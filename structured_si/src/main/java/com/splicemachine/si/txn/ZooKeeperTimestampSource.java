package com.splicemachine.si.txn;

import com.splicemachine.si.api.TimestampSource;
import com.splicemachine.utils.SpliceLogUtils;
import com.splicemachine.utils.ZkUtils;
import org.apache.hadoop.hbase.zookeeper.RecoverableZooKeeper;
import org.apache.log4j.Logger;
import org.apache.zookeeper.CreateMode;
import org.apache.zookeeper.KeeperException;
import org.apache.zookeeper.ZooDefs;

public class ZooKeeperTimestampSource implements TimestampSource {
    private static Logger LOG = Logger.getLogger(ZooKeeperTimestampSource.class);
    protected RecoverableZooKeeper rzk;
    private final String transactionPath;

    public ZooKeeperTimestampSource(final String transactionPath) {
        this.transactionPath = transactionPath;
<<<<<<< HEAD
=======
        try {
            final CountDownLatch connSignal = new CountDownLatch(1);
            rzk = ZKUtil.connect(config, new Watcher() {
                @Override
                public void process(WatchedEvent event) {
                    if (event.getState() == Event.KeeperState.SyncConnected)
                        connSignal.countDown();
                }
            });
            connSignal.await();
            createWithParents(rzk, config.get(TransactionConstants.TRANSACTION_PATH_NAME, TransactionConstants.DEFAULT_TRANSACTION_PATH));
        } catch (ZooKeeperConnectionException e) {
            throw new RuntimeException("Fatal Error connecting to ZooKeeper",e);
        } catch (IOException e) {
            throw new RuntimeException("Fatal Error creating a ZooKeeper transaction oracle",e);
        } catch (Exception e) {
            throw new RuntimeException("Fatal Error creating a ZooKeeper transaction oracle",e);
        }
>>>>>>> 634b938b
    }
    @Override
    public long nextTimestamp() {
        SpliceLogUtils.trace(LOG, "Begin transaction at server and create znode for %s", transactionPath);
        String id = null;
        try {
            id = ZkUtils.create(transactionPath + "/txn-", new byte[0], ZooDefs.Ids.OPEN_ACL_UNSAFE, CreateMode.PERSISTENT_SEQUENTIAL);
            SpliceLogUtils.debug(LOG,"Begin transaction at server and create znode for transId="+id);
        } catch (KeeperException e) {
            throw new RuntimeException("Unable to create a new transaction id",e);
        } catch (InterruptedException e) {
            throw new RuntimeException("Unable to create a new transaction id",e);
        }
        return Long.parseLong(id.substring(id.length()-10, id.length()));
    }

    public static void createWithParents(RecoverableZooKeeper rzk, String znode)
            throws KeeperException, InterruptedException {
            if(znode == null)
                return;
<<<<<<< HEAD
            ZkUtils.recursiveSafeCreate(znode, new byte[0], ZooDefs.Ids.OPEN_ACL_UNSAFE, CreateMode.PERSISTENT);
=======
            }
            rzk.create(znode, new byte[0], ZooDefs.Ids.OPEN_ACL_UNSAFE,
                    CreateMode.PERSISTENT);
        } catch(KeeperException.NodeExistsException nee) {
            SpliceLogUtils.debug(LOG,"znode exists during createWithParents: "+znode);
        } catch(KeeperException.NoNodeException nne) {
            createWithParents(rzk, getParent(znode));
            createWithParents(rzk, znode);
        } catch(InterruptedException ie) {
            SpliceLogUtils.error(LOG,ie);
        }
>>>>>>> 634b938b
    }

}<|MERGE_RESOLUTION|>--- conflicted
+++ resolved
@@ -16,27 +16,6 @@
 
     public ZooKeeperTimestampSource(final String transactionPath) {
         this.transactionPath = transactionPath;
-<<<<<<< HEAD
-=======
-        try {
-            final CountDownLatch connSignal = new CountDownLatch(1);
-            rzk = ZKUtil.connect(config, new Watcher() {
-                @Override
-                public void process(WatchedEvent event) {
-                    if (event.getState() == Event.KeeperState.SyncConnected)
-                        connSignal.countDown();
-                }
-            });
-            connSignal.await();
-            createWithParents(rzk, config.get(TransactionConstants.TRANSACTION_PATH_NAME, TransactionConstants.DEFAULT_TRANSACTION_PATH));
-        } catch (ZooKeeperConnectionException e) {
-            throw new RuntimeException("Fatal Error connecting to ZooKeeper",e);
-        } catch (IOException e) {
-            throw new RuntimeException("Fatal Error creating a ZooKeeper transaction oracle",e);
-        } catch (Exception e) {
-            throw new RuntimeException("Fatal Error creating a ZooKeeper transaction oracle",e);
-        }
->>>>>>> 634b938b
     }
     @Override
     public long nextTimestamp() {
@@ -57,21 +36,7 @@
             throws KeeperException, InterruptedException {
             if(znode == null)
                 return;
-<<<<<<< HEAD
             ZkUtils.recursiveSafeCreate(znode, new byte[0], ZooDefs.Ids.OPEN_ACL_UNSAFE, CreateMode.PERSISTENT);
-=======
-            }
-            rzk.create(znode, new byte[0], ZooDefs.Ids.OPEN_ACL_UNSAFE,
-                    CreateMode.PERSISTENT);
-        } catch(KeeperException.NodeExistsException nee) {
-            SpliceLogUtils.debug(LOG,"znode exists during createWithParents: "+znode);
-        } catch(KeeperException.NoNodeException nne) {
-            createWithParents(rzk, getParent(znode));
-            createWithParents(rzk, znode);
-        } catch(InterruptedException ie) {
-            SpliceLogUtils.error(LOG,ie);
-        }
->>>>>>> 634b938b
     }
 
 }