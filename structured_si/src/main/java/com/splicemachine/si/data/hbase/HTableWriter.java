package com.splicemachine.si.data.hbase;

import java.io.IOException;
import java.util.List;

import org.apache.hadoop.hbase.client.Delete;
import org.apache.hadoop.hbase.client.Mutation;
import org.apache.hadoop.hbase.client.Put;
import org.apache.hadoop.hbase.regionserver.HRegion;
import org.apache.hadoop.hbase.regionserver.OperationStatus;
import org.apache.hadoop.hbase.util.Pair;

import com.splicemachine.si.data.api.SRowLock;
import com.splicemachine.si.data.api.STableWriter;

public class HTableWriter implements STableWriter<IHTable, Mutation, Put, Delete> {

    @Override
    public void write(IHTable table, Put put) throws IOException {
        table.put(put);
    }

    @Override
    public void write(IHTable table, List<Put> puts) throws IOException {
        table.put(puts);
    }

    @Override
    public OperationStatus[] writeBatch(IHTable table, Mutation[] puts) throws IOException {
        return table.batchPut(puts);
    }

    @Override
    public void delete(IHTable table, Delete delete) throws IOException {
        table.delete(delete);
    }

<<<<<<< HEAD
    @Override
    public SRowLock tryLock(IHTable ihTable, byte[] rowKey) {
        return ihTable.tryLock(rowKey);
=======
		@Override
		public Integer tryLock(IHTable ihTable, byte[] rowKey) throws IOException{
				return ihTable.tryLock(rowKey);
		}

		@Override
    public boolean checkAndPut(IHTable table, byte[] family, byte[] qualifier, byte[] expectedValue, Put put) throws IOException {
        return table.checkAndPut(family, qualifier, expectedValue, put);
>>>>>>> 3ca9d995
    }

    @Override
    public SRowLock lockRow(IHTable table, byte[] rowKey) throws IOException {
        return table.lockRow(rowKey);
    }

    @Override
    public void unLockRow(IHTable table, SRowLock lock) throws IOException {
        table.unLockRow(lock);
    }

    @Override
    public boolean checkAndPut(IHTable table, byte[] family, byte[] qualifier, byte[] expectedValue,
                               Put put) throws IOException {
        return table.checkAndPut(family, qualifier, expectedValue, put);
    }
}<|MERGE_RESOLUTION|>--- conflicted
+++ resolved
@@ -35,20 +35,14 @@
         table.delete(delete);
     }
 
-<<<<<<< HEAD
     @Override
-    public SRowLock tryLock(IHTable ihTable, byte[] rowKey) {
+    public SRowLock tryLock(IHTable ihTable, byte[] rowKey) throws IOException {
         return ihTable.tryLock(rowKey);
-=======
-		@Override
-		public Integer tryLock(IHTable ihTable, byte[] rowKey) throws IOException{
-				return ihTable.tryLock(rowKey);
-		}
+    }
 
-		@Override
+    @Override
     public boolean checkAndPut(IHTable table, byte[] family, byte[] qualifier, byte[] expectedValue, Put put) throws IOException {
         return table.checkAndPut(family, qualifier, expectedValue, put);
->>>>>>> 3ca9d995
     }
 
     @Override
@@ -60,10 +54,4 @@
     public void unLockRow(IHTable table, SRowLock lock) throws IOException {
         table.unLockRow(lock);
     }
-
-    @Override
-    public boolean checkAndPut(IHTable table, byte[] family, byte[] qualifier, byte[] expectedValue,
-                               Put put) throws IOException {
-        return table.checkAndPut(family, qualifier, expectedValue, put);
-    }
 }