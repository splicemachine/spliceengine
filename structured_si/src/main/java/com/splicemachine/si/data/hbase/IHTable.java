package com.splicemachine.si.data.hbase;

import java.io.IOException;
import java.util.List;

import org.apache.hadoop.hbase.client.Delete;
import org.apache.hadoop.hbase.client.Get;
import org.apache.hadoop.hbase.client.Mutation;
import org.apache.hadoop.hbase.client.Put;
import org.apache.hadoop.hbase.client.Result;
import org.apache.hadoop.hbase.client.Scan;
import org.apache.hadoop.hbase.regionserver.OperationStatus;

import com.splicemachine.si.data.api.SRowLock;
import com.splicemachine.utils.CloseableIterator;

/**
 * Abstraction that makes HBase tables and regions have a uniform interface.
 */
public interface IHTable {
    String getName();
    void close() throws IOException;
    Result get(Get get) throws IOException;
    CloseableIterator<Result> scan(Scan scan) throws IOException;
    void put(Put put) throws IOException;
    void put(List<Put> puts) throws IOException;
    OperationStatus[] batchPut(Mutation[] puts) throws IOException;
    boolean checkAndPut(byte[] family, byte[] qualifier, byte[] expectedValue, Put put) throws IOException;
    void delete(Delete delete) throws IOException;
    SRowLock lockRow(byte[] rowKey) throws IOException;
    void unLockRow(SRowLock lock) throws IOException;
    void startOperation() throws IOException;
    void closeOperation() throws IOException;
<<<<<<< HEAD
    SRowLock tryLock(byte[] rowKey);
=======

		Integer tryLock(byte[] rowKey) throws IOException;
>>>>>>> 3ca9d995
}<|MERGE_RESOLUTION|>--- conflicted
+++ resolved
@@ -31,10 +31,5 @@
     void unLockRow(SRowLock lock) throws IOException;
     void startOperation() throws IOException;
     void closeOperation() throws IOException;
-<<<<<<< HEAD
-    SRowLock tryLock(byte[] rowKey);
-=======
-
-		Integer tryLock(byte[] rowKey) throws IOException;
->>>>>>> 3ca9d995
+    SRowLock tryLock(byte[] rowKey) throws IOException;
 }