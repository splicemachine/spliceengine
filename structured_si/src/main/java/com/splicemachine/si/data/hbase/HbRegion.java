package com.splicemachine.si.data.hbase;

import static com.splicemachine.constants.SpliceConstants.CHECK_BLOOM_ATTRIBUTE_NAME;

import java.io.IOException;
import java.util.Arrays;
import java.util.Collections;
import java.util.List;

import org.apache.hadoop.hbase.Cell;
import org.apache.hadoop.hbase.client.Delete;
import org.apache.hadoop.hbase.client.Get;
import org.apache.hadoop.hbase.client.Mutation;
import org.apache.hadoop.hbase.client.Put;
import org.apache.hadoop.hbase.client.Result;
import org.apache.hadoop.hbase.client.Scan;
import org.apache.hadoop.hbase.regionserver.HRegion;
import org.apache.hadoop.hbase.regionserver.HRegionUtil;
import org.apache.hadoop.hbase.regionserver.OperationStatus;
import org.apache.log4j.Logger;

import com.splicemachine.si.data.api.SRowLock;
import com.splicemachine.utils.CloseableIterator;

/**
 * Wrapper that makes an HBase region comply with a standard interface that abstracts across regions and tables.
 */
public class HbRegion implements IHTable {
    static final Logger LOG = Logger.getLogger(HbRegion.class);
    static final Result EMPTY_RESULT = Result.create(Collections.<Cell>emptyList());

    final HRegion region;

    public HbRegion(HRegion region) {
        this.region = region;
    }

    @Override
    public String getName() {
        return region.getTableDesc().getNameAsString();
    }

    @Override
    public void close() throws IOException {
        throw new RuntimeException("not implemented");
    }

    @Override
    public Result get(Get get) throws IOException {
        final byte[] checkBloomFamily = get.getAttribute(CHECK_BLOOM_ATTRIBUTE_NAME);
        if (checkBloomFamily == null || rowExists(checkBloomFamily, get.getRow())) {
            return region.get(get);
        } else {
            return emptyResult();
        }
    }

    @Override
    public CloseableIterator<Result> scan(Scan scan) throws IOException {
        throw new RuntimeException("not implemented");
    }

    @Override
    public void put(Put put) throws IOException {
        region.put(put);
    }

    @Override
    public void put(List<Put> puts) throws IOException {
        throw new RuntimeException("not implemented");
    }

<<<<<<< HEAD
    @Override
    public OperationStatus[] batchPut(Mutation[] puts) throws IOException {
        return region.batchMutate(puts);
=======
		@Override
		public Integer tryLock(byte[] rowKey) throws IOException {
				return region.getLock(null, rowKey, false);
		}

		@Override
    public void put(Put put) throws IOException {
        region.put(put);
>>>>>>> 3ca9d995
    }

    @Override
    public boolean checkAndPut(byte[] family, byte[] qualifier, byte[] expectedValue, Put put) throws IOException {
        throw new RuntimeException("not implemented");
    }

    @Override
    public void delete(Delete delete) throws IOException {
        region.delete(delete);
    }

    @Override
    public SRowLock lockRow(byte[] rowKey) throws IOException {
        final SRowLock lock = new HRowLock(region.getRowLock(rowKey, true));
        if (lock == null) {
            throw new RuntimeException("Unable to obtain row lock on region of table " + region.getTableDesc()
                                                                                               .getNameAsString());
        }
        return lock;
    }

    @Override
    public void unLockRow(SRowLock lock) throws IOException {
        region.releaseRowLocks(Arrays.asList(lock.getDelegate()));
    }

    @Override
    public void startOperation() throws IOException {
        region.startRegionOperation();
    }

    @Override
    public void closeOperation() throws IOException {
        region.closeRegionOperation();
    }

    @Override
    public SRowLock tryLock(byte[] rowKey) {
        try {
            return new HRowLock(region.getRowLock(rowKey, false));
        } catch (IOException e) {
            throw new RuntimeException("Unexpected IOException acquiring lock", e);
        }
    }

    private boolean rowExists(byte[] checkBloomFamily, byte[] rowKey) throws IOException {
        return HRegionUtil.keyExists(region.getStore(checkBloomFamily), rowKey);
    }

    private Result emptyResult() {
        return EMPTY_RESULT;
    }

}<|MERGE_RESOLUTION|>--- conflicted
+++ resolved
@@ -26,7 +26,7 @@
  * Wrapper that makes an HBase region comply with a standard interface that abstracts across regions and tables.
  */
 public class HbRegion implements IHTable {
-    static final Logger LOG = Logger.getLogger(HbRegion.class);
+//    static final Logger LOG = Logger.getLogger(HbRegion.class);
     static final Result EMPTY_RESULT = Result.create(Collections.<Cell>emptyList());
 
     final HRegion region;
@@ -70,20 +70,9 @@
         throw new RuntimeException("not implemented");
     }
 
-<<<<<<< HEAD
     @Override
     public OperationStatus[] batchPut(Mutation[] puts) throws IOException {
         return region.batchMutate(puts);
-=======
-		@Override
-		public Integer tryLock(byte[] rowKey) throws IOException {
-				return region.getLock(null, rowKey, false);
-		}
-
-		@Override
-    public void put(Put put) throws IOException {
-        region.put(put);
->>>>>>> 3ca9d995
     }
 
     @Override
