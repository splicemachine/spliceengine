package com.splicemachine.si.data.hbase;

import java.io.IOException;
import java.util.ArrayList;
import java.util.List;

import com.carrotsearch.hppc.IntObjectOpenHashMap;
import com.carrotsearch.hppc.cursors.IntObjectCursor;
import com.google.common.collect.Iterables;
import org.apache.hadoop.hbase.Cell;
import org.apache.hadoop.hbase.CellUtil;
import org.apache.hadoop.hbase.client.Delete;
import org.apache.hadoop.hbase.client.Get;
import org.apache.hadoop.hbase.client.Mutation;
import org.apache.hadoop.hbase.client.Put;
import org.apache.hadoop.hbase.client.Result;
import org.apache.hadoop.hbase.client.Scan;
import org.apache.hadoop.hbase.util.Bytes;

import com.splicemachine.constants.SIConstants;
import com.splicemachine.constants.SpliceConstants;
import com.splicemachine.constants.bytes.BytesUtil;
import com.splicemachine.hbase.KVPair;
import com.splicemachine.si.data.api.SDataLib;
import com.splicemachine.si.data.api.SRowLock;

/**
 * Implementation of SDataLib that is specific to the HBase operation and result types.
 */
public class HDataLib implements SDataLib<Mutation, Put, Delete, Get, Scan> {

		@Override
    public byte[] newRowKey(Object... args) {
        List<byte[]> bytes = new ArrayList<byte[]>();
        for (Object a : args) {
            bytes.add(convertToBytes(a, a.getClass()));
        }
        return BytesUtil.concat(bytes);
    }

		@Override
    public byte[] getPutKey(Put put) {
        return put.getRow();
    }

		@Override
    public List<Cell> listResult(Result result) {
        return result.listCells();
    }

    @Override
    public Iterable<Cell> listPut(Put put) {
        return Iterables.concat(put.getFamilyCellMap().values());
    }

		@Override
    public byte[] encode(Object value) {
        return convertToBytes(value, value.getClass());
    }

    @SuppressWarnings("unchecked")
	@Override
    public <T> T decode(byte[] value, Class<T> type) {
        if (value == null) {
            return null;
        }
				if (type.equals(Boolean.class)) {
            return (T)(Boolean)Bytes.toBoolean(value);
        } else if (type.equals(Short.class)) {
            return (T)(Short)Bytes.toShort(value);
        } else if (type.equals(Integer.class)) {
						if(value.length<4) return (T)new Integer(-1);
            return (T)(Integer)Bytes.toInt(value);
        } else if (type.equals(Long.class)) {
            return (T)(Long)Bytes.toLong(value);
        } else if (type.equals(Byte.class)) {
            if (value.length > 0) {
                return (T)(Byte)value[0];
            } else {
                return null;
            }
        } else if (type.equals(String.class)) {
            return (T)Bytes.toString(value);
        }
        throw new RuntimeException("unsupported type conversion: " + type.getName());
    }

<<<<<<< HEAD
	@Override
=======
		@SuppressWarnings("unchecked")
		@Override
		public <T> T decode(byte[] value, int offset, int length,Class<T> type) {
				if (value == null) {
						return null;
				}
				if (type.equals(Boolean.class)) {
						return (T)(Boolean)BytesUtil.toBoolean(value,offset);
				} else if (type.equals(Short.class)) {
						return (T)(Short)Bytes.toShort(value,offset);
				} else if (type.equals(Integer.class)) {
						if(length<4) return (T)new Integer(-1);
						return (T)(Integer)Bytes.toInt(value,offset);
				} else if (type.equals(Long.class)) {
						return (T)(Long)Bytes.toLong(value,offset);
				} else if (type.equals(Byte.class)) {
						if (length > 0) {
								return (T)(Byte)value[offset];
						} else {
								return null;
						}
				} else if (type.equals(String.class)) {
						return (T)Bytes.toString(value,offset,length);
				}
				throw new RuntimeException("unsupported type conversion: " + type.getName());
		}

		@Override
>>>>>>> b32c3000
    public void addKeyValueToPut(Put put, byte[] family, byte[] qualifier, long timestamp, byte[] value) {
        if (timestamp <0) {
            put.add(family, qualifier, value);
        } else {
            put.add(family, qualifier, timestamp, value);
        }
    }

	@Override
    public Put newPut(byte[] key) {
        return new Put(key);
    }

    @Override
    public Put newPut(byte[] key, SRowLock lock) {
        // TODO: jc - interface imbalance
        return new Put(key);
    }

    @Override
    public Mutation[] toMutationArray(IntObjectOpenHashMap<Mutation> mutations) {
				Mutation[] mutes = new Mutation[mutations.size()];
				int i=0;
				for(IntObjectCursor<Mutation> mutation:mutations){
						mutes[i] = mutation.value;
						i++;
				}
				return mutes;
    }

    @Override
    public Get newGet(byte[] rowKey, List<byte[]> families, List<List<byte[]>> columns, Long effectiveTimestamp) {
        Get get = new Get(rowKey);
        if (families != null) {
            for (byte[] f : families) {
                get.addFamily(f);
            }
        }
        if (columns != null) {
            for (List<byte[]> c : columns) {
                get.addColumn(c.get(0), c.get(1));
            }
        }
        if (effectiveTimestamp != null) {
            try {
                get.setTimeRange(effectiveTimestamp, Long.MAX_VALUE);
            } catch (IOException e) {
                throw new RuntimeException(e);
            }
        }
        return get;
    }

    @Override
    public byte[] getGetRow(Get get) {
        return get.getRow();
    }

    @Override
    public void setGetTimeRange(Get get, long minTimestamp, long maxTimestamp) {
        try {
            get.setTimeRange(minTimestamp, maxTimestamp);
        } catch (IOException e) {
            throw new RuntimeException(e);
        }
    }

    @Override
    public void setGetMaxVersions(Get get) {
        get.setMaxVersions();
    }

    @Override
    public void setGetMaxVersions(Get get, int max) {
        try {
            get.setMaxVersions(max);
        } catch (IOException e) {
            throw new RuntimeException(e);
        }
    }

    @Override
    public void addFamilyToGet(Get get, byte[] family) {
        get.addFamily(family);
    }

    @Override
    public void addFamilyToGetIfNeeded(Get get, byte[] family) {
        if (get.hasFamilies()) {
            get.addFamily(family);
        }
    }

    @Override
    public Scan newScan(byte[] startRowKey, byte[] endRowKey, List<byte[]> families, List<List<byte[]>> columns, Long effectiveTimestamp) {
        Scan scan = new Scan();
        scan.setStartRow(startRowKey);
        scan.setStopRow(endRowKey);
        if (families != null) {
            for (byte[] f : families) {
                scan.addFamily(f);
            }
        }
        if (columns != null) {
            for (List<byte[]> c : columns) {
                scan.addColumn(c.get(0), c.get(1));
            }
        }
        if (effectiveTimestamp != null) {
            try {
                scan.setTimeRange(effectiveTimestamp, Long.MAX_VALUE);
            } catch (IOException e) {
                throw new RuntimeException(e);
            }
        }
        return scan;
    }

    @Override
    public void setScanTimeRange(Scan scan, long minTimestamp, long maxTimestamp) {
        try {
            scan.setTimeRange(minTimestamp, maxTimestamp);
        } catch (IOException e) {
            throw new RuntimeException(e);
        }
    }

    @Override
    public void setScanMaxVersions(Scan scan) {
        scan.setMaxVersions();
    }

		@Override
    public void addFamilyToScan(Scan scan, byte[] family) {
        scan.addFamily(family);
    }

    @Override
    public void addFamilyToScanIfNeeded(Scan scan, byte[] family) {
        if(scan.hasFamilies()) {
            scan.addFamily(family);
        }
    }

    @Override
    public Delete newDelete(byte[] rowKey) {
        return new Delete(rowKey);
    }

    @Override
    public void addKeyValueToDelete(Delete delete, byte[] family, byte[] qualifier, long timestamp) {
        delete.deleteColumn(family, qualifier, timestamp);
    }

    static byte[] convertToBytes(Object value, Class clazz) {
        if (clazz == String.class) {
            return Bytes.toBytes((String) value);
        } else if (clazz == Integer.class) {
            return Bytes.toBytes((Integer) value);
        } else if (clazz == Short.class) {
            return Bytes.toBytes((Short) value);
        } else if (clazz == Long.class) {
            return Bytes.toBytes((Long) value);
        } else if (clazz == Boolean.class) {
            return Bytes.toBytes((Boolean) value);
        } else if (clazz == byte[].class) {
            return (byte[]) value;
        } else if (clazz == Byte.class) {
            return new byte[] {(Byte) value};
        }
        throw new RuntimeException("Unsupported class " + clazz.getName() + " for " + value);
    }

		@Override
		public KVPair toKVPair(Put put) {
				return new KVPair(put.getRow(), CellUtil.cloneValue(put.get(SpliceConstants.DEFAULT_FAMILY_BYTES,SIConstants.PACKED_COLUMN_BYTES).get(0)));
		}

		@Override
		public Put toPut(KVPair kvPair, byte[] family, byte[] column, long longTransactionId) {
				return kvPair.toPut(family,column,longTransactionId);
		}

		@Override
		public Get newGet(byte[] rowKey, List<byte[]> families,List<List<byte[]>> columns, Long effectiveTimestamp,int maxVersions) {
			Get get = newGet(rowKey,families,columns,effectiveTimestamp);
			try {
				get.setMaxVersions(1);
			} catch (IOException e) {
				throw new RuntimeException(e + "Exception setting max versions");
			}
			return get;
		}
}<|MERGE_RESOLUTION|>--- conflicted
+++ resolved
@@ -85,9 +85,6 @@
         throw new RuntimeException("unsupported type conversion: " + type.getName());
     }
 
-<<<<<<< HEAD
-	@Override
-=======
 		@SuppressWarnings("unchecked")
 		@Override
 		public <T> T decode(byte[] value, int offset, int length,Class<T> type) {
@@ -116,7 +113,6 @@
 		}
 
 		@Override
->>>>>>> b32c3000
     public void addKeyValueToPut(Put put, byte[] family, byte[] qualifier, long timestamp, byte[] value) {
         if (timestamp <0) {
             put.add(family, qualifier, value);
