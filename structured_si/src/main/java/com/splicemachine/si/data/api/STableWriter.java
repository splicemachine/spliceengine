--- conflicted
+++ resolved
@@ -13,7 +13,6 @@
     void write(Table Table, Put put) throws IOException;
 
     void write(Table Table, List<Put> puts) throws IOException;
-<<<<<<< HEAD
 
     OperationStatus[] writeBatch(Table table, Mutation[] puts) throws IOException;
 
@@ -24,27 +23,12 @@
      * @param rowKey the row to lock
      * @return the id of the lock acquired, or {@code null} if the lock was not able to be acquired.
      */
-    SRowLock tryLock(Table table, byte[] rowKey);
+    SRowLock tryLock(Table table, byte[] rowKey) throws IOException;
 
     //TODO -sf- can we replace this with an actual Lock abstraction?
     SRowLock lockRow(Table Table, byte[] rowKey) throws IOException;
 
     void unLockRow(Table Table, SRowLock lock) throws IOException;
 
-=======
-    OperationStatus[] writeBatch(Table table, Pair<Mutation, Integer>[] puts) throws IOException;
-
-    void delete(Table Table, Delete delete, Integer lock) throws IOException;
-
-		/**
-		 * @param table the table to lock on
-		 * @param rowKey the row to lock
-		 * @return the id of the lock acquired, or {@code null} if the lock was not able to be acquired.
-		 */
-		Integer tryLock(Table table, byte[] rowKey) throws IOException;
-		//TODO -sf- can we replace this with an actual Lock abstraction?
-    Integer lockRow(Table Table, byte[] rowKey) throws IOException;
-    void unLockRow(Table Table, Integer lock) throws IOException;
->>>>>>> 3ca9d995
     boolean checkAndPut(Table Table, byte[] family, byte[] qualifier, byte[] expectedValue, Put put) throws IOException;
 }