--- conflicted
+++ resolved
@@ -5,7 +5,6 @@
 
 import org.apache.hadoop.hbase.regionserver.HRegion;
 import org.apache.hadoop.hbase.regionserver.OperationStatus;
-import org.apache.hadoop.hbase.util.Pair;
 
 /**
  * Means of writing to Tables. To be used in conjunction with STableReader and SDataLib. This is an abstraction over the
@@ -13,26 +12,24 @@
  */
 public interface STableWriter<Table, Mutation, Put, Delete> {
     void write(Table Table, Put put) throws IOException;
-    void write(Table Table, Put put, HRegion.RowLock rowLock) throws IOException;
-    void write(Table Table, Put put, boolean durable) throws IOException;
+
     void write(Table Table, List<Put> puts) throws IOException;
-    OperationStatus[] writeBatch(Table table, Pair<Mutation, HRegion.RowLock>[] puts) throws IOException;
 
-    void delete(Table Table, Delete delete, HRegion.RowLock lock) throws IOException;
+    OperationStatus[] writeBatch(Table table, Mutation[] puts) throws IOException;
 
-<<<<<<< HEAD
+    void delete(Table Table, Delete delete) throws IOException;
+
+    /**
+     * @param table  the table to lock on
+     * @param rowKey the row to lock
+     * @return the id of the lock acquired, or {@code null} if the lock was not able to be acquired.
+     */
+    HRegion.RowLock tryLock(Table table, byte[] rowKey);
+
+    //TODO -sf- can we replace this with an actual Lock abstraction?
     HRegion.RowLock lockRow(Table Table, byte[] rowKey) throws IOException;
+
     void unLockRow(Table Table, HRegion.RowLock lock) throws IOException;
-=======
-		/**
-		 * @param table the table to lock on
-		 * @param rowKey the row to lock
-		 * @return the id of the lock acquired, or {@code null} if the lock was not able to be acquired.
-		 */
-		Integer tryLock(Table table, byte[] rowKey);
-		//TODO -sf- can we replace this with an actual Lock abstraction?
-    Integer lockRow(Table Table, byte[] rowKey) throws IOException;
-    void unLockRow(Table Table, Integer lock) throws IOException;
->>>>>>> 39ed32cb
+
     boolean checkAndPut(Table Table, byte[] family, byte[] qualifier, byte[] expectedValue, Put put) throws IOException;
 }