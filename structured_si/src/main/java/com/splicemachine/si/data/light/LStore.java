package com.splicemachine.si.data.light;

import javax.annotation.Nullable;
import java.io.IOException;
import java.util.ArrayList;
import java.util.Arrays;
import java.util.Collections;
import java.util.Comparator;
import java.util.Iterator;
import java.util.List;
import java.util.Map;
import java.util.Set;
import java.util.concurrent.atomic.AtomicInteger;

import com.google.common.base.Function;
import com.google.common.collect.Lists;
import com.google.common.collect.Maps;
import com.google.common.collect.Sets;
import org.apache.hadoop.hbase.Cell;
import org.apache.hadoop.hbase.CellUtil;
import org.apache.hadoop.hbase.HConstants;
import org.apache.hadoop.hbase.KeyValue;
import org.apache.hadoop.hbase.client.Result;
import org.apache.hadoop.hbase.regionserver.HRegion;
import org.apache.hadoop.hbase.regionserver.OperationStatus;
import org.apache.hadoop.hbase.util.Bytes;
import org.apache.hadoop.hbase.util.Pair;

import com.splicemachine.si.api.Clock;
import com.splicemachine.si.api.Transactor;
import com.splicemachine.si.data.api.STableReader;
import com.splicemachine.si.data.api.STableWriter;
import com.splicemachine.si.impl.SICompactionState;
import com.splicemachine.utils.CloseableIterator;
import com.splicemachine.utils.ForwardingCloseableIterator;

public class LStore implements STableReader<LTable, LGet, LGet>,
        STableWriter<LTable, LTuple, LTuple, LTuple> {
    private final Map<String, Map<byte[], HRegion.RowLock>> locks = Maps.newTreeMap();
    private final Map<String, Map<HRegion.RowLock, byte[]>> reverseLocks = Maps.newTreeMap();
    private final Map<String, List<LTuple>> relations = Maps.newTreeMap();
    private final Clock clock;

    private final AtomicInteger lockIdGenerator = new AtomicInteger(0);

    public LStore(Clock clock) {
        this.clock = clock;
    }

    static void sortValues(List<Cell> results) {
        Collections.sort(results, new KeyValue.KVComparator());
    }

    public String toString() {
        StringBuilder result = new StringBuilder();
        for (Map.Entry<String, List<LTuple>> entry : relations.entrySet()) {
            String relationName = entry.getKey();
            result.append(relationName);
            result.append("\n");
            List<LTuple> tuples = entry.getValue();
            for (LTuple t : tuples) {
                result.append(t.toString());
                result.append("\n");
            }
            result.append("----");
        }
        return result.toString();
    }

    @Override
    public LTable open(String tableName) {
        return new LTable(tableName);
    }

    @Override
    public void close(LTable table) {
    }

    @Override
    public String getTableName(LTable table) {
        return table.relationIdentifier;
    }

    @Override
    public Result get(LTable table, LGet get) {
        Iterator<Result> results = runScan(table, get);
        if (results.hasNext()) {
            Result result = results.next();
            assert !results.hasNext();
            return result;
        }
        return null;
    }

    @SuppressWarnings("unchecked")
    @Override
    public CloseableIterator<Result> scan(LTable table, LGet scan) {
        return new ForwardingCloseableIterator<Result>(runScan(table, scan)) {
            @Override
            public void close() throws IOException {
                //no-op
            }
        };
    }

    @Override
    public void openOperation(LTable table) throws IOException {
    }

    @Override
    public void closeOperation(LTable table) throws IOException {
    }

    @SuppressWarnings({"unchecked", "UnusedDeclaration"})
    private Iterator<List<KeyValue>> scanRegion(LTable table, LGet scan) throws IOException {
        final Iterator<Result> iterator = runScan(table, scan);
        List<List<KeyValue>> results = Lists.newArrayList();
        while (iterator.hasNext()) {
            results.add(Lists.newArrayList(iterator.next().raw()));
        }
        return results.iterator();
    }

    private Iterator<Result> runScan(LTable table, LGet get) {
        List<LTuple> tuples = relations.get(table.relationIdentifier);
        if (tuples == null) {
            tuples = new ArrayList<LTuple>();
        }
        List<LTuple> results = new ArrayList<LTuple>();
        for (LTuple t : tuples) {
            if (get.startTupleKey == null || (Arrays.equals(t.key, (byte[]) get.startTupleKey)) ||
                    ((Bytes.compareTo(t.key, get.startTupleKey) > 0) &&
                            (get.endTupleKey == null || Bytes.compareTo(t.key, (byte[]) get.endTupleKey) < 0))) {
                results.add(filterCells(t, get.families, get.columns, get.effectiveTimestamp));
            }
        }
        sort(results);
        return Lists.transform(results, new Function<LTuple, Result>() {
            @Override
            public Result apply(@Nullable LTuple input) {
                return Result.create(input.getValues());
            }
        }).iterator();
    }

    private void sort(List<LTuple> results) {
        Collections.sort(results, new Comparator<Object>() {
            @Override
            public int compare(Object tuple1, Object tuple2) {
                LTuple t1 = (LTuple) tuple1;
                LTuple t2 = (LTuple) tuple2;
                return Bytes.compareTo(t1.key, t2.key);
            }
        });
    }

    @SuppressWarnings("unchecked")
    private LTuple filterCells(LTuple t, List<byte[]> families,
                               List<List<byte[]>> columns, Long effectiveTimestamp) {
        if (effectiveTimestamp == null)
            effectiveTimestamp = Long.MAX_VALUE;
        Set<Cell> newCells = Sets.newHashSet();
        if (columns == null && families == null) {
            newCells.addAll(t.values);
        }
        if (columns != null) {
            for (Cell c : t.values) {
                if (columnsContain(columns, c) && c.getTimestamp() <= effectiveTimestamp)
                    newCells.add(c);
            }
        }
        if (families != null) {
            for (Cell c : t.values) {
                for (byte[] family : families) {
                    if (((KeyValue)c).matchingFamily(family) && c.getTimestamp() <= effectiveTimestamp) {
                        newCells.add(c);
                        break;
                    }
                }
            }
        }
        return new LTuple(t.key, Lists.newArrayList(newCells));
    }

    private boolean columnsContain(List<List<byte[]>> columns, Cell c) {
        for (List<byte[]> column : columns) {
            if (((KeyValue)c).matchingColumn(column.get(0), column.get(1)))
                return true;
        }
        return false;
    }

    @Override
    public void write(LTable table, LTuple put) throws IOException {
        write(table, Arrays.asList(put));
    }

    @Override
    public void write(LTable table, LTuple put, HRegion.RowLock rowLock) throws IOException {
        write(table, put);
    }

    @Override
    public void write(LTable table, LTuple put, boolean durable) throws IOException {
        write(table, Arrays.asList(put));
    }

    @Override
    public void write(LTable table, List<LTuple> puts) {
        synchronized (this) {
            final String relationIdentifier = table.relationIdentifier;
            List<LTuple> newTuples = relations.get(relationIdentifier);
            if (newTuples == null) {
                newTuples = new ArrayList<LTuple>();
            }
            for (LTuple t : puts) {
                newTuples = writeSingle(t, newTuples);
            }
            relations.put(relationIdentifier, newTuples);
        }
    }

    @Override
    public OperationStatus[] writeBatch(LTable table, Pair<LTuple, HRegion.RowLock>[] puts) throws IOException {
        for (Pair<LTuple, HRegion.RowLock> p : puts) {
            write(table, p.getFirst());
        }
        OperationStatus[] result = new OperationStatus[puts.length];
        for (int i = 0; i < result.length; i++) {
            result[i] = new OperationStatus(HConstants.OperationStatusCode.SUCCESS);
        }
        return result;
    }

    @Override
    public void delete(LTable table, LTuple delete, HRegion.RowLock lock) throws IOException {
        final String relationIdentifier = table.relationIdentifier;
        final List<LTuple> tuples = relations.get(relationIdentifier);
        final List<LTuple> newTuples = Lists.newArrayList();
        for (LTuple tuple : tuples) {
            LTuple newTuple = tuple;
            if (Arrays.equals(tuple.key, delete.key)) {
                final List<Cell> values = tuple.values;
                final List<Cell> newValues = Lists.newArrayList();
                if (!delete.values.isEmpty()) {
                    for (Cell value : values) {
                        boolean keep = true;
                        for (Cell deleteValue : (delete).values) {
                            if (((KeyValue)deleteValue).matchingColumn(value.getFamily(),
                                                           value.getQualifier()) && value.getTimestamp() ==
                                    deleteValue.getTimestamp()) {
                                keep = false;
                            }
                        }
                        if (keep) {
                            newValues.add(value);
                        }
                    }
                }
                newTuple = new LTuple(tuple.key, newValues);
            }
            newTuples.add(newTuple);
        }
        relations.put(relationIdentifier, newTuples);
    }

    @Override
    public HRegion.RowLock lockRow(LTable sTable, byte[] rowKey) {
        synchronized (this) {
            String table = sTable.relationIdentifier;
            Map<byte[], HRegion.RowLock> lockTable = locks.get(table);
            Map<HRegion.RowLock, byte[]> reverseLockTable = reverseLocks.get(table);
            if (lockTable == null) {
                lockTable = Maps.newTreeMap(Bytes.BYTES_COMPARATOR);
                reverseLockTable = Maps.newHashMap();
                locks.put(table, lockTable);
                reverseLocks.put(table, reverseLockTable);
            }
            HRegion.RowLock currentLock = lockTable.get(rowKey);
            if (currentLock == null) {
                // TODO: jc - not needed anymore?
//				currentLock = lockIdGenerator.incrementAndGet();
                lockTable.put(rowKey, currentLock);
                reverseLockTable.put(currentLock, rowKey);
                return currentLock;
            }
            throw new RuntimeException("row is already locked: " + table + " " + rowKey);
        }
    }

    @Override
    public void unLockRow(LTable sTable, HRegion.RowLock lock) {
        synchronized (this) {
            String table = sTable.relationIdentifier;
            Map<byte[], HRegion.RowLock> lockTable = locks.get(table);
            Map<HRegion.RowLock, byte[]> reverseLockTable = reverseLocks.get(table);
            if (lockTable == null) {
                throw new RuntimeException("unlocking unknown lock: " + table);
            }
            byte[] row = reverseLockTable.get(lock);
            if (row == null) {
                throw new RuntimeException("unlocking unknown lock: " + table + " ");
            }
            lockTable.remove(row);
            reverseLockTable.remove(lock);
        }
    }

    @Override
    public boolean checkAndPut(LTable table, final byte[] family, final byte[] qualifier, byte[] expectedValue,
                               LTuple put) throws IOException {
        HRegion.RowLock lock = null;
        try {
            lock = lockRow(table, put.key);
            LGet get = new LGet(put.key, put.key, null, null, null);
            Result result = get(table, get);
            boolean match = false;
            boolean found = false;
            if (result == null) {
                match = (expectedValue == null);
            } else {
                ArrayList<Cell> results = Lists.newArrayList(result.rawCells());
                sortValues(results);
                for (Cell kv : results) {
                    // TODO: jc - check cast is correct
                    if (((KeyValue)kv).matchingColumn(family, qualifier)) {
                        match = Arrays.equals(kv.getValue(), expectedValue);
                        found = true;
                        break;
                    }
                }
            }
            if (match || (expectedValue == null && !found)) {
                write(table, put, lock);
                return true;
            } else {
                return false;
            }
        } finally {
            if (lock != null) {
                unLockRow(table, lock);
            }
        }
    }

    private long getCurrentTimestamp() {
        return clock.getTime();
    }

    private List<LTuple> writeSingle(LTuple newTuple, List<LTuple> currentTuples) {
        List<Cell> newValues = Lists.newArrayList();
        for (Cell c : newTuple.values) {
            if (c.getTimestamp() < 0) {
                newValues.add(new KeyValue(newTuple.key, c.getFamily(), c.getQualifier(), getCurrentTimestamp(),
                                           c.getValue()));
            } else {
                newValues.add(c);
            }
        }
        LTuple modifiedNewTuple = new LTuple(newTuple.key, newValues);

        List<LTuple> newTuples = Lists.newArrayList();
        boolean matched = false;
        for (LTuple t : currentTuples) {
            if (Arrays.equals(newTuple.key, t.key)) {
                matched = true;
                List<Cell> values = Lists.newArrayList();
                filterOutKeyValuesBeingReplaced(values, t, newValues);
                values.addAll(newValues);
                newTuples.add(new LTuple(newTuple.key, values));
            } else {
                newTuples.add(t);
            }
        }
        if (!matched) {
            newTuples.add(modifiedNewTuple);
        }
        return newTuples;
    }

<<<<<<< HEAD
    /**
=======
    @Override
    public void delete(LTable table, LTuple delete, Integer lock) throws IOException {
        final String relationIdentifier = table.relationIdentifier;
        final List<LTuple> tuples = relations.get(relationIdentifier);
        final List<LTuple> newTuples = Lists.newArrayList();
        for (LTuple tuple : tuples) {
            LTuple newTuple = tuple;
            if (Arrays.equals(tuple.key,delete.key)) {
                final List<KeyValue> values = tuple.values;
                final List<KeyValue> newValues = Lists.newArrayList();
                if (!delete.values.isEmpty()) {
                    for (KeyValue value : values) {
                        boolean keep = true;
                        for (KeyValue deleteValue : (delete).values) {
														if(deleteValue.matchingColumn(value.getFamily(),value.getQualifier()) && value.getTimestamp()==deleteValue.getTimestamp()){
                                keep = false;
                            }
                        }
                        if (keep) {
                            newValues.add(value);
                        }
                    }
                }
                newTuple = new LTuple(tuple.key, newValues);
            }
            newTuples.add(newTuple);
        }
        relations.put(relationIdentifier, newTuples);
    }

		@Override
		public Integer tryLock(LTable lTable, byte[] rowKey) {
				return lockRow(lTable, rowKey);
		}

		/**
>>>>>>> 39ed32cb
     * Only carry over KeyValues that are not being replaced by incoming KeyValues.
     */
    private void filterOutKeyValuesBeingReplaced(List<Cell> values, LTuple t, List<Cell> newValues) {
        for (Cell currentKv : t.values) {
            boolean collides = false;
            for (Cell newKv : newValues) {
                if (((KeyValue)currentKv).matchingColumn(newKv.getFamilyArray(), CellUtil.cloneQualifier(newKv)) &&
                        currentKv.getTimestamp() == newKv.getTimestamp()) {
                    collides = true;
                }
            }
            if (!collides) {
                values.add(currentKv);
            }
        }
    }

    @SuppressWarnings("unchecked")
    public void compact(Transactor transactor, String tableName) throws IOException {
        final List<LTuple> rows = relations.get(tableName);
        final List<LTuple> newRows = new ArrayList<LTuple>(rows.size());
        final SICompactionState compactionState = transactor.newCompactionState();
        for (LTuple row : rows) {
            final ArrayList<Cell> mutatedValues = Lists.newArrayList();
            compactionState.mutate(row.values, mutatedValues);
            LTuple newRow = new LTuple(row.key, mutatedValues, row.getAttributesMap());
            newRows.add(newRow);
        }
        relations.put(tableName, newRows);
    }

}<|MERGE_RESOLUTION|>--- conflicted
+++ resolved
@@ -26,6 +26,7 @@
 import org.apache.hadoop.hbase.util.Bytes;
 import org.apache.hadoop.hbase.util.Pair;
 
+import com.splicemachine.hbase.CellUtils;
 import com.splicemachine.si.api.Clock;
 import com.splicemachine.si.api.Transactor;
 import com.splicemachine.si.data.api.STableReader;
@@ -172,7 +173,8 @@
         if (families != null) {
             for (Cell c : t.values) {
                 for (byte[] family : families) {
-                    if (((KeyValue)c).matchingFamily(family) && c.getTimestamp() <= effectiveTimestamp) {
+
+                    if (CellUtil.matchingFamily(c, family) && c.getTimestamp() <= effectiveTimestamp) {
                         newCells.add(c);
                         break;
                     }
@@ -184,7 +186,8 @@
 
     private boolean columnsContain(List<List<byte[]>> columns, Cell c) {
         for (List<byte[]> column : columns) {
-            if (((KeyValue)c).matchingColumn(column.get(0), column.get(1)))
+
+            if (CellUtils.singleMatchingColumn(c, column.get(0), column.get(1)))
                 return true;
         }
         return false;
@@ -192,16 +195,6 @@
 
     @Override
     public void write(LTable table, LTuple put) throws IOException {
-        write(table, Arrays.asList(put));
-    }
-
-    @Override
-    public void write(LTable table, LTuple put, HRegion.RowLock rowLock) throws IOException {
-        write(table, put);
-    }
-
-    @Override
-    public void write(LTable table, LTuple put, boolean durable) throws IOException {
         write(table, Arrays.asList(put));
     }
 
@@ -221,9 +214,9 @@
     }
 
     @Override
-    public OperationStatus[] writeBatch(LTable table, Pair<LTuple, HRegion.RowLock>[] puts) throws IOException {
-        for (Pair<LTuple, HRegion.RowLock> p : puts) {
-            write(table, p.getFirst());
+    public OperationStatus[] writeBatch(LTable table, LTuple[] puts) throws IOException {
+        for (LTuple p : puts) {
+            write(table, p);
         }
         OperationStatus[] result = new OperationStatus[puts.length];
         for (int i = 0; i < result.length; i++) {
@@ -233,35 +226,8 @@
     }
 
     @Override
-    public void delete(LTable table, LTuple delete, HRegion.RowLock lock) throws IOException {
-        final String relationIdentifier = table.relationIdentifier;
-        final List<LTuple> tuples = relations.get(relationIdentifier);
-        final List<LTuple> newTuples = Lists.newArrayList();
-        for (LTuple tuple : tuples) {
-            LTuple newTuple = tuple;
-            if (Arrays.equals(tuple.key, delete.key)) {
-                final List<Cell> values = tuple.values;
-                final List<Cell> newValues = Lists.newArrayList();
-                if (!delete.values.isEmpty()) {
-                    for (Cell value : values) {
-                        boolean keep = true;
-                        for (Cell deleteValue : (delete).values) {
-                            if (((KeyValue)deleteValue).matchingColumn(value.getFamily(),
-                                                           value.getQualifier()) && value.getTimestamp() ==
-                                    deleteValue.getTimestamp()) {
-                                keep = false;
-                            }
-                        }
-                        if (keep) {
-                            newValues.add(value);
-                        }
-                    }
-                }
-                newTuple = new LTuple(tuple.key, newValues);
-            }
-            newTuples.add(newTuple);
-        }
-        relations.put(relationIdentifier, newTuples);
+    public HRegion.RowLock tryLock(LTable lTable, byte[] rowKey) {
+        return lockRow(lTable, rowKey);
     }
 
     @Override
@@ -278,8 +244,9 @@
             }
             HRegion.RowLock currentLock = lockTable.get(rowKey);
             if (currentLock == null) {
-                // TODO: jc - not needed anymore?
-//				currentLock = lockIdGenerator.incrementAndGet();
+                // FIXME: jc - need to acquire a lock from HRegion
+				currentLock = lockIdGenerator.incrementAndGet();
+
                 lockTable.put(rowKey, currentLock);
                 reverseLockTable.put(currentLock, rowKey);
                 return currentLock;
@@ -322,16 +289,15 @@
                 ArrayList<Cell> results = Lists.newArrayList(result.rawCells());
                 sortValues(results);
                 for (Cell kv : results) {
-                    // TODO: jc - check cast is correct
-                    if (((KeyValue)kv).matchingColumn(family, qualifier)) {
-                        match = Arrays.equals(kv.getValue(), expectedValue);
+                    if (CellUtils.singleMatchingColumn(kv, family, qualifier)) {
+                        match = Arrays.equals(kv.getValueArray(), expectedValue);
                         found = true;
                         break;
                     }
                 }
             }
             if (match || (expectedValue == null && !found)) {
-                write(table, put, lock);
+                write(table, put);
                 return true;
             } else {
                 return false;
@@ -351,8 +317,8 @@
         List<Cell> newValues = Lists.newArrayList();
         for (Cell c : newTuple.values) {
             if (c.getTimestamp() < 0) {
-                newValues.add(new KeyValue(newTuple.key, c.getFamily(), c.getQualifier(), getCurrentTimestamp(),
-                                           c.getValue()));
+                newValues.add(new KeyValue(newTuple.key, c.getFamilyArray(), c.getQualifierArray(),
+                                           getCurrentTimestamp(), c.getValue()));
             } else {
                 newValues.add(c);
             }
@@ -378,24 +344,24 @@
         return newTuples;
     }
 
-<<<<<<< HEAD
-    /**
-=======
-    @Override
-    public void delete(LTable table, LTuple delete, Integer lock) throws IOException {
+    @Override
+    public void delete(LTable table, LTuple delete) throws IOException {
         final String relationIdentifier = table.relationIdentifier;
         final List<LTuple> tuples = relations.get(relationIdentifier);
         final List<LTuple> newTuples = Lists.newArrayList();
         for (LTuple tuple : tuples) {
             LTuple newTuple = tuple;
-            if (Arrays.equals(tuple.key,delete.key)) {
-                final List<KeyValue> values = tuple.values;
-                final List<KeyValue> newValues = Lists.newArrayList();
+            if (Arrays.equals(tuple.key, delete.key)) {
+                final List<Cell> values = tuple.values;
+                final List<Cell> newValues = Lists.newArrayList();
                 if (!delete.values.isEmpty()) {
-                    for (KeyValue value : values) {
+                    for (Cell value : values) {
                         boolean keep = true;
-                        for (KeyValue deleteValue : (delete).values) {
-														if(deleteValue.matchingColumn(value.getFamily(),value.getQualifier()) && value.getTimestamp()==deleteValue.getTimestamp()){
+                        for (Cell deleteValue : (delete).values) {
+
+                            if (CellUtils.singleMatchingColumn(deleteValue, value.getFamilyArray(),
+                                                               value.getQualifierArray()) && value.getTimestamp() ==
+                                    deleteValue.getTimestamp()) {
                                 keep = false;
                             }
                         }
@@ -411,20 +377,15 @@
         relations.put(relationIdentifier, newTuples);
     }
 
-		@Override
-		public Integer tryLock(LTable lTable, byte[] rowKey) {
-				return lockRow(lTable, rowKey);
-		}
-
-		/**
->>>>>>> 39ed32cb
+    /**
      * Only carry over KeyValues that are not being replaced by incoming KeyValues.
      */
     private void filterOutKeyValuesBeingReplaced(List<Cell> values, LTuple t, List<Cell> newValues) {
         for (Cell currentKv : t.values) {
             boolean collides = false;
             for (Cell newKv : newValues) {
-                if (((KeyValue)currentKv).matchingColumn(newKv.getFamilyArray(), CellUtil.cloneQualifier(newKv)) &&
+
+                if (CellUtils.singleMatchingColumn(currentKv, newKv.getFamilyArray(), newKv.getQualifierArray()) &&
                         currentKv.getTimestamp() == newKv.getTimestamp()) {
                     collides = true;
                 }
