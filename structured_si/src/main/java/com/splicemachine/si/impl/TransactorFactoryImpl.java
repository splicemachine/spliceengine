--- conflicted
+++ resolved
@@ -1,27 +1,19 @@
 package com.splicemachine.si.impl;
 
 import com.splicemachine.constants.SIConstants;
-import com.splicemachine.constants.SpliceConstants;
 import com.splicemachine.si.api.HbaseConfigurationSource;
 import com.splicemachine.si.api.TimestampSource;
 import com.splicemachine.si.api.Transactor;
 import com.splicemachine.si.api.TransactorFactory;
-import com.splicemachine.si.txn.TransactionTableCreator;
 import com.splicemachine.si.txn.ZooKeeperTimestampSource;
 import org.apache.hadoop.conf.Configuration;
-import org.apache.hadoop.hbase.HBaseConfiguration;
-
 import java.io.IOException;
 
-<<<<<<< HEAD
-public class TransactorFactoryImpl extends SIConstants implements TransactorFactory {
-=======
 /**
  * Source of transactors. If code needs a transactor and wasn't handed one, then it can use the static methods here to
  * obtain "the" transactor.
  */
-public class TransactorFactoryImpl implements TransactorFactory {
->>>>>>> 634b938b
+public class TransactorFactoryImpl extends SIConstants implements TransactorFactory {
     private static volatile Transactor transactor;
     //deliberate boxing here to ensure the lock is not shared by anyone else
     private static final Object lock = new Integer(1);
@@ -44,22 +36,12 @@
         });
     }
 
-<<<<<<< HEAD
-    private static Transactor getTransactor(HbaseConfigurationSource configSource) {
-        if (transactor == null) {
-            synchronized (TransactorFactoryImpl.class) {
-                final Configuration configuration = configSource.getConfiguration();
-                TransactionTableCreator.createTransactionTableIfNeeded(configuration);
-                TimestampSource timestampSource = new ZooKeeperTimestampSource(SpliceConstants.DEFAULT_TRANSACTION_PATH);
-                transactor = com.splicemachine.si.data.hbase.TransactorFactory.getTransactor(configuration, timestampSource);
-                com.splicemachine.si.data.hbase.TransactorFactory.setDefaultTransactor(transactor);
-=======
+
     public static Transactor getTransactor(final Configuration conf){
         return getTransactor(new HbaseConfigurationSource() {
             @Override
             public Configuration getConfiguration() {
                 return conf;
->>>>>>> 634b938b
             }
         });
     }
@@ -73,7 +55,7 @@
 
             final Configuration configuration = configSource.getConfiguration();
 //            TransactionTableCreator.createTransactionTableIfNeeded(configuration);
-            TimestampSource timestampSource = new ZooKeeperTimestampSource(TransactionConstants.DEFAULT_TRANSACTION_PATH, configuration);
+            TimestampSource timestampSource = new ZooKeeperTimestampSource(zkSpliceTransactionPath);
             transactor = com.splicemachine.si.data.hbase.TransactorFactory.getTransactor(configuration, timestampSource);
             com.splicemachine.si.data.hbase.TransactorFactory.setDefaultTransactor(transactor);
         }
