--- conflicted
+++ resolved
@@ -31,13 +31,8 @@
      * @param maxSize the maximum number of items the cache can contain, items added past this limit are ignored
      * @return new cache object
      */
-<<<<<<< HEAD
     public static <K,V> Map<K,V> makeCache(boolean shared, int maxSize) {
-        return new CacheMap<K,V>(shared ? new NonBlockingHashMap<K,CacheReference<K,V>>() : new HashMap<K,CacheReference<K,V>>(), maxSize);
-=======
-    public static Map makeCache(boolean shared, int maxSize) {
-        return new CacheMap(new NonBlockingHashMap(), maxSize);
->>>>>>> 304d03e3
+        return new CacheMap<K,V>(new NonBlockingHashMap<K,CacheReference<K,V>>(), maxSize);
     }
 
     private CacheMap(Map<K, CacheReference<K,V>> delegate, int maxSize) {
