package com.splicemachine.si.impl;

import static org.apache.hadoop.hbase.filter.Filter.ReturnCode.INCLUDE;
import static org.apache.hadoop.hbase.filter.Filter.ReturnCode.NEXT_COL;
import static org.apache.hadoop.hbase.filter.Filter.ReturnCode.SKIP;

import java.io.IOException;

import org.apache.hadoop.hbase.Cell;
import org.apache.hadoop.hbase.CellUtil;
import org.apache.hadoop.hbase.client.OperationWithAttributes;
import org.apache.hadoop.hbase.filter.Filter;
import org.apache.log4j.Logger;

import com.splicemachine.si.api.RollForwardQueue;
import com.splicemachine.si.api.TransactionStatus;
import com.splicemachine.si.data.api.SDataLib;

/**
 * Contains the logic for performing an HBase-style filter using "snapshot isolation" logic. This means it filters out
 * data that should not be seen by the transaction that is performing the read operation (either a "get" or a "scan").
 */
public class FilterState<Result, Put extends OperationWithAttributes, Delete, Get extends OperationWithAttributes,
        Scan, Lock, OperationStatus, Mutation extends OperationWithAttributes, IHTable>
        implements IFilterState {
    static final Logger LOG = Logger.getLogger(FilterState.class);
    /**
     * The transactions that have been loaded as part of running this filter.
     */
    final LongPrimitiveCacheMap<Transaction> transactionCache;
    final LongPrimitiveCacheMap<VisibleResult> visibleCache;
    private final ImmutableTransaction myTransaction;
    private final SDataLib<Mutation, Put, Delete, Get, Scan> dataLib;
    private final DataStore<Mutation, Put,Delete, Get, Scan, IHTable> dataStore;
    private final TransactionStore transactionStore;
    private final RollForwardQueue rollForwardQueue;
    final FilterRowState<Result, Put, Delete, Get, Scan, Lock, OperationStatus> rowState;
<<<<<<< HEAD
    final DecodedCell keyValue;
    CellType type;
=======
    KeyValue keyValue;
    KeyValueType type;
>>>>>>> 2260c73c
    private final TransactionSource transactionSource;
    FilterState(SDataLib dataLib, DataStore dataStore, TransactionStore transactionStore,
                RollForwardQueue rollForwardQueue,ImmutableTransaction myTransaction) {
        this.transactionSource = new TransactionSource() {
            @Override
            public Transaction getTransaction(long timestamp) throws IOException {
                return getTransactionFromFilterCache(timestamp);
            }
        };
        this.dataLib = dataLib;
<<<<<<< HEAD
        this.keyValue = new DecodedCell();
=======
>>>>>>> 2260c73c
        this.dataStore = dataStore;
        this.transactionStore = transactionStore;
        this.rollForwardQueue = rollForwardQueue;
        this.myTransaction = myTransaction;
        transactionCache = new LongPrimitiveCacheMap<Transaction>();
        visibleCache = new LongPrimitiveCacheMap<VisibleResult>();
        this.rowState = new FilterRowState();
    }


    /**
     * The public entry point. This returns an HBase filter code and is expected to serve as the heart of an HBase filter
     * implementation.
     * The order of the column families is important. It is expected that the SI family will be processed first.
		 * @param dataKeyValue
		 */
    @Override
    public Filter.ReturnCode filterCell(Cell dataKeyValue) throws IOException {
        setKeyValue(dataKeyValue);
        return filterByColumnType();
    }

<<<<<<< HEAD
    void setKeyValue(Cell dataKeyValue) {
        keyValue.setKeyValue(dataKeyValue);
=======
    void setKeyValue(KeyValue dataKeyValue) {
        keyValue = dataKeyValue;
>>>>>>> 2260c73c
        rowState.updateCurrentRow(keyValue);
        type = dataStore.getKeyValueType(dataKeyValue);
    }

    @Override
    public void nextRow() {
        rowState.resetCurrentRow();
    }

    /**
     * Look at the column family and qualifier to determine how to "dispatch" the current keyValue.
     */
    Filter.ReturnCode filterByColumnType() throws IOException {
    	switch(type) {
		case USER_DATA:
        	processDataTimestamp();
            return processUserData();
		case COMMIT_TIMESTAMP:
			return processCommitTimestamp();
		case TOMBSTONE:
	       	processDataTimestamp();
            return processTombstone();
		case ANTI_TOMBSTONE:
        	processDataTimestamp();
            return processAntiTombstone();
		case OTHER:
		default:
            return processUnknownFamilyData();    	
    	}
    }

    /**
     * Handles the "commit timestamp" values that SI writes to each data row. Processing these values causes the
     * relevant transaction data to be loaded up into the local cache.
     */
    private Filter.ReturnCode processCommitTimestamp() throws IOException {
        log("processCommitTimestamp");
        Transaction transaction = transactionCache.get(keyValue.getTimestamp());
        if (transaction == null) {
            transaction = processCommitTimestampDirect();
        }
        rowState.transactionCache.put(transaction.getTransactionId().getId(), transaction);
        return SKIP;
    }
    
    /**
     * Handles the "commit timestamp" values that SI writes to each data row. Processing these values causes the
     * relevant transaction data to be loaded up into the local cache.
     */
    private void processDataTimestamp() throws IOException {
        log("processCommitTimestamp");
        if (rowState.transactionCache.get(keyValue.getTimestamp()) != null) { // Already processed, must have been committed or failed...
        	return;
        }
        Transaction transaction = transactionCache.get(keyValue.getTimestamp()); // hit the major cache
        if (transaction == null) {
            transaction = processDataTimestampDirect(); // lookup
        }
        rowState.transactionCache.put(transaction.getTransactionId().getId(), transaction);
        return;
    }

    private Transaction processDataTimestamp(long timestamp) throws IOException {
        log("processCommitTimestamp");
        Transaction transaction;
        if ((transaction = rowState.transactionCache.get(timestamp)) != null) { // Already processed, must have been committed or failed...
        	return transaction;
        }
        transaction = transactionCache.get(timestamp); // hit the major cache
        if (transaction == null) {
            transaction = processDataTimestampDirect(timestamp); // lookup
        }
        rowState.transactionCache.put(transaction.getTransactionId().getId(), transaction);
        return transaction;
    }

    
    private Transaction processCommitTimestampDirect() throws IOException {
        Transaction transaction;
        if (dataStore.isSIFail(keyValue)) {
            transaction = transactionStore.makeStubFailedTransaction(keyValue.getTimestamp());
            transactionCache.put(keyValue.getTimestamp(), transaction);
        } else {
            transaction = transactionStore.makeStubCommittedTransaction(keyValue.getTimestamp(), (Long) dataLib.decode(keyValue.getValue(), Long.class));
            transactionCache.put(keyValue.getTimestamp(), transaction);
        }
        return transaction;
    }

    private Transaction processDataTimestampDirect(long timestamp) throws IOException {
        return handleUnknownTransactionStatus(timestamp);
   }

    
    private Transaction processDataTimestampDirect() throws IOException {
         return handleUnknownTransactionStatus();
    }

    
    private Transaction getTransactionFromFilterCache(long timestamp) throws IOException {
        Transaction transaction = transactionCache.get(timestamp);
        if (transaction == null) {
            if (!myTransaction.getEffectiveReadCommitted() && !myTransaction.getEffectiveReadUncommitted()
                    && !myTransaction.isAncestorOf(transactionStore.getImmutableTransaction(timestamp))) {
                transaction = transactionStore.getTransactionAsOf(timestamp, myTransaction.getLongTransactionId());
            } else {
                transaction = transactionStore.getTransaction(timestamp);
            }
            transactionCache.put(transaction.getTransactionId().getId(), transaction);
        }
        return transaction;
    }

    /**
     * Handles the case where the commit timestamp cell contains a begin timestamp, but doesn't have an
     * associated commit timestamp in the cell. This means the transaction table needs to be consulted to find out
     * the current status of the transaction.
     */
    private Transaction handleUnknownTransactionStatus() throws IOException {
        final Transaction cachedTransaction = rowState.transactionCache.get(keyValue.getTimestamp());
        if (cachedTransaction == null) {
            final Transaction dataTransaction = getTransactionFromFilterCache(keyValue.getTimestamp());
            final VisibleResult visibleResult = checkVisibility(dataTransaction);
            if (visibleResult.effectiveStatus.isFinished()) {
                rollForward(dataTransaction);
            }
            return dataTransaction;
        } else {
            return cachedTransaction;
        }
    }
    
    private Transaction handleUnknownTransactionStatus(long transactionId) throws IOException {
        final Transaction cachedTransaction = rowState.transactionCache.get(transactionId);
        if (cachedTransaction == null) {
            final Transaction dataTransaction = getTransactionFromFilterCache(transactionId);
            final VisibleResult visibleResult = checkVisibility(dataTransaction);
            if (visibleResult.effectiveStatus.isFinished()) {
                rollForward(dataTransaction);
            }
            return dataTransaction;
        } else {
            return cachedTransaction;
        }
    }

    private VisibleResult checkVisibility(Transaction dataTransaction) throws IOException {
        final long timestamp = dataTransaction.getLongTransactionId();
        VisibleResult result = visibleCache.get(timestamp);
        if (result == null) {
            result = myTransaction.canSee(dataTransaction, transactionSource);
            visibleCache.put(timestamp, result);
        }
        return result;
    }

    /**
     * Update the data row to remember the commit timestamp of the transaction. This avoids the need to look the
     * transaction up in the transaction table again the next time this row is read.
     */
    private void rollForward(Transaction transaction) throws IOException {
				LOG.trace("Rolling forward");
        TransactionStatus status = transaction.getEffectiveStatus();
        if (rollForwardQueue != null && status.isFinished()) {
            // TODO: revisit this in light of nested independent transactions
            dataStore.recordRollForward(rollForwardQueue, transaction.getLongTransactionId(), keyValue.getRow(), true);
        }
    }

    /**
     * Under SI, deleting a row is handled as adding a row level tombstone record in the SI family. This function reads
     * those values in for a given row and stores the tombstone timestamp so it can be used later to filter user data.
     */
    private Filter.ReturnCode processTombstone() throws IOException {
        log("processTombstone");
        rowState.setTombstoneTimestamp(keyValue.getTimestamp());
        return SKIP;
    }

    private Filter.ReturnCode processAntiTombstone() throws IOException {
        log("processAntiTombstone");
        rowState.setAntiTombstoneTimestamp(keyValue.getTimestamp());
        return SKIP;
    }

    /**
     * Handle a cell that represents user data. Filter it based on the various timestamps and transaction status.
     */
    private Filter.ReturnCode processUserData() throws IOException {
            return filterUserDataByTimestamp();
    }

    /**
     * Consider a cell of user data and decide whether to use it as "the" value for the column (in the context of the
     * current transaction) based on the various timestamp values and transaction status.
     */
    private Filter.ReturnCode filterUserDataByTimestamp() throws IOException {
        if (tombstoneAfterData()) {
            return NEXT_COL;
        } else if (isVisibleToCurrentTransaction()) {
            proceedToNextColumn();
            return INCLUDE;
        } else {
            return SKIP;
        }
    }

    /**
     * The version of HBase we are using does not support the newer "INCLUDE & NEXT_COL" return code
     * so this manually does the equivalent.
     */
    private void proceedToNextColumn() {
        rowState.lastValidQualifier = keyValue;
    }

    /**
     * Is there a row level tombstone that supercedes the current cell?
     */
    private boolean tombstoneAfterData() throws IOException {
    	final long[] buffer = rowState.tombstoneTimestamps.buffer;
    	final int size = rowState.tombstoneTimestamps.size();
    	for (int i = 0; i < size; i++) {
            Transaction tombstoneTransaction = rowState.transactionCache.get(buffer[i]);
            if (tombstoneTransaction == null) {
            	tombstoneTransaction = processDataTimestamp(buffer[i]);	
            }
            final VisibleResult visibleResult = checkVisibility(tombstoneTransaction);
            if (visibleResult.visible && (keyValue.getTimestamp() <= buffer[i])) {
                return true;
            }
        }

    	final long[] buffer2 = rowState.antiTombstoneTimestamps.buffer;
    	final int size2 = rowState.antiTombstoneTimestamps.size();
    	for (int i = 0; i < size2; i++) {
            Transaction tombstoneTransaction = rowState.transactionCache.get(buffer2[i]);
            if (tombstoneTransaction == null) {
            	tombstoneTransaction = processDataTimestamp(buffer2[i]);	
            }
            final VisibleResult visibleResult = checkVisibility(tombstoneTransaction);
            if (visibleResult.visible && (keyValue.getTimestamp() < buffer2[i])) {
                return true;
            }
        }

        return false;
    }

    /**
     * Should the current cell be visible to the current transaction? This is the core of the filtering of the data
     * under SI. It handles the various cases of when data should be visible.
     */
    private boolean isVisibleToCurrentTransaction() throws IOException {
        if (keyValue.getTimestamp() == myTransaction.getTransactionId().getId() && !myTransaction.getTransactionId().independentReadOnly) {
            return true;
        } else {
            final Transaction transaction = loadTransaction();
            return checkVisibility(transaction).visible;
        }
    }

    /**
     * Retrieve the transaction for the current cell from the local cache.
     */
    private Transaction loadTransaction() throws IOException {
        final Transaction transaction = rowState.transactionCache.get(keyValue.getTimestamp());
				assert transaction!=null : "All transaction should already be loaded from the si family for the data row, txn id: " + keyValue.getTimestamp();

        return transaction;
    }

    /**
     * This is not expected to happen, but if there are extra unknown column families in the results they will be skipped.
     */
    private Filter.ReturnCode processUnknownFamilyData() {
        log("processUnknownFamilyData");
        return SKIP;
    }

    private void log(String message) {
        //System.out.println("  " + message);
    }

    @Override
    public org.apache.hadoop.hbase.Cell produceAccumulatedCell() {
        return null;
    }

    @Override
    public boolean getExcludeRow() {
        return false;
    }
}<|MERGE_RESOLUTION|>--- conflicted
+++ resolved
@@ -7,7 +7,6 @@
 import java.io.IOException;
 
 import org.apache.hadoop.hbase.Cell;
-import org.apache.hadoop.hbase.CellUtil;
 import org.apache.hadoop.hbase.client.OperationWithAttributes;
 import org.apache.hadoop.hbase.filter.Filter;
 import org.apache.log4j.Logger;
@@ -21,30 +20,26 @@
  * data that should not be seen by the transaction that is performing the read operation (either a "get" or a "scan").
  */
 public class FilterState<Result, Put extends OperationWithAttributes, Delete, Get extends OperationWithAttributes,
-        Scan, Lock, OperationStatus, Mutation extends OperationWithAttributes, IHTable>
-        implements IFilterState {
+    Scan, Lock, OperationStatus, Mutation extends OperationWithAttributes, IHTable>
+    implements IFilterState {
     static final Logger LOG = Logger.getLogger(FilterState.class);
     /**
      * The transactions that have been loaded as part of running this filter.
      */
     final LongPrimitiveCacheMap<Transaction> transactionCache;
     final LongPrimitiveCacheMap<VisibleResult> visibleCache;
+    final FilterRowState<Result, Put, Delete, Get, Scan, Lock, OperationStatus> rowState;
+    final DecodedCell keyValue;
     private final ImmutableTransaction myTransaction;
     private final SDataLib<Mutation, Put, Delete, Get, Scan> dataLib;
-    private final DataStore<Mutation, Put,Delete, Get, Scan, IHTable> dataStore;
+    private final DataStore<Mutation, Put, Delete, Get, Scan, IHTable> dataStore;
     private final TransactionStore transactionStore;
     private final RollForwardQueue rollForwardQueue;
-    final FilterRowState<Result, Put, Delete, Get, Scan, Lock, OperationStatus> rowState;
-<<<<<<< HEAD
-    final DecodedCell keyValue;
+    private final TransactionSource transactionSource;
     CellType type;
-=======
-    KeyValue keyValue;
-    KeyValueType type;
->>>>>>> 2260c73c
-    private final TransactionSource transactionSource;
+
     FilterState(SDataLib dataLib, DataStore dataStore, TransactionStore transactionStore,
-                RollForwardQueue rollForwardQueue,ImmutableTransaction myTransaction) {
+                RollForwardQueue rollForwardQueue, ImmutableTransaction myTransaction) {
         this.transactionSource = new TransactionSource() {
             @Override
             public Transaction getTransaction(long timestamp) throws IOException {
@@ -52,10 +47,7 @@
             }
         };
         this.dataLib = dataLib;
-<<<<<<< HEAD
         this.keyValue = new DecodedCell();
-=======
->>>>>>> 2260c73c
         this.dataStore = dataStore;
         this.transactionStore = transactionStore;
         this.rollForwardQueue = rollForwardQueue;
@@ -67,53 +59,58 @@
 
 
     /**
-     * The public entry point. This returns an HBase filter code and is expected to serve as the heart of an HBase filter
+     * The public entry point. This returns an HBase filter code and is expected to serve as the heart of an HBase
+     * filter
      * implementation.
      * The order of the column families is important. It is expected that the SI family will be processed first.
-		 * @param dataKeyValue
-		 */
+     */
     @Override
     public Filter.ReturnCode filterCell(Cell dataKeyValue) throws IOException {
         setKeyValue(dataKeyValue);
         return filterByColumnType();
     }
 
-<<<<<<< HEAD
-    void setKeyValue(Cell dataKeyValue) {
-        keyValue.setKeyValue(dataKeyValue);
-=======
-    void setKeyValue(KeyValue dataKeyValue) {
-        keyValue = dataKeyValue;
->>>>>>> 2260c73c
-        rowState.updateCurrentRow(keyValue);
-        type = dataStore.getKeyValueType(dataKeyValue);
-    }
-
     @Override
     public void nextRow() {
         rowState.resetCurrentRow();
     }
 
+    @Override
+    public org.apache.hadoop.hbase.Cell produceAccumulatedCell() {
+        return null;
+    }
+
+    @Override
+    public boolean getExcludeRow() {
+        return false;
+    }
+
+    void setKeyValue(Cell dataKeyValue) {
+        keyValue.setKeyValue(dataKeyValue);
+        rowState.updateCurrentRow(keyValue);
+        type = dataStore.getKeyValueType(dataKeyValue);
+    }
+
     /**
      * Look at the column family and qualifier to determine how to "dispatch" the current keyValue.
      */
     Filter.ReturnCode filterByColumnType() throws IOException {
-    	switch(type) {
-		case USER_DATA:
-        	processDataTimestamp();
-            return processUserData();
-		case COMMIT_TIMESTAMP:
-			return processCommitTimestamp();
-		case TOMBSTONE:
-	       	processDataTimestamp();
-            return processTombstone();
-		case ANTI_TOMBSTONE:
-        	processDataTimestamp();
-            return processAntiTombstone();
-		case OTHER:
-		default:
-            return processUnknownFamilyData();    	
-    	}
+        switch (type) {
+            case USER_DATA:
+                processDataTimestamp();
+                return processUserData();
+            case COMMIT_TIMESTAMP:
+                return processCommitTimestamp();
+            case TOMBSTONE:
+                processDataTimestamp();
+                return processTombstone();
+            case ANTI_TOMBSTONE:
+                processDataTimestamp();
+                return processAntiTombstone();
+            case OTHER:
+            default:
+                return processUnknownFamilyData();
+        }
     }
 
     /**
@@ -122,36 +119,37 @@
      */
     private Filter.ReturnCode processCommitTimestamp() throws IOException {
         log("processCommitTimestamp");
-        Transaction transaction = transactionCache.get(keyValue.getTimestamp());
+        Transaction transaction = transactionCache.get(keyValue.timestamp());
         if (transaction == null) {
             transaction = processCommitTimestampDirect();
         }
         rowState.transactionCache.put(transaction.getTransactionId().getId(), transaction);
         return SKIP;
     }
-    
+
     /**
      * Handles the "commit timestamp" values that SI writes to each data row. Processing these values causes the
      * relevant transaction data to be loaded up into the local cache.
      */
     private void processDataTimestamp() throws IOException {
         log("processCommitTimestamp");
-        if (rowState.transactionCache.get(keyValue.getTimestamp()) != null) { // Already processed, must have been committed or failed...
-        	return;
-        }
-        Transaction transaction = transactionCache.get(keyValue.getTimestamp()); // hit the major cache
+        if (rowState.transactionCache.get(keyValue.timestamp()) != null) { // Already processed,
+        // must have been committed or failed...
+            return;
+        }
+        Transaction transaction = transactionCache.get(keyValue.timestamp()); // hit the major cache
         if (transaction == null) {
             transaction = processDataTimestampDirect(); // lookup
         }
         rowState.transactionCache.put(transaction.getTransactionId().getId(), transaction);
-        return;
     }
 
     private Transaction processDataTimestamp(long timestamp) throws IOException {
         log("processCommitTimestamp");
         Transaction transaction;
-        if ((transaction = rowState.transactionCache.get(timestamp)) != null) { // Already processed, must have been committed or failed...
-        	return transaction;
+        if ((transaction = rowState.transactionCache.get(timestamp)) != null) { // Already processed,
+        // must have been committed or failed...
+            return transaction;
         }
         transaction = transactionCache.get(timestamp); // hit the major cache
         if (transaction == null) {
@@ -161,34 +159,32 @@
         return transaction;
     }
 
-    
     private Transaction processCommitTimestampDirect() throws IOException {
         Transaction transaction;
-        if (dataStore.isSIFail(keyValue)) {
-            transaction = transactionStore.makeStubFailedTransaction(keyValue.getTimestamp());
-            transactionCache.put(keyValue.getTimestamp(), transaction);
-        } else {
-            transaction = transactionStore.makeStubCommittedTransaction(keyValue.getTimestamp(), (Long) dataLib.decode(keyValue.getValue(), Long.class));
-            transactionCache.put(keyValue.getTimestamp(), transaction);
+        if (dataStore.isSIFail(keyValue.keyValue())) {
+            transaction = transactionStore.makeStubFailedTransaction(keyValue.timestamp());
+            transactionCache.put(keyValue.timestamp(), transaction);
+        } else {
+            transaction = transactionStore.makeStubCommittedTransaction(keyValue.timestamp(),
+                                                                        dataLib.decode(keyValue.value(), Long.class));
+            transactionCache.put(keyValue.timestamp(), transaction);
         }
         return transaction;
     }
 
     private Transaction processDataTimestampDirect(long timestamp) throws IOException {
         return handleUnknownTransactionStatus(timestamp);
-   }
-
-    
+    }
+
     private Transaction processDataTimestampDirect() throws IOException {
-         return handleUnknownTransactionStatus();
-    }
-
-    
+        return handleUnknownTransactionStatus();
+    }
+
     private Transaction getTransactionFromFilterCache(long timestamp) throws IOException {
         Transaction transaction = transactionCache.get(timestamp);
         if (transaction == null) {
             if (!myTransaction.getEffectiveReadCommitted() && !myTransaction.getEffectiveReadUncommitted()
-                    && !myTransaction.isAncestorOf(transactionStore.getImmutableTransaction(timestamp))) {
+                && !myTransaction.isAncestorOf(transactionStore.getImmutableTransaction(timestamp))) {
                 transaction = transactionStore.getTransactionAsOf(timestamp, myTransaction.getLongTransactionId());
             } else {
                 transaction = transactionStore.getTransaction(timestamp);
@@ -204,9 +200,9 @@
      * the current status of the transaction.
      */
     private Transaction handleUnknownTransactionStatus() throws IOException {
-        final Transaction cachedTransaction = rowState.transactionCache.get(keyValue.getTimestamp());
+        final Transaction cachedTransaction = rowState.transactionCache.get(keyValue.timestamp());
         if (cachedTransaction == null) {
-            final Transaction dataTransaction = getTransactionFromFilterCache(keyValue.getTimestamp());
+            final Transaction dataTransaction = getTransactionFromFilterCache(keyValue.timestamp());
             final VisibleResult visibleResult = checkVisibility(dataTransaction);
             if (visibleResult.effectiveStatus.isFinished()) {
                 rollForward(dataTransaction);
@@ -216,7 +212,7 @@
             return cachedTransaction;
         }
     }
-    
+
     private Transaction handleUnknownTransactionStatus(long transactionId) throws IOException {
         final Transaction cachedTransaction = rowState.transactionCache.get(transactionId);
         if (cachedTransaction == null) {
@@ -246,11 +242,11 @@
      * transaction up in the transaction table again the next time this row is read.
      */
     private void rollForward(Transaction transaction) throws IOException {
-				LOG.trace("Rolling forward");
+        LOG.trace("Rolling forward");
         TransactionStatus status = transaction.getEffectiveStatus();
         if (rollForwardQueue != null && status.isFinished()) {
             // TODO: revisit this in light of nested independent transactions
-            dataStore.recordRollForward(rollForwardQueue, transaction.getLongTransactionId(), keyValue.getRow(), true);
+            dataStore.recordRollForward(rollForwardQueue, transaction.getLongTransactionId(), keyValue.row(), true);
         }
     }
 
@@ -260,13 +256,13 @@
      */
     private Filter.ReturnCode processTombstone() throws IOException {
         log("processTombstone");
-        rowState.setTombstoneTimestamp(keyValue.getTimestamp());
+        rowState.setTombstoneTimestamp(keyValue.timestamp());
         return SKIP;
     }
 
     private Filter.ReturnCode processAntiTombstone() throws IOException {
         log("processAntiTombstone");
-        rowState.setAntiTombstoneTimestamp(keyValue.getTimestamp());
+        rowState.setAntiTombstoneTimestamp(keyValue.timestamp());
         return SKIP;
     }
 
@@ -274,7 +270,7 @@
      * Handle a cell that represents user data. Filter it based on the various timestamps and transaction status.
      */
     private Filter.ReturnCode processUserData() throws IOException {
-            return filterUserDataByTimestamp();
+        return filterUserDataByTimestamp();
     }
 
     /**
@@ -297,35 +293,35 @@
      * so this manually does the equivalent.
      */
     private void proceedToNextColumn() {
-        rowState.lastValidQualifier = keyValue;
+        rowState.lastValidQualifier = keyValue.keyValue();
     }
 
     /**
      * Is there a row level tombstone that supercedes the current cell?
      */
     private boolean tombstoneAfterData() throws IOException {
-    	final long[] buffer = rowState.tombstoneTimestamps.buffer;
-    	final int size = rowState.tombstoneTimestamps.size();
-    	for (int i = 0; i < size; i++) {
+        final long[] buffer = rowState.tombstoneTimestamps.buffer;
+        final int size = rowState.tombstoneTimestamps.size();
+        for (int i = 0; i < size; i++) {
             Transaction tombstoneTransaction = rowState.transactionCache.get(buffer[i]);
             if (tombstoneTransaction == null) {
-            	tombstoneTransaction = processDataTimestamp(buffer[i]);	
+                tombstoneTransaction = processDataTimestamp(buffer[i]);
             }
             final VisibleResult visibleResult = checkVisibility(tombstoneTransaction);
-            if (visibleResult.visible && (keyValue.getTimestamp() <= buffer[i])) {
+            if (visibleResult.visible && (keyValue.timestamp() <= buffer[i])) {
                 return true;
             }
         }
 
-    	final long[] buffer2 = rowState.antiTombstoneTimestamps.buffer;
-    	final int size2 = rowState.antiTombstoneTimestamps.size();
-    	for (int i = 0; i < size2; i++) {
+        final long[] buffer2 = rowState.antiTombstoneTimestamps.buffer;
+        final int size2 = rowState.antiTombstoneTimestamps.size();
+        for (int i = 0; i < size2; i++) {
             Transaction tombstoneTransaction = rowState.transactionCache.get(buffer2[i]);
             if (tombstoneTransaction == null) {
-            	tombstoneTransaction = processDataTimestamp(buffer2[i]);	
+                tombstoneTransaction = processDataTimestamp(buffer2[i]);
             }
             final VisibleResult visibleResult = checkVisibility(tombstoneTransaction);
-            if (visibleResult.visible && (keyValue.getTimestamp() < buffer2[i])) {
+            if (visibleResult.visible && (keyValue.timestamp() < buffer2[i])) {
                 return true;
             }
         }
@@ -338,7 +334,8 @@
      * under SI. It handles the various cases of when data should be visible.
      */
     private boolean isVisibleToCurrentTransaction() throws IOException {
-        if (keyValue.getTimestamp() == myTransaction.getTransactionId().getId() && !myTransaction.getTransactionId().independentReadOnly) {
+        if (keyValue.timestamp() == myTransaction.getTransactionId().getId() && !myTransaction.getTransactionId()
+            .independentReadOnly) {
             return true;
         } else {
             final Transaction transaction = loadTransaction();
@@ -350,14 +347,16 @@
      * Retrieve the transaction for the current cell from the local cache.
      */
     private Transaction loadTransaction() throws IOException {
-        final Transaction transaction = rowState.transactionCache.get(keyValue.getTimestamp());
-				assert transaction!=null : "All transaction should already be loaded from the si family for the data row, txn id: " + keyValue.getTimestamp();
+        final Transaction transaction = rowState.transactionCache.get(keyValue.timestamp());
+        assert transaction != null : "All transaction should already be loaded from the si family for the data row, " +
+            "txn id: " + keyValue.timestamp();
 
         return transaction;
     }
 
     /**
-     * This is not expected to happen, but if there are extra unknown column families in the results they will be skipped.
+     * This is not expected to happen, but if there are extra unknown column families in the results they will be
+     * skipped.
      */
     private Filter.ReturnCode processUnknownFamilyData() {
         log("processUnknownFamilyData");
@@ -367,14 +366,4 @@
     private void log(String message) {
         //System.out.println("  " + message);
     }
-
-    @Override
-    public org.apache.hadoop.hbase.Cell produceAccumulatedCell() {
-        return null;
-    }
-
-    @Override
-    public boolean getExcludeRow() {
-        return false;
-    }
 }