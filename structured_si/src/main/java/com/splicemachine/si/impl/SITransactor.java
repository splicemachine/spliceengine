package com.splicemachine.si.impl;

<<<<<<< HEAD
import javax.annotation.Nullable;
import java.io.IOException;
import java.lang.reflect.Array;
import java.util.Collection;
import java.util.Collections;
import java.util.HashSet;
import java.util.List;
import java.util.Map;
import java.util.Set;

=======
import com.carrotsearch.hppc.IntObjectOpenHashMap;
import com.carrotsearch.hppc.cursors.IntObjectCursor;
>>>>>>> 39ed32cb
import com.google.common.base.Predicate;
import com.google.common.collect.Collections2;
import com.google.common.collect.Lists;
import com.google.common.collect.Maps;
import com.google.common.collect.Sets;
import org.apache.hadoop.hbase.Cell;
import org.apache.hadoop.hbase.DoNotRetryIOException;
import org.apache.hadoop.hbase.HConstants;
import org.apache.hadoop.hbase.KeyValue;
import org.apache.hadoop.hbase.client.OperationWithAttributes;
import org.apache.hadoop.hbase.client.Result;
<<<<<<< HEAD
import org.apache.hadoop.hbase.regionserver.HRegion;
=======
import org.apache.hadoop.hbase.filter.Filter;
>>>>>>> 39ed32cb
import org.apache.hadoop.hbase.regionserver.NoSuchColumnFamilyException;
import org.apache.hadoop.hbase.regionserver.OperationStatus;
import org.apache.hadoop.hbase.util.Bytes;
import org.apache.hadoop.hbase.util.Pair;
import org.apache.log4j.Logger;

import com.splicemachine.constants.SIConstants;
import com.splicemachine.constants.SpliceConstants;
import com.splicemachine.hbase.KVPair;
import com.splicemachine.si.api.Clock;
import com.splicemachine.si.api.RollForwardQueue;
import com.splicemachine.si.api.TransactionManager;
import com.splicemachine.si.api.TransactionStatus;
import com.splicemachine.si.api.Transactor;
import com.splicemachine.si.data.api.SDataLib;
import com.splicemachine.si.data.api.STableWriter;

/**
 * Central point of implementation of the "snapshot isolation" MVCC algorithm that provides transactions across atomic
 * row updates in the underlying store. This is the core brains of the SI logic.
 */
@SuppressWarnings("unchecked")

public class SITransactor<Table,
        Mutation extends OperationWithAttributes,
        Put extends Mutation,
        Get extends OperationWithAttributes,
        Scan extends OperationWithAttributes,
        Delete extends OperationWithAttributes>
        implements Transactor<Table, Mutation, Put> {
    public static final int MAX_ACTIVE_COUNT = 1000;
<<<<<<< HEAD
    static final Logger LOG = Logger.getLogger(SITransactor.class);
    private static final boolean unsafeWrites = Boolean.getBoolean("splice.unsafe.writes");
    private final SDataLib<Put, Delete, Get, Scan> dataLib;
=======
		/*Singleton field to save memory when we are unable to acquire locks*/
		private static final OperationStatus NOT_RUN = new OperationStatus(HConstants.OperationStatusCode.NOT_RUN);

		private final SDataLib<Put, Delete, Get, Scan> dataLib;
>>>>>>> 39ed32cb
    private final STableWriter<Table, Mutation, Put, Delete> dataWriter;
    private final DataStore<Mutation, Put, Delete, Get, Scan, Table> dataStore;
    private final TransactionStore transactionStore;
    private final Clock clock;
    private final int transactionTimeoutMS;
    private final TransactionSource transactionSource;
    private final TransactionManager transactionManager;

    // Operation pre-processing. These are to be called "server-side" when we are about to process an operation.

    // Process update operations

    private SITransactor(SDataLib dataLib,
                         STableWriter dataWriter,
                         DataStore dataStore,
                         final TransactionStore transactionStore,
                         Clock clock,
                         int transactionTimeoutMS,
                         TransactionManager transactionManager) {
        transactionSource = new TransactionSource() {
            @Override
            public Transaction getTransaction(long timestamp) throws IOException {
                return transactionStore.getTransaction(timestamp);
            }
        };
        this.dataLib = dataLib;
        this.dataWriter = dataWriter;
        this.dataStore = dataStore;
        this.transactionStore = transactionStore;
        this.clock = clock;
        this.transactionTimeoutMS = transactionTimeoutMS;
        this.transactionManager = transactionManager;
    }

    @Override
    public boolean processPut(Table table, RollForwardQueue rollForwardQueue, Put put) throws IOException {
        if (!isFlaggedForSITreatment(put)) return false;
        final Put[] mutations = (Put[]) Array.newInstance(put.getClass(), 1);
        mutations[0] = put;
        OperationStatus[] operationStatuses = processPutBatch(table, rollForwardQueue, mutations);
        switch (operationStatuses[0].getOperationStatusCode()) {
            case NOT_RUN:
                return false;
            case BAD_FAMILY:
                throw new NoSuchColumnFamilyException(operationStatuses[0].getExceptionMsg());
            case SANITY_CHECK_FAILURE:
                throw new IOException("Sanity Check failure:" + operationStatuses[0].getExceptionMsg());
            case FAILURE:
                throw new IOException(operationStatuses[0].getExceptionMsg());
            default:
                return true;
        }
    }

    @Override
    public OperationStatus[] processPutBatch(Table table, RollForwardQueue rollForwardQueue, Put[] mutations)
            throws IOException {
        if (mutations.length == 0) {
            //short-circuit special case of empty batch
            //noinspection unchecked
            return dataStore.writeBatch(table, new Pair[0]);
        }
                /*
				 * Here we convert a Put into a KVPair.
				 *
				 * Each Put represents a single row, but a KVPair represents a single column. Each row
				 * is written with a single transaction.
				 *
				 * What we do here is we group up the puts by their Transaction id (just in case they are different),
				 * then we group them up by family and column to create proper KVPair groups. Then, we attempt
				 * to write all the groups in sequence.
				 *
				 * Note the following:
				 *
				 * 1) We do all this as support for things that probably don't happen. With Splice's Packed Row
				 * Encoding, it is unlikely that people will send more than a single column of data over each
				 * time. Additionally, people likely won't send over a batch of Puts that have more than one
				 * transaction id (as that would be weird). Still, better safe than sorry.
				 *
				 * 2). This method is, because of all the regrouping and the partial writes and stuff,
				 * Significantly slower than the equivalent KVPair method, so It is highly recommended that you
				 * use the BulkWrite pipeline along with the KVPair abstraction to improve your overall throughput.
				 *
				 *
				 * To be frank, this is only here to support legacy code without needing to rewrite everything under
				 * the sun. You should almost certainly NOT use it.
				 */
        Map<String, Map<byte[], Map<byte[], List<KVPair>>>> kvPairMap = Maps.newHashMap();
        for (Put mutation : mutations) {
            String txnId = dataStore.getTransactionid(mutation);
            boolean isDelete = dataStore.getDeletePutAttribute(mutation);
            byte[] row = dataLib.getPutKey(mutation);
            Iterable<Cell> keyValues = dataLib.listPut(mutation);
            boolean isSIDataOnly = true;
            for (Cell keyValue : keyValues) {
                byte[] family = keyValue.getFamily();
                byte[] column = keyValue.getQualifier();
                if (!Bytes.equals(column, SIConstants.PACKED_COLUMN_BYTES)) {
                    continue; //skip SI columns
                }

                isSIDataOnly = false;
                byte[] value = keyValue.getValue();
                Map<byte[], Map<byte[], List<KVPair>>> familyMap = kvPairMap.get(txnId);
                if (familyMap == null) {
                    familyMap = Maps.newTreeMap(Bytes.BYTES_COMPARATOR);
                    kvPairMap.put(txnId, familyMap);
                }
                Map<byte[], List<KVPair>> columnMap = familyMap.get(family);
                if (columnMap == null) {
                    columnMap = Maps.newTreeMap(Bytes.BYTES_COMPARATOR);
                    familyMap.put(family, columnMap);
                }
                List<KVPair> kvPairs = columnMap.get(column);
                if (kvPairs == null) {
                    kvPairs = Lists.newArrayList();
                    columnMap.put(column, kvPairs);
                }
                kvPairs.add(new KVPair(row, value, isDelete ? KVPair.Type.DELETE : KVPair.Type.INSERT));
            }
            if (isSIDataOnly) {
							/*
							 * Someone attempted to write only SI data, which means that the values column is empty.
							 * Put a KVPair which is an empty byte[] for all the columns in the data
							 */
                byte[] family = SpliceConstants.DEFAULT_FAMILY_BYTES;
                byte[] column = SpliceConstants.PACKED_COLUMN_BYTES;
                byte[] value = new byte[]{};
                Map<byte[], Map<byte[], List<KVPair>>> familyMap = kvPairMap.get(txnId);
                if (familyMap == null) {
                    familyMap = Maps.newTreeMap(Bytes.BYTES_COMPARATOR);
                    kvPairMap.put(txnId, familyMap);
                }
                Map<byte[], List<KVPair>> columnMap = familyMap.get(family);
                if (columnMap == null) {
                    columnMap = Maps.newTreeMap(Bytes.BYTES_COMPARATOR);
                    familyMap.put(family, columnMap);
                }
                List<KVPair> kvPairs = columnMap.get(column);
                if (kvPairs == null) {
                    kvPairs = Lists.newArrayList();
                    columnMap.put(column, kvPairs);
                }
                kvPairs.add(new KVPair(row, value, isDelete ? KVPair.Type.DELETE : KVPair.Type.EMPTY_COLUMN));
            }
        }
        final Map<byte[], OperationStatus> statusMap = Maps.newTreeMap(Bytes.BYTES_COMPARATOR);
        for (Map.Entry<String, Map<byte[], Map<byte[], List<KVPair>>>> entry : kvPairMap.entrySet()) {
            String txnId = entry.getKey();
            Map<byte[], Map<byte[], List<KVPair>>> familyMap = entry.getValue();
            for (Map.Entry<byte[], Map<byte[], List<KVPair>>> familyEntry : familyMap.entrySet()) {
                byte[] family = familyEntry.getKey();
                Map<byte[], List<KVPair>> columnMap = familyEntry.getValue();
                for (Map.Entry<byte[], List<KVPair>> columnEntry : columnMap.entrySet()) {
                    byte[] qualifier = columnEntry.getKey();
                    List<KVPair> kvPairs = Lists.newArrayList(Collections2.filter(columnEntry.getValue(),
                                                                                  new Predicate<KVPair>() {
                        @Override
                        public boolean apply(@Nullable KVPair input) {
                            assert input != null;
                            return !statusMap.containsKey(input.getRow()) || statusMap.get(input.getRow())
                                                                                      .getOperationStatusCode() ==
                                    HConstants.OperationStatusCode.SUCCESS;
                        }
                    }));
                    OperationStatus[] statuses = processKvBatch(table, rollForwardQueue, family, qualifier, kvPairs,
                                                                txnId);
                    for (int i = 0; i < statuses.length; i++) {
                        byte[] row = kvPairs.get(i).getRow();
                        OperationStatus status = statuses[i];
                        if (statusMap.containsKey(row)) {
                            OperationStatus oldStatus = statusMap.get(row);
                            status = getCorrectStatus(status, oldStatus);
                        }
                        statusMap.put(row, status);
                    }
                }
            }
        }
        OperationStatus[] retStatuses = new OperationStatus[mutations.length];
        for (int i = 0; i < mutations.length; i++) {
            Put put = mutations[i];
            retStatuses[i] = statusMap.get(dataLib.getPutKey(put));
        }
        return retStatuses;
    }

    @Override
    public OperationStatus[] processKvBatch(Table table, RollForwardQueue rollForwardQueue,
                                            byte[] family, byte[] qualifier,
                                            Collection<KVPair> mutations, String txnId) throws IOException {

        if (mutations.size() <= 0)
            //noinspection unchecked
            return dataStore.writeBatch(table, new Pair[]{});

        //ensure the transaction is in good shape
        TransactionId txn = transactionManager.transactionIdFromString(txnId);
        return processKvBatch(table, rollForwardQueue, txn, family, qualifier, mutations);
    }

<<<<<<< HEAD
    @Override
    public OperationStatus[] processKvBatch(Table table,
                                            RollForwardQueue rollForwardQueue,
                                            TransactionId txnId,
                                            byte[] family, byte[] qualifier,
                                            Collection<KVPair> mutations) throws IOException {
        ImmutableTransaction transaction = transactionStore.getImmutableTransaction(txnId);
        ensureTransactionAllowsWrites(transaction);

        Pair<KVPair, HRegion.RowLock>[] lockPairs = null;
        try {
            lockPairs = lockRows(table, mutations);

            @SuppressWarnings("unchecked") final Set<Long>[] conflictingChildren = new Set[mutations.size()];
            dataStore.startLowLevelOperation(table);
            Pair<Mutation, HRegion.RowLock>[] writes;
            try {
                writes = checkConflictsForKvBatch(table, rollForwardQueue, lockPairs,
                                                  conflictingChildren, transaction, family, qualifier);
            } finally {
                dataStore.closeLowLevelOperation(table);
            }

            final OperationStatus[] status = dataStore.writeBatch(table, writes);

            resolveConflictsForKvBatch(table, writes, conflictingChildren, status);

            return status;
        } finally {
            releaseLocksForKvBatch(table, lockPairs);
        }
    }

    @Override
    public SICompactionState newCompactionState() {
        return new SICompactionState(dataLib, dataStore, transactionStore);
    }

    private OperationStatus getCorrectStatus(OperationStatus status, OperationStatus oldStatus) {
        switch (oldStatus.getOperationStatusCode()) {
            case SUCCESS:
                return status;
            case NOT_RUN:
            case BAD_FAMILY:
            case SANITY_CHECK_FAILURE:
            case FAILURE:
                return oldStatus;
        }
        return null;
    }

    @SuppressWarnings("UnusedDeclaration")
    private void checkPermission(Table table, Mutation[] mutations) throws IOException {
=======
		private OperationStatus getCorrectStatus(OperationStatus status, OperationStatus oldStatus) {
				switch(oldStatus.getOperationStatusCode()){
						case SUCCESS:
								return status;
						case NOT_RUN:
						case BAD_FAMILY:
						case SANITY_CHECK_FAILURE:
						case FAILURE:
								return oldStatus;
				}
				return null;
		}

		@Override
		public OperationStatus[] processKvBatch(Table table,
																						RollForwardQueue rollForwardQueue,
																						TransactionId txnId,
																						byte[] family, byte[] qualifier,
																						Collection<KVPair> mutations) throws IOException {
			return processKvBatch(table,rollForwardQueue,txnId,family,qualifier,mutations,null);
		}

		@Override
		public OperationStatus[] processKvBatch(Table table,
																						RollForwardQueue rollForwardQueue,
																						TransactionId txnId,
																						byte[] family, byte[] qualifier,
																						Collection<KVPair> mutations,ConstraintChecker constraintChecker) throws IOException {
				ImmutableTransaction transaction = transactionStore.getImmutableTransaction(txnId);
				ensureTransactionAllowsWrites(transaction);

				OperationStatus[] finalStatus = new OperationStatus[mutations.size()];
				Pair<KVPair,Integer>[] lockPairs = new Pair[mutations.size()];
				FilterState constraintState = null;
				if(constraintChecker!=null)
						constraintState = new FilterState(dataLib,dataStore,transactionStore,rollForwardQueue,transaction);
				try {
						lockRows(table,mutations,lockPairs,finalStatus);

						@SuppressWarnings("unchecked") final Set<Long>[] conflictingChildren = new Set[mutations.size()];
						dataStore.startLowLevelOperation(table);
						IntObjectOpenHashMap<Pair<Mutation,Integer>> writes;
						try {
								writes = checkConflictsForKvBatch(table, rollForwardQueue, lockPairs,
												conflictingChildren, transaction,family,qualifier,constraintChecker,constraintState,finalStatus);
						} finally {
								dataStore.closeLowLevelOperation(table);
						}

						//TODO -sf- this can probably be made more efficient
						//convert into array for usefulness
						Pair<Mutation,Integer>[] toWrite = new Pair[writes.size()];
						int i=0;
						for(IntObjectCursor<Pair<Mutation,Integer>> write:writes){
								toWrite[i] = write.value;
								i++;
						}
						final OperationStatus[] status = dataStore.writeBatch(table, toWrite);

						resolveConflictsForKvBatch(table, toWrite, conflictingChildren, status);

						//convert the status back into the larger array
						i=0;
						for(IntObjectCursor<Pair<Mutation,Integer>> write:writes){
								finalStatus[write.key] = status[i];
								i++;
						}

						return finalStatus;
				} finally {
						releaseLocksForKvBatch(table, lockPairs);
				}
		}

		@Override
		public OperationStatus[] processKvBatch(Table table, RollForwardQueue rollForwardQueue,
																						byte[] family, byte[] qualifier,
																						Collection<KVPair> mutations,
																						String txnId) throws IOException {
			return processKvBatch(table,rollForwardQueue,family,qualifier,mutations,txnId,null);
		}

		@Override
		public OperationStatus[] processKvBatch(Table table,
																						RollForwardQueue rollForwardQueue,
																						byte[] family,
																						byte[] qualifier,
																						Collection<KVPair> mutations,
																						String txnId, ConstraintChecker constraintChecker) throws IOException {
				if(mutations.size()<=0)
						//noinspection unchecked
						return dataStore.writeBatch(table,new Pair[]{});

				//ensure the transaction is in good shape
				TransactionId txn = transactionManager.transactionIdFromString(txnId);
				return processKvBatch(table,rollForwardQueue,txn,family,qualifier,mutations,constraintChecker);
		}

		@SuppressWarnings("UnusedDeclaration")
		private void checkPermission(Table table, Mutation[] mutations) throws IOException {
>>>>>>> 39ed32cb
        final String tableName = dataStore.getTableName(table);
        for (TransactionId t : getTransactionIds(mutations)) {
            transactionStore.confirmPermission(t, tableName);
        }
    }

    private Set<TransactionId> getTransactionIds(Mutation[] mutations) {
        Set<TransactionId> writingTransactions = new HashSet<TransactionId>();
        for (Mutation m : mutations) {
            writingTransactions.add(dataStore.getTransactionIdFromOperation(m));
        }
        return writingTransactions;
    }

<<<<<<< HEAD
    private void releaseLocksForKvBatch(Table table, Pair<KVPair, HRegion.RowLock>[] locks) {
        if (locks == null) return;
        for (Pair<KVPair, HRegion.RowLock> lock : locks) {
            try {
                dataWriter.unLockRow(table, lock.getSecond());
            } catch (IOException e) {
                LOG.error("Unable to unlock row " + Bytes.toStringBinary(lock.getFirst().getRow()), e);
                //ignore otherwise
            }
        }
    }

    private void resolveConflictsForKvBatch(Table table, Pair<Mutation, HRegion.RowLock>[] mutations,
                                            Set<Long>[] conflictingChildren, OperationStatus[] status) {
        for (int i = 0; i < mutations.length; i++) {
            try {
                Put put = (Put) mutations[i].getFirst();
                HRegion.RowLock lock = mutations[i].getSecond();
                resolveChildConflicts(table, put, lock, conflictingChildren[i]);
            } catch (Exception ex) {
                ex.printStackTrace();
                status[i] = new OperationStatus(HConstants.OperationStatusCode.FAILURE, ex.getMessage());
            }
        }
    }

    private Pair<Mutation, HRegion.RowLock>[] checkConflictsForKvBatch(Table table, RollForwardQueue rollForwardQueue,
                                                                       Pair<KVPair, HRegion.RowLock>[] dataAndLocks,
                                                                       Set<Long>[] conflictingChildren,
                                                                       ImmutableTransaction transaction,
                                                                       byte[] family,
                                                                       byte[] qualifier) throws IOException {
        @SuppressWarnings("unchecked") Pair<Mutation, HRegion.RowLock>[] finalPuts = new Pair[dataAndLocks.length];
        for (int i = 0; i < dataAndLocks.length; i++) {
            ConflictResults conflictResults;
            conflictResults = ConflictResults.NO_CONFLICT;
            if (unsafeWrites) {

            } else {
                Result possibleConflicts = dataStore.getCommitTimestampsAndTombstonesSingle(table,
                                                                                            dataAndLocks[i].getFirst
                                                                                                    ().getRow());
                if (possibleConflicts != null) {
                    conflictResults = ensureNoWriteConflict(transaction, possibleConflicts);
                }
            }
            conflictingChildren[i] = conflictResults.childConflicts;
            finalPuts[i] = Pair.newPair(getMutationToRun(table, rollForwardQueue,
                                                         dataAndLocks[i].getFirst(), family, qualifier, transaction,
                                                         conflictResults), dataAndLocks[i].getSecond());
        }
        return finalPuts;
    }

    private Pair<KVPair, HRegion.RowLock>[] lockRows(Table table, Collection<KVPair> mutations) throws IOException {
        @SuppressWarnings("unchecked") Pair<KVPair, HRegion.RowLock>[] mutationsAndLocks = new Pair[mutations.size()];

        int i = 0;
        for (KVPair pair : mutations) {
            mutationsAndLocks[i] = Pair.newPair(pair, dataWriter.lockRow(table, pair.getRow()));
            i++;
        }
        return mutationsAndLocks;
    }

    private Mutation getMutationToRun(Table table, RollForwardQueue rollForwardQueue, KVPair kvPair,
                                      byte[] family, byte[] column,
                                      ImmutableTransaction transaction, ConflictResults conflictResults) throws
            IOException {
        long txnIdLong = transaction.getLongTransactionId();
        Put newPut;
        if (kvPair.getType() == KVPair.Type.EMPTY_COLUMN) {
=======
		private void releaseLocksForKvBatch(Table table, Pair<KVPair, Integer>[] locks){
				if(locks==null) return;
				for(Pair<KVPair,Integer>lock:locks){
						if(lock==null) continue;
						try {
								dataWriter.unLockRow(table,lock.getSecond());
						} catch (IOException e) {
								LOG.error("Unable to unlock row "+ Bytes.toStringBinary(lock.getFirst().getRow()),e);
								//ignore otherwise
						}
				}
		}

		private void resolveConflictsForKvBatch(Table table, Pair<Mutation, Integer>[] mutations, Set<Long>[] conflictingChildren, OperationStatus[] status){
				for(int i=0;i<mutations.length;i++){
						try{
								Put put = (Put)mutations[i].getFirst();
								Integer lock = mutations[i].getSecond();
								resolveChildConflicts(table,put,lock,conflictingChildren[i]);
						}catch(Exception ex){
							ex.printStackTrace();
								status[i]= new OperationStatus(HConstants.OperationStatusCode.FAILURE, ex.getMessage());
						}
				}
		}

		private IntObjectOpenHashMap<Pair<Mutation, Integer>> checkConflictsForKvBatch(Table table,
																																									 RollForwardQueue rollForwardQueue,
																															 Pair<KVPair, Integer>[] dataAndLocks,
																															 Set<Long>[] conflictingChildren,
																															 ImmutableTransaction transaction,
																															 byte[] family, byte[] qualifier,
																															 ConstraintChecker constraintChecker,
																															 FilterState constraintStateFilter,
																															 OperationStatus[] finalStatus) throws IOException{
				IntObjectOpenHashMap<Pair<Mutation,Integer>> finalMutationsToWrite = IntObjectOpenHashMap.newInstance();
				for(int i=0;i<dataAndLocks.length;i++){
						Pair<KVPair,Integer> baseDataAndLock = dataAndLocks[i];
						if(baseDataAndLock==null) continue;

						ConflictResults conflictResults = ConflictResults.NO_CONFLICT;
						KVPair kvPair = baseDataAndLock.getFirst();
						if(unsafeWrites && constraintChecker!=null){
								//still have to check the constraint
								Result row = dataStore.getCommitTimestampsAndTombstonesSingle(table, kvPair.getRow());
								if (applyConstraint(constraintChecker,constraintStateFilter, i, kvPair,row,finalStatus))
										continue;
						} else{
								Result possibleConflicts = dataStore.getCommitTimestampsAndTombstonesSingle(table, kvPair.getRow());
								if (possibleConflicts != null) {
										conflictResults = ensureNoWriteConflict(transaction,possibleConflicts);
										//if we've got this far, we have no write conflicts
										if (applyConstraint(constraintChecker,constraintStateFilter, i, kvPair, possibleConflicts, finalStatus))
												continue;
								}
						}
						conflictingChildren[i] = conflictResults.childConflicts;
						Mutation mutationToRun = getMutationToRun(table, rollForwardQueue, kvPair,
																											family, qualifier, transaction, conflictResults);
						finalMutationsToWrite.put(i, Pair.newPair(mutationToRun, baseDataAndLock.getSecond()));
				}
				return finalMutationsToWrite;
		}

		private boolean applyConstraint(ConstraintChecker constraintChecker,
																		FilterState constraintStateFilter,
																		int rowPosition,
																		KVPair mutation, Result row,
																		OperationStatus[] finalStatus) throws IOException {
				/*
				 * Attempts to apply the constraint (if there is any). When this method returns true, the row should be filtered
				 * out.
				 *
				 */
				if(constraintChecker==null) return false;
				if(row==null || row.size()<=0) return false; //you can't apply a constraint on a non-existent row

				//we need to make sure that this row is visible to the current transaction
				for(KeyValue kv: row.raw()){
						Filter.ReturnCode code = constraintStateFilter.filterKeyValue(kv);
						switch(code){
								case NEXT_COL:
								case NEXT_ROW:
								case SEEK_NEXT_USING_HINT:
										return false; //row is not visible
						}
				}

				OperationStatus operationStatus = constraintChecker.checkConstraint(mutation, row);
				if(operationStatus!=null && operationStatus.getOperationStatusCode()== HConstants.OperationStatusCode.FAILURE){
						finalStatus[rowPosition] = operationStatus;
						return true;
				}
				return false;
		}

		private static final boolean unsafeWrites = Boolean.getBoolean("splice.unsafe.writes");


		private void lockRows(Table table, Collection<KVPair> mutations, Pair<KVPair,Integer>[] mutationsAndLocks,OperationStatus[] finalStatus){
				/*
				 * We attempt to lock each row in the collection.
				 *
				 * If the lock is acquired, we place it into mutationsAndLocks (at the position equal
				 * to the position in the collection's iterator).
				 *
				 * If the lock cannot be acquired, then we set NOT_RUN into the finalStatus array. Those rows will be filtered
				 * out and must be retried by the writer. mutationsAndLocks at the same location will be null
				 */
				int position=0;
				for(KVPair mutation:mutations){
						Integer lock = dataWriter.tryLock(table,mutation.getRow());
						if(lock!=null)
								mutationsAndLocks[position] = Pair.newPair(mutation,lock);
						else
							finalStatus[position] = NOT_RUN;

						position++;
				}
		}


		private Mutation getMutationToRun(Table table,RollForwardQueue rollForwardQueue, KVPair kvPair,
																			byte[] family, byte[] column,
																			ImmutableTransaction transaction, ConflictResults conflictResults) throws IOException{
				long txnIdLong = transaction.getLongTransactionId();
				Put newPut;
				if(kvPair.getType() == KVPair.Type.EMPTY_COLUMN){
>>>>>>> 39ed32cb
						/*
						 * WARNING: This requires a read of column data to populate! Try not to use
						 * it unless no other option presents itself.
						 *
						 * In point of fact, this only occurs if someone sends over a non-delete Put
						 * which has only SI data. In the event that we send over a row with all nulls
						 * from actual Splice system, we end up with a KVPair that has a non-empty byte[]
						 * for the values column (but which is nulls everywhere)
						 */
            newPut = dataLib.newPut(kvPair.getRow());
            dataStore.setTombstonesOnColumns(table, txnIdLong, newPut);
        } else if (kvPair.getType() == KVPair.Type.DELETE) {
            newPut = dataLib.newPut(kvPair.getRow());
            dataStore.setTombstoneOnPut(newPut, txnIdLong);
        } else
            newPut = dataLib.toPut(kvPair, family, column, transaction.getLongTransactionId());

        dataStore.suppressIndexing(newPut);
        if (kvPair.getType() != KVPair.Type.DELETE && conflictResults.hasTombstone)
            dataStore.setAntiTombstoneOnPut(newPut, txnIdLong);

        byte[] row = kvPair.getRow();
        dataStore.recordRollForward(rollForwardQueue, txnIdLong, row, false);
        if (conflictResults.toRollForward != null) {
            for (Long txnIdToRollForward : conflictResults.toRollForward) {
                dataStore.recordRollForward(rollForwardQueue, txnIdToRollForward, row, false);
            }
        }
        return newPut;
    }

    private void resolveChildConflicts(Table table, Put put, HRegion.RowLock lock, Set<Long> conflictingChildren) throws
            IOException {
        if (conflictingChildren != null && !conflictingChildren.isEmpty()) {
            Delete delete = dataStore.copyPutToDelete(put, conflictingChildren);
            dataStore.suppressIndexing(delete);
            dataWriter.delete(table, delete, lock);
        }
    }

    /**
     * While we hold the lock on the row, check to make sure that no transactions have updated the row since the
     * updating transaction started.
     */
    private ConflictResults ensureNoWriteConflict(ImmutableTransaction updateTransaction,
                                                  Result result) throws IOException {
        // XXX TODO jleach: Create a filter to determine this conflict, no reason to materialize a lot of data across
        // the wire.
        final ConflictResults timestampConflicts = checkTimestampsHandleNull(updateTransaction, result.getColumnLatest(
                SIConstants.DEFAULT_FAMILY_BYTES, SIConstants.SNAPSHOT_ISOLATION_COMMIT_TIMESTAMP_COLUMN_BYTES),
                                                                             result.getColumnLatest(SIConstants
                                                                                                            .DEFAULT_FAMILY_BYTES, SIConstants.SNAPSHOT_ISOLATION_TOMBSTONE_COLUMN_BYTES),
                                                                             result.getColumnLatest(SIConstants
                                                                                                            .DEFAULT_FAMILY_BYTES, SIConstants.PACKED_COLUMN_BYTES)
        );
        boolean hasTombstone = hasCurrentTransactionTombstone(updateTransaction.getLongTransactionId(),
                                                              result.getColumnLatest(SIConstants
                                                                                             .DEFAULT_FAMILY_BYTES,
                                                                                     SIConstants
                                                                                             .SNAPSHOT_ISOLATION_TOMBSTONE_COLUMN_BYTES));
        return new ConflictResults(timestampConflicts.toRollForward, timestampConflicts.childConflicts, hasTombstone);
    }

    private boolean hasCurrentTransactionTombstone(long transactionId, KeyValue tombstoneValue) {
<<<<<<< HEAD
        if (tombstoneValue != null && tombstoneValue.getTimestamp() == transactionId)
            return !dataStore.isAntiTombstone(tombstoneValue);
        return false;
    }

    private boolean hasCurrentTransactionTombstone(long transactionId, List<KeyValue> tombstoneValues) {
        if (tombstoneValues != null) {
            for (KeyValue tombstone : tombstoneValues) {
                if (tombstone.getTimestamp() == transactionId) {
                    return !dataStore.isAntiTombstone(tombstone);
                }
            }
        }
        return false;
    }

    private ConflictResults checkTimestampsHandleNull(ImmutableTransaction updateTransaction,
                                                      KeyValue dataCommitKeyValue, KeyValue tombstoneKeyValue,
                                                      KeyValue dataKeyValue) throws IOException {
=======
				return tombstoneValue != null && tombstoneValue.getTimestamp() == transactionId && !dataStore.isAntiTombstone(tombstoneValue);
		}


		private ConflictResults checkTimestampsHandleNull(ImmutableTransaction updateTransaction, KeyValue dataCommitKeyValue, KeyValue tombstoneKeyValue, KeyValue dataKeyValue) throws IOException {
>>>>>>> 39ed32cb
        if (dataCommitKeyValue == null && dataKeyValue == null && tombstoneKeyValue == null) {
            return new ConflictResults(Collections.<Long>emptySet(), Collections.<Long>emptySet(), null);
        } else {
            return checkCommitTimestampsForConflicts(updateTransaction, dataCommitKeyValue, tombstoneKeyValue,
                                                     dataKeyValue);
        }
    }

    /**
<<<<<<< HEAD
     * Look at all of the values in the "commitTimestamp" column to see if there are write collisions.
     */
    private ConflictResults checkCommitTimestampsForConflicts(ImmutableTransaction updateTransaction,
                                                              KeyValue dataCommitKeyValue,
                                                              KeyValue tombstoneKeyValue, KeyValue dataKeyValue)
            throws IOException {
        @SuppressWarnings("unchecked") Set<Long>[] conflicts = new Set[2]; // auto boxing XXX TODO Jleach
        if (dataCommitKeyValue != null) {
            checkCommitTimestampForConflict(updateTransaction, conflicts, dataCommitKeyValue);
        }
        if (tombstoneKeyValue != null) {
            checkDataForConflict(updateTransaction, conflicts, tombstoneKeyValue);
        }
        if (dataKeyValue != null) {
            checkDataForConflict(updateTransaction, conflicts, dataKeyValue);
        }

        return new ConflictResults(conflicts[0], conflicts[1], null);
    }

    @SuppressWarnings("StatementWithEmptyBody")
    private void checkCommitTimestampForConflict(ImmutableTransaction updateTransaction, Set<Long>[] conflicts,
                                                 KeyValue dataCommitKeyValue)
            throws IOException {
        final long dataTransactionId = dataCommitKeyValue.getTimestamp();
        if (!updateTransaction.sameTransaction(dataTransactionId)) {
            final byte[] commitTimestampValue = dataCommitKeyValue.getValue();
            if (dataStore.isSINull(dataCommitKeyValue)) {
                // Unknown transaction status
                final Transaction dataTransaction = transactionStore.getTransaction(dataTransactionId);
                if (dataTransaction.getEffectiveStatus().isFinished()) {
                    // Transaction is now in a final state so asynchronously update the data row with the status
                    if (conflicts[0] == null)
                        conflicts[0] = Sets.newHashSetWithExpectedSize(1);
                    conflicts[0].add(dataTransactionId);
                }
                if (dataTransaction.getEffectiveStatus() == TransactionStatus.ROLLED_BACK)
                    return; //can't conflict with a rolled back transaction
                final ConflictType conflictType = checkTransactionConflict(updateTransaction, dataTransaction);
                switch (conflictType) {
                    case CHILD:
                        if (conflicts[1] == null)
                            conflicts[1] = Sets.newHashSetWithExpectedSize(1);
                        conflicts[1].add(dataTransactionId);
                        break;
                    case SIBLING:
                        if (doubleCheckConflict(updateTransaction, dataTransaction)) {
                            throw new WriteConflict("Write conflict detected between active transactions " +
                                                            dataTransactionId + " and " + updateTransaction
                                    .getTransactionId());
                        }
                        break;
                }
            } else if (dataStore.isSIFail(dataCommitKeyValue)) {
                // Can't conflict with failed transaction.
            } else {
                // Committed transaction
                final long dataCommitTimestamp = dataLib.decode(commitTimestampValue, Long.class);
                if (dataCommitTimestamp > updateTransaction.getEffectiveBeginTimestamp()) {
                    throw new WriteConflict("Write transaction " + updateTransaction.getTransactionId() + " conflicts" +
                                                    " with committed transaction " + dataTransactionId);
                }
            }
        }
    }
=======
		 * Look at all of the values in the "commitTimestamp" column to see if there are write collisions.
		 */
		private ConflictResults checkCommitTimestampsForConflicts(ImmutableTransaction updateTransaction, KeyValue dataCommitKeyValue, KeyValue tombstoneKeyValue, KeyValue dataKeyValue)
						throws IOException {
				@SuppressWarnings("unchecked") Set<Long>[] conflicts = new Set[2]; // auto boxing XXX TODO Jleach
				if (dataCommitKeyValue != null) {
						checkCommitTimestampForConflict(updateTransaction, conflicts, dataCommitKeyValue);
				}
				if (tombstoneKeyValue != null) {
						checkDataForConflict(updateTransaction, conflicts, tombstoneKeyValue);
				}
				if (dataKeyValue != null) {
						checkDataForConflict(updateTransaction, conflicts, dataKeyValue);
				}

				return new ConflictResults(conflicts[0], conflicts[1], null);
		}

		@SuppressWarnings("StatementWithEmptyBody")
		private void checkCommitTimestampForConflict(ImmutableTransaction updateTransaction,Set<Long>[] conflicts, KeyValue dataCommitKeyValue)
						throws IOException {
				final long dataTransactionId = dataCommitKeyValue.getTimestamp();
				if (!updateTransaction.sameTransaction(dataTransactionId)) {
						final byte[] commitTimestampValue = dataCommitKeyValue.getValue();
						if (dataStore.isSINull(dataCommitKeyValue)) {
								// Unknown transaction status
								final Transaction dataTransaction = transactionStore.getTransaction(dataTransactionId);
								if (dataTransaction.getEffectiveStatus().isFinished()) {
										// Transaction is now in a final state so asynchronously update the data row with the status
										if(conflicts[0]==null)
												conflicts[0] = Sets.newHashSetWithExpectedSize(1);
										conflicts[0].add(dataTransactionId);
								}
								if(dataTransaction.getEffectiveStatus()== TransactionStatus.ROLLED_BACK)
										return; //can't conflict with a rolled back transaction
								final ConflictType conflictType = checkTransactionConflict(updateTransaction, dataTransaction);
								switch (conflictType) {
										case CHILD:
												if(conflicts[1]==null)
														conflicts[1] = Sets.newHashSetWithExpectedSize(1);
												conflicts[1].add(dataTransactionId);
												break;
										case SIBLING:
												if (doubleCheckConflict(updateTransaction, dataTransaction)) {
														throw new WriteConflict("Write conflict detected between active transactions "+ dataTransactionId+" and "+ updateTransaction.getTransactionId());
												}
												break;
								}
						} else if (dataStore.isSIFail(dataCommitKeyValue)) {
								// Can't conflict with failed transaction.
						} else {
								// Committed transaction
								final long dataCommitTimestamp = dataLib.decode(commitTimestampValue, Long.class);
								if (dataCommitTimestamp > updateTransaction.getEffectiveBeginTimestamp()) {
										throw new WriteConflict("Write transaction "+ updateTransaction.getTransactionId()+" conflicts with committed transaction " + dataTransactionId);
								}
						}
				}
		}
>>>>>>> 39ed32cb

    private void checkDataForConflict(ImmutableTransaction updateTransaction, Set<Long>[] conflicts,
                                      KeyValue dataCommitKeyValue)
            throws IOException {
        final long dataTransactionId = dataCommitKeyValue.getTimestamp();
        if (!updateTransaction.sameTransaction(dataTransactionId)) {
            final Transaction dataTransaction = transactionStore.getTransaction(dataTransactionId);
            if (dataTransaction.getEffectiveStatus().isFinished()) {
                // Transaction is now in a final state so asynchronously update the data row with the status
                if (conflicts[0] == null)
                    conflicts[0] = Sets.newHashSetWithExpectedSize(1);
                conflicts[0].add(dataTransactionId);
            }
            if (dataTransaction.getEffectiveStatus() == TransactionStatus.ROLLED_BACK)
                return; //can't conflict with a rolled back transaction
            final ConflictType conflictType = checkTransactionConflict(updateTransaction, dataTransaction);
            switch (conflictType) {
                case CHILD:
                    if (conflicts[1] == null)
                        conflicts[1] = Sets.newHashSetWithExpectedSize(1);
                    conflicts[1].add(dataTransactionId);
                    break;
                case SIBLING:
                    if (doubleCheckConflict(updateTransaction, dataTransaction)) {
                        throw new WriteConflict("Write conflict detected between active transactions " +
                                                        dataTransactionId + " and " + updateTransaction
                                .getTransactionId());
                    }
                    break;
            }
        }
    }

    /**
     * @param updateTransaction the transaction for the new change
     * @param dataTransaction   the transaction for the existing data
     * @return true if there is a conflict
     * @throws IOException if something goes wrong fetching transaction information
     */
    private boolean doubleCheckConflict(ImmutableTransaction updateTransaction, Transaction dataTransaction) throws
            IOException {
        // If the transaction has timed out then it might be possible to make it fail and proceed without conflict.
        if (checkTransactionTimeout(dataTransaction)) {
            // Double check for conflict if there was a transaction timeout
            final Transaction dataTransaction2 = transactionStore.getTransaction(dataTransaction.getLongTransactionId
                    ());
            final ConflictType conflictType2 = checkTransactionConflict(updateTransaction, dataTransaction2);
            if (conflictType2.equals(ConflictType.NONE)) {
                return false;
            }
        }
        return true;
    }

    /**
     * Look at the last keepAlive timestamp on the transaction, if it is too long in the past then "fail" the
     * transaction. Returns true if a timeout was generated.
     */
    private boolean checkTransactionTimeout(Transaction dataTransaction) throws IOException {
        if (!dataTransaction.isRootTransaction()
                && dataTransaction.getEffectiveStatus().isActive()
                && ((clock.getTime() - dataTransaction.keepAlive) > transactionTimeoutMS)) {
            transactionManager.fail(dataTransaction.getTransactionId());
            checkTransactionTimeout(dataTransaction.getParent());
            return true;
        } else return !dataTransaction.isRootTransaction() && checkTransactionTimeout(dataTransaction.getParent());
    }


    // Roll-forward / compaction

    /**
     * Determine if the dataTransaction conflicts with the updateTransaction.
     */
    private ConflictType checkTransactionConflict(ImmutableTransaction updateTransaction, Transaction dataTransaction)
            throws IOException {
        if (updateTransaction.sameTransaction(dataTransaction) || updateTransaction.isAdditive() || dataTransaction
                .isAdditive()) {
            return ConflictType.NONE;
        } else {
            return updateTransaction.isInConflictWith(dataTransaction, transactionSource);
        }
    }

// Helpers

    /**
     * Is this operation supposed to be handled by "snapshot isolation".
     */
    private boolean isFlaggedForSITreatment(OperationWithAttributes operation) {
        return dataStore.getSINeededAttribute(operation) != null;
    }

    /**
     * Throw an exception if this is a read-only transaction.
     */
    private void ensureTransactionAllowsWrites(ImmutableTransaction transaction) throws IOException {
        if (transaction.isReadOnly()) {
            throw new DoNotRetryIOException("transaction is read only: " + transaction.getTransactionId().getTransactionIdString());
        }
    }

    public static class Builder<
            Mutation extends OperationWithAttributes,
            Put extends Mutation, Delete extends OperationWithAttributes, Get extends OperationWithAttributes, Scan extends OperationWithAttributes,
            Table> {
        private SDataLib<
                Put, Delete, Get, Scan
                > dataLib;
        private STableWriter<Table, Mutation, Put, Delete> dataWriter;
        private DataStore<
                Mutation, Put, Delete, Get, Scan,
                Table> dataStore;
        private TransactionStore transactionStore;
        private Clock clock;
        private int transactionTimeoutMS;
        private TransactionManager control;

        public Builder() {
        }

        public Builder control(TransactionManager control) {
            this.control = control;
            return this;
        }

        public Builder dataLib(SDataLib<
                Put, Delete, Get, Scan> dataLib) {
            this.dataLib = dataLib;
            return this;
        }

        public Builder dataWriter(
                STableWriter<Table, Mutation, Put, Delete
                        > dataWriter) {
            this.dataWriter = dataWriter;
            return this;
        }

        public Builder dataStore(DataStore<
                Mutation, Put, Delete, Get, Scan, Table> dataStore) {
            this.dataStore = dataStore;
            return this;
        }

        public Builder transactionStore(TransactionStore transactionStore) {
            this.transactionStore = transactionStore;
            return this;
        }

        public Builder clock(Clock clock) {
            this.clock = clock;
            return this;
        }

        public Builder transactionTimeout(int transactionTimeoutMS) {
            this.transactionTimeoutMS = transactionTimeoutMS;
            return this;
        }

        public SITransactor<Table,
                Mutation, Put, Get,
                Scan, Delete> build() {
            return new SITransactor<Table,
                    Mutation, Put, Get, Scan,
                    Delete>(dataLib, dataWriter,
                            dataStore, transactionStore, clock, transactionTimeoutMS, control);
        }

    }
}<|MERGE_RESOLUTION|>--- conflicted
+++ resolved
@@ -1,6 +1,5 @@
 package com.splicemachine.si.impl;
 
-<<<<<<< HEAD
 import javax.annotation.Nullable;
 import java.io.IOException;
 import java.lang.reflect.Array;
@@ -11,10 +10,8 @@
 import java.util.Map;
 import java.util.Set;
 
-=======
 import com.carrotsearch.hppc.IntObjectOpenHashMap;
 import com.carrotsearch.hppc.cursors.IntObjectCursor;
->>>>>>> 39ed32cb
 import com.google.common.base.Predicate;
 import com.google.common.collect.Collections2;
 import com.google.common.collect.Lists;
@@ -26,11 +23,8 @@
 import org.apache.hadoop.hbase.KeyValue;
 import org.apache.hadoop.hbase.client.OperationWithAttributes;
 import org.apache.hadoop.hbase.client.Result;
-<<<<<<< HEAD
+import org.apache.hadoop.hbase.filter.Filter;
 import org.apache.hadoop.hbase.regionserver.HRegion;
-=======
-import org.apache.hadoop.hbase.filter.Filter;
->>>>>>> 39ed32cb
 import org.apache.hadoop.hbase.regionserver.NoSuchColumnFamilyException;
 import org.apache.hadoop.hbase.regionserver.OperationStatus;
 import org.apache.hadoop.hbase.util.Bytes;
@@ -41,6 +35,7 @@
 import com.splicemachine.constants.SpliceConstants;
 import com.splicemachine.hbase.KVPair;
 import com.splicemachine.si.api.Clock;
+import com.splicemachine.si.api.ConstraintChecker;
 import com.splicemachine.si.api.RollForwardQueue;
 import com.splicemachine.si.api.TransactionManager;
 import com.splicemachine.si.api.TransactionStatus;
@@ -62,16 +57,11 @@
         Delete extends OperationWithAttributes>
         implements Transactor<Table, Mutation, Put> {
     public static final int MAX_ACTIVE_COUNT = 1000;
-<<<<<<< HEAD
     static final Logger LOG = Logger.getLogger(SITransactor.class);
+    /*Singleton field to save memory when we are unable to acquire locks*/
+    private static final OperationStatus NOT_RUN = new OperationStatus(HConstants.OperationStatusCode.NOT_RUN);
     private static final boolean unsafeWrites = Boolean.getBoolean("splice.unsafe.writes");
     private final SDataLib<Put, Delete, Get, Scan> dataLib;
-=======
-		/*Singleton field to save memory when we are unable to acquire locks*/
-		private static final OperationStatus NOT_RUN = new OperationStatus(HConstants.OperationStatusCode.NOT_RUN);
-
-		private final SDataLib<Put, Delete, Get, Scan> dataLib;
->>>>>>> 39ed32cb
     private final STableWriter<Table, Mutation, Put, Delete> dataWriter;
     private final DataStore<Mutation, Put, Delete, Get, Scan, Table> dataStore;
     private final TransactionStore transactionStore;
@@ -262,46 +252,85 @@
     @Override
     public OperationStatus[] processKvBatch(Table table, RollForwardQueue rollForwardQueue,
                                             byte[] family, byte[] qualifier,
-                                            Collection<KVPair> mutations, String txnId) throws IOException {
-
+                                            Collection<KVPair> mutations,
+                                            String txnId) throws IOException {
+        return processKvBatch(table, rollForwardQueue, family, qualifier, mutations, txnId, null);
+    }
+
+    @Override
+    public OperationStatus[] processKvBatch(Table table,
+                                            RollForwardQueue rollForwardQueue,
+                                            byte[] family,
+                                            byte[] qualifier,
+                                            Collection<KVPair> mutations,
+                                            String txnId, ConstraintChecker constraintChecker) throws IOException {
         if (mutations.size() <= 0)
             //noinspection unchecked
             return dataStore.writeBatch(table, new Pair[]{});
 
         //ensure the transaction is in good shape
         TransactionId txn = transactionManager.transactionIdFromString(txnId);
-        return processKvBatch(table, rollForwardQueue, txn, family, qualifier, mutations);
-    }
-
-<<<<<<< HEAD
+        return processKvBatch(table, rollForwardQueue, txn, family, qualifier, mutations, constraintChecker);
+    }
+
     @Override
     public OperationStatus[] processKvBatch(Table table,
                                             RollForwardQueue rollForwardQueue,
                                             TransactionId txnId,
                                             byte[] family, byte[] qualifier,
                                             Collection<KVPair> mutations) throws IOException {
+        return processKvBatch(table, rollForwardQueue, txnId, family, qualifier, mutations, null);
+    }
+
+    @Override
+    public OperationStatus[] processKvBatch(Table table,
+                                            RollForwardQueue rollForwardQueue,
+                                            TransactionId txnId,
+                                            byte[] family, byte[] qualifier,
+                                            Collection<KVPair> mutations, ConstraintChecker constraintChecker) throws
+            IOException {
         ImmutableTransaction transaction = transactionStore.getImmutableTransaction(txnId);
         ensureTransactionAllowsWrites(transaction);
 
-        Pair<KVPair, HRegion.RowLock>[] lockPairs = null;
+        OperationStatus[] finalStatus = new OperationStatus[mutations.size()];
+        Pair<KVPair, HRegion.RowLock>[] lockPairs = new Pair[mutations.size()];
+        FilterState constraintState = null;
+        if (constraintChecker != null)
+            constraintState = new FilterState(dataLib, dataStore, transactionStore, rollForwardQueue, transaction);
         try {
-            lockPairs = lockRows(table, mutations);
+            lockRows(table, mutations, lockPairs, finalStatus);
 
             @SuppressWarnings("unchecked") final Set<Long>[] conflictingChildren = new Set[mutations.size()];
             dataStore.startLowLevelOperation(table);
-            Pair<Mutation, HRegion.RowLock>[] writes;
+            IntObjectOpenHashMap<Pair<Mutation, HRegion.RowLock>> writes;
             try {
                 writes = checkConflictsForKvBatch(table, rollForwardQueue, lockPairs,
-                                                  conflictingChildren, transaction, family, qualifier);
+                                                  conflictingChildren, transaction, family, qualifier,
+                                                  constraintChecker, constraintState, finalStatus);
             } finally {
                 dataStore.closeLowLevelOperation(table);
             }
 
-            final OperationStatus[] status = dataStore.writeBatch(table, writes);
-
-            resolveConflictsForKvBatch(table, writes, conflictingChildren, status);
-
-            return status;
+            //TODO -sf- this can probably be made more efficient
+            //convert into array for usefulness
+            Pair<Mutation, HRegion.RowLock>[] toWrite = new Pair[writes.size()];
+            int i = 0;
+            for (IntObjectCursor<Pair<Mutation, HRegion.RowLock>> write : writes) {
+                toWrite[i] = write.value;
+                i++;
+            }
+            final OperationStatus[] status = dataStore.writeBatch(table, toWrite);
+
+            resolveConflictsForKvBatch(table, toWrite, conflictingChildren, status);
+
+            //convert the status back into the larger array
+            i = 0;
+            for (IntObjectCursor<Pair<Mutation, HRegion.RowLock>> write : writes) {
+                finalStatus[write.key] = status[i];
+                i++;
+            }
+
+            return finalStatus;
         } finally {
             releaseLocksForKvBatch(table, lockPairs);
         }
@@ -327,108 +356,6 @@
 
     @SuppressWarnings("UnusedDeclaration")
     private void checkPermission(Table table, Mutation[] mutations) throws IOException {
-=======
-		private OperationStatus getCorrectStatus(OperationStatus status, OperationStatus oldStatus) {
-				switch(oldStatus.getOperationStatusCode()){
-						case SUCCESS:
-								return status;
-						case NOT_RUN:
-						case BAD_FAMILY:
-						case SANITY_CHECK_FAILURE:
-						case FAILURE:
-								return oldStatus;
-				}
-				return null;
-		}
-
-		@Override
-		public OperationStatus[] processKvBatch(Table table,
-																						RollForwardQueue rollForwardQueue,
-																						TransactionId txnId,
-																						byte[] family, byte[] qualifier,
-																						Collection<KVPair> mutations) throws IOException {
-			return processKvBatch(table,rollForwardQueue,txnId,family,qualifier,mutations,null);
-		}
-
-		@Override
-		public OperationStatus[] processKvBatch(Table table,
-																						RollForwardQueue rollForwardQueue,
-																						TransactionId txnId,
-																						byte[] family, byte[] qualifier,
-																						Collection<KVPair> mutations,ConstraintChecker constraintChecker) throws IOException {
-				ImmutableTransaction transaction = transactionStore.getImmutableTransaction(txnId);
-				ensureTransactionAllowsWrites(transaction);
-
-				OperationStatus[] finalStatus = new OperationStatus[mutations.size()];
-				Pair<KVPair,Integer>[] lockPairs = new Pair[mutations.size()];
-				FilterState constraintState = null;
-				if(constraintChecker!=null)
-						constraintState = new FilterState(dataLib,dataStore,transactionStore,rollForwardQueue,transaction);
-				try {
-						lockRows(table,mutations,lockPairs,finalStatus);
-
-						@SuppressWarnings("unchecked") final Set<Long>[] conflictingChildren = new Set[mutations.size()];
-						dataStore.startLowLevelOperation(table);
-						IntObjectOpenHashMap<Pair<Mutation,Integer>> writes;
-						try {
-								writes = checkConflictsForKvBatch(table, rollForwardQueue, lockPairs,
-												conflictingChildren, transaction,family,qualifier,constraintChecker,constraintState,finalStatus);
-						} finally {
-								dataStore.closeLowLevelOperation(table);
-						}
-
-						//TODO -sf- this can probably be made more efficient
-						//convert into array for usefulness
-						Pair<Mutation,Integer>[] toWrite = new Pair[writes.size()];
-						int i=0;
-						for(IntObjectCursor<Pair<Mutation,Integer>> write:writes){
-								toWrite[i] = write.value;
-								i++;
-						}
-						final OperationStatus[] status = dataStore.writeBatch(table, toWrite);
-
-						resolveConflictsForKvBatch(table, toWrite, conflictingChildren, status);
-
-						//convert the status back into the larger array
-						i=0;
-						for(IntObjectCursor<Pair<Mutation,Integer>> write:writes){
-								finalStatus[write.key] = status[i];
-								i++;
-						}
-
-						return finalStatus;
-				} finally {
-						releaseLocksForKvBatch(table, lockPairs);
-				}
-		}
-
-		@Override
-		public OperationStatus[] processKvBatch(Table table, RollForwardQueue rollForwardQueue,
-																						byte[] family, byte[] qualifier,
-																						Collection<KVPair> mutations,
-																						String txnId) throws IOException {
-			return processKvBatch(table,rollForwardQueue,family,qualifier,mutations,txnId,null);
-		}
-
-		@Override
-		public OperationStatus[] processKvBatch(Table table,
-																						RollForwardQueue rollForwardQueue,
-																						byte[] family,
-																						byte[] qualifier,
-																						Collection<KVPair> mutations,
-																						String txnId, ConstraintChecker constraintChecker) throws IOException {
-				if(mutations.size()<=0)
-						//noinspection unchecked
-						return dataStore.writeBatch(table,new Pair[]{});
-
-				//ensure the transaction is in good shape
-				TransactionId txn = transactionManager.transactionIdFromString(txnId);
-				return processKvBatch(table,rollForwardQueue,txn,family,qualifier,mutations,constraintChecker);
-		}
-
-		@SuppressWarnings("UnusedDeclaration")
-		private void checkPermission(Table table, Mutation[] mutations) throws IOException {
->>>>>>> 39ed32cb
         final String tableName = dataStore.getTableName(table);
         for (TransactionId t : getTransactionIds(mutations)) {
             transactionStore.confirmPermission(t, tableName);
@@ -443,10 +370,10 @@
         return writingTransactions;
     }
 
-<<<<<<< HEAD
     private void releaseLocksForKvBatch(Table table, Pair<KVPair, HRegion.RowLock>[] locks) {
         if (locks == null) return;
         for (Pair<KVPair, HRegion.RowLock> lock : locks) {
+            if (lock == null) continue;
             try {
                 dataWriter.unLockRow(table, lock.getSecond());
             } catch (IOException e) {
@@ -470,43 +397,112 @@
         }
     }
 
-    private Pair<Mutation, HRegion.RowLock>[] checkConflictsForKvBatch(Table table, RollForwardQueue rollForwardQueue,
-                                                                       Pair<KVPair, HRegion.RowLock>[] dataAndLocks,
-                                                                       Set<Long>[] conflictingChildren,
-                                                                       ImmutableTransaction transaction,
-                                                                       byte[] family,
-                                                                       byte[] qualifier) throws IOException {
-        @SuppressWarnings("unchecked") Pair<Mutation, HRegion.RowLock>[] finalPuts = new Pair[dataAndLocks.length];
+    private IntObjectOpenHashMap<Pair<Mutation, HRegion.RowLock>> checkConflictsForKvBatch(Table table,
+                                                                                           RollForwardQueue
+                                                                                                   rollForwardQueue,
+                                                                                           Pair<KVPair,
+                                                                                                   HRegion.RowLock>[]
+                                                                                                   dataAndLocks,
+                                                                                           Set<Long>[]
+                                                                                                   conflictingChildren,
+                                                                                           ImmutableTransaction
+                                                                                                   transaction,
+                                                                                           byte[] family,
+                                                                                           byte[] qualifier,
+                                                                                           ConstraintChecker
+                                                                                                   constraintChecker,
+                                                                                           FilterState
+                                                                                                   constraintStateFilter,
+                                                                                           OperationStatus[]
+                                                                                                   finalStatus)
+            throws IOException {
+        IntObjectOpenHashMap<Pair<Mutation, HRegion.RowLock>> finalMutationsToWrite = IntObjectOpenHashMap
+                .newInstance();
         for (int i = 0; i < dataAndLocks.length; i++) {
-            ConflictResults conflictResults;
-            conflictResults = ConflictResults.NO_CONFLICT;
-            if (unsafeWrites) {
-
+            Pair<KVPair, HRegion.RowLock> baseDataAndLock = dataAndLocks[i];
+            if (baseDataAndLock == null) continue;
+
+            ConflictResults conflictResults = ConflictResults.NO_CONFLICT;
+            KVPair kvPair = baseDataAndLock.getFirst();
+            if (unsafeWrites && constraintChecker != null) {
+                //still have to check the constraint
+                Result row = dataStore.getCommitTimestampsAndTombstonesSingle(table, kvPair.getRow());
+                if (applyConstraint(constraintChecker, constraintStateFilter, i, kvPair, row, finalStatus))
+                    continue;
             } else {
-                Result possibleConflicts = dataStore.getCommitTimestampsAndTombstonesSingle(table,
-                                                                                            dataAndLocks[i].getFirst
-                                                                                                    ().getRow());
+                Result possibleConflicts = dataStore.getCommitTimestampsAndTombstonesSingle(table, kvPair.getRow());
                 if (possibleConflicts != null) {
                     conflictResults = ensureNoWriteConflict(transaction, possibleConflicts);
+                    //if we've got this far, we have no write conflicts
+                    if (applyConstraint(constraintChecker, constraintStateFilter, i, kvPair, possibleConflicts,
+                                        finalStatus))
+                        continue;
                 }
             }
             conflictingChildren[i] = conflictResults.childConflicts;
-            finalPuts[i] = Pair.newPair(getMutationToRun(table, rollForwardQueue,
-                                                         dataAndLocks[i].getFirst(), family, qualifier, transaction,
-                                                         conflictResults), dataAndLocks[i].getSecond());
-        }
-        return finalPuts;
-    }
-
-    private Pair<KVPair, HRegion.RowLock>[] lockRows(Table table, Collection<KVPair> mutations) throws IOException {
-        @SuppressWarnings("unchecked") Pair<KVPair, HRegion.RowLock>[] mutationsAndLocks = new Pair[mutations.size()];
-
-        int i = 0;
-        for (KVPair pair : mutations) {
-            mutationsAndLocks[i] = Pair.newPair(pair, dataWriter.lockRow(table, pair.getRow()));
-            i++;
-        }
-        return mutationsAndLocks;
+            Mutation mutationToRun = getMutationToRun(table, rollForwardQueue, kvPair,
+                                                      family, qualifier, transaction, conflictResults);
+            finalMutationsToWrite.put(i, Pair.newPair(mutationToRun, baseDataAndLock.getSecond()));
+        }
+        return finalMutationsToWrite;
+    }
+
+    private boolean applyConstraint(ConstraintChecker constraintChecker,
+                                    FilterState constraintStateFilter,
+                                    int rowPosition,
+                                    KVPair mutation, Result row,
+                                    OperationStatus[] finalStatus) throws IOException {
+				/*
+				 * Attempts to apply the constraint (if there is any). When this method returns true,
+				 * the row should be filtered
+				 * out.
+				 *
+				 */
+        if (constraintChecker == null) return false;
+        if (row == null || row.size() <= 0) return false; //you can't apply a constraint on a non-existent row
+
+        //we need to make sure that this row is visible to the current transaction
+        for (Cell kv : row.rawCells()) {
+            Filter.ReturnCode code = constraintStateFilter.filterCell(kv);
+            switch (code) {
+                case NEXT_COL:
+                case NEXT_ROW:
+                case SEEK_NEXT_USING_HINT:
+                    return false; //row is not visible
+            }
+        }
+
+        OperationStatus operationStatus = constraintChecker.checkConstraint(mutation, row);
+        if (operationStatus != null && operationStatus.getOperationStatusCode() == HConstants.OperationStatusCode
+                .FAILURE) {
+            finalStatus[rowPosition] = operationStatus;
+            return true;
+        }
+        return false;
+    }
+
+    private void lockRows(Table table, Collection<KVPair> mutations, Pair<KVPair,
+            HRegion.RowLock>[] mutationsAndLocks, OperationStatus[] finalStatus) {
+				/*
+				 * We attempt to lock each row in the collection.
+				 *
+				 * If the lock is acquired, we place it into mutationsAndLocks (at the position equal
+				 * to the position in the collection's iterator).
+				 *
+				 * If the lock cannot be acquired, then we set NOT_RUN into the finalStatus array. Those rows will be
+				 * filtered
+				 * out and must be retried by the writer. mutationsAndLocks at the same location will be null
+				 */
+        int position = 0;
+        for (KVPair mutation : mutations) {
+            HRegion.RowLock lock = dataWriter.tryLock(table, mutation.getRow());
+            if (lock != null)
+                mutationsAndLocks[position] = Pair.newPair(mutation, lock);
+            else
+                finalStatus[position] = NOT_RUN;
+
+            position++;
+        }
     }
 
     private Mutation getMutationToRun(Table table, RollForwardQueue rollForwardQueue, KVPair kvPair,
@@ -516,136 +512,6 @@
         long txnIdLong = transaction.getLongTransactionId();
         Put newPut;
         if (kvPair.getType() == KVPair.Type.EMPTY_COLUMN) {
-=======
-		private void releaseLocksForKvBatch(Table table, Pair<KVPair, Integer>[] locks){
-				if(locks==null) return;
-				for(Pair<KVPair,Integer>lock:locks){
-						if(lock==null) continue;
-						try {
-								dataWriter.unLockRow(table,lock.getSecond());
-						} catch (IOException e) {
-								LOG.error("Unable to unlock row "+ Bytes.toStringBinary(lock.getFirst().getRow()),e);
-								//ignore otherwise
-						}
-				}
-		}
-
-		private void resolveConflictsForKvBatch(Table table, Pair<Mutation, Integer>[] mutations, Set<Long>[] conflictingChildren, OperationStatus[] status){
-				for(int i=0;i<mutations.length;i++){
-						try{
-								Put put = (Put)mutations[i].getFirst();
-								Integer lock = mutations[i].getSecond();
-								resolveChildConflicts(table,put,lock,conflictingChildren[i]);
-						}catch(Exception ex){
-							ex.printStackTrace();
-								status[i]= new OperationStatus(HConstants.OperationStatusCode.FAILURE, ex.getMessage());
-						}
-				}
-		}
-
-		private IntObjectOpenHashMap<Pair<Mutation, Integer>> checkConflictsForKvBatch(Table table,
-																																									 RollForwardQueue rollForwardQueue,
-																															 Pair<KVPair, Integer>[] dataAndLocks,
-																															 Set<Long>[] conflictingChildren,
-																															 ImmutableTransaction transaction,
-																															 byte[] family, byte[] qualifier,
-																															 ConstraintChecker constraintChecker,
-																															 FilterState constraintStateFilter,
-																															 OperationStatus[] finalStatus) throws IOException{
-				IntObjectOpenHashMap<Pair<Mutation,Integer>> finalMutationsToWrite = IntObjectOpenHashMap.newInstance();
-				for(int i=0;i<dataAndLocks.length;i++){
-						Pair<KVPair,Integer> baseDataAndLock = dataAndLocks[i];
-						if(baseDataAndLock==null) continue;
-
-						ConflictResults conflictResults = ConflictResults.NO_CONFLICT;
-						KVPair kvPair = baseDataAndLock.getFirst();
-						if(unsafeWrites && constraintChecker!=null){
-								//still have to check the constraint
-								Result row = dataStore.getCommitTimestampsAndTombstonesSingle(table, kvPair.getRow());
-								if (applyConstraint(constraintChecker,constraintStateFilter, i, kvPair,row,finalStatus))
-										continue;
-						} else{
-								Result possibleConflicts = dataStore.getCommitTimestampsAndTombstonesSingle(table, kvPair.getRow());
-								if (possibleConflicts != null) {
-										conflictResults = ensureNoWriteConflict(transaction,possibleConflicts);
-										//if we've got this far, we have no write conflicts
-										if (applyConstraint(constraintChecker,constraintStateFilter, i, kvPair, possibleConflicts, finalStatus))
-												continue;
-								}
-						}
-						conflictingChildren[i] = conflictResults.childConflicts;
-						Mutation mutationToRun = getMutationToRun(table, rollForwardQueue, kvPair,
-																											family, qualifier, transaction, conflictResults);
-						finalMutationsToWrite.put(i, Pair.newPair(mutationToRun, baseDataAndLock.getSecond()));
-				}
-				return finalMutationsToWrite;
-		}
-
-		private boolean applyConstraint(ConstraintChecker constraintChecker,
-																		FilterState constraintStateFilter,
-																		int rowPosition,
-																		KVPair mutation, Result row,
-																		OperationStatus[] finalStatus) throws IOException {
-				/*
-				 * Attempts to apply the constraint (if there is any). When this method returns true, the row should be filtered
-				 * out.
-				 *
-				 */
-				if(constraintChecker==null) return false;
-				if(row==null || row.size()<=0) return false; //you can't apply a constraint on a non-existent row
-
-				//we need to make sure that this row is visible to the current transaction
-				for(KeyValue kv: row.raw()){
-						Filter.ReturnCode code = constraintStateFilter.filterKeyValue(kv);
-						switch(code){
-								case NEXT_COL:
-								case NEXT_ROW:
-								case SEEK_NEXT_USING_HINT:
-										return false; //row is not visible
-						}
-				}
-
-				OperationStatus operationStatus = constraintChecker.checkConstraint(mutation, row);
-				if(operationStatus!=null && operationStatus.getOperationStatusCode()== HConstants.OperationStatusCode.FAILURE){
-						finalStatus[rowPosition] = operationStatus;
-						return true;
-				}
-				return false;
-		}
-
-		private static final boolean unsafeWrites = Boolean.getBoolean("splice.unsafe.writes");
-
-
-		private void lockRows(Table table, Collection<KVPair> mutations, Pair<KVPair,Integer>[] mutationsAndLocks,OperationStatus[] finalStatus){
-				/*
-				 * We attempt to lock each row in the collection.
-				 *
-				 * If the lock is acquired, we place it into mutationsAndLocks (at the position equal
-				 * to the position in the collection's iterator).
-				 *
-				 * If the lock cannot be acquired, then we set NOT_RUN into the finalStatus array. Those rows will be filtered
-				 * out and must be retried by the writer. mutationsAndLocks at the same location will be null
-				 */
-				int position=0;
-				for(KVPair mutation:mutations){
-						Integer lock = dataWriter.tryLock(table,mutation.getRow());
-						if(lock!=null)
-								mutationsAndLocks[position] = Pair.newPair(mutation,lock);
-						else
-							finalStatus[position] = NOT_RUN;
-
-						position++;
-				}
-		}
-
-
-		private Mutation getMutationToRun(Table table,RollForwardQueue rollForwardQueue, KVPair kvPair,
-																			byte[] family, byte[] column,
-																			ImmutableTransaction transaction, ConflictResults conflictResults) throws IOException{
-				long txnIdLong = transaction.getLongTransactionId();
-				Put newPut;
-				if(kvPair.getType() == KVPair.Type.EMPTY_COLUMN){
->>>>>>> 39ed32cb
 						/*
 						 * WARNING: This requires a read of column data to populate! Try not to use
 						 * it unless no other option presents itself.
@@ -677,8 +543,8 @@
         return newPut;
     }
 
-    private void resolveChildConflicts(Table table, Put put, HRegion.RowLock lock, Set<Long> conflictingChildren) throws
-            IOException {
+    private void resolveChildConflicts(Table table, Put put, HRegion.RowLock lock,
+                                       Set<Long> conflictingChildren) throws IOException {
         if (conflictingChildren != null && !conflictingChildren.isEmpty()) {
             Delete delete = dataStore.copyPutToDelete(put, conflictingChildren);
             dataStore.suppressIndexing(delete);
@@ -710,33 +576,13 @@
     }
 
     private boolean hasCurrentTransactionTombstone(long transactionId, KeyValue tombstoneValue) {
-<<<<<<< HEAD
-        if (tombstoneValue != null && tombstoneValue.getTimestamp() == transactionId)
-            return !dataStore.isAntiTombstone(tombstoneValue);
-        return false;
-    }
-
-    private boolean hasCurrentTransactionTombstone(long transactionId, List<KeyValue> tombstoneValues) {
-        if (tombstoneValues != null) {
-            for (KeyValue tombstone : tombstoneValues) {
-                if (tombstone.getTimestamp() == transactionId) {
-                    return !dataStore.isAntiTombstone(tombstone);
-                }
-            }
-        }
-        return false;
+        return tombstoneValue != null && tombstoneValue.getTimestamp() == transactionId && !dataStore.isAntiTombstone
+                (tombstoneValue);
     }
 
     private ConflictResults checkTimestampsHandleNull(ImmutableTransaction updateTransaction,
                                                       KeyValue dataCommitKeyValue, KeyValue tombstoneKeyValue,
                                                       KeyValue dataKeyValue) throws IOException {
-=======
-				return tombstoneValue != null && tombstoneValue.getTimestamp() == transactionId && !dataStore.isAntiTombstone(tombstoneValue);
-		}
-
-
-		private ConflictResults checkTimestampsHandleNull(ImmutableTransaction updateTransaction, KeyValue dataCommitKeyValue, KeyValue tombstoneKeyValue, KeyValue dataKeyValue) throws IOException {
->>>>>>> 39ed32cb
         if (dataCommitKeyValue == null && dataKeyValue == null && tombstoneKeyValue == null) {
             return new ConflictResults(Collections.<Long>emptySet(), Collections.<Long>emptySet(), null);
         } else {
@@ -746,7 +592,6 @@
     }
 
     /**
-<<<<<<< HEAD
      * Look at all of the values in the "commitTimestamp" column to see if there are write collisions.
      */
     private ConflictResults checkCommitTimestampsForConflicts(ImmutableTransaction updateTransaction,
@@ -812,67 +657,6 @@
             }
         }
     }
-=======
-		 * Look at all of the values in the "commitTimestamp" column to see if there are write collisions.
-		 */
-		private ConflictResults checkCommitTimestampsForConflicts(ImmutableTransaction updateTransaction, KeyValue dataCommitKeyValue, KeyValue tombstoneKeyValue, KeyValue dataKeyValue)
-						throws IOException {
-				@SuppressWarnings("unchecked") Set<Long>[] conflicts = new Set[2]; // auto boxing XXX TODO Jleach
-				if (dataCommitKeyValue != null) {
-						checkCommitTimestampForConflict(updateTransaction, conflicts, dataCommitKeyValue);
-				}
-				if (tombstoneKeyValue != null) {
-						checkDataForConflict(updateTransaction, conflicts, tombstoneKeyValue);
-				}
-				if (dataKeyValue != null) {
-						checkDataForConflict(updateTransaction, conflicts, dataKeyValue);
-				}
-
-				return new ConflictResults(conflicts[0], conflicts[1], null);
-		}
-
-		@SuppressWarnings("StatementWithEmptyBody")
-		private void checkCommitTimestampForConflict(ImmutableTransaction updateTransaction,Set<Long>[] conflicts, KeyValue dataCommitKeyValue)
-						throws IOException {
-				final long dataTransactionId = dataCommitKeyValue.getTimestamp();
-				if (!updateTransaction.sameTransaction(dataTransactionId)) {
-						final byte[] commitTimestampValue = dataCommitKeyValue.getValue();
-						if (dataStore.isSINull(dataCommitKeyValue)) {
-								// Unknown transaction status
-								final Transaction dataTransaction = transactionStore.getTransaction(dataTransactionId);
-								if (dataTransaction.getEffectiveStatus().isFinished()) {
-										// Transaction is now in a final state so asynchronously update the data row with the status
-										if(conflicts[0]==null)
-												conflicts[0] = Sets.newHashSetWithExpectedSize(1);
-										conflicts[0].add(dataTransactionId);
-								}
-								if(dataTransaction.getEffectiveStatus()== TransactionStatus.ROLLED_BACK)
-										return; //can't conflict with a rolled back transaction
-								final ConflictType conflictType = checkTransactionConflict(updateTransaction, dataTransaction);
-								switch (conflictType) {
-										case CHILD:
-												if(conflicts[1]==null)
-														conflicts[1] = Sets.newHashSetWithExpectedSize(1);
-												conflicts[1].add(dataTransactionId);
-												break;
-										case SIBLING:
-												if (doubleCheckConflict(updateTransaction, dataTransaction)) {
-														throw new WriteConflict("Write conflict detected between active transactions "+ dataTransactionId+" and "+ updateTransaction.getTransactionId());
-												}
-												break;
-								}
-						} else if (dataStore.isSIFail(dataCommitKeyValue)) {
-								// Can't conflict with failed transaction.
-						} else {
-								// Committed transaction
-								final long dataCommitTimestamp = dataLib.decode(commitTimestampValue, Long.class);
-								if (dataCommitTimestamp > updateTransaction.getEffectiveBeginTimestamp()) {
-										throw new WriteConflict("Write transaction "+ updateTransaction.getTransactionId()+" conflicts with committed transaction " + dataTransactionId);
-								}
-						}
-				}
-		}
->>>>>>> 39ed32cb
 
     private void checkDataForConflict(ImmutableTransaction updateTransaction, Set<Long>[] conflicts,
                                       KeyValue dataCommitKeyValue)
@@ -949,8 +733,7 @@
      */
     private ConflictType checkTransactionConflict(ImmutableTransaction updateTransaction, Transaction dataTransaction)
             throws IOException {
-        if (updateTransaction.sameTransaction(dataTransaction) || updateTransaction.isAdditive() || dataTransaction
-                .isAdditive()) {
+        if (updateTransaction.sameTransaction(dataTransaction) || updateTransaction.isAdditive() || dataTransaction.isAdditive()) {
             return ConflictType.NONE;
         } else {
             return updateTransaction.isInConflictWith(dataTransaction, transactionSource);
