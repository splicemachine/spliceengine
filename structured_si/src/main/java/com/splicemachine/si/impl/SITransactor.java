--- conflicted
+++ resolved
@@ -18,18 +18,7 @@
 import com.google.common.collect.Lists;
 import com.google.common.collect.Maps;
 import com.google.common.collect.Sets;
-<<<<<<< HEAD
 import org.apache.hadoop.hbase.Cell;
-=======
-import com.splicemachine.constants.SIConstants;
-import com.splicemachine.constants.SpliceConstants;
-import com.splicemachine.hbase.KVPair;
-import com.splicemachine.si.api.*;
-import com.splicemachine.si.data.api.SDataLib;
-import com.splicemachine.si.data.api.STableWriter;
-
-import com.splicemachine.utils.SpliceLogUtils;
->>>>>>> 3ca9d995
 import org.apache.hadoop.hbase.DoNotRetryIOException;
 import org.apache.hadoop.hbase.HConstants;
 import org.apache.hadoop.hbase.KeyValue;
@@ -176,7 +165,7 @@
                 }
 
                 isSIDataOnly = false;
-                byte[] value = keyValue.getValueArray();
+                byte[] value = keyValue.getValue();
                 Map<byte[], Map<byte[], List<KVPair>>> familyMap = kvPairMap.get(txnId);
                 if (familyMap == null) {
                     familyMap = Maps.newTreeMap(Bytes.BYTES_COMPARATOR);
@@ -269,7 +258,6 @@
         return processKvBatch(table, rollForwardQueue, family, qualifier, mutations, txnId, null);
     }
 
-<<<<<<< HEAD
     @Override
     public OperationStatus[] processKvBatch(Table table,
                                             RollForwardQueue rollForwardQueue,
@@ -310,19 +298,24 @@
         FilterState constraintState = null;
         if (constraintChecker != null)
             constraintState = new FilterState(dataLib, dataStore, transactionStore, rollForwardQueue, transaction);
+        @SuppressWarnings("unchecked") final Set<Long>[] conflictingChildren = new Set[mutations.size()];
         try {
             lockRows(table, mutations, lockPairs, finalStatus);
 
-            @SuppressWarnings("unchecked") final Set<Long>[] conflictingChildren = new Set[mutations.size()];
-            dataStore.startLowLevelOperation(table);
-            IntObjectOpenHashMap<Pair<Mutation, SRowLock>> writes;
-            try {
-                writes = checkConflictsForKvBatch(table, rollForwardQueue, lockPairs,
-                                                  conflictingChildren, transaction, family, qualifier,
-                                                  constraintChecker, constraintState, finalStatus);
-            } finally {
-                dataStore.closeLowLevelOperation(table);
-            }
+						/*
+						 * You don't need a low-level operation check here, because this code can only be called from
+						 * 1 of 2 paths (bulk write pipeline and SIObserver). Since both of those will externally
+						 * ensure that
+						 * the region can't close until after this method is complete, we don't need the calls.
+						 */
+            IntObjectOpenHashMap<Pair<Mutation, SRowLock>> writes = checkConflictsForKvBatch(table, rollForwardQueue,
+                                                                                            lockPairs,
+                                                                                            conflictingChildren,
+                                                                                            transaction, family,
+                                                                                            qualifier,
+                                                                                            constraintChecker,
+                                                                                            constraintState,
+                                                                                            finalStatus);
 
             //TODO -sf- this can probably be made more efficient
             //convert into array for usefulness
@@ -334,7 +327,7 @@
                 mutations1.add(write.value.getFirst());
                 i++;
             }
-            final OperationStatus[] status = dataStore.writeBatch(table, (Mutation[])mutations1.toArray());
+            final OperationStatus[] status = dataStore.writeBatch(table, (Mutation[]) mutations1.toArray());
 
             resolveConflictsForKvBatch(table, toWrite, conflictingChildren, status);
 
@@ -371,107 +364,6 @@
 
     @SuppressWarnings("UnusedDeclaration")
     private void checkPermission(Table table, Mutation[] mutations) throws IOException {
-=======
-		private OperationStatus getCorrectStatus(OperationStatus status, OperationStatus oldStatus) {
-				switch(oldStatus.getOperationStatusCode()){
-						case SUCCESS:
-								return status;
-						case NOT_RUN:
-						case BAD_FAMILY:
-						case SANITY_CHECK_FAILURE:
-						case FAILURE:
-								return oldStatus;
-				}
-				return null;
-		}
-
-		@Override
-		public OperationStatus[] processKvBatch(Table table,
-																						RollForwardQueue rollForwardQueue,
-																						TransactionId txnId,
-																						byte[] family, byte[] qualifier,
-																						Collection<KVPair> mutations) throws IOException {
-			return processKvBatch(table,rollForwardQueue,txnId,family,qualifier,mutations,null);
-		}
-
-		@Override
-		public OperationStatus[] processKvBatch(Table table,
-																						RollForwardQueue rollForwardQueue,
-																						TransactionId txnId,
-																						byte[] family, byte[] qualifier,
-																						Collection<KVPair> mutations,ConstraintChecker constraintChecker) throws IOException {
-				ImmutableTransaction transaction = transactionStore.getImmutableTransaction(txnId);
-				ensureTransactionAllowsWrites(transaction);
-
-				OperationStatus[] finalStatus = new OperationStatus[mutations.size()];
-				Pair<KVPair,Integer>[] lockPairs = new Pair[mutations.size()];
-				FilterState constraintState = null;
-				if(constraintChecker!=null)
-						constraintState = new FilterState(dataLib,dataStore,transactionStore,rollForwardQueue,transaction);
-				@SuppressWarnings("unchecked") final Set<Long>[] conflictingChildren = new Set[mutations.size()];
-				try {
-						lockRows(table,mutations,lockPairs,finalStatus);
-
-						/*
-						 * You don't need a low-level operation check here, because this code can only be called from
-						 * 1 of 2 paths (bulk write pipeline and SIObserver). Since both of those will externally ensure that
-						 * the region can't close until after this method is complete, we don't need the calls.
-						 */
-						IntObjectOpenHashMap<Pair<Mutation,Integer>> writes = checkConflictsForKvBatch(table, rollForwardQueue, lockPairs,
-												conflictingChildren, transaction,family,qualifier,constraintChecker,constraintState,finalStatus);
-
-						//TODO -sf- this can probably be made more efficient
-						//convert into array for usefulness
-						Pair<Mutation,Integer>[] toWrite = new Pair[writes.size()];
-						int i=0;
-						for(IntObjectCursor<Pair<Mutation,Integer>> write:writes){
-								toWrite[i] = write.value;
-								i++;
-						}
-						final OperationStatus[] status = dataStore.writeBatch(table, toWrite);
-
-						resolveConflictsForKvBatch(table, toWrite, conflictingChildren, status);
-
-						//convert the status back into the larger array
-						i=0;
-						for(IntObjectCursor<Pair<Mutation,Integer>> write:writes){
-								finalStatus[write.key] = status[i];
-								i++;
-						}
-
-						return finalStatus;
-				} finally {
-						releaseLocksForKvBatch(table, lockPairs);
-				}
-		}
-
-		@Override
-		public OperationStatus[] processKvBatch(Table table, RollForwardQueue rollForwardQueue,
-																						byte[] family, byte[] qualifier,
-																						Collection<KVPair> mutations,
-																						String txnId) throws IOException {
-			return processKvBatch(table,rollForwardQueue,family,qualifier,mutations,txnId,null);
-		}
-
-		@Override
-		public OperationStatus[] processKvBatch(Table table,
-																						RollForwardQueue rollForwardQueue,
-																						byte[] family,
-																						byte[] qualifier,
-																						Collection<KVPair> mutations,
-																						String txnId, ConstraintChecker constraintChecker) throws IOException {
-				if(mutations.size()<=0)
-						//noinspection unchecked
-						return dataStore.writeBatch(table,new Pair[]{});
-
-				//ensure the transaction is in good shape
-				TransactionId txn = transactionManager.transactionIdFromString(txnId);
-				return processKvBatch(table,rollForwardQueue,txn,family,qualifier,mutations,constraintChecker);
-		}
-
-		@SuppressWarnings("UnusedDeclaration")
-		private void checkPermission(Table table, Mutation[] mutations) throws IOException {
->>>>>>> 3ca9d995
         final String tableName = dataStore.getTableName(table);
         for (TransactionId t : getTransactionIds(mutations)) {
             transactionStore.confirmPermission(t, tableName);
@@ -514,26 +406,17 @@
     }
 
     private IntObjectOpenHashMap<Pair<Mutation, SRowLock>> checkConflictsForKvBatch(Table table,
-                                                                                           RollForwardQueue
-                                                                                                   rollForwardQueue,
-                                                                                           Pair<KVPair,
-                                                                                                   SRowLock>[]
-                                                                                                   dataAndLocks,
-                                                                                           Set<Long>[]
-                                                                                                   conflictingChildren,
-                                                                                           ImmutableTransaction
-                                                                                                   transaction,
-                                                                                           byte[] family,
-                                                                                           byte[] qualifier,
-                                                                                           ConstraintChecker
-                                                                                                   constraintChecker,
-                                                                                           FilterState
-                                                                                                   constraintStateFilter,
-                                                                                           OperationStatus[]
-                                                                                                   finalStatus)
+                                                                                    RollForwardQueue rollForwardQueue,
+                                                                                    Pair<KVPair,
+                                                                                            SRowLock>[] dataAndLocks,
+                                                                                    Set<Long>[] conflictingChildren,
+                                                                                    ImmutableTransaction transaction,
+                                                                                    byte[] family, byte[] qualifier,
+                                                                                    ConstraintChecker constraintChecker,
+                                                                                    FilterState constraintStateFilter,
+                                                                                    OperationStatus[] finalStatus)
             throws IOException {
-        IntObjectOpenHashMap<Pair<Mutation, SRowLock>> finalMutationsToWrite = IntObjectOpenHashMap
-                .newInstance();
+        IntObjectOpenHashMap<Pair<Mutation, SRowLock>> finalMutationsToWrite = IntObjectOpenHashMap.newInstance();
         for (int i = 0; i < dataAndLocks.length; i++) {
             Pair<KVPair, SRowLock> baseDataAndLock = dataAndLocks[i];
             if (baseDataAndLock == null) continue;
@@ -574,66 +457,37 @@
 				 * out.
 				 *
 				 */
-<<<<<<< HEAD
         if (constraintChecker == null) return false;
         if (row == null || row.size() <= 0) return false; //you can't apply a constraint on a non-existent row
 
         //we need to make sure that this row is visible to the current transaction
+        List<Cell> visibleColumns = Lists.newArrayListWithExpectedSize(row.size());
         for (Cell kv : row.rawCells()) {
             Filter.ReturnCode code = constraintStateFilter.filterCell(kv);
             switch (code) {
                 case NEXT_COL:
                 case NEXT_ROW:
                 case SEEK_NEXT_USING_HINT:
-                    return false; //row is not visible
-            }
-        }
-
-        OperationStatus operationStatus = constraintChecker.checkConstraint(mutation, row);
-        if (operationStatus != null && operationStatus.getOperationStatusCode() == HConstants.OperationStatusCode
-                .FAILURE) {
+                    return false;
+                case SKIP:
+                    continue;
+                default:
+                    visibleColumns.add(kv);
+            }
+        }
+        if (visibleColumns.size() <= 0) return false; //no visible values to check
+
+        OperationStatus operationStatus = constraintChecker.checkConstraint(mutation, Result.create(visibleColumns));
+        if (operationStatus != null && operationStatus.getOperationStatusCode() != HConstants.OperationStatusCode
+                .SUCCESS) {
             finalStatus[rowPosition] = operationStatus;
             return true;
         }
         return false;
     }
 
-    private void lockRows(Table table, Collection<KVPair> mutations, Pair<KVPair,
-            SRowLock>[] mutationsAndLocks, OperationStatus[] finalStatus) {
-=======
-				if(constraintChecker==null) return false;
-				if(row==null || row.size()<=0) return false; //you can't apply a constraint on a non-existent row
-
-				//we need to make sure that this row is visible to the current transaction
-				List<KeyValue> visibleColumns = Lists.newArrayListWithExpectedSize(row.size());
-				for(KeyValue kv:row.raw()){
-						Filter.ReturnCode code = constraintStateFilter.filterKeyValue(kv);
-						switch(code){
-								case NEXT_COL:
-								case NEXT_ROW:
-								case SEEK_NEXT_USING_HINT:
-										return false;
-								case SKIP:
-										continue;
-								default:
-										visibleColumns.add(kv);
-						}
-				}
-				if(visibleColumns.size()<=0) return false; //no visible values to check
-
-				OperationStatus operationStatus = constraintChecker.checkConstraint(mutation, new Result(visibleColumns));
-				if(operationStatus!=null && operationStatus.getOperationStatusCode()!= HConstants.OperationStatusCode.SUCCESS){
-						finalStatus[rowPosition] = operationStatus;
-						return true;
-				}
-				return false;
-		}
-
-		private static final boolean unsafeWrites = Boolean.getBoolean("splice.unsafe.writes");
-
-
-		private void lockRows(Table table, Collection<KVPair> mutations, Pair<KVPair,Integer>[] mutationsAndLocks,OperationStatus[] finalStatus) throws IOException {
->>>>>>> 3ca9d995
+    private void lockRows(Table table, Collection<KVPair> mutations, Pair<KVPair, SRowLock>[] mutationsAndLocks,
+                          OperationStatus[] finalStatus) throws IOException {
 				/*
 				 * We attempt to lock each row in the collection.
 				 *
@@ -663,15 +517,15 @@
         long txnIdLong = transaction.getLongTransactionId();
         Put newPut;
         if (kvPair.getType() == KVPair.Type.EMPTY_COLUMN) {
-            /*
-             * WARNING: This requires a read of column data to populate! Try not to use
-             * it unless no other option presents itself.
-             *
-             * In point of fact, this only occurs if someone sends over a non-delete Put
-             * which has only SI data. In the event that we send over a row with all nulls
-             * from actual Splice system, we end up with a KVPair that has a non-empty byte[]
-             * for the values column (but which is nulls everywhere)
-             */
+						/*
+						 * WARNING: This requires a read of column data to populate! Try not to use
+						 * it unless no other option presents itself.
+						 *
+						 * In point of fact, this only occurs if someone sends over a non-delete Put
+						 * which has only SI data. In the event that we send over a row with all nulls
+						 * from actual Splice system, we end up with a KVPair that has a non-empty byte[]
+						 * for the values column (but which is nulls everywhere)
+						 */
             newPut = dataLib.newPut(kvPair.getRow());
             dataStore.setTombstonesOnColumns(table, txnIdLong, newPut);
         } else if (kvPair.getType() == KVPair.Type.DELETE) {
