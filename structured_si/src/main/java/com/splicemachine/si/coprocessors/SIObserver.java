package com.splicemachine.si.coprocessors;

import static com.splicemachine.constants.SpliceConstants.SUPPRESS_INDEXING_ATTRIBUTE_NAME;

import java.io.IOException;
import java.util.List;
import java.util.concurrent.Executors;
import java.util.concurrent.LinkedBlockingDeque;
import java.util.concurrent.ScheduledExecutorService;
import java.util.concurrent.ThreadPoolExecutor;
import java.util.concurrent.TimeUnit;

import org.apache.hadoop.hbase.CoprocessorEnvironment;
import org.apache.hadoop.hbase.KeyValue;
import org.apache.hadoop.hbase.client.Delete;
import org.apache.hadoop.hbase.client.Durability;
import org.apache.hadoop.hbase.client.Get;
import org.apache.hadoop.hbase.client.Mutation;
import org.apache.hadoop.hbase.client.OperationWithAttributes;
import org.apache.hadoop.hbase.client.Put;
import org.apache.hadoop.hbase.client.Scan;
import org.apache.hadoop.hbase.coprocessor.BaseRegionObserver;
import org.apache.hadoop.hbase.coprocessor.ObserverContext;
import org.apache.hadoop.hbase.coprocessor.RegionCoprocessorEnvironment;
import org.apache.hadoop.hbase.filter.Filter;
import org.apache.hadoop.hbase.filter.FilterList;
import org.apache.hadoop.hbase.regionserver.HRegion;
import org.apache.hadoop.hbase.regionserver.InternalScanner;
import org.apache.hadoop.hbase.regionserver.RegionScanner;
import org.apache.hadoop.hbase.regionserver.ScanType;
import org.apache.hadoop.hbase.regionserver.Store;
import org.apache.hadoop.hbase.regionserver.StoreFile;
import org.apache.hadoop.hbase.regionserver.compactions.CompactionRequest;
import org.apache.hadoop.hbase.regionserver.wal.WALEdit;
import org.apache.log4j.Logger;

<<<<<<< HEAD
import com.splicemachine.constants.SIConstants;
import com.splicemachine.constants.SpliceConstants;
import com.splicemachine.constants.environment.EnvUtils;
import com.splicemachine.si.api.HTransactorFactory;
import com.splicemachine.si.api.RollForwardQueue;
import com.splicemachine.si.api.TransactionalFilter;
import com.splicemachine.si.api.Transactor;
import com.splicemachine.si.data.hbase.HbRegion;
import com.splicemachine.si.data.hbase.IHTable;
import com.splicemachine.si.impl.RollForwardAction;
import com.splicemachine.si.impl.SynchronousRollForwardQueue;
import com.splicemachine.si.impl.Tracer;
import com.splicemachine.si.impl.TransactionId;
import com.splicemachine.storage.EntryPredicateFilter;
import com.splicemachine.utils.SpliceLogUtils;
=======
import java.io.IOException;
import java.util.List;

import static com.splicemachine.constants.SpliceConstants.SUPPRESS_INDEXING_ATTRIBUTE_NAME;
>>>>>>> 3ca9d995

/**
 * An HBase coprocessor that applies SI logic to HBase read/write operations.
 */
public class SIObserver extends BaseRegionObserver {
		private static Logger LOG = Logger.getLogger(SIObserver.class);
    protected HRegion region;
    private boolean tableEnvMatch = false;
    private String tableName;
    private static final int S = 1000;
    private RollForwardQueue rollForwardQueue;

    @Override
    public void start(CoprocessorEnvironment e) throws IOException {
        SpliceLogUtils.trace(LOG, "starting %s", SIObserver.class);
        region = ((RegionCoprocessorEnvironment) e).getRegion();
        tableName = ((RegionCoprocessorEnvironment) e).getRegion().getTableDesc().getNameAsString();
        Tracer.traceRegion(tableName, region);
        tableEnvMatch = doesTableNeedSI(region);
		RollForwardAction action = HTransactorFactory.getRollForwardFactory().newAction(new HbRegion(region));
//		rollForwardQueue = new ConcurrentRollForwardQueue(action,10000,10000,5*60*S,timedRoller,rollerPool);
		rollForwardQueue = new SynchronousRollForwardQueue(action,10000,10*S,5*60*S,tableName);
        RollForwardQueueMap.registerRollForwardQueue(tableName, rollForwardQueue);
        super.start(e);
    }

    public static boolean doesTableNeedSI(HRegion region) {
        final String tableName = region.getTableDesc().getNameAsString();
        return (EnvUtils.getTableEnv(tableName).equals(SpliceConstants.TableEnv.USER_TABLE)
                || EnvUtils.getTableEnv(tableName).equals(SpliceConstants.TableEnv.USER_INDEX_TABLE)
                || EnvUtils.getTableEnv(tableName).equals(SpliceConstants.TableEnv.DERBY_SYS_TABLE))
                && !tableName.equals(SpliceConstants.TEMP_TABLE)
                && !tableName.equals(SpliceConstants.TEST_TABLE);
    }

    @Override
    public void stop(CoprocessorEnvironment e) throws IOException {
        RollForwardQueueMap.deregisterRegion(tableName);
        SpliceLogUtils.trace(LOG, "stopping %s", SIObserver.class);
        super.stop(e);
    }

    @Override
    public void preGet(ObserverContext<RegionCoprocessorEnvironment> e, Get get, List<KeyValue> results) throws IOException {
        SpliceLogUtils.trace(LOG, "preGet %s", get);
        if (tableEnvMatch && shouldUseSI(get)) {
            HTransactorFactory.getTransactionReadController().preProcessGet(get);
            assert (get.getMaxVersions() == Integer.MAX_VALUE);
            addSIFilterToGet(get);
        }
        SpliceLogUtils.trace(LOG, "preGet after %s", get);        
        super.preGet(e, get, results);
    }

    @Override
    public RegionScanner preScannerOpen(ObserverContext<RegionCoprocessorEnvironment> e, Scan scan, RegionScanner s) throws IOException {
        SpliceLogUtils.trace(LOG, "preScannerOpen %s", scan);
        if (tableEnvMatch && shouldUseSI(scan)) {
            HTransactorFactory.getTransactionReadController().preProcessScan(scan);
            assert (scan.getMaxVersions() == Integer.MAX_VALUE);
            addSIFilterToScan(scan);
        }
        return super.preScannerOpen(e, scan, s);
    }

    private boolean shouldUseSI(Get get) {
        return HTransactorFactory.getTransactionReadController().isFilterNeededGet(get);
    }

    private boolean shouldUseSI(Scan scan) {
        return HTransactorFactory.getTransactionReadController().isFilterNeededScan(scan);
    }

    private void addSIFilterToGet(Get get) throws IOException {

        final Filter newFilter = makeSIFilter(HTransactorFactory.getClientTransactor().transactionIdFromGet(get), get.getFilter(),
								getPredicateFilter(get),false);
        get.setFilter(newFilter);
    }

    private void addSIFilterToScan(Scan scan) throws IOException {
        final Filter newFilter = makeSIFilter(HTransactorFactory.getClientTransactor().transactionIdFromScan(scan), scan.getFilter(),
								getPredicateFilter(scan),scan.getAttribute(SIConstants.SI_COUNT_STAR) != null);
        scan.setFilter(newFilter);
    }

    private EntryPredicateFilter getPredicateFilter(OperationWithAttributes operation) throws IOException {
        final byte[] serializedPredicateFilter = operation.getAttribute(SpliceConstants.ENTRY_PREDICATE_LABEL);
        return EntryPredicateFilter.fromBytes(serializedPredicateFilter);
    }

    private Filter makeSIFilter(TransactionId transactionId, Filter currentFilter, EntryPredicateFilter predicateFilter, boolean countStar) throws IOException {
        final SIFilterPacked siFilter = new SIFilterPacked(tableName,
								transactionId, HTransactorFactory.getTransactionManager(),
								rollForwardQueue, predicateFilter,HTransactorFactory.getTransactionReadController(), countStar);
        if (needsCompositeFilter(currentFilter)) {
            return composeFilters(orderFilters(currentFilter, siFilter));
        } else {
            return siFilter;
        }
    }

    private boolean needsCompositeFilter(Filter currentFilter) {
        return currentFilter != null;
    }

    private Filter[] orderFilters(Filter currentFilter, Filter siFilter) {
        if (currentFilter instanceof TransactionalFilter && ((TransactionalFilter) currentFilter).isBeforeSI()) {
            return new Filter[] {currentFilter, siFilter};
        } else {
            return new Filter[] {siFilter, currentFilter};
        }
    }

    private FilterList composeFilters(Filter[] filters) {
        return new FilterList(FilterList.Operator.MUST_PASS_ALL, filters[0], filters[1]);
    }

    @Override
    public void prePut(ObserverContext<RegionCoprocessorEnvironment> e, Put put, WALEdit edit, Durability writeToWAL) throws IOException {
				/*
				 * This is relatively expensive--it's better to use the write pipeline when you need to load a lot of rows.
				 */
        if (tableEnvMatch) {
            final Transactor<IHTable, Mutation,Put> transactor = HTransactorFactory.getTransactor();
						//TODO -sf- make HbRegion() a constant field
            final boolean processed = transactor.processPut(new HbRegion(e.getEnvironment().getRegion()), rollForwardQueue, put);
            if (processed) {
                e.bypass();
                e.complete();
            }
        }
    }

    @Override
    public void preDelete(ObserverContext<RegionCoprocessorEnvironment> e, Delete delete, WALEdit edit,
                          Durability writeToWAL) throws IOException {
        if (tableEnvMatch) {
            if (delete.getAttribute(SUPPRESS_INDEXING_ATTRIBUTE_NAME) == null) {
                throw new RuntimeException("Direct deletes are not supported under snapshot isolation. Instead a Put is expected that will set a record level tombstone.");
            }
        }
        super.preDelete(e, delete, edit, writeToWAL);
    }

    @Override
    public InternalScanner preCompact(ObserverContext<RegionCoprocessorEnvironment> e, Store store,
                                      InternalScanner scanner, ScanType scanType, CompactionRequest compactionRequest) throws IOException {
        if (tableEnvMatch) {
            final Transactor<IHTable, Mutation,Put> transactor = HTransactorFactory.getTransactor();
            return new SICompactionScanner(transactor, scanner);
        } else {
            return super.preCompact(e, store, scanner, scanType, compactionRequest);
        }
    }

    @Override
    public void postCompact(ObserverContext<RegionCoprocessorEnvironment> e, Store store, StoreFile resultFile) {
        if (tableEnvMatch) {
            Tracer.compact();
        }
    }
}<|MERGE_RESOLUTION|>--- conflicted
+++ resolved
@@ -34,7 +34,6 @@
 import org.apache.hadoop.hbase.regionserver.wal.WALEdit;
 import org.apache.log4j.Logger;
 
-<<<<<<< HEAD
 import com.splicemachine.constants.SIConstants;
 import com.splicemachine.constants.SpliceConstants;
 import com.splicemachine.constants.environment.EnvUtils;
@@ -50,17 +49,16 @@
 import com.splicemachine.si.impl.TransactionId;
 import com.splicemachine.storage.EntryPredicateFilter;
 import com.splicemachine.utils.SpliceLogUtils;
-=======
-import java.io.IOException;
-import java.util.List;
-
-import static com.splicemachine.constants.SpliceConstants.SUPPRESS_INDEXING_ATTRIBUTE_NAME;
->>>>>>> 3ca9d995
 
 /**
  * An HBase coprocessor that applies SI logic to HBase read/write operations.
  */
 public class SIObserver extends BaseRegionObserver {
+		private static final ScheduledExecutorService timedRoller = Executors.newSingleThreadScheduledExecutor();
+		private static final ThreadPoolExecutor rollerPool = new ThreadPoolExecutor(0,4,60, TimeUnit.SECONDS,new LinkedBlockingDeque<Runnable>());
+		static{
+				rollerPool.allowCoreThreadTimeOut(true);
+		}
 		private static Logger LOG = Logger.getLogger(SIObserver.class);
     protected HRegion region;
     private boolean tableEnvMatch = false;
@@ -102,21 +100,28 @@
     public void preGet(ObserverContext<RegionCoprocessorEnvironment> e, Get get, List<KeyValue> results) throws IOException {
         SpliceLogUtils.trace(LOG, "preGet %s", get);
         if (tableEnvMatch && shouldUseSI(get)) {
+            final Transactor<IHTable, Mutation,Put> transactor = HTransactorFactory.getTransactor();
             HTransactorFactory.getTransactionReadController().preProcessGet(get);
             assert (get.getMaxVersions() == Integer.MAX_VALUE);
-            addSIFilterToGet(get);
+            addSIFilterToGet(e, get);
         }
         SpliceLogUtils.trace(LOG, "preGet after %s", get);        
         super.preGet(e, get, results);
+    }
+
+    private void logEvent(String event) {
+        LOG.warn("SIObserver " + event + " " + tableEnvMatch + " " + "_" + " " + tableName + " " + Thread
+                .currentThread().getName() + " " + Thread.currentThread().getId());
     }
 
     @Override
     public RegionScanner preScannerOpen(ObserverContext<RegionCoprocessorEnvironment> e, Scan scan, RegionScanner s) throws IOException {
         SpliceLogUtils.trace(LOG, "preScannerOpen %s", scan);
         if (tableEnvMatch && shouldUseSI(scan)) {
+            final Transactor<IHTable, Mutation,Put> transactor = HTransactorFactory.getTransactor();
             HTransactorFactory.getTransactionReadController().preProcessScan(scan);
             assert (scan.getMaxVersions() == Integer.MAX_VALUE);
-            addSIFilterToScan(scan);
+            addSIFilterToScan(e, scan);
         }
         return super.preScannerOpen(e, scan, s);
     }
@@ -129,14 +134,16 @@
         return HTransactorFactory.getTransactionReadController().isFilterNeededScan(scan);
     }
 
-    private void addSIFilterToGet(Get get) throws IOException {
+    private void addSIFilterToGet(ObserverContext<RegionCoprocessorEnvironment> e, Get get) throws IOException {
+        final Transactor<IHTable, Mutation,Put> transactor = HTransactorFactory.getTransactor();
 
         final Filter newFilter = makeSIFilter(HTransactorFactory.getClientTransactor().transactionIdFromGet(get), get.getFilter(),
 								getPredicateFilter(get),false);
         get.setFilter(newFilter);
     }
 
-    private void addSIFilterToScan(Scan scan) throws IOException {
+    private void addSIFilterToScan(ObserverContext<RegionCoprocessorEnvironment> e, Scan scan) throws IOException {
+        final Transactor<IHTable, Mutation,Put> transactor = HTransactorFactory.getTransactor();
         final Filter newFilter = makeSIFilter(HTransactorFactory.getClientTransactor().transactionIdFromScan(scan), scan.getFilter(),
 								getPredicateFilter(scan),scan.getAttribute(SIConstants.SI_COUNT_STAR) != null);
         scan.setFilter(newFilter);
@@ -148,6 +155,7 @@
     }
 
     private Filter makeSIFilter(TransactionId transactionId, Filter currentFilter, EntryPredicateFilter predicateFilter, boolean countStar) throws IOException {
+        final Transactor<IHTable, Mutation,Put> transactor = HTransactorFactory.getTransactor();
         final SIFilterPacked siFilter = new SIFilterPacked(tableName,
 								transactionId, HTransactorFactory.getTransactionManager(),
 								rollForwardQueue, predicateFilter,HTransactorFactory.getTransactionReadController(), countStar);
