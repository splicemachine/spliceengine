--- conflicted
+++ resolved
@@ -6,22 +6,6 @@
  * Alternate paths are ACTIVE -> ERROR and ACTIVE -> ROLLED_BACK.
  */
 public enum TransactionStatus {
-<<<<<<< HEAD
-    ACTIVE((byte)0x00),
-    ERROR((byte)0x01),
-    COMMITTING((byte)0x02),
-    COMMITTED((byte)0x03),
-    ROLLED_BACK((byte)0x04);
-
-		private final byte id;
-
-		TransactionStatus(byte id) {
-				this.id = id;
-		}
-
-		public boolean isActive() {
-        return this.equals(ACTIVE);
-=======
     ACTIVE((byte) 0x00),
     ERROR((byte) 0x01),
     COMMITTING((byte) 0x02),
@@ -37,7 +21,6 @@
     public boolean isActive() {
         // COMITTING is considered ACTIVE, since we still don't know what will happen with the transaction
         return this.equals(ACTIVE) || this.equals(COMMITTING);
->>>>>>> 9883f88f
     }
 
     public boolean isFinished() {
@@ -52,39 +35,6 @@
         return this.equals(COMMITTING);
     }
 
-<<<<<<< HEAD
-		public byte getId() {
-				return id;
-		}
-
-		public static TransactionStatus forByte(byte b){
-				switch (b){
-						case 0: return ACTIVE;
-						case 1: return ERROR;
-						case 2: return COMMITTING;
-						case 3: return COMMITTED;
-						case 4: return ROLLED_BACK;
-						default:
-								throw new IllegalArgumentException("Unknown transaction id!");
-				}
-		}
-
-		/*
-		 * Kept for backwards compatibility (for transaction tables
-		 * which are encoded using an int).
-		 */
-		public static TransactionStatus forInt(int value){
-				switch (value){
-						case 0: return ACTIVE;
-						case 1: return ERROR;
-						case 2: return COMMITTING;
-						case 3: return COMMITTED;
-						case 4: return ROLLED_BACK;
-						default:
-								throw new IllegalArgumentException("Unknown transaction id!");
-				}
-		}
-=======
     public byte getId() {
         return id;
     }
@@ -126,5 +76,4 @@
                 throw new IllegalArgumentException("Unknown transaction id!");
         }
     }
->>>>>>> 9883f88f
 }