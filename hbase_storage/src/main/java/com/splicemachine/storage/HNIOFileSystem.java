/*
 * Copyright (c) 2012 - 2020 Splice Machine, Inc.
 *
 * This file is part of Splice Machine.
 * Splice Machine is free software: you can redistribute it and/or modify it under the terms of the
 * GNU Affero General Public License as published by the Free Software Foundation, either
 * version 3, or (at your option) any later version.
 * Splice Machine is distributed in the hope that it will be useful, but WITHOUT ANY WARRANTY;
 * without even the implied warranty of MERCHANTABILITY or FITNESS FOR A PARTICULAR PURPOSE.
 * See the GNU Affero General Public License for more details.
 * You should have received a copy of the GNU Affero General Public License along with Splice Machine.
 * If not, see <http://www.gnu.org/licenses/>.
 */

package com.splicemachine.storage;

import com.splicemachine.access.api.DistributedFileSystem;
import com.splicemachine.access.api.FileInfo;
import com.splicemachine.si.api.data.ExceptionFactory;
import com.splicemachine.utils.SpliceLogUtils;
import org.apache.commons.io.FileUtils;
import org.apache.hadoop.fs.ContentSummary;
import org.apache.hadoop.fs.FileStatus;
import org.apache.hadoop.fs.permission.FsAction;
import org.apache.log4j.Logger;

import java.io.FileNotFoundException;
import java.io.IOException;
import java.io.InputStream;
import java.io.OutputStream;
import java.net.URI;
import java.nio.file.*;

/**
 * @author Scott Fines
 *         Date: 1/21/16
 */
public class HNIOFileSystem extends DistributedFileSystem{
    private final org.apache.hadoop.fs.FileSystem fs;
    private final boolean isDistributedFS;
    private final ExceptionFactory exceptionFactory;
    private static Logger LOG=Logger.getLogger(HNIOFileSystem.class);

    public HNIOFileSystem(org.apache.hadoop.fs.FileSystem fs,ExceptionFactory ef){
        this.fs=fs;
        this.exceptionFactory = ef;
        this.isDistributedFS = (fs instanceof org.apache.hadoop.hdfs.DistributedFileSystem);
    }

    @Override
    public void delete(String dir,boolean recursive) throws IOException{
        if (LOG.isTraceEnabled())
            SpliceLogUtils.trace(LOG, "delete(): dir=%s, recursive=%s", dir, recursive);
        org.apache.hadoop.fs.Path p=new org.apache.hadoop.fs.Path(dir);
        boolean result = fs.delete(p,recursive);
        if (LOG.isTraceEnabled())
            SpliceLogUtils.trace(LOG, "delete(): dir=%s, recursive=%s, result=%s", dir, recursive, result);
    }

    @Override
    public void delete(String dir,String fileName,boolean recursive) throws IOException{
        if (LOG.isTraceEnabled())
            SpliceLogUtils.trace(LOG, "delete(): dir=%s, fileName=%s, recursive=%s", dir, fileName, recursive);
        org.apache.hadoop.fs.Path p=new org.apache.hadoop.fs.Path(dir,fileName);
        boolean result = fs.delete(p,recursive);
        if (LOG.isTraceEnabled())
            SpliceLogUtils.trace(LOG, "delete(): dir=%s, fileName=%s, recursive=%s, result=%s", dir, fileName, recursive, result);
    }

    public String[] getExistingFiles(String dir, String filePattern) throws IOException {
        FileStatus[] statuses = fs.globStatus(new org.apache.hadoop.fs.Path(dir, filePattern));
        String[] files = new String[statuses.length];
        int index = 0;
        for (FileStatus status : statuses) {
            if (status != null && status.getPath() != null)
                files[index++] = status.getPath().toString();
        }
        return files;
    }

    @Override
    public String getFileName(String fullPath) {
        org.apache.hadoop.fs.Path p=new org.apache.hadoop.fs.Path(fullPath);
        return p.getName();
    }

    @Override
    public boolean exists(String fullPath) throws IOException {
        org.apache.hadoop.fs.Path p=new org.apache.hadoop.fs.Path(fullPath);
        return fs.exists(p);
    }

    public FileInfo getInfo(String filePath) throws IOException {

        return new HFileInfo( new org.apache.hadoop.fs.Path(filePath) );
    }

    public Path getPath(URI uri){
        return Paths.get(uri);
    }

    @Override
    public OutputStream newOutputStream(String dir,String fileName,OpenOption... options) throws IOException{
        org.apache.hadoop.fs.Path path=new org.apache.hadoop.fs.Path(dir,fileName);
        return fs.create(path);
    }

    @Override
    public OutputStream newOutputStream(String fullPath,OpenOption... options) throws IOException{
        org.apache.hadoop.fs.Path path=new org.apache.hadoop.fs.Path(fullPath);
        return fs.create(path);
    }

    @Override
    public InputStream newInputStream(String fullPath, OpenOption... options) throws IOException {
        org.apache.hadoop.fs.Path path=new org.apache.hadoop.fs.Path(fullPath);
        return fs.open(path);
    }

    @Override
    public boolean createDirectory(String fullPath,boolean errorIfExists) throws IOException{
        boolean isTrace = LOG.isTraceEnabled();
        if (isTrace)
            SpliceLogUtils.trace(LOG, "createDirectory(): path string=%s", fullPath);
        org.apache.hadoop.fs.Path f=new org.apache.hadoop.fs.Path(fullPath);
        if (isTrace)
            SpliceLogUtils.trace(LOG, "createDirectory(): hdfs path=%s", f);
        try{
            FileStatus fileStatus=fs.getFileStatus(f);
            if (isTrace)
                SpliceLogUtils.trace(LOG, "createDirectory(): file status=%s", fileStatus);
            return !errorIfExists && fileStatus.isDirectory();
        }catch(FileNotFoundException fnfe){
            if (isTrace)
                SpliceLogUtils.trace(LOG, "createDirectory(): directory not found so we will create it: %s", f);
            boolean created = fs.mkdirs(f);
            if (isTrace)
                SpliceLogUtils.trace(LOG, "createDirectory(): created=%s", created);
            return created;
        }
    }

    @Override
    public void touchFile(String dir, String fileName) throws IOException{
        org.apache.hadoop.fs.Path path=new org.apache.hadoop.fs.Path(dir,fileName);
        if(!fs.createNewFile(path)){
            throw new FileAlreadyExistsException(path.toString());
        }
    }

<<<<<<< HEAD
    @Override
    public void concat(Path target, Path... sources)  throws IOException {
        org.apache.hadoop.fs.Path[] srcPaths = new org.apache.hadoop.fs.Path[sources.length];
        for (int i=0; i<sources.length; i++) {
            srcPaths[i] = toHPath( sources[i] );
        }
        org.apache.hadoop.fs.Path targetPath = toHPath( target );

        if (isDistributedFS) {
            fs.concat(targetPath, srcPaths);
        } else {
            for (org.apache.hadoop.fs.Path src : srcPaths) {
                fs.copyFromLocalFile(true, false, src, targetPath);
            }
        }
    }

=======
>>>>>>> 21c9a817
    /* *************************************************************************************/
    /*private helper methods*/
    private org.apache.hadoop.fs.Path toHPath(Path path){
        return new org.apache.hadoop.fs.Path(path.toUri());
    }

    private class HFileInfo implements FileInfo{
        private org.apache.hadoop.fs.Path path;
        FileStatus fileStatus;
        private ContentSummary contentSummary = null; // calculate on demand

        public HFileInfo(org.apache.hadoop.fs.Path path) throws IOException{
            this.path=path;
            try {
                this.fileStatus = fs.getFileStatus(path);
            } catch( FileNotFoundException e )
            {
                this.fileStatus = null;
            }
        }

        // these two methods are to avoid having to re-calculate the list of files in the directory
        // for isEmptyDirectory
        // todo(martinrupp): replace with recursive listdir
        private FileStatus rootFileStatusArr[];
        private FileStatus[] listRoot() throws IOException {
            if (rootFileStatusArr != null || !exists() || !fileStatus.isDirectory()) return rootFileStatusArr;
            rootFileStatusArr = fs.listStatus(path);
            return rootFileStatusArr;
        }
        // note this is expensive for deeply nested directories. avoid calling fileCount, spaceConsumed and size
        // partly copied FileSystem.getContentSummary , however with cached fileStatus and using (cached) listRoot for listing root.
        private ContentSummary getContentSummary() {
            if( contentSummary != null ) return contentSummary;
            try {
                if (fileStatus.isFile()) {
                    // f is a file
                    long length = fileStatus.getLen();
                    contentSummary = new ContentSummary.Builder().length(length).
                            fileCount(1).directoryCount(0).spaceConsumed(length).build();
                }
                else {
                    // f is a directory
                    long length = 0, fileCount = 0, dirCount = 1;
                    for (FileStatus s : listRoot()) {
                        if( s.isDirectory() ) {
                            ContentSummary c = fs.getContentSummary(s.getPath());
                            length += c.getLength();
                            fileCount += c.getFileCount();
                            dirCount += c.getDirectoryCount();
                        }
                        else {
                            length += s.getLen();
                            fileCount++;
                        }
                    }
                    contentSummary = new ContentSummary.Builder().length(length).
                            fileCount(fileCount).directoryCount(dirCount).
                            spaceConsumed(length).build();
                }
            } catch (IOException ioe) {
                LOG.error("Unexpected error getting content summary. We ignore it for now, but you should probably check it out:", ioe);
                contentSummary = new ContentSummary(0L, 0L, 0L);
            }
            return contentSummary;
        }

        @Override
        public String fileName(){
            return path.getName();
        }

        @Override
        public String fullPath(){
            return path.toString();
        }

        @Override
        public boolean isDirectory(){
            return fileStatus != null && fileStatus.isDirectory();
        }

        @Override
        public long fileCount(){
            if( !exists() ) return 0;
            return getContentSummary().getFileCount();
        }

        @Override
        public boolean isEmptyDirectory() {
            if( !exists() ) return false;
            if( !isDirectory() ) return false;
            try {
                for (FileStatus s : listRoot() ) {
                    if (s.getPath().getName().equals("_SUCCESS") || s.getPath().getName().equals("_SUCCESS.crc") ) continue;
                    return false;
                }
                return true;
            } catch( Exception e ) {
                // this shouldn't happen, as we already check if it exists.
                LOG.error("Unexpected error listing directory", e);
                return false;
            }
        }

        @Override
        public long spaceConsumed(){
            if( !exists() ) return 0;
            return getContentSummary().getSpaceConsumed();
        }

        @Override
        public long size(){
            if( !exists() ) return 0;
            return getContentSummary().getLength();
        }

        @Override
        public boolean isReadable(){
            if( !exists() ) return false;
            return fileStatus.getPermission().getUserAction().implies(FsAction.READ);
        }

        @Override
        public String getUser(){
            if( !exists() ) return "";
            return fileStatus.getOwner();
        }

        @Override
        public String getGroup(){
            if( !exists() ) return "";
            return fileStatus.getGroup();
        }

        @Override
        public boolean isWritable(){
            if( !exists() ) return false;
            return fileStatus.getPermission().getUserAction().implies(FsAction.WRITE);
        }

        @Override
        public String toSummary() {
            if( !exists() ) return "file not found " + fullPath();
            StringBuilder sb = new StringBuilder();
            sb.append(this.isDirectory() ? "Directory = " : "File = ").append(fullPath());
            if( !isDirectory() ) {
                // this is slow for directories (needs recursive scan), so just do for files
                sb.append("\nSize = ").append(FileUtils.byteCountToDisplaySize(this.size()));
                // Not important to display here, but keep it around in case.
                // For import we only care about the actual file size, not space consumed.
                // if (this.spaceConsumed() != this.size())
                //     sb.append("\nSpace Consumed = ").append(FileUtils.byteCountToDisplaySize(this.spaceConsumed()));
            }

            return sb.toString();
        }

        @Override
        public boolean exists(){
            return fileStatus != null;
        }
    }
}<|MERGE_RESOLUTION|>--- conflicted
+++ resolved
@@ -148,26 +148,6 @@
         }
     }
 
-<<<<<<< HEAD
-    @Override
-    public void concat(Path target, Path... sources)  throws IOException {
-        org.apache.hadoop.fs.Path[] srcPaths = new org.apache.hadoop.fs.Path[sources.length];
-        for (int i=0; i<sources.length; i++) {
-            srcPaths[i] = toHPath( sources[i] );
-        }
-        org.apache.hadoop.fs.Path targetPath = toHPath( target );
-
-        if (isDistributedFS) {
-            fs.concat(targetPath, srcPaths);
-        } else {
-            for (org.apache.hadoop.fs.Path src : srcPaths) {
-                fs.copyFromLocalFile(true, false, src, targetPath);
-            }
-        }
-    }
-
-=======
->>>>>>> 21c9a817
     /* *************************************************************************************/
     /*private helper methods*/
     private org.apache.hadoop.fs.Path toHPath(Path path){
