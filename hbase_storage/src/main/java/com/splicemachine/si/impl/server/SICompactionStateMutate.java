--- conflicted
+++ resolved
@@ -100,15 +100,11 @@
             dataToReturn.add(element);
             return;
         }
-<<<<<<< HEAD
         Txn.State txnState = txn.getEffectiveState();
 
         if (txnState == Txn.State.ROLLEDBACK) {
-=======
-        if (txn.getState() == Txn.State.ROLLEDBACK) {
             if (LOG.isDebugEnabled())
                 LOG.debug("Removing cell " + element + " because txn " + txn + " is rolled back");
->>>>>>> 7365c313
             // rolled back data, remove it from the compacted data
             return;
         }
@@ -193,33 +189,23 @@
         return false;
     }
 
-<<<<<<< HEAD
     public static <R> Predicate<R> not(Predicate<R> predicate) {
         return predicate.negate();
-=======
-    private void removeDeletedRows() {
-        Iterator<Cell> it = dataToReturn.iterator();
-        while (it.hasNext()) {
-            Cell element = it.next();
-            long timestamp = element.getTimestamp();
-            if (timestamp == maxTombstoneTimestamp && shouldRemoveMostRecentTombstone()) {
-                if (LOG.isDebugEnabled())
-                    LOG.debug("Removing cell " + element + " because deleted and shouldRemoveMostRecentTombstone");
-                it.remove();
-            } else if (timestamp < maxTombstoneTimestamp) {
-                if (LOG.isDebugEnabled())
-                    LOG.debug("Removing cell " + element + " because deleted");
-                it.remove();
-            }
-        }
->>>>>>> 7365c313
     }
 
     private boolean purgeableDeletedRow(Cell element) {
         long timestamp = element.getTimestamp();
-        if (timestamp == maxTombstoneTimestamp && shouldRemoveMostRecentTombstone())
+        if (timestamp == maxTombstoneTimestamp && shouldRemoveMostRecentTombstone()) {
+            if (LOG.isDebugEnabled())
+                LOG.debug("Removing cell " + element + " because deleted and shouldRemoveMostRecentTombstone");
             return true;
-        return timestamp < maxTombstoneTimestamp;
+        }
+        if (timestamp < maxTombstoneTimestamp) {
+            if (LOG.isDebugEnabled())
+                LOG.debug("Removing cell " + element + " because deleted");
+            return true;
+        }
+        return false;
     }
 
     private boolean purgeableOldUpdate(Cell element) {
