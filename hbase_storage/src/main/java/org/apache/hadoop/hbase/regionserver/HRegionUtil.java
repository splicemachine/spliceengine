/*
 * Copyright (c) 2012 - 2020 Splice Machine, Inc.
 *
 * This file is part of Splice Machine.
 * Splice Machine is free software: you can redistribute it and/or modify it under the terms of the
 * GNU Affero General Public License as published by the Free Software Foundation, either
 * version 3, or (at your option) any later version.
 * Splice Machine is distributed in the hope that it will be useful, but WITHOUT ANY WARRANTY;
 * without even the implied warranty of MERCHANTABILITY or FITNESS FOR A PARTICULAR PURPOSE.
 * See the GNU Affero General Public License for more details.
 * You should have received a copy of the GNU Affero General Public License along with Splice Machine.
 * If not, see <http://www.gnu.org/licenses/>.
 */

package org.apache.hadoop.hbase.regionserver;

import com.splicemachine.access.HConfiguration;
import com.splicemachine.hbase.CellUtils;
import com.splicemachine.kvpair.KVPair;
import com.splicemachine.primitives.Bytes;
import com.splicemachine.si.constants.SIConstants;
import com.splicemachine.utils.Pair;
import com.splicemachine.utils.SpliceLogUtils;
import org.apache.hadoop.hbase.Cell;
import org.apache.hadoop.hbase.CellUtil;
import org.apache.hadoop.hbase.HConstants;
import org.apache.hadoop.hbase.KeyValue;
import org.apache.hadoop.hbase.client.RegionInfo;
import org.apache.hadoop.hbase.client.Scan;
import org.apache.hadoop.hbase.io.hfile.HFile;
import org.apache.hadoop.hbase.io.hfile.SpliceHFileUtil;
import org.apache.hadoop.hbase.nio.ByteBuff;
import org.apache.hadoop.hbase.util.BloomFilter;
import org.apache.log4j.Logger;

import java.io.IOException;
import java.util.*;
import java.util.concurrent.atomic.LongAdder;
import java.util.concurrent.locks.Lock;

/**
 * Class for accessing protected methods in HBase.
 *
 */
public class HRegionUtil {
    private static final Logger LOG=Logger.getLogger(HRegionUtil.class);
    public static void lockStore(Store store){
        ((HStore)store).lock.readLock().lock();
    }

    public static void unlockStore(Store store){
        ((HStore)store).lock.readLock().unlock();
    }

    public static void updateWriteRequests(HRegion region,long numWrites){
        LongAdder writeRequestsCount = region.writeRequestsCount;
        if (writeRequestsCount != null)
            writeRequestsCount.add(numWrites);
    }

    public static void updateReadRequests(HRegion region,long numReads){
        LongAdder readRequestsCount = region.readRequestsCount;
        if (readRequestsCount != null)
            readRequestsCount.add(numReads);
    }

    public static List<byte[]> getCutpoints(Store store, byte[] start, byte[] end,
<<<<<<< HEAD
                                                int requestedSplits, long bytesPerSplit) throws IOException {
            assert Bytes.startComparator.compare(start, end) <= 0 || start.length == 0 || end.length == 0;
=======
                                            int requestedSplits, long bytesPerSplit) throws IOException {
        assert Bytes.startComparator.compare(start, end) <= 0 || start.length == 0 || end.length == 0;
>>>>>>> 92a8a925
        if (LOG.isTraceEnabled())
            SpliceLogUtils.trace(LOG, "getCutpoints");
        Collection<? extends StoreFile> storeFiles;
        storeFiles = store.getStorefiles();
        HFile.Reader fileReader = null;
        List<byte[]> cutPoints = new ArrayList<byte[]>();
        int carry = 0;

        byte[] regionStart = store.getRegionInfo().getStartKey();
        byte[] regionEnd = store.getRegionInfo().getEndKey();

        if (regionStart != null && regionStart.length > 0) {
            if (start == null || Bytes.startComparator.compare(start, regionStart) < 0) {
                start = regionStart;
            }
        }
        if (regionEnd != null && regionEnd.length > 0) {
            if (end == null || Bytes.endComparator.compare(end, regionEnd) > 0) {
                end = regionEnd;
            }
        }

        long numSplits = 0;
        int splitBlockSize = HConfiguration.getConfiguration().getSplitBlockSize();
        if (bytesPerSplit > 0) {
            long totalStoreFileInBytes = 0;
            for (StoreFile file : storeFiles) {
                if (file != null) {
                    totalStoreFileInBytes += ((HStoreFile) file).getFileInfo().getFileStatus().getLen();
                }
            }
            numSplits = totalStoreFileInBytes / bytesPerSplit;
            if (numSplits <= 1)
                numSplits = 1;
            long bytesPerSplitEvenDistribution = totalStoreFileInBytes / numSplits;
            if (bytesPerSplitEvenDistribution > Integer.MAX_VALUE) {
                splitBlockSize = Integer.MAX_VALUE;
            } else {
                splitBlockSize = (int) bytesPerSplitEvenDistribution;
            }
        }
        else if (requestedSplits > 0) {
            long totalStoreFileInBytes = 0;
            for (StoreFile file : storeFiles) {
                if (file != null) {
                    totalStoreFileInBytes += ((HStoreFile)file).getFileInfo().getFileStatus().getLen();
                }
            }
            long bytesPerSplitThisRegion = totalStoreFileInBytes / requestedSplits;
            if (bytesPerSplitThisRegion > Integer.MAX_VALUE) {
                splitBlockSize = Integer.MAX_VALUE;
            } else {
                splitBlockSize = (int) bytesPerSplitThisRegion;
            }
        }

        Pair<byte[], byte[]> range = new Pair<>(start, end);
        for (StoreFile file : storeFiles) {
            if (file != null) {
                long storeFileInBytes = ((HStoreFile) file).getFileInfo().getFileStatus().getLen();
                if (LOG.isTraceEnabled())
                    SpliceLogUtils.trace(LOG, "getCutpoints with file=%s with size=%d", file.getPath(), storeFileInBytes);
                fileReader = ((HStoreFile)file).getReader().getHFileReader();
                carry = SpliceHFileUtil.addStoreFileCutpoints(cutPoints, fileReader, storeFileInBytes, carry, range, splitBlockSize);
            }
        }

        if (storeFiles.size() > 1) {  // have to sort, hopefully will not happen a lot if major compaction is working properly...
            Collections.sort(cutPoints, new Comparator<byte[]>() {
                @Override
                public int compare(byte[] left, byte[] right) {
                    return org.apache.hadoop.hbase.util.Bytes.compareTo(left, right);
                }
            });
        }

        // add region start key at beginning
        cutPoints.add(0, store.getRegionInfo().getStartKey());
        // add region end key at end
        cutPoints.add(store.getRegionInfo().getEndKey());

        if (LOG.isDebugEnabled()) {
            RegionInfo regionInfo = store.getRegionInfo();
            String startKey = "\"" + CellUtils.toHex(regionInfo.getStartKey()) + "\"";
            String endKey = "\"" + CellUtils.toHex(regionInfo.getEndKey()) + "\"";
            LOG.debug("Cutpoints for " + regionInfo.getRegionNameAsString() + " [" + startKey + "," + endKey + "]: ");
            for (byte[] cutpoint : cutPoints) {
                LOG.debug("\t" + CellUtils.toHex(cutpoint));
            }
        }
        return cutPoints;
    }


    public static BitSet keyExists(boolean hasConstraintChecker, Store store, Pair<KVPair, Lock>[] dataAndLocks) throws IOException {
        BitSet bitSet = new BitSet(dataAndLocks.length);
        if (! (store instanceof HStore)) {
            return null;
        }

        HStore hstore = (HStore)store;
        hstore.lock.readLock().lock();
        Collection<? extends StoreFile> storeFiles;
        try {
            storeFiles = store.getStorefiles();
                /*
                 * Apparently, there's an issue where, when you first start up an HBase instance, if you
                 * call this code directly, you can break. In essence, there are no storefiles, so it goes
                 * to the memstore, where SOMETHING (and I don't know what) causes it to mistakenly return
                 * false,
                 * which tells the writing code that it's safe to write, resulting in some missing Primary Key
                 * errors.
                 *
                 * And in practice, it doesn't do you much good to check the memstore if there are no store
                 * files,
                 * since you'll just have to turn around and check the memstore again when you go to perform
                 * your
                 * get/scan. So may as well save ourselves the extra effort and skip operation if there are no
                  * store
                 * files to check.
                 */
            if (storeFiles.size() <= 0) return null;
            StoreFileReader fileReader;

            // Check Store Files

            byte[][] keys = new byte[dataAndLocks.length][];
            int[] keyOffset = new int[dataAndLocks.length];
            int[] keyLength = new int[dataAndLocks.length];
            for (int i =0; i<dataAndLocks.length;i++) {
                if(dataAndLocks[i]==null) continue;
                if(hasConstraintChecker || !KVPair.Type.INSERT.equals(dataAndLocks[i].getFirst().getType())) {
                    keys[i] = dataAndLocks[i].getFirst().getRowKey(); // Remove Array Copy (Is this buffered?)...
                    keyOffset[i] = 0;
                    keyLength[i] = keys[i].length;
                }
            }

            for (StoreFile file : storeFiles) {
                if (file != null) {
                    HStoreFile hStoreFile = (HStoreFile)file;
                    hStoreFile.initReader();
                    fileReader = hStoreFile.getReader();
                    BloomFilter bloomFilter = fileReader.generalBloomFilter;
                    if (bloomFilter == null)
                        bitSet.set(0,dataAndLocks.length); // Low level race condition, need to go to scan
                    else {
                        for (int j = 0; j<keys.length; j++) {
                            if (bloomFilter.contains(keys[j],keyOffset[j],keyLength[j],(ByteBuff) null))
                                bitSet.set(j);
                        }
                    }
                }
<<<<<<< HEAD
                NavigableSet<Cell> memstore = getKvset(hstore);
                NavigableSet<Cell> snapshot = getSnapshot(hstore);
                for (int i =0; i<dataAndLocks.length;i++) {
                    if(dataAndLocks[i]==null) continue;
                    byte[] key = dataAndLocks[i].getFirst().getRowKey();
                    if(hasConstraintChecker || !KVPair.Type.INSERT.equals(dataAndLocks[i].getFirst().getType())) {
                        if (!bitSet.get(i)) {
                            Cell kv = new KeyValue(key,
                                                   SIConstants.DEFAULT_FAMILY_BYTES,
                                                   SIConstants.COMMIT_TIMESTAMP_COLUMN_BYTES,
                                                   HConstants.LATEST_TIMESTAMP,
                                                   HConstants.EMPTY_BYTE_ARRAY);
                            bitSet.set(i, checkMemstore(memstore, key, kv) || checkMemstore(snapshot, key, kv));
                        }
=======
            }
            Segment memstore = getKvset(hstore);
            Segment snapshot = getSnapshot(hstore);
            for (int i =0; i<dataAndLocks.length;i++) {
                if(dataAndLocks[i]==null) continue;
                byte[] key = dataAndLocks[i].getFirst().getRowKey();
                if(hasConstraintChecker || !KVPair.Type.INSERT.equals(dataAndLocks[i].getFirst().getType())) {
                    if (!bitSet.get(i)) {
                        Cell kv = new KeyValue(key,
                                SIConstants.DEFAULT_FAMILY_BYTES,
                                SIConstants.COMMIT_TIMESTAMP_COLUMN_BYTES,
                                HConstants.LATEST_TIMESTAMP,
                                HConstants.EMPTY_BYTE_ARRAY);
                        bitSet.set(i, checkMemstore(memstore, key, kv) || checkMemstore(snapshot, key, kv));
>>>>>>> 92a8a925
                    }
                }
            }
            return bitSet;
        } catch (IOException ioe) {
            ioe.printStackTrace();
            throw ioe;
        } finally {
            hstore.lock.readLock().unlock();
        }
    }

    protected static boolean checkMemstore(Segment kvSet, byte[] key, Cell kv) {
        Cell placeHolder;
        try {
            SortedSet<Cell> cellSet = kvSet.tailSet(kv);
            placeHolder = cellSet.isEmpty() ? null : cellSet.first();
            if (placeHolder != null && CellUtil.matchingRow(placeHolder, key))
                return true;
        } catch (NoSuchElementException ignored) {
        } // This keeps us from constantly performing key value comparisons for empty set
        return false;
    }

    public static Segment getKvset(HStore store) {
        return ((DefaultMemStore) store.memstore).active;
    }

    public static Segment getSnapshot(HStore store) {
        return ((DefaultMemStore) store.memstore).snapshot;
    }

    public static RegionScanner getScanner(HRegion region, Scan scan, List<KeyValueScanner> keyValueScanners) throws IOException {
        return region.getScanner(scan, keyValueScanners);
    }
}<|MERGE_RESOLUTION|>--- conflicted
+++ resolved
@@ -65,13 +65,8 @@
     }
 
     public static List<byte[]> getCutpoints(Store store, byte[] start, byte[] end,
-<<<<<<< HEAD
                                                 int requestedSplits, long bytesPerSplit) throws IOException {
             assert Bytes.startComparator.compare(start, end) <= 0 || start.length == 0 || end.length == 0;
-=======
-                                            int requestedSplits, long bytesPerSplit) throws IOException {
-        assert Bytes.startComparator.compare(start, end) <= 0 || start.length == 0 || end.length == 0;
->>>>>>> 92a8a925
         if (LOG.isTraceEnabled())
             SpliceLogUtils.trace(LOG, "getCutpoints");
         Collection<? extends StoreFile> storeFiles;
@@ -225,22 +220,6 @@
                         }
                     }
                 }
-<<<<<<< HEAD
-                NavigableSet<Cell> memstore = getKvset(hstore);
-                NavigableSet<Cell> snapshot = getSnapshot(hstore);
-                for (int i =0; i<dataAndLocks.length;i++) {
-                    if(dataAndLocks[i]==null) continue;
-                    byte[] key = dataAndLocks[i].getFirst().getRowKey();
-                    if(hasConstraintChecker || !KVPair.Type.INSERT.equals(dataAndLocks[i].getFirst().getType())) {
-                        if (!bitSet.get(i)) {
-                            Cell kv = new KeyValue(key,
-                                                   SIConstants.DEFAULT_FAMILY_BYTES,
-                                                   SIConstants.COMMIT_TIMESTAMP_COLUMN_BYTES,
-                                                   HConstants.LATEST_TIMESTAMP,
-                                                   HConstants.EMPTY_BYTE_ARRAY);
-                            bitSet.set(i, checkMemstore(memstore, key, kv) || checkMemstore(snapshot, key, kv));
-                        }
-=======
             }
             Segment memstore = getKvset(hstore);
             Segment snapshot = getSnapshot(hstore);
@@ -251,11 +230,10 @@
                     if (!bitSet.get(i)) {
                         Cell kv = new KeyValue(key,
                                 SIConstants.DEFAULT_FAMILY_BYTES,
-                                SIConstants.COMMIT_TIMESTAMP_COLUMN_BYTES,
+                                                   SIConstants.COMMIT_TIMESTAMP_COLUMN_BYTES,
                                 HConstants.LATEST_TIMESTAMP,
                                 HConstants.EMPTY_BYTE_ARRAY);
                         bitSet.set(i, checkMemstore(memstore, key, kv) || checkMemstore(snapshot, key, kv));
->>>>>>> 92a8a925
                     }
                 }
             }
