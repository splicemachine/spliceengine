/*
 * Copyright (c) 2012 - 2020 Splice Machine, Inc.
 *
 * This file is part of Splice Machine.
 * Splice Machine is free software: you can redistribute it and/or modify it under the terms of the
 * GNU Affero General Public License as published by the Free Software Foundation, either
 * version 3, or (at your option) any later version.
 * Splice Machine is distributed in the hope that it will be useful, but WITHOUT ANY WARRANTY;
 * without even the implied warranty of MERCHANTABILITY or FITNESS FOR A PARTICULAR PURPOSE.
 * See the GNU Affero General Public License for more details.
 * You should have received a copy of the GNU Affero General Public License along with Splice Machine.
 * If not, see <http://www.gnu.org/licenses/>.
 */
package com.splicemachine.spark2.splicemachine

import java.io.Externalizable
import java.security.SecureRandom
import java.sql.{Connection, ResultSetMetaData}
import java.util.Properties

import org.apache.spark.api.java.JavaRDD
import org.apache.spark.rdd.RDD
import org.apache.spark.scheduler.{SparkListener, SparkListenerApplicationEnd}
import org.apache.spark.sql.execution.datasources.jdbc._
import org.apache.spark.sql.jdbc.{JdbcDialect, JdbcDialects, JdbcType}
import org.apache.spark.sql.types._
import org.apache.spark.sql.{DataFrame, Dataset, Row, SparkSession}
import org.apache.kafka.clients.producer.KafkaProducer
import org.apache.kafka.clients.producer.ProducerConfig
import org.apache.kafka.clients.producer.ProducerRecord
import org.apache.kafka.common.serialization.IntegerSerializer
import com.splicemachine.db.iapi.types.SQLInteger
import com.splicemachine.db.iapi.types.SQLLongint
import com.splicemachine.db.iapi.types.SQLDouble
import com.splicemachine.db.iapi.types.SQLReal
import com.splicemachine.db.iapi.types.SQLSmallint
import com.splicemachine.db.iapi.types.SQLTinyint
import com.splicemachine.db.iapi.types.SQLBoolean
import com.splicemachine.db.iapi.types.SQLClob
import com.splicemachine.db.iapi.types.SQLBlob
import com.splicemachine.db.iapi.types.SQLTimestamp
import com.splicemachine.db.iapi.types.SQLDate
import com.splicemachine.db.iapi.types.SQLDecimal
import com.splicemachine.db.impl.sql.execute.ValueRow
import com.splicemachine.derby.stream.spark.ExternalizableSerializer
import com.splicemachine.nsds.kafka.KafkaTopics
import com.splicemachine.nsds.kafka.KafkaUtils
import org.apache.log4j.Logger
import org.apache.spark.TaskContext
import edu.umd.cs.findbugs.annotations.SuppressFBWarnings

import scala.collection.JavaConverters._

@SerialVersionUID(20200517241L)
private object Holder extends Serializable {
  @transient lazy val log = Logger.getLogger(getClass.getName)
}

object KafkaOptions {
  val KAFKA_SERVERS = "KAFKA_SERVERS"
  val KAFKA_POLL_TIMEOUT = "KAFKA_POLL_TIMEOUT"
}

/**
  *
  * Context for Splice Machine.
  *
  * @param options Supported options are JDBCOptions.JDBC_URL (required), JDBCOptions.JDBC_INTERNAL_QUERIES,
  *                JDBCOptions.JDBC_TEMP_DIRECTORY, KafkaOptions.KAFKA_SERVERS, KafkaOptions.KAFKA_POLL_TIMEOUT
  */
@SerialVersionUID(20200517242L)
@SuppressFBWarnings(value = Array("NP_ALWAYS_NULL"), justification = "These fields usually are not null")
@SuppressFBWarnings(value = Array("NP_LOAD_OF_KNOWN_NULL_VALUE"), justification = "These fields usually are not null")
@SuppressFBWarnings(value = Array("EI_EXPOSE_REP2"), justification = "The nonKeys value is needed and is used read-only")
@SuppressFBWarnings(value = Array("SE_BAD_FIELD"), justification = "The meta and itrRow objects are not used in serialization")
class SplicemachineContext(options: Map[String, String]) extends Serializable {
  private[this] val url = options(JDBCOptions.JDBC_URL) + ";useSpark=true"

  private[this] val kafkaServers = options.getOrElse(KafkaOptions.KAFKA_SERVERS, "localhost:9092")
  println(s"Splice Kafka: $kafkaServers")

  private[this] val kafkaPollTimeout = options.getOrElse(KafkaOptions.KAFKA_POLL_TIMEOUT, "20000").toLong
  
  private[this] val kafkaTopics = new KafkaTopics(kafkaServers)

  /**
   *
   * Context for Splice Machine, specifying only the JDBC url.
   *
   * @param url JDBC Url with authentication parameters
   */
  def this(url: String) {
    this(Map(JDBCOptions.JDBC_URL -> url));
  }

  /**
   *
   * Context for Splice Machine.
   *
   * @param url JDBC Url with authentication parameters
   * @param kafkaServers Comma-separated list of Kafka broker addresses in the form host:port
   * @param kafkaPollTimeout Number of milliseconds to wait when polling Kafka
   */
  def this(url: String, kafkaServers: String = "localhost:9092", kafkaPollTimeout: Long = 20000) {
    this(Map(
      JDBCOptions.JDBC_URL -> url,
      KafkaOptions.KAFKA_SERVERS -> kafkaServers,
      KafkaOptions.KAFKA_POLL_TIMEOUT -> kafkaPollTimeout.toString
    ))
  }

<<<<<<< HEAD
  // Check url validity, throws exception during instantiation if url is invalid
  try {
    if( options(JDBCOptions.JDBC_URL).isEmpty ) throw new Exception("JDBC Url is an empty string.")
    getConnection()
  } catch {
    case e: Exception => throw new Exception(
      "Problem connecting to the DB. Verify that the input JDBC Url is correct."
        + "\n"
        + e.toString
    )
  }
  
=======
  private[this]val dialect = new SplicemachineDialect2
  private[this]val dialectNoTime = new SplicemachineDialectNoTime2
>>>>>>> 26e07c06
  JdbcDialects.registerDialect(new SplicemachineDialect2)

  SparkSession.builder.getOrCreate.sparkContext.addSparkListener(new SparkListener {
    override def onApplicationEnd(applicationEnd: SparkListenerApplicationEnd): Unit = {
      println(s"Cleaning up SplicemachineContext.")
      try {
        kafkaTopics.cleanup(60*1000)
      } catch {
        case e: Throwable => ;  // no-op, undeleted topics should be handled by separate cleanup process
      }
      println(s"Clean up of SplicemachineContext Completed.")
    }
  })

    /**
    *
    * Generate the schema string for create table.
    *
    * @param schema
    * @param url
    * @return
    */
  def schemaString(schema: StructType, url: String): String = {
    val sb = new StringBuilder()
    val dialect = JdbcDialects.get(url)
    schema.fields foreach { field =>
      val name = dialect.quoteIdentifier(field.name)
      val typ: String = getJdbcType(field.dataType, dialect).databaseTypeDefinition
      val nullable = if (field.nullable) "" else "NOT NULL"
      sb.append(s", $name $typ $nullable")
    }
    if (sb.length < 2) "" else sb.substring(2)
  }

  /**
    *
    * Retrieve the JDBC type based on the Spark DataType and JDBC Dialect.
    *
    * @param dt
    * @param dialect
    * @return
    */
  private[this]def getJdbcType(dt: DataType, dialect: JdbcDialect): JdbcType = {
    dialect.getJDBCType(dt).orElse(getCommonJDBCType(dt)).getOrElse(
      throw new IllegalArgumentException(s"Can't get JDBC type for ${dt.simpleString}"))
  }

  /**
    * Retrieve standard jdbc types.
    *
    * @param dt The datatype (e.g. [[org.apache.spark.sql.types.StringType]])
    * @return The default JdbcType for this DataType
    */
  private[this] def getCommonJDBCType(dt: DataType) = {
    dt match {
      case IntegerType => Option(JdbcType("INTEGER", java.sql.Types.INTEGER))
      case LongType => Option(JdbcType("BIGINT", java.sql.Types.BIGINT))
      case DoubleType => Option(JdbcType("DOUBLE PRECISION", java.sql.Types.DOUBLE))
      case FloatType => Option(JdbcType("REAL", java.sql.Types.FLOAT))
      case ShortType => Option(JdbcType("INTEGER", java.sql.Types.SMALLINT))
      case ByteType => Option(JdbcType("BYTE", java.sql.Types.TINYINT))
      case BooleanType => Option(JdbcType("BIT(1)", java.sql.Types.BIT))
      case StringType => Option(JdbcType("TEXT", java.sql.Types.CLOB))
      case BinaryType => Option(JdbcType("BLOB", java.sql.Types.BLOB))
      case TimestampType => Option(JdbcType("TIMESTAMP", java.sql.Types.TIMESTAMP))
      case DateType => Option(JdbcType("DATE", java.sql.Types.DATE))
      case t: DecimalType => Option(
        JdbcType(s"DECIMAL(${t.precision},${t.scale})", java.sql.Types.DECIMAL))
      case _ => None
    }
  }

  /**
    *
    * Determine whether a table exists (uses JDBC).
    *
    * @param schemaTableName
    * @return true if the table exists, false otherwise
    */
  def tableExists(schemaTableName: String): Boolean =
    SpliceJDBCUtil.retrieveTableInfo(
      getJdbcOptionsInWrite( schemaTableName )
    ).nonEmpty

  /**
    * Determine whether a table exists given the schema name and table name.
    *
    * @param schemaName
    * @param tableName
    * @return true if the table exists, false otherwise
    */
  def tableExists(schemaName: String, tableName: String): Boolean = {
    tableExists(schemaName + "." + tableName)
  }

  /**
    *
    * Drop a table based on the schema name and table name.
    *
    * @param schemaName
    * @param tableName
    */
  def dropTable(schemaName: String, tableName: String): Unit = {
    dropTable(schemaName + "." + tableName)
  }

  /**
    *
    * Drop a table based on the schemaTableName (schema.table)
    *
    * @param schemaTableName
    */
  def dropTable(schemaTableName: String): Unit = {
    val (conn, jdbcOptionsInWrite) = getConnection(schemaTableName)
    try {
      JdbcUtils.dropTable(conn, jdbcOptionsInWrite.table, jdbcOptionsInWrite)
    } finally {
      conn.close()
    }
  }

  /**
    *
    * Create Table based on the table name, the schema, primary keys, and createTableOptions.
    *
    * @param schemaTableName tablename, or schema.tablename
    * @param structType Schema of the table
    * @param keys Names of columns to make up the primary key
    * @param createTableOptions Not yet implemented
    */
  def createTable(schemaTableName: String,
                  structType: StructType,
                  keys: Seq[String] = Seq(),
                  createTableOptions: String = ""): Unit = {
    val (conn, jdbcOptionsInWrite) = getConnection(schemaTableName)
    val statement = conn.createStatement
    try {
      val actSchemaString = schemaString(structType, jdbcOptionsInWrite.url)

      val primaryKeyString = if( keys.isEmpty ) {""}
      else {
        ", PRIMARY KEY(" + keys.map(dialect.quoteIdentifier(_)).mkString(", ") + ")"
      }
      
      val sql = s"CREATE TABLE $schemaTableName ($actSchemaString$primaryKeyString)"
      statement.executeUpdate(sql)
    } finally {
      statement.close()
      conn.close()
    }
  }

  private[this] def getJdbcOptionsInWrite(schemaTableName: String): JdbcOptionsInWrite =
    new JdbcOptionsInWrite( Map(
      JDBCOptions.JDBC_URL -> url,
      JDBCOptions.JDBC_TABLE_NAME -> schemaTableName
    ))

  /**
   * Get JDBC connection
   */
  def getConnection(): Connection = getConnection("placeholder")._1

  /**
   * Get JDBC connection
   */
  private[this] def getConnection(schemaTableName: String): (Connection, JdbcOptionsInWrite) = {
    val jdbcOptionsInWrite = getJdbcOptionsInWrite( schemaTableName )
    val conn = JdbcUtils.createConnectionFactory( jdbcOptionsInWrite )()
    (conn, jdbcOptionsInWrite)
  }

  /**
    *
    * Execute an update statement via JDBC against Splice Machine
    *
    * @param sql
    */
  def executeUpdate(sql: String): Unit = {
    val conn = getConnection()
    val statement = conn.createStatement
    try {
      statement.executeUpdate(sql)
    } finally {
      statement.close()
      conn.close()
    }
  }

  /**
    *
    * Execute SQL against Splice Machine via JDBC.
    *
    * @param sql
    */
  def execute(sql: String): Unit = {
    val conn = getConnection()
    val statement = conn.createStatement
    try {
      statement.execute(sql)
    } finally {
      statement.close()
      conn.close()
    }
  }

  /**
    *
    * Truncate the table supplied.  The tableName should be in the form schema.table
    *
    * @param tableName
    */
  def truncateTable(tableName: String): Unit = {
    executeUpdate(s"TRUNCATE TABLE $tableName")
  }

  /**
    *
    * Analyze the scheme supplied via JDBC
    *
    * @param schemaName
    */
  def analyzeSchema(schemaName: String): Unit = {
    execute(s"ANALYZE SCHEMA $schemaName")
  }

  /**
    *
    * Analyze table provided.  Will use estimate statistics if provided.
    *
    * @param tableName
    * @param estimateStatistics
    * @param samplePercent
    */
  def analyzeTable(tableName: String, estimateStatistics: Boolean = false, samplePercent: Double = 10.0 ): Unit = {
    if (!estimateStatistics)
      execute(s"ANALYZE TABLE $tableName")
    else
      execute(s"ANALYZE TABLE $tableName ESTIMATE STATISTICS SAMPLE $samplePercent PERCENT")
  }

  /**
    * SQL to Dataset translation.
    * Runs the query inside Splice Machine and sends the results to the Spark Adapter app through Kafka
    *
    * @param sql SQL query
    * @return Dataset[Row] with the result of the query
    */
  def df(sql: String): Dataset[Row] = {
    val topicName = kafkaTopics.create
    try {
      sendSql(sql, topicName)
      new KafkaToDF(kafkaServers, kafkaPollTimeout, getSchemaOfQuery(sql)).df(topicName)
    } finally {
      kafkaTopics.delete(topicName)
    }
  }

  def internalDf(sql: String): Dataset[Row] = df(sql)

  private[this] def sendSql(sql: String, topicName: String): Unit = {
    if( sql.toUpperCase.replace(" ","").contains("USESPARK=FALSE") ) {
      throw new IllegalArgumentException(s"Property useSpark=false is not supported by ${this.getClass.getName}")
    }

    // hbase user has read/write permission on the topic
    val conn = getConnection()
    val statement = conn.prepareStatement(s"EXPORT_KAFKA('$topicName') " + sql)
    try {
//      println( s"SMC.sendSql sql $sql" )
      statement.execute()
    } finally {
      statement.close()
      conn.close()
    }
  }

  /**
    *
    * Table with projections in Splice mapped to an RDD.
    * Runs the query inside Splice Machine and sends the results to the Spark Adapter app
    *
    * @param schemaTableName Accessed table
    * @param columnProjection Selected columns
    * @return RDD[Row] with the result of the projection
    */
  def rdd(schemaTableName: String,
                  columnProjection: Seq[String] = Nil): RDD[Row] = {
    val columnList = SpliceJDBCUtil.listColumns(columnProjection.toArray)
    val sqlText = s"SELECT $columnList FROM ${schemaTableName}"
    val topicName = kafkaTopics.create
    try {
      sendSql(sqlText, topicName)
      new KafkaToDF(kafkaServers, kafkaPollTimeout, getSchemaOfQuery(sqlText)).rdd(topicName)
    } finally {
      kafkaTopics.delete(topicName)
    }
  }

  /**
   *
   * Table with projections in Splice mapped to an RDD.
   * Runs the query inside Splice Machine and sends the results to the Spark Adapter app
   *
   * @param schemaTableName Accessed table
   * @param columnProjection Selected columns
   * @return RDD[Row] with the result of the projection
   */
  def internalRdd(schemaTableName: String,
                  columnProjection: Seq[String] = Nil): RDD[Row] = rdd(schemaTableName, columnProjection)

  /**
   *
   * Insert a dataFrame into a table (schema.table).  This corresponds to an
   *
   * insert into from select statement
   *
   * The status directory and number of badRecordsAllowed allows for duplicate primary keys to be
   * written to a bad records file.  If badRecordsAllowed is set to -1, all bad records will be written
   * to the status directory.
   *
   * @param dataFrame input data
   * @param schemaTableName
   * @param statusDirectory status directory where bad records file will be created
   * @param badRecordsAllowed how many bad records are allowed. -1 for unlimited
   */
  def insert(dataFrame: DataFrame, schemaTableName: String, statusDirectory: String, badRecordsAllowed: Integer): Unit =
    insert(dataFrame.rdd, dataFrame.schema, schemaTableName, statusDirectory, badRecordsAllowed)

  /**
   * Insert a RDD into a table (schema.table).  The schema is required since RDD's do not have schema.
   *
   * The status directory and number of badRecordsAllowed allows for duplicate primary keys to be
   * written to a bad records file.  If badRecordsAllowed is set to -1, all bad records will be written
   * to the status directory.
   *
   * @param rdd input data
   * @param schema
   * @param schemaTableName
   * @param statusDirectory status directory where bad records file will be created
   * @param badRecordsAllowed how many bad records are allowed. -1 for unlimited
   *
   */
  def insert(rdd: JavaRDD[Row], schema: StructType, schemaTableName: String, statusDirectory: String, badRecordsAllowed: Integer): Unit =
    insert(rdd, schema, schemaTableName, Map("insertMode"->"INSERT","statusDirectory"->statusDirectory,"badRecordsAllowed"->badRecordsAllowed.toString) )

  /**
    *
    * Insert a dataFrame into a table (schema.table).  This corresponds to an
    *
    * insert into from select statement
    *
    * @param dataFrame input data
    * @param schemaTableName output table
    */
  def insert(dataFrame: DataFrame, schemaTableName: String): Unit = insert(dataFrame.rdd, dataFrame.schema, schemaTableName)

  /**
   * Insert a RDD into a table (schema.table).  The schema is required since RDD's do not have schema.
   *
   * @param rdd input data
   * @param schema
   * @param schemaTableName
   */
  def insert(rdd: JavaRDD[Row], schema: StructType, schemaTableName: String): Unit = insert(rdd, schema, schemaTableName, Map[String,String]())

  private[this] def columnList(schema: StructType): String = SpliceJDBCUtil.listColumns(schema.fieldNames)
  private[this] def schemaString(schema: StructType): String = SpliceJDBCUtil.schemaWithoutNullableString(schema, url).replace("\"","")

  private[this] def insert(rdd: JavaRDD[Row], schema: StructType, schemaTableName: String, spliceProperties: scala.collection.immutable.Map[String,String]): Unit = {
    val topicName = kafkaTopics.create
//    println( s"SMC.insert topic $topicName" )

    // hbase user has read/write permission on the topic
    try {
      sendData(topicName, rdd, schema)

      val colList = columnList(schema)
      val sProps = spliceProperties.map({ case (k, v) => k + "=" + v }).fold("--splice-properties useSpark=true")(_ + ", " + _)
      val sqlText = "insert into " + schemaTableName + " (" + colList + ") " + sProps + "\nselect " + colList + " from " +
        "new com.splicemachine.derby.vti.KafkaVTI('" + topicName + "') " +
        "as SpliceDatasetVTI (" + schemaString(schema) + ")"

      //println( s"SMC.insert sql $sqlText" )
      executeUpdate(sqlText)
    } finally {
      kafkaTopics.delete(topicName)
    }
  }

  private[this] def sendData(topicName: String, rdd: JavaRDD[Row], schema: StructType): Unit =
    rdd.rdd.mapPartitionsWithIndex(
      (partition, itrRow) => {
        val taskContext = TaskContext.get

        var msgIdx = 0
        if (taskContext != null && taskContext.attemptNumber > 0) {
          val entriesInKafka = KafkaUtils.messageCount(kafkaServers, topicName, partition)
          for(i <- (1: Long) to entriesInKafka) {
            itrRow.next
          }
          msgIdx = entriesInKafka.asInstanceOf[Int]
        }

        val props = new Properties
        props.put(ProducerConfig.BOOTSTRAP_SERVERS_CONFIG, kafkaServers)
        props.put(ProducerConfig.CLIENT_ID_CONFIG, "spark-producer-s2s-smc-"+java.util.UUID.randomUUID() )
        props.put(ProducerConfig.KEY_SERIALIZER_CLASS_CONFIG, classOf[IntegerSerializer].getName)
        props.put(ProducerConfig.VALUE_SERIALIZER_CLASS_CONFIG, classOf[ExternalizableSerializer].getName)

        val producer = new KafkaProducer[Integer, Externalizable](props)

        while( itrRow.hasNext ) {
          producer.send( new ProducerRecord(topicName, msgIdx, externalizable(itrRow.next, schema)) )
          msgIdx += 1
        }

        producer.close

        java.util.Arrays.asList("OK").iterator().asScala
      }
    ).collect

  /** Convert org.apache.spark.sql.Row to Externalizable. */
  def externalizable(row: Row, schema: StructType): ValueRow = {
    val valRow = new ValueRow(row.length);
    for (i <- 1 to row.length) {  // convert each column of the row
      val fieldDef = schema(i-1)
      spliceType( fieldDef.dataType , row , i-1 ) match {
        case Some(splType) =>
          valRow.setColumn( i , splType )
        case None =>
          throw new IllegalArgumentException(s"Can't get Splice type for ${fieldDef.dataType.simpleString}")
      }
    }
    valRow
  }

  def spliceType(sparkType: DataType, row: Row, i: Int): Option[com.splicemachine.db.iapi.types.DataType] = {
    val isNull = row.isNullAt(i)
    sparkType match {  // the first several SQL types are set to null in the default constructor
      case IntegerType => Option( if (isNull) new SQLInteger else new SQLInteger(row.getInt(i)) )
      case LongType => Option( if (isNull) new SQLLongint else new SQLLongint(row.getLong(i)) )
      case DoubleType => Option( if (isNull) new SQLDouble else new SQLDouble(row.getDouble(i)) )
      case FloatType => Option( if (isNull) new SQLReal else new SQLReal(row.getFloat(i)) )
      case ShortType => Option( if (isNull) new SQLSmallint else new SQLSmallint(row.getShort(i)) )
      case ByteType => Option( if (isNull) new SQLTinyint else new SQLTinyint(row.getByte(i)) )
      case BooleanType => Option( if (isNull) new SQLBoolean else new SQLBoolean(row.getBoolean(i)) )
      case StringType => {
        val clob = new SQLClob
        clob setStreamHeaderFormat false
        if (isNull) clob.setToNull else clob.setValue( row.getString(i) )
        Option(clob)
      }
      case BinaryType => {
        val blob = new SQLBlob
        if (isNull) blob.setToNull else blob.setValue( row.getAs[Array[Byte]](i) )
        Option(blob)
      }
      case TimestampType => {
        val ts = new SQLTimestamp
        if (isNull) ts.setToNull else ts.setValue( row.getTimestamp(i) , null )
        Option(ts)
      }
      case DateType => {
        val dt = new SQLDate
        if (isNull) dt.setToNull else dt.setValue( row.getDate(i) , null )
        Option(dt)
      }
      case t: DecimalType => {
        val dc = new SQLDecimal
        if (isNull) dc.setToNull else dc.setValue( row.getDecimal(i) )
        Option(dc)
      }
      case _ => None
    }
  }

  /**
   * Delete records in a dataframe based on joining by primary keys from the data frame.  Be careful with column naming and case sensitivity.
   *
   * @param dataFrame rows to delete
   * @param schemaTableName table to delete from
   */
  def delete(dataFrame: DataFrame, schemaTableName: String): Unit =
    delete(dataFrame.rdd, dataFrame.schema, schemaTableName)

  /**
   * Delete records in a dataframe based on joining by primary keys from the data frame.  Be careful with column naming and case sensitivity.
   *
   * @param rdd rows to delete
   * @param schema
   * @param schemaTableName table to delete from
   */
  def delete(rdd: JavaRDD[Row], schema: StructType, schemaTableName: String): Unit = if( !rdd.isEmpty ) {
    val keys = primaryKeys(schemaTableName)
    if (keys.length == 0)
      throw new UnsupportedOperationException(s"$schemaTableName has no Primary Key, Required for the Table to Perform Deletes")

    modifyOnKeys(rdd, schema, schemaTableName, keys,
      "delete from " + schemaTableName + " where exists (select 1 "
    )
  }

  def primaryKeys(schemaTableName: String): Array[String] =
    SpliceJDBCUtil.retrievePrimaryKeys(
      getJdbcOptionsInWrite( schemaTableName)
    )
  
  /** Schema string built from JDBC metadata. */
  def schemaString(schemaTableName: String, schema: StructType = new StructType()): String =
    SpliceJDBCUtil.retrieveColumnInfo(
      getJdbcOptionsInWrite( schemaTableName)
    ).filter(
      col => schema.isEmpty || schema.exists( field => field.name.toUpperCase.equals( col(0).toUpperCase ) )
    ).map(i => {
      val colName = i(0)
      val sqlType = i(1)
      val size = sqlType match {
        case "VARCHAR" => s"(${i(2)})"
        case "DECIMAL" | "NUMERIC" => s"(${i(2)},${i(3)})"
        case _ => ""
      }
      s"$colName $sqlType$size"
    }).mkString(", ")
  
  /**
   * Modify records identified by their primary keys.
   *
   * @param rdd rows to modify
   * @param schema
   * @param schemaTableName table to modify
   * @param keys the column names of the primary keys of schemaTableName
   * @param sqlStart beginning of the sql statement
   */
  private[this] def modifyOnKeys(
    rdd: JavaRDD[Row],
    schema: StructType,
    schemaTableName: String,
    keys: Array[String],
    sqlStart: String
  ): Unit = {
    val topicName = kafkaTopics.create
    //println( s"SMC.modifyOnKeys topic $topicName" )
    try {
      sendData(topicName, rdd, schema)

      val sqlText = sqlStart +
        " from new com.splicemachine.derby.vti.KafkaVTI('" + topicName + "') " +
        "as SDVTI (" + schemaString(schemaTableName, schema) + ") where "
      val dialect = JdbcDialects.get(url)
      val whereClause = keys.map(x => schemaTableName + "." + dialect.quoteIdentifier(x) +
        " = SDVTI." ++ dialect.quoteIdentifier(x)).mkString(" AND ")
      val combinedText = sqlText + whereClause + ")"

      //println( s"SMC.modifyOnKeys sql $combinedText" )
      executeUpdate(combinedText)
    } finally {
      kafkaTopics.delete(topicName)
    }
  }

  /**
   * Update data from a dataframe for a specified schemaTableName (schema.table).  The keys are required for the update and any other
   * columns provided will be updated in the rows.
   *
   * @param dataFrame rows for update
   * @param schemaTableName table to update
   */
  def update(dataFrame: DataFrame, schemaTableName: String): Unit =
    update(dataFrame.rdd, dataFrame.schema, schemaTableName)

  /**
   * Update data from a RDD for a specified schemaTableName (schema.table) and schema (StructType).  The keys are required for the update and any other
   * columns provided will be updated in the rows.
   *
   * @param rdd rows for update
   * @param schema
   * @param schemaTableName
   */
  def update(rdd: JavaRDD[Row], schema: StructType, schemaTableName: String): Unit = if( !rdd.isEmpty ) {
    val keys = primaryKeys(schemaTableName)
    if (keys.length == 0)
      throw new UnsupportedOperationException(s"$schemaTableName has no Primary Key, Required for the Table to Perform Updates")

    val nonKeys = schema.fieldNames.filter((p: String) => keys.indexOf(p) == -1)
    val columnList = SpliceJDBCUtil.listColumns(nonKeys)

    modifyOnKeys(rdd, schema, schemaTableName, keys,
      "update " + schemaTableName +
        " set (" + columnList + ") = (" +
        "select " + columnList
    )
  }

  /**
   * Bulk Import HFile from a dataframe into a schemaTableName(schema.table)
   *
   * @param dataFrame input data
   * @param schemaTableName
   * @param options options to be passed to --splice-properties; bulkImportDirectory is required
   */
  def bulkImportHFile(dataFrame: DataFrame, schemaTableName: String,
                      options: java.util.Map[String, String]): Unit =
    bulkImportHFile(dataFrame, schemaTableName, options.asScala)

  /**
   * Bulk Import HFile from a dataframe into a schemaTableName(schema.table)
   *
   * @param dataFrame input data
   * @param schemaTableName
   * @param options options to be passed to --splice-properties; bulkImportDirectory is required
   */
  def bulkImportHFile(dataFrame: DataFrame, schemaTableName: String,
                      options: scala.collection.mutable.Map[String, String]): Unit =
    bulkImportHFile(dataFrame.rdd, dataFrame.schema, schemaTableName, options)

  /**
   * Bulk Import HFile from a RDD into a schemaTableName(schema.table)
   *
   * @param rdd input data
   * @param schemaTableName
   * @param options options to be passed to --splice-properties; bulkImportDirectory is required
   */
  def bulkImportHFile(rdd: JavaRDD[Row], schema: StructType, schemaTableName: String,
                      options: scala.collection.mutable.Map[String, String]): Unit = {

    if( ! options.contains("bulkImportDirectory") ) {
      throw new IllegalArgumentException("bulkImportDirectory cannot be null")
    }

    insert(rdd, schema, schemaTableName, options.toMap)
  }

  /**
   *
   * Sample the dataframe, split the table, and insert a dataFrame into a table (schema.table).  This corresponds to an
   *
   * insert into from select statement
   *
   * @param dataFrame
   * @param schemaTableName
   * @param sampleFraction
   */
  def splitAndInsert(dataFrame: DataFrame, schemaTableName: String, sampleFraction: Double): Unit =
    insert(dataFrame.rdd, dataFrame.schema, schemaTableName, Map("sampleFraction"->sampleFraction.toString))

  /**
   * Upsert data into the table (schema.table) from a DataFrame.  This will insert the data if the record is not found by primary key and if it is it will change
   * the columns that are different between the two records.
   *
   * @param dataFrame input data
   * @param schemaTableName output table
   */
  def upsert(dataFrame: DataFrame, schemaTableName: String): Unit =
    upsert(dataFrame.rdd, dataFrame.schema, schemaTableName)

  /**
   * Upsert data into the table (schema.table) from an RDD.  This will insert the data if the record is not found by primary key and if it is it will change
   * the columns that are different between the two records.
   *
   * @param rdd input data
   * @param schema
   * @param schemaTableName
   */
  def upsert(rdd: JavaRDD[Row], schema: StructType, schemaTableName: String): Unit =
    insert(rdd, schema, schemaTableName, Map("insertMode"->"UPSERT") )

  /**
    * Return a table's schema via JDBC.
    *
    * @param schemaTableName table
    * @return table's schema
    */
  def getSchema(schemaTableName: String): StructType = {
    val options = new JDBCOptions(Map(
      JDBCOptions.JDBC_URL -> url,
      JDBCOptions.JDBC_TABLE_NAME -> schemaTableName
    ))
    val schemaJdbcOpt = JdbcUtils.getSchemaOption(getConnection(), options)

    if( schemaJdbcOpt.isEmpty ) {
      if   ( tableExists(schemaTableName) ) { JDBCRDD.resolveTable( options ) }  // resolveTable should throw a descriptive exception
      else { throw new Exception( s"Table/View '$schemaTableName' does not exist." ) }
    }

    val schemaJdbc = schemaJdbcOpt.get

    // If schemaJdbc contains a ShortType field, it may have been incorrectly mapped by JDBC,
    //  so get a schema from df and take its type
    if( schemaJdbc.exists(_.dataType.isInstanceOf[ShortType]) ) {
      val schemaDf = df(s"select top 1 * from $schemaTableName").schema

      if (schemaJdbc.size == schemaDf.size) {
        var i = 0
        var schema = StructType(Nil)
        for (field <- schemaJdbc.iterator) {
          val dataType = if( field.dataType.typeName.equals("short") ) { schemaDf(i).dataType } else { field.dataType }
          schema = schema.add(field.name, dataType, field.nullable)
          i += 1
        }
        schema
      } else { schemaJdbc }
    } else { schemaJdbc }
  }
  
  private[this] def getSchemaOfQuery(query: String): StructType = {
    val stmt = getConnection.prepareStatement(query)
    try {
      val meta = stmt.getMetaData() // might be jdbc driver dependent
      val colNames = for (c <- 1 to meta.getColumnCount) yield meta.getColumnLabel(c)
      val hasDuplicateNames = colNames.size != colNames.distinct.size
      val fields = for (i <- 1 to meta.getColumnCount) yield {
        val name = if (hasDuplicateNames) {
          meta.getSchemaName(i) + "." + meta.getTableName(i) + "." + meta.getColumnLabel(i)
        } else meta.getColumnLabel(i)
        val dataType = meta.getColumnType(i)
        val typeName = meta.getColumnTypeName(i)
        val precision = meta.getPrecision(i)
        val scale = meta.getScale(i)
        val nullable = meta.isNullable(i) == ResultSetMetaData.columnNullable
        val columnType =
          dialect.getCatalystType(dataType, typeName, precision, null).getOrElse(
            SpliceJDBCUtil.getCatalystType(dataType, precision, scale, meta.isSigned(i)))
        StructField(name, columnType, nullable)
      }
      StructType(fields)
    } finally {
      stmt.close
    }
  }

  /**
   * Export a dataFrame in CSV
   *
   * @param location  - Destination directory
   * @param compression - Whether to compress the output or not
   * @param replicationCount - Replication used for HDFS write
   * @param fileEncoding - fileEncoding or null, defaults to UTF-8
   * @param fieldSeparator - fieldSeparator or null, defaults to ','
   * @param quoteCharacter - quoteCharacter or null, defaults to '"'
   *
   */
  def export(dataFrame: DataFrame, location: String,
             compression: Boolean, replicationCount: Int,
             fileEncoding: String,
             fieldSeparator: String,
             quoteCharacter: String): Unit = {
    val str = (value: String) => { Option(value).map(v => if( v.equals("'") ) {s"'$v$v'"} else {s"'$v'"} ).getOrElse("null") }
    export(
      dataFrame,
      s"export ( '$location', $compression, $replicationCount, ${str(fileEncoding)}, ${str(fieldSeparator)}, ${str(quoteCharacter)})"
    )
  }

  /**
   * Export a dataFrame in binary format
   *
   * @param location  - Destination directory
   * @param compression - Whether to compress the output or not
   * @param format - Binary format to be used, currently only 'parquet' is supported
   */
  def exportBinary(dataFrame: DataFrame, location: String,
                   compression: Boolean, format: String): Unit =
    export(dataFrame, s"export_binary ( '$location', $compression, '$format')")


  private[this] def export(dataFrame: DataFrame, exportCmd: String): Unit = {
    if( dataFrame.isEmpty ) {
      throw new IllegalArgumentException( "Dataframe is empty." )
    }

    val topicName = kafkaTopics.create
    //println( s"SMC.export topic $topicName" )
    try {
      val schema = dataFrame.schema
      sendData(topicName, dataFrame.rdd, schema)

      val sqlText = exportCmd + s" select " + columnList(schema) + " from " +
        s"new com.splicemachine.derby.vti.KafkaVTI('" + topicName + s"') as SpliceDatasetVTI (${schemaString(schema)})"
      //println( s"SMC.export sql $sqlText" )
      execute(sqlText)
    } finally {
      kafkaTopics.delete(topicName)
    }
  }
}<|MERGE_RESOLUTION|>--- conflicted
+++ resolved
@@ -109,7 +109,6 @@
     ))
   }
 
-<<<<<<< HEAD
   // Check url validity, throws exception during instantiation if url is invalid
   try {
     if( options(JDBCOptions.JDBC_URL).isEmpty ) throw new Exception("JDBC Url is an empty string.")
@@ -122,10 +121,8 @@
     )
   }
   
-=======
   private[this]val dialect = new SplicemachineDialect2
   private[this]val dialectNoTime = new SplicemachineDialectNoTime2
->>>>>>> 26e07c06
   JdbcDialects.registerDialect(new SplicemachineDialect2)
 
   SparkSession.builder.getOrCreate.sparkContext.addSparkListener(new SparkListener {
