--- conflicted
+++ resolved
@@ -26,24 +26,8 @@
 import org.apache.kafka.clients.producer.KafkaProducer
 import org.apache.kafka.clients.producer.ProducerConfig
 import org.apache.kafka.clients.producer.ProducerRecord
-<<<<<<< HEAD
-import org.apache.kafka.common.serialization.IntegerSerializer
+import org.apache.kafka.common.serialization.{ByteArraySerializer, IntegerSerializer}
 import com.splicemachine.db.iapi.types.{SQLBlob, SQLBoolean, SQLClob, SQLDate, SQLDecimal, SQLDouble, SQLInteger, SQLLongint, SQLReal, SQLSmallint, SQLTime, SQLTimestamp, SQLTinyint}
-=======
-import org.apache.kafka.common.serialization.{ByteArraySerializer, IntegerSerializer}
-import com.splicemachine.db.iapi.types.SQLInteger
-import com.splicemachine.db.iapi.types.SQLLongint
-import com.splicemachine.db.iapi.types.SQLDouble
-import com.splicemachine.db.iapi.types.SQLReal
-import com.splicemachine.db.iapi.types.SQLSmallint
-import com.splicemachine.db.iapi.types.SQLTinyint
-import com.splicemachine.db.iapi.types.SQLBoolean
-import com.splicemachine.db.iapi.types.SQLClob
-import com.splicemachine.db.iapi.types.SQLBlob
-import com.splicemachine.db.iapi.types.SQLTimestamp
-import com.splicemachine.db.iapi.types.SQLDate
-import com.splicemachine.db.iapi.types.SQLDecimal
->>>>>>> 0a6d0231
 import com.splicemachine.db.impl.sql.execute.ValueRow
 import com.splicemachine.derby.impl.kryo.KryoSerialization
 import com.splicemachine.derby.stream.spark.KafkaReadFunction
@@ -583,19 +567,10 @@
 
     // hbase user has read/write permission on the topic
     try {
-<<<<<<< HEAD
-      val tableSchemaStr = schemaString(schemaTableName, schema)
-      sendData(topicName, rdd, modifySchema(schema, tableSchemaStr))
-
-      val colList = columnList(schema)
-      val sProps = spliceProperties.map({ case (k, v) => k + "=" + v }).fold("--splice-properties useSpark=true")(_ + ", " + _)
-      val sqlText = "insert into " + schemaTableName + " (" + colList + ") " + sProps + "\nselect " + colList + " from " +
-        "new com.splicemachine.derby.vti.KafkaVTI('" + topicName + "') " +
-        "as SpliceDatasetVTI (" + tableSchemaStr + ")"
-=======
       insAccum.reset
       debug("SMC.ins sendData")
-      val ptnInfo = sendData(topicName, rdd, schema)
+      val tableSchemaStr = schemaString(schemaTableName, schema)
+      val ptnInfo = sendData(topicName, rdd, modifySchema(schema, tableSchemaStr))
 
       if( ! insAccum.isZero ) {
         debug("SMC.ins prepare sql")
@@ -603,7 +578,7 @@
         val sProps = spliceProperties.map({ case (k, v) => k + "=" + v }).fold("--splice-properties useSpark=true")(_ + ", " + _)
         val sqlText = "insert into " + schemaTableName + " (" + colList + ") " + sProps + "\nselect " + colList + " from " +
           "new com.splicemachine.derby.vti.KafkaVTI('" + topicName + topicSuffix(ptnInfo, rdd.getNumPartitions) + "') " +
-          "as SpliceDatasetVTI (" + schemaString(schema) + fmSchemaStr + ")"
+          "as SpliceDatasetVTI (" + tableSchemaStr + fmSchemaStr + ")"
 
         debug( s"SMC.insert sql $sqlText" )
         debug("SMC.ins executeUpdate")
@@ -655,7 +630,6 @@
       debug(s"SMC.inss sql $sqlText")
       
       trace( s"SMC.inss topicCount preex ${KafkaUtils.messageCount(kafkaServers, topicName)}")
->>>>>>> 0a6d0231
 
       debug("SMC.inss executeUpdate")
       executeUpdate(sqlText)
@@ -1001,26 +975,6 @@
     schemaTableName: String,
     keys: Array[String],
     sqlStart: String
-<<<<<<< HEAD
-  ): Unit = {
-    val topicName = kafkaTopics.create
-    //println( s"SMC.modifyOnKeys topic $topicName" )
-
-    try {
-      val tableSchemaStr = schemaString(schemaTableName, schema)
-      sendData(topicName, rdd, modifySchema(schema, tableSchemaStr))
-
-      val sqlText = sqlStart +
-        " from new com.splicemachine.derby.vti.KafkaVTI('" + topicName + "') " +
-        "as SDVTI (" + tableSchemaStr + ") where "
-      val dialect = JdbcDialects.get(url)
-      val whereClause = keys.map(x => schemaTableName + "." + dialect.quoteIdentifier(x) +
-        " = SDVTI." ++ dialect.quoteIdentifier(x)).mkString(" AND ")
-      val combinedText = sqlText + whereClause + ")"
-
-      //println( s"SMC.modifyOnKeys sql $combinedText" )
-      executeUpdate(combinedText)
-=======
   ): Unit = if( rdd.getNumPartitions > 0 ) {
     val topicName = if( rdd.getNumPartitions == insertTopicPartitions ) {
       kafkaTopics.create()
@@ -1030,12 +984,13 @@
     trace( s"SMC.modifyOnKeys topic $topicName" )
     try {
       insAccum.reset
-      val ptnInfo = sendData(topicName, rdd, schema)
+      val tableSchemaStr = schemaString(schemaTableName, schema)
+      val ptnInfo = sendData(topicName, rdd, modifySchema(schema, tableSchemaStr))
 
       if( ! insAccum.isZero ) {
         val sqlText = sqlStart +
           " from new com.splicemachine.derby.vti.KafkaVTI('" + topicName + topicSuffix(ptnInfo, rdd.getNumPartitions) + "') " +
-          "as SDVTI (" + schemaString(schemaTableName, schema) + ") where "
+          "as SDVTI (" + tableSchemaStr + ") where "
         val dialect = JdbcDialects.get(url)
         val whereClause = keys.map(x => schemaTableName + "." + dialect.quoteIdentifier(x) +
           " = SDVTI." ++ dialect.quoteIdentifier(x)).mkString(" AND ")
@@ -1044,7 +999,6 @@
         trace(s"SMC.modifyOnKeys sql $combinedText")
         executeUpdate(combinedText)
       }
->>>>>>> 0a6d0231
     } finally {
       kafkaTopics.delete(topicName)
     }
