--- conflicted
+++ resolved
@@ -1245,7 +1245,6 @@
     String DISABLE_PARALLEL_TASKS_JOIN_COSTING =
             "splice.optimizer.disablePerParallelTaskJoinCosting";
 
-<<<<<<< HEAD
     /**
      * If true, causes evaluation of all predicates via a ProjectRestrict node.
      * In other words, all scans of a primary key or index will scan all rows.
@@ -1268,9 +1267,8 @@
      */
     String DISABLE_INDEX_PREFIX_ITERATION =
             "splice.optimizer.disablePrefixIteratorMode";
-=======
+
     String ENTERPRISE_KEY = "splicemachine.enterprise.key";
 
     String ENTERPRISE_ENABLE = "splicemachine.enterprise.enable";
->>>>>>> d3f2a305
 }
