--- conflicted
+++ resolved
@@ -1287,13 +1287,11 @@
     String ENTERPRISE_ENABLE = "splicemachine.enterprise.enable";
 
     String SPLICE_OLAP_PARALLEL_PARTITIONS = "splice.olapParallelPartitions";
-
-<<<<<<< HEAD
+  
+    String JOIN_COST_ESTIMATION_MODEL = "joinCostEstimationModel";
+
     /** The property is used to get the default value for default frequency sketch size of a column.
      */
     String FREQUENCY_SKETCH_SIZE = "splice.statistics.defaultFrequencySketchSize";
     int DEFAULT_FREQUENCY_SKETCH_SIZE = 1024;
-=======
-    String JOIN_COST_ESTIMATION_MODEL = "joinCostEstimationModel";
->>>>>>> 304d8462
 }
