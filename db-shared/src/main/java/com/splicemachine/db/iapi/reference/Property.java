/*
 * This file is part of Splice Machine.
 * Splice Machine is free software: you can redistribute it and/or modify it under the terms of the
 * GNU Affero General Public License as published by the Free Software Foundation, either
 * version 3, or (at your option) any later version.
 * Splice Machine is distributed in the hope that it will be useful, but WITHOUT ANY WARRANTY;
 * without even the implied warranty of MERCHANTABILITY or FITNESS FOR A PARTICULAR PURPOSE.
 * See the GNU Affero General Public License for more details.
 * You should have received a copy of the GNU Affero General Public License along with Splice Machine.
 * If not, see <http://www.gnu.org/licenses/>.
 *
 * Some parts of this source code are based on Apache Derby, and the following notices apply to
 * Apache Derby:
 *
 * Apache Derby is a subproject of the Apache DB project, and is licensed under
 * the Apache License, Version 2.0 (the "License"); you may not use these files
 * except in compliance with the License. You may obtain a copy of the License at:
 *
 * http://www.apache.org/licenses/LICENSE-2.0
 *
 * Unless required by applicable law or agreed to in writing, software distributed
 * under the License is distributed on an "AS IS" BASIS, WITHOUT WARRANTIES OR
 * CONDITIONS OF ANY KIND, either express or implied. See the License for the
 * specific language governing permissions and limitations under the License.
 *
 * Splice Machine, Inc. has modified the Apache Derby code in this file.
 *
 * All such Splice Machine modifications are Copyright 2012 - 2020 Splice Machine, Inc.,
 * and are licensed to you under the GNU Affero General Public License.
 */

package com.splicemachine.db.iapi.reference;

/**
 * (DEPRECATED, please add new options / migrate old to com.splicemachine.db.iapi.reference.GlobalDBProperties)
 *
 * List of all properties understood by the system (setable with SYSCS_SET_GLOBAL_DATABASE_PROPERTY).
 * Other static fields should go to PropertyHelper.
 *
 * This class exists for two reasons
 * - To act as the internal documentation for the properties.
 * - To remove the need to declare a java static field for the property
 *   name in the protocol/implementation class. This reduces the footprint as
 *   the string is final and thus can be included simply as a String constant pool entry.
 *
 * This class should not be shipped with the product.
 *
 * This class has no methods, all it contains are String's which by
 * are public, static and final since they are declared in an interface.
 */

public interface Property {

    /**
     *
     * Property that holds the client   IP Address
     *
     */
    String IP_ADDRESS = "ip_address";

    /**
     * Name of the file that contains system wide properties. Has to be located
     * in ${db.system.home} if set, otherwise ${user.dir}
     */
    String PROPERTIES_FILE = "derby.properties";


    /**
     By convention properties that must not be stored any persistent form of
     service properties start with this prefix.
     */
    String PROPERTY_RUNTIME_PREFIX = "derby.__rt.";

    /*
     ** db.service.* and related properties
     */


    /*
     ** db.stream.* and related properties
     */

    /**
     db.stream.error.logSeverityLevel=integerValue
     <BR>
     Indicates the minimum level of severity for errors that are reported to the error stream.
     Default to 0 in a "sane" server, and SESSION_SEVERITY in the insane (and product) server.

     @see com.splicemachine.db.iapi.error.ExceptionSeverity#SESSION_SEVERITY
     */
    String LOG_SEVERITY_LEVEL = "derby.stream.error.logSeverityLevel";

    /**
     * db.stream.error.ExtendedDiagSeverityLevel=integerValue
     * <BR>
     * Indicates the minimum level of severity for errors that are reported thread dump information
     * and diagnosis information depends on jvm vender.
     * Default to SESSION_SEVERITY(40000).
     *
     */
    String EXT_DIAG_SEVERITY_LEVEL = "derby.stream.error.extendedDiagSeverityLevel";
    /**
     * db.stream.error.logBootTrace
     * <BR>
     * defaults to false. If set to true logs a stack trace to 
     * the error stream on successful boot or shutdown.
     * This can be useful when trying to debug dual boot 
     * scenarios especially with multiple class loaders.
     *
     */

    String LOG_BOOT_TRACE = "derby.stream.error.logBootTrace";
    /**
     db.stream.error.file=<b>absolute or relative error log filename</b>
     Takes precendence over db.stream.error.method.
     Takes precendence over db.stream.error.field
     */
    String ERRORLOG_FILE_PROPERTY = "derby.stream.error.file";

    /**
     db.stream.error.method=
     <className>.<methodName> returning an OutputStream or Writer object
     Takes precendence over db.stream.error.field
     */

    String ERRORLOG_METHOD_PROPERTY = "derby.stream.error.method";

    /**
     db.stream.error.field=
     <className>.<fieldName> returning an OutputStream or Writer object>
     */

    String ERRORLOG_FIELD_PROPERTY = "derby.stream.error.field";

    /**
     db.infolog.append={true,false}
     <BR>
     * If the info stream goes to a file and the file already exist, it can
     * either delete the existing file or append to it.  User can specifiy
     * whether info log file should append or not by setting
     * db.infolog.append={true/false}
     *
     * The default behavior is that the exiting file will be deleted when a new
     * info stream is started.
     */
    String LOG_FILE_APPEND = "derby.infolog.append";

    /*
     ** db.service.* and related properties
     */
    /**
     db.system.home
     <BR>
     Property name for the home directory. Any relative path in the
     system should be accessed though this property
     */
    String SYSTEM_HOME_PROPERTY = "derby.system.home";

    /**
     db.system.bootAll
     <BR>
     Automatically boot any services at start up time. When set to true
     this services will  be booted at startup, otherwise services
     will be booted on demand.
     */
    String BOOT_ALL = "derby.system.bootAll";

    /**
     db.database.noAutoBoot
     <BR>
     Don't automatically boot this service at start up time. When set to true
     this service will only be booted on demand, otherwise the service
     will be booted at startup time if possible.
     */
    String NO_AUTO_BOOT = "derby.database.noAutoBoot";

    /**
     db.__deleteOnCreate
     <BR>
     Before creating this service delete any remenants (e.g. the directory)
     of a previous service at the same location.

     <P>
     <B>INTERNAL USE ONLY</B>
     */
    String DELETE_ON_CREATE = "derby.__deleteOnCreate";

    /*
     ** db.locks.* and related properties
     */
    String LOCKS_INTRO = "derby.locks.";

    /**
     db.locks.escalationThreshold
     <BR>
     The number of row locks on a table after which we escalate to
     table locking.  Also used by the optimizer to decide when to
     start with table locking.  The String value must be convertible
     to an int.
     */
    String LOCKS_ESCALATION_THRESHOLD = "derby.locks.escalationThreshold";

    /**
     The default value for LOCKS_ESCALATION_THRESHOLD
     */
    int DEFAULT_LOCKS_ESCALATION_THRESHOLD = 5000;

    /**
     Configuration parameter for deadlock timeouts, set in seconds.
     */
    String DEADLOCK_TIMEOUT = "derby.locks.deadlockTimeout";

    /**
     Default value for deadlock timesouts (20 seconds)
     */
    int DEADLOCK_TIMEOUT_DEFAULT = 20;

    /**
     Default value for wait timeouts (60 seconds)
     */
    int WAIT_TIMEOUT_DEFAULT = 60;

    /**
     Turn on lock monitor to help debug deadlocks.  Default value is OFF.
     With this property turned on, all deadlocks will cause a tracing to be
     output to the db2j.LOG file.
     <BR>
     This property takes effect dynamically.
     */
    String DEADLOCK_MONITOR = "derby.locks.monitor";

    /**
     Turn on deadlock trace to help debug deadlocks.

     Effect 1: This property only takes effect if DEADLOCK_MONITOR is turned
     ON for deadlock trace.  With this property turned on, each lock object
     involved in a deadlock will output its stack trace to db2j.LOG.

     Effect 2: When a timeout occurs, a lockTable dump will also be output
     to db2j.LOG.  This acts independent of DEADLOCK_MONITOR.
     <BR>
     This property takes effect dynamically.
     */
    String DEADLOCK_TRACE = "derby.locks.deadlockTrace";

    /**
     Configuration parameter for lock wait timeouts, set in seconds.
     */
    String LOCKWAIT_TIMEOUT = "derby.locks.waitTimeout";

    /*
     ** db2j.database.*
     */

    /**
     db.database.classpath
     <BR>
     Consists of a series of two part jar names.
     */
    String DATABASE_CLASSPATH = "derby.database.classpath";

    /**
     internal use only, passes the database classpathinto the class manager
     */
    String BOOT_DB_CLASSPATH = PROPERTY_RUNTIME_PREFIX + "database.classpath";



    /**
     db.database.propertiesOnly
     */
    String DATABASE_PROPERTIES_ONLY = "derby.database.propertiesOnly";

    /**
     * Ths property is private to Derby.
     * This property is forcibly set by the Network Server to override
     * any values which the user may have set. This property is only used to
     * parameterize the Basic security policy used by the Network Server.
     * This property is the location of the db jars.
     **/
    String DERBY_INSTALL_URL = "derby.install.url";

    /**
     * Ths property is private to Derby.
     * This property is forcibly set by the Network Server to override
     * any values which the user may have set. This property is only used to
     * parameterize the Basic security policy used by the Network Server.
     * This property is the hostname which the server uses.
     **/
    String DERBY_SECURITY_HOST = "derby.security.host";

    /*
     ** db.storage.*
     */

    /**
     * Creation of an access factory should be done with no logging.
     * This is a run-time property that should not make it to disk
     * in the service.properties file.
     **/
    String CREATE_WITH_NO_LOG =
            PROPERTY_RUNTIME_PREFIX + "storage.createWithNoLog";

    /**
     * The page size to create a table or index with.  Must be a multiple
     * of 2k, usual choices are: 2k, 4k, 8k, 16k, 32k, 64k.  The default
     * if property is not set is 4k.
     **/
    String PAGE_SIZE_PARAMETER = "derby.storage.pageSize";

    /**
     * The bump threshold for pages sizes for create tables
     * If the approximate column sizes of a table is greater than this
     * threshold, the page size for the tbl is bumped to PAGE_SIZE_DEFAULT_LONG
     * provided the page size is not already specified as a property
     **/
    int TBL_PAGE_SIZE_BUMP_THRESHOLD = 4096;

    /**
     * The bump threshold for pages size for index.
     * If the approximate key columns of an index is greater than this
     * threshold, the page size for the index is bumped to PAGE_SIZE_DEFAULT_LONG
     * provided the page size is not already specified as a property
     **/
    int IDX_PAGE_SIZE_BUMP_THRESHOLD = 1024;

    /**
     * Derby supports Row Level Locking (rll),  but you can use this 
     * property to disable rll.  Applications which use rll will use more 
     * system resources, so if an application knows that it does not need rll 
     * then it can use this system property to force all locking in the system 
     * to lock at the table level.
     *
     * This property can be set to the boolean values "true" or "false".  
     * Setting the property to true is the same as not setting the property at 
     * all, and will result in rll being enabled.  Setting the property to 
     * false disables rll.
     *
     **/
    String ROW_LOCKING = "derby.storage.rowLocking";

    /**
     db.storage.propertiesId
     <BR>
     Stores the id of the conglomerate that holds the per-database
     properties. Is stored in the service.properties file.

     <P>
     <B>INTERNAL USE ONLY</B>
     */
    String PROPERTIES_CONGLOM_ID = "derby.storage.propertiesId";

    /**
     db.storage.tempDirectory
     <BR>
     Sets the temp directory for a database.
     <P>
     */
    String STORAGE_TEMP_DIRECTORY = "derby.storage.tempDirectory";

    /**
     * db.system.durability
     * <p>
     * Currently the only valid supported case insensitive value is 'test' 
     * Note, if this property is set to any other value other than 'test', this 
     * property setting is ignored
     *
     * In the future, this property can be used to set different modes - for 
     * example a form of relaxed durability where database can recover to a 
     * consistent state, or to enable some kind of in-memory mode.
     * <BR>
     * When set to 'test', the store system will not force sync calls in the 
     * following cases  
     * - for the log file at each commit
     * - for the log file before data page is forced to disk
     * - for page allocation when file is grown
     * - for data writes during checkpoint
     *
     * That means
     * - a commit no longer guarantees that the transaction's modification
     *   will survive a system crash or JVM termination
     * - the database may not recover successfully upon restart
     * - a near full disk at runtime may cause unexpected errors
     * - database can be in an inconsistent state
     * <p>
     * This setting is provided for performance reasons and should ideally
     * only be used when the system can withstand the above consequences.
     * <BR> 
     * One sample use would be to use this mode (db.system.durability=test)
     * when using Derby as a test database, where high performance is required
     * and the data is not very important
     * <BR>
     * Valid supported values are test
     * <BR>
     * Example
     * db.system.durability=test
     * One can set this as a command line option to the JVM when starting the
     * application or in the db.properties file. It is a system level
     * property.
     * <BR>
     * This property is static; if you change it while Derby is running, 
     * the change does not take effect until you reboot.  
     */
    String DURABILITY_PROPERTY =
            "derby.system.durability";

    /**
     *	db.storage.logArchiveMode
     *<BR>
     *used to identify whether the log is being archived for the database or not.
     *  It Is stored in the service.properties file.
     *
     * This property can be set to the boolean values "true" or "false".  
     * Setting the property to true means log is being archived, which could be 
     * used for roll-forward recovery. Setting the property to
     * false disables log archive mode.
     *<P>
     *<B>INTERNAL USE ONLY</B>
     */
    String LOG_ARCHIVE_MODE = "derby.storage.logArchiveMode";


    /**
     * derby.module.modulename
     * <P>
     * Defines a new module. Modulename is a name used when loading the definition
     * of a module, it provides the linkage to other properties used to define the
     * module, db.env.jdk.modulename and db.env.classes.modulename.
     *
     * The value is a Java class name that implements functionality required by
     * the other parts of a Derby system or database. The class can optionally implement
     * these classes to control its use and startup.
     * <UL>
     * <LI> com.splicemachine.db.iapi.services.monitor.ModuleControl
     * <LI> com.splicemachine.db.iapi.services.monitor.ModuleSupportable
     * </UL>
     */
    String MODULE_PREFIX = "derby.module.";

    /**
     *  db.subSubProtocol.xxx
     *<p>
     *
     * A new subsubprotocol can be defined by specifying the class that handles storage for the
     * subsubprotocol by implementing the
     * {@link com.splicemachine.db.io.StorageFactory StorageFactory} or
     * {@link com.splicemachine.db.io.WritableStorageFactory WritableStorageFactory} interface. This
     * is done using a property named db2j.subsubprotocol.<i>xxx</i> where <i>xxx</i> is the subsubprotocol name.
     * Subsubprotocol names are case sensitive and must be at least 3 characters in length.
     *<p>
     *
     * For instance:
     *<br>
     * db.subSubProtocol.mem=com.mycompany.MemStore
     *<br>
     * defines the "mem" subsubprotocol with class com.mycompany.MemStore as its StorageFactory implementation.
     * A database implemented using this subsubprotocol can be opened with the URL "jdbc:splice:mem:myDatabase".
     *<p>
     *
     * Subsubprotocols "directory", "classpath", "jar", "http", and "https" are built in and may not be overridden.
     */
    String SUB_SUB_PROTOCOL_PREFIX = "derby.subSubProtocol.";


    /**
     * Declare a minimum JDK level the class for a module or sub sub protocol supports.
     * Set to an integer value from the JVMInfo class to represent a JDK.
     * If the JDK is running at a lower level than the class requires
     * then the class will not be loaded and will not be used.
     *
     * If there are multiple modules classes implementing the same functionality
     * and supported by the JVM, then the one with the highest JDK
     * requirements will be selected. This functionality is not present for
     * sub sub protocol classes yet.
     *
     * See com.splicemachine.db.iapi.services.info.JVMInfo.JDK_ID
     */
    String MODULE_ENV_JDK_PREFIX = "derby.env.jdk.";

    /**
     * Declare a set of classes that the class for a module or sub sub protocol requires.
     * Value is a comma separated list of classes. If the classes listed are not
     * loadable by the virtual machine then the module class will not be loaded and will not be used.
     */
    String MODULE_ENV_CLASSES_PREFIX = "derby.env.classes.";

    /*
     ** db.language.*
     */

    /**
     * The size of the table descriptor cache used by the
     * data dictionary.  Database.  Static.
     * <p>
     * Undocumented.
     */
    String	LANG_TD_CACHE_SIZE = "derby.language.tableDescriptorCacheSize";
    int		LANG_TD_CACHE_SIZE_DEFAULT = 128;

    /**
     * The size of the permissions cache used by the data dictionary.
     * Database.  Static.
     * <p>
     * Undocumented.
     */
    String	LANG_PERMISSIONS_CACHE_SIZE = "derby.language.permissionsCacheSize";
    int		LANG_PERMISSIONS_CACHE_SIZE_DEFAULT = 128;
    /**
     * The size of the stored prepared statment descriptor cache
     * used by the data dictionary.  Database.  Static.
     * <p>
     * Externally visible.
     */
    String	LANG_SPS_CACHE_SIZE = "derby.language.spsCacheSize";
    int		LANG_SPS_CACHE_SIZE_DEFAULT =256;

    /**
     * The size of the sequence generator cache
     * used by the data dictionary.  Database.  Static.
     * <p>
     * Externally visible.
     */
    String	LANG_SEQGEN_CACHE_SIZE = "derby.language.sequenceGeneratorCacheSize";
    int		LANG_SEQGEN_CACHE_SIZE_DEFAULT =32;

    /**
     * The size of the partition statistics cache
     * used by the data dictionary.  Database.  Static.
     * <p>
     * Undocumented.
     */
    String	LANG_PARTSTAT_CACHE_SIZE = "derby.language.partitionStatisticsCacheSize";
    int		LANG_PARTSTAT_CACHE_SIZE_DEFAULT =8092;

    /**
     * The size of the conglomerate cache
     * used by the data dictionary.  Database.  Static.
     * <p>
     * Undocumented.
     */
    String	LANG_CONGLOMERATE_CACHE_SIZE = "derby.language.conglomerateCacheSize";
    int		LANG_CONGLOMERATE_CACHE_SIZE_DEFAULT =1024;

    /**
     * The size of the conglomerate descriptor cache
     * used by the data dictionary.  Database.  Static.
     * <p>
     * Undocumented.
     */
    String	LANG_CONGLOMERATE_DESCRIPTOR_CACHE_SIZE = "derby.language.conglomerateDescriptorCacheSize";
    int		LANG_CONGLOMERATE_DESCRIPTOR_CACHE_SIZE_DEFAULT =1024;

    /**
     * The size of the statement cache
     * used by the data dictionary.  Database.  Static.
     * <p>
     * Undocumented.
     */
    String	LANG_STATEMENT_CACHE_SIZE = "derby.language.statementDataDictCacheSize";
    int		LANG_STATEMENT_CACHE_SIZE_DEFAULT =1024;

    /**
     * The size of the schema cache
     * used by the data dictionary.  Database.  Static.
     * <p>
     * Undocumented.
     */
    String	LANG_SCHEMA_CACHE_SIZE = "derby.language.schemaCacheSize";
    int		LANG_SCHEMA_CACHE_SIZE_DEFAULT =1024;

    /**
     * The size of the alias descriptor cache
     * used by the data dictionary.  Database.  Static.
     * <p>
     * Undocumented.
     */
    String	LANG_ALIAS_DESCRIPTOR_CACHE_SIZE = "derby.language.aliasDescriptorCacheSize";
    int		LANG_ALIAS_DESCRIPTOR_CACHE_SIZE_DEFAULT =1024;

    /**
     * The size of the role cache
     * used by the data dictionary.  Database.  Static.
     * <p>
     * Undocumented.
     */
    String	LANG_ROLE_CACHE_SIZE = "derby.language.roleCacheSize";
    int		LANG_ROLE_CACHE_SIZE_DEFAULT =100;

    /**
     * The size of the default role cache
     * used by the data dictionary.  Database.  Static.
     * <p>
     * Undocumented.
     */
    String	LANG_DEFAULT_ROLE_CACHE_SIZE = "derby.language.defaultRoleCacheSize";
    int		LANG_DEFAULT_ROLE_CACHE_SIZE_DEFAULT =1024;

    /**
     * The size of the role grant cache
     * used by the data dictionary.  Database.  Static.
     * <p>
     * Undocumented.
     */
    String	LANG_ROLE_GRANT_CACHE_SIZE = "derby.language.roleGrantCacheSize";
    int		LANG_ROLE_GRANT_CACHE_SIZE_DEFAULT =1024;

    /**
     * The size of the token cache
     * used by the data dictionary.  Database.  Static.
     * <p>
     * Undocumented.
     */
    String	LANG_TOKEN_CACHE_SIZE = "derby.language.tokenCacheSize";
    int		LANG_TOKEN_CACHE_SIZE_DEFAULT =1024;

    /**
     * The size of the property cache
     * used by the data dictionary.  Database.  Static.
     * <p>
     * Undocumented.
     */
    String	LANG_PROPERTY_CACHE_SIZE = "derby.language.propertyCacheSize";
    int		LANG_PROPERTY_CACHE_SIZE_DEFAULT =128;


    /**
     * The size of the constraint descriptor cache which is used to build the foreign key graph.
     * <p>
     * Undocumented.
     */
    String  LANG_CONSTRAINT_CACHE_SIZE = "derby.language.constraintCacheSize";
    int     LANG_CONSTRAINT_CACHE_SIZE_DEFAULT =1024;

    /**
     * Name of the implementation of SequencePreallocator which is used
     * to tune how many values Derby pre-allocates for identity columns
     * and sequences. Database.  Static.
     * <p>
     * Externally visible.
     */
    String	LANG_SEQUENCE_PREALLOCATOR = "derby.language.sequence.preallocator";

    /**
     db.language.stalePlanCheckInterval

     <P>
     This property tells the number of times a prepared statement should
     be executed before checking whether its plan is stale.  Database.
     Dynamic.
     <P>
     Externally visible.
     */
    String LANGUAGE_STALE_PLAN_CHECK_INTERVAL =
            "derby.language.stalePlanCheckInterval";


    /** Default value for above */
    int DEFAULT_LANGUAGE_STALE_PLAN_CHECK_INTERVAL = 100;

    /** Minimum value for above */
    int MIN_LANGUAGE_STALE_PLAN_CHECK_INTERVAL = 5;


    /*
        Statement plan cache size
        By default, 100 statements are cached
     */
    String STATEMENT_CACHE_SIZE = "derby.language.statementCacheSize";
    int STATEMENT_CACHE_SIZE_DEFAULT = 100;

    /**
     * Tells if the system stored procedures should be updated during database boot up.
     * Default is false.  System property.  Loaded once (static initializer).
     */
    String	LANG_UPDATE_SYSTEM_PROCS = "derby.language.updateSystemProcs";
    boolean	LANG_UPDATE_SYSTEM_PROCS_DEFAULT = false;

    /**
     * Tells if automatic index statistics update is enabled (default is true).
     */
    String STORAGE_AUTO_INDEX_STATS = "derby.storage.indexStats.auto";

    /**
     * Tells if activities related to automatic index statistics update should
     * be written to the Derby system log file (db.log).
     */
    String STORAGE_AUTO_INDEX_STATS_LOGGING = "derby.storage.indexStats.log";

    /**
     * Tells if more detailed activities related to automatic index statistics
     * update should be traced. Accepted values are: *off*, stdout, log, both
     */
    String STORAGE_AUTO_INDEX_STATS_TRACING = "derby.storage.indexStats.trace";

    /**
     * Specifies the lower threshold for the number of rows in a table before
     * creating statistics for the associated indexes.
     * <p>
     * <em>NOTE:</em> This is a debug property which will be removed or renamed.
     */
    String STORAGE_AUTO_INDEX_STATS_DEBUG_CREATE_THRESHOLD =
            "derby.storage.indexStats.debug.createThreshold";
    int STORAGE_AUTO_INDEX_STATS_DEBUG_CREATE_THRESHOLD_DEFAULT = 100;

    /**
     * Specifies the lower threshold for the absolute difference between the
     * row estimate for the table and the row estimate for the index before
     * creating statistics for the associated indexes.
     * <p>
     * <em>NOTE:</em> This is a debug property which will be removed or renamed.
     */
    String STORAGE_AUTO_INDEX_STATS_DEBUG_ABSDIFF_THRESHOLD =
            "derby.storage.indexStats.debug.absdiffThreshold";
    int STORAGE_AUTO_INDEX_STATS_DEBUG_ABSDIFF_THRESHOLD_DEFAULT = 1000;

    /**
     * Specifies the lower threshold for the logarithmical (natural logarithm e)
     * difference between the row estimate for the table and the row estimate
     * for the index before creating statistics for the associated indexes.
     * <p>
     * <em>NOTE:</em> This is a debug property which will be removed or renamed.
     */
    String STORAGE_AUTO_INDEX_STATS_DEBUG_LNDIFF_THRESHOLD =
            "derby.storage.indexStats.debug.lndiffThreshold";
    double STORAGE_AUTO_INDEX_STATS_DEBUG_LNDIFF_THRESHOLD_DEFAULT = 1.0;

    /**
     * Specifies whether to revert to 10.8 behavior and keep disposable stats.
     */
    String STORAGE_AUTO_INDEX_STATS_DEBUG_KEEP_DISPOSABLE_STATS =
            "derby.storage.indexStats.debug.keepDisposableStats";

    /**
     * Software Versions
     */

    /**
     * Properties representing the version of the Splice Machine software.
     */
    String SPLICE_RELEASE = "splice.software.release";
    String SPLICE_VERSION_HASH = "splice.software.versionhash";
    String SPLICE_BUILD_TIME = "splice.software.buildtime";
    String SPLICE_URL = "splice.software.url";

    /*
     ** Transactions
     */

    /** The property name used to get the default value for XA transaction
     * timeout in seconds. Zero means no timout.
     */
    String PROP_XA_TRANSACTION_TIMEOUT = "derby.jdbc.xaTransactionTimeout";

    /** The default value for XA transaction timeout if the corresponding
     * property is not found in system properties. Zero means no timeout.
     */
    int DEFAULT_XA_TRANSACTION_TIMEOUT = 0;


    /* some static fields */
    String DEFAULT_USER_NAME = "SPLICE";
    String DATABASE_MODULE = "com.splicemachine.db.database.Database";

    /*
        Property to enable Grant & Revoke SQL authorization. Introduced in Derby 10.2
        release. New databases and existing databases (in Derby 10.2) still use legacy
        authorization by default and by setting this property to true could request for
        SQL standard authorization model.
     */
    String
            SQL_AUTHORIZATION_PROPERTY = "derby.database.sqlAuthorization";

    /**
     * Default connection level authorization, set to
     * one of NO_ACCESS, READ_ONLY_ACCESS or FULL_ACCESS.
     * Defaults to FULL_ACCESS if not set.
     */
    String
            DEFAULT_CONNECTION_MODE_PROPERTY = "derby.database.defaultConnectionMode";

    /**
     * List of users with read-only connection level authorization.
     */
    String
            READ_ONLY_ACCESS_USERS_PROPERTY = "derby.database.readOnlyAccessUsers";

    /**
     * List of users with full access connection level authorization.
     */
    String
            FULL_ACCESS_USERS_PROPERTY = "derby.database.fullAccessUsers";

    /*
     ** Authentication
     */

    // This is the property that turn on/off authentication
    String REQUIRE_AUTHENTICATION_PARAMETER =
            "derby.connection.requireAuthentication";

    String AUTHENTICATION_PROVIDER_PARAMETER =
            "derby.authentication.provider";

    // This is the user property used by Derby and LDAP schemes
    String USER_PROPERTY_PREFIX = "derby.user.";

    // These are the different built-in providers Derby supports


    String AUTHENTICATION_PROVIDER_JWT_TOKEN =
            "TOKEN";


    /*
     ** Log
     */

    /**
     Property name for specifying log switch interval
     */
    String LOG_SWITCH_INTERVAL = "derby.storage.logSwitchInterval";

    /**
     Property name for specifying checkpoint interval
     */
    String CHECKPOINT_INTERVAL = "derby.storage.checkpointInterval";

    /**
     Property name for specifying log archival location
     */
    String LOG_ARCHIVAL_DIRECTORY = "derby.storage.logArchive";

    /*
     ** Upgrade
     */

    /**
     * Allow database upgrade during alpha/beta time. Only intended
     * to be used to allow Derby developers to test their upgrade code.
     * Only supported as a system/application (db.properties) property.
     */
    String ALPHA_BETA_ALLOW_UPGRADE = "derby.database.allowPreReleaseUpgrade";

    /**
     db2j.inRestore
     <BR>
     This Property is used to indicate that we are in restore mode if
     if the system is doing a restore from backup.
     Used internally to set flags to indicate that service is not booted.
     <P>
     <B>INTERNAL USE ONLY</B>
     */
    String IN_RESTORE_FROM_BACKUP = PROPERTY_RUNTIME_PREFIX  + "inRestore";


    /**
     db2j.deleteRootOnError
     <BR>
     If we a new root is created while doing restore from backup,
     it should be deleted if a error occur before we could complete restore
     successfully.
     <P>
     <B>INTERNAL USE ONLY</B>
     */
    String DELETE_ROOT_ON_ERROR  = PROPERTY_RUNTIME_PREFIX  + "deleteRootOnError";

    /**
     * db.drda.startNetworkServer
     *<BR>
     * If true then we will attempt to start a DRDA network server when Derby 
     * boots, turning the current JVM into a server.
     *<BR>
     * Default: false
     */
    String START_DRDA = "derby.drda.startNetworkServer";

    /**
     * db.drda.logConnections
     *<BR>
     * Indicates whether to log connections and disconnections.
     *<BR>
     * Default: false
     */
    String DRDA_PROP_LOGCONNECTIONS = "derby.drda.logConnections";
    /**
     * db.drda.traceAll
     *<BR>
     * Turns tracing on for all sessions.
     *<BR>
     * Default: false
     */
    String DRDA_PROP_TRACEALL = "derby.drda.traceAll";
    String DRDA_PROP_TRACE = "derby.drda.trace";

    /**
     * db.drda.traceDirectory
     *<BR>
     * The directory used for network server tracing files.
     *<BR>
     * Default: if the db.system.home property has been set,
     * it is the default. Otherwise, the default is the current directory.
     */
    String DRDA_PROP_TRACEDIRECTORY = "derby.drda.traceDirectory";

    String DRDA_PROP_MINTHREADS = "derby.drda.minThreads";
    String DRDA_PROP_MAXTHREADS = "derby.drda.maxThreads";
    String DRDA_PROP_TIMESLICE = "derby.drda.timeSlice";


    /**
     * db.drda.sslMode
     * <BR>
     * This property may be set to one of the following three values
     * off: No Wire encryption
     * basic:  Encryption, but no SSL client authentication
     * peerAuthentication: Encryption and with SSL client
     * authentication 
     */

    String DRDA_PROP_SSL_MODE = "derby.drda.sslMode";

    /**
     * db.drda.securityMechanism
     *<BR>
     * This property can be set to one of the following values
     * USER_ONLY_SECURITY
     * CLEAR_TEXT_PASSWORD_SECURITY
     * ENCRYPTED_USER_AND_PASSWORD_SECURITY
     * STRONG_PASSWORD_SUBSTITUTE_SECURITY
     * <BR>
     * if db.drda.securityMechanism is set to a valid mechanism, then
     * the Network Server accepts only connections which use that
     * security mechanism. No other types of connections are accepted.
     * <BR>
     * if the db.drda.securityMechanism is not set at all, then the
     * Network Server accepts any connection which uses a valid
     * security mechanism.
     * <BR> 
     * E.g db.drda.securityMechanism=USER_ONLY_SECURITY
     * This property is static. Server must be restarted for the property to take effect.
     * Default value for this property is as though it is not set - in which case
     * the server will allow clients with supported security mechanisms to connect
     */
    String DRDA_PROP_SECURITYMECHANISM = "derby.drda.securityMechanism";

    /**
     * db.drda.portNumber
     *<BR>
     * The port number used by the network server.
     */
    String DRDA_PROP_PORTNUMBER = "derby.drda.portNumber";
    String DRDA_PROP_HOSTNAME = "derby.drda.host";

    /**
     * db.drda.keepAlive
     *
     *<BR>
     * client socket setKeepAlive value
     */
    String DRDA_PROP_KEEPALIVE = "derby.drda.keepAlive";


    /**
     * db.drda.streamOutBufferSize
     * size of buffer used when stream out for client.
     *
     */
    String DRDA_PROP_STREAMOUTBUFFERSIZE = "derby.drda.streamOutBufferSize";

    /*
     ** Internal properties, mainly used by Monitor.
     */
    String SERVICE_PROTOCOL = "derby.serviceProtocol";
    String SERVICE_LOCALE = "derby.serviceLocale";

    String COLLATION = "derby.database.collation";

    /**
     * db.storage.useDefaultFilePermissions = {false,true}
     * <p/>
     * When set to true, the store system will not limit file permissions of
     * files created by Derby to owner, but rely on the current OS default.  On
     * Unix, this is determined by {@code umask(1)}. Only relevant for JVM >=
     * 6.
     * <p/>
     * The default value is {@code true} on embedded, but {@code false} on the
     * Network server if started from command line, otherwise it is true for
     * the server, too (i.e. started via API).
     */
    String STORAGE_USE_DEFAULT_FILE_PERMISSIONS =
            "derby.storage.useDefaultFilePermissions";

    /**
     * Internal. True if the network server was started from the command line
     * (not from API).  Used to determine whether to narrow file permissions
     * iff {@code db.storage.useDefaultFilePermissions} isn't specified.
     * <B>INTERNAL USE ONLY</B>
     */
    String SERVER_STARTED_FROM_CMD_LINE =
            "derby.__serverStartedFromCmdLine";

    /**
     * By default, this property is set to false or NULL(which is the same as false),
     * and stats will be collected on all columns excluding those explicitly disabled.
     * When it is set to true, stats will be collected only on index columns.
     */
    String COLLECT_INDEX_STATS_ONLY = "derby.database.collectIndexStatsOnly";

    String SELECTIVITY_ESTIMATION_INCLUDING_SKEWED =
            "derby.database.selectivityEstimationIncludingSkewedDefault";

    /**
     * True if we want to enable the ProjectionPruning. By default it is false or NULL(which is
     * the same as false)
     */
    String PROJECTION_PRUNING_DISABLED =
            "derby.database.projectionPruningDisabled";

    /**
     * If true, import of timestamp data that is out of the current legal timestamp range,
     * 1677-09-21-00.12.44.000000 -> 2262-04-11-23.47.16.999999, will be converted to a
     * legal value.  Values below the legal range are converted to the minimum timestamp,
     * and values above the legal range are converted to the maximum timestamp.
     * By default it is false or NULL(which is the same as false).
     */
    String CONVERT_OUT_OF_RANGE_TIMESTAMPS =
            "derby.database.convertOutOfRangeTimeStamps";

    /**
     * If true, a CREATE TABLE statement will create the table with a table descriptor
     * marked as using a version 2.0 serializer (data encoder), which only supports
     * timestamps in the range:
     * 1677-09-21-00.12.44.000000 -> 2262-04-11-23.47.16.999999.
     * This flag is provided for testing, or as a possible workaround if a problem
     * with the version 3.0 serializer is found in the field.
     */
    String CREATE_TABLES_AS_VERSION_2 =
            "derby.database.createTablesWithVersion2Serializer";

    /**
     * If true, do not support optimization to allow statements with only comment difference
     * to reuse statment cache
     */
    String MATCHING_STATEMENT_CACHE_IGNORING_COMMENT_OPTIMIZATION_ENABLED =
            "derby.database.matchStmtCacheIgnoreCommentOptimizationEnabled";

    /**
     * The maximum number of IN list items the optimizer is allowed to generate by combining
     * IN lists involving index or primary key columns into a single multicolumn IN list.
     * Default value is 5000.  The maximum value for this parameter is 10000.
     */
    String MAX_MULTICOLUMN_PROBE_VALUES =
            "derby.database.maxMulticolumnProbeValues";

    /**
     * If true, allow conversion of single-column IN lists into a multicolumn IN list
     * for use as a probe predicate when executing on Spark.
     * By default, this is true.
     *
     */
    String MULTICOLUMN_INLIST_PROBE_ON_SPARK_ENABLED =
            "derby.database.multicolumnInlistProbeOnSparkEnabled";

    /**
     * If false, disable conversion of multicolumn equality DNF predicates to
     * a multicolumn in list, e.g. (a=1 and b=1) or (a=2 and b=3) ==> (a,b) IN ((1,1), (2,3)).
     * By default, this rewrite is enabled.
     */
    String CONVERT_MULTICOLUMN_DNF_PREDICATES_TO_INLIST =
            "derby.database.convertMultiColumnDNFPredicatesToInList";

    /**
     * If true, disable predicate simplification.
     * Predicate simplification does the following transformations involving predicate p...
     * (p OR FALSE)  ==> (p)
     * (p OR TRUE)   ==> TRUE
     * (p AND TRUE)  ==> (p)
     * (p AND FALSE) ==> (FALSE)
     * By default, predicate simplification is enabled.
     */
    String DISABLE_PREDICATE_SIMPLIFICATION =
            "derby.database.disablePredicateSimplification";

    String DISABLE_CONSTANT_FOLDING =
            "splice.database.disableConstantFolding";

    String BULK_IMPORT_SAMPLE_FRACTION = "splice.bulkImport.sample.fraction";

    /**
     * The version of spark the current running splice
     * version was compiled against.  Normally, this will
     * also be the running version of spark on the cluster.
     * This property is not meant to be set by the system administrator.
     */
    String SPLICE_SPARK_COMPILE_VERSION =
            "splice.spark.compile.version";

    /**
     * The current running version of spark on the splice cluster,
     * if different from splice.spark.compile.version.
     * Example setting: 2.2.0
     * Normally, this parameter will not be set, but can be used by
     * the system administrator, if the running version of spark
     * is not the same as what the running version of splice
     * was compiled against.
     *
     */
    String SPLICE_SPARK_VERSION =
            "splice.spark.version";

    /**
     * Specify whether aggregation uses unsafe row native spark execution.
     *
     * Modes: on, off, forced
     *
     * on:  If the child operation produces a native spark data source,
     *      then use native spark aggregation.
     * off: Never use native spark aggregation.
     * forced: If the aggregation may legally use native spark aggregation,
     *         then use it, even if the underlying child operation uses a
     *         non-native SparkDataSet.  The source DataSet is converted
     *         to a NativeSparkDataSet.  This mode can be used for testing
     *         purposes.
     *
     * There is a system property of the same name.
     * Defaults to the system setting, whose default value is forced.
     */
    String SPLICE_NATIVE_SPARK_AGGREGATION_MODE =
            "splice.execution.nativeSparkAggregationMode";

    /**
     * If true, expressions involving Decimals and other
     * data types which evaluate to null upon overflow during
     * native spark execution will be allowed, and not cause
     * reversion to the legacy splice operations path.
     *
     * As Splice implicitly casts many expressions involving
     * integers and BIGINT to decimal to avoid arithmetic overflows,
     * it is very restrictive to disallow native Spark evaluation.
     * Therefore, the default value is true, as only infrequent
     * corner cases will cause a problem.
     * This value can be set to false for users with problematic
     * data or query expressions.
     *
     * Defaults to true.
     */
    String SPLICE_ALLOW_OVERFLOW_SENSITIVE_NATIVE_SPARK_EXPRESSIONS =
            "splice.execution.allowOverflowSensitiveNativeSparkExpressions";

    String SPLICE_SECOND_FUNCTION_COMPATIBILITY_MODE = "splice.function.secondCompatibilityMode";

    String COUNT_RETURN_TYPE = "splice.bind.countReturnType";

    String CURSOR_UNTYPED_EXPRESSION_TYPE = "splice.bind.cursorUntypedExpressionType";

    String OUTERJOIN_FLATTENING_DISABLED = "derby.database.outerJoinFlatteningDisabled";

    String SSQ_FLATTENING_FOR_UPDATE_DISABLED = "derby.database.ssqFlatteningForUpdateDisabled";

    String DISABLE_NLJ_PREIDCATE_PUSH_DOWN =
            "derby.database.disableNLJPredicatePushDown";
    /**
     * Default schema for this connection
     */
    String CONNECTION_SCHEMA = "schema";
    String CONNECTION_CURRENT_SCHEMA = "currentSchema";

    /**
     * Current Function Path property
     */
    String CURRENT_FUNCTION_PATH = "CurrentFunctionPath";

    /**
     * True force Spark execution for this session; false forces Control execution for this connection
     */
    String CONNECTION_USE_SPARK = "useSpark";
    String CONNECTION_USE_OLAP = "useOLAP";

    /**
     * True hints native spark execution for this session; false hints non native spark execution for this connection
     */
    String CONNECTION_USE_NATIVE_SPARK = "useNativeSpark";

    /**
     * Hint join strategy at the session level.
     */
    String CONNECTION_JOIN_STRATEGY = "joinStrategy";

    /**
     * True ignores statistics for this connection
     */
    String CONNECTION_SKIP_STATS = "skipStats";

    /**
     * Default selectivity factor for this connection
     */
    String CONNECTION_DEFAULT_SELECTIVITY_FACTOR = "defaultSelectivityFactor";

    /**
     * minPlanTimeout for this connection
     */
    String CONNECTION_MIN_PLAN_TIMEOUT = "minPlanTimeout";

    /**
     * Default Olap queue name for this connection
     */
    String CONNECTION_OLAP_QUEUE = "olapQueue";

    /**
     * Create a read only connection at some fixed point in the past determined by this transaction id
     */
    String CONNECTION_SNAPSHOT = "snapshot";

    /**
     * How many partitions to fetch in parallel from Spark. It can increase memory consumption on RegionServer if fetching
     * too much data
     */
    String OLAP_PARALLEL_PARTITIONS = "olapParallelPartitions";

    /**
     * Shuffle size to use for Spark shuffles. When dealing with big intermediate result sets it has to be larger, when
     * dealing with smaller datasets too many partitions cause a lot of overhead
     */
    String OLAP_SHUFFLE_PARTITIONS = "olapShufflePartitions";
    String CONNECTION_DISABLE_TC_PUSHED_DOWN_INTO_VIEWS = "disableAdvancedTC";

    String OLAP_ALWAYS_PENALIZE_NLJ = "olapAlwaysPenalizeNLJ";

    String SPARK_RESULT_STREAMING_BATCHES = "sparkResultStreamingBatches";

    String SPARK_RESULT_STREAMING_BATCH_SIZE = "sparkResultStreamingBatchSize";

    String CONNECTION_DISABLE_NLJ_PREDICATE_PUSH_DOWN = "disableNLJPredicatePushDown";

    /**
     * If true, causes evaluation of all predicates via a ProjectRestrict node.
     * In other words, all scans of a primary key or index will scan all rows.
     */
    String CONNECTION_DISABLE_PREDS_FOR_INDEX_OR_PK_ACCESS_PATH = "disablePredsForIndexOrPkAccessPath";

    /**
     * If true, skips statistics-based selection of IndexPrefixIteratorMode, and lets it
     * always get considered by the optimizer as an access path, if legal.
     * Cost-based selection of multiple index access paths is not altered, ie., a different
     * index which does not use IndexPrefixIteratorMode can still get picked when
     * alwaysAllowIndexPrefixIteration is true.
     */
    String CONNECTION_ALWAYS_ALLOW_INDEX_PREFIX_ITERATION = "alwaysAllowIndexPrefixIteration";

    /**
     * If true, causes the optimizer to choose IndexPrefixIteratorMode for a given
     * index, if it is legal.
     */
    String CONNECTION_FAVOR_INDEX_PREFIX_ITERATION = "favorIndexPrefixIteration";

    /**
     * If true, disable IndexPrefixIteratorMode access paths.  All index or primary key access
     * that uses a start key or stop key must then specify the first column of the index
     * in an equality of IN list predicate.
     */
    String DISABLE_INDEX_PREFIX_ITERATION =
            "splice.optimizer.disablePrefixIteratorMode";

    String ENTERPRISE_KEY = "splicemachine.enterprise.key";

    String ENTERPRISE_ENABLE = "splicemachine.enterprise.enable";

<<<<<<< HEAD
    String SPLICE_OLAP_PARALLEL_PARTITIONS = "splice.olapParallelPartitions";

    String COST_MODEL = "costModel";
=======
    String COST_MODEL = "costModel";

    /**
     * The maximum number of predicates the optimizer is allowed to derive in
     * DNF to CNF predicate expansion.
     * Default value is 100.  The maximum value for this parameter is 10000.
     */
    String MAX_DERIVED_CNF_PREDICATES =
            "splice.optimizer.maxDerivedCNFPredicates";

    /**
     * If true, disable Unioned Index Scans access paths.
     * The default value is false.
     */
    String DISABLE_UNIONED_INDEX_SCANS =
            "splice.optimizer.disableUnionedIndexScans";

    /**
     * If true, favor Unioned Index Scans access paths by making the
     * estimated cost artificially low.
     * The default values is false.
     */
    String FAVOR_UNIONED_INDEX_SCANS =
            "splice.optimizer.favorUnionedIndexScans";

    /**
     * If true, the optimizer will not attempt subquery flattening.
     * The default value is false.
     */
    String DISABLE_SUBQUERY_FLATTENING =
            "splice.optimizer.disableSubqueryFlattening";

>>>>>>> 27e07fcf
}
<|MERGE_RESOLUTION|>--- conflicted
+++ resolved
@@ -1265,11 +1265,6 @@
 
     String ENTERPRISE_ENABLE = "splicemachine.enterprise.enable";
 
-<<<<<<< HEAD
-    String SPLICE_OLAP_PARALLEL_PARTITIONS = "splice.olapParallelPartitions";
-
-    String COST_MODEL = "costModel";
-=======
     String COST_MODEL = "costModel";
 
     /**
@@ -1302,5 +1297,4 @@
     String DISABLE_SUBQUERY_FLATTENING =
             "splice.optimizer.disableSubqueryFlattening";
 
->>>>>>> 27e07fcf
 }
