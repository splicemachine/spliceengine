--- conflicted
+++ resolved
@@ -13,12 +13,9 @@
 
 package com.splicemachine.db.shared.common.sql;
 
-<<<<<<< HEAD
 import java.util.List;
 import java.util.stream.Collectors;
-=======
 import java.nio.charset.Charset;
->>>>>>> 3ed79059
 
 public class Utils {
     public final static char defaultEscapeCharacter = '\\';
