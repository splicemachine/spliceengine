--- conflicted
+++ resolved
@@ -2002,7 +2002,6 @@
     /*
      * Backup and restore
      */
-<<<<<<< HEAD
     String INVALID_BACKUP_TYPE                                      = "BR001";
     String INVALID_BACKUP_DIRECTORY                                 = "BR002";
     String NO_RESTORE_DURING_BACKUP                                = "BR003";
@@ -2028,34 +2027,7 @@
     String NO_BACKUP_EXT_TABLE                                       = "BR024";
     String EMPTY_SCHEMA                                            = "BR025";
     String CANNOT_CONNECT_DURING_RESTORE                           = "BR026";
-=======
-    String INVALID_BACKUP_TYPE                      = "BR001";
-    String INVALID_BACKUP_DIRECTORY                 = "BR002";
-    String NO_RESTORE_DURING_BACKUP                 = "BR003";
-    String INVALID_BACKUP_WINDOW                    = "BR004";
-    String INVALID_BACKUP_HOUR                      = "BR005";
-    String INVALID_BACKUP_JOB_ID                    = "BR006";
-    String INVALID_BACKUP_ID                        = "BR007";
-    String CHECKSUM_FILE_MISSING                    = "BR008";
-    String BAD_FILE_CHECKSUM                        = "BR009";
-    String DATA_FILE_MISSING                        = "BR010";
-    String BACKUP_CANCELED                          = "BR011";
-    String BACKUP_DOESNOT_EXIST                     = "BR012";
-    String PARENT_BACKUP_MISSING                    = "BR013";
-    String EXISTS_CONCURRENT_BACKUP                 = "BR014";
-    String BACKUP_TIMEOUT                           = "BR016";
-    String INCOMPATIBLE_BACKUP                      = "BR017";
-    String MISSING_BACKUP                           = "BR018";
-    String BACKUP_NOT_IN_CHAIN                      = "BR019";
-    String NOT_ENOUGH_SPACE                         = "BR020";
-    String INCREMENTAL_NOT_ENABLED                  = "BR021";
-    String POINT_IN_TIME_TOO_SMALL                  = "BR022";
-    String RESTORE_TXNID_TOO_LARGE                  = "BR023";
-    String NO_BACKUP_EXT_TABLE                      = "BR024";
-    String EMPTY_SCHEMA                             = "BR025";
-    String CANNOT_CONNECT_DURING_RESTORE            = "BR026";
     String CANNOT_RESTORE_METADATA                  = "BR027";
->>>>>>> f73513f9
     /**
      * Replication
      */
