/*
 * This file is part of Splice Machine.
 * Splice Machine is free software: you can redistribute it and/or modify it under the terms of the
 * GNU Affero General Public License as published by the Free Software Foundation, either
 * version 3, or (at your option) any later version.
 * Splice Machine is distributed in the hope that it will be useful, but WITHOUT ANY WARRANTY;
 * without even the implied warranty of MERCHANTABILITY or FITNESS FOR A PARTICULAR PURPOSE.
 * See the GNU Affero General Public License for more details.
 * You should have received a copy of the GNU Affero General Public License along with Splice Machine.
 * If not, see <http://www.gnu.org/licenses/>.
 *
 * Some parts of this source code are based on Apache Derby, and the following notices apply to
 * Apache Derby:
 *
 * Apache Derby is a subproject of the Apache DB project, and is licensed under
 * the Apache License, Version 2.0 (the "License"); you may not use these files
 * except in compliance with the License. You may obtain a copy of the License at:
 *
 * http://www.apache.org/licenses/LICENSE-2.0
 *
 * Unless required by applicable law or agreed to in writing, software distributed
 * under the License is distributed on an "AS IS" BASIS, WITHOUT WARRANTIES OR
 * CONDITIONS OF ANY KIND, either express or implied. See the License for the
 * specific language governing permissions and limitations under the License.
 *
 * Splice Machine, Inc. has modified the Apache Derby code in this file.
 *
 * All such Splice Machine modifications are Copyright 2012 - 2020 Splice Machine, Inc.,
 * and are licensed to you under the GNU Affero General Public License.
 */

package com.splicemachine.db.shared.common.reference;


/**
    List of error message identifiers.
    This is the set of message identifiers. The message identifier
    also encodes the SQLState as the first five characters.
    StandardExceptions must be created using the static
    StandardException.newException() method calls, passing in a
    field from this class.
    <BR>
    The five character SQL State is obtained from a StandardException
    using the zero-argument StandardException.getSQLState() method.
    <BR>
    The message identifier (ie. the value that matches a field in this class)
    is obtained using the zero-argument StandardException.getMessageId() method.
    <BR>
    Thus if checking for a specific error using a field from this interface
    the correct code is
    <PRE>
        if (se.getMessageId().equals(SQLState.DEADLOCK))
    </PRE>
    <BR>
    A utility static method StandardException.getSQLState(String messageId)
    exists to convert an field from this class into a five character SQLState.
    <P>

    <P>
    The SQL state of an error message dictates the error's severity.
    The severity is determined from the first two characters of the
    state if the state is five characters long, otherwise the state
    is expected to be 7 characters long and the last character determines
    the state. If the state is seven characters long then only the first
    five will be seen by the error reporting code and exception.
    <BR>
    If the state is 9 characters long, the last two characters encode
    an exception category, which Synchronization uses to determine whether
    the error causes REFRESH to halt or to simply skip the failed transaction.
    All 5 and 7 character states default to the ENVIRONMENTAL exception
    category.
    <BR>
    Here is the encoding of the SQL state, broken down by severity.
    <UL>
    <LI> <B> SYSTEM_SEVERITY </B>
        xxxxx.M

    <LI> <B> DATABASE_SEVERITY </B>
        xxxxx.D

    <LI> <B> SESSION_SEVERITY </B>
        08xxx
        xxxxx.C

    <LI> <B> TRANSACTION_SEVERITY </B>
        40xxx or xxxxx.T

    <LI> <B> STATEMENT_SEVERITY </B>
        {2,3}xxxx, 42xxx,  07xxx  or xxxxx.S

    <LI> <B> WARNING_SEVERITY </B>
        01xxx <EM> SQL State rules require that warnings have states starting with 01</EM>

    <LI> <B> NO_APPLICABLE_SEVERITY </B>
        YYxxx (YY means none of the above) or xxxxx.U

    <LI> <B> TRANSIENT exception category </B>
        xxxxx.Y#T (Y can be any of the preceding severities)

    <LI> <B> CONSISTENCY exception category </B>
        xxxxx.Y#C (Y can be any of the preceding severities)

    <LI> <B> ENVIRONMENTAL exception category (the default)</B>
        xxxxx.Y#E (Y can be any of the preceding severities)

    <LI> <B> WRAPPED exception category</B>
        xxxxx.Y#W (Y can be any of the preceding severities)

    </UL>
    <HR>
    <P>
    <B>SQL State ranges</B>
    <UL>
    <LI>Basic Services
      <UL>
      <LI> XBCA CacheService
      <LI> XBCM ClassManager
      <LI> XBCX    Cryptography
      <LI> XBM0    Monitor
      <LI> XBDA DataComm
      <LI> XCY0 Properties
      </UL>

    <LI>Connectivity
      <UL>
      <LI> 08XXX Connection Exceptions
      </UL>


    <LI>Language
      <UL>
        <LI> 2200J-2200R for SQL/XML errors (based on SQL/XML[2006]) </LI>
        <LI> 42800-? for compatible DB2 errors
        <LI> 42X00-42Zxx for compilation errors </LI>
        <LI> 43X00-43Yxx  for com.splicemachine.db.impl.sql.execute.rts
        <LI> 44X00  for all other com.splicemachine.db.catalog.types
        <LI> 46000  for SQLJ errors (for now, leave this range empty) </LI>
        <LI> 38000  SQL3 ranges  </LI>
        <LI> XD00x  Dependency mgr </LI>
        <LI> XMLxx  Misc XML errors not covered by SQL standard </LI>
      <LI>
      </UL>

    <LI>Store
      <UL>
      <LI> XSCG0 Conglomerate
      <LI> XSCH0 Heap
      </UL>

    <LI>Security
      <UL>
      <LI> XK...
      </UL>

    <LI>Replication
      <UL>
      <LI> XRExx
      </UL>

    <LI>Reserved for IBM Use: XQC00 - XQCZZ
    </UL>
*/

public interface SQLState {

    /*
    ** BasicServices
    */

    /*
    ** Monitor
    */
    String SERVICE_STARTUP_EXCEPTION            = "XBM01.D";
    String SERVICE_MISSING_IMPLEMENTATION        = "XBM02.D";
    String MISSING_PRODUCT_VERSION                = "XBM05.D";
    String SERVICE_WRONG_BOOT_PASSWORD            = "XBM06.D";
    String SERVICE_PROPERTIES_MISSING            = "XBM0A.D";
    String SERVICE_PROPERTIES_EDIT_FAILED       = "XBM0B.D";
    String MISSING_FILE_PRIVILEGE               = "XBM0C.D";
    String SERVICE_BOOT_PASSWORD_TOO_SHORT        = "XBM07.D";
    String MISSING_ENCRYPTION_PROVIDER            = "XBM0G.D";
    String SERVICE_DIRECTORY_CREATE_ERROR        = "XBM0H.D";
    String SERVICE_DIRECTORY_REMOVE_ERROR        = "XBM0I.D";
    String SERVICE_DIRECTORY_EXISTS_ERROR        = "XBM0J.D";
    String PROTOCOL_UNKNOWN                        = "XBM0K.D";

    // these were originally ModuleStartupExceptions
    String AUTHENTICATION_NOT_IMPLEMENTED        = "XBM0L.D";
    String AUTHENTICATION_SCHEME_ERROR            = "XBM0M.D";
    String JDBC_DRIVER_REGISTER                    = "XBM0N.D";
    String READ_ONLY_SERVICE                    = "XBM0P.D";
    String UNABLE_TO_RENAME_FILE                = "XBM0S.D";
    String AMBIGIOUS_PROTOCOL                    = "XBM0T.D";

    String REGISTERED_CLASS_NONE                = "XBM0U.S";
    String REGISTERED_CLASS_LINAKGE_ERROR        = "XBM0V.S";
    String REGISTERED_CLASS_INSTANCE_ERROR        = "XBM0W.S";
    String INVALID_LOCALE_DESCRIPTION            = "XBM0X.D";
    String INVALID_COLLATION                    = "XBM03.D";
    String COLLATOR_NOT_FOUND_FOR_LOCALE        = "XBM04.D";
    String SERVICE_DIRECTORY_NOT_IN_BACKUP      = "XBM0Y.D";
    String UNABLE_TO_COPY_FILE_FROM_BACKUP      = "XBM0Z.D";
    String PROPERTY_FILE_NOT_FOUND_IN_BACKUP    = "XBM0Q.D";
    String UNABLE_TO_DELETE_FILE                = "XBM0R.D";
    String INSTANTIATE_STORAGE_FACTORY_ERROR    = "XBM08.D";

    /*
    ** Upgrade
    */
    String UPGRADE_UNSUPPORTED                = "XCW00.D";
    // Note: UPGRADE_SPSRECOMPILEFAILED is now in the warnings section.

    /*
    ** ContextService
    */
    String CONN_INTERRUPT                    = "08000";


    /*
    ** ClassManager
    */
    String GENERATED_CLASS_LINKAGE_ERROR    = "XBCM1.S";
    String GENERATED_CLASS_INSTANCE_ERROR    = "XBCM2.S";
    String GENERATED_CLASS_NO_SUCH_METHOD    = "XBCM3.S";
    String GENERATED_CLASS_LIMIT_EXCEEDED    = "XBCM4.S";
    String VM_LEVEL_TOO_LOW                    = "XBCM5.S";

    /*
    ** Cryptography
    */
    String CRYPTO_EXCEPTION                = "XBCX0.S";
    String ILLEGAL_CIPHER_MODE            = "XBCX1.S";
    String ILLEGAL_BP_LENGTH            = "XBCX2.S";
    String NULL_BOOT_PASSWORD            = "XBCX5.S";
    String NON_STRING_BP                = "XBCX6.S";
    String WRONG_PASSWORD_CHANGE_FORMAT = "XBCX7.S";
    String DATABASE_NOT_ENCRYPTED        = "XBCX8.S";
    String DATABASE_READ_ONLY            = "XBCX9.S";
    String WRONG_BOOT_PASSWORD            = "XBCXA.S";
    String ENCRYPTION_BAD_PADDING       = "XBCXB.S";
    String ENCRYPTION_NOSUCH_ALGORITHM  = "XBCXC.S";
    String ENCRYPTION_NOCHANGE_ALGORITHM     = "XBCXD.S";
    String ENCRYPTION_NOCHANGE_PROVIDER = "XBCXE.S";
    String ENCRYPTION_NO_PROVIDER_CLASS = "XBCXF.S";
    String ENCRYPTION_BAD_PROVIDER      = "XBCXG.S";
    String ENCRYPTION_BAD_ALG_FORMAT    = "XBCXH.S";
    String ENCRYPTION_BAD_FEEDBACKMODE  = "XBCXI.S";
    String ENCRYPTION_BAD_JCE           = "XBCXJ.S";
    String ENCRYPTION_BAD_EXTERNAL_KEY  = "XBCXK.S";
    String ENCRYPTION_UNABLE_KEY_VERIFICATION  = "XBCXL.S";
    String ENCRYPTION_INVALID_EXKEY_LENGTH          = "XBCXM.S";
    String ENCRYPTION_ILLEGAL_EXKEY_CHARS           = "XBCXN.S";
    String ENCRYPTION_PREPARED_XACT_EXIST             = "XBCXO.S";
    String REENCRYPTION_PREPARED_XACT_EXIST           = "XBCXP.S";
    String CANNOT_ENCRYPT_READONLY_DATABASE           = "XBCXQ.S";
    String CANNOT_REENCRYPT_READONLY_DATABASE         = "XBCXR.S";
    String CANNOT_ENCRYPT_LOG_ARCHIVED_DATABASE       = "XBCXS.S";
    String CANNOT_REENCRYPT_LOG_ARCHIVED_DATABASE     = "XBCXT.S";
    String DATABASE_ENCRYPTION_FAILED                 = "XBCXU.S";
    String DATABASE_REENCRYPTION_FAILED               = "XBCXV.S";
    String DIGEST_NO_SUCH_ALGORITHM                   = "XBCXW.S";

    /*
    ** Cache Service
    */
    String OBJECT_EXISTS_IN_CACHE        = "XBCA0.S";

    /*
    ** Properties
    */
    String PROPERTY_INVALID_VALUE        = "XCY00.S";
    String PROPERTY_UNSUPPORTED_CHANGE  = "XCY02.S";
    String PROPERTY_MISSING                = "XCY03.S";
    String PROPERTY_SYNTAX_INVALID        = "XCY04.S";
    String PROPERTY_CANT_UNDO_NATIVE  = "XCY05.S.2";
    String PROPERTY_DBO_LACKS_CREDENTIALS  = "XCY05.S.3";

    /*
    ** LockManager
    */
    String DEADLOCK = "40001";
    String LOCK_TIMEOUT = "40XL1";
    String LOCK_TIMEOUT_LOG = "40XL1.T.1";

    /*
    ** Store - access.protocol.Interface statement exceptions
    */
    String STORE_CONGLOMERATE_DOES_NOT_EXIST                    = "XSAI2.S";
    String STORE_FEATURE_NOT_IMPLEMENTED                        = "XSAI3.S";

    /*
    ** Store - access.protocol.Interface RunTimeStatistics property names
    ** and values.
    */
    String STORE_RTS_SCAN_TYPE                                    = "XSAJ0.U";
    String STORE_RTS_NUM_PAGES_VISITED                            = "XSAJ1.U";
    String STORE_RTS_NUM_ROWS_VISITED                            = "XSAJ2.U";
    String STORE_RTS_NUM_DELETED_ROWS_VISITED                    = "XSAJ3.U";
    String STORE_RTS_NUM_ROWS_QUALIFIED                            = "XSAJ4.U";
    String STORE_RTS_NUM_COLUMNS_FETCHED                        = "XSAJ5.U";
    String STORE_RTS_COLUMNS_FETCHED_BIT_SET                    = "XSAJ6.U";
    String STORE_RTS_TREE_HEIGHT                                = "XSAJ7.U";
    String STORE_RTS_SORT_TYPE                                    = "XSAJ8.U";
    String STORE_RTS_NUM_ROWS_INPUT                                = "XSAJA.U";
    String STORE_RTS_NUM_ROWS_OUTPUT                            = "XSAJB.U";
    String STORE_RTS_NUM_MERGE_RUNS                                = "XSAJC.U";
    String STORE_RTS_MERGE_RUNS_SIZE                            = "XSAJD.U";
    String STORE_RTS_ALL                                        = "XSAJE.U";
    String STORE_RTS_BTREE                                        = "XSAJF.U";
    String STORE_RTS_HEAP                                        = "XSAJG.U";
    String STORE_RTS_SORT                                        = "XSAJH.U";
    String STORE_RTS_EXTERNAL                                    = "XSAJI.U";
    String STORE_RTS_INTERNAL                                    = "XSAJJ.U";

    /*
    ** Store - access.protocol.XA statement exceptions
    */
    String STORE_XA_PROTOCOL_VIOLATION                          = "XSAX0.S";
    // STORE_XA_PROTOCOL_VIOLATION_SQLSTATE has no associated message it is
    // just a constant used by the code so that an exception can be caught 
    // and programatically determined to be a STORE_XA_PROTOCOL_VIOLATION.
    String STORE_XA_PROTOCOL_VIOLATION_SQLSTATE                 = "XSAX0";
    String STORE_XA_XAER_DUPID                                  = "XSAX1.S";
    // STORE_XA_XAER_DUPID_SQLSTATE has no associated message it is
    // just a constant used by the code so that an exception can be caught 
    // and programatically determined to be a STORE_XA_XAER_DUPID.
    String STORE_XA_XAER_DUPID_SQLSTATE                         = "XSAX1";

    /*
    ** Store - Conglomerate
    */
    String CONGLOMERATE_TEMPLATE_CREATE_ERROR                   = "XSCG0.S";

    /*
    ** Store - AccessManager
    */
    String AM_NO_FACTORY_FOR_IMPLEMENTATION                     = "XSAM0.S";
    String AM_NO_SUCH_CONGLOMERATE_DROP                         = "XSAM2.S";
    String AM_NO_SUCH_CONGLOMERATE_TYPE                         = "XSAM3.S";
    String AM_NO_SUCH_SORT                                      = "XSAM4.S";
    String AM_SCAN_NOT_POSITIONED                               = "XSAM5.S";
    String AM_RECORD_NOT_FOUND                                  = "XSAM6.S";


    /*
    ** Store - Heap
    */
    String HEAP_CANT_CREATE_CONTAINER                           = "XSCH0.S";
    String HEAP_CONTAINER_NOT_FOUND                             = "XSCH1.S";
    String HEAP_COULD_NOT_CREATE_CONGLOMERATE                   = "XSCH4.S";
    String HEAP_TEMPLATE_MISMATCH                               = "XSCH5.S";
    String HEAP_IS_CLOSED                                       = "XSCH6.S";
    String HEAP_SCAN_NOT_POSITIONED                             = "XSCH7.S";
    String HEAP_UNIMPLEMENTED_FEATURE                           = "XSCH8.S";

    /*
    ** Store - BTree
    */
    String BTREE_CANT_CREATE_CONTAINER                          = "XSCB0.S";
    String BTREE_CONTAINER_NOT_FOUND                            = "XSCB1.S";
    String BTREE_PROPERTY_NOT_FOUND                             = "XSCB2.S";
    String BTREE_UNIMPLEMENTED_FEATURE                          = "XSCB3.S";
    String BTREE_SCAN_NOT_POSITIONED                            = "XSCB4.S";
    String BTREE_ROW_NOT_FOUND_DURING_UNDO                      = "XSCB5.S";
    String BTREE_NO_SPACE_FOR_KEY                               = "XSCB6.S";
    String BTREE_SCAN_INTERNAL_ERROR                            = "XSCB7.S";
    String BTREE_IS_CLOSED                                      = "XSCB8.S";
    String BTREE_ABORT_THROUGH_TRACE                            = "XSCB9.S";

    /*
    ** Store - Sort
    */
    String SORT_IMPROPER_SCAN_METHOD                            = "XSAS0.S";
    String SORT_SCAN_NOT_POSITIONED                             = "XSAS1.S";


    String SORT_TYPE_MISMATCH                                   = "XSAS3.S";
    String SORT_COULD_NOT_INIT                                  = "XSAS6.S";

    /*
    ** RawStore
    */

    /*
    ** RawStore - protocol.Interface statement exceptions
    */
    String RAWSTORE_NESTED_FREEZE                               = "XSRS0.S";
    String RAWSTORE_CANNOT_BACKUP_TO_NONDIRECTORY               = "XSRS1.S";
    String RAWSTORE_ERROR_RENAMING_FILE                         = "XSRS4.S";
    String RAWSTORE_ERROR_COPYING_FILE                          = "XSRS5.S";
    String RAWSTORE_CANNOT_CREATE_BACKUP_DIRECTORY              = "XSRS6.S";
    String RAWSTORE_UNEXPECTED_EXCEPTION                        = "XSRS7.S";
    String RAWSTORE_CANNOT_CHANGE_LOGDEVICE                     = "XSRS8.S";
    String RAWSTORE_RECORD_VANISHED                             = "XSRS9.S";
    String BACKUP_BLOCKING_OPERATIONS_IN_PROGRESS               = "XSRSA.S";
    String BACKUP_OPERATIONS_NOT_ALLOWED                        = "XSRSB.S";
    String RAWSTORE_CANNOT_BACKUP_INTO_DATABASE_DIRECTORY       = "XSRSC.S";
    String BACKUP_OPERATIONS_DISABLED                           = "XSRSD.S";
    String MANAGER_DISABLED                                     = "XSRSE.S";
    String AUTHENTICATION_MANAGER_DISABLED                      = "XSRSF.S";
    String ENTERPRISE_FEATURES_DISABLED                         = "XSRSG.S";

    /*
    ** RawStore - Log.Generic statement exceptions
    */
    String LOG_WRITE_LOG_RECORD                                 = "XSLB1.S";
    String LOG_BUFFER_FULL                                      = "XSLB2.S";
    String LOG_TRUNC_LWM_NULL                                   = "XSLB4.S";
    String LOG_TRUNC_LWM_ILLEGAL                                = "XSLB5.S";
    String LOG_ZERO_LENGTH_LOG_RECORD                           = "XSLB6.S";
    String LOG_RESET_BEYOND_SCAN_LIMIT                          = "XSLB8.S";
    String LOG_FACTORY_STOPPED                                  = "XSLB9.S";

    /*
    ** RawStore - Log.Generic database exceptions
    */
    String LOG_CANNOT_FLUSH                                     = "XSLA0.D";
    String LOG_DO_ME_FAIL                                       = "XSLA1.D";
    String LOG_IO_ERROR                                         = "XSLA2.D";
    String LOG_CORRUPTED                                        = "XSLA3.D";
    String LOG_FULL                                             = "XSLA4.D";
    String LOG_READ_LOG_FOR_UNDO                                = "XSLA5.D";
    String LOG_RECOVERY_FAILED                                  = "XSLA6.D";
    String LOG_REDO_FAILED                                      = "XSLA7.D";
    String LOG_UNDO_FAILED                                      = "XSLA8.D";
    String LOG_STORE_CORRUPT                                    = "XSLAA.D";
    String LOG_FILE_NOT_FOUND                                   = "XSLAB.D";
    String LOG_INCOMPATIBLE_FORMAT                              = "XSLAC.D";
    String LOG_RECORD_CORRUPTED                                 = "XSLAD.D";
    String LOG_CONTROL_FILE                                     = "XSLAE.D";
    String LOG_READ_ONLY_DB_NEEDS_UNDO                          = "XSLAF.D";
    String LOG_READ_ONLY_DB_UPDATE                              = "XSLAH.D";
    String LOG_CANNOT_LOG_CHECKPOINT                            = "XSLAI.D";
    String LOG_NULL                                             = "XSLAJ.D";
    String LOG_EXCEED_MAX_LOG_FILE_NUMBER                       = "XSLAK.D";
    String LOG_EXCEED_MAX_LOG_FILE_SIZE                         = "XSLAL.D";
    String LOG_CANNOT_VERIFY_LOG_FORMAT                         = "XSLAM.D";
    String LOG_INCOMPATIBLE_VERSION                             = "XSLAN.D";
    String LOG_UNEXPECTED_RECOVERY_PROBLEM                      = "XSLAO.D";
    String LOG_CANNOT_UPGRADE_BETA                              = "XSLAP.D";
    String LOG_SEGMENT_NOT_EXIST                                = "XSLAQ.D";
    String UNABLE_TO_COPY_LOG_FILE                              = "XSLAR.D";
    String LOG_DIRECTORY_NOT_FOUND_IN_BACKUP                    = "XSLAS.D";
    String LOG_SEGMENT_EXIST                                    = "XSLAT.D";


    /*
    ** RawStore - Transactions.Basic statement exceptions
    */
    String XACT_MAX_SAVEPOINT_LEVEL_REACHED                     = "3B002.S";
    //Bug 4466 - changed sqlstate for following two to match DB2 sqlstates.
    String XACT_SAVEPOINT_EXISTS                                = "3B501.S";
    String XACT_SAVEPOINT_NOT_FOUND                             = "3B001.S";
    //Bug 4468 - release/rollback of savepoint failed because it doesn't exist
    String XACT_SAVEPOINT_RELEASE_ROLLBACK_FAIL                 = "3B502.S";
    String XACT_TRANSACTION_ACTIVE                              = "XSTA2.S";

    /*
    ** RawStore - Transactions.Basic transaction exceptions
    */
    String TRANSACTION_PREFIX="40";

    String XACT_PROTOCOL_VIOLATION                              = "40XT0";
    String XACT_COMMIT_EXCEPTION                                = "40XT1";
    String XACT_ROLLBACK_EXCEPTION                              = "40XT2";
    String XACT_TRANSACTION_NOT_IDLE                            = "40XT4";
    String XACT_INTERNAL_TRANSACTION_EXCEPTION                  = "40XT5";
    String XACT_CANNOT_ACTIVATE_TRANSACTION                     = "40XT6";
    String XACT_NOT_SUPPORTED_IN_INTERNAL_XACT                  = "40XT7";

    /*
    ** RawStore - Transactions.Basic system exceptions
    */
    String XACT_ABORT_EXCEPTION                                 = "XSTB0.M";
    String XACT_CANNOT_LOG_CHANGE                               = "XSTB2.M";
    String XACT_CANNOT_ABORT_NULL_LOGGER                        = "XSTB3.M";
    String XACT_CREATE_NO_LOG                                   = "XSTB5.M";
    String XACT_TRANSACTION_TABLE_IN_USE                        = "XSTB6.M";


    /*
    ** RawStore - Data.Generic statement exceptions
    */
    String DATA_SLOT_NOT_ON_PAGE                                = "XSDA1.S";
    String DATA_UPDATE_DELETED_RECORD                           = "XSDA2.S";
    String DATA_NO_SPACE_FOR_RECORD                             = "XSDA3.S";
    String DATA_UNEXPECTED_EXCEPTION                            = "XSDA4.S";
    String DATA_UNDELETE_RECORD                                 = "XSDA5.S";
    String DATA_NULL_STORABLE_COLUMN                            = "XSDA6.S";
    String DATA_STORABLE_READ_MISMATCH                          = "XSDA7.S";
    String DATA_STORABLE_READ_EXCEPTION                         = "XSDA8.S";
    String DATA_STORABLE_READ_MISSING_CLASS                     = "XSDA9.S";
    String DATA_TIME_STAMP_ILLEGAL                              = "XSDAA.S";
    String DATA_TIME_STAMP_NULL                                 = "XSDAB.S";
    String DATA_DIFFERENT_CONTAINER                             = "XSDAC.S";
    String DATA_NO_ROW_COPIED                                   = "XSDAD.S";
    String DATA_CANNOT_MAKE_RECORD_HANDLE                       = "XSDAE.S";
    String DATA_INVALID_RECORD_HANDLE                           = "XSDAF.S";
    String DATA_ALLOC_NTT_CANT_OPEN                             = "XSDAG.S";
    String DATA_CANNOT_GET_DEALLOC_LOCK                         = "XSDAI.S";
    String DATA_STORABLE_WRITE_EXCEPTION                        = "XSDAJ.S";
    String DATA_WRONG_PAGE_FOR_HANDLE                           = "XSDAK.S";
    String DATA_UNEXPECTED_OVERFLOW_PAGE                        = "XSDAL.S";
    String DATA_SQLDATA_READ_INSTANTIATION_EXCEPTION            = "XSDAM.S";
    String DATA_SQLDATA_READ_ILLEGAL_ACCESS_EXCEPTION           = "XSDAN.S";
    String DATA_DOUBLE_LATCH_INTERNAL_ERROR                     = "XSDAO.S";

    /*
    ** RawStore - Data.Generic transaction exceptions
    */
    String DATA_CORRUPT_PAGE                                    = "XSDB0.D";
    String DATA_UNKNOWN_PAGE_FORMAT                             = "XSDB1.D";
    String DATA_UNKNOWN_CONTAINER_FORMAT                        = "XSDB2.D";
    String DATA_CHANGING_CONTAINER_INFO                         = "XSDB3.D";
    String DATA_MISSING_LOG                                     = "XSDB4.D";
    String DATA_MISSING_PAGE                                    = "XSDB5.D";
    String DATA_MULTIPLE_JBMS_ON_DB                             = "XSDB6.D";
    String DATA_MULTIPLE_JBMS_WARNING                           = "XSDB7.D";
    String DATA_MULTIPLE_JBMS_FORCE_LOCK                        = "XSDB8.D";
    String DATA_CORRUPT_STREAM_CONTAINER                        = "XSDB9.D";
    String DATA_OBJECT_ALLOCATION_FAILED                        = "XSDBA.D";
    String DATA_UNKNOWN_PAGE_FORMAT_2                           = "XSDBB.D";
    String DATA_BAD_CONTAINERINFO_WRITE                         = "XSDBC.D";

    /*
    ** RawStore - Data.Filesystem statement exceptions
    */
    String FILE_EXISTS                                          = "XSDF0.S";
    String FILE_CREATE                                          = "XSDF1.S";
    String FILE_CREATE_NO_CLEANUP                               = "XSDF2.S";
    String FILE_CANNOT_CREATE_SEGMENT                           = "XSDF3.S";
    String FILE_CANNOT_REMOVE_FILE                              = "XSDF4.S";
    String FILE_NO_ALLOC_PAGE                                   = "XSDF6.S";
    String FILE_NEW_PAGE_NOT_LATCHED                            = "XSDF7.S";
    String FILE_REUSE_PAGE_NOT_FOUND                            = "XSDF8.S";
    String FILE_READ_ONLY                                       = "XSDFB.S";
    String FILE_IO_GARBLED                                      = "XSDFD.S";
    String FILE_UNEXPECTED_EXCEPTION                            = "XSDFF.S";
    String BACKUP_FILE_IO_ERROR                                 = "XSDFH.S";
    String FILE_NEW_PAGE_DURING_RECOVERY                        = "XSDFI.S";

    /*
    ** RawStore - Data.FSLDemo transaction exceptions
    */

    /*
    ** RawStore - Data.Filesystem database exceptions
    */
    String FILE_READ_PAGE_EXCEPTION                             = "XSDG0.D";
    String FILE_WRITE_PAGE_EXCEPTION                            = "XSDG1.D";
    String FILE_BAD_CHECKSUM                                    = "XSDG2.D";
    String FILE_CONTAINER_EXCEPTION                             = "XSDG3.D";
    String FILE_DATABASE_NOT_IN_CREATE                          = "XSDG5.D";
    String DATA_DIRECTORY_NOT_FOUND_IN_BACKUP                   = "XSDG6.D";
    String UNABLE_TO_REMOVE_DATA_DIRECTORY                      = "XSDG7.D";
    String UNABLE_TO_COPY_DATA_DIRECTORY                        = "XSDG8.D";
    String FILE_IO_INTERRUPTED                                  = "XSDG9.D";



    /*
    ** InternalUtil - Id Parsing
    ** Note that the code catches ID parsing errors.
    ** (Range XCXA0-XCXAZ)
    */
    String ID_PARSE_ERROR               ="XCXA0.S";

    /*
    ** InternalUtil - Database Class Path Parsing
    ** Note that the code catches database class path parsing errors.
    ** (Range XCXB0-XCXBZ)
    */
    String DB_CLASS_PATH_PARSE_ERROR="XCXB0.S";

    /*
    ** InternalUtil - Id List Parsing
    ** Note that the code catches id list parsing errors.
    ** (Range XCXC0-XCXCZ)
    */
    String ID_LIST_PARSE_ERROR="XCXC0.S";

    /*
    ** InternalUtil - IO Errors
    ** (Range XCXD0-XCXDZ)
    */

    /*
    ** InternalUtil - LocaleFinder interface
    */
    String NO_LOCALE="XCXE0.S";

    String DATA_CONTAINER_CLOSED                = "40XD0";
    String DATA_CONTAINER_READ_ONLY             = "40XD1";
    String DATA_CONTAINER_VANISHED              = "40XD2";

    /*
    ** Connectivity - Connection Exceptions: 08XXX
    */
    String CONNECTIVITY_PREFIX="08";


    /*
    ** Language
    */

    /*
    ** Language Statement Exception
    */
    String LSE_COMPILATION_PREFIX="42";

    /*
    ** Language
    **
    ** The entries in this file are sorted into groups.  Add your entry
    ** to the appropriate group. Language errors are divided into 3 groups:
    ** A group for standard SQLExceptions.
    **
    ** 2200J-00R - For SQL/XML errors (based on SQL/XML[2006]).
    ** 4250x - access rule violations
    ** 428?? - adding some DB2 compatible errors
    ** 42X00-42Zxx for compilation errors
    ** 46000  for SQLJ errors (for now, leave this range empty)
    ** 38000  SQL3 ranges
    ** 39001  SQL3
    ** X0X00-X0Xxx for implementation-defined execution errors.
    **
    ** NOTE: If an error can occur during both compilation and execution, then
    ** you need 2 different errors.
    **
    ** In addition to the above groups, this file also contains SQLStates
    ** for language transaction severity errors. These are in the range
    **
    **    40XC0 - 40XCZ
    **
    ** implementation-defined range reserved for class 23 is L01-LZZ
    **
    **
    ** Errors that have standard SQLStates
    **
    ** Implementation-defined subclasses must begin with a digit from 5 through 9,
    ** or a letter from I through Z (capitals only).
    **
     */

    /*
    **
    ** SQL-J ERRORS -- see jamie for further info
    **
    ** DDL
    **    46001 - invalid URL
    **    46002 - invalid JAR name
    **    46003 - invalid class deletion
    **    46004 - invalid JAR name
    **     46005 - invalid replacement
    **     46006 - invalid grantee
    **     46007 - invalid signature
    **     46008 - invalid method specification
    **     46009 - invalid REVOKE
    **
    ** Execution
    **     46102 - invalid jar name in path
    **     46103 - unresolved class name
    **     0100E - too many result sets
    **    39001 - invalid SQLSTATE
    **    39004 - invalid null value
    **    38000 - uncaught java exception
    **    38mmm - user defined error numbers
    ** to be used in the future
    ** InvalidNullValue.sqlstate=39004
    */

    // WARNINGS (start with 01)
    String LANG_CONSTRAINT_DROPPED                                       = "01500";
    String LANG_VIEW_DROPPED                                           = "01501";
    String LANG_TRIGGER_DROPPED                                           = "01502";
    String LANG_COL_NOT_NULL                                              = "01503";
    String LANG_INDEX_DUPLICATE                                              = "01504";
    String LANG_VALUE_TRUNCATED                                        = "01505";
    String LANG_SYNONYM_UNDEFINED                                      = "01522";
    String LANG_NULL_ELIMINATED_IN_SET_FUNCTION                           = "01003";
    String LANG_PRIVILEGE_NOT_REVOKED                                      = "01006";
    String LANG_ROLE_NOT_REVOKED                                       = "01007";
    String LANG_WITH_ADMIN_OPTION_NOT_REVOKED                          = "01008";
    String LANG_GEN_COL_DROPPED                                         = "01009";

    String LANG_NO_ROW_FOUND                                              = "02000";

    String LANG_TOO_MANY_DYNAMIC_RESULTS_RETURNED                       = "0100E";

    // State used by java.sql.DataTruncation for truncation in read operations.
    String DATA_TRUNCATION_READ = "01004";

    // Invalid role specification: standard says class 0P, no subclass.
    String ROLE_INVALID_SPECIFICATION                                  = "0P000";
    String ROLE_INVALID_SPECIFICATION_NOT_GRANTED                      = "0P000.S.1";

    // TRANSACTION severity language errors. These are in the range:
    // 40XC0 - 40XCZ
    String LANG_DEAD_STATEMENT                                         = "40XC0";

    /*
    ** SQL Data exceptions
    */
    String SQL_DATA_PREFIX="22";

    String LANG_MISSING_PARMS                                          = "07000";
    String LANG_SCALAR_SUBQUERY_CARDINALITY_VIOLATION                  = "21000";
    String LANG_STRING_TRUNCATION                                      = "22001";
    String LANG_CONCAT_STRING_OVERFLOW                                      = "54006";
    String LANG_OUTSIDE_RANGE_FOR_DATATYPE                             = "22003";
    String LANG_MODIFIED_ROW_COUNT_TOO_LARGE                           = "22003.S.0";
    String YEAR_EXCEEDS_MAXIMUM                                        = "22003.S.1";
    String DECIMAL_TOO_MANY_DIGITS                                     = "22003.S.2";
    String NUMERIC_OVERFLOW                                            = "22003.S.3";
    String CLIENT_LENGTH_OUTSIDE_RANGE_FOR_DATATYPE                    = "22003.S.4";

    String LANG_DATA_TYPE_GET_MISMATCH                                 = "22005"; // same 22005 error
    String UNSUPPORTED_ENCODING                                        = "22005.S.1";
    String CHARACTER_CONVERTER_NOT_AVAILABLE                           = "22005.S.2";
    String CANT_CONVERT_UNICODE_TO_EBCDIC                              = "22005.S.3";
    String NET_UNRECOGNIZED_JDBC_TYPE                                  = "22005.S.4";
    String NET_INVALID_JDBC_TYPE_FOR_PARAM                             = "22005.S.5";
    String UNRECOGNIZED_JAVA_SQL_TYPE                                  = "22005.S.6";
    String CANT_CONVERT_UNICODE_TO_UTF8                                = "22005.S.7";

    String LANG_DATE_RANGE_EXCEPTION                                   = "22007.S.180";
    String LANG_DATE_SYNTAX_EXCEPTION                                  = "22007.S.181";
    String LANG_INVALID_FUNCTION_ARGUMENT                              = "22008.S";
    String LANG_INVALID_VALUE_RANGE                                     = "22008.S.1";
    String LANG_SEQUENCE_GENERATOR_EXHAUSTED                              = "2200H.S";
    String LANG_SUBSTR_START_OR_LEN_OUT_OF_RANGE                        = "22011";
    String LANG_SUBSTR_START_ADDING_LEN_OUT_OF_RANGE                        = "22011.S.1";
    String LANG_DIVIDE_BY_ZERO                                         = "22012";
    String LANG_SQRT_OF_NEG_NUMBER                                     = "22013";
    String LANG_INVALID_PARAMETER_FOR_SEARCH_POSITION                  = "22014";
    String LANG_INVALID_TYPE_FOR_LOCATE_FUNCTION                       = "22015";
    String LANG_FORMAT_EXCEPTION                                       = "22018";
    String LANG_INVALID_ESCAPE_CHARACTER                               = "22019";
    String LANG_INVALID_TRIM_CHARACTER                                 = "22020";
    String LANG_INVALID_CHARACTER_ENCODING                             = "22021";
    String LANG_INVALID_ESCAPE_SEQUENCE                                = "22025";
    String LANG_INVALID_TRIM_SET                                       = "22027";
    String LANG_STRING_TOO_LONG                                        = "22028";
    String LANG_ESCAPE_IS_NULL                                         = "22501";
    String LANG_INVALID_ROW_COUNT_FIRST                                = "2201W";
    String LANG_INVALID_ROW_COUNT_OFFSET                               = "2201X";
    String LANG_INVALID_LEAD_LAG_OFFSET                                = "2201Y";
    String LANG_ROW_COUNT_OFFSET_FIRST_IS_NULL                         = "2201Z";
    String LANG_MISSING_FIRST_LAST_VALUE_ARG                           = "2202A";
    String LANG_MISSING_LEAD_LAG_ARG                                   = "2202B";
    String LANG_MISSING_LEAD_LAG_DEFAULT                               = "2202C";
    String LANG_NONULL_DATATYPE                                        = "2202D";
    String LANG_INVALID_AGGREGATION_DATATYPE                           = "2202E";
    String LANG_INVALID_TIME_SPAN_OPERATION                            = "2202F";
    /*
    ** Integrity violations.
    */
    String INTEGRITY_VIOLATION_PREFIX="23";

    String LANG_NULL_INTO_NON_NULL                                     = "23502";
    String LANG_DUPLICATE_KEY_CONSTRAINT                               = "23505";
    String LANG_FK_VIOLATION                                           = "23503";
    String LANG_CHECK_CONSTRAINT_VIOLATED                              = "23513";

    // From SQL/XML[2006] spec; there are others, but
    // these are the ones we actually use with our
    // current XML support.
    String LANG_XML_QUERY_ERROR                                        = "10000";
    String LANG_NOT_AN_XML_DOCUMENT                                    = "2200L";
    String LANG_INVALID_XML_DOCUMENT                                   = "2200M";
    String LANG_INVALID_XML_CONTEXT_ITEM                               = "2200V";
    String LANG_XQUERY_SERIALIZATION_ERROR                             = "2200W";

    String CANNOT_CLOSE_ACTIVE_CONNECTION                              = "25001";
    String INVALID_TRANSACTION_STATE_ACTIVE_CONNECTION                 = "25001.S.1";


    String LANG_UNEXPECTED_USER_EXCEPTION                              = "38000";
    String EXTERNAL_ROUTINE_NO_SQL                                       = "38001";
    String EXTERNAL_ROUTINE_NO_MODIFIES_SQL                               = "38002";
    String EXTERNAL_ROUTINE_NO_READS_SQL                               = "38004";

    String LANG_NULL_TO_PRIMITIVE_PARAMETER                            = "39004";
    String LANG_SYNTAX_OR_ACCESS_VIOLATION                             = "42000";

    // Fix for Derby-1828 - access rule violations should use SQL state 42
    String AUTH_NO_TABLE_PERMISSION                                    = "42500";
    String AUTH_NO_TABLE_PERMISSION_FOR_GRANT                          = "42501";
    String AUTH_NO_COLUMN_PERMISSION                                   = "42502";
    String AUTH_NO_COLUMN_PERMISSION_FOR_GRANT                         = "42503";
    String AUTH_NO_GENERIC_PERMISSION                                  = "42504";
    String AUTH_NO_GENERIC_PERMISSION_FOR_GRANT                        = "42505";
    String AUTH_NOT_OWNER                                              = "42506";
    String AUTH_NO_ACCESS_NOT_OWNER                                    = "42507";
    String AUTH_NOT_DATABASE_OWNER                                     = "42508";
    String AUTH_GRANT_REVOKE_NOT_ALLOWED                               = "42509";
    String AUTH_NO_OBJECT_PERMISSION                                   = "4250A";
    String AUTH_INVALID_AUTHORIZATION_PROPERTY                         = "4250B";
    String AUTH_USER_IN_READ_AND_WRITE_LISTS                           = "4250C";
    String AUTH_DUPLICATE_USERS                                        = "4250D";
    String AUTH_INTERNAL_BAD_UUID                                      = "4250E";
    String AUTH_NOT_VALID_TABLE_PRIVILEGE                              = "4250F";
    String AUTH_ROLE_DBO_ONLY                                          = "4251A";
    String AUTH_PUBLIC_ILLEGAL_AUTHORIZATION_ID                        = "4251B";
    String AUTH_ROLE_GRANT_CIRCULARITY                                 = "4251C";
    String DBO_ONLY                                                         = "4251D";
    String HIDDEN_COLUMN                                                         = "4251E";
    String CANT_DROP_DBO                                                         = "4251F";
    String WEAK_AUTHENTICATION                                               = "4251G";
    String BAD_NATIVE_AUTH_SPEC                                               = "4251H";
    String MISSING_CREDENTIALS_DB                                               = "4251I";
    String BAD_PASSWORD_LIFETIME                                               = "4251J";
    String DBO_FIRST                                                                    = "4251K";
    String BAD_CREDENTIALS_DB_NAME                                          = "4251L";
    String AUTH_NO_TABLE_PERMISSION_FOR_ANALYZE                        = "4251M";
    String AUTH_NO_PERMISSION_FOR_KILLING_OPERATION                    = "4251N";
    String LANG_NO_SUCH_RUNNING_OPERATION                              = "4251P";
    String LANG_DB2_NOT_NULL_COLUMN_INVALID_DEFAULT                    = "42601";
    String LANG_DB2_INVALID_HEXADECIMAL_CONSTANT                    = "42606";
    String LANG_DB2_OPERATION_NOT_SUPPORTED_IN_READ_ONLY_MODE       = "51045";
    String LANG_DB2_STRING_CONSTANT_TOO_LONG                    = "54002";
    String LANG_DB2_NUMBER_OF_ARGS_INVALID                   = "42605";
    String LANG_DB2_MULTINARY_FUNCTION_ALL_PARAMS                   = "42610";
    String LANG_DB2_LENGTH_PRECISION_SCALE_VIOLATION                   = "42611";
    String LANG_DB2_MULTIPLE_ELEMENTS                                   = "42613";
    String LANG_DB2_INVALID_CHECK_CONSTRAINT                           = "42621";
    String LANG_DB2_DUPLICATE_NAMES                                       = "42734";
    String LANG_DB2_INVALID_COLS_SPECIFIED                             = "42802";
        String LANG_DB2_INVALID_SELECT_COL_FOR_HAVING = "42803";
    String LANG_DB2_ADD_UNIQUE_OR_PRIMARY_KEY_ON_NULL_COLS               = "42831";
    String LANG_ADD_PRIMARY_KEY_ON_NULL_COLS                           = "42831.S.1";
    String LANG_DB2_REPLACEMENT_ERROR                                   = "42815.S.713";
    String LANG_DB2_MULTINARY_DATATYPE_MISMATCH                        = "42815.S.171";
    String LANG_DB2_TOO_LONG_FLOATING_POINT_LITERAL                       = "42820";
    String LANG_DB2_LIKE_SYNTAX_ERROR                                    = "42824";
    String LANG_INVALID_FK_COL_FOR_SETNULL                             = "42834";
    String LANG_INVALID_ALTER_TABLE_ATTRIBUTES                         = "42837";
    String LANG_DB2_FUNCTION_INCOMPATIBLE                              = "42884";


    String LANG_DB2_PARAMETER_NEEDS_MARKER                               = "42886";
    String LANG_DB2_INVALID_DEFAULT_VALUE                              = "42894";

    String LANG_NO_AGGREGATES_IN_WHERE_CLAUSE                          = "42903";
    String LANG_DB2_VIEW_REQUIRES_COLUMN_NAMES                         = "42908";
    String LANG_TABLE_REQUIRES_COLUMN_NAMES                            = "42909";
    String LANG_DELETE_RULE_VIOLATION                                      = "42915";
    String LANG_SYNONYM_CIRCULAR                                             = "42916";
    String LANG_INVALID_INDEX_EXPRESSION                               = "429BX";  // DB2 compatible code
    String LANG_SYNTAX_ERROR                                           = "42X01";
    String LANG_LEXICAL_ERROR                                          = "42X02";
    String LANG_AMBIGUOUS_COLUMN_NAME                                  = "42X03";
    String LANG_COLUMN_NOT_FOUND                                       = "42X04";
    String LANG_TABLE_NOT_FOUND                                        = "42X05";
    String LANG_TOO_MANY_RESULT_COLUMNS                                = "42X06";
    String LANG_NULL_IN_VALUES_CLAUSE                                  = "42X07";
    String LANG_DOES_NOT_IMPLEMENT                                      = "42X08";
    String LANG_FROM_LIST_DUPLICATE_TABLE_NAME                         = "42X09";
    String LANG_EXPOSED_NAME_NOT_FOUND                                 = "42X10";
    String LANG_IDENTIFIER_TOO_LONG                                    = "42622";
    String LANG_DUPLICATE_COLUMN_NAME_CREATE                           = "42X12";
    String LANG_TOO_MANY_COLUMNS_IN_TABLE_OR_VIEW                         = "54011";
    String LANG_TOO_MANY_INDEXES_ON_TABLE                         = "42Z9F";
    String LANG_DUPLICATE_COLUMN_NAME_INSERT                           = "42X13";
    String LANG_COLUMN_NOT_FOUND_IN_TABLE                              = "42X14";
    String LANG_ILLEGAL_COLUMN_REFERENCE                               = "42X15";
    String LANG_DUPLICATE_COLUMN_NAME_UPDATE                           = "42X16";
    String LANG_INVALID_JOIN_ORDER_SPEC                                = "42X17";
    String LANG_NOT_COMPARABLE                                         = "42818";
    String LANG_NON_BOOLEAN_WHERE_CLAUSE                               = "42X19";
    String LANG_INTEGER_LITERAL_EXPECTED                               = "42X20";
    String LANG_CURSOR_NOT_UPDATABLE                                   = "42X23";
    String LANG_INVALID_COL_HAVING_CLAUSE                              = "42X24";
    String LANG_UNARY_FUNCTION_BAD_TYPE                                = "42X25";
    String LANG_TYPE_DOESNT_EXIST                                      = "42X26";
    String LANG_FUNCTION_NOT_ALLOWED                                   = "42X27";
    String LANG_CURSOR_DELETE_MISMATCH                                 = "42X28";
    String LANG_CURSOR_UPDATE_MISMATCH                                 = "42X29";
    String LANG_CURSOR_NOT_FOUND                                       = "42X30";
    String LANG_COLUMN_NOT_UPDATABLE_IN_CURSOR                         = "42X31";
    String LANG_CORRELATION_NAME_FOR_UPDATABLE_COLUMN_DISALLOWED_IN_CURSOR = "42X42";
    String LANG_DERIVED_COLUMN_LIST_MISMATCH                           = "42X32";
    String LANG_DUPLICATE_COLUMN_NAME_DERIVED                          = "42X33";
    String LANG_PARAM_IN_SELECT_LIST                                   = "42X34";
    String LANG_BINARY_OPERANDS_BOTH_PARMS                             = "42X35";
    String LANG_UNARY_OPERAND_PARM                                     = "42X36";
    String LANG_UNARY_ARITHMETIC_BAD_TYPE                              = "42X37";
    String LANG_CANT_SELECT_STAR_SUBQUERY                              = "42X38";
    String LANG_NON_SINGLE_COLUMN_SUBQUERY                             = "42X39";
    String LANG_UNARY_LOGICAL_NON_BOOLEAN                              = "42X40";
    String LANG_INVALID_FROM_LIST_PROPERTY                             = "42X41";
    String LANG_NOT_STORABLE                                           = "42821";
    String LANG_NULL_RESULT_SET_META_DATA                              = "42X43";
    String LANG_INVALID_COLUMN_LENGTH                                  = "42X44";
    String LANG_INVALID_FUNCTION_ARG_TYPE                              = "42X45";
    String LANG_AMBIGUOUS_FUNCTION_NAME                                = "42X46";
    String LANG_AMBIGUOUS_PROCEDURE_NAME                               = "42X47";
    String LANG_INVALID_PRECISION                                      = "42X48";
    String LANG_INVALID_INTEGER_LITERAL                                = "42X49";
    String LANG_NO_METHOD_FOUND                                        = "42X50";
    String LANG_TYPE_DOESNT_EXIST2                                     = "42X51";
    String LANG_PRIMITIVE_RECEIVER                                     = "42X52";
    String LANG_LIKE_BAD_TYPE                                          = "42X53";
    String LANG_PARAMETER_RECEIVER                                     = "42X54";
    String LANG_TABLE_NAME_MISMATCH                                    = "42X55";
    String LANG_VIEW_DEFINITION_R_C_L_MISMATCH                         = "42X56";
    String LANG_INVALID_V_T_I_COLUMN_COUNT                             = "42X57";
    String LANG_UNION_UNMATCHED_COLUMNS                                = "42X58";
    String LANG_ROW_VALUE_CONSTRUCTOR_UNMATCHED_COLUMNS                = "42X59";
    String LANG_INVALID_INSERT_MODE                                    = "42X60";
    String LANG_NOT_UNION_COMPATIBLE                                   = "42X61";
    String LANG_NO_USER_DDL_IN_SYSTEM_SCHEMA                           = "42X62";
    String LANG_NO_ROWS_FROM_USING                                     = "42X63";
    String LANG_INVALID_STATISTICS_SPEC                                   = "42X64";
    String LANG_INDEX_NOT_FOUND                                        = "42X65";
    String LANG_DUPLICATE_COLUMN_NAME_CREATE_INDEX                     = "42X66";
    //42X67
    String LANG_NO_FIELD_FOUND                                         = "42X68";
    String LANG_PRIMITIVE_REFERENCING_EXPRESSION                       = "42X69";
    String LANG_TABLE_DEFINITION_R_C_L_MISMATCH                        = "42X70";
    String LANG_INVALID_COLUMN_TYPE_CREATE_TABLE                       = "42X71";
    String LANG_NO_STATIC_FIELD_FOUND                                  = "42X72";
    String LANG_AMBIGUOUS_METHOD_INVOCATION                            = "42X73";
    String LANG_INVALID_CALL_STATEMENT                                 = "42X74";
    String LANG_NO_CONSTRUCTOR_FOUND                                   = "42X75";
    String LANG_ADDING_PRIMARY_KEY_ON_EXPLICIT_NULLABLE_COLUMN         = "42X76";
    String LANG_COLUMN_OUT_OF_RANGE                                    = "42X77";
    String LANG_ORDER_BY_COLUMN_NOT_FOUND                              = "42X78";
    String LANG_DUPLICATE_COLUMN_FOR_ORDER_BY                          = "42X79";
    String LANG_QUALIFIED_COLUMN_NAME_NOT_ALLOWED                      = "42877";
        String LANG_UNION_ORDER_BY                                         = "42878";
    String LANG_DISTINCT_ORDER_BY                                      = "42879";
    String LANG_DISTINCT_ORDER_BY_EXPRESSION                           = "4287A";
    String LANG_TABLE_VALUE_CTOR_RESTRICTION                           = "4287B";
    String LANG_EMPTY_VALUES_CLAUSE                                    = "42X80";
    String LANG_EMPTY_COLUMN_LIST                                      = "42X81";
    String LANG_USING_CARDINALITY_VIOLATION                            = "42X82";
    String LANG_ADDING_COLUMN_WITH_NULL_AND_NOT_NULL_CONSTRAINT        = "42X83";
    String LANG_CANT_DROP_BACKING_INDEX                                = "42X84";
    String LANG_CONSTRAINT_SCHEMA_MISMATCH                             = "42X85";
    String LANG_DROP_NON_EXISTENT_CONSTRAINT                           = "42X86";
    String LANG_ALL_RESULT_EXPRESSIONS_PARAMS                          = "42X87";
    String LANG_CONDITIONAL_NON_BOOLEAN                                = "42X88";
    String LANG_NOT_TYPE_COMPATIBLE                                    = "42X89";
    String LANG_TOO_MANY_PRIMARY_KEY_CONSTRAINTS                       = "42X90";
    String LANG_DUPLICATE_CONSTRAINT_NAME_CREATE                       = "42X91";
    String LANG_DUPLICATE_CONSTRAINT_COLUMN_NAME                       = "42X92";
    String LANG_INVALID_CREATE_CONSTRAINT_COLUMN_LIST                  = "42X93";
    String LANG_OBJECT_NOT_FOUND                                       = "42X94";
    String LANG_DB_CLASS_PATH_HAS_MISSING_JAR                          = "42X96";
    String LANG_NO_PARAMS_IN_VIEWS                                     = "42X98";
    String LANG_NO_PARAMS_IN_TABLES                                    = "42X99";
    String LANG_UNASSIGNABLE_GENERATION_CLAUSE                  = "42XA0";
    String LANG_AGGREGATE_IN_GENERATION_CLAUSE                  = "42XA1";
    String LANG_NON_DETERMINISTIC_GENERATION_CLAUSE                  = "42XA2";
    String LANG_CANT_OVERRIDE_GENERATION_CLAUSE                  = "42XA3";
    String LANG_CANT_REFERENCE_GENERATED_COLUMN                  = "42XA4";
    String LANG_ROUTINE_CANT_PERMIT_SQL                                   = "42XA5";
    String LANG_BAD_FK_ON_GENERATED_COLUMN                           = "42XA6";
    String LANG_GEN_COL_DEFAULT                                                 = "42XA7";
    String LANG_GEN_COL_BAD_RENAME                                           = "42XA8";
    String LANG_NEEDS_DATATYPE                                                      = "42XA9";
    String LANG_GEN_COL_BEFORE_TRIG                                             = "42XAA";
    String LANG_NOT_NULL_NEEDS_DATATYPE                                    = "42XAB";
    String LANG_SEQ_INCREMENT_ZERO                                     = "42XAC";
    String LANG_SEQ_ARG_OUT_OF_DATATYPE_RANGE                          = "42XAE";
    String LANG_SEQ_MIN_EXCEEDS_MAX                                    = "42XAF";
    String LANG_SEQ_INVALID_START                                      = "42XAG";    
    String LANG_NEXT_VALUE_FOR_ILLEGAL                                      = "42XAH";    
    String LANG_SEQUENCE_REFERENCED_TWICE                                      = "42XAI";    
    String LANG_DUPLICATE_CS_CLAUSE                                      = "42XAJ";    
    String LANG_INVALID_USER_AGGREGATE_DEFINITION2                     = "42Y00";
    String LANG_INVALID_CHECK_CONSTRAINT                               = "42Y01";
    // String LANG_NO_ALTER_TABLE_COMPRESS_ON_TARGET_TABLE                = "42Y02";
    String LANG_NO_SUCH_METHOD_ALIAS                                   = "42Y03.S.0";
    String LANG_NO_SUCH_PROCEDURE                                      = "42Y03.S.1";
    String LANG_NO_SUCH_FUNCTION                                       = "42Y03.S.2";
    String LANG_INVALID_FULL_STATIC_METHOD_NAME                        = "42Y04";
    String LANG_NO_SUCH_FOREIGN_KEY                                    = "42Y05";
    //String LANG_METHOD_ALIAS_NOT_FOUND                                 = "42Y06";
    String LANG_SCHEMA_DOES_NOT_EXIST                                  = "42Y07";
    String LANG_NO_FK_ON_SYSTEM_SCHEMA                                 = "42Y08";
    String LANG_VOID_METHOD_CALL                                       = "42Y09";
    String LANG_TABLE_CONSTRUCTOR_ALL_PARAM_COLUMN                     = "42Y10";
    String LANG_MISSING_JOIN_SPECIFICATION                             = "42Y11";
    String LANG_NON_BOOLEAN_JOIN_CLAUSE                                = "42Y12";
    String LANG_DUPLICATE_COLUMN_NAME_CREATE_VIEW                      = "42Y13";
    // String LANG_DROP_TABLE_ON_NON_TABLE                                = "42Y15"; -- replaced by 42Y62
    String LANG_NO_METHOD_MATCHING_ALIAS                               = "42Y16";
    // String LANG_DROP_SYSTEM_TABLE_ATTEMPTED                         = "42Y17"; -- replaced by 42X62
    String LANG_DATABASE_DOES_NOT_EXIST                                = "42Y18";
    String LANG_INVALID_CAST                                           = "42846";
    //    String LANG_AMBIGUOUS_GROUPING_COLUMN                              = "42Y19"; -- unused post 883.
    //    String LANG_UNMATCHED_GROUPING_COLUMN                              =    //    "42Y20"; -- not used
    String LANG_USER_AGGREGATE_BAD_TYPE                                = "42Y22";
    String LANG_BAD_J_D_B_C_TYPE_INFO                                  = "42Y23";
    String LANG_VIEW_NOT_UPDATEABLE                                    = "42Y24";
    String LANG_UPDATE_SYSTEM_TABLE_ATTEMPTED                          = "42Y25";
    String LANG_AGGREGATE_IN_GROUPBY_LIST                              = "42Y26";
    String LANG_NO_PARAMS_IN_TRIGGER_ACTION                            = "42Y27";
    // String LANG_NO_TRIGGER_ON_SYSTEM_TABLE                             = "42Y28"; -- replaced by 42X62
    String LANG_INVALID_NON_GROUPED_SELECT_LIST                        = "42Y29";
    String LANG_INVALID_GROUPED_SELECT_LIST                            = "42Y30";

    String LANG_TOO_MANY_ELEMENTS                            = "54004";
    String LANG_BAD_AGGREGATOR_CLASS2                                  = "42Y32";
    String LANG_USER_AGGREGATE_CONTAINS_AGGREGATE                      = "42Y33";
    String LANG_AMBIGUOUS_COLUMN_NAME_IN_TABLE                         = "42Y34";
    String LANG_INVALID_COL_REF_NON_GROUPED_SELECT_LIST                = "42Y35";
    String LANG_INVALID_COL_REF_GROUPED_SELECT_LIST                    = "42Y36";
    String LANG_TYPE_DOESNT_EXIST3                                     = "42Y37";
    String LANG_INVALID_BULK_INSERT_REPLACE                            = "42Y38";
    String LANG_UNRELIABLE_QUERY_FRAGMENT                              = "42Y39";
    String LANG_DUPLICATE_COLUMN_IN_TRIGGER_UPDATE                     = "42Y40";
    String LANG_TRIGGER_SPS_CANNOT_BE_EXECED                           = "42Y41";
    String LANG_INVALID_DECIMAL_SCALE                                  = "42Y42";
    String LANG_INVALID_DECIMAL_PRECISION_SCALE                        = "42Y43";
    String LANG_INVALID_FROM_TABLE_PROPERTY                            = "42Y44";
    String LANG_CANNOT_BIND_TRIGGER_V_T_I                              = "42Y45";
    String LANG_INVALID_FORCED_INDEX1                                  = "42Y46";
    String LANG_INVALID_FORCED_SPARK                                   = "42Y47";
    String LANG_INVALID_FORCED_INDEX2                                  = "42Y48";
    String LANG_DUPLICATE_PROPERTY                                     = "42Y49";
    String LANG_BOTH_FORCE_INDEX_AND_CONSTRAINT_SPECIFIED              = "42Y50";
//    String LANG_INVALID_FORCED_INDEX4                                  = "42Y51";
    String LANG_INVALID_FORCED_SKIPSTATS                              = "42Y52";
    String LANG_INVALID_SPLITS                                         = "42Y53";
    String LANG_INVALID_SELECTIVITY                                    = "42Y54";
    String LANG_OBJECT_DOES_NOT_EXIST                                  = "42Y55";
    String LANG_INVALID_JOIN_STRATEGY                                  = "42Y56";
    String LANG_INVALID_ROWCOUNT                                       = "42Y57";
    String LANG_INVALID_NUMBER_FORMAT_FOR_OVERRIDE                     = "42Y58";
    String LANG_INVALID_HASH_INITIAL_CAPACITY                          = "42Y59";
    String LANG_INVALID_HASH_LOAD_FACTOR                               = "42Y60";
    String LANG_INVALID_HASH_MAX_CAPACITY                              = "42Y61";
    String LANG_INVALID_OPERATION_ON_VIEW                              = "42Y62";
    String LANG_HASH_NO_EQUIJOIN_FOUND                                 = "42Y63";
    String LANG_INVALID_BULK_FETCH_VALUE                               = "42Y64";
    String LANG_INVALID_BULK_FETCH_WITH_JOIN_TYPE                      = "42Y65";
    String LANG_INVALID_BULK_FETCH_UPDATEABLE                          = "42Y66";
    String LANG_CANNOT_DROP_SYSTEM_SCHEMAS                             = "42Y67";
    String LANG_CANNOT_DROP_DEFAULT_DB                                 = "42Y68";
    String LANG_NO_BEST_PLAN_FOUND                                     = "42Y69";
    String LANG_ILLEGAL_FORCED_JOIN_ORDER                              = "42Y70";
    String LANG_CANNOT_DROP_SYSTEM_ALIASES                             = "42Y71";
    String LANG_CANNOT_DROP_TRIGGER_S_P_S                              = "42Y82";
    String LANG_USER_AGGREGATE_BAD_TYPE_NULL                           = "42Y83";
    String LANG_INVALID_DEFAULT_DEFINITION                             = "42Y84";
    String LANG_INVALID_USE_OF_DEFAULT                                 = "42Y85";
    String LANG_INVALID_SESSION_PROPERTY                               = "42Y86";
    String LANG_INVALID_SESSION_PROPERTY_VALUE                         = "42Y87";
    String LANG_INVALID_FORCED_NO_SUBQUERY_FLATTEN_VALUE               = "42Y88";
    String LANG_INVALID_SUBQUERY_PROPERTY                              = "42Y89";
    String LANG_STMT_NOT_UPDATABLE                                     = "42Y90";
    String LANG_NO_SPS_USING_IN_TRIGGER                                = "42Y91";
    String LANG_TRIGGER_BAD_REF_MISMATCH                               = "42Y92";
    String LANG_TRIGGER_BAD_REF_CLAUSE_DUPS                            = "42Y93";
    String LANG_BINARY_LOGICAL_NON_BOOLEAN                             = "42Y94";
    String LANG_BINARY_OPERATOR_NOT_SUPPORTED                          = "42Y95";
  String LANG_INVALID_SORT_STRATEGY                                  = "42Y96";
    String LANG_UNKNOWN                                                                         = "42Y96.U";
    String LANG_INVALID_ESCAPE                                                             = "42Y97";
    String LANG_JAVACC_SYNTAX                                                               = "42Y98.U";
    String LANG_JAVACC_LEXICAL_ERROR                                                   = "42Y99.U";
    String LANG_JAVA_METHOD_CALL_OR_FIELD_REF                                       = "42Z00.U";
    String LANG_UNTYPED                                                                         = "42Z01.U";
    // TEMPORARY COMPILATION RESTRICTIONS
    String LANG_USER_AGGREGATE_MULTIPLE_DISTINCTS                      = "42Z02";
    String LANG_NO_AGGREGATES_IN_ON_CLAUSE                             = "42Z07";
    String LANG_NO_BULK_INSERT_REPLACE_WITH_TRIGGER                    = "42Z08";

    // MORE GENERIC LANGUAGE STUFF
    String LANG_COLUMN_DEFAULT                                           = "42Z09.U";
    String LANG_UDT_BUILTIN_CONFLICT                                           = "42Z10";
    String LANG_STREAM                                                   = "42Z11.U";
    String LANG_STREAM_INVALID_ACCESS                                  = "42Z12.U";

    // String LANG_UPDATABLE_VTI_BAD_GETMETADATA                           = "42Z14";

    // for alter table modify column ...
    String LANG_MODIFY_COLUMN_CHANGE_TYPE                               = "42Z15";
    String LANG_MODIFY_COLUMN_INVALID_TYPE                               = "42Z16";
    String LANG_MODIFY_COLUMN_INVALID_LENGTH                           = "42Z17";
    String LANG_MODIFY_COLUMN_FKEY_CONSTRAINT                           = "42Z18";
    String LANG_MODIFY_COLUMN_REFERENCED                               = "42Z19";
    String LANG_MODIFY_COLUMN_EXISTING_CONSTRAINT                       = "42Z20";
    String LANG_MODIFY_COLUMN_EXISTING_PRIMARY_KEY                       = "42Z20.S.1";

    String LANG_AI_INVALID_INCREMENT                                   = "42Z21";
    String LANG_AI_INVALID_TYPE                                           = "42Z22";
    String LANG_AI_CANNOT_MODIFY_AI                                       = "42Z23";
    String LANG_AI_OVERFLOW                                               = "42Z24";
    String LANG_AI_COUNTER_ERROR                                       = "42Z25";
    String LANG_AI_CANNOT_NULL_AI                                       = "42Z26";
    String LANG_AI_CANNOT_ADD_AI_TO_NULLABLE                           = "42Z27";
    // String LANG_BUILT_IN_ALIAS_NAME                           = "42Z28";
    // RUNTIMESTATISTICS
    String LANG_TIME_SPENT_THIS                                           = "42Z30.U";
    String LANG_TIME_SPENT_THIS_AND_BELOW                               = "42Z31.U";
    String LANG_TOTAL_TIME_BREAKDOWN                                   = "42Z32.U";
    String LANG_CONSTRUCTOR_TIME                                       = "42Z33.U";
    String LANG_OPEN_TIME                                               = "42Z34.U";
    String LANG_NEXT_TIME                                               = "42Z35.U";
    String LANG_CLOSE_TIME                                               = "42Z36.U";
    String LANG_NONE                                                   = "42Z37.U";
    String LANG_POSITION_NOT_AVAIL                                       = "42Z38.U";
    String LANG_UNEXPECTED_EXC_GETTING_POSITIONER                       = "42Z39.U";
    String LANG_POSITIONER                                               = "42Z40.U";
    String LANG_ORDERED_NULL_SEMANTICS                                   = "42Z41.U";
    String LANG_COLUMN_ID                                               = "42Z42.U";
    String LANG_OPERATOR                                               = "42Z43.U";
    String LANG_ORDERED_NULLS                                           = "42Z44.U";
    String LANG_UNKNOWN_RETURN_VALUE                                   = "42Z45.U";
    String LANG_NEGATE_COMPARISON_RESULT                               = "42Z46.U";
    String LANG_GQPT_NOT_SUPPORTED                                       = "42Z47.U";
    String LANG_COLUMN_ID_ARRAY                                           = "42Z48.U";

    String LANG_GRANT_REVOKE_WITH_LEGACY_ACCESS                        = "42Z60";

    // 42Z70 - 42Z7Z: For Derby-specific XML compilation errors
    // (not defined by SQL/XML standard).
    String LANG_ATTEMPT_TO_BIND_XML                                    = "42Z70";
    String LANG_ATTEMPT_TO_SELECT_XML                                  = "42Z71";
    String LANG_XML_KEYWORD_MISSING                                    = "42Z72";
    String LANG_INVALID_XMLSERIALIZE_TYPE                              = "42Z73";
    String LANG_UNSUPPORTED_XML_FEATURE                                = "42Z74";
    String LANG_INVALID_XML_QUERY_EXPRESSION                           = "42Z75";
    String LANG_MULTIPLE_XML_CONTEXT_ITEMS                             = "42Z76";
    String LANG_INVALID_CONTEXT_ITEM_TYPE                              = "42Z77";
    String LANG_XMLPARSE_UNKNOWN_PARAM_TYPE                            = "42Z79";

    String LANG_SERIALIZABLE                                           = "42Z80.U";
    String LANG_READ_COMMITTED                                           = "42Z81.U";
    String LANG_EXCLUSIVE                                               = "42Z82.U";
    String LANG_INSTANTANEOUS_SHARE                                       = "42Z83.U";
    String LANG_SHARE                                                   = "42Z84.U";
    String LANG_TABLE                                                   = "42Z85.U";
    String LANG_ROW                                                       = "42Z86.U";
    String LANG_SHARE_TABLE                                               = "42Z87.U";
    String LANG_SHARE_ROW                                               = "42Z88.U";

    // MORE GENERIC LANGUAGE STUFF
    // String LANG_UPDATABLE_VTI_BAD_GETRESULTSETCONCURRENCY          = "42Z89";
    String LANG_UPDATABLE_VTI_NON_UPDATABLE_RS                        = "42Z90";
    String LANG_SUBQUERY                                              = "42Z91";
    String LANG_REPEATABLE_READ                                       = "42Z92";
    String LANG_MULTIPLE_CONSTRAINTS_WITH_SAME_COLUMNS                = "42Z93";
    // String LANG_ALTER_SYSTEM_TABLE_ATTEMPTED                       = "42Z94"; -- replaced by 42X62
    // String LANG_ALTER_TABLE_ON_NON_TABLE                           = "42Z95"; -- replaced by 42Y62
    String LANG_RENAME_COLUMN_WILL_BREAK_CHECK_CONSTRAINT             = "42Z97";
    // beetle 2758.  For now just raise an error for literals > 64K
    String LANG_INVALID_LITERAL_LENGTH                                = "42Z99";
    String LANG_READ_UNCOMMITTED                                      = "42Z9A";
    String LANG_VTI_BLOB_CLOB_UNSUPPORTED                             = "42Z9B";
    String LANG_UNSUPPORTED_TRIGGER_STMT                              = "42Z9D";
    String LANG_UNSUPPORTED_TRIGGER_PROC                              = "42Z9D.S.1";
    String LANG_DROP_CONSTRAINT_TYPE                                  = "42Z9E";
    String LANG_QUERY_TOO_COMPLEX                                     = "42ZA0";
    String LANG_INVALID_SQL_IN_BATCH                                  = "42ZA1";
    String LANG_LIKE_COLLATION_MISMATCH                               = "42ZA2";
    String LANG_CAN_NOT_CREATE_TABLE                               = "42ZA3";

    String LANG_NO_DJRS                                             = "42ZB1";
    String LANG_MUST_BE_DJRS                                        = "42ZB2";
    String LANG_XML_NOT_ALLOWED_DJRS                                = "42ZB3";
    String LANG_NOT_TABLE_FUNCTION                                  = "42ZB4";
    String LANG_NO_COSTING_CONSTRUCTOR                              = "42ZB5";
    String LANG_TABLE_FUNCTION_NOT_ALLOWED                   = "42ZB6";

    String LANG_NO_SUCH_WINDOW                                         = "42ZC0";
    String LANG_WINDOW_LIMIT_EXCEEDED                                  = "42ZC1";
    String LANG_WINDOW_FUNCTION_CONTEXT_ERROR                          = "42ZC2";
    String LANG_ILLEGAL_UDA_NAME                                       = "42ZC3";
    String LANG_ILLEGAL_UDA_CLASS                                      = "42ZC4";
    String LANG_UDA_WRONG_INPUT_TYPE                                   = "42ZC6";
    String LANG_UDA_WRONG_RETURN_TYPE                                  = "42ZC7";
    String LANG_UDA_INSTANTIATION                                      = "42ZC8";
    String LANG_GROUPING_FUNCTION_CONTEXT_ERROR                          = "42ZC9";

    String LANG_RESUBMIT_DISTRIBUTED                                    = "42ZD0";

    String LANG_INVALID_SPARK_AND_CONTROL = "42ZD1";

    String LANG_ILLEGAL_TIME_TRAVEL = "42ZD2";

    String LANG_INVALID_INTERNAL_TEMP_TABLE_NAME                       = "42ZD3";
    String LANG_NAME_CLASH_WITH_LOCAL_TEMP_TABLE                       = "42ZD4";

    String LANG_INVALID_TABLE_LIMIT_FOR_EXHAUSTIVE_SEARCH              = "42ZD5";
    String LANG_UNSUPPORTED_TYPE_FOR_SCALAR_MIN_MAX                    = "42ZD6";

    //following 3 matches the DB2 sql states
    String LANG_DECLARED_GLOBAL_TEMP_TABLE_ONLY_IN_SESSION_SCHEMA = "428EK";
    String LANG_TEMP_TABLE_DELETE_ROWS_NO_SUPPORTED = "428C2";
    String LANG_TEMP_TABLE_NO_FOREIGN_KEYS = "428C3";
    String LANG_TEMP_TABLES_CANNOT_BE_IN_VIEWS = "428C4";
    String LANG_NOT_ALLOWED_FOR_TEMP_TABLE = "42995";
    String LANG_LONG_DATA_TYPE_NOT_ALLOWED = "42962";

    String LANG_MULTIPLE_AUTOINCREMENT_COLUMNS                         = "428C1";
    String LANG_ALTER_TABLE_AUTOINCREMENT_COLUMN_NOT_ALLOWED           = "42601.S.372";

    String LANG_TOO_MANY_INDEX_KEY_COLS                                = "54008";
    String LANG_TRIGGER_RECURSION_EXCEEDED                             = "54038";
    String LANG_TOO_MANY_PARAMETERS_FOR_STORED_PROC                    = "54023";

    //following 1 does not match the DB2 sql state, it is a Derby specific behavior which is not compatible with DB2
    String LANG_OPERATION_NOT_ALLOWED_ON_SESSION_SCHEMA_TABLES = "XCL51.S";

    // truncate function error msgs
    String LANG_TRUNCATE_NULL_OPERAND                                   = "43001";
    String LANG_TRUNCATE_UNKNOWN_TYPE_OPERAND                           = "43002";
    String LANG_TRUNCATE_EXPECTED_RIGHTSIDE_CHAR_TYPE                   = "43003";
    String LANG_TRUNCATE_EXPECTED_RIGHTSIDE_INTEGER_TYPE                = "43004";
    String LANG_TRUNCATE_WRONG_TRUNC_VALUE_FOR_DATE                     = "43005";
    String LANG_TRUNCATE_UNKNOWN_TRUNC_VALUE                            = "43006";

    // date, timestamp arithmetic error msgs
    String LANG_DATE_TIME_MULT_DIV_PROHIBITED                           = "44001";
    String LANG_DATE_TIME_ADDITION_PROHIBITED                           = "44002";
    String LANG_DATE_TIME_ARITHMETIC_OVERFLOW                           = "44003";

    // com.splicemachine.db.impl.sql.execute.rts
    String RTS_ATTACHED_TO                                               = "43X00.U";
    String RTS_BEGIN_SQ_NUMBER                                           = "43X01.U";
    String RTS_ANY_RS                                                   = "43X02.U";
    String RTS_NUM_OPENS                                               = "43X03.U";
    String RTS_ROWS_SEEN                                               = "43X04.U";
    String RTS_SOURCE_RS                                               = "43X05.U";
    String RTS_END_SQ_NUMBER                                           = "43X06.U";
    String RTS_OPT_EST_RC                                               = "43X07.U";
    String RTS_OPT_EST_COST                                               = "43X08.U";
    String RTS_SECONDS                                                   = "43X09.U";
    String RTS_TOTAL                                                   = "43X10.U";
    String RTS_NODE                                                       = "43X11.U";
    String RTS_NOT_IMPL                                                   = "43X12.U";
    String RTS_DELETE_RS_USING                                           = "43X13.U";
    String RTS_TABLE_LOCKING                                           = "43X14.U";
    String RTS_ROW_LOCKING                                               = "43X15.U";
    String RTS_DEFERRED                                                   = "43X16.U";
    String RTS_ROWS_DELETED                                               = "43X17.U";
    String RTS_INDEXES_UPDATED                                           = "43X18.U";
    String RTS_DELETE                                                   = "43X19.U";
    String RTS_DSARS                                                   = "43X20.U";
    String RTS_ROWS_INPUT                                               = "43X21.U";
    String RTS_DISTINCT_SCALAR_AGG                                       = "43X22.U";
    String RTS_DISTINCT_SCAN_RS_USING                                   = "43X23.U";
    String RTS_CONSTRAINT                                               = "43X24.U";
    String RTS_INDEX                                                   = "43X25.U";
    String RTS_DISTINCT_SCAN_RS                                           = "43X26.U";
    String RTS_LOCKING                                                   = "43X27.U";
    String RTS_SCAN_INFO                                               = "43X28.U";
    String RTS_DISTINCT_COL                                               = "43X29.U";
    String RTS_DISTINCT_COLS                                           = "43X30.U";
    String RTS_HASH_TABLE_SIZE                                           = "43X31.U";
    String RTS_ROWS_FILTERED                                           = "43X32.U";
    String RTS_NEXT_TIME                                               = "43X33.U";
    String RTS_START_POSITION                                           = "43X34.U";
    String RTS_STOP_POSITION                                           = "43X35.U";
    String RTS_SCAN_QUALS                                               = "43X36.U";
    String RTS_NEXT_QUALS                                               = "43X37.U";
    String RTS_ON_USING                                                   = "43X38.U";
    String RTS_DISTINCT_SCAN                                           = "43X39.U";
    String RTS_SORT_INFO                                               = "43X40.U";
    String RTS_GROUPED_AGG_RS                                           = "43X41.U";
    String RTS_HAS_DISTINCT_AGG                                           = "43X42.U";
    String RTS_IN_SORTED_ORDER                                           = "43X43.U";
    String RTS_GROUPED_AGG                                               = "43X44.U";
    String RTS_HASH_EXISTS_JOIN                                           = "43X45.U";
    String RTS_HASH_EXISTS_JOIN_RS                                       = "43X46.U";
    String RTS_HASH_JOIN                                               = "43X47.U";
    String RTS_HASH_JOIN_RS                                               = "43X48.U";
    String RTS_HASH_LEFT_OJ                                               = "43X49.U";
    String RTS_HASH_LEFT_OJ_RS                                           = "43X50.U";
    String RTS_HASH_SCAN_RS_USING                                       = "43X51.U";
    String RTS_HASH_SCAN_RS                                               = "43X52.U";
    String RTS_HASH_KEY                                                   = "43X53.U";
    String RTS_HASH_KEYS                                               = "43X54.U";
    String RTS_HASH_SCAN                                               = "43X55.U";
    String RTS_ATTACHED_SQS                                               = "43X56.U";
    String RTS_HASH_TABLE_RS                                           = "43X57.U";
    String RTS_HASH_TABLE                                               = "43X58.U";
    String RTS_ALL                                                       = "43X59.U";
    String RTS_IRTBR_RS                                                   = "43X60.U";
    String RTS_COLS_ACCESSED_FROM_HEAP                                   = "43X61.U";
    String RTS_FOR_TAB_NAME                                               = "43X62.U";
    String RTS_IRTBR                                                   = "43X63.U";
    String RTS_INSERT_MODE_BULK                                           = "43X64.U";
    String RTS_INSERT_MODE_NOT_BULK                                       = "43X65.U";
    String RTS_INSERT_MODE_NORMAL                                       = "43X66.U";
    String RTS_INSERT_USING                                               = "43X67.U";
    String RTS_ROWS_INSERTED                                           = "43X68.U";
    String RTS_INSERT                                                   = "43X69.U";
    String RTS_JOIN                                                       = "43X70.U";
    String RTS_LKIS_RS                                                   = "43X71.U";
    String RTS_LOCKING_OPTIMIZER                                       = "43X72.U";
    String RTS_TABLE_SCAN                                               = "43X73.U";
    String RTS_INDEX_SCAN                                               = "43X74.U";
    String RTS_ON                                                       = "43X75.U";
    String RTS_MATERIALIZED_RS                                           = "43X76.U";
    String RTS_TEMP_CONGLOM_CREATE_TIME                                   = "43X77.U";
    String RTS_TEMP_CONGLOM_FETCH_TIME                                   = "43X78.U";
    String RTS_ROWS_SEEN_LEFT                                           = "43X79.U";
    String RTS_ROWS_SEEN_RIGHT                                           = "43X80.U";
    String RTS_ROWS_RETURNED                                           = "43X81.U";
    String RTS_LEFT_RS                                                   = "43X82.U";
    String RTS_RIGHT_RS                                                   = "43X83.U";
    String RTS_NESTED_LOOP_EXISTS_JOIN                                   = "43X84.U";
    String RTS_NESTED_LOOP_EXISTS_JOIN_RS                               = "43X85.U";
    String RTS_NESTED_LOOP_JOIN                                           = "43X86.U";
    String RTS_NESTED_LOOP_JOIN_RS                                       = "43X87.U";
    String RTS_EMPTY_RIGHT_ROWS                                           = "43X88.U";
    String RTS_NESTED_LOOP_LEFT_OJ                                       = "43X89.U";
    String RTS_NESTED_LOOP_LEFT_OJ_RS                                   = "43X90.U";
    String RTS_NORMALIZE_RS                                               = "43X91.U";
    String RTS_ONCE_RS                                                   = "43X92.U";
    String RTS_PR_RS                                                   = "43X93.U";
    String RTS_RESTRICTION                                               = "43X94.U";
    String RTS_PROJECTION                                               = "43X95.U";
    String RTS_RESTRICTION_TIME                                           = "43X96.U";
    String RTS_PROJECTION_TIME                                           = "43X97.U";
    String RTS_PR                                                       = "43X98.U";
    String RTS_ROW_RS                                                   = "43X99.U";
    String RTS_RC                                                      = "43X9A.U";
    String RTS_RC_RS                                                   = "43X9B.U";
    String RTS_WINDOW_RS                                               = "43X9C.U";
    String RTS_MERGE_SORT_EXISTS_JOIN                                   = "43X9D.U";
    String RTS_MERGE_SORT_EXISTS_JOIN_RS                               = "43X9E.U";
    String RTS_MERGE_SORT_JOIN                                              = "43X9F.U";
    String RTS_MERGE_SORT_JOIN_RS                                          = "43X9G.U";
    String RTS_MERGE_SORT_LEFT_OJ                                       = "43X9H.U";
    String RTS_MERGE_SORT_LEFT_OJ_RS                                   = "43X9I.U";

    String RTS_SCALAR_AGG_RS                                           = "43Y00.U";
    String RTS_INDEX_KEY_OPT                                           = "43Y01.U";
    String RTS_SCALAR_AGG                                               = "43Y02.U";
    String RTS_SCROLL_INSENSITIVE_RS                                   = "43Y03.U";
    String RTS_READS_FROM_HASH                                           = "43Y04.U";
    String RTS_WRITES_TO_HASH                                           = "43Y05.U";
    String RTS_SORT_RS                                                   = "43Y06.U";
    String RTS_ELIMINATE_DUPS                                           = "43Y07.U";
    String RTS_SORT                                                       = "43Y08.U";
    String RTS_IS_RS_USING                                               = "43Y09.U";
    String RTS_TS_RS_FOR                                               = "43Y10.U";
    String RTS_ACTUAL_TABLE                                               = "43Y11.U";
    String RTS_FETCH_SIZE                                               = "43Y12.U";
    String RTS_QUALS                                                   = "43Y13.U";
    String RTS_UNION_RS                                                   = "43Y14.U";
    String RTS_UNION                                                   = "43Y15.U";
    String RTS_UPDATE_RS_USING                                           = "43Y16.U";
    String RTS_ROWS_UPDATED                                               = "43Y17.U";
    String RTS_UPDATE                                                   = "43Y18.U";
    String RTS_VTI_RS                                                   = "43Y19.U";
    String RTS_VTI                                                       = "43Y20.U";
    String RTS_MATERIALIZED_SUBQS                                       = "43Y21.U";
    String RTS_STATEMENT_NAME                                           = "43Y22.U";
    String RTS_STATEMENT_TEXT                                           = "43Y23.U";
    String RTS_PARSE_TIME                                               = "43Y24.U";
    String RTS_BIND_TIME                                               = "43Y25.U";
    String RTS_OPTIMIZE_TIME                                           = "43Y26.U";
    String RTS_GENERATE_TIME                                           = "43Y27.U";
    String RTS_COMPILE_TIME                                               = "43Y28.U";
    String RTS_EXECUTE_TIME                                               = "43Y29.U";
    String RTS_BEGIN_COMP_TS                                           = "43Y30.U";
    String RTS_END_COMP_TS                                               = "43Y31.U";
    String RTS_BEGIN_EXE_TS                                               = "43Y32.U";
    String RTS_END_EXE_TS                                               = "43Y33.U";
    String RTS_STMT_EXE_PLAN_TXT                                       = "43Y44.U";
    String RTS_RUN_TIME                                                   = "43Y45.U";
    String RTS_INSERT_VTI_RESULT_SET                                   = "43Y46.U";
    String RTS_DELETE_VTI_RESULT_SET                                   = "43Y47.U";
    String RTS_INSERT_VTI                                               = "43Y49.U";
    String RTS_DELETE_VTI                                               = "43Y50.U";
    String RTS_DELETE_CASCADE                                            = "43Y51.U";
    String RTS_DELETE_CASCADE_RS_USING                                   = "43Y52.U";
    String RTS_REFACTION_DEPENDENT                                       = "43Y53.U";
    String RTS_BEGIN_DEPENDENT_NUMBER                                   = "43Y54.U";
    String RTS_END_DEPENDENT_NUMBER                                       = "43Y55.U";
    String RTS_USER_SUPPLIED_OPTIMIZER_OVERRIDES_FOR_TABLE               = "43Y56.U";
    String RTS_USER_SUPPLIED_OPTIMIZER_OVERRIDES_FOR_JOIN               = "43Y57.U";
    String RTS_INTERSECT_RS                                            = "43Y58.U";
    String RTS_INTERSECT                                               = "43Y59.U";
    String RTS_EXCEPT_RS                                               = "43Y60.U";
    String RTS_EXCEPT                                                  = "43Y61.U";

    // com.splicemachine.db.catalog.types
    String TI_SQL_TYPE_NAME            = "44X00.U";
    String TI_NEXT_ERROR            = "44X05.U";

    // INTERNAL EXCEPTIONS
    String LANG_UNABLE_TO_GENERATE                                     = "42Z50";
    String LANG_UNABLE_TO_LOAD_GENERATE_CODE                           = "42Z51";
    String LANG_UNAVAILABLE_ACTIVATION_NEED                            = "42Z53";
    String LANG_PARSE_ONLY                                             = "42Z54.U";
    String LANG_STOP_AFTER_PARSING                                     = "42Z55.U";
    String LANG_STOP_AFTER_BINDING                                     = "42Z56.U";
    String LANG_STOP_AFTER_OPTIMIZING                                  = "42Z57.U";
    String LANG_STOP_AFTER_GENERATING                                  = "42Z58.U";

    // PARSER EXCEPTIONS
    String LANG_UNBINDABLE_REWRITE                                     = "X0A00.S";

    // EXECUTION EXCEPTIONS
    String LANG_CANT_LOCK_TABLE                                        = "X0X02.S";
    String LANG_TABLE_NOT_FOUND_DURING_EXECUTION                       = "X0X05.S";
    String LANG_CANT_DROP_JAR_ON_DB_CLASS_PATH_DURING_EXECUTION        = "X0X07.S";
    String LANG_USING_CARDINALITY_VIOLATION_DURING_EXECUTION           = "X0X10.S";
    String LANG_NO_ROWS_FROM_USING_DURING_EXECUTION                    = "X0X11.S";
    String LANG_JAR_FILE_DOES_NOT_EXIST                                = "X0X13.S";
    String LANG_FILE_DOES_NOT_EXIST                                    = "X0X14.S";
    String LANG_NO_CORRESPONDING_S_Q_L_TYPE                            = "X0X57.S";
    String LANG_CURSOR_ALREADY_EXISTS                                  = "X0X60.S";
    String LANG_INDEX_COLUMN_NOT_EQUAL                                 = "X0X61.S";
    String LANG_INCONSISTENT_ROW_LOCATION                              = "X0X62.S";
    String LANG_IO_EXCEPTION                                           = "X0X63.S";
    String LANG_COLUMN_NOT_ORDERABLE_DURING_EXECUTION                  = "X0X67.S";
    String LANG_OBJECT_NOT_FOUND_DURING_EXECUTION                      = "X0X81.S";
    String LANG_NON_KEYED_INDEX                                        = "X0X85.S";
    String LANG_ZERO_INVALID_FOR_R_S_ABSOLUTE                          = "X0X86.S";
    String LANG_NO_CURRENT_ROW_FOR_RELATIVE                            = "X0X87.S";
    String LANG_CANT_INVALIDATE_OPEN_RESULT_SET                        = "X0X95.S";
    String LANG_CANT_CHANGE_ISOLATION_HOLD_CURSOR                      = "X0X03.S";
    //following three for auto-generated keys feature in JDBC3.0
    String INVALID_COLUMN_ARRAY_LENGTH                                 = "X0X0D.S";
<<<<<<< HEAD
    String LANG_INVALID_AUTOGEN_COLUMN_POSITION                        = "X0X0E.S";
    String LANG_INVALID_AUTOGEN_COLUMN_NAME                            = "X0X0F.S";

    String LANG_INDEX_NOT_FOUND_DURING_EXECUTION                       = "X0X99.S";

    // X0Y01 used to be DUPLICATE_KEY_CONSTRAINT
    String LANG_DROP_VIEW_ON_NON_VIEW                                  = "X0Y16.S";
    // String LANG_DROP_SYSTEM_TABLE_ATTEMPTED_DURING_EXECUTION           = "X0Y17.S";
    String LANG_PROVIDER_HAS_DEPENDENT_VIEW                            = "X0Y23.S";
    String LANG_PROVIDER_HAS_DEPENDENT_S_P_S                           = "X0Y24.S";
    String LANG_PROVIDER_HAS_DEPENDENT_OBJECT                          = "X0Y25.S";
    String LANG_INDEX_AND_TABLE_IN_DIFFERENT_SCHEMAS                   = "X0Y26.S";
    String LANG_CREATE_SYSTEM_INDEX_ATTEMPTED                          = "X0Y28.S";
    String LANG_PROVIDER_HAS_DEPENDENT_TABLE                            = "X0Y29.S";
    String LANG_PROVIDER_HAS_DEPENDENT_ALIAS                            = "X0Y30.S";
    String LANG_OBJECT_ALREADY_EXISTS_IN_OBJECT                           = "X0Y32.S";
    String LANG_CREATE_INDEX_NO_TABLE                                  = "X0Y38.S";
    String LANG_INVALID_FK_NO_PK                                       = "X0Y41.S";
    String LANG_INVALID_FK_COL_TYPES_DO_NOT_MATCH                      = "X0Y42.S";
    String LANG_INVALID_FK_DIFFERENT_COL_COUNT                         = "X0Y43.S";
    String LANG_INVALID_FK_NO_REF_KEY                                  = "X0Y44.S";
    String LANG_ADD_FK_CONSTRAINT_VIOLATION                            = "X0Y45.S";
    String LANG_INVALID_FK_NO_REF_TAB                                  = "X0Y46.S";
    String LANG_DATABASE_NOT_EMPTY                                     = "X0Y53.S";
    String LANG_SCHEMA_NOT_EMPTY                                       = "X0Y54.S";
    String LANG_INDEX_ROW_COUNT_MISMATCH                               = "X0Y55.S";
    String LANG_INVALID_OPERATION_ON_SYSTEM_TABLE                      = "X0Y56.S";
    String LANG_ADDING_NON_NULL_COLUMN_TO_NON_EMPTY_TABLE              = "X0Y57.S";
    String LANG_ADD_PRIMARY_KEY_FAILED1                                = "X0Y58.S";
    String LANG_ADD_CHECK_CONSTRAINT_FAILED                            = "X0Y59.S";
    String LANG_MODIFYING_PRIMARY_KEY_ON_NON_EMPTY_TABLE               = "X0Y60.S";
    String LANG_NULL_DATA_IN_PRIMARY_KEY_OR_UNIQUE_CONSTRAINT          = "X0Y63.S";
    String LANG_NULL_DATA_IN_PRIMARY_KEY                               = "X0Y63.S.1";
    String LANG_NO_COMMIT_IN_NESTED_CONNECTION                         = "X0Y66.S";
    String LANG_NO_ROLLBACK_IN_NESTED_CONNECTION                       = "X0Y67.S";
    String LANG_OBJECT_ALREADY_EXISTS                                  = "X0Y68.S";
    String LANG_NO_DDL_IN_TRIGGER                                      = "X0Y69.S";
    String LANG_NO_DML_IN_TRIGGER                                      = "X0Y70.S";
    String LANG_NO_XACT_IN_TRIGGER                                     = "X0Y71.S";
    String LANG_NO_BULK_INSERT_REPLACE_WITH_TRIGGER_DURING_EXECUTION   = "X0Y72.S";
    String LANG_NO_SET_TRAN_ISO_IN_GLOBAL_CONNECTION                   = "X0Y77.S";
    String LANG_INVALID_CALL_TO_EXECUTE_QUERY                           = "X0Y78.S";
=======
	String LANG_INVALID_AUTOGEN_COLUMN_POSITION                        = "X0X0E.S";
	String LANG_INVALID_AUTOGEN_COLUMN_NAME                            = "X0X0F.S";

	String LANG_INDEX_NOT_FOUND_DURING_EXECUTION                       = "X0X99.S";

	// X0Y01 used to be DUPLICATE_KEY_CONSTRAINT
	String LANG_DROP_VIEW_ON_NON_VIEW                                  = "X0Y16.S";
	// String LANG_DROP_SYSTEM_TABLE_ATTEMPTED_DURING_EXECUTION           = "X0Y17.S";
	String LANG_PROVIDER_HAS_DEPENDENT_VIEW                            = "X0Y23.S";
	String LANG_PROVIDER_HAS_DEPENDENT_S_P_S                           = "X0Y24.S";
	String LANG_PROVIDER_HAS_DEPENDENT_OBJECT                          = "X0Y25.S";
	String LANG_INDEX_AND_TABLE_IN_DIFFERENT_SCHEMAS                   = "X0Y26.S";
	String LANG_CREATE_SYSTEM_INDEX_ATTEMPTED                          = "X0Y28.S";
	String LANG_PROVIDER_HAS_DEPENDENT_TABLE                            = "X0Y29.S";
	String LANG_PROVIDER_HAS_DEPENDENT_ALIAS                            = "X0Y30.S";
	String LANG_PROVIDER_HAS_EXTERNAL_DEPENDENCY                       = "X0Y31.S";
	String LANG_OBJECT_ALREADY_EXISTS_IN_OBJECT						   = "X0Y32.S";
	String LANG_CYCLIC_DEPENDENCY_DETECTED                             = "X0Y33.S";
	String LANG_CREATE_INDEX_NO_TABLE                                  = "X0Y38.S";
	String LANG_INVALID_FK_NO_PK                                       = "X0Y41.S";
	String LANG_INVALID_FK_COL_TYPES_DO_NOT_MATCH                      = "X0Y42.S";
	String LANG_INVALID_FK_DIFFERENT_COL_COUNT                         = "X0Y43.S";
	String LANG_INVALID_FK_NO_REF_KEY                                  = "X0Y44.S";
	String LANG_ADD_FK_CONSTRAINT_VIOLATION                            = "X0Y45.S";
	String LANG_INVALID_FK_NO_REF_TAB                                  = "X0Y46.S";
	String LANG_SCHEMA_NOT_EMPTY                                       = "X0Y54.S";
	String LANG_INDEX_ROW_COUNT_MISMATCH                               = "X0Y55.S";
	String LANG_INVALID_OPERATION_ON_SYSTEM_TABLE                      = "X0Y56.S";
	String LANG_ADDING_NON_NULL_COLUMN_TO_NON_EMPTY_TABLE              = "X0Y57.S";
	String LANG_ADD_PRIMARY_KEY_FAILED1                                = "X0Y58.S";
	String LANG_ADD_CHECK_CONSTRAINT_FAILED                            = "X0Y59.S";
	String LANG_MODIFYING_PRIMARY_KEY_ON_NON_EMPTY_TABLE               = "X0Y60.S";
	String LANG_NULL_DATA_IN_PRIMARY_KEY_OR_UNIQUE_CONSTRAINT      	   = "X0Y63.S";
	String LANG_NULL_DATA_IN_PRIMARY_KEY                               = "X0Y63.S.1";
	String LANG_NO_COMMIT_IN_NESTED_CONNECTION                         = "X0Y66.S";
	String LANG_NO_ROLLBACK_IN_NESTED_CONNECTION                       = "X0Y67.S";
	String LANG_OBJECT_ALREADY_EXISTS                                  = "X0Y68.S";
	String LANG_NO_DDL_IN_TRIGGER                                      = "X0Y69.S";
	String LANG_NO_DML_IN_TRIGGER                                      = "X0Y70.S";
	String LANG_NO_XACT_IN_TRIGGER                                     = "X0Y71.S";
	String LANG_NO_BULK_INSERT_REPLACE_WITH_TRIGGER_DURING_EXECUTION   = "X0Y72.S";
	String LANG_NO_SET_TRAN_ISO_IN_GLOBAL_CONNECTION                   = "X0Y77.S";
	String LANG_INVALID_CALL_TO_EXECUTE_QUERY		                   = "X0Y78.S";
>>>>>>> c40a657c
    String MULTIPLE_RESULTS_ON_EXECUTE_QUERY = "X0Y78.S.1";
    String USE_EXECUTE_UPDATE_WITH_NO_RESULTS = "X0Y78.S.2";
    String LANG_INVALID_CALL_TO_EXECUTE_UPDATE                           = "X0Y79.S";
    String LANG_NULL_DATA_IN_NON_NULL_COLUMN                                    = "X0Y80.S";
    String LANG_IGNORE_MISSING_INDEX_ROW_DURING_DELETE                 = "X0Y83.S";
    String LANG_TOO_MUCH_CONTENTION_ON_SEQUENCE                 = "X0Y84.T";
    String LANG_UNKNOWN_SEQUENCE_PREALLOCATOR                                = "X0Y85.S";
    String LANG_CANT_FLUSH_PREALLOCATOR                                = "X0Y86.S";
    String LANG_BAD_UDA_OR_FUNCTION_NAME                                = "X0Y87.S";

    // TEMPORARY EXECUTION RESTRICTIONS

    // Non-SQLSTATE errors
    String LANG_DOES_NOT_RETURN_ROWS                                   = "XCL01.S";
    String LANG_ACTIVATION_CLOSED                                      = "XCL05.S";
    String LANG_CURSOR_CLOSED                                          = "XCL07.S";
    String LANG_NO_CURRENT_ROW                                         = "XCL08.S";
    String LANG_WRONG_ACTIVATION                                       = "XCL09.S";
    String LANG_OBSOLETE_PARAMETERS                                    = "XCL10.S";
    String LANG_DATA_TYPE_SET_MISMATCH                                 = "XCL12.S";
    String LANG_INVALID_PARAM_POSITION                                 = "XCL13.S";
    String LANG_INVALID_COLUMN_POSITION                                 = "XCL14.S";
    String LANG_INVALID_COMPARE_TO                                     = "XCL15.S";
    String LANG_RESULT_SET_NOT_OPEN                                    = "XCL16.S";
    String LANG_STREAM_RETRIEVED_ALREADY = "XCL18.S";
    String LANG_MISSING_ROW                                            = "XCL19.S";
    String LANG_CANT_UPGRADE_CATALOGS                                  = "XCL20.S";
    String LANG_DDL_IN_BIND                                            = "XCL21.S";
    String LANG_NOT_OUT_PARAM                                           = "XCL22.S";
    String LANG_INVALID_S_Q_L_TYPE                                     = "XCL23.S";
    String LANG_PARAMETER_MUST_BE_OUTPUT                               = "XCL24.S";
    String LANG_INVALID_OUT_PARAM_MAP                                  = "XCL25.S";
    String LANG_NOT_OUTPUT_PARAMETER                                   = "XCL26.S";
    String LANG_RETURN_OUTPUT_PARAM_CANNOT_BE_SET                      = "XCL27.S";
    String LANG_STREAMING_COLUMN_I_O_EXCEPTION                         = "XCL30.S";
    String LANG_STATEMENT_CLOSED_NO_REASON                               = "XCL31.S";
    String LANG_STATEMENT_NEEDS_RECOMPILE                               = "XCL32.S";



    //delete rule restriction violation errors
    String LANG_CANT_BE_DEPENDENT_ESELF                                   = "XCL33.S";
    String LANG_CANT_BE_DEPENDENT_ECYCLE                               = "XCL34.S";
    String LANG_CANT_BE_DEPENDENT_MPATH                                   = "XCL35.S";
    String LANG_DELETE_RULE_MUSTBE_ESELF                                  = "XCL36.S";
    String LANG_DELETE_RULE_MUSTBE_ECASCADE                               = "XCL37.S";
    String LANG_DELETE_RULE_MUSTBE_MPATH                               = "XCL38.S";
    String LANG_DELETE_RULE_CANT_BE_CASCADE_ESELF                       = "XCL39.S";
    String LANG_DELETE_RULE_CANT_BE_CASCADE_ECYCLE                       = "XCL40.S";
    String LANG_DELETE_RULE_CANT_BE_CASCADE_MPATH                       = "XCL41.S";

    // referential action types
    String LANG_DELETE_RULE_CASCADE                                       = "XCL42.S";
    String LANG_DELETE_RULE_SETNULL                                       = "XCL43.S";
    String LANG_DELETE_RULE_RESTRICT                                   = "XCL44.S";
    String LANG_DELETE_RULE_NOACTION                                   = "XCL45.S";
    String LANG_DELETE_RULE_SETDEFAULT                                   = "XCL46.S";

    String LANG_STATEMENT_UPGRADE_REQUIRED                               = "XCL47.S";

    //truncate table
    String LANG_NO_TRUNCATE_ON_FK_REFERENCE_TABLE                      = "XCL48.S";
    String LANG_NO_TRUNCATE_ON_ENABLED_DELETE_TRIGGERS                 = "XCL49.S";

    // Initial release of Apache Derby did not support upgrade
    String LANG_CANT_UPGRADE_DATABASE                                 = "XCL50.S";

    String LANG_STATEMENT_CANCELLED_OR_TIMED_OUT                       = "XCL52.S";

    /*
    ** Language errors that match DB2
    */

    String    INVALID_SCHEMA_SYS                                            = "42939";

    /*
    ** Modelled on INVALID_SCHEMA_SYS, although not from DB2
    */
    String  INVALID_ROLE_SYS                                        = "4293A";


    /*
        SQL standard 0A - feature not supported
    */
    String UNSUPPORTED_PREFIX="0A";

    String NOT_IMPLEMENTED                                          = "0A000.S";
    String JDBC_METHOD_NOT_IMPLEMENTED                              = "0A000.S.1";
    String JDBC_METHOD_NOT_SUPPORTED_BY_SERVER                      = "0A000.S.2";
    String UNSUPPORTED_HOLDABILITY_PROPERTY                         = "0A000.S.3";
    String CANCEL_NOT_SUPPORTED_BY_SERVER                           = "0A000.S.4";
    String SECMECH_NOT_SUPPORTED                                    = "0A000.S.5";
    String DRDA_COMMAND_NOT_IMPLEMENTED                             = "0A000.C.6";
    String DATA_TYPE_NOT_SUPPORTED = "0A000.S.7";
    String SPLICE_NOT_IMPLEMENTED                                    = "0A000.SP";





    /*
    ** Authorization and Authentication
    */
    String AUTHORIZATION_SPEC_PREFIX="28";

    String AUTH_SET_CONNECTION_READ_ONLY_IN_ACTIVE_XACT                = "25501";
    String AUTH_WRITE_WITH_READ_ONLY_CONNECTION                        = "25502";
    String AUTH_DDL_WITH_READ_ONLY_CONNECTION                          = "25503";
    String AUTH_CANNOT_SET_READ_WRITE                                  = "25505";
    String AUTH_INVALID_USER_NAME                                      = "28502";
    String AUTH_ERROR_KERBEROS_CLIENT                                  = "28503";
    String AUTH_ERROR_KEYTAB_LOCALIZATION                              = "28504";

    /*
    ** Dependency manager
    */
    String DEP_UNABLE_TO_RESTORE                                       = "XD003.S";
    String DEP_UNABLE_TO_STORE                                         = "XD004.S";

    /*
    ** Connectivity
    */
    //following have statement severity.
    String NO_CURRENT_ROW = "24000";
    // String NULL_TYPE_PARAMETER_MISMATCH = "37000";
    String NO_INPUT_PARAMETERS = "07009";
    String NEED_TO_REGISTER_PARAM = "07004";
    String COLUMN_NOT_FOUND = "S0022";
    //String NO_COMMIT_WHEN_AUTO = "XJ007.S";
    String NO_SAVEPOINT_ROLLBACK_OR_RELEASE_WHEN_AUTO = "XJ008.S";
    String REQUIRES_CALLABLE_STATEMENT = "XJ009.S";
    String NO_SAVEPOINT_WHEN_AUTO = "XJ010.S";
    String NULL_NAME_FOR_SAVEPOINT = "XJ011.S";
    String ALREADY_CLOSED = "XJ012.S";
    String NO_ID_FOR_NAMED_SAVEPOINT = "XJ013.S";
    String NO_NAME_FOR_UNNAMED_SAVEPOINT = "XJ014.S";
    String NOT_FOR_PREPARED_STATEMENT = "XJ016.S";
    String NO_SAVEPOINT_IN_TRIGGER = "XJ017.S";
    String NULL_COLUMN_NAME = "XJ018.S";
    String TYPE_MISMATCH = "XJ020.S";
    String UNSUPPORTED_TYPE = "XJ021.S";
    String SET_STREAM_FAILURE = "XJ022.S";
    String SET_STREAM_INEXACT_LENGTH_DATA = "XJ023.S";
    String NEGATIVE_STREAM_LENGTH = "XJ025.S";
    String NO_AUTO_COMMIT_ON = "XJ030.S";
    String BAD_PROPERTY_VALUE = "XJ042.S";
    String BAD_SCALE_VALUE = "XJ044.S";
    String UNIMPLEMENTED_ISOLATION_LEVEL = "XJ045.S";
    String RESULTSET_RETURN_NOT_ALLOWED = "XJ04B.S";
    String OUTPUT_PARAMS_NOT_ALLOWED = "XJ04C.S";
    String CANNOT_AUTOCOMMIT_XA = "XJ056.S";
    String CANNOT_COMMIT_XA = "XJ057.S";
    String CANNOT_ROLLBACK_XA = "XJ058.S";
    String CANNOT_CLOSE_ACTIVE_XA_CONNECTION = "XJ059.S";
    String CANNOT_HOLD_CURSOR_XA = "XJ05C.S";
    String NOT_ON_FORWARD_ONLY_CURSOR = "XJ061.S";
    String INVALID_FETCH_SIZE = "XJ062.S";
    String INVALID_MAX_ROWS_VALUE = "XJ063.S";
    String INVALID_FETCH_DIRECTION = "XJ064.S";
    String INVALID_ST_FETCH_SIZE = "XJ065.S";
    String INVALID_MAXFIELD_SIZE = "XJ066.S";
    String NULL_SQL_TEXT = "XJ067.S";
    String MIDDLE_OF_BATCH = "XJ068.S";
    String NO_SETXXX_FOR_EXEC_USING = "XJ069.S";
    String BLOB_BAD_POSITION = "XJ070.S";
    String BLOB_NONPOSITIVE_LENGTH = "XJ071.S";
    String BLOB_NULL_PATTERN_OR_SEARCH_STR = "XJ072.S";
    String BLOB_ACCESSED_AFTER_COMMIT = "XJ073.S";
    String INVALID_QUERYTIMEOUT_VALUE = "XJ074.S";
    String BLOB_POSITION_TOO_LARGE = "XJ076.S";
    String BLOB_UNABLE_TO_READ_PATTERN = "XJ077.S";
    String BLOB_INVALID_OFFSET = "XJ078.S";
    String BLOB_LENGTH_TOO_LONG = "XJ079.S";
    String LANG_NUM_PARAMS_INCORRECT = "XJ080.S";
    String INVALID_API_PARAMETER = "XJ081.S";
    String LOB_AS_METHOD_ARGUMENT_OR_RECEIVER = "XJ082.U";
    String UPDATABLE_RESULTSET_API_DISALLOWED = "XJ083.U";
    String COLUMN_NOT_FROM_BASE_TABLE = "XJ084.U";
    String STREAM_EOF = "XJ085.S";
    String CURSOR_NOT_POSITIONED_ON_INSERT_ROW = "XJ086.S";
    String POS_AND_LENGTH_GREATER_THAN_LOB = "XJ087.S";
    
    
    String WASNULL_INVALID = "XJ088.S";
    String CALENDAR_IS_NULL = "XJ090.S";
    String PARAM_NOT_OUT_OR_INOUT = "XJ091.S";
    String BLOB_TOO_LARGE_FOR_CLIENT  = "XJ093.S";
    String ERROR_PRIVILEGED_ACTION = "XJ095.S";
    String MISSING_RESOURCE_BUNDLE = "XJ096.S";
    String SAVEPOINT_NOT_CREATED_BY_CONNECTION = "XJ097.S";
    String BAD_AUTO_GEN_KEY_VALUE = "XJ098.S";
    String READER_UNDER_RUN = "XJ099.S";
    String REGOUTPARAM_SCALE_DOESNT_MATCH_SETTER = "XJ100.S";
    String TABLE_NAME_CANNOT_BE_NULL = "XJ103.S";
    String SHARED_KEY_LENGTH_ERROR = "XJ104.S";
    String DES_KEY_HAS_WRONG_LENGTH = "XJ105.S";
    String CRYPTO_NO_SUCH_PADDING = "XJ106.S";
    String CRYPTO_BAD_PADDING = "XJ107.S";
    String CRYPTO_ILLEGAL_BLOCK_SIZE = "XJ108.S";
    String PRIMARY_TABLE_NAME_IS_NULL = "XJ110.S";
    String FOREIGN_TABLE_NAME_IS_NULL = "XJ111.S";
    String SECURITY_EXCEPTION_ENCOUNTERED = "XJ112.S";    
    String UNABLE_TO_OPEN_FILE = "XJ113.S";
    String CURSOR_INVALID_CURSOR_NAME = "XJ114.S";
    String UNABLE_TO_OPEN_RESULTSET_WITH_REQUESTED_HOLDABILTY = "XJ115.S";
    String TOO_MANY_COMMANDS_FOR_BATCH = "XJ116.S";
    String CANNOT_BATCH_QUERIES = "XJ117.S";
    String QUERY_BATCH_ON_NON_QUERY_STATEMENT = "XJ118.S";
    String CURSOR_INVALID_OPERATION_AT_CURRENT_POSITION = "XJ121.S";
    String CURSOR_NO_UPDATE_CALLS_ON_CURRENT_ROW = "XJ122.S";
    String CURSOR_NOT_ON_CURRENT_OR_INSERT_ROW = "XJ123.S";
    String CURSOR_COLUMN_NOT_UPDATABLE = "XJ124.S";
    String CURSOR_MUST_BE_SCROLLABLE = "XJ125.S";
    String CURSOR_INVALID_FOR_SENSITIVE_DYNAMIC = "XJ126.S";
    //wrapper related
    String UNABLE_TO_UNWRAP = "XJ128.S";
    
    String EXCEEDED_MAX_SECTIONS = "XJ200.S";
    String CURSOR_INVALID_NAME = "XJ202.S";
    String CURSOR_DUPLICATE_NAME = "XJ203.S";
    String UNABLE_TO_OPEN_RS_WITH_REQUESTED_HOLDABILITY = "XJ204.S";
    String NO_TOKENS_IN_SQL_TEXT = "XJ206.S";
    String CANT_USE_EXEC_QUERY_FOR_UPDATE = "XJ207.S";
    String BATCH_NON_ATOMIC_FAILURE = "XJ208.S";
    String STORED_PROC_NOT_INSTALLED = "XJ209.S";
    String STORED_PROC_LOAD_MODULE_NOT_FOUND = "XJ210.S";
    String BATCH_CHAIN_BREAKING_EXCEPTION = "XJ211.S";
    String INVALID_ATTRIBUTE_SYNTAX = "XJ212.S";
    String TRACELEVEL_FORMAT_INVALID = "XJ213.C";
    String IO_ERROR_UPON_LOB_FREE = "XJ214.S";
    String LOB_OBJECT_INVALID = "XJ215.S";
    String LOB_OBJECT_LENGTH_UNKNOWN_YET = "XJ216.S";
    String LOB_LOCATOR_INVALID = "XJ217.S";
    
    //XN - Network-level messages
    String NET_CONNECTION_RESET_NOT_ALLOWED_IN_UNIT_OF_WORK         = "XN001.S";
    String NET_SECKTKN_NOT_RETURNED                                 = "XN002.U";
    String NET_QUERY_PROCESSING_TERMINATED                          = "XN008.S";
    String NET_ERROR_GETTING_BLOB_LENGTH                            = "XN009.S";
    String NET_NULL_PROCEDURE_NAME                                  = "XN010.S";
    String NET_PROCEDURE_NAME_LENGTH_OUT_OF_RANGE                   = "XN011.S";
    String NET_WRONG_XA_VERSION                                     = "XN012.S";
    String NET_INVALID_SCROLL_ORIENTATION                           = "XN013.S";
    String NET_EXCEPTION_ON_READ                                  = "XN014.S";
    String NET_INPUTSTREAM_LENGTH_TOO_SMALL                         = "XN015.S";
    String NET_EXCEPTION_ON_STREAMLEN_VERIFICATION                = "XN016.S";
    String NET_PREMATURE_EOS                                        = "XN017.S";
    String NET_READER_LENGTH_TOO_SMALL                              = "XN018.S";
    String NET_XARETVAL_ERROR                                       = "XN019.S";
    String NET_MARSHALLING_UDT_ERROR                     = "XN020.S";
    String NET_UDT_COERCION_ERROR                               = "XN021.S";
    
    // XML - Derby-specific XML errors not covered by
    // SQL standard.
    String LANG_MISSING_XML_CLASSES                                 = "XML00";
    String LANG_UNEXPECTED_XML_EXCEPTION                            = "XML01";

    // Used by server for scrollable updatable insensitive result sets
    // to transmit updated state to client. Internal, not seen by user.
    // Has no message in messages.properties as it is never printed.
    String ROW_UPDATED = "rwupd"; 
    // Used by server to signal delete holes to the client. Internal, not 
    // seen by user. Has no message in messages.properties as it is never 
    // printed.
    String ROW_DELETED = "02502";

    //following are session severity.
    String DATABASE_NOT_FOUND = "XJ004.C";
    String MALFORMED_URL = "XJ028.C";
    String BOOT_DATABASE_FAILED = "XJ040.C";
    String CREATE_DATABASE_FAILED = "XJ041.C";
    String CONFLICTING_BOOT_ATTRIBUTES = "XJ048.C";
    String CONFLICTING_CREATE_ATTRIBUTES = "XJ049.C";
    String CONFLICTING_RESTORE_ATTRIBUTES = "XJ081.C";
    String INVALID_ATTRIBUTE = "XJ05B.C";
    
    // Connection exceptions - SQL State class 08
    
    // 08004 SQL State means the server rejected the connection request
    String LOGIN_FAILED = "08004";
    String NET_CONNECT_AUTH_FAILED                          = "08004.C.1";
    String NET_DATABASE_NOT_FOUND                           = "08004.C.2";
    String AUTH_DATABASE_CONNECTION_REFUSED                 = "08004.C.3"; 
    //DERBY-1828: AUTH_DATABASE_CONNECTION_REFUSED used to be "04501.C"; 
    String AUTH_SHUTDOWN_NOT_DB_OWNER                       = "08004.C.4";
    String AUTH_ENCRYPT_NOT_DB_OWNER                        = "08004.C.5";
    String AUTH_HARD_UPGRADE_NOT_DB_OWNER                   = "08004.C.6";
    //DERBY-1828: AUTH_x_NOT_DB_OWNER used to be "2850H/I/J.C";
    String CANNOT_CONNECT_TO_DB_IN_REPLICA_MODE             = "08004.C.7";
    String AUTH_REPLICATION_NOT_DB_OWNER                    = "08004.C.8";
    //DERBY-2109: new state/msg (considered sql state 28101.C not appropriate)
    String AUTH_SHUTDOWN_MISSING_PERMISSION                 = "08004.C.9";
    //DERBY-2109: new state/msg
    String AUTH_DATABASE_CREATE_EXCEPTION                   = "08004.C.10";
    //DERBY-2109: new state/msg
    String AUTH_DATABASE_CREATE_MISSING_PERMISSION          = "08004.C.11";
    String NET_CONNECT_SECMEC_INCOMPATIBLE_SCHEME           = "08004.C.12";
    String AUTH_EMPTY_CREDENTIALS                                  = "08004.C.13";

    // There can be multiple causes for 08003, which according
    // to SQL2003 spec means "connection does not exist"
    // We use a suffix to distinguish them.  Because of the suffix
    // you *must* add a severity code
    String NO_CURRENT_CONNECTION = "08003";
    String NOGETCONN_ON_CLOSED_POOLED_CONNECTION = "08003.C.1";
    String LOB_METHOD_ON_CLOSED_CONNECTION = "08003.C.2";
    String PHYSICAL_CONNECTION_ALREADY_CLOSED = "08003.C.3";

    
    // 08006 means connection exception - connection failure
    String DRDA_CONNECTION_TERMINATED                           = "08006.C";
    String CONNECTION_FAILED_ON_RESET                           = "08006.C.1";
   
    // Use this version of SOCKET_EXCEPTION any time *except* when trying to
    // establish a connection, as the SQLState is different.  When trying
    // to establish a connection, use CONNECT_SOCKET_EXCEPTION.
    String SOCKET_EXCEPTION                                     = "08006.C.2";
    String COMMUNICATION_ERROR                                  = "08006.C.3";
    String CONNECTION_FAILED_ON_DEFERRED_RESET                  = "08006.C.4";
    String NET_INSUFFICIENT_DATA                                = "08006.C.5";
    String NET_LOB_DATA_TOO_LARGE_FOR_JVM                       = "08006.C.6";
    
    String CORE_JDBC_DRIVER_UNREGISTERED                    = "08006.C.8"; // JDBCDriver is not registered with the JDBC driver manager
    String CONNECTION_RESET_ON_RESTORE_MODE                     = "08006.C.9";

    // 08001 is specifically about the SQL client not being able to establish
    // a connection with the server.  Should only be used for errors that
    // occur upon attempting to open a connection.
    // NOTE that if the server *rejects* the connection, that's a different
    // SQLState- 08004'
    String CONNECT_REQUIRED_PROPERTY_NOT_SET                    = "08001.C.1";
    String CONNECT_UNABLE_TO_CONNECT_TO_SERVER                  = "08001.C.2";
    // Use this version of socket exception occurs when trying to establish
    // a connection to the server, as the SQL State 08001 indicates failure
    // to establish a connection.  If you aren't trying to connect, just
    // use SOCKET_EXCEPTION
    String CONNECT_SOCKET_EXCEPTION                             = "08001.C.3";
    String CONNECT_UNABLE_TO_OPEN_SOCKET_STREAM                 = "08001.C.4";
    String CONNECT_USERID_LENGTH_OUT_OF_RANGE                   = "08001.C.5";
    String CONNECT_PASSWORD_LENGTH_OUT_OF_RANGE                 = "08001.C.6";
    String CONNECT_USERID_ISNULL                                = "08001.C.7";
    String CONNECT_PASSWORD_ISNULL                              = "08001.C.8";
    String NET_DBNAME_TOO_LONG                                  = "08001.C.9";
    String NET_SECTKN_TOO_LONG                                  = "08001.C.10";
    String NET_USERID_TOO_LONG                                  = "08001.C.11";
    String NET_PASSWORD_TOO_LONG                                = "08001.C.12";
    String NET_EXTNAM_TOO_LONG                                  = "08001.C.13";
    String NET_SRVNAM_TOO_LONG                                  = "08001.C.14";    

    // database severity
    String SHUTDOWN_DATABASE = "08006.D";  
    String DROP_DATABASE = "08006.D.1";
        
    //the following 2 exceptions are internal and never get seen by the user.
    String CLOSE_REQUEST = "close.C.1"; // no message in messages.properties as it is never printed

    //this one had no sqlstate associated with it.
    String NORMAL_CLOSE = "XXXXX.C.6";

    //following are system severity.
    String CLOUDSCAPE_SYSTEM_SHUTDOWN = "XJ015.M";

    //following are warning severity.
    String DATABASE_EXISTS = "01J01";
    String NO_SCROLL_SENSITIVE_CURSORS = "01J02";
    String LANG_TYPE_NOT_SERIALIZABLE = "01J04";
    String UPGRADE_SPSRECOMPILEFAILED = "01J05";
    String QUERY_NOT_QUALIFIED_FOR_UPDATABLE_RESULTSET = "01J06";
    String HOLDABLE_RESULT_SET_NOT_AVAILABLE = "01J07";
    String INVALID_RESULTSET_TYPE = "01J08";
    String SCROLL_SENSITIVE_NOT_SUPPORTED = "01J10";
    String UNABLE_TO_OBTAIN_MESSAGE_TEXT_FROM_SERVER  = "01J12";
    String NUMBER_OF_ROWS_TOO_LARGE_FOR_INT = "01J13";
    String SQL_AUTHORIZATION_WITH_NO_AUTHENTICATION = "01J14";
    String PASSWORD_EXPIRES_SOON = "01J15";
    String DBO_PASSWORD_EXPIRES_SOON = "01J16";
    String STATISTICS_UNAVAILABLE="01J17";

    String CURSOR_OPERATION_CONFLICT = "01001";



    //following are no applicable severity
    String JAVA_EXCEPTION = "XJ001.U";
    String NO_UPGRADE = "XJ050.U";
        
    /*
     ** Messages whose SQL states are prescribed by DRDA
     */
    String DRDA_NO_AUTOCOMMIT_UNDER_XA                              = "2D521.S.1";
    String DRDA_INVALID_XA_STATE_ON_COMMIT_OR_ROLLBACK              = "2D521.S.2"; 
    String DRDA_CURSOR_NOT_OPEN                                     = "24501.S";

    // 58009 means connection is terminated by a DRDA-protocol error.  This can be caused by any number
    // of reasons, so this SQL State has a lot of instances. Exceptions that are 
    // not protocol related, e.g. SocketException, IOException etc should use 
    // SQLState 8006. DERBY-3077. 
    // 
    String NET_SQLCDTA_INVALID_FOR_RDBCOLID                         = "58009.C.7";
    String NET_SQLCDTA_INVALID_FOR_PKGID                            = "58009.C.8";
    String NET_PGNAMCSN_INVALID_AT_SQLAM                            = "58009.C.9";
    String NET_VCM_VCS_LENGTHS_INVALID                              = "58009.C.10";
    String NET_ENCODING_NOT_SUPPORTED                               = "58009.C.11";
    String NET_NOT_EXPECTED_CODEPOINT                               = "58009.C.12";
    String NET_DDM_COLLECTION_TOO_SMALL                             = "58009.C.13";
    String NET_COLLECTION_STACK_NOT_EMPTY                           = "58009.C.14";
    String NET_DSS_NOT_ZERO                                         = "58009.C.15";
    String NET_DSS_CHAINED_WITH_SAME_ID                             = "58009.C.16";
    String NET_PREMATURE_EOS_DISCONNECT                             = "58009.C.17";
    String NET_INVALID_FDOCA_ID                                     = "58009.C.18";
    String NET_SECTKN_NOT_RETURNED                                  = "58009.C.19";
    String NET_NVCM_NVCS_BOTH_NON_NULL                              = "58009.C.20";
    String NET_SQLCDTA_INVALID_FOR_RDBNAM                           = "58009.C.21";

    String DRDA_MGRLVLRM                                            = "58010.C";
    String DRDA_DDM_COMMAND_NOT_SUPPORTED                           = "58014.C";
    String DRDA_DDM_OBJECT_NOT_SUPPORTED                            = "58015.C";
    String DRDA_DDM_PARAM_NOT_SUPPORTED                             = "58016.C";
    String DRDA_DDM_PARAMVAL_NOT_SUPPORTED                          = "58017.C";
    String DRDA_NO_AVAIL_CODEPAGE_CONVERSION                        = "57017.C";
    
    /*
    ** com.splicemachine.db.database.UserUtility
        */
    String UU_UNKNOWN_PERMISSION                                    = "XCZ00.S";
    String UU_UNKNOWN_USER                                            = "XCZ01.S";
    String UU_INVALID_PARAMETER                                        = "XCZ02.S";

    /*
    ** SQL Java DDL 46xxx
    ** SQLJ jar file support
    */
    String SQLJ_INVALID_JAR                = "46001";
    String SQLJ_SIGNATURE_INVALID                = "46J01";
    String SQLJ_SIGNATURE_PARAMETER_COUNT        = "46J02";

    /*
    ** Import/Export
    */
    String CONNECTION_NULL                                         ="XIE01.S";
    String DATA_AFTER_STOP_DELIMITER                               ="XIE03.S";
    String DATA_FILE_NOT_FOUND                                     ="XIE04.S";
    String DATA_FILE_NULL                                          ="XIE05.S";
    String ENTITY_NAME_MISSING                                     ="XIE06.S";
    String FIELD_IS_RECORD_SEPERATOR_SUBSET                        ="XIE07.S";
    String INVALID_COLUMN_NAME                                     ="XIE08.S";
    String INVALID_COLUMN_NUMBER                                   ="XIE09.S";
    String COLUMN_NUMBER_MISMATCH                                  ="XIE0A.S";
    String UNSUPPORTED_COLUMN_TYPE                                 ="XIE0B.S";
    String ILLEGAL_DELIMITER_CHAR                                  ="XIE0C.S";
    String RECORD_SEPERATOR_MISSING                                ="XIE0D.S";
    String UNEXPECTED_END_OF_FILE                                  ="XIE0E.S";
    String DELIMITERS_SAME                                         ="XIE0F.S";
    String ERROR_WRITING_DATA                                      ="XIE0I.S";
    String DELIMITERS_ARE_NOT_MUTUALLY_EXCLUSIVE                   ="XIE0J.S";
    String PERIOD_AS_CHAR_DELIMITER_NOT_ALLOWED                    ="XIE0K.S";
    String TABLE_NOT_FOUND                                         ="XIE0M.S";
    String IMPORTFILE_HAS_INVALID_HEXSTRING                        ="XIE0N.S";
    String LOB_DATA_FILE_NOT_FOUND                                 ="XIE0P.S";
    String LOB_DATA_FILE_NULL                                      ="XIE0Q.S";
    String UNEXPECTED_IMPORT_ERROR                                 ="XIE0R.S";
    String DATA_FILE_EXISTS                                        ="XIE0S.S";
    String LOB_DATA_FILE_EXISTS                                    ="XIE0T.S";
    String EXPORT_PARAMETER_IS_WRONG                               ="XIE0U.S";
    String EXPORT_PARAMETER_VALUE_IS_WRONG                         ="XIE0X.S";
    String UNEXPECTED_IMPORT_READING_ERROR                         ="XIE10.S";
    String UNEXPECTED_IMPORT_CSV_ERROR                             ="XIE11.S";
    String REGION_SERVER_FAILURE_WITH_NO_WAL_ERROR                 ="XIE12.S";
    String UNSUPPORTED_COMPRESSION_FORMAT                          ="XIE13.S";


    /*
    ** Security XK...
    */
    String POLICY_NOT_RELOADED                                     ="XK000.S";
    String NO_SUCH_USER                                            ="XK001.S";

    /*
    ** Replication XRExx
    */
    String LOGMODULE_DOES_NOT_SUPPORT_REPLICATION                  = "XRE00";
    String REPLICATION_LOG_CORRUPTED                               = "XRE01";
    String REPLICATION_PRIMARY_REPLICA_VERSION_MISMATCH            = "XRE02";
    String REPLICATION_UNEXPECTED_EXCEPTION                        = "XRE03";
    String REPLICATION_CONNECTION_EXCEPTION                        = "XRE04.C.1";
    String REPLICATION_CONNECTION_LOST                             = "XRE04.C.2";
    String REPLICATION_LOG_OUT_OF_SYNCH                            = "XRE05.C";
    String REPLICATION_MASTER_TIMED_OUT                            = "XRE06";
    String REPLICATION_NOT_IN_MASTER_MODE                          = "XRE07";
    String REPLICATION_REPLICA_STARTED_OK                          = "XRE08";
    String CANNOT_START_REPLICA_ALREADY_BOOTED                     = "XRE09.C";
    String REPLICATION_CONFLICTING_ATTRIBUTES                      = "XRE10";
    String REPLICATION_DB_NOT_BOOTED                               = "XRE11.C";
    String REPLICATION_UNEXPECTED_MESSAGEID                        = "XRE12";
    String REPLICATION_FAILOVER_SUCCESSFUL                         = "XRE20.D";
    String REPLICATION_FAILOVER_UNSUCCESSFUL                       = "XRE21.C";
    String REPLICATION_MASTER_ALREADY_BOOTED                       = "XRE22.C";
    String REPLICATION_UNLOGGED_OPERATIONS_IN_PROGRESS             = "XRE23";
    String REPLICATION_NOT_IN_REPLICA_MODE                         = "XRE40";
    String REPLICA_OPERATION_DENIED_WHILE_CONNECTED                = "XRE41.C";
    String REPLICATION_REPLICA_SHUTDOWN_OK                         = "XRE42.C";
    String REPLICATION_STOPREPLICA_NOT_INITIATED                   = "XRE43";

    //Inherited DB2 error codes
    String LANG_CANCELLATION_EXCEPTION                             = "57014";

    //general SPlice errors
    String LANG_INVALID_DAY                                        = "SE022";
    String ERROR_PARSING_EXCEPTION                                 = "SE023";
    String PARAMETER_CANNOT_BE_NULL                                = "SE024";
    String PARAMETER_IS_NOT_HEXADECIMAL                            = "SE025";
    String MISSING_COPROCESSOR_SERVICE                             = "SE030";

    /*
     * Backup and restore
     */
    String INVALID_BACKUP_TYPE                                      = "BR001";
    String INVALID_BACKUP_DIRECTORY                                 = "BR002";
    String NO_RESTORE_DURING_BACKUP                                = "BR003";
    String INVALID_BACKUP_WINDOW                                   = "BR004";
    String INVALID_BACKUP_HOUR                                     = "BR005";
    String INVALID_BACKUP_JOB_ID                                   = "BR006";
    String INVALID_BACKUP_ID                                       = "BR007";
    String CHECKSUM_FILE_MISSING                                   = "BR008";
    String BAD_FILE_CHECKSUM                                       = "BR009";
    String DATA_FILE_MISSING                                       = "BR010";
    String BACKUP_CANCELED                                         = "BR011";
    String BACKUP_DOESNOT_EXIST                                    = "BR012";
    String PARENT_BACKUP_MISSING                                   = "BR013";
    String EXISTS_CONCURRENT_BACKUP                                = "BR014";
    String BACKUP_TIMEOUT                                          = "BR016";
    String INCOMPATIBLE_BACKUP                                     = "BR017";
    String MISSING_BACKUP                                          = "BR018";
    String BACKUP_NOT_IN_CHAIN                                     = "BR019";
    String NOT_ENOUGH_SPACE                                        = "BR020";
    String INCREMENTAL_NOT_ENABLED                                   = "BR021";
    String POINT_IN_TIME_TOO_SMALL                                 = "BR022";
    String RESTORE_TXNID_TOO_LARGE                                   = "BR023";
    String NO_BACKUP_EXT_TABLE                                       = "BR024";
    String EMPTY_SCHEMA                                            = "BR025";
    String CANNOT_CONNECT_DURING_RESTORE                           = "BR026";
    /**
     * Replication
     */
    String INVALID_REPLICATION_ROLE                                    = "RPL001";
    String PEER_EXISTS                                                = "RPL002";
    String INVALID_REPLICATION_PEER                                    = "RPL003";
    String CANNOT_CONNECT_PEER                                      = "RPL004";
    String READ_ONLY                                                = "RPL005";
    String REPLICATION_CONFIG_ERROR                                 = "RPL006";
    /**
     * External table
     */
    String ROW_FORMAT_NOT_ALLOWED_WITH_PARQUET                           = "EXT01";
    String ROW_FORMAT_NOT_ALLOWED_WITH_ORC                               = "EXT02";
    String STORED_AS_REQUIRED_WITH_EXTERNAL_TABLES                       = "EXT03";
    String LOCATION_REQUIRED_WITH_EXTERNAL_TABLES                       = "EXT04";
    String EXTERNAL_TABLES_ARE_NOT_UPDATEABLE                           = "EXT05";
    String EXTERNAL_TABLES_NO_PRIMARY_KEYS                               = "EXT06";
    String EXTERNAL_TABLES_NO_CHECK_CONSTRAINTS                           = "EXT07";
    String EXTERNAL_TABLES_NO_REFERENCE_CONSTRAINTS                       = "EXT08";
    String EXTERNAL_TABLES_NO_UNIQUE_CONSTRAINTS                       = "EXT09";
    String EXTERNAL_TABLES_NO_GENERATION_CLAUSES                       = "EXT10";
    String EXTERNAL_TABLES_READ_FAILURE                                   = "EXT11";
    String EXTERNAL_TABLES_NO_ALTER                                       = "EXT12";
    String EXTERNAL_TABLES_NO_INDEX                                       = "EXT13";
    String EXTERNAL_TABLES_NO_TRIGGERS                                   = "EXT14";
    String EXTERNAL_TABLES_NO_STATS                                       = "EXT15";
    String PIN_READ_FAILURE                                               = "EXT16";
    String COMPRESSION_NOT_ALLOWED_WITH_TEXT_FILE                    = "EXT17";
    String STORED_AS_OR_LOCATION_WITHOUT_EXTERNAL                    = "EXT18";
    String NOT_AN_EXTERNAL_TABLE                                       = "EXT19";
    String UNSUPPORTED_ENCODING_EXCEPTION                            = "EXT20";
    String EXTERNAL_TABLES_PARTITIONS_REQUIRED                         = "EXT21";
    String CANNOT_WRITE_AT_LOCATION                                    = "EXT22";
    String INCONSISTENT_NUMBER_OF_ATTRIBUTE                            = "EXT23";
    String INCONSISTENT_DATATYPE_ATTRIBUTES                            = "EXT24";
    String FILESYSTEM_URI_EXCEPTION                                    = "EXT25";
    String FILESYSTEM_IO_EXCEPTION                                    = "EXT26";
    String NO_ARRAY_IN_PRIMARY_KEY                                    = "EXT27";
    String INSERT_PIN_VIOLATION                                        = "EXT29";
    String UPDATE_PIN_VIOLATION                                        = "EXT30";
    String DELETE_PIN_VIOLATION                                        = "EXT31";
    String TABLE_NOT_PINNED                                            = "EXT32";
    String DIRECTORY_REQUIRED                                        = "EXT33";
    String ACCESSING_S3_EXCEPTION                                   = "EXT34";
    String EXISTING_PIN_VIOLATION                                    = "EXT35";
    String ROW_FORMAT_NOT_ALLOWED_WITH_AVRO                               = "EXT36";
    String NO_GRANT_PERMISSIONS_WITH_RANGER                         = "EXT37";
    String NO_REVOKE_PERMISSIONS_WITH_RANGER                        = "EXT38";
    String ACCESS_DENIED_SENTRY                                     = "EXT39";
    String ROLE_ALREADY_EXISTS_SENTRY                               = "EXT40";
    String EXTERNAL_TABLES_LOCATION_NOT_EXIST                           = "EXT41";
    String NO_GRANT_PERMISSIONS_WITH_SENTRY                                = "EXT42";
    String NO_REVOKE_PERMISSIONS_WITH_SENTRY                               = "EXT43";

    String SNAPSHOT_EXISTS                                            = "SNA01";
    String SNAPSHOT_NOT_EXISTS                                        = "SNA02";
    String SNAPSHOT_NAME_ILLEGAL                                    = "SNA03";
    String SNAPSHOT_EXTERNAL_TABLE_UNSUPPORTED                        = "SNA04";

    String SPLITKEY_EQUALS_STARTKEY                                 = "TS001";
    String NO_PRIMARY_KEY                                            = "TS002";
    String REGION_DOESNOT_EXIST                                     = "TS003";
    String WRONG_REGION_NAME_TYPE                                     = "TS004";
    String REGION_NOT_ADJACENT                                      = "TS005";
    String SPLIT_KEY_CANNOT_BE_NULL                                    = "TS006";
    String INVALID_CONSISTENCY_LEVEL                                = "TS007";
    String INVALID_PARAMETER                                        = "TS008";
    String CANNOT_MERGE_REGION                                      = "TS009";

    String OLAP_SERVER_CONNECTION                                   = "OS001";
    String TIMESTAMP_SERVER_CONNECTION                              = "TSS01";

    String TOKEN_NOT_FOUND                                            = "ST001";
    String TOKEN_EXPIRED                                            = "ST002";

    String HBASE_OPERATION_ERROR                                    = "HO001";


}
<|MERGE_RESOLUTION|>--- conflicted
+++ resolved
@@ -1422,7 +1422,6 @@
     String LANG_CANT_CHANGE_ISOLATION_HOLD_CURSOR                      = "X0X03.S";
     //following three for auto-generated keys feature in JDBC3.0
     String INVALID_COLUMN_ARRAY_LENGTH                                 = "X0X0D.S";
-<<<<<<< HEAD
     String LANG_INVALID_AUTOGEN_COLUMN_POSITION                        = "X0X0E.S";
     String LANG_INVALID_AUTOGEN_COLUMN_NAME                            = "X0X0F.S";
 
@@ -1438,7 +1437,9 @@
     String LANG_CREATE_SYSTEM_INDEX_ATTEMPTED                          = "X0Y28.S";
     String LANG_PROVIDER_HAS_DEPENDENT_TABLE                            = "X0Y29.S";
     String LANG_PROVIDER_HAS_DEPENDENT_ALIAS                            = "X0Y30.S";
+    String LANG_PROVIDER_HAS_EXTERNAL_DEPENDENCY                       = "X0Y31.S";
     String LANG_OBJECT_ALREADY_EXISTS_IN_OBJECT                           = "X0Y32.S";
+    String LANG_CYCLIC_DEPENDENCY_DETECTED                             = "X0Y33.S";
     String LANG_CREATE_INDEX_NO_TABLE                                  = "X0Y38.S";
     String LANG_INVALID_FK_NO_PK                                       = "X0Y41.S";
     String LANG_INVALID_FK_COL_TYPES_DO_NOT_MATCH                      = "X0Y42.S";
@@ -1465,51 +1466,6 @@
     String LANG_NO_BULK_INSERT_REPLACE_WITH_TRIGGER_DURING_EXECUTION   = "X0Y72.S";
     String LANG_NO_SET_TRAN_ISO_IN_GLOBAL_CONNECTION                   = "X0Y77.S";
     String LANG_INVALID_CALL_TO_EXECUTE_QUERY                           = "X0Y78.S";
-=======
-	String LANG_INVALID_AUTOGEN_COLUMN_POSITION                        = "X0X0E.S";
-	String LANG_INVALID_AUTOGEN_COLUMN_NAME                            = "X0X0F.S";
-
-	String LANG_INDEX_NOT_FOUND_DURING_EXECUTION                       = "X0X99.S";
-
-	// X0Y01 used to be DUPLICATE_KEY_CONSTRAINT
-	String LANG_DROP_VIEW_ON_NON_VIEW                                  = "X0Y16.S";
-	// String LANG_DROP_SYSTEM_TABLE_ATTEMPTED_DURING_EXECUTION           = "X0Y17.S";
-	String LANG_PROVIDER_HAS_DEPENDENT_VIEW                            = "X0Y23.S";
-	String LANG_PROVIDER_HAS_DEPENDENT_S_P_S                           = "X0Y24.S";
-	String LANG_PROVIDER_HAS_DEPENDENT_OBJECT                          = "X0Y25.S";
-	String LANG_INDEX_AND_TABLE_IN_DIFFERENT_SCHEMAS                   = "X0Y26.S";
-	String LANG_CREATE_SYSTEM_INDEX_ATTEMPTED                          = "X0Y28.S";
-	String LANG_PROVIDER_HAS_DEPENDENT_TABLE                            = "X0Y29.S";
-	String LANG_PROVIDER_HAS_DEPENDENT_ALIAS                            = "X0Y30.S";
-	String LANG_PROVIDER_HAS_EXTERNAL_DEPENDENCY                       = "X0Y31.S";
-	String LANG_OBJECT_ALREADY_EXISTS_IN_OBJECT						   = "X0Y32.S";
-	String LANG_CYCLIC_DEPENDENCY_DETECTED                             = "X0Y33.S";
-	String LANG_CREATE_INDEX_NO_TABLE                                  = "X0Y38.S";
-	String LANG_INVALID_FK_NO_PK                                       = "X0Y41.S";
-	String LANG_INVALID_FK_COL_TYPES_DO_NOT_MATCH                      = "X0Y42.S";
-	String LANG_INVALID_FK_DIFFERENT_COL_COUNT                         = "X0Y43.S";
-	String LANG_INVALID_FK_NO_REF_KEY                                  = "X0Y44.S";
-	String LANG_ADD_FK_CONSTRAINT_VIOLATION                            = "X0Y45.S";
-	String LANG_INVALID_FK_NO_REF_TAB                                  = "X0Y46.S";
-	String LANG_SCHEMA_NOT_EMPTY                                       = "X0Y54.S";
-	String LANG_INDEX_ROW_COUNT_MISMATCH                               = "X0Y55.S";
-	String LANG_INVALID_OPERATION_ON_SYSTEM_TABLE                      = "X0Y56.S";
-	String LANG_ADDING_NON_NULL_COLUMN_TO_NON_EMPTY_TABLE              = "X0Y57.S";
-	String LANG_ADD_PRIMARY_KEY_FAILED1                                = "X0Y58.S";
-	String LANG_ADD_CHECK_CONSTRAINT_FAILED                            = "X0Y59.S";
-	String LANG_MODIFYING_PRIMARY_KEY_ON_NON_EMPTY_TABLE               = "X0Y60.S";
-	String LANG_NULL_DATA_IN_PRIMARY_KEY_OR_UNIQUE_CONSTRAINT      	   = "X0Y63.S";
-	String LANG_NULL_DATA_IN_PRIMARY_KEY                               = "X0Y63.S.1";
-	String LANG_NO_COMMIT_IN_NESTED_CONNECTION                         = "X0Y66.S";
-	String LANG_NO_ROLLBACK_IN_NESTED_CONNECTION                       = "X0Y67.S";
-	String LANG_OBJECT_ALREADY_EXISTS                                  = "X0Y68.S";
-	String LANG_NO_DDL_IN_TRIGGER                                      = "X0Y69.S";
-	String LANG_NO_DML_IN_TRIGGER                                      = "X0Y70.S";
-	String LANG_NO_XACT_IN_TRIGGER                                     = "X0Y71.S";
-	String LANG_NO_BULK_INSERT_REPLACE_WITH_TRIGGER_DURING_EXECUTION   = "X0Y72.S";
-	String LANG_NO_SET_TRAN_ISO_IN_GLOBAL_CONNECTION                   = "X0Y77.S";
-	String LANG_INVALID_CALL_TO_EXECUTE_QUERY		                   = "X0Y78.S";
->>>>>>> c40a657c
     String MULTIPLE_RESULTS_ON_EXECUTE_QUERY = "X0Y78.S.1";
     String USE_EXECUTE_UPDATE_WITH_NO_RESULTS = "X0Y78.S.2";
     String LANG_INVALID_CALL_TO_EXECUTE_UPDATE                           = "X0Y79.S";
