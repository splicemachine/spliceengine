/*
 * This file is part of Splice Machine.
 * Splice Machine is free software: you can redistribute it and/or modify it under the terms of the
 * GNU Affero General Public License as published by the Free Software Foundation, either
 * version 3, or (at your option) any later version.
 * Splice Machine is distributed in the hope that it will be useful, but WITHOUT ANY WARRANTY;
 * without even the implied warranty of MERCHANTABILITY or FITNESS FOR A PARTICULAR PURPOSE.
 * See the GNU Affero General Public License for more details.
 * You should have received a copy of the GNU Affero General Public License along with Splice Machine.
 * If not, see <http://www.gnu.org/licenses/>.
 *
 * Some parts of this source code are based on Apache Derby, and the following notices apply to
 * Apache Derby:
 *
 * Apache Derby is a subproject of the Apache DB project, and is licensed under
 * the Apache License, Version 2.0 (the "License"); you may not use these files
 * except in compliance with the License. You may obtain a copy of the License at:
 *
 * http://www.apache.org/licenses/LICENSE-2.0
 *
 * Unless required by applicable law or agreed to in writing, software distributed
 * under the License is distributed on an "AS IS" BASIS, WITHOUT WARRANTIES OR
 * CONDITIONS OF ANY KIND, either express or implied. See the License for the
 * specific language governing permissions and limitations under the License.
 *
 * Splice Machine, Inc. has modified the Apache Derby code in this file.
 *
 * All such Splice Machine modifications are Copyright 2012 - 2020 Splice Machine, Inc.,
 * and are licensed to you under the GNU Affero General Public License.
 */

package com.splicemachine.db.shared.common.reference;


/**
    List of error message identifiers.
    This is the set of message identifiers. The message identifier
    also encodes the SQLState as the first five characters.
    StandardExceptions must be created using the static
    StandardException.newException() method calls, passing in a
    field from this class.
    <BR>
    The five character SQL State is obtained from a StandardException
    using the zero-argument StandardException.getSQLState() method.
    <BR>
    The message identifier (ie. the value that matches a field in this class)
    is obtained using the zero-argument StandardException.getMessageId() method.
    <BR>
    Thus if checking for a specific error using a field from this interface
    the correct code is
    <PRE>
        if (se.getMessageId().equals(SQLState.DEADLOCK))
    </PRE>
    <BR>
    A utility static method StandardException.getSQLState(String messageId)
    exists to convert an field from this class into a five character SQLState.
    <P>

    <P>
    The SQL state of an error message dictates the error's severity.
    The severity is determined from the first two characters of the
    state if the state is five characters long, otherwise the state
    is expected to be 7 characters long and the last character determines
    the state. If the state is seven characters long then only the first
    five will be seen by the error reporting code and exception.
    <BR>
    If the state is 9 characters long, the last two characters encode
    an exception category, which Synchronization uses to determine whether
    the error causes REFRESH to halt or to simply skip the failed transaction.
    All 5 and 7 character states default to the ENVIRONMENTAL exception
    category.
    <BR>
    Here is the encoding of the SQL state, broken down by severity.
    <UL>
    <LI> <B> SYSTEM_SEVERITY </B>
        xxxxx.M

    <LI> <B> DATABASE_SEVERITY </B>
        xxxxx.D

    <LI> <B> SESSION_SEVERITY </B>
        08xxx
        xxxxx.C

    <LI> <B> TRANSACTION_SEVERITY </B>
        40xxx or xxxxx.T

    <LI> <B> STATEMENT_SEVERITY </B>
        {2,3}xxxx, 42xxx,  07xxx  or xxxxx.S

    <LI> <B> WARNING_SEVERITY </B>
        01xxx <EM> SQL State rules require that warnings have states starting with 01</EM>

    <LI> <B> NO_APPLICABLE_SEVERITY </B>
        YYxxx (YY means none of the above) or xxxxx.U

    <LI> <B> TRANSIENT exception category </B>
        xxxxx.Y#T (Y can be any of the preceding severities)

    <LI> <B> CONSISTENCY exception category </B>
        xxxxx.Y#C (Y can be any of the preceding severities)

    <LI> <B> ENVIRONMENTAL exception category (the default)</B>
        xxxxx.Y#E (Y can be any of the preceding severities)

    <LI> <B> WRAPPED exception category</B>
        xxxxx.Y#W (Y can be any of the preceding severities)

    </UL>
    <HR>
    <P>
    <B>SQL State ranges</B>
    <UL>
    <LI>Basic Services
      <UL>
      <LI> XBCA CacheService
      <LI> XBCM ClassManager
      <LI> XBCX    Cryptography
      <LI> XBM0    Monitor
      <LI> XBDA DataComm
      <LI> XCY0 Properties
      </UL>

    <LI>Connectivity
      <UL>
      <LI> 08XXX Connection Exceptions
      </UL>


    <LI>Language
      <UL>
        <LI> 2200J-2200R for SQL/XML errors (based on SQL/XML[2006]) </LI>
        <LI> 42800-? for compatible DB2 errors
        <LI> 42X00-42Zxx for compilation errors </LI>
        <LI> 43X00-43Yxx  for com.splicemachine.db.impl.sql.execute.rts
        <LI> 44X00  for all other com.splicemachine.db.catalog.types
        <LI> 46000  for SQLJ errors (for now, leave this range empty) </LI>
        <LI> 38000  SQL3 ranges  </LI>
        <LI> XD00x  Dependency mgr </LI>
        <LI> XMLxx  Misc XML errors not covered by SQL standard </LI>
      <LI>
      </UL>

    <LI>Store
      <UL>
      <LI> XSCG0 Conglomerate
      <LI> XSCH0 Heap
      </UL>

    <LI>Security
      <UL>
      <LI> XK...
      </UL>

    <LI>Replication
      <UL>
      <LI> XRExx
      </UL>

    <LI>Reserved for IBM Use: XQC00 - XQCZZ
    </UL>
*/

public interface SQLState {

    /*
    ** BasicServices
    */

    /*
    ** Monitor
    */
    String SERVICE_STARTUP_EXCEPTION            = "XBM01.D";
    String SERVICE_MISSING_IMPLEMENTATION        = "XBM02.D";
    String MISSING_PRODUCT_VERSION                = "XBM05.D";
    String SERVICE_WRONG_BOOT_PASSWORD            = "XBM06.D";
    String SERVICE_PROPERTIES_MISSING            = "XBM0A.D";
    String SERVICE_PROPERTIES_EDIT_FAILED       = "XBM0B.D";
    String MISSING_FILE_PRIVILEGE               = "XBM0C.D";
    String SERVICE_BOOT_PASSWORD_TOO_SHORT        = "XBM07.D";
    String MISSING_ENCRYPTION_PROVIDER            = "XBM0G.D";
    String SERVICE_DIRECTORY_CREATE_ERROR        = "XBM0H.D";
    String SERVICE_DIRECTORY_REMOVE_ERROR        = "XBM0I.D";
    String SERVICE_DIRECTORY_EXISTS_ERROR        = "XBM0J.D";
    String PROTOCOL_UNKNOWN                        = "XBM0K.D";

    // these were originally ModuleStartupExceptions
    String AUTHENTICATION_NOT_IMPLEMENTED        = "XBM0L.D";
    String AUTHENTICATION_SCHEME_ERROR            = "XBM0M.D";
    String JDBC_DRIVER_REGISTER                    = "XBM0N.D";
    String READ_ONLY_SERVICE                    = "XBM0P.D";
    String UNABLE_TO_RENAME_FILE                = "XBM0S.D";
    String AMBIGIOUS_PROTOCOL                    = "XBM0T.D";

    String REGISTERED_CLASS_NONE                = "XBM0U.S";
    String REGISTERED_CLASS_LINAKGE_ERROR        = "XBM0V.S";
    String REGISTERED_CLASS_INSTANCE_ERROR        = "XBM0W.S";
    String INVALID_LOCALE_DESCRIPTION            = "XBM0X.D";
    String INVALID_COLLATION                    = "XBM03.D";
    String COLLATOR_NOT_FOUND_FOR_LOCALE        = "XBM04.D";
    String SERVICE_DIRECTORY_NOT_IN_BACKUP      = "XBM0Y.D";
    String UNABLE_TO_COPY_FILE_FROM_BACKUP      = "XBM0Z.D";
    String PROPERTY_FILE_NOT_FOUND_IN_BACKUP    = "XBM0Q.D";
    String UNABLE_TO_DELETE_FILE                = "XBM0R.D";
    String INSTANTIATE_STORAGE_FACTORY_ERROR    = "XBM08.D";

    /*
    ** Upgrade
    */
    String UPGRADE_UNSUPPORTED                = "XCW00.D";
    // Note: UPGRADE_SPSRECOMPILEFAILED is now in the warnings section.

    /*
    ** ContextService
    */
    String CONN_INTERRUPT                    = "08000";


    /*
    ** ClassManager
    */
    String GENERATED_CLASS_LINKAGE_ERROR    = "XBCM1.S";
    String GENERATED_CLASS_INSTANCE_ERROR    = "XBCM2.S";
    String GENERATED_CLASS_NO_SUCH_METHOD    = "XBCM3.S";
    String GENERATED_CLASS_LIMIT_EXCEEDED    = "XBCM4.S";
    String VM_LEVEL_TOO_LOW                    = "XBCM5.S";

    /*
    ** Cryptography
    */
    String CRYPTO_EXCEPTION                = "XBCX0.S";
    String ILLEGAL_CIPHER_MODE            = "XBCX1.S";
    String ILLEGAL_BP_LENGTH            = "XBCX2.S";
    String NULL_BOOT_PASSWORD            = "XBCX5.S";
    String NON_STRING_BP                = "XBCX6.S";
    String WRONG_PASSWORD_CHANGE_FORMAT = "XBCX7.S";
    String DATABASE_NOT_ENCRYPTED        = "XBCX8.S";
    String DATABASE_READ_ONLY            = "XBCX9.S";
    String WRONG_BOOT_PASSWORD            = "XBCXA.S";
    String ENCRYPTION_BAD_PADDING       = "XBCXB.S";
    String ENCRYPTION_NOSUCH_ALGORITHM  = "XBCXC.S";
    String ENCRYPTION_NOCHANGE_ALGORITHM     = "XBCXD.S";
    String ENCRYPTION_NOCHANGE_PROVIDER = "XBCXE.S";
    String ENCRYPTION_NO_PROVIDER_CLASS = "XBCXF.S";
    String ENCRYPTION_BAD_PROVIDER      = "XBCXG.S";
    String ENCRYPTION_BAD_ALG_FORMAT    = "XBCXH.S";
    String ENCRYPTION_BAD_FEEDBACKMODE  = "XBCXI.S";
    String ENCRYPTION_BAD_JCE           = "XBCXJ.S";
    String ENCRYPTION_BAD_EXTERNAL_KEY  = "XBCXK.S";
    String ENCRYPTION_UNABLE_KEY_VERIFICATION  = "XBCXL.S";
    String ENCRYPTION_INVALID_EXKEY_LENGTH          = "XBCXM.S";
    String ENCRYPTION_ILLEGAL_EXKEY_CHARS           = "XBCXN.S";
    String ENCRYPTION_PREPARED_XACT_EXIST             = "XBCXO.S";
    String REENCRYPTION_PREPARED_XACT_EXIST           = "XBCXP.S";
    String CANNOT_ENCRYPT_READONLY_DATABASE           = "XBCXQ.S";
    String CANNOT_REENCRYPT_READONLY_DATABASE         = "XBCXR.S";
    String CANNOT_ENCRYPT_LOG_ARCHIVED_DATABASE       = "XBCXS.S";
    String CANNOT_REENCRYPT_LOG_ARCHIVED_DATABASE     = "XBCXT.S";
    String DATABASE_ENCRYPTION_FAILED                 = "XBCXU.S";
    String DATABASE_REENCRYPTION_FAILED               = "XBCXV.S";
    String DIGEST_NO_SUCH_ALGORITHM                   = "XBCXW.S";

    /*
    ** Cache Service
    */
    String OBJECT_EXISTS_IN_CACHE        = "XBCA0.S";

    /*
    ** Properties
    */
    String PROPERTY_INVALID_VALUE        = "XCY00.S";
    String PROPERTY_UNSUPPORTED_CHANGE  = "XCY02.S";
    String PROPERTY_MISSING                = "XCY03.S";
    String PROPERTY_SYNTAX_INVALID        = "XCY04.S";
    String PROPERTY_CANT_UNDO_NATIVE  = "XCY05.S.2";
    String PROPERTY_DBO_LACKS_CREDENTIALS  = "XCY05.S.3";

    /*
    ** LockManager
    */
    String DEADLOCK = "40001";
    String LOCK_TIMEOUT = "40XL1";
    String LOCK_TIMEOUT_LOG = "40XL1.T.1";

    /*
    ** Store - access.protocol.Interface statement exceptions
    */
    String STORE_CONGLOMERATE_DOES_NOT_EXIST                    = "XSAI2.S";
    String STORE_FEATURE_NOT_IMPLEMENTED                        = "XSAI3.S";

    /*
    ** Store - access.protocol.Interface RunTimeStatistics property names
    ** and values.
    */
    String STORE_RTS_SCAN_TYPE                                    = "XSAJ0.U";
    String STORE_RTS_NUM_PAGES_VISITED                            = "XSAJ1.U";
    String STORE_RTS_NUM_ROWS_VISITED                            = "XSAJ2.U";
    String STORE_RTS_NUM_DELETED_ROWS_VISITED                    = "XSAJ3.U";
    String STORE_RTS_NUM_ROWS_QUALIFIED                            = "XSAJ4.U";
    String STORE_RTS_NUM_COLUMNS_FETCHED                        = "XSAJ5.U";
    String STORE_RTS_COLUMNS_FETCHED_BIT_SET                    = "XSAJ6.U";
    String STORE_RTS_TREE_HEIGHT                                = "XSAJ7.U";
    String STORE_RTS_SORT_TYPE                                    = "XSAJ8.U";
    String STORE_RTS_NUM_ROWS_INPUT                                = "XSAJA.U";
    String STORE_RTS_NUM_ROWS_OUTPUT                            = "XSAJB.U";
    String STORE_RTS_NUM_MERGE_RUNS                                = "XSAJC.U";
    String STORE_RTS_MERGE_RUNS_SIZE                            = "XSAJD.U";
    String STORE_RTS_ALL                                        = "XSAJE.U";
    String STORE_RTS_BTREE                                        = "XSAJF.U";
    String STORE_RTS_HEAP                                        = "XSAJG.U";
    String STORE_RTS_SORT                                        = "XSAJH.U";
    String STORE_RTS_EXTERNAL                                    = "XSAJI.U";
    String STORE_RTS_INTERNAL                                    = "XSAJJ.U";

    /*
    ** Store - access.protocol.XA statement exceptions
    */
    String STORE_XA_PROTOCOL_VIOLATION                          = "XSAX0.S";
    // STORE_XA_PROTOCOL_VIOLATION_SQLSTATE has no associated message it is
    // just a constant used by the code so that an exception can be caught 
    // and programatically determined to be a STORE_XA_PROTOCOL_VIOLATION.
    String STORE_XA_PROTOCOL_VIOLATION_SQLSTATE                 = "XSAX0";
    String STORE_XA_XAER_DUPID                                  = "XSAX1.S";
    // STORE_XA_XAER_DUPID_SQLSTATE has no associated message it is
    // just a constant used by the code so that an exception can be caught 
    // and programatically determined to be a STORE_XA_XAER_DUPID.
    String STORE_XA_XAER_DUPID_SQLSTATE                         = "XSAX1";

    /*
    ** Store - Conglomerate
    */
    String CONGLOMERATE_TEMPLATE_CREATE_ERROR                   = "XSCG0.S";

    /*
    ** Store - AccessManager
    */
    String AM_NO_FACTORY_FOR_IMPLEMENTATION                     = "XSAM0.S";
    String AM_NO_SUCH_CONGLOMERATE_DROP                         = "XSAM2.S";
    String AM_NO_SUCH_CONGLOMERATE_TYPE                         = "XSAM3.S";
    String AM_NO_SUCH_SORT                                      = "XSAM4.S";
    String AM_SCAN_NOT_POSITIONED                               = "XSAM5.S";
    String AM_RECORD_NOT_FOUND                                  = "XSAM6.S";


    /*
    ** Store - Heap
    */
    String HEAP_CANT_CREATE_CONTAINER                           = "XSCH0.S";
    String HEAP_CONTAINER_NOT_FOUND                             = "XSCH1.S";
    String HEAP_COULD_NOT_CREATE_CONGLOMERATE                   = "XSCH4.S";
    String HEAP_TEMPLATE_MISMATCH                               = "XSCH5.S";
    String HEAP_IS_CLOSED                                       = "XSCH6.S";
    String HEAP_SCAN_NOT_POSITIONED                             = "XSCH7.S";
    String HEAP_UNIMPLEMENTED_FEATURE                           = "XSCH8.S";

    /*
    ** Store - BTree
    */
    String BTREE_CANT_CREATE_CONTAINER                          = "XSCB0.S";
    String BTREE_CONTAINER_NOT_FOUND                            = "XSCB1.S";
    String BTREE_PROPERTY_NOT_FOUND                             = "XSCB2.S";
    String BTREE_UNIMPLEMENTED_FEATURE                          = "XSCB3.S";
    String BTREE_SCAN_NOT_POSITIONED                            = "XSCB4.S";
    String BTREE_ROW_NOT_FOUND_DURING_UNDO                      = "XSCB5.S";
    String BTREE_NO_SPACE_FOR_KEY                               = "XSCB6.S";
    String BTREE_SCAN_INTERNAL_ERROR                            = "XSCB7.S";
    String BTREE_IS_CLOSED                                      = "XSCB8.S";
    String BTREE_ABORT_THROUGH_TRACE                            = "XSCB9.S";

    /*
    ** Store - Sort
    */
    String SORT_IMPROPER_SCAN_METHOD                            = "XSAS0.S";
    String SORT_SCAN_NOT_POSITIONED                             = "XSAS1.S";


    String SORT_TYPE_MISMATCH                                   = "XSAS3.S";
    String SORT_COULD_NOT_INIT                                  = "XSAS6.S";

    /*
    ** RawStore
    */

    /*
    ** RawStore - protocol.Interface statement exceptions
    */
    String RAWSTORE_NESTED_FREEZE                               = "XSRS0.S";
    String RAWSTORE_CANNOT_BACKUP_TO_NONDIRECTORY               = "XSRS1.S";
    String RAWSTORE_ERROR_RENAMING_FILE                         = "XSRS4.S";
    String RAWSTORE_ERROR_COPYING_FILE                          = "XSRS5.S";
    String RAWSTORE_CANNOT_CREATE_BACKUP_DIRECTORY              = "XSRS6.S";
    String RAWSTORE_UNEXPECTED_EXCEPTION                        = "XSRS7.S";
    String RAWSTORE_CANNOT_CHANGE_LOGDEVICE                     = "XSRS8.S";
    String RAWSTORE_RECORD_VANISHED                             = "XSRS9.S";
    String BACKUP_BLOCKING_OPERATIONS_IN_PROGRESS               = "XSRSA.S";
    String BACKUP_OPERATIONS_NOT_ALLOWED                        = "XSRSB.S";
    String RAWSTORE_CANNOT_BACKUP_INTO_DATABASE_DIRECTORY       = "XSRSC.S";
    String BACKUP_OPERATIONS_DISABLED                           = "XSRSD.S";
    String MANAGER_DISABLED                                     = "XSRSE.S";
    String AUTHENTICATION_MANAGER_DISABLED                      = "XSRSF.S";
    String ENTERPRISE_FEATURES_DISABLED                         = "XSRSG.S";

    /*
    ** RawStore - Log.Generic statement exceptions
    */
    String LOG_WRITE_LOG_RECORD                                 = "XSLB1.S";
    String LOG_BUFFER_FULL                                      = "XSLB2.S";
    String LOG_TRUNC_LWM_NULL                                   = "XSLB4.S";
    String LOG_TRUNC_LWM_ILLEGAL                                = "XSLB5.S";
    String LOG_ZERO_LENGTH_LOG_RECORD                           = "XSLB6.S";
    String LOG_RESET_BEYOND_SCAN_LIMIT                          = "XSLB8.S";
    String LOG_FACTORY_STOPPED                                  = "XSLB9.S";

    /*
    ** RawStore - Log.Generic database exceptions
    */
    String LOG_CANNOT_FLUSH                                     = "XSLA0.D";
    String LOG_DO_ME_FAIL                                       = "XSLA1.D";
    String LOG_IO_ERROR                                         = "XSLA2.D";
    String LOG_CORRUPTED                                        = "XSLA3.D";
    String LOG_FULL                                             = "XSLA4.D";
    String LOG_READ_LOG_FOR_UNDO                                = "XSLA5.D";
    String LOG_RECOVERY_FAILED                                  = "XSLA6.D";
    String LOG_REDO_FAILED                                      = "XSLA7.D";
    String LOG_UNDO_FAILED                                      = "XSLA8.D";
    String LOG_STORE_CORRUPT                                    = "XSLAA.D";
    String LOG_FILE_NOT_FOUND                                   = "XSLAB.D";
    String LOG_INCOMPATIBLE_FORMAT                              = "XSLAC.D";
    String LOG_RECORD_CORRUPTED                                 = "XSLAD.D";
    String LOG_CONTROL_FILE                                     = "XSLAE.D";
    String LOG_READ_ONLY_DB_NEEDS_UNDO                          = "XSLAF.D";
    String LOG_READ_ONLY_DB_UPDATE                              = "XSLAH.D";
    String LOG_CANNOT_LOG_CHECKPOINT                            = "XSLAI.D";
    String LOG_NULL                                             = "XSLAJ.D";
    String LOG_EXCEED_MAX_LOG_FILE_NUMBER                       = "XSLAK.D";
    String LOG_EXCEED_MAX_LOG_FILE_SIZE                         = "XSLAL.D";
    String LOG_CANNOT_VERIFY_LOG_FORMAT                         = "XSLAM.D";
    String LOG_INCOMPATIBLE_VERSION                             = "XSLAN.D";
    String LOG_UNEXPECTED_RECOVERY_PROBLEM                      = "XSLAO.D";
    String LOG_CANNOT_UPGRADE_BETA                              = "XSLAP.D";
    String LOG_SEGMENT_NOT_EXIST                                = "XSLAQ.D";
    String UNABLE_TO_COPY_LOG_FILE                              = "XSLAR.D";
    String LOG_DIRECTORY_NOT_FOUND_IN_BACKUP                    = "XSLAS.D";
    String LOG_SEGMENT_EXIST                                    = "XSLAT.D";


    /*
    ** RawStore - Transactions.Basic statement exceptions
    */
    String XACT_MAX_SAVEPOINT_LEVEL_REACHED                     = "3B002.S";
    //Bug 4466 - changed sqlstate for following two to match DB2 sqlstates.
    String XACT_SAVEPOINT_EXISTS                                = "3B501.S";
    String XACT_SAVEPOINT_NOT_FOUND                             = "3B001.S";
    //Bug 4468 - release/rollback of savepoint failed because it doesn't exist
    String XACT_SAVEPOINT_RELEASE_ROLLBACK_FAIL                 = "3B502.S";
    String XACT_TRANSACTION_ACTIVE                              = "XSTA2.S";

    /*
    ** RawStore - Transactions.Basic transaction exceptions
    */
    String TRANSACTION_PREFIX="40";

    String XACT_PROTOCOL_VIOLATION                              = "40XT0";
    String XACT_COMMIT_EXCEPTION                                = "40XT1";
    String XACT_ROLLBACK_EXCEPTION                              = "40XT2";
    String XACT_TRANSACTION_NOT_IDLE                            = "40XT4";
    String XACT_INTERNAL_TRANSACTION_EXCEPTION                  = "40XT5";
    String XACT_CANNOT_ACTIVATE_TRANSACTION                     = "40XT6";
    String XACT_NOT_SUPPORTED_IN_INTERNAL_XACT                  = "40XT7";

    /*
    ** RawStore - Transactions.Basic system exceptions
    */
    String XACT_ABORT_EXCEPTION                                 = "XSTB0.M";
    String XACT_CANNOT_LOG_CHANGE                               = "XSTB2.M";
    String XACT_CANNOT_ABORT_NULL_LOGGER                        = "XSTB3.M";
    String XACT_CREATE_NO_LOG                                   = "XSTB5.M";
    String XACT_TRANSACTION_TABLE_IN_USE                        = "XSTB6.M";


    /*
    ** RawStore - Data.Generic statement exceptions
    */
    String DATA_SLOT_NOT_ON_PAGE                                = "XSDA1.S";
    String DATA_UPDATE_DELETED_RECORD                           = "XSDA2.S";
    String DATA_NO_SPACE_FOR_RECORD                             = "XSDA3.S";
    String DATA_UNEXPECTED_EXCEPTION                            = "XSDA4.S";
    String DATA_UNDELETE_RECORD                                 = "XSDA5.S";
    String DATA_NULL_STORABLE_COLUMN                            = "XSDA6.S";
    String DATA_STORABLE_READ_MISMATCH                          = "XSDA7.S";
    String DATA_STORABLE_READ_EXCEPTION                         = "XSDA8.S";
    String DATA_STORABLE_READ_MISSING_CLASS                     = "XSDA9.S";
    String DATA_TIME_STAMP_ILLEGAL                              = "XSDAA.S";
    String DATA_TIME_STAMP_NULL                                 = "XSDAB.S";
    String DATA_DIFFERENT_CONTAINER                             = "XSDAC.S";
    String DATA_NO_ROW_COPIED                                   = "XSDAD.S";
    String DATA_CANNOT_MAKE_RECORD_HANDLE                       = "XSDAE.S";
    String DATA_INVALID_RECORD_HANDLE                           = "XSDAF.S";
    String DATA_ALLOC_NTT_CANT_OPEN                             = "XSDAG.S";
    String DATA_CANNOT_GET_DEALLOC_LOCK                         = "XSDAI.S";
    String DATA_STORABLE_WRITE_EXCEPTION                        = "XSDAJ.S";
    String DATA_WRONG_PAGE_FOR_HANDLE                           = "XSDAK.S";
    String DATA_UNEXPECTED_OVERFLOW_PAGE                        = "XSDAL.S";
    String DATA_SQLDATA_READ_INSTANTIATION_EXCEPTION            = "XSDAM.S";
    String DATA_SQLDATA_READ_ILLEGAL_ACCESS_EXCEPTION           = "XSDAN.S";
    String DATA_DOUBLE_LATCH_INTERNAL_ERROR                     = "XSDAO.S";

    /*
    ** RawStore - Data.Generic transaction exceptions
    */
    String DATA_CORRUPT_PAGE                                    = "XSDB0.D";
    String DATA_UNKNOWN_PAGE_FORMAT                             = "XSDB1.D";
    String DATA_UNKNOWN_CONTAINER_FORMAT                        = "XSDB2.D";
    String DATA_CHANGING_CONTAINER_INFO                         = "XSDB3.D";
    String DATA_MISSING_LOG                                     = "XSDB4.D";
    String DATA_MISSING_PAGE                                    = "XSDB5.D";
    String DATA_MULTIPLE_JBMS_ON_DB                             = "XSDB6.D";
    String DATA_MULTIPLE_JBMS_WARNING                           = "XSDB7.D";
    String DATA_MULTIPLE_JBMS_FORCE_LOCK                        = "XSDB8.D";
    String DATA_CORRUPT_STREAM_CONTAINER                        = "XSDB9.D";
    String DATA_OBJECT_ALLOCATION_FAILED                        = "XSDBA.D";
    String DATA_UNKNOWN_PAGE_FORMAT_2                           = "XSDBB.D";
    String DATA_BAD_CONTAINERINFO_WRITE                         = "XSDBC.D";

    /*
    ** RawStore - Data.Filesystem statement exceptions
    */
    String FILE_EXISTS                                          = "XSDF0.S";
    String FILE_CREATE                                          = "XSDF1.S";
    String FILE_CREATE_NO_CLEANUP                               = "XSDF2.S";
    String FILE_CANNOT_CREATE_SEGMENT                           = "XSDF3.S";
    String FILE_CANNOT_REMOVE_FILE                              = "XSDF4.S";
    String FILE_NO_ALLOC_PAGE                                   = "XSDF6.S";
    String FILE_NEW_PAGE_NOT_LATCHED                            = "XSDF7.S";
    String FILE_REUSE_PAGE_NOT_FOUND                            = "XSDF8.S";
    String FILE_READ_ONLY                                       = "XSDFB.S";
    String FILE_IO_GARBLED                                      = "XSDFD.S";
    String FILE_UNEXPECTED_EXCEPTION                            = "XSDFF.S";
    String BACKUP_FILE_IO_ERROR                                 = "XSDFH.S";
    String FILE_NEW_PAGE_DURING_RECOVERY                        = "XSDFI.S";

    /*
    ** RawStore - Data.FSLDemo transaction exceptions
    */

    /*
    ** RawStore - Data.Filesystem database exceptions
    */
    String FILE_READ_PAGE_EXCEPTION                             = "XSDG0.D";
    String FILE_WRITE_PAGE_EXCEPTION                            = "XSDG1.D";
    String FILE_BAD_CHECKSUM                                    = "XSDG2.D";
    String FILE_CONTAINER_EXCEPTION                             = "XSDG3.D";
    String FILE_DATABASE_NOT_IN_CREATE                          = "XSDG5.D";
    String DATA_DIRECTORY_NOT_FOUND_IN_BACKUP                   = "XSDG6.D";
    String UNABLE_TO_REMOVE_DATA_DIRECTORY                      = "XSDG7.D";
    String UNABLE_TO_COPY_DATA_DIRECTORY                        = "XSDG8.D";
    String FILE_IO_INTERRUPTED                                  = "XSDG9.D";



    /*
    ** InternalUtil - Id Parsing
    ** Note that the code catches ID parsing errors.
    ** (Range XCXA0-XCXAZ)
    */
    String ID_PARSE_ERROR               ="XCXA0.S";

    /*
    ** InternalUtil - Database Class Path Parsing
    ** Note that the code catches database class path parsing errors.
    ** (Range XCXB0-XCXBZ)
    */
    String DB_CLASS_PATH_PARSE_ERROR="XCXB0.S";

    /*
    ** InternalUtil - Id List Parsing
    ** Note that the code catches id list parsing errors.
    ** (Range XCXC0-XCXCZ)
    */
    String ID_LIST_PARSE_ERROR="XCXC0.S";

    /*
    ** InternalUtil - IO Errors
    ** (Range XCXD0-XCXDZ)
    */

    /*
    ** InternalUtil - LocaleFinder interface
    */
    String NO_LOCALE="XCXE0.S";

    String DATA_CONTAINER_CLOSED                = "40XD0";
    String DATA_CONTAINER_READ_ONLY             = "40XD1";
    String DATA_CONTAINER_VANISHED              = "40XD2";

    /*
    ** Connectivity - Connection Exceptions: 08XXX
    */
    String CONNECTIVITY_PREFIX="08";


    /*
    ** Language
    */

    /*
    ** Language Statement Exception
    */
    String LSE_COMPILATION_PREFIX="42";

    /*
    ** Language
    **
    ** The entries in this file are sorted into groups.  Add your entry
    ** to the appropriate group. Language errors are divided into 3 groups:
    ** A group for standard SQLExceptions.
    **
    ** 2200J-00R - For SQL/XML errors (based on SQL/XML[2006]).
    ** 4250x - access rule violations
    ** 428?? - adding some DB2 compatible errors
    ** 42X00-42Zxx for compilation errors
    ** 46000  for SQLJ errors (for now, leave this range empty)
    ** 38000  SQL3 ranges
    ** 39001  SQL3
    ** X0X00-X0Xxx for implementation-defined execution errors.
    **
    ** NOTE: If an error can occur during both compilation and execution, then
    ** you need 2 different errors.
    **
    ** In addition to the above groups, this file also contains SQLStates
    ** for language transaction severity errors. These are in the range
    **
    **    40XC0 - 40XCZ
    **
    ** implementation-defined range reserved for class 23 is L01-LZZ
    **
    **
    ** Errors that have standard SQLStates
    **
    ** Implementation-defined subclasses must begin with a digit from 5 through 9,
    ** or a letter from I through Z (capitals only).
    **
     */

    /*
    **
    ** SQL-J ERRORS -- see jamie for further info
    **
    ** DDL
    **    46001 - invalid URL
    **    46002 - invalid JAR name
    **    46003 - invalid class deletion
    **    46004 - invalid JAR name
    **     46005 - invalid replacement
    **     46006 - invalid grantee
    **     46007 - invalid signature
    **     46008 - invalid method specification
    **     46009 - invalid REVOKE
    **
    ** Execution
    **     46102 - invalid jar name in path
    **     46103 - unresolved class name
    **     0100E - too many result sets
    **    39001 - invalid SQLSTATE
    **    39004 - invalid null value
    **    38000 - uncaught java exception
    **    38mmm - user defined error numbers
    ** to be used in the future
    ** InvalidNullValue.sqlstate=39004
    */

    // WARNINGS (start with 01)
    String LANG_CONSTRAINT_DROPPED                                       = "01500";
    String LANG_VIEW_DROPPED                                           = "01501";
    String LANG_TRIGGER_DROPPED                                           = "01502";
    String LANG_COL_NOT_NULL                                              = "01503";
    String LANG_INDEX_DUPLICATE                                              = "01504";
    String LANG_VALUE_TRUNCATED                                        = "01505";
    String LANG_SYNONYM_UNDEFINED                                      = "01522";
    String LANG_NULL_ELIMINATED_IN_SET_FUNCTION                           = "01003";
    String LANG_PRIVILEGE_NOT_REVOKED                                      = "01006";
    String LANG_ROLE_NOT_REVOKED                                       = "01007";
    String LANG_WITH_ADMIN_OPTION_NOT_REVOKED                          = "01008";
    String LANG_GEN_COL_DROPPED                                         = "01009";

    String LANG_NO_ROW_FOUND                                              = "02000";

    String LANG_TOO_MANY_DYNAMIC_RESULTS_RETURNED                       = "0100E";

    // State used by java.sql.DataTruncation for truncation in read operations.
    String DATA_TRUNCATION_READ = "01004";

    // Invalid role specification: standard says class 0P, no subclass.
    String ROLE_INVALID_SPECIFICATION                                  = "0P000";
    String ROLE_INVALID_SPECIFICATION_NOT_GRANTED                      = "0P000.S.1";

    // TRANSACTION severity language errors. These are in the range:
    // 40XC0 - 40XCZ
    String LANG_DEAD_STATEMENT                                         = "40XC0";

    /*
    ** SQL Data exceptions
    */
    String SQL_DATA_PREFIX="22";

    String LANG_MISSING_PARMS                                          = "07000";
    String LANG_SCALAR_SUBQUERY_CARDINALITY_VIOLATION                  = "21000";
    String LANG_STRING_TRUNCATION                                      = "22001";
    String LANG_CONCAT_STRING_OVERFLOW                                      = "54006";
    String LANG_OUTSIDE_RANGE_FOR_DATATYPE                             = "22003";
    String LANG_MODIFIED_ROW_COUNT_TOO_LARGE                           = "22003.S.0";
    String YEAR_EXCEEDS_MAXIMUM                                        = "22003.S.1";
    String DECIMAL_TOO_MANY_DIGITS                                     = "22003.S.2";
    String NUMERIC_OVERFLOW                                            = "22003.S.3";
    String CLIENT_LENGTH_OUTSIDE_RANGE_FOR_DATATYPE                    = "22003.S.4";

    String LANG_DATA_TYPE_GET_MISMATCH                                 = "22005"; // same 22005 error
    String UNSUPPORTED_ENCODING                                        = "22005.S.1";
    String CHARACTER_CONVERTER_NOT_AVAILABLE                           = "22005.S.2";
    String CANT_CONVERT_UNICODE_TO_EBCDIC                              = "22005.S.3";
    String NET_UNRECOGNIZED_JDBC_TYPE                                  = "22005.S.4";
    String NET_INVALID_JDBC_TYPE_FOR_PARAM                             = "22005.S.5";
    String UNRECOGNIZED_JAVA_SQL_TYPE                                  = "22005.S.6";
    String CANT_CONVERT_UNICODE_TO_UTF8                                = "22005.S.7";

    String LANG_DATE_RANGE_EXCEPTION                                   = "22007.S.180";
    String LANG_DATE_SYNTAX_EXCEPTION                                  = "22007.S.181";
    String LANG_INVALID_FUNCTION_ARGUMENT                              = "22008.S";
    String LANG_INVALID_VALUE_RANGE                                     = "22008.S.1";
    String LANG_SEQUENCE_GENERATOR_EXHAUSTED                              = "2200H.S";
    String LANG_SUBSTR_START_OR_LEN_OUT_OF_RANGE                        = "22011";
    String LANG_SUBSTR_START_ADDING_LEN_OUT_OF_RANGE                        = "22011.S.1";
    String LANG_DIVIDE_BY_ZERO                                         = "22012";
    String LANG_SQRT_OF_NEG_NUMBER                                     = "22013";
    String LANG_INVALID_PARAMETER_FOR_SEARCH_POSITION                  = "22014";
    String LANG_INVALID_TYPE_FOR_LOCATE_FUNCTION                       = "22015";
    String LANG_FORMAT_EXCEPTION                                       = "22018";
    String LANG_INVALID_ESCAPE_CHARACTER                               = "22019";
    String LANG_INVALID_TRIM_CHARACTER                                 = "22020";
    String LANG_INVALID_CHARACTER_ENCODING                             = "22021";
    String LANG_INVALID_ESCAPE_SEQUENCE                                = "22025";
    String LANG_INVALID_TRIM_SET                                       = "22027";
    String LANG_STRING_TOO_LONG                                        = "22028";
    String LANG_ESCAPE_IS_NULL                                         = "22501";
    String LANG_INVALID_ROW_COUNT_FIRST                                = "2201W";
    String LANG_INVALID_ROW_COUNT_OFFSET                               = "2201X";
    String LANG_INVALID_LEAD_LAG_OFFSET                                = "2201Y";
    String LANG_ROW_COUNT_OFFSET_FIRST_IS_NULL                         = "2201Z";
    String LANG_MISSING_FIRST_LAST_VALUE_ARG                           = "2202A";
    String LANG_MISSING_LEAD_LAG_ARG                                   = "2202B";
    String LANG_MISSING_LEAD_LAG_DEFAULT                               = "2202C";
    String LANG_NONULL_DATATYPE                                        = "2202D";
    String LANG_INVALID_AGGREGATION_DATATYPE                           = "2202E";
    String LANG_INVALID_TIME_SPAN_OPERATION                            = "2202F";
    String LANG_FIELD_POSITION_ZERO                                    = "22030";
    /*
    ** Integrity violations.
    */
    String INTEGRITY_VIOLATION_PREFIX="23";

    String LANG_NULL_INTO_NON_NULL                                     = "23502";
    String LANG_DUPLICATE_KEY_CONSTRAINT                               = "23505";
    String LANG_FK_VIOLATION                                           = "23503";
    String LANG_CHECK_CONSTRAINT_VIOLATED                              = "23513";

    // From SQL/XML[2006] spec; there are others, but
    // these are the ones we actually use with our
    // current XML support.
    String LANG_XML_QUERY_ERROR                                        = "10000";
    String LANG_NOT_AN_XML_DOCUMENT                                    = "2200L";
    String LANG_INVALID_XML_DOCUMENT                                   = "2200M";
    String LANG_INVALID_XML_CONTEXT_ITEM                               = "2200V";
    String LANG_XQUERY_SERIALIZATION_ERROR                             = "2200W";

    String CANNOT_CLOSE_ACTIVE_CONNECTION                              = "25001";
    String INVALID_TRANSACTION_STATE_ACTIVE_CONNECTION                 = "25001.S.1";


    String LANG_UNEXPECTED_USER_EXCEPTION                              = "38000";
    String EXTERNAL_ROUTINE_NO_SQL                                       = "38001";
    String EXTERNAL_ROUTINE_NO_MODIFIES_SQL                               = "38002";
    String EXTERNAL_ROUTINE_NO_READS_SQL                               = "38004";

    String LANG_NULL_TO_PRIMITIVE_PARAMETER                            = "39004";
    String LANG_SYNTAX_OR_ACCESS_VIOLATION                             = "42000";

    // Fix for Derby-1828 - access rule violations should use SQL state 42
    String AUTH_NO_TABLE_PERMISSION                                    = "42500";
    String AUTH_NO_TABLE_PERMISSION_FOR_GRANT                          = "42501";
    String AUTH_NO_COLUMN_PERMISSION                                   = "42502";
    String AUTH_NO_COLUMN_PERMISSION_FOR_GRANT                         = "42503";
    String AUTH_NO_GENERIC_PERMISSION                                  = "42504";
    String AUTH_NO_GENERIC_PERMISSION_FOR_GRANT                        = "42505";
    String AUTH_NOT_OWNER                                              = "42506";
    String AUTH_NO_ACCESS_NOT_OWNER                                    = "42507";
    String AUTH_NOT_DATABASE_OWNER                                     = "42508";
    String AUTH_GRANT_REVOKE_NOT_ALLOWED                               = "42509";
    String AUTH_NO_OBJECT_PERMISSION                                   = "4250A";
    String AUTH_INVALID_AUTHORIZATION_PROPERTY                         = "4250B";
    String AUTH_USER_IN_READ_AND_WRITE_LISTS                           = "4250C";
    String AUTH_DUPLICATE_USERS                                        = "4250D";
    String AUTH_INTERNAL_BAD_UUID                                      = "4250E";
    String AUTH_NOT_VALID_TABLE_PRIVILEGE                              = "4250F";
    String AUTH_ROLE_DBO_ONLY                                          = "4251A";
    String AUTH_PUBLIC_ILLEGAL_AUTHORIZATION_ID                        = "4251B";
    String AUTH_ROLE_GRANT_CIRCULARITY                                 = "4251C";
    String DBO_ONLY                                                         = "4251D";
    String HIDDEN_COLUMN                                                         = "4251E";
    String CANT_DROP_DBO                                                         = "4251F";
    String WEAK_AUTHENTICATION                                               = "4251G";
    String BAD_NATIVE_AUTH_SPEC                                               = "4251H";
    String MISSING_CREDENTIALS_DB                                               = "4251I";
    String BAD_PASSWORD_LIFETIME                                               = "4251J";
    String DBO_FIRST                                                                    = "4251K";
    String BAD_CREDENTIALS_DB_NAME                                          = "4251L";
    String AUTH_NO_TABLE_PERMISSION_FOR_ANALYZE                        = "4251M";
    String AUTH_NO_PERMISSION_FOR_KILLING_OPERATION                    = "4251N";
    String LANG_NO_SUCH_RUNNING_OPERATION                              = "4251P";
    String LANG_DB2_NOT_NULL_COLUMN_INVALID_DEFAULT                    = "42601";
    String LANG_DB2_INVALID_HEXADECIMAL_CONSTANT                    = "42606";
    String LANG_DB2_OPERATION_NOT_SUPPORTED_IN_READ_ONLY_MODE       = "51045";
    String LANG_DB2_STRING_CONSTANT_TOO_LONG                    = "54002";
    String LANG_DB2_NUMBER_OF_ARGS_INVALID                   = "42605";
    String LANG_DB2_MULTINARY_FUNCTION_ALL_PARAMS                   = "42610";
    String LANG_DB2_LENGTH_PRECISION_SCALE_VIOLATION                   = "42611";
    String LANG_DB2_MULTIPLE_ELEMENTS                                   = "42613";
    String LANG_DB2_INVALID_CHECK_CONSTRAINT                           = "42621";
    String LANG_DB2_DUPLICATE_NAMES                                       = "42734";
    String LANG_DB2_INVALID_COLS_SPECIFIED                             = "42802";
        String LANG_DB2_INVALID_SELECT_COL_FOR_HAVING = "42803";
    String LANG_DB2_ADD_UNIQUE_OR_PRIMARY_KEY_ON_NULL_COLS               = "42831";
    String LANG_ADD_PRIMARY_KEY_ON_NULL_COLS                           = "42831.S.1";
    String LANG_DB2_REPLACEMENT_ERROR                                   = "42815.S.713";
    String LANG_DB2_MULTINARY_DATATYPE_MISMATCH                        = "42815.S.171";
    String LANG_DB2_TOO_LONG_FLOATING_POINT_LITERAL                       = "42820";
    String LANG_DB2_LIKE_SYNTAX_ERROR                                    = "42824";
    String LANG_INVALID_FK_COL_FOR_SETNULL                             = "42834";
    String LANG_INVALID_ALTER_TABLE_ATTRIBUTES                         = "42837";
    String LANG_DB2_FUNCTION_INCOMPATIBLE                              = "42884";


    String LANG_DB2_PARAMETER_NEEDS_MARKER                               = "42886";
    String LANG_DB2_INVALID_DEFAULT_VALUE                              = "42894";

    String LANG_NO_AGGREGATES_IN_WHERE_CLAUSE                          = "42903";
    String LANG_DB2_VIEW_REQUIRES_COLUMN_NAMES                         = "42908";
    String LANG_TABLE_REQUIRES_COLUMN_NAMES                            = "42909";
    String LANG_DELETE_RULE_VIOLATION                                      = "42915";
    String LANG_SYNONYM_CIRCULAR                                             = "42916";
    String LANG_INVALID_INDEX_EXPRESSION                               = "429BX";  // DB2 compatible code
    String LANG_SYNTAX_ERROR                                           = "42X01";
    String LANG_LEXICAL_ERROR                                          = "42X02";
    String LANG_AMBIGUOUS_COLUMN_NAME                                  = "42X03";
    String LANG_COLUMN_NOT_FOUND                                       = "42X04";
    String LANG_TABLE_NOT_FOUND                                        = "42X05";
    String LANG_TOO_MANY_RESULT_COLUMNS                                = "42X06";
    String LANG_NULL_IN_VALUES_CLAUSE                                  = "42X07";
    String LANG_DOES_NOT_IMPLEMENT                                      = "42X08";
    String LANG_FROM_LIST_DUPLICATE_TABLE_NAME                         = "42X09";
    String LANG_EXPOSED_NAME_NOT_FOUND                                 = "42X10";
    String LANG_IDENTIFIER_TOO_LONG                                    = "42622";
    String LANG_DUPLICATE_COLUMN_NAME_CREATE                           = "42X12";
    String LANG_TOO_MANY_COLUMNS_IN_TABLE_OR_VIEW                         = "54011";
    String LANG_TOO_MANY_INDEXES_ON_TABLE                         = "42Z9F";
    String LANG_DUPLICATE_COLUMN_NAME_INSERT                           = "42X13";
    String LANG_COLUMN_NOT_FOUND_IN_TABLE                              = "42X14";
    String LANG_ILLEGAL_COLUMN_REFERENCE                               = "42X15";
    String LANG_DUPLICATE_COLUMN_NAME_UPDATE                           = "42X16";
    String LANG_INVALID_JOIN_ORDER_SPEC                                = "42X17";
    String LANG_NOT_COMPARABLE                                         = "42818";
    String LANG_NON_BOOLEAN_WHERE_CLAUSE                               = "42X19";
    String LANG_INTEGER_LITERAL_EXPECTED                               = "42X20";
    String LANG_CURSOR_NOT_UPDATABLE                                   = "42X23";
    String LANG_INVALID_COL_HAVING_CLAUSE                              = "42X24";
    String LANG_UNARY_FUNCTION_BAD_TYPE                                = "42X25";
    String LANG_TYPE_DOESNT_EXIST                                      = "42X26";
    String LANG_FUNCTION_NOT_ALLOWED                                   = "42X27";
    String LANG_CURSOR_DELETE_MISMATCH                                 = "42X28";
    String LANG_CURSOR_UPDATE_MISMATCH                                 = "42X29";
    String LANG_CURSOR_NOT_FOUND                                       = "42X30";
    String LANG_COLUMN_NOT_UPDATABLE_IN_CURSOR                         = "42X31";
    String LANG_CORRELATION_NAME_FOR_UPDATABLE_COLUMN_DISALLOWED_IN_CURSOR = "42X42";
    String LANG_DERIVED_COLUMN_LIST_MISMATCH                           = "42X32";
    String LANG_DUPLICATE_COLUMN_NAME_DERIVED                          = "42X33";
    String LANG_PARAM_IN_SELECT_LIST                                   = "42X34";
    String LANG_BINARY_OPERANDS_BOTH_PARMS                             = "42X35";
    String LANG_UNARY_OPERAND_PARM                                     = "42X36";
    String LANG_UNARY_ARITHMETIC_BAD_TYPE                              = "42X37";
    String LANG_CANT_SELECT_STAR_SUBQUERY                              = "42X38";
    String LANG_NON_SINGLE_COLUMN_SUBQUERY                             = "42X39";
    String LANG_UNARY_LOGICAL_NON_BOOLEAN                              = "42X40";
    String LANG_INVALID_FROM_LIST_PROPERTY                             = "42X41";
    String LANG_NOT_STORABLE                                           = "42821";
    String LANG_NULL_RESULT_SET_META_DATA                              = "42X43";
    String LANG_INVALID_COLUMN_LENGTH                                  = "42X44";
    String LANG_INVALID_FUNCTION_ARG_TYPE                              = "42X45";
    String LANG_AMBIGUOUS_FUNCTION_NAME                                = "42X46";
    String LANG_AMBIGUOUS_PROCEDURE_NAME                               = "42X47";
    String LANG_INVALID_PRECISION                                      = "42X48";
    String LANG_INVALID_INTEGER_LITERAL                                = "42X49";
    String LANG_NO_METHOD_FOUND                                        = "42X50";
    String LANG_TYPE_DOESNT_EXIST2                                     = "42X51";
    String LANG_PRIMITIVE_RECEIVER                                     = "42X52";
    String LANG_LIKE_BAD_TYPE                                          = "42X53";
    String LANG_PARAMETER_RECEIVER                                     = "42X54";
    String LANG_TABLE_NAME_MISMATCH                                    = "42X55";
    String LANG_VIEW_DEFINITION_R_C_L_MISMATCH                         = "42X56";
    String LANG_INVALID_V_T_I_COLUMN_COUNT                             = "42X57";
    String LANG_UNION_UNMATCHED_COLUMNS                                = "42X58";
    String LANG_ROW_VALUE_CONSTRUCTOR_UNMATCHED_COLUMNS                = "42X59";
    String LANG_INVALID_INSERT_MODE                                    = "42X60";
    String LANG_NOT_UNION_COMPATIBLE                                   = "42X61";
    String LANG_NO_USER_DDL_IN_SYSTEM_SCHEMA                           = "42X62";
    String LANG_NO_ROWS_FROM_USING                                     = "42X63";
    String LANG_INVALID_STATISTICS_SPEC                                   = "42X64";
    String LANG_INDEX_NOT_FOUND                                        = "42X65";
    String LANG_DUPLICATE_COLUMN_NAME_CREATE_INDEX                     = "42X66";
    //42X67
    String LANG_NO_FIELD_FOUND                                         = "42X68";
    String LANG_PRIMITIVE_REFERENCING_EXPRESSION                       = "42X69";
    String LANG_TABLE_DEFINITION_R_C_L_MISMATCH                        = "42X70";
    String LANG_INVALID_COLUMN_TYPE_CREATE_TABLE                       = "42X71";
    String LANG_NO_STATIC_FIELD_FOUND                                  = "42X72";
    String LANG_AMBIGUOUS_METHOD_INVOCATION                            = "42X73";
    String LANG_INVALID_CALL_STATEMENT                                 = "42X74";
    String LANG_NO_CONSTRUCTOR_FOUND                                   = "42X75";
    String LANG_ADDING_PRIMARY_KEY_ON_EXPLICIT_NULLABLE_COLUMN         = "42X76";
    String LANG_COLUMN_OUT_OF_RANGE                                    = "42X77";
    String LANG_ORDER_BY_COLUMN_NOT_FOUND                              = "42X78";
    String LANG_DUPLICATE_COLUMN_FOR_ORDER_BY                          = "42X79";
    String LANG_QUALIFIED_COLUMN_NAME_NOT_ALLOWED                      = "42877";
        String LANG_UNION_ORDER_BY                                         = "42878";
    String LANG_DISTINCT_ORDER_BY                                      = "42879";
    String LANG_DISTINCT_ORDER_BY_EXPRESSION                           = "4287A";
    String LANG_TABLE_VALUE_CTOR_RESTRICTION                           = "4287B";
    String LANG_EMPTY_VALUES_CLAUSE                                    = "42X80";
    String LANG_EMPTY_COLUMN_LIST                                      = "42X81";
    String LANG_USING_CARDINALITY_VIOLATION                            = "42X82";
    String LANG_ADDING_COLUMN_WITH_NULL_AND_NOT_NULL_CONSTRAINT        = "42X83";
    String LANG_CANT_DROP_BACKING_INDEX                                = "42X84";
    String LANG_CONSTRAINT_SCHEMA_MISMATCH                             = "42X85";
    String LANG_DROP_NON_EXISTENT_CONSTRAINT                           = "42X86";
    String LANG_ALL_RESULT_EXPRESSIONS_PARAMS                          = "42X87";
    String LANG_CONDITIONAL_NON_BOOLEAN                                = "42X88";
    String LANG_NOT_TYPE_COMPATIBLE                                    = "42X89";
    String LANG_TOO_MANY_PRIMARY_KEY_CONSTRAINTS                       = "42X90";
    String LANG_DUPLICATE_CONSTRAINT_NAME_CREATE                       = "42X91";
    String LANG_DUPLICATE_CONSTRAINT_COLUMN_NAME                       = "42X92";
    String LANG_INVALID_CREATE_CONSTRAINT_COLUMN_LIST                  = "42X93";
    String LANG_OBJECT_NOT_FOUND                                       = "42X94";
    String LANG_DB_CLASS_PATH_HAS_MISSING_JAR                          = "42X96";
    String LANG_NO_PARAMS_IN_VIEWS                                     = "42X98";
    String LANG_NO_PARAMS_IN_TABLES                                    = "42X99";
    String LANG_UNASSIGNABLE_GENERATION_CLAUSE                  = "42XA0";
    String LANG_AGGREGATE_IN_GENERATION_CLAUSE                  = "42XA1";
    String LANG_NON_DETERMINISTIC_GENERATION_CLAUSE                  = "42XA2";
    String LANG_CANT_OVERRIDE_GENERATION_CLAUSE                  = "42XA3";
    String LANG_CANT_REFERENCE_GENERATED_COLUMN                  = "42XA4";
    String LANG_ROUTINE_CANT_PERMIT_SQL                                   = "42XA5";
    String LANG_BAD_FK_ON_GENERATED_COLUMN                           = "42XA6";
    String LANG_GEN_COL_DEFAULT                                                 = "42XA7";
    String LANG_GEN_COL_BAD_RENAME                                           = "42XA8";
    String LANG_NEEDS_DATATYPE                                                      = "42XA9";
    String LANG_GEN_COL_BEFORE_TRIG                                             = "42XAA";
    String LANG_NOT_NULL_NEEDS_DATATYPE                                    = "42XAB";
    String LANG_SEQ_INCREMENT_ZERO                                     = "42XAC";
    String LANG_SEQ_ARG_OUT_OF_DATATYPE_RANGE                          = "42XAE";
    String LANG_SEQ_MIN_EXCEEDS_MAX                                    = "42XAF";
    String LANG_SEQ_INVALID_START                                      = "42XAG";    
    String LANG_NEXT_VALUE_FOR_ILLEGAL                                      = "42XAH";    
    String LANG_SEQUENCE_REFERENCED_TWICE                                      = "42XAI";    
    String LANG_DUPLICATE_CS_CLAUSE                                      = "42XAJ";    
    String LANG_INVALID_USER_AGGREGATE_DEFINITION2                     = "42Y00";
    String LANG_INVALID_CHECK_CONSTRAINT                               = "42Y01";
    // String LANG_NO_ALTER_TABLE_COMPRESS_ON_TARGET_TABLE                = "42Y02";
    String LANG_NO_SUCH_METHOD_ALIAS                                   = "42Y03.S.0";
    String LANG_NO_SUCH_PROCEDURE                                      = "42Y03.S.1";
    String LANG_NO_SUCH_FUNCTION                                       = "42Y03.S.2";
    String LANG_INVALID_FULL_STATIC_METHOD_NAME                        = "42Y04";
    String LANG_NO_SUCH_FOREIGN_KEY                                    = "42Y05";
    //String LANG_METHOD_ALIAS_NOT_FOUND                                 = "42Y06";
    String LANG_SCHEMA_DOES_NOT_EXIST                                  = "42Y07";
    String LANG_NO_FK_ON_SYSTEM_SCHEMA                                 = "42Y08";
    String LANG_VOID_METHOD_CALL                                       = "42Y09";
    String LANG_TABLE_CONSTRUCTOR_ALL_PARAM_COLUMN                     = "42Y10";
    String LANG_MISSING_JOIN_SPECIFICATION                             = "42Y11";
    String LANG_NON_BOOLEAN_JOIN_CLAUSE                                = "42Y12";
    String LANG_DUPLICATE_COLUMN_NAME_CREATE_VIEW                      = "42Y13";
    // String LANG_DROP_TABLE_ON_NON_TABLE                                = "42Y15"; -- replaced by 42Y62
    String LANG_NO_METHOD_MATCHING_ALIAS                               = "42Y16";
    // String LANG_DROP_SYSTEM_TABLE_ATTEMPTED                         = "42Y17"; -- replaced by 42X62
    String LANG_INVALID_CAST                                           = "42846";
    //    String LANG_AMBIGUOUS_GROUPING_COLUMN                              = "42Y19"; -- unused post 883.
    //    String LANG_UNMATCHED_GROUPING_COLUMN                              =    //    "42Y20"; -- not used
    String LANG_USER_AGGREGATE_BAD_TYPE                                = "42Y22";
    String LANG_BAD_J_D_B_C_TYPE_INFO                                  = "42Y23";
    String LANG_VIEW_NOT_UPDATEABLE                                    = "42Y24";
    String LANG_UPDATE_SYSTEM_TABLE_ATTEMPTED                          = "42Y25";
    String LANG_AGGREGATE_IN_GROUPBY_LIST                              = "42Y26";
    String LANG_NO_PARAMS_IN_TRIGGER_ACTION                            = "42Y27";
    // String LANG_NO_TRIGGER_ON_SYSTEM_TABLE                             = "42Y28"; -- replaced by 42X62
    String LANG_INVALID_NON_GROUPED_SELECT_LIST                        = "42Y29";
    String LANG_INVALID_GROUPED_SELECT_LIST                            = "42Y30";

    String LANG_TOO_MANY_ELEMENTS                            = "54004";
    String LANG_BAD_AGGREGATOR_CLASS2                                  = "42Y32";
    String LANG_USER_AGGREGATE_CONTAINS_AGGREGATE                      = "42Y33";
    String LANG_AMBIGUOUS_COLUMN_NAME_IN_TABLE                         = "42Y34";
    String LANG_INVALID_COL_REF_NON_GROUPED_SELECT_LIST                = "42Y35";
    String LANG_INVALID_COL_REF_GROUPED_SELECT_LIST                    = "42Y36";
    String LANG_TYPE_DOESNT_EXIST3                                     = "42Y37";
    String LANG_INVALID_BULK_INSERT_REPLACE                            = "42Y38";
    String LANG_UNRELIABLE_QUERY_FRAGMENT                              = "42Y39";
    String LANG_DUPLICATE_COLUMN_IN_TRIGGER_UPDATE                     = "42Y40";
    String LANG_TRIGGER_SPS_CANNOT_BE_EXECED                           = "42Y41";
    String LANG_INVALID_DECIMAL_SCALE                                  = "42Y42";
    String LANG_INVALID_DECIMAL_PRECISION_SCALE                        = "42Y43";
    String LANG_INVALID_FROM_TABLE_PROPERTY                            = "42Y44";
    String LANG_CANNOT_BIND_TRIGGER_V_T_I                              = "42Y45";
    String LANG_INVALID_FORCED_INDEX1                                  = "42Y46";
    String LANG_INVALID_FORCED_SPARK                                   = "42Y47";
    String LANG_INVALID_FORCED_INDEX2                                  = "42Y48";
    String LANG_DUPLICATE_PROPERTY                                     = "42Y49";
    String LANG_BOTH_FORCE_INDEX_AND_CONSTRAINT_SPECIFIED              = "42Y50";
//    String LANG_INVALID_FORCED_INDEX4                                  = "42Y51";
    String LANG_INVALID_FORCED_SKIPSTATS                              = "42Y52";
    String LANG_INVALID_SPLITS                                         = "42Y53";
    String LANG_INVALID_SELECTIVITY                                    = "42Y54";
    String LANG_OBJECT_DOES_NOT_EXIST                                  = "42Y55";
    String LANG_INVALID_JOIN_STRATEGY                                  = "42Y56";
    String LANG_INVALID_ROWCOUNT                                       = "42Y57";
    String LANG_INVALID_NUMBER_FORMAT_FOR_OVERRIDE                     = "42Y58";
    String LANG_INVALID_HASH_INITIAL_CAPACITY                          = "42Y59";
    String LANG_INVALID_HASH_LOAD_FACTOR                               = "42Y60";
    String LANG_INVALID_HASH_MAX_CAPACITY                              = "42Y61";
    String LANG_INVALID_OPERATION_ON_VIEW                              = "42Y62";
    String LANG_HASH_NO_EQUIJOIN_FOUND                                 = "42Y63";
    String LANG_INVALID_BULK_FETCH_VALUE                               = "42Y64";
    String LANG_INVALID_BULK_FETCH_WITH_JOIN_TYPE                      = "42Y65";
    String LANG_INVALID_BULK_FETCH_UPDATEABLE                          = "42Y66";
    String LANG_CANNOT_DROP_SYSTEM_SCHEMAS                             = "42Y67";
    String LANG_NO_BEST_PLAN_FOUND                                     = "42Y69";
    String LANG_ILLEGAL_FORCED_JOIN_ORDER                              = "42Y70";
    String LANG_CANNOT_DROP_SYSTEM_ALIASES                             = "42Y71";
    String LANG_CANNOT_DROP_TRIGGER_S_P_S                              = "42Y82";
    String LANG_USER_AGGREGATE_BAD_TYPE_NULL                           = "42Y83";
    String LANG_INVALID_DEFAULT_DEFINITION                             = "42Y84";
    String LANG_INVALID_USE_OF_DEFAULT                                 = "42Y85";
    String LANG_INVALID_SESSION_PROPERTY                               = "42Y86";
    String LANG_INVALID_SESSION_PROPERTY_VALUE                         = "42Y87";
    String LANG_INVALID_FORCED_NO_SUBQUERY_FLATTEN_VALUE               = "42Y88";
    String LANG_INVALID_SUBQUERY_PROPERTY                              = "42Y89";
    String LANG_STMT_NOT_UPDATABLE                                     = "42Y90";
    String LANG_NO_SPS_USING_IN_TRIGGER                                = "42Y91";
    String LANG_TRIGGER_BAD_REF_MISMATCH                               = "42Y92";
    String LANG_TRIGGER_BAD_REF_CLAUSE_DUPS                            = "42Y93";
    String LANG_BINARY_LOGICAL_NON_BOOLEAN                             = "42Y94";
    String LANG_BINARY_OPERATOR_NOT_SUPPORTED                          = "42Y95";
  String LANG_INVALID_SORT_STRATEGY                                  = "42Y96";
    String LANG_UNKNOWN                                                                         = "42Y96.U";
    String LANG_INVALID_ESCAPE                                                             = "42Y97";
    String LANG_JAVACC_SYNTAX                                                               = "42Y98.U";
    String LANG_JAVACC_LEXICAL_ERROR                                                   = "42Y99.U";
    String LANG_JAVA_METHOD_CALL_OR_FIELD_REF                                       = "42Z00.U";
    String LANG_UNTYPED                                                                         = "42Z01.U";
    // TEMPORARY COMPILATION RESTRICTIONS
    String LANG_USER_AGGREGATE_MULTIPLE_DISTINCTS                      = "42Z02";
    String LANG_NO_AGGREGATES_IN_ON_CLAUSE                             = "42Z07";
    String LANG_NO_BULK_INSERT_REPLACE_WITH_TRIGGER                    = "42Z08";

    // MORE GENERIC LANGUAGE STUFF
    String LANG_COLUMN_DEFAULT                                           = "42Z09.U";
    String LANG_UDT_BUILTIN_CONFLICT                                           = "42Z10";
    String LANG_STREAM                                                   = "42Z11.U";
    String LANG_STREAM_INVALID_ACCESS                                  = "42Z12.U";

    // String LANG_UPDATABLE_VTI_BAD_GETMETADATA                           = "42Z14";

    // for alter table modify column ...
    String LANG_MODIFY_COLUMN_CHANGE_TYPE                               = "42Z15";
    String LANG_MODIFY_COLUMN_INVALID_TYPE                               = "42Z16";
    String LANG_MODIFY_COLUMN_INVALID_LENGTH                           = "42Z17";
    String LANG_MODIFY_COLUMN_FKEY_CONSTRAINT                           = "42Z18";
    String LANG_MODIFY_COLUMN_REFERENCED                               = "42Z19";
    String LANG_MODIFY_COLUMN_EXISTING_CONSTRAINT                       = "42Z20";
    String LANG_MODIFY_COLUMN_EXISTING_PRIMARY_KEY                       = "42Z20.S.1";

    String LANG_AI_INVALID_INCREMENT                                   = "42Z21";
    String LANG_AI_INVALID_TYPE                                           = "42Z22";
    String LANG_AI_CANNOT_MODIFY_AI                                       = "42Z23";
    String LANG_AI_OVERFLOW                                               = "42Z24";
    String LANG_AI_COUNTER_ERROR                                       = "42Z25";
    String LANG_AI_CANNOT_NULL_AI                                       = "42Z26";
    String LANG_AI_CANNOT_ADD_AI_TO_NULLABLE                           = "42Z27";
    // String LANG_BUILT_IN_ALIAS_NAME                           = "42Z28";
    // RUNTIMESTATISTICS
    String LANG_TIME_SPENT_THIS                                           = "42Z30.U";
    String LANG_TIME_SPENT_THIS_AND_BELOW                               = "42Z31.U";
    String LANG_TOTAL_TIME_BREAKDOWN                                   = "42Z32.U";
    String LANG_CONSTRUCTOR_TIME                                       = "42Z33.U";
    String LANG_OPEN_TIME                                               = "42Z34.U";
    String LANG_NEXT_TIME                                               = "42Z35.U";
    String LANG_CLOSE_TIME                                               = "42Z36.U";
    String LANG_NONE                                                   = "42Z37.U";
    String LANG_POSITION_NOT_AVAIL                                       = "42Z38.U";
    String LANG_UNEXPECTED_EXC_GETTING_POSITIONER                       = "42Z39.U";
    String LANG_POSITIONER                                               = "42Z40.U";
    String LANG_ORDERED_NULL_SEMANTICS                                   = "42Z41.U";
    String LANG_COLUMN_ID                                               = "42Z42.U";
    String LANG_OPERATOR                                               = "42Z43.U";
    String LANG_ORDERED_NULLS                                           = "42Z44.U";
    String LANG_UNKNOWN_RETURN_VALUE                                   = "42Z45.U";
    String LANG_NEGATE_COMPARISON_RESULT                               = "42Z46.U";
    String LANG_GQPT_NOT_SUPPORTED                                       = "42Z47.U";
    String LANG_COLUMN_ID_ARRAY                                           = "42Z48.U";

    String LANG_GRANT_REVOKE_WITH_LEGACY_ACCESS                        = "42Z60";

    // 42Z70 - 42Z7Z: For Derby-specific XML compilation errors
    // (not defined by SQL/XML standard).
    String LANG_ATTEMPT_TO_BIND_XML                                    = "42Z70";
    String LANG_ATTEMPT_TO_SELECT_XML                                  = "42Z71";
    String LANG_XML_KEYWORD_MISSING                                    = "42Z72";
    String LANG_INVALID_XMLSERIALIZE_TYPE                              = "42Z73";
    String LANG_UNSUPPORTED_XML_FEATURE                                = "42Z74";
    String LANG_INVALID_XML_QUERY_EXPRESSION                           = "42Z75";
    String LANG_MULTIPLE_XML_CONTEXT_ITEMS                             = "42Z76";
    String LANG_INVALID_CONTEXT_ITEM_TYPE                              = "42Z77";
    String LANG_XMLPARSE_UNKNOWN_PARAM_TYPE                            = "42Z79";

    String LANG_SERIALIZABLE                                           = "42Z80.U";
    String LANG_READ_COMMITTED                                           = "42Z81.U";
    String LANG_EXCLUSIVE                                               = "42Z82.U";
    String LANG_INSTANTANEOUS_SHARE                                       = "42Z83.U";
    String LANG_SHARE                                                   = "42Z84.U";
    String LANG_TABLE                                                   = "42Z85.U";
    String LANG_ROW                                                       = "42Z86.U";
    String LANG_SHARE_TABLE                                               = "42Z87.U";
    String LANG_SHARE_ROW                                               = "42Z88.U";

    // MORE GENERIC LANGUAGE STUFF
    // String LANG_UPDATABLE_VTI_BAD_GETRESULTSETCONCURRENCY          = "42Z89";
    String LANG_UPDATABLE_VTI_NON_UPDATABLE_RS                        = "42Z90";
    String LANG_SUBQUERY                                              = "42Z91";
    String LANG_REPEATABLE_READ                                       = "42Z92";
    String LANG_MULTIPLE_CONSTRAINTS_WITH_SAME_COLUMNS                = "42Z93";
    // String LANG_ALTER_SYSTEM_TABLE_ATTEMPTED                       = "42Z94"; -- replaced by 42X62
    // String LANG_ALTER_TABLE_ON_NON_TABLE                           = "42Z95"; -- replaced by 42Y62
    String LANG_RENAME_COLUMN_WILL_BREAK_CHECK_CONSTRAINT             = "42Z97";
    // beetle 2758.  For now just raise an error for literals > 64K
    String LANG_INVALID_LITERAL_LENGTH                                = "42Z99";
    String LANG_READ_UNCOMMITTED                                      = "42Z9A";
    String LANG_VTI_BLOB_CLOB_UNSUPPORTED                             = "42Z9B";
    String LANG_UNSUPPORTED_TRIGGER_STMT                              = "42Z9D";
    String LANG_UNSUPPORTED_TRIGGER_PROC                              = "42Z9D.S.1";
    String LANG_DROP_CONSTRAINT_TYPE                                  = "42Z9E";
    String LANG_QUERY_TOO_COMPLEX                                     = "42ZA0";
    String LANG_INVALID_SQL_IN_BATCH                                  = "42ZA1";
    String LANG_LIKE_COLLATION_MISMATCH                               = "42ZA2";
    String LANG_CAN_NOT_CREATE_TABLE                               = "42ZA3";

    String LANG_NO_DJRS                                             = "42ZB1";
    String LANG_MUST_BE_DJRS                                        = "42ZB2";
    String LANG_XML_NOT_ALLOWED_DJRS                                = "42ZB3";
    String LANG_NOT_TABLE_FUNCTION                                  = "42ZB4";
    String LANG_NO_COSTING_CONSTRUCTOR                              = "42ZB5";
    String LANG_TABLE_FUNCTION_NOT_ALLOWED                   = "42ZB6";

    String LANG_NO_SUCH_WINDOW                                         = "42ZC0";
    String LANG_WINDOW_LIMIT_EXCEEDED                                  = "42ZC1";
    String LANG_WINDOW_FUNCTION_CONTEXT_ERROR                          = "42ZC2";
    String LANG_ILLEGAL_UDA_NAME                                       = "42ZC3";
    String LANG_ILLEGAL_UDA_CLASS                                      = "42ZC4";
    String LANG_UDA_WRONG_INPUT_TYPE                                   = "42ZC6";
    String LANG_UDA_WRONG_RETURN_TYPE                                  = "42ZC7";
    String LANG_UDA_INSTANTIATION                                      = "42ZC8";
    String LANG_GROUPING_FUNCTION_CONTEXT_ERROR                          = "42ZC9";

    String LANG_RESUBMIT_DISTRIBUTED                                    = "42ZD0";

    String LANG_INVALID_SPARK_AND_CONTROL = "42ZD1";

    String LANG_ILLEGAL_TIME_TRAVEL = "42ZD2";

<<<<<<< HEAD
	String LANG_INVALID_TABLE_LIMIT_FOR_EXHAUSTIVE_SEARCH              = "42ZD5";
	String LANG_UNSUPPORTED_TYPE_FOR_SCALAR_MIN_MAX                    = "42ZD6";
	String LANG_TIME_TRAVEL_OUTSIDE_MIN_RETENTION_PERIOD               = "42ZD7";
	String LANG_TIME_TRAVEL_INVALID_PAST_TRANSACTION_ID                = "42ZD8";
=======
    String LANG_INVALID_INTERNAL_TEMP_TABLE_NAME                       = "42ZD3";
    String LANG_NAME_CLASH_WITH_LOCAL_TEMP_TABLE                       = "42ZD4";
>>>>>>> 64957297

    String LANG_INVALID_TABLE_LIMIT_FOR_EXHAUSTIVE_SEARCH              = "42ZD5";
    String LANG_UNSUPPORTED_TYPE_FOR_SCALAR_MIN_MAX                    = "42ZD6";

    //following 3 matches the DB2 sql states
    String LANG_DECLARED_GLOBAL_TEMP_TABLE_ONLY_IN_SESSION_SCHEMA = "428EK";
    String LANG_TEMP_TABLE_DELETE_ROWS_NO_SUPPORTED = "428C2";
    String LANG_TEMP_TABLE_NO_FOREIGN_KEYS = "428C3";
    String LANG_TEMP_TABLES_CANNOT_BE_IN_VIEWS = "428C4";
    String LANG_NOT_ALLOWED_FOR_TEMP_TABLE = "42995";
    String LANG_LONG_DATA_TYPE_NOT_ALLOWED = "42962";

    String LANG_MULTIPLE_AUTOINCREMENT_COLUMNS                         = "428C1";
    String LANG_ALTER_TABLE_AUTOINCREMENT_COLUMN_NOT_ALLOWED           = "42601.S.372";

    String LANG_TOO_MANY_INDEX_KEY_COLS                                = "54008";
    String LANG_TRIGGER_RECURSION_EXCEEDED                             = "54038";
    String LANG_TOO_MANY_PARAMETERS_FOR_STORED_PROC                    = "54023";

    //following 1 does not match the DB2 sql state, it is a Derby specific behavior which is not compatible with DB2
    String LANG_OPERATION_NOT_ALLOWED_ON_SESSION_SCHEMA_TABLES = "XCL51.S";

    // truncate function error msgs
    String LANG_TRUNCATE_NULL_OPERAND                                   = "43001";
    String LANG_TRUNCATE_UNKNOWN_TYPE_OPERAND                           = "43002";
    String LANG_TRUNCATE_EXPECTED_RIGHTSIDE_CHAR_TYPE                   = "43003";
    String LANG_TRUNCATE_EXPECTED_RIGHTSIDE_INTEGER_TYPE                = "43004";
    String LANG_TRUNCATE_WRONG_TRUNC_VALUE_FOR_DATE                     = "43005";
    String LANG_TRUNCATE_UNKNOWN_TRUNC_VALUE                            = "43006";

    // date, timestamp arithmetic error msgs
    String LANG_DATE_TIME_MULT_DIV_PROHIBITED                           = "44001";
    String LANG_DATE_TIME_ADDITION_PROHIBITED                           = "44002";
    String LANG_DATE_TIME_ARITHMETIC_OVERFLOW                           = "44003";

    // com.splicemachine.db.impl.sql.execute.rts
    String RTS_ATTACHED_TO                                               = "43X00.U";
    String RTS_BEGIN_SQ_NUMBER                                           = "43X01.U";
    String RTS_ANY_RS                                                   = "43X02.U";
    String RTS_NUM_OPENS                                               = "43X03.U";
    String RTS_ROWS_SEEN                                               = "43X04.U";
    String RTS_SOURCE_RS                                               = "43X05.U";
    String RTS_END_SQ_NUMBER                                           = "43X06.U";
    String RTS_OPT_EST_RC                                               = "43X07.U";
    String RTS_OPT_EST_COST                                               = "43X08.U";
    String RTS_SECONDS                                                   = "43X09.U";
    String RTS_TOTAL                                                   = "43X10.U";
    String RTS_NODE                                                       = "43X11.U";
    String RTS_NOT_IMPL                                                   = "43X12.U";
    String RTS_DELETE_RS_USING                                           = "43X13.U";
    String RTS_TABLE_LOCKING                                           = "43X14.U";
    String RTS_ROW_LOCKING                                               = "43X15.U";
    String RTS_DEFERRED                                                   = "43X16.U";
    String RTS_ROWS_DELETED                                               = "43X17.U";
    String RTS_INDEXES_UPDATED                                           = "43X18.U";
    String RTS_DELETE                                                   = "43X19.U";
    String RTS_DSARS                                                   = "43X20.U";
    String RTS_ROWS_INPUT                                               = "43X21.U";
    String RTS_DISTINCT_SCALAR_AGG                                       = "43X22.U";
    String RTS_DISTINCT_SCAN_RS_USING                                   = "43X23.U";
    String RTS_CONSTRAINT                                               = "43X24.U";
    String RTS_INDEX                                                   = "43X25.U";
    String RTS_DISTINCT_SCAN_RS                                           = "43X26.U";
    String RTS_LOCKING                                                   = "43X27.U";
    String RTS_SCAN_INFO                                               = "43X28.U";
    String RTS_DISTINCT_COL                                               = "43X29.U";
    String RTS_DISTINCT_COLS                                           = "43X30.U";
    String RTS_HASH_TABLE_SIZE                                           = "43X31.U";
    String RTS_ROWS_FILTERED                                           = "43X32.U";
    String RTS_NEXT_TIME                                               = "43X33.U";
    String RTS_START_POSITION                                           = "43X34.U";
    String RTS_STOP_POSITION                                           = "43X35.U";
    String RTS_SCAN_QUALS                                               = "43X36.U";
    String RTS_NEXT_QUALS                                               = "43X37.U";
    String RTS_ON_USING                                                   = "43X38.U";
    String RTS_DISTINCT_SCAN                                           = "43X39.U";
    String RTS_SORT_INFO                                               = "43X40.U";
    String RTS_GROUPED_AGG_RS                                           = "43X41.U";
    String RTS_HAS_DISTINCT_AGG                                           = "43X42.U";
    String RTS_IN_SORTED_ORDER                                           = "43X43.U";
    String RTS_GROUPED_AGG                                               = "43X44.U";
    String RTS_HASH_EXISTS_JOIN                                           = "43X45.U";
    String RTS_HASH_EXISTS_JOIN_RS                                       = "43X46.U";
    String RTS_HASH_JOIN                                               = "43X47.U";
    String RTS_HASH_JOIN_RS                                               = "43X48.U";
    String RTS_HASH_LEFT_OJ                                               = "43X49.U";
    String RTS_HASH_LEFT_OJ_RS                                           = "43X50.U";
    String RTS_HASH_SCAN_RS_USING                                       = "43X51.U";
    String RTS_HASH_SCAN_RS                                               = "43X52.U";
    String RTS_HASH_KEY                                                   = "43X53.U";
    String RTS_HASH_KEYS                                               = "43X54.U";
    String RTS_HASH_SCAN                                               = "43X55.U";
    String RTS_ATTACHED_SQS                                               = "43X56.U";
    String RTS_HASH_TABLE_RS                                           = "43X57.U";
    String RTS_HASH_TABLE                                               = "43X58.U";
    String RTS_ALL                                                       = "43X59.U";
    String RTS_IRTBR_RS                                                   = "43X60.U";
    String RTS_COLS_ACCESSED_FROM_HEAP                                   = "43X61.U";
    String RTS_FOR_TAB_NAME                                               = "43X62.U";
    String RTS_IRTBR                                                   = "43X63.U";
    String RTS_INSERT_MODE_BULK                                           = "43X64.U";
    String RTS_INSERT_MODE_NOT_BULK                                       = "43X65.U";
    String RTS_INSERT_MODE_NORMAL                                       = "43X66.U";
    String RTS_INSERT_USING                                               = "43X67.U";
    String RTS_ROWS_INSERTED                                           = "43X68.U";
    String RTS_INSERT                                                   = "43X69.U";
    String RTS_JOIN                                                       = "43X70.U";
    String RTS_LKIS_RS                                                   = "43X71.U";
    String RTS_LOCKING_OPTIMIZER                                       = "43X72.U";
    String RTS_TABLE_SCAN                                               = "43X73.U";
    String RTS_INDEX_SCAN                                               = "43X74.U";
    String RTS_ON                                                       = "43X75.U";
    String RTS_MATERIALIZED_RS                                           = "43X76.U";
    String RTS_TEMP_CONGLOM_CREATE_TIME                                   = "43X77.U";
    String RTS_TEMP_CONGLOM_FETCH_TIME                                   = "43X78.U";
    String RTS_ROWS_SEEN_LEFT                                           = "43X79.U";
    String RTS_ROWS_SEEN_RIGHT                                           = "43X80.U";
    String RTS_ROWS_RETURNED                                           = "43X81.U";
    String RTS_LEFT_RS                                                   = "43X82.U";
    String RTS_RIGHT_RS                                                   = "43X83.U";
    String RTS_NESTED_LOOP_EXISTS_JOIN                                   = "43X84.U";
    String RTS_NESTED_LOOP_EXISTS_JOIN_RS                               = "43X85.U";
    String RTS_NESTED_LOOP_JOIN                                           = "43X86.U";
    String RTS_NESTED_LOOP_JOIN_RS                                       = "43X87.U";
    String RTS_EMPTY_RIGHT_ROWS                                           = "43X88.U";
    String RTS_NESTED_LOOP_LEFT_OJ                                       = "43X89.U";
    String RTS_NESTED_LOOP_LEFT_OJ_RS                                   = "43X90.U";
    String RTS_NORMALIZE_RS                                               = "43X91.U";
    String RTS_ONCE_RS                                                   = "43X92.U";
    String RTS_PR_RS                                                   = "43X93.U";
    String RTS_RESTRICTION                                               = "43X94.U";
    String RTS_PROJECTION                                               = "43X95.U";
    String RTS_RESTRICTION_TIME                                           = "43X96.U";
    String RTS_PROJECTION_TIME                                           = "43X97.U";
    String RTS_PR                                                       = "43X98.U";
    String RTS_ROW_RS                                                   = "43X99.U";
    String RTS_RC                                                      = "43X9A.U";
    String RTS_RC_RS                                                   = "43X9B.U";
    String RTS_WINDOW_RS                                               = "43X9C.U";
    String RTS_MERGE_SORT_EXISTS_JOIN                                   = "43X9D.U";
    String RTS_MERGE_SORT_EXISTS_JOIN_RS                               = "43X9E.U";
    String RTS_MERGE_SORT_JOIN                                              = "43X9F.U";
    String RTS_MERGE_SORT_JOIN_RS                                          = "43X9G.U";
    String RTS_MERGE_SORT_LEFT_OJ                                       = "43X9H.U";
    String RTS_MERGE_SORT_LEFT_OJ_RS                                   = "43X9I.U";

    String RTS_SCALAR_AGG_RS                                           = "43Y00.U";
    String RTS_INDEX_KEY_OPT                                           = "43Y01.U";
    String RTS_SCALAR_AGG                                               = "43Y02.U";
    String RTS_SCROLL_INSENSITIVE_RS                                   = "43Y03.U";
    String RTS_READS_FROM_HASH                                           = "43Y04.U";
    String RTS_WRITES_TO_HASH                                           = "43Y05.U";
    String RTS_SORT_RS                                                   = "43Y06.U";
    String RTS_ELIMINATE_DUPS                                           = "43Y07.U";
    String RTS_SORT                                                       = "43Y08.U";
    String RTS_IS_RS_USING                                               = "43Y09.U";
    String RTS_TS_RS_FOR                                               = "43Y10.U";
    String RTS_ACTUAL_TABLE                                               = "43Y11.U";
    String RTS_FETCH_SIZE                                               = "43Y12.U";
    String RTS_QUALS                                                   = "43Y13.U";
    String RTS_UNION_RS                                                   = "43Y14.U";
    String RTS_UNION                                                   = "43Y15.U";
    String RTS_UPDATE_RS_USING                                           = "43Y16.U";
    String RTS_ROWS_UPDATED                                               = "43Y17.U";
    String RTS_UPDATE                                                   = "43Y18.U";
    String RTS_VTI_RS                                                   = "43Y19.U";
    String RTS_VTI                                                       = "43Y20.U";
    String RTS_MATERIALIZED_SUBQS                                       = "43Y21.U";
    String RTS_STATEMENT_NAME                                           = "43Y22.U";
    String RTS_STATEMENT_TEXT                                           = "43Y23.U";
    String RTS_PARSE_TIME                                               = "43Y24.U";
    String RTS_BIND_TIME                                               = "43Y25.U";
    String RTS_OPTIMIZE_TIME                                           = "43Y26.U";
    String RTS_GENERATE_TIME                                           = "43Y27.U";
    String RTS_COMPILE_TIME                                               = "43Y28.U";
    String RTS_EXECUTE_TIME                                               = "43Y29.U";
    String RTS_BEGIN_COMP_TS                                           = "43Y30.U";
    String RTS_END_COMP_TS                                               = "43Y31.U";
    String RTS_BEGIN_EXE_TS                                               = "43Y32.U";
    String RTS_END_EXE_TS                                               = "43Y33.U";
    String RTS_STMT_EXE_PLAN_TXT                                       = "43Y44.U";
    String RTS_RUN_TIME                                                   = "43Y45.U";
    String RTS_INSERT_VTI_RESULT_SET                                   = "43Y46.U";
    String RTS_DELETE_VTI_RESULT_SET                                   = "43Y47.U";
    String RTS_INSERT_VTI                                               = "43Y49.U";
    String RTS_DELETE_VTI                                               = "43Y50.U";
    String RTS_DELETE_CASCADE                                            = "43Y51.U";
    String RTS_DELETE_CASCADE_RS_USING                                   = "43Y52.U";
    String RTS_REFACTION_DEPENDENT                                       = "43Y53.U";
    String RTS_BEGIN_DEPENDENT_NUMBER                                   = "43Y54.U";
    String RTS_END_DEPENDENT_NUMBER                                       = "43Y55.U";
    String RTS_USER_SUPPLIED_OPTIMIZER_OVERRIDES_FOR_TABLE               = "43Y56.U";
    String RTS_USER_SUPPLIED_OPTIMIZER_OVERRIDES_FOR_JOIN               = "43Y57.U";
    String RTS_INTERSECT_RS                                            = "43Y58.U";
    String RTS_INTERSECT                                               = "43Y59.U";
    String RTS_EXCEPT_RS                                               = "43Y60.U";
    String RTS_EXCEPT                                                  = "43Y61.U";

    // com.splicemachine.db.catalog.types
    String TI_SQL_TYPE_NAME            = "44X00.U";
    String TI_NEXT_ERROR            = "44X05.U";

    // INTERNAL EXCEPTIONS
    String LANG_UNABLE_TO_GENERATE                                     = "42Z50";
    String LANG_UNABLE_TO_LOAD_GENERATE_CODE                           = "42Z51";
    String LANG_UNAVAILABLE_ACTIVATION_NEED                            = "42Z53";
    String LANG_PARSE_ONLY                                             = "42Z54.U";
    String LANG_STOP_AFTER_PARSING                                     = "42Z55.U";
    String LANG_STOP_AFTER_BINDING                                     = "42Z56.U";
    String LANG_STOP_AFTER_OPTIMIZING                                  = "42Z57.U";
    String LANG_STOP_AFTER_GENERATING                                  = "42Z58.U";
	String LANG_INTERNAL_ERROR                                         = "42Z59.U";

    // PARSER EXCEPTIONS
    String LANG_UNBINDABLE_REWRITE                                     = "X0A00.S";

    // EXECUTION EXCEPTIONS
    String LANG_CANT_LOCK_TABLE                                        = "X0X02.S";
    String LANG_TABLE_NOT_FOUND_DURING_EXECUTION                       = "X0X05.S";
    String LANG_CANT_DROP_JAR_ON_DB_CLASS_PATH_DURING_EXECUTION        = "X0X07.S";
    String LANG_USING_CARDINALITY_VIOLATION_DURING_EXECUTION           = "X0X10.S";
    String LANG_NO_ROWS_FROM_USING_DURING_EXECUTION                    = "X0X11.S";
    String LANG_JAR_FILE_DOES_NOT_EXIST                                = "X0X13.S";
    String LANG_FILE_DOES_NOT_EXIST                                    = "X0X14.S";
    String LANG_NO_CORRESPONDING_S_Q_L_TYPE                            = "X0X57.S";
    String LANG_CURSOR_ALREADY_EXISTS                                  = "X0X60.S";
    String LANG_INDEX_COLUMN_NOT_EQUAL                                 = "X0X61.S";
    String LANG_INCONSISTENT_ROW_LOCATION                              = "X0X62.S";
    String LANG_IO_EXCEPTION                                           = "X0X63.S";
    String LANG_COLUMN_NOT_ORDERABLE_DURING_EXECUTION                  = "X0X67.S";
    String LANG_OBJECT_NOT_FOUND_DURING_EXECUTION                      = "X0X81.S";
    String LANG_NON_KEYED_INDEX                                        = "X0X85.S";
    String LANG_ZERO_INVALID_FOR_R_S_ABSOLUTE                          = "X0X86.S";
    String LANG_NO_CURRENT_ROW_FOR_RELATIVE                            = "X0X87.S";
    String LANG_CANT_INVALIDATE_OPEN_RESULT_SET                        = "X0X95.S";
    String LANG_CANT_CHANGE_ISOLATION_HOLD_CURSOR                      = "X0X03.S";
    //following three for auto-generated keys feature in JDBC3.0
    String INVALID_COLUMN_ARRAY_LENGTH                                 = "X0X0D.S";
    String LANG_INVALID_AUTOGEN_COLUMN_POSITION                        = "X0X0E.S";
    String LANG_INVALID_AUTOGEN_COLUMN_NAME                            = "X0X0F.S";

    String LANG_INDEX_NOT_FOUND_DURING_EXECUTION                       = "X0X99.S";

    // X0Y01 used to be DUPLICATE_KEY_CONSTRAINT
    String LANG_DROP_VIEW_ON_NON_VIEW                                  = "X0Y16.S";
    // String LANG_DROP_SYSTEM_TABLE_ATTEMPTED_DURING_EXECUTION           = "X0Y17.S";
    String LANG_PROVIDER_HAS_DEPENDENT_VIEW                            = "X0Y23.S";
    String LANG_PROVIDER_HAS_DEPENDENT_S_P_S                           = "X0Y24.S";
    String LANG_PROVIDER_HAS_DEPENDENT_OBJECT                          = "X0Y25.S";
    String LANG_INDEX_AND_TABLE_IN_DIFFERENT_SCHEMAS                   = "X0Y26.S";
    String LANG_CREATE_SYSTEM_INDEX_ATTEMPTED                          = "X0Y28.S";
    String LANG_PROVIDER_HAS_DEPENDENT_TABLE                            = "X0Y29.S";
    String LANG_PROVIDER_HAS_DEPENDENT_ALIAS                            = "X0Y30.S";
    String LANG_PROVIDER_HAS_EXTERNAL_DEPENDENCY                       = "X0Y31.S";
    String LANG_OBJECT_ALREADY_EXISTS_IN_OBJECT                           = "X0Y32.S";
    String LANG_CYCLIC_DEPENDENCY_DETECTED                             = "X0Y33.S";
    String LANG_CREATE_INDEX_NO_TABLE                                  = "X0Y38.S";
    String LANG_INVALID_FK_NO_PK                                       = "X0Y41.S";
    String LANG_INVALID_FK_COL_TYPES_DO_NOT_MATCH                      = "X0Y42.S";
    String LANG_INVALID_FK_DIFFERENT_COL_COUNT                         = "X0Y43.S";
    String LANG_INVALID_FK_NO_REF_KEY                                  = "X0Y44.S";
    String LANG_ADD_FK_CONSTRAINT_VIOLATION                            = "X0Y45.S";
    String LANG_INVALID_FK_NO_REF_TAB                                  = "X0Y46.S";
    String LANG_SCHEMA_NOT_EMPTY                                       = "X0Y54.S";
    String LANG_INDEX_ROW_COUNT_MISMATCH                               = "X0Y55.S";
    String LANG_INVALID_OPERATION_ON_SYSTEM_TABLE                      = "X0Y56.S";
    String LANG_ADDING_NON_NULL_COLUMN_TO_NON_EMPTY_TABLE              = "X0Y57.S";
    String LANG_ADD_PRIMARY_KEY_FAILED1                                = "X0Y58.S";
    String LANG_ADD_CHECK_CONSTRAINT_FAILED                            = "X0Y59.S";
    String LANG_MODIFYING_PRIMARY_KEY_ON_NON_EMPTY_TABLE               = "X0Y60.S";
    String LANG_NULL_DATA_IN_PRIMARY_KEY_OR_UNIQUE_CONSTRAINT             = "X0Y63.S";
    String LANG_NULL_DATA_IN_PRIMARY_KEY                               = "X0Y63.S.1";
    String LANG_NO_COMMIT_IN_NESTED_CONNECTION                         = "X0Y66.S";
    String LANG_NO_ROLLBACK_IN_NESTED_CONNECTION                       = "X0Y67.S";
    String LANG_OBJECT_ALREADY_EXISTS                                  = "X0Y68.S";
    String LANG_NO_DDL_IN_TRIGGER                                      = "X0Y69.S";
    String LANG_NO_DML_IN_TRIGGER                                      = "X0Y70.S";
    String LANG_NO_XACT_IN_TRIGGER                                     = "X0Y71.S";
    String LANG_NO_BULK_INSERT_REPLACE_WITH_TRIGGER_DURING_EXECUTION   = "X0Y72.S";
    String LANG_NO_SET_TRAN_ISO_IN_GLOBAL_CONNECTION                   = "X0Y77.S";
    String LANG_INVALID_CALL_TO_EXECUTE_QUERY                           = "X0Y78.S";
    String MULTIPLE_RESULTS_ON_EXECUTE_QUERY = "X0Y78.S.1";
    String USE_EXECUTE_UPDATE_WITH_NO_RESULTS = "X0Y78.S.2";
    String LANG_INVALID_CALL_TO_EXECUTE_UPDATE                           = "X0Y79.S";
    String LANG_NULL_DATA_IN_NON_NULL_COLUMN                                    = "X0Y80.S";
    String LANG_IGNORE_MISSING_INDEX_ROW_DURING_DELETE                 = "X0Y83.S";
    String LANG_TOO_MUCH_CONTENTION_ON_SEQUENCE                 = "X0Y84.T";
    String LANG_UNKNOWN_SEQUENCE_PREALLOCATOR                                = "X0Y85.S";
    String LANG_CANT_FLUSH_PREALLOCATOR                                = "X0Y86.S";
    String LANG_BAD_UDA_OR_FUNCTION_NAME                                = "X0Y87.S";

    // TEMPORARY EXECUTION RESTRICTIONS

    // Non-SQLSTATE errors
    String LANG_DOES_NOT_RETURN_ROWS                                   = "XCL01.S";
    String LANG_ACTIVATION_CLOSED                                      = "XCL05.S";
    String LANG_CURSOR_CLOSED                                          = "XCL07.S";
    String LANG_NO_CURRENT_ROW                                         = "XCL08.S";
    String LANG_WRONG_ACTIVATION                                       = "XCL09.S";
    String LANG_OBSOLETE_PARAMETERS                                    = "XCL10.S";
    String LANG_DATA_TYPE_SET_MISMATCH                                 = "XCL12.S";
    String LANG_INVALID_PARAM_POSITION                                 = "XCL13.S";
    String LANG_INVALID_COLUMN_POSITION                                 = "XCL14.S";
    String LANG_INVALID_COMPARE_TO                                     = "XCL15.S";
    String LANG_RESULT_SET_NOT_OPEN                                    = "XCL16.S";
    String LANG_STREAM_RETRIEVED_ALREADY = "XCL18.S";
    String LANG_MISSING_ROW                                            = "XCL19.S";
    String LANG_CANT_UPGRADE_CATALOGS                                  = "XCL20.S";
    String LANG_DDL_IN_BIND                                            = "XCL21.S";
    String LANG_NOT_OUT_PARAM                                           = "XCL22.S";
    String LANG_INVALID_S_Q_L_TYPE                                     = "XCL23.S";
    String LANG_PARAMETER_MUST_BE_OUTPUT                               = "XCL24.S";
    String LANG_INVALID_OUT_PARAM_MAP                                  = "XCL25.S";
    String LANG_NOT_OUTPUT_PARAMETER                                   = "XCL26.S";
    String LANG_RETURN_OUTPUT_PARAM_CANNOT_BE_SET                      = "XCL27.S";
    String LANG_STREAMING_COLUMN_I_O_EXCEPTION                         = "XCL30.S";
    String LANG_STATEMENT_CLOSED_NO_REASON                               = "XCL31.S";
    String LANG_STATEMENT_NEEDS_RECOMPILE                               = "XCL32.S";



    //delete rule restriction violation errors
    String LANG_CANT_BE_DEPENDENT_ESELF                                   = "XCL33.S";
    String LANG_CANT_BE_DEPENDENT_ECYCLE                               = "XCL34.S";
    String LANG_CANT_BE_DEPENDENT_MPATH                                   = "XCL35.S";
    String LANG_DELETE_RULE_MUSTBE_ESELF                                  = "XCL36.S";
    String LANG_DELETE_RULE_MUSTBE_ECASCADE                               = "XCL37.S";
    String LANG_DELETE_RULE_MUSTBE_MPATH                               = "XCL38.S";
    String LANG_DELETE_RULE_CANT_BE_CASCADE_ESELF                       = "XCL39.S";
    String LANG_DELETE_RULE_CANT_BE_CASCADE_ECYCLE                       = "XCL40.S";
    String LANG_DELETE_RULE_CANT_BE_CASCADE_MPATH                       = "XCL41.S";

    // referential action types
    String LANG_DELETE_RULE_CASCADE                                       = "XCL42.S";
    String LANG_DELETE_RULE_SETNULL                                       = "XCL43.S";
    String LANG_DELETE_RULE_RESTRICT                                   = "XCL44.S";
    String LANG_DELETE_RULE_NOACTION                                   = "XCL45.S";
    String LANG_DELETE_RULE_SETDEFAULT                                   = "XCL46.S";

    String LANG_STATEMENT_UPGRADE_REQUIRED                               = "XCL47.S";

    //truncate table
    String LANG_NO_TRUNCATE_ON_FK_REFERENCE_TABLE                      = "XCL48.S";
    String LANG_NO_TRUNCATE_ON_ENABLED_DELETE_TRIGGERS                 = "XCL49.S";

    // Initial release of Apache Derby did not support upgrade
    String LANG_CANT_UPGRADE_DATABASE                                 = "XCL50.S";

    String LANG_STATEMENT_CANCELLED_OR_TIMED_OUT                       = "XCL52.S";

    /*
    ** Language errors that match DB2
    */

    String    INVALID_SCHEMA_SYS                                            = "42939";

    /*
    ** Modelled on INVALID_SCHEMA_SYS, although not from DB2
    */
    String  INVALID_ROLE_SYS                                        = "4293A";


    /*
        SQL standard 0A - feature not supported
    */
    String UNSUPPORTED_PREFIX="0A";

    String NOT_IMPLEMENTED                                          = "0A000.S";
    String JDBC_METHOD_NOT_IMPLEMENTED                              = "0A000.S.1";
    String JDBC_METHOD_NOT_SUPPORTED_BY_SERVER                      = "0A000.S.2";
    String UNSUPPORTED_HOLDABILITY_PROPERTY                         = "0A000.S.3";
    String CANCEL_NOT_SUPPORTED_BY_SERVER                           = "0A000.S.4";
    String SECMECH_NOT_SUPPORTED                                    = "0A000.S.5";
    String DRDA_COMMAND_NOT_IMPLEMENTED                             = "0A000.C.6";
    String DATA_TYPE_NOT_SUPPORTED = "0A000.S.7";
    String SPLICE_NOT_IMPLEMENTED                                    = "0A000.SP";





    /*
    ** Authorization and Authentication
    */
    String AUTHORIZATION_SPEC_PREFIX="28";

    String AUTH_SET_CONNECTION_READ_ONLY_IN_ACTIVE_XACT                = "25501";
    String AUTH_WRITE_WITH_READ_ONLY_CONNECTION                        = "25502";
    String AUTH_DDL_WITH_READ_ONLY_CONNECTION                          = "25503";
    String AUTH_CANNOT_SET_READ_WRITE                                  = "25505";
    String AUTH_INVALID_USER_NAME                                      = "28502";
    String AUTH_ERROR_KERBEROS_CLIENT                                  = "28503";
    String AUTH_ERROR_KEYTAB_LOCALIZATION                              = "28504";

    /*
    ** Dependency manager
    */
    String DEP_UNABLE_TO_RESTORE                                       = "XD003.S";
    String DEP_UNABLE_TO_STORE                                         = "XD004.S";

    /*
    ** Connectivity
    */
    //following have statement severity.
    String NO_CURRENT_ROW = "24000";
    // String NULL_TYPE_PARAMETER_MISMATCH = "37000";
    String NO_INPUT_PARAMETERS = "07009";
    String NEED_TO_REGISTER_PARAM = "07004";
    String COLUMN_NOT_FOUND = "S0022";
    //String NO_COMMIT_WHEN_AUTO = "XJ007.S";
    String NO_SAVEPOINT_ROLLBACK_OR_RELEASE_WHEN_AUTO = "XJ008.S";
    String REQUIRES_CALLABLE_STATEMENT = "XJ009.S";
    String NO_SAVEPOINT_WHEN_AUTO = "XJ010.S";
    String NULL_NAME_FOR_SAVEPOINT = "XJ011.S";
    String ALREADY_CLOSED = "XJ012.S";
    String NO_ID_FOR_NAMED_SAVEPOINT = "XJ013.S";
    String NO_NAME_FOR_UNNAMED_SAVEPOINT = "XJ014.S";
    String NOT_FOR_PREPARED_STATEMENT = "XJ016.S";
    String NO_SAVEPOINT_IN_TRIGGER = "XJ017.S";
    String NULL_COLUMN_NAME = "XJ018.S";
    String TYPE_MISMATCH = "XJ020.S";
    String UNSUPPORTED_TYPE = "XJ021.S";
    String SET_STREAM_FAILURE = "XJ022.S";
    String SET_STREAM_INEXACT_LENGTH_DATA = "XJ023.S";
    String NEGATIVE_STREAM_LENGTH = "XJ025.S";
    String NO_AUTO_COMMIT_ON = "XJ030.S";
    String BAD_PROPERTY_VALUE = "XJ042.S";
    String BAD_SCALE_VALUE = "XJ044.S";
    String UNIMPLEMENTED_ISOLATION_LEVEL = "XJ045.S";
    String RESULTSET_RETURN_NOT_ALLOWED = "XJ04B.S";
    String OUTPUT_PARAMS_NOT_ALLOWED = "XJ04C.S";
    String CANNOT_AUTOCOMMIT_XA = "XJ056.S";
    String CANNOT_COMMIT_XA = "XJ057.S";
    String CANNOT_ROLLBACK_XA = "XJ058.S";
    String CANNOT_CLOSE_ACTIVE_XA_CONNECTION = "XJ059.S";
    String CANNOT_HOLD_CURSOR_XA = "XJ05C.S";
    String NOT_ON_FORWARD_ONLY_CURSOR = "XJ061.S";
    String INVALID_FETCH_SIZE = "XJ062.S";
    String INVALID_MAX_ROWS_VALUE = "XJ063.S";
    String INVALID_FETCH_DIRECTION = "XJ064.S";
    String INVALID_ST_FETCH_SIZE = "XJ065.S";
    String INVALID_MAXFIELD_SIZE = "XJ066.S";
    String NULL_SQL_TEXT = "XJ067.S";
    String MIDDLE_OF_BATCH = "XJ068.S";
    String NO_SETXXX_FOR_EXEC_USING = "XJ069.S";
    String BLOB_BAD_POSITION = "XJ070.S";
    String BLOB_NONPOSITIVE_LENGTH = "XJ071.S";
    String BLOB_NULL_PATTERN_OR_SEARCH_STR = "XJ072.S";
    String BLOB_ACCESSED_AFTER_COMMIT = "XJ073.S";
    String INVALID_QUERYTIMEOUT_VALUE = "XJ074.S";
    String BLOB_POSITION_TOO_LARGE = "XJ076.S";
    String BLOB_UNABLE_TO_READ_PATTERN = "XJ077.S";
    String BLOB_INVALID_OFFSET = "XJ078.S";
    String BLOB_LENGTH_TOO_LONG = "XJ079.S";
    String LANG_NUM_PARAMS_INCORRECT = "XJ080.S";
    String INVALID_API_PARAMETER = "XJ081.S";
    String LOB_AS_METHOD_ARGUMENT_OR_RECEIVER = "XJ082.U";
    String UPDATABLE_RESULTSET_API_DISALLOWED = "XJ083.U";
    String COLUMN_NOT_FROM_BASE_TABLE = "XJ084.U";
    String STREAM_EOF = "XJ085.S";
    String CURSOR_NOT_POSITIONED_ON_INSERT_ROW = "XJ086.S";
    String POS_AND_LENGTH_GREATER_THAN_LOB = "XJ087.S";
    
    
    String WASNULL_INVALID = "XJ088.S";
    String CALENDAR_IS_NULL = "XJ090.S";
    String PARAM_NOT_OUT_OR_INOUT = "XJ091.S";
    String BLOB_TOO_LARGE_FOR_CLIENT  = "XJ093.S";
    String ERROR_PRIVILEGED_ACTION = "XJ095.S";
    String MISSING_RESOURCE_BUNDLE = "XJ096.S";
    String SAVEPOINT_NOT_CREATED_BY_CONNECTION = "XJ097.S";
    String BAD_AUTO_GEN_KEY_VALUE = "XJ098.S";
    String READER_UNDER_RUN = "XJ099.S";
    String REGOUTPARAM_SCALE_DOESNT_MATCH_SETTER = "XJ100.S";
    String TABLE_NAME_CANNOT_BE_NULL = "XJ103.S";
    String SHARED_KEY_LENGTH_ERROR = "XJ104.S";
    String DES_KEY_HAS_WRONG_LENGTH = "XJ105.S";
    String CRYPTO_NO_SUCH_PADDING = "XJ106.S";
    String CRYPTO_BAD_PADDING = "XJ107.S";
    String CRYPTO_ILLEGAL_BLOCK_SIZE = "XJ108.S";
    String PRIMARY_TABLE_NAME_IS_NULL = "XJ110.S";
    String FOREIGN_TABLE_NAME_IS_NULL = "XJ111.S";
    String SECURITY_EXCEPTION_ENCOUNTERED = "XJ112.S";    
    String UNABLE_TO_OPEN_FILE = "XJ113.S";
    String CURSOR_INVALID_CURSOR_NAME = "XJ114.S";
    String UNABLE_TO_OPEN_RESULTSET_WITH_REQUESTED_HOLDABILTY = "XJ115.S";
    String TOO_MANY_COMMANDS_FOR_BATCH = "XJ116.S";
    String CANNOT_BATCH_QUERIES = "XJ117.S";
    String QUERY_BATCH_ON_NON_QUERY_STATEMENT = "XJ118.S";
    String CURSOR_INVALID_OPERATION_AT_CURRENT_POSITION = "XJ121.S";
    String CURSOR_NO_UPDATE_CALLS_ON_CURRENT_ROW = "XJ122.S";
    String CURSOR_NOT_ON_CURRENT_OR_INSERT_ROW = "XJ123.S";
    String CURSOR_COLUMN_NOT_UPDATABLE = "XJ124.S";
    String CURSOR_MUST_BE_SCROLLABLE = "XJ125.S";
    String CURSOR_INVALID_FOR_SENSITIVE_DYNAMIC = "XJ126.S";
    //wrapper related
    String UNABLE_TO_UNWRAP = "XJ128.S";
    
    String EXCEEDED_MAX_SECTIONS = "XJ200.S";
    String CURSOR_INVALID_NAME = "XJ202.S";
    String CURSOR_DUPLICATE_NAME = "XJ203.S";
    String UNABLE_TO_OPEN_RS_WITH_REQUESTED_HOLDABILITY = "XJ204.S";
    String NO_TOKENS_IN_SQL_TEXT = "XJ206.S";
    String CANT_USE_EXEC_QUERY_FOR_UPDATE = "XJ207.S";
    String BATCH_NON_ATOMIC_FAILURE = "XJ208.S";
    String STORED_PROC_NOT_INSTALLED = "XJ209.S";
    String STORED_PROC_LOAD_MODULE_NOT_FOUND = "XJ210.S";
    String BATCH_CHAIN_BREAKING_EXCEPTION = "XJ211.S";
    String INVALID_ATTRIBUTE_SYNTAX = "XJ212.S";
    String TRACELEVEL_FORMAT_INVALID = "XJ213.C";
    String IO_ERROR_UPON_LOB_FREE = "XJ214.S";
    String LOB_OBJECT_INVALID = "XJ215.S";
    String LOB_OBJECT_LENGTH_UNKNOWN_YET = "XJ216.S";
    String LOB_LOCATOR_INVALID = "XJ217.S";
    
    //XN - Network-level messages
    String NET_CONNECTION_RESET_NOT_ALLOWED_IN_UNIT_OF_WORK         = "XN001.S";
    String NET_SECKTKN_NOT_RETURNED                                 = "XN002.U";
    String NET_QUERY_PROCESSING_TERMINATED                          = "XN008.S";
    String NET_ERROR_GETTING_BLOB_LENGTH                            = "XN009.S";
    String NET_NULL_PROCEDURE_NAME                                  = "XN010.S";
    String NET_PROCEDURE_NAME_LENGTH_OUT_OF_RANGE                   = "XN011.S";
    String NET_WRONG_XA_VERSION                                     = "XN012.S";
    String NET_INVALID_SCROLL_ORIENTATION                           = "XN013.S";
    String NET_EXCEPTION_ON_READ                                  = "XN014.S";
    String NET_INPUTSTREAM_LENGTH_TOO_SMALL                         = "XN015.S";
    String NET_EXCEPTION_ON_STREAMLEN_VERIFICATION                = "XN016.S";
    String NET_PREMATURE_EOS                                        = "XN017.S";
    String NET_READER_LENGTH_TOO_SMALL                              = "XN018.S";
    String NET_XARETVAL_ERROR                                       = "XN019.S";
    String NET_MARSHALLING_UDT_ERROR                     = "XN020.S";
    String NET_UDT_COERCION_ERROR                               = "XN021.S";
    
    // XML - Derby-specific XML errors not covered by
    // SQL standard.
    String LANG_MISSING_XML_CLASSES                                 = "XML00";
    String LANG_UNEXPECTED_XML_EXCEPTION                            = "XML01";

    // Used by server for scrollable updatable insensitive result sets
    // to transmit updated state to client. Internal, not seen by user.
    // Has no message in messages.properties as it is never printed.
    String ROW_UPDATED = "rwupd"; 
    // Used by server to signal delete holes to the client. Internal, not 
    // seen by user. Has no message in messages.properties as it is never 
    // printed.
    String ROW_DELETED = "02502";

    //following are session severity.
    String DATABASE_NOT_FOUND = "XJ004.C";
    String MALFORMED_URL = "XJ028.C";
    String BOOT_DATABASE_FAILED = "XJ040.C";
    String CREATE_DATABASE_FAILED = "XJ041.C";
    String CONFLICTING_BOOT_ATTRIBUTES = "XJ048.C";
    String CONFLICTING_CREATE_ATTRIBUTES = "XJ049.C";
    String CONFLICTING_RESTORE_ATTRIBUTES = "XJ081.C";
    String INVALID_ATTRIBUTE = "XJ05B.C";
    
    // Connection exceptions - SQL State class 08
    
    // 08004 SQL State means the server rejected the connection request
    String LOGIN_FAILED = "08004";
    String NET_CONNECT_AUTH_FAILED                          = "08004.C.1";
    String NET_DATABASE_NOT_FOUND                           = "08004.C.2";
    String AUTH_DATABASE_CONNECTION_REFUSED                 = "08004.C.3"; 
    //DERBY-1828: AUTH_DATABASE_CONNECTION_REFUSED used to be "04501.C"; 
    String AUTH_SHUTDOWN_NOT_DB_OWNER                       = "08004.C.4";
    String AUTH_ENCRYPT_NOT_DB_OWNER                        = "08004.C.5";
    String AUTH_HARD_UPGRADE_NOT_DB_OWNER                   = "08004.C.6";
    //DERBY-1828: AUTH_x_NOT_DB_OWNER used to be "2850H/I/J.C";
    String CANNOT_CONNECT_TO_DB_IN_REPLICA_MODE             = "08004.C.7";
    String AUTH_REPLICATION_NOT_DB_OWNER                    = "08004.C.8";
    //DERBY-2109: new state/msg (considered sql state 28101.C not appropriate)
    String AUTH_SHUTDOWN_MISSING_PERMISSION                 = "08004.C.9";
    //DERBY-2109: new state/msg
    String AUTH_DATABASE_CREATE_EXCEPTION                   = "08004.C.10";
    //DERBY-2109: new state/msg
    String AUTH_DATABASE_CREATE_MISSING_PERMISSION          = "08004.C.11";
    String NET_CONNECT_SECMEC_INCOMPATIBLE_SCHEME           = "08004.C.12";
    String AUTH_EMPTY_CREDENTIALS                                  = "08004.C.13";

    // There can be multiple causes for 08003, which according
    // to SQL2003 spec means "connection does not exist"
    // We use a suffix to distinguish them.  Because of the suffix
    // you *must* add a severity code
    String NO_CURRENT_CONNECTION = "08003";
    String NOGETCONN_ON_CLOSED_POOLED_CONNECTION = "08003.C.1";
    String LOB_METHOD_ON_CLOSED_CONNECTION = "08003.C.2";
    String PHYSICAL_CONNECTION_ALREADY_CLOSED = "08003.C.3";

    
    // 08006 means connection exception - connection failure
    String DRDA_CONNECTION_TERMINATED                           = "08006.C";
    String CONNECTION_FAILED_ON_RESET                           = "08006.C.1";
   
    // Use this version of SOCKET_EXCEPTION any time *except* when trying to
    // establish a connection, as the SQLState is different.  When trying
    // to establish a connection, use CONNECT_SOCKET_EXCEPTION.
    String SOCKET_EXCEPTION                                     = "08006.C.2";
    String COMMUNICATION_ERROR                                  = "08006.C.3";
    String CONNECTION_FAILED_ON_DEFERRED_RESET                  = "08006.C.4";
    String NET_INSUFFICIENT_DATA                                = "08006.C.5";
    String NET_LOB_DATA_TOO_LARGE_FOR_JVM                       = "08006.C.6";
    
    String CORE_JDBC_DRIVER_UNREGISTERED                    = "08006.C.8"; // JDBCDriver is not registered with the JDBC driver manager
    String CONNECTION_RESET_ON_RESTORE_MODE                     = "08006.C.9";

    // 08001 is specifically about the SQL client not being able to establish
    // a connection with the server.  Should only be used for errors that
    // occur upon attempting to open a connection.
    // NOTE that if the server *rejects* the connection, that's a different
    // SQLState- 08004'
    String CONNECT_REQUIRED_PROPERTY_NOT_SET                    = "08001.C.1";
    String CONNECT_UNABLE_TO_CONNECT_TO_SERVER                  = "08001.C.2";
    // Use this version of socket exception occurs when trying to establish
    // a connection to the server, as the SQL State 08001 indicates failure
    // to establish a connection.  If you aren't trying to connect, just
    // use SOCKET_EXCEPTION
    String CONNECT_SOCKET_EXCEPTION                             = "08001.C.3";
    String CONNECT_UNABLE_TO_OPEN_SOCKET_STREAM                 = "08001.C.4";
    String CONNECT_USERID_LENGTH_OUT_OF_RANGE                   = "08001.C.5";
    String CONNECT_PASSWORD_LENGTH_OUT_OF_RANGE                 = "08001.C.6";
    String CONNECT_USERID_ISNULL                                = "08001.C.7";
    String CONNECT_PASSWORD_ISNULL                              = "08001.C.8";
    String NET_DBNAME_TOO_LONG                                  = "08001.C.9";
    String NET_SECTKN_TOO_LONG                                  = "08001.C.10";
    String NET_USERID_TOO_LONG                                  = "08001.C.11";
    String NET_PASSWORD_TOO_LONG                                = "08001.C.12";
    String NET_EXTNAM_TOO_LONG                                  = "08001.C.13";
    String NET_SRVNAM_TOO_LONG                                  = "08001.C.14";    

    // database severity
    String SHUTDOWN_DATABASE = "08006.D";  
    String DROP_DATABASE = "08006.D.1";
        
    //the following 2 exceptions are internal and never get seen by the user.
    String CLOSE_REQUEST = "close.C.1"; // no message in messages.properties as it is never printed

    //this one had no sqlstate associated with it.
    String NORMAL_CLOSE = "XXXXX.C.6";

    //following are system severity.
    String CLOUDSCAPE_SYSTEM_SHUTDOWN = "XJ015.M";

    //following are warning severity.
    String DATABASE_EXISTS = "01J01";
    String NO_SCROLL_SENSITIVE_CURSORS = "01J02";
    String LANG_TYPE_NOT_SERIALIZABLE = "01J04";
    String UPGRADE_SPSRECOMPILEFAILED = "01J05";
    String QUERY_NOT_QUALIFIED_FOR_UPDATABLE_RESULTSET = "01J06";
    String HOLDABLE_RESULT_SET_NOT_AVAILABLE = "01J07";
    String INVALID_RESULTSET_TYPE = "01J08";
    String SCROLL_SENSITIVE_NOT_SUPPORTED = "01J10";
    String UNABLE_TO_OBTAIN_MESSAGE_TEXT_FROM_SERVER  = "01J12";
    String NUMBER_OF_ROWS_TOO_LARGE_FOR_INT = "01J13";
    String SQL_AUTHORIZATION_WITH_NO_AUTHENTICATION = "01J14";
    String PASSWORD_EXPIRES_SOON = "01J15";
    String DBO_PASSWORD_EXPIRES_SOON = "01J16";
    String STATISTICS_UNAVAILABLE="01J17";

    String CURSOR_OPERATION_CONFLICT = "01001";



    //following are no applicable severity
    String JAVA_EXCEPTION = "XJ001.U";
    String NO_UPGRADE = "XJ050.U";
        
    /*
     ** Messages whose SQL states are prescribed by DRDA
     */
    String DRDA_NO_AUTOCOMMIT_UNDER_XA                              = "2D521.S.1";
    String DRDA_INVALID_XA_STATE_ON_COMMIT_OR_ROLLBACK              = "2D521.S.2"; 
    String DRDA_CURSOR_NOT_OPEN                                     = "24501.S";

    // 58009 means connection is terminated by a DRDA-protocol error.  This can be caused by any number
    // of reasons, so this SQL State has a lot of instances. Exceptions that are 
    // not protocol related, e.g. SocketException, IOException etc should use 
    // SQLState 8006. DERBY-3077. 
    // 
    String NET_SQLCDTA_INVALID_FOR_RDBCOLID                         = "58009.C.7";
    String NET_SQLCDTA_INVALID_FOR_PKGID                            = "58009.C.8";
    String NET_PGNAMCSN_INVALID_AT_SQLAM                            = "58009.C.9";
    String NET_VCM_VCS_LENGTHS_INVALID                              = "58009.C.10";
    String NET_ENCODING_NOT_SUPPORTED                               = "58009.C.11";
    String NET_NOT_EXPECTED_CODEPOINT                               = "58009.C.12";
    String NET_DDM_COLLECTION_TOO_SMALL                             = "58009.C.13";
    String NET_COLLECTION_STACK_NOT_EMPTY                           = "58009.C.14";
    String NET_DSS_NOT_ZERO                                         = "58009.C.15";
    String NET_DSS_CHAINED_WITH_SAME_ID                             = "58009.C.16";
    String NET_PREMATURE_EOS_DISCONNECT                             = "58009.C.17";
    String NET_INVALID_FDOCA_ID                                     = "58009.C.18";
    String NET_SECTKN_NOT_RETURNED                                  = "58009.C.19";
    String NET_NVCM_NVCS_BOTH_NON_NULL                              = "58009.C.20";
    String NET_SQLCDTA_INVALID_FOR_RDBNAM                           = "58009.C.21";

    String DRDA_MGRLVLRM                                            = "58010.C";
    String DRDA_DDM_COMMAND_NOT_SUPPORTED                           = "58014.C";
    String DRDA_DDM_OBJECT_NOT_SUPPORTED                            = "58015.C";
    String DRDA_DDM_PARAM_NOT_SUPPORTED                             = "58016.C";
    String DRDA_DDM_PARAMVAL_NOT_SUPPORTED                          = "58017.C";
    String DRDA_NO_AVAIL_CODEPAGE_CONVERSION                        = "57017.C";
    
    /*
    ** com.splicemachine.db.database.UserUtility
        */
    String UU_UNKNOWN_PERMISSION                                    = "XCZ00.S";
    String UU_UNKNOWN_USER                                            = "XCZ01.S";
    String UU_INVALID_PARAMETER                                        = "XCZ02.S";

    /*
    ** SQL Java DDL 46xxx
    ** SQLJ jar file support
    */
    String SQLJ_INVALID_JAR                = "46001";
    String SQLJ_SIGNATURE_INVALID                = "46J01";
    String SQLJ_SIGNATURE_PARAMETER_COUNT        = "46J02";

    /*
    ** Import/Export
    */
    String CONNECTION_NULL                                         ="XIE01.S";
    String DATA_AFTER_STOP_DELIMITER                               ="XIE03.S";
    String DATA_FILE_NOT_FOUND                                     ="XIE04.S";
    String DATA_FILE_NULL                                          ="XIE05.S";
    String ENTITY_NAME_MISSING                                     ="XIE06.S";
    String FIELD_IS_RECORD_SEPERATOR_SUBSET                        ="XIE07.S";
    String INVALID_COLUMN_NAME                                     ="XIE08.S";
    String INVALID_COLUMN_NUMBER                                   ="XIE09.S";
    String COLUMN_NUMBER_MISMATCH                                  ="XIE0A.S";
    String UNSUPPORTED_COLUMN_TYPE                                 ="XIE0B.S";
    String ILLEGAL_DELIMITER_CHAR                                  ="XIE0C.S";
    String RECORD_SEPERATOR_MISSING                                ="XIE0D.S";
    String UNEXPECTED_END_OF_FILE                                  ="XIE0E.S";
    String DELIMITERS_SAME                                         ="XIE0F.S";
    String ERROR_WRITING_DATA                                      ="XIE0I.S";
    String DELIMITERS_ARE_NOT_MUTUALLY_EXCLUSIVE                   ="XIE0J.S";
    String PERIOD_AS_CHAR_DELIMITER_NOT_ALLOWED                    ="XIE0K.S";
    String TABLE_NOT_FOUND                                         ="XIE0M.S";
    String IMPORTFILE_HAS_INVALID_HEXSTRING                        ="XIE0N.S";
    String LOB_DATA_FILE_NOT_FOUND                                 ="XIE0P.S";
    String LOB_DATA_FILE_NULL                                      ="XIE0Q.S";
    String UNEXPECTED_IMPORT_ERROR                                 ="XIE0R.S";
    String DATA_FILE_EXISTS                                        ="XIE0S.S";
    String LOB_DATA_FILE_EXISTS                                    ="XIE0T.S";
    String EXPORT_PARAMETER_IS_WRONG                               ="XIE0U.S";
    String EXPORT_PARAMETER_VALUE_IS_WRONG                         ="XIE0X.S";
    String UNEXPECTED_IMPORT_READING_ERROR                         ="XIE10.S";
    String UNEXPECTED_IMPORT_CSV_ERROR                             ="XIE11.S";
    String REGION_SERVER_FAILURE_WITH_NO_WAL_ERROR                 ="XIE12.S";
    String UNSUPPORTED_COMPRESSION_FORMAT                          ="XIE13.S";
    String UNSUPPORTED_QUOTE_MODE                                  ="XIE14.S";


    /*
    ** Security XK...
    */
    String POLICY_NOT_RELOADED                                     ="XK000.S";
    String NO_SUCH_USER                                            ="XK001.S";

    /*
    ** Replication XRExx
    */
    String LOGMODULE_DOES_NOT_SUPPORT_REPLICATION                  = "XRE00";
    String REPLICATION_LOG_CORRUPTED                               = "XRE01";
    String REPLICATION_PRIMARY_REPLICA_VERSION_MISMATCH            = "XRE02";
    String REPLICATION_UNEXPECTED_EXCEPTION                        = "XRE03";
    String REPLICATION_CONNECTION_EXCEPTION                        = "XRE04.C.1";
    String REPLICATION_CONNECTION_LOST                             = "XRE04.C.2";
    String REPLICATION_LOG_OUT_OF_SYNCH                            = "XRE05.C";
    String REPLICATION_MASTER_TIMED_OUT                            = "XRE06";
    String REPLICATION_NOT_IN_MASTER_MODE                          = "XRE07";
    String REPLICATION_REPLICA_STARTED_OK                          = "XRE08";
    String CANNOT_START_REPLICA_ALREADY_BOOTED                     = "XRE09.C";
    String REPLICATION_CONFLICTING_ATTRIBUTES                      = "XRE10";
    String REPLICATION_DB_NOT_BOOTED                               = "XRE11.C";
    String REPLICATION_UNEXPECTED_MESSAGEID                        = "XRE12";
    String REPLICATION_FAILOVER_SUCCESSFUL                         = "XRE20.D";
    String REPLICATION_FAILOVER_UNSUCCESSFUL                       = "XRE21.C";
    String REPLICATION_MASTER_ALREADY_BOOTED                       = "XRE22.C";
    String REPLICATION_UNLOGGED_OPERATIONS_IN_PROGRESS             = "XRE23";
    String REPLICATION_NOT_IN_REPLICA_MODE                         = "XRE40";
    String REPLICA_OPERATION_DENIED_WHILE_CONNECTED                = "XRE41.C";
    String REPLICATION_REPLICA_SHUTDOWN_OK                         = "XRE42.C";
    String REPLICATION_STOPREPLICA_NOT_INITIATED                   = "XRE43";

    //Inherited DB2 error codes
    String LANG_CANCELLATION_EXCEPTION                             = "57014";

    //general SPlice errors
    String LANG_INVALID_DAY                                        = "SE022";
    String ERROR_PARSING_EXCEPTION                                 = "SE023";
    String PARAMETER_CANNOT_BE_NULL                                = "SE024";
    String PARAMETER_IS_NOT_HEXADECIMAL                            = "SE025";
    String MISSING_COPROCESSOR_SERVICE                             = "SE030";

    /*
     * Backup and restore
     */
    String INVALID_BACKUP_TYPE                                      = "BR001";
    String INVALID_BACKUP_DIRECTORY                                 = "BR002";
    String NO_RESTORE_DURING_BACKUP                                = "BR003";
    String INVALID_BACKUP_WINDOW                                   = "BR004";
    String INVALID_BACKUP_HOUR                                     = "BR005";
    String INVALID_BACKUP_JOB_ID                                   = "BR006";
    String INVALID_BACKUP_ID                                       = "BR007";
    String CHECKSUM_FILE_MISSING                                   = "BR008";
    String BAD_FILE_CHECKSUM                                       = "BR009";
    String DATA_FILE_MISSING                                       = "BR010";
    String BACKUP_CANCELED                                         = "BR011";
    String BACKUP_DOESNOT_EXIST                                    = "BR012";
    String PARENT_BACKUP_MISSING                                   = "BR013";
    String EXISTS_CONCURRENT_BACKUP                                = "BR014";
    String BACKUP_TIMEOUT                                          = "BR016";
    String INCOMPATIBLE_BACKUP                                     = "BR017";
    String MISSING_BACKUP                                          = "BR018";
    String BACKUP_NOT_IN_CHAIN                                     = "BR019";
    String NOT_ENOUGH_SPACE                                        = "BR020";
    String INCREMENTAL_NOT_ENABLED                                   = "BR021";
    String POINT_IN_TIME_TOO_SMALL                                 = "BR022";
    String RESTORE_TXNID_TOO_LARGE                                   = "BR023";
    String NO_BACKUP_EXT_TABLE                                       = "BR024";
    String EMPTY_SCHEMA                                            = "BR025";
    String CANNOT_CONNECT_DURING_RESTORE                           = "BR026";
    /**
     * Replication
     */
    String INVALID_REPLICATION_ROLE                                    = "RPL001";
    String PEER_EXISTS                                                = "RPL002";
    String INVALID_REPLICATION_PEER                                    = "RPL003";
    String CANNOT_CONNECT_PEER                                      = "RPL004";
    String READ_ONLY                                                = "RPL005";
    String REPLICATION_CONFIG_ERROR                                 = "RPL006";
    /**
     * External table
     */
    String ROW_FORMAT_NOT_ALLOWED_WITH_PARQUET                           = "EXT01";
    String ROW_FORMAT_NOT_ALLOWED_WITH_ORC                               = "EXT02";
    String STORED_AS_REQUIRED_WITH_EXTERNAL_TABLES                       = "EXT03";
    String LOCATION_REQUIRED_WITH_EXTERNAL_TABLES                       = "EXT04";
    String EXTERNAL_TABLES_ARE_NOT_UPDATEABLE                           = "EXT05";
    String EXTERNAL_TABLES_NO_PRIMARY_KEYS                               = "EXT06";
    String EXTERNAL_TABLES_NO_CHECK_CONSTRAINTS                           = "EXT07";
    String EXTERNAL_TABLES_NO_REFERENCE_CONSTRAINTS                       = "EXT08";
    String EXTERNAL_TABLES_NO_UNIQUE_CONSTRAINTS                       = "EXT09";
    String EXTERNAL_TABLES_NO_GENERATION_CLAUSES                       = "EXT10";
    String EXTERNAL_TABLES_READ_FAILURE                                   = "EXT11";
    String EXTERNAL_TABLES_NO_ALTER                                       = "EXT12";
    String EXTERNAL_TABLES_NO_INDEX                                       = "EXT13";
    String EXTERNAL_TABLES_NO_TRIGGERS                                   = "EXT14";
    String EXTERNAL_TABLES_NO_STATS                                       = "EXT15";
    String PIN_READ_FAILURE                                               = "EXT16";
    String COMPRESSION_NOT_ALLOWED_WITH_TEXT_FILE                    = "EXT17";
    String STORED_AS_OR_LOCATION_WITHOUT_EXTERNAL                    = "EXT18";
    String NOT_AN_EXTERNAL_TABLE                                       = "EXT19";
    String UNSUPPORTED_ENCODING_EXCEPTION                            = "EXT20";
    String EXTERNAL_TABLES_PARTITIONS_REQUIRED                         = "EXT21";
    String CANNOT_WRITE_AT_LOCATION                                    = "EXT22";
    String INCONSISTENT_NUMBER_OF_ATTRIBUTE                            = "EXT23";
    String INCONSISTENT_DATATYPE_ATTRIBUTES                            = "EXT24";
    String FILESYSTEM_URI_EXCEPTION                                    = "EXT25";
    String FILESYSTEM_IO_EXCEPTION                                    = "EXT26";
    String NO_ARRAY_IN_PRIMARY_KEY                                    = "EXT27";
    String INSERT_PIN_VIOLATION                                        = "EXT29";
    String UPDATE_PIN_VIOLATION                                        = "EXT30";
    String DELETE_PIN_VIOLATION                                        = "EXT31";
    String TABLE_NOT_PINNED                                            = "EXT32";
    String DIRECTORY_REQUIRED                                        = "EXT33";
    String ACCESSING_S3_EXCEPTION                                   = "EXT34";
    String EXISTING_PIN_VIOLATION                                    = "EXT35";
    String ROW_FORMAT_NOT_ALLOWED_WITH_AVRO                               = "EXT36";
    String NO_GRANT_PERMISSIONS_WITH_RANGER                         = "EXT37";
    String NO_REVOKE_PERMISSIONS_WITH_RANGER                        = "EXT38";
    String ACCESS_DENIED_SENTRY                                     = "EXT39";
    String ROLE_ALREADY_EXISTS_SENTRY                               = "EXT40";
    String EXTERNAL_TABLES_LOCATION_NOT_EXIST                           = "EXT41";
    String NO_GRANT_PERMISSIONS_WITH_SENTRY                                = "EXT42";
    String NO_REVOKE_PERMISSIONS_WITH_SENTRY                               = "EXT43";

    String SNAPSHOT_EXISTS                                            = "SNA01";
    String SNAPSHOT_NOT_EXISTS                                        = "SNA02";
    String SNAPSHOT_NAME_ILLEGAL                                    = "SNA03";
    String SNAPSHOT_EXTERNAL_TABLE_UNSUPPORTED                        = "SNA04";

    String SPLITKEY_EQUALS_STARTKEY                                 = "TS001";
    String NO_PRIMARY_KEY                                            = "TS002";
    String REGION_DOESNOT_EXIST                                     = "TS003";
    String WRONG_REGION_NAME_TYPE                                     = "TS004";
    String REGION_NOT_ADJACENT                                      = "TS005";
    String SPLIT_KEY_CANNOT_BE_NULL                                    = "TS006";
    String INVALID_CONSISTENCY_LEVEL                                = "TS007";
    String INVALID_PARAMETER                                        = "TS008";
    String CANNOT_MERGE_REGION                                      = "TS009";

    String OLAP_SERVER_CONNECTION                                   = "OS001";
    String TIMESTAMP_SERVER_CONNECTION                              = "TSS01";

    String TOKEN_NOT_FOUND                                            = "ST001";
    String TOKEN_EXPIRED                                            = "ST002";

    String HBASE_OPERATION_ERROR                                    = "HO001";


}
<|MERGE_RESOLUTION|>--- conflicted
+++ resolved
@@ -1182,18 +1182,13 @@
 
     String LANG_ILLEGAL_TIME_TRAVEL = "42ZD2";
 
-<<<<<<< HEAD
-	String LANG_INVALID_TABLE_LIMIT_FOR_EXHAUSTIVE_SEARCH              = "42ZD5";
-	String LANG_UNSUPPORTED_TYPE_FOR_SCALAR_MIN_MAX                    = "42ZD6";
+    String LANG_INVALID_INTERNAL_TEMP_TABLE_NAME                       = "42ZD3";
+    String LANG_NAME_CLASH_WITH_LOCAL_TEMP_TABLE                       = "42ZD4";
+
+    String LANG_INVALID_TABLE_LIMIT_FOR_EXHAUSTIVE_SEARCH              = "42ZD5";
+    String LANG_UNSUPPORTED_TYPE_FOR_SCALAR_MIN_MAX                    = "42ZD6";
 	String LANG_TIME_TRAVEL_OUTSIDE_MIN_RETENTION_PERIOD               = "42ZD7";
 	String LANG_TIME_TRAVEL_INVALID_PAST_TRANSACTION_ID                = "42ZD8";
-=======
-    String LANG_INVALID_INTERNAL_TEMP_TABLE_NAME                       = "42ZD3";
-    String LANG_NAME_CLASH_WITH_LOCAL_TEMP_TABLE                       = "42ZD4";
->>>>>>> 64957297
-
-    String LANG_INVALID_TABLE_LIMIT_FOR_EXHAUSTIVE_SEARCH              = "42ZD5";
-    String LANG_UNSUPPORTED_TYPE_FOR_SCALAR_MIN_MAX                    = "42ZD6";
 
     //following 3 matches the DB2 sql states
     String LANG_DECLARED_GLOBAL_TEMP_TABLE_ONLY_IN_SESSION_SCHEMA = "428EK";
