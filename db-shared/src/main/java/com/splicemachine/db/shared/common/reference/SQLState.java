--- conflicted
+++ resolved
@@ -1079,11 +1079,8 @@
     String LANG_UNTYPED                                                                         = "42Z01.U";
     // TEMPORARY COMPILATION RESTRICTIONS
     String LANG_USER_AGGREGATE_MULTIPLE_DISTINCTS                      = "42Z02";
-<<<<<<< HEAD
-    String LANG_USER_INDEX_CREATED_AFTER_PAST_TRANSACTION              = "42Z03";
-=======
     String LANG_INVALID_OPERATION_NOT_A_VIEW                           = "42Z03";
->>>>>>> 3212406c
+    String LANG_USER_INDEX_CREATED_AFTER_PAST_TRANSACTION              = "42Z04";
     String LANG_NO_AGGREGATES_IN_ON_CLAUSE                             = "42Z07";
     String LANG_NO_BULK_INSERT_REPLACE_WITH_TRIGGER                    = "42Z08";
 
