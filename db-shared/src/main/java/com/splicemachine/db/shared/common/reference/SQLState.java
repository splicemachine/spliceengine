--- conflicted
+++ resolved
@@ -1078,16 +1078,10 @@
     String LANG_JAVA_METHOD_CALL_OR_FIELD_REF                                       = "42Z00.U";
     String LANG_UNTYPED                                                                         = "42Z01.U";
     // TEMPORARY COMPILATION RESTRICTIONS
-<<<<<<< HEAD
-    String LANG_USER_AGGREGATE_MULTIPLE_DISTINCTS                          = "42Z02";
-    String LANG_USER_INDEX_CREATED_AFTER_PAST_TRANSACTION                  = "42Z03";
-    String LANG_NO_AGGREGATES_IN_ON_CLAUSE                                 = "42Z07";
-    String LANG_NO_BULK_INSERT_REPLACE_WITH_TRIGGER                        = "42Z08";
-=======
     String LANG_USER_AGGREGATE_MULTIPLE_DISTINCTS                      = "42Z02";
+    String LANG_USER_INDEX_CREATED_AFTER_PAST_TRANSACTION              = "42Z03";
     String LANG_NO_AGGREGATES_IN_ON_CLAUSE                             = "42Z07";
     String LANG_NO_BULK_INSERT_REPLACE_WITH_TRIGGER                    = "42Z08";
->>>>>>> e6da2560
 
     // MORE GENERIC LANGUAGE STUFF
     String LANG_COLUMN_DEFAULT                                           = "42Z09.U";
