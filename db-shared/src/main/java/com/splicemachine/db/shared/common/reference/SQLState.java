/*
 * This file is part of Splice Machine.
 * Splice Machine is free software: you can redistribute it and/or modify it under the terms of the
 * GNU Affero General Public License as published by the Free Software Foundation, either
 * version 3, or (at your option) any later version.
 * Splice Machine is distributed in the hope that it will be useful, but WITHOUT ANY WARRANTY;
 * without even the implied warranty of MERCHANTABILITY or FITNESS FOR A PARTICULAR PURPOSE.
 * See the GNU Affero General Public License for more details.
 * You should have received a copy of the GNU Affero General Public License along with Splice Machine.
 * If not, see <http://www.gnu.org/licenses/>.
 *
 * Some parts of this source code are based on Apache Derby, and the following notices apply to
 * Apache Derby:
 *
 * Apache Derby is a subproject of the Apache DB project, and is licensed under
 * the Apache License, Version 2.0 (the "License"); you may not use these files
 * except in compliance with the License. You may obtain a copy of the License at:
 *
 * http://www.apache.org/licenses/LICENSE-2.0
 *
 * Unless required by applicable law or agreed to in writing, software distributed
 * under the License is distributed on an "AS IS" BASIS, WITHOUT WARRANTIES OR
 * CONDITIONS OF ANY KIND, either express or implied. See the License for the
 * specific language governing permissions and limitations under the License.
 *
 * Splice Machine, Inc. has modified the Apache Derby code in this file.
 *
 * All such Splice Machine modifications are Copyright 2012 - 2020 Splice Machine, Inc.,
 * and are licensed to you under the GNU Affero General Public License.
 */

package com.splicemachine.db.shared.common.reference;


/**
    List of error message identifiers.
    This is the set of message identifiers. The message identifier
    also encodes the SQLState as the first five characters.
    StandardExceptions must be created using the static
    StandardException.newException() method calls, passing in a
    field from this class.
    <BR>
    The five character SQL State is obtained from a StandardException
    using the zero-argument StandardException.getSQLState() method.
    <BR>
    The message identifier (ie. the value that matches a field in this class)
    is obtained using the zero-argument StandardException.getMessageId() method.
    <BR>
    Thus if checking for a specific error using a field from this interface
    the correct code is
    <PRE>
        if (se.getMessageId().equals(SQLState.DEADLOCK))
    </PRE>
    <BR>
    A utility static method StandardException.getSQLState(String messageId)
    exists to convert an field from this class into a five character SQLState.
    <P>

    <P>
    The SQL state of an error message dictates the error's severity.
    The severity is determined from the first two characters of the
    state if the state is five characters long, otherwise the state
    is expected to be 7 characters long and the last character determines
    the state. If the state is seven characters long then only the first
    five will be seen by the error reporting code and exception.
    <BR>
    If the state is 9 characters long, the last two characters encode
    an exception category, which Synchronization uses to determine whether
    the error causes REFRESH to halt or to simply skip the failed transaction.
    All 5 and 7 character states default to the ENVIRONMENTAL exception
    category.
    <BR>
    Here is the encoding of the SQL state, broken down by severity.
    <UL>
    <LI> <B> SYSTEM_SEVERITY </B>
        xxxxx.M

    <LI> <B> DATABASE_SEVERITY </B>
        xxxxx.D

    <LI> <B> SESSION_SEVERITY </B>
        08xxx
        xxxxx.C

    <LI> <B> TRANSACTION_SEVERITY </B>
        40xxx or xxxxx.T

    <LI> <B> STATEMENT_SEVERITY </B>
        {2,3}xxxx, 42xxx,  07xxx  or xxxxx.S

    <LI> <B> WARNING_SEVERITY </B>
        01xxx <EM> SQL State rules require that warnings have states starting with 01</EM>

    <LI> <B> NO_APPLICABLE_SEVERITY </B>
        YYxxx (YY means none of the above) or xxxxx.U

    <LI> <B> TRANSIENT exception category </B>
        xxxxx.Y#T (Y can be any of the preceding severities)

    <LI> <B> CONSISTENCY exception category </B>
        xxxxx.Y#C (Y can be any of the preceding severities)

    <LI> <B> ENVIRONMENTAL exception category (the default)</B>
        xxxxx.Y#E (Y can be any of the preceding severities)

    <LI> <B> WRAPPED exception category</B>
        xxxxx.Y#W (Y can be any of the preceding severities)

    </UL>
    <HR>
    <P>
    <B>SQL State ranges</B>
    <UL>
    <LI>Basic Services
      <UL>
      <LI> XBCA CacheService
      <LI> XBCM ClassManager
      <LI> XBCX    Cryptography
      <LI> XBM0    Monitor
      <LI> XBDA DataComm
      <LI> XCY0 Properties
      </UL>

    <LI>Connectivity
      <UL>
      <LI> 08XXX Connection Exceptions
      </UL>


    <LI>Language
      <UL>
        <LI> 2200J-2200R for SQL/XML errors (based on SQL/XML[2006]) </LI>
        <LI> 42800-? for compatible DB2 errors
        <LI> 42X00-42Zxx for compilation errors </LI>
        <LI> 43X00-43Yxx  for com.splicemachine.db.impl.sql.execute.rts
        <LI> 44X00  for all other com.splicemachine.db.catalog.types
        <LI> 46000  for SQLJ errors (for now, leave this range empty) </LI>
        <LI> 38000  SQL3 ranges  </LI>
        <LI> XD00x  Dependency mgr </LI>
        <LI> XMLxx  Misc XML errors not covered by SQL standard </LI>
      <LI>
      </UL>

    <LI>Store
      <UL>
      <LI> XSCG0 Conglomerate
      <LI> XSCH0 Heap
      </UL>

    <LI>Security
      <UL>
      <LI> XK...
      </UL>

    <LI>Replication
      <UL>
      <LI> XRExx
      </UL>

    <LI>Reserved for IBM Use: XQC00 - XQCZZ
    </UL>
*/

public interface SQLState {

    /*
    ** BasicServices
    */

    /*
    ** Monitor
    */
    String SERVICE_STARTUP_EXCEPTION            = "XBM01.D";
    String SERVICE_MISSING_IMPLEMENTATION        = "XBM02.D";
    String MISSING_PRODUCT_VERSION                = "XBM05.D";
    String SERVICE_WRONG_BOOT_PASSWORD            = "XBM06.D";
    String SERVICE_PROPERTIES_MISSING            = "XBM0A.D";
    String SERVICE_PROPERTIES_EDIT_FAILED       = "XBM0B.D";
    String MISSING_FILE_PRIVILEGE               = "XBM0C.D";
    String SERVICE_BOOT_PASSWORD_TOO_SHORT        = "XBM07.D";
    String MISSING_ENCRYPTION_PROVIDER            = "XBM0G.D";
    String SERVICE_DIRECTORY_CREATE_ERROR        = "XBM0H.D";
    String SERVICE_DIRECTORY_REMOVE_ERROR        = "XBM0I.D";
    String SERVICE_DIRECTORY_EXISTS_ERROR        = "XBM0J.D";
    String PROTOCOL_UNKNOWN                        = "XBM0K.D";

    // these were originally ModuleStartupExceptions
    String AUTHENTICATION_NOT_IMPLEMENTED        = "XBM0L.D";
    String AUTHENTICATION_SCHEME_ERROR            = "XBM0M.D";
    String JDBC_DRIVER_REGISTER                    = "XBM0N.D";
    String READ_ONLY_SERVICE                    = "XBM0P.D";
    String UNABLE_TO_RENAME_FILE                = "XBM0S.D";
    String AMBIGIOUS_PROTOCOL                    = "XBM0T.D";

    String REGISTERED_CLASS_NONE                = "XBM0U.S";
    String REGISTERED_CLASS_LINAKGE_ERROR        = "XBM0V.S";
    String REGISTERED_CLASS_INSTANCE_ERROR        = "XBM0W.S";
    String INVALID_LOCALE_DESCRIPTION            = "XBM0X.D";
    String INVALID_COLLATION                    = "XBM03.D";
    String COLLATOR_NOT_FOUND_FOR_LOCALE        = "XBM04.D";
    String SERVICE_DIRECTORY_NOT_IN_BACKUP      = "XBM0Y.D";
    String UNABLE_TO_COPY_FILE_FROM_BACKUP      = "XBM0Z.D";
    String PROPERTY_FILE_NOT_FOUND_IN_BACKUP    = "XBM0Q.D";
    String UNABLE_TO_DELETE_FILE                = "XBM0R.D";
    String INSTANTIATE_STORAGE_FACTORY_ERROR    = "XBM08.D";

    /*
    ** Upgrade
    */
    String UPGRADE_UNSUPPORTED                = "XCW00.D";
    // Note: UPGRADE_SPSRECOMPILEFAILED is now in the warnings section.

    /*
    ** ContextService
    */
    String CONN_INTERRUPT                    = "08000";


    /*
    ** ClassManager
    */
    String GENERATED_CLASS_LINKAGE_ERROR    = "XBCM1.S";
    String GENERATED_CLASS_INSTANCE_ERROR    = "XBCM2.S";
    String GENERATED_CLASS_NO_SUCH_METHOD    = "XBCM3.S";
    String GENERATED_CLASS_LIMIT_EXCEEDED    = "XBCM4.S";
    String VM_LEVEL_TOO_LOW                    = "XBCM5.S";

    /*
    ** Cryptography
    */
    String CRYPTO_EXCEPTION                = "XBCX0.S";
    String ILLEGAL_CIPHER_MODE            = "XBCX1.S";
    String ILLEGAL_BP_LENGTH            = "XBCX2.S";
    String NULL_BOOT_PASSWORD            = "XBCX5.S";
    String NON_STRING_BP                = "XBCX6.S";
    String WRONG_PASSWORD_CHANGE_FORMAT = "XBCX7.S";
    String DATABASE_NOT_ENCRYPTED        = "XBCX8.S";
    String DATABASE_READ_ONLY            = "XBCX9.S";
    String WRONG_BOOT_PASSWORD            = "XBCXA.S";
    String ENCRYPTION_BAD_PADDING       = "XBCXB.S";
    String ENCRYPTION_NOSUCH_ALGORITHM  = "XBCXC.S";
    String ENCRYPTION_NOCHANGE_ALGORITHM     = "XBCXD.S";
    String ENCRYPTION_NOCHANGE_PROVIDER = "XBCXE.S";
    String ENCRYPTION_NO_PROVIDER_CLASS = "XBCXF.S";
    String ENCRYPTION_BAD_PROVIDER      = "XBCXG.S";
    String ENCRYPTION_BAD_ALG_FORMAT    = "XBCXH.S";
    String ENCRYPTION_BAD_FEEDBACKMODE  = "XBCXI.S";
    String ENCRYPTION_BAD_JCE           = "XBCXJ.S";
    String ENCRYPTION_BAD_EXTERNAL_KEY  = "XBCXK.S";
    String ENCRYPTION_UNABLE_KEY_VERIFICATION  = "XBCXL.S";
    String ENCRYPTION_INVALID_EXKEY_LENGTH          = "XBCXM.S";
    String ENCRYPTION_ILLEGAL_EXKEY_CHARS           = "XBCXN.S";
    String ENCRYPTION_PREPARED_XACT_EXIST             = "XBCXO.S";
    String REENCRYPTION_PREPARED_XACT_EXIST           = "XBCXP.S";
    String CANNOT_ENCRYPT_READONLY_DATABASE           = "XBCXQ.S";
    String CANNOT_REENCRYPT_READONLY_DATABASE         = "XBCXR.S";
    String CANNOT_ENCRYPT_LOG_ARCHIVED_DATABASE       = "XBCXS.S";
    String CANNOT_REENCRYPT_LOG_ARCHIVED_DATABASE     = "XBCXT.S";
    String DATABASE_ENCRYPTION_FAILED                 = "XBCXU.S";
    String DATABASE_REENCRYPTION_FAILED               = "XBCXV.S";
    String DIGEST_NO_SUCH_ALGORITHM                   = "XBCXW.S";

    /*
    ** Cache Service
    */
    String OBJECT_EXISTS_IN_CACHE        = "XBCA0.S";

    /*
    ** Properties
    */
    String PROPERTY_INVALID_VALUE        = "XCY00.S";
    String PROPERTY_UNSUPPORTED_CHANGE  = "XCY02.S";
    String PROPERTY_MISSING                = "XCY03.S";
    String PROPERTY_SYNTAX_INVALID        = "XCY04.S";
    String PROPERTY_CANT_UNDO_NATIVE  = "XCY05.S.2";
    String PROPERTY_DBO_LACKS_CREDENTIALS  = "XCY05.S.3";

    /*
    ** LockManager
    */
    String DEADLOCK = "40001";
    String LOCK_TIMEOUT = "40XL1";
    String LOCK_TIMEOUT_LOG = "40XL1.T.1";

    /*
    ** Store - access.protocol.Interface statement exceptions
    */
    String STORE_CONGLOMERATE_DOES_NOT_EXIST                    = "XSAI2.S";
    String STORE_FEATURE_NOT_IMPLEMENTED                        = "XSAI3.S";

    /*
    ** Store - access.protocol.Interface RunTimeStatistics property names
    ** and values.
    */
    String STORE_RTS_SCAN_TYPE                                    = "XSAJ0.U";
    String STORE_RTS_NUM_PAGES_VISITED                            = "XSAJ1.U";
    String STORE_RTS_NUM_ROWS_VISITED                            = "XSAJ2.U";
    String STORE_RTS_NUM_DELETED_ROWS_VISITED                    = "XSAJ3.U";
    String STORE_RTS_NUM_ROWS_QUALIFIED                            = "XSAJ4.U";
    String STORE_RTS_NUM_COLUMNS_FETCHED                        = "XSAJ5.U";
    String STORE_RTS_COLUMNS_FETCHED_BIT_SET                    = "XSAJ6.U";
    String STORE_RTS_TREE_HEIGHT                                = "XSAJ7.U";
    String STORE_RTS_SORT_TYPE                                    = "XSAJ8.U";
    String STORE_RTS_NUM_ROWS_INPUT                                = "XSAJA.U";
    String STORE_RTS_NUM_ROWS_OUTPUT                            = "XSAJB.U";
    String STORE_RTS_NUM_MERGE_RUNS                                = "XSAJC.U";
    String STORE_RTS_MERGE_RUNS_SIZE                            = "XSAJD.U";
    String STORE_RTS_ALL                                        = "XSAJE.U";
    String STORE_RTS_BTREE                                        = "XSAJF.U";
    String STORE_RTS_HEAP                                        = "XSAJG.U";
    String STORE_RTS_SORT                                        = "XSAJH.U";
    String STORE_RTS_EXTERNAL                                    = "XSAJI.U";
    String STORE_RTS_INTERNAL                                    = "XSAJJ.U";

    /*
    ** Store - access.protocol.XA statement exceptions
    */
    String STORE_XA_PROTOCOL_VIOLATION                          = "XSAX0.S";
    // STORE_XA_PROTOCOL_VIOLATION_SQLSTATE has no associated message it is
    // just a constant used by the code so that an exception can be caught 
    // and programatically determined to be a STORE_XA_PROTOCOL_VIOLATION.
    String STORE_XA_PROTOCOL_VIOLATION_SQLSTATE                 = "XSAX0";
    String STORE_XA_XAER_DUPID                                  = "XSAX1.S";
    // STORE_XA_XAER_DUPID_SQLSTATE has no associated message it is
    // just a constant used by the code so that an exception can be caught 
    // and programatically determined to be a STORE_XA_XAER_DUPID.
    String STORE_XA_XAER_DUPID_SQLSTATE                         = "XSAX1";

    /*
    ** Store - Conglomerate
    */
    String CONGLOMERATE_TEMPLATE_CREATE_ERROR                   = "XSCG0.S";

    /*
    ** Store - AccessManager
    */
    String AM_NO_FACTORY_FOR_IMPLEMENTATION                     = "XSAM0.S";
    String AM_NO_SUCH_CONGLOMERATE_DROP                         = "XSAM2.S";
    String AM_NO_SUCH_CONGLOMERATE_TYPE                         = "XSAM3.S";
    String AM_NO_SUCH_SORT                                      = "XSAM4.S";
    String AM_SCAN_NOT_POSITIONED                               = "XSAM5.S";
    String AM_RECORD_NOT_FOUND                                  = "XSAM6.S";


    /*
    ** Store - Heap
    */
    String HEAP_CANT_CREATE_CONTAINER                           = "XSCH0.S";
    String HEAP_CONTAINER_NOT_FOUND                             = "XSCH1.S";
    String HEAP_COULD_NOT_CREATE_CONGLOMERATE                   = "XSCH4.S";
    String HEAP_TEMPLATE_MISMATCH                               = "XSCH5.S";
    String HEAP_IS_CLOSED                                       = "XSCH6.S";
    String HEAP_SCAN_NOT_POSITIONED                             = "XSCH7.S";
    String HEAP_UNIMPLEMENTED_FEATURE                           = "XSCH8.S";

    /*
    ** Store - BTree
    */
    String BTREE_CANT_CREATE_CONTAINER                          = "XSCB0.S";
    String BTREE_CONTAINER_NOT_FOUND                            = "XSCB1.S";
    String BTREE_PROPERTY_NOT_FOUND                             = "XSCB2.S";
    String BTREE_UNIMPLEMENTED_FEATURE                          = "XSCB3.S";
    String BTREE_SCAN_NOT_POSITIONED                            = "XSCB4.S";
    String BTREE_ROW_NOT_FOUND_DURING_UNDO                      = "XSCB5.S";
    String BTREE_NO_SPACE_FOR_KEY                               = "XSCB6.S";
    String BTREE_SCAN_INTERNAL_ERROR                            = "XSCB7.S";
    String BTREE_IS_CLOSED                                      = "XSCB8.S";
    String BTREE_ABORT_THROUGH_TRACE                            = "XSCB9.S";

    /*
    ** Store - Sort
    */
    String SORT_IMPROPER_SCAN_METHOD                            = "XSAS0.S";
    String SORT_SCAN_NOT_POSITIONED                             = "XSAS1.S";


    String SORT_TYPE_MISMATCH                                   = "XSAS3.S";
    String SORT_COULD_NOT_INIT                                  = "XSAS6.S";

    /*
    ** RawStore
    */

    /*
    ** RawStore - protocol.Interface statement exceptions
    */
    String RAWSTORE_NESTED_FREEZE                               = "XSRS0.S";
    String RAWSTORE_CANNOT_BACKUP_TO_NONDIRECTORY               = "XSRS1.S";
    String RAWSTORE_ERROR_RENAMING_FILE                         = "XSRS4.S";
    String RAWSTORE_ERROR_COPYING_FILE                          = "XSRS5.S";
    String RAWSTORE_CANNOT_CREATE_BACKUP_DIRECTORY              = "XSRS6.S";
    String RAWSTORE_UNEXPECTED_EXCEPTION                        = "XSRS7.S";
    String RAWSTORE_CANNOT_CHANGE_LOGDEVICE                     = "XSRS8.S";
    String RAWSTORE_RECORD_VANISHED                             = "XSRS9.S";
    String BACKUP_BLOCKING_OPERATIONS_IN_PROGRESS               = "XSRSA.S";
    String BACKUP_OPERATIONS_NOT_ALLOWED                        = "XSRSB.S";
    String RAWSTORE_CANNOT_BACKUP_INTO_DATABASE_DIRECTORY       = "XSRSC.S";
    String BACKUP_OPERATIONS_DISABLED                           = "XSRSD.S";
    String MANAGER_DISABLED                                     = "XSRSE.S";
    String AUTHENTICATION_MANAGER_DISABLED                      = "XSRSF.S";
    String ENTERPRISE_FEATURES_DISABLED                         = "XSRSG.S";

    /*
    ** RawStore - Log.Generic statement exceptions
    */
    String LOG_WRITE_LOG_RECORD                                 = "XSLB1.S";
    String LOG_BUFFER_FULL                                      = "XSLB2.S";
    String LOG_TRUNC_LWM_NULL                                   = "XSLB4.S";
    String LOG_TRUNC_LWM_ILLEGAL                                = "XSLB5.S";
    String LOG_ZERO_LENGTH_LOG_RECORD                           = "XSLB6.S";
    String LOG_RESET_BEYOND_SCAN_LIMIT                          = "XSLB8.S";
    String LOG_FACTORY_STOPPED                                  = "XSLB9.S";

    /*
    ** RawStore - Log.Generic database exceptions
    */
    String LOG_CANNOT_FLUSH                                     = "XSLA0.D";
    String LOG_DO_ME_FAIL                                       = "XSLA1.D";
    String LOG_IO_ERROR                                         = "XSLA2.D";
    String LOG_CORRUPTED                                        = "XSLA3.D";
    String LOG_FULL                                             = "XSLA4.D";
    String LOG_READ_LOG_FOR_UNDO                                = "XSLA5.D";
    String LOG_RECOVERY_FAILED                                  = "XSLA6.D";
    String LOG_REDO_FAILED                                      = "XSLA7.D";
    String LOG_UNDO_FAILED                                      = "XSLA8.D";
    String LOG_STORE_CORRUPT                                    = "XSLAA.D";
    String LOG_FILE_NOT_FOUND                                   = "XSLAB.D";
    String LOG_INCOMPATIBLE_FORMAT                              = "XSLAC.D";
    String LOG_RECORD_CORRUPTED                                 = "XSLAD.D";
    String LOG_CONTROL_FILE                                     = "XSLAE.D";
    String LOG_READ_ONLY_DB_NEEDS_UNDO                          = "XSLAF.D";
    String LOG_READ_ONLY_DB_UPDATE                              = "XSLAH.D";
    String LOG_CANNOT_LOG_CHECKPOINT                            = "XSLAI.D";
    String LOG_NULL                                             = "XSLAJ.D";
    String LOG_EXCEED_MAX_LOG_FILE_NUMBER                       = "XSLAK.D";
    String LOG_EXCEED_MAX_LOG_FILE_SIZE                         = "XSLAL.D";
    String LOG_CANNOT_VERIFY_LOG_FORMAT                         = "XSLAM.D";
    String LOG_INCOMPATIBLE_VERSION                             = "XSLAN.D";
    String LOG_UNEXPECTED_RECOVERY_PROBLEM                      = "XSLAO.D";
    String LOG_CANNOT_UPGRADE_BETA                              = "XSLAP.D";
    String LOG_SEGMENT_NOT_EXIST                                = "XSLAQ.D";
    String UNABLE_TO_COPY_LOG_FILE                              = "XSLAR.D";
    String LOG_DIRECTORY_NOT_FOUND_IN_BACKUP                    = "XSLAS.D";
    String LOG_SEGMENT_EXIST                                    = "XSLAT.D";


    /*
    ** RawStore - Transactions.Basic statement exceptions
    */
    String XACT_MAX_SAVEPOINT_LEVEL_REACHED                     = "3B002.S";
    //Bug 4466 - changed sqlstate for following two to match DB2 sqlstates.
    String XACT_SAVEPOINT_EXISTS                                = "3B501.S";
    String XACT_SAVEPOINT_NOT_FOUND                             = "3B001.S";
    //Bug 4468 - release/rollback of savepoint failed because it doesn't exist
    String XACT_SAVEPOINT_RELEASE_ROLLBACK_FAIL                 = "3B502.S";
    String XACT_TRANSACTION_ACTIVE                              = "XSTA2.S";

    /*
    ** RawStore - Transactions.Basic transaction exceptions
    */
    String TRANSACTION_PREFIX="40";

    String XACT_PROTOCOL_VIOLATION                              = "40XT0";
    String XACT_COMMIT_EXCEPTION                                = "40XT1";
    String XACT_ROLLBACK_EXCEPTION                              = "40XT2";
    String XACT_TRANSACTION_NOT_IDLE                            = "40XT4";
    String XACT_INTERNAL_TRANSACTION_EXCEPTION                  = "40XT5";
    String XACT_CANNOT_ACTIVATE_TRANSACTION                     = "40XT6";
    String XACT_NOT_SUPPORTED_IN_INTERNAL_XACT                  = "40XT7";

    /*
    ** RawStore - Transactions.Basic system exceptions
    */
    String XACT_ABORT_EXCEPTION                                 = "XSTB0.M";
    String XACT_CANNOT_LOG_CHANGE                               = "XSTB2.M";
    String XACT_CANNOT_ABORT_NULL_LOGGER                        = "XSTB3.M";
    String XACT_CREATE_NO_LOG                                   = "XSTB5.M";
    String XACT_TRANSACTION_TABLE_IN_USE                        = "XSTB6.M";


    /*
    ** RawStore - Data.Generic statement exceptions
    */
    String DATA_SLOT_NOT_ON_PAGE                                = "XSDA1.S";
    String DATA_UPDATE_DELETED_RECORD                           = "XSDA2.S";
    String DATA_NO_SPACE_FOR_RECORD                             = "XSDA3.S";
    String DATA_UNEXPECTED_EXCEPTION                            = "XSDA4.S";
    String DATA_UNDELETE_RECORD                                 = "XSDA5.S";
    String DATA_NULL_STORABLE_COLUMN                            = "XSDA6.S";
    String DATA_STORABLE_READ_MISMATCH                          = "XSDA7.S";
    String DATA_STORABLE_READ_EXCEPTION                         = "XSDA8.S";
    String DATA_STORABLE_READ_MISSING_CLASS                     = "XSDA9.S";
    String DATA_TIME_STAMP_ILLEGAL                              = "XSDAA.S";
    String DATA_TIME_STAMP_NULL                                 = "XSDAB.S";
    String DATA_DIFFERENT_CONTAINER                             = "XSDAC.S";
    String DATA_NO_ROW_COPIED                                   = "XSDAD.S";
    String DATA_CANNOT_MAKE_RECORD_HANDLE                       = "XSDAE.S";
    String DATA_INVALID_RECORD_HANDLE                           = "XSDAF.S";
    String DATA_ALLOC_NTT_CANT_OPEN                             = "XSDAG.S";
    String DATA_CANNOT_GET_DEALLOC_LOCK                         = "XSDAI.S";
    String DATA_STORABLE_WRITE_EXCEPTION                        = "XSDAJ.S";
    String DATA_WRONG_PAGE_FOR_HANDLE                           = "XSDAK.S";
    String DATA_UNEXPECTED_OVERFLOW_PAGE                        = "XSDAL.S";
    String DATA_SQLDATA_READ_INSTANTIATION_EXCEPTION            = "XSDAM.S";
    String DATA_SQLDATA_READ_ILLEGAL_ACCESS_EXCEPTION           = "XSDAN.S";
    String DATA_DOUBLE_LATCH_INTERNAL_ERROR                     = "XSDAO.S";

    /*
    ** RawStore - Data.Generic transaction exceptions
    */
    String DATA_CORRUPT_PAGE                                    = "XSDB0.D";
    String DATA_UNKNOWN_PAGE_FORMAT                             = "XSDB1.D";
    String DATA_UNKNOWN_CONTAINER_FORMAT                        = "XSDB2.D";
    String DATA_CHANGING_CONTAINER_INFO                         = "XSDB3.D";
    String DATA_MISSING_LOG                                     = "XSDB4.D";
    String DATA_MISSING_PAGE                                    = "XSDB5.D";
    String DATA_MULTIPLE_JBMS_ON_DB                             = "XSDB6.D";
    String DATA_MULTIPLE_JBMS_WARNING                           = "XSDB7.D";
    String DATA_MULTIPLE_JBMS_FORCE_LOCK                        = "XSDB8.D";
    String DATA_CORRUPT_STREAM_CONTAINER                        = "XSDB9.D";
    String DATA_OBJECT_ALLOCATION_FAILED                        = "XSDBA.D";
    String DATA_UNKNOWN_PAGE_FORMAT_2                           = "XSDBB.D";
    String DATA_BAD_CONTAINERINFO_WRITE                         = "XSDBC.D";

    /*
    ** RawStore - Data.Filesystem statement exceptions
    */
    String FILE_EXISTS                                          = "XSDF0.S";
    String FILE_CREATE                                          = "XSDF1.S";
    String FILE_CREATE_NO_CLEANUP                               = "XSDF2.S";
    String FILE_CANNOT_CREATE_SEGMENT                           = "XSDF3.S";
    String FILE_CANNOT_REMOVE_FILE                              = "XSDF4.S";
    String FILE_NO_ALLOC_PAGE                                   = "XSDF6.S";
    String FILE_NEW_PAGE_NOT_LATCHED                            = "XSDF7.S";
    String FILE_REUSE_PAGE_NOT_FOUND                            = "XSDF8.S";
    String FILE_READ_ONLY                                       = "XSDFB.S";
    String FILE_IO_GARBLED                                      = "XSDFD.S";
    String FILE_UNEXPECTED_EXCEPTION                            = "XSDFF.S";
    String BACKUP_FILE_IO_ERROR                                 = "XSDFH.S";
    String FILE_NEW_PAGE_DURING_RECOVERY                        = "XSDFI.S";

    /*
    ** RawStore - Data.FSLDemo transaction exceptions
    */

    /*
    ** RawStore - Data.Filesystem database exceptions
    */
    String FILE_READ_PAGE_EXCEPTION                             = "XSDG0.D";
    String FILE_WRITE_PAGE_EXCEPTION                            = "XSDG1.D";
    String FILE_BAD_CHECKSUM                                    = "XSDG2.D";
    String FILE_CONTAINER_EXCEPTION                             = "XSDG3.D";
    String FILE_DATABASE_NOT_IN_CREATE                          = "XSDG5.D";
    String DATA_DIRECTORY_NOT_FOUND_IN_BACKUP                   = "XSDG6.D";
    String UNABLE_TO_REMOVE_DATA_DIRECTORY                      = "XSDG7.D";
    String UNABLE_TO_COPY_DATA_DIRECTORY                        = "XSDG8.D";
    String FILE_IO_INTERRUPTED                                  = "XSDG9.D";



    /*
    ** InternalUtil - Id Parsing
    ** Note that the code catches ID parsing errors.
    ** (Range XCXA0-XCXAZ)
    */
    String ID_PARSE_ERROR               ="XCXA0.S";

    /*
    ** InternalUtil - Database Class Path Parsing
    ** Note that the code catches database class path parsing errors.
    ** (Range XCXB0-XCXBZ)
    */
    String DB_CLASS_PATH_PARSE_ERROR="XCXB0.S";

    /*
    ** InternalUtil - Id List Parsing
    ** Note that the code catches id list parsing errors.
    ** (Range XCXC0-XCXCZ)
    */
    String ID_LIST_PARSE_ERROR="XCXC0.S";

    /*
    ** InternalUtil - IO Errors
    ** (Range XCXD0-XCXDZ)
    */

    /*
    ** InternalUtil - LocaleFinder interface
    */
    String NO_LOCALE="XCXE0.S";

    String DATA_CONTAINER_CLOSED                = "40XD0";
    String DATA_CONTAINER_READ_ONLY             = "40XD1";
    String DATA_CONTAINER_VANISHED              = "40XD2";

    /*
    ** Connectivity - Connection Exceptions: 08XXX
    */
    String CONNECTIVITY_PREFIX="08";


    /*
    ** Language
    */

    /*
    ** Language Statement Exception
    */
    String LSE_COMPILATION_PREFIX="42";

    /*
    ** Language
    **
    ** The entries in this file are sorted into groups.  Add your entry
    ** to the appropriate group. Language errors are divided into 3 groups:
    ** A group for standard SQLExceptions.
    **
    ** 2200J-00R - For SQL/XML errors (based on SQL/XML[2006]).
    ** 4250x - access rule violations
    ** 428?? - adding some DB2 compatible errors
    ** 42X00-42Zxx for compilation errors
    ** 46000  for SQLJ errors (for now, leave this range empty)
    ** 38000  SQL3 ranges
    ** 39001  SQL3
    ** X0X00-X0Xxx for implementation-defined execution errors.
    **
    ** NOTE: If an error can occur during both compilation and execution, then
    ** you need 2 different errors.
    **
    ** In addition to the above groups, this file also contains SQLStates
    ** for language transaction severity errors. These are in the range
    **
    **    40XC0 - 40XCZ
    **
    ** implementation-defined range reserved for class 23 is L01-LZZ
    **
    **
    ** Errors that have standard SQLStates
    **
    ** Implementation-defined subclasses must begin with a digit from 5 through 9,
    ** or a letter from I through Z (capitals only).
    **
     */

    /*
    **
    ** SQL-J ERRORS -- see jamie for further info
    **
    ** DDL
    **    46001 - invalid URL
    **    46002 - invalid JAR name
    **    46003 - invalid class deletion
    **    46004 - invalid JAR name
    **     46005 - invalid replacement
    **     46006 - invalid grantee
    **     46007 - invalid signature
    **     46008 - invalid method specification
    **     46009 - invalid REVOKE
    **
    ** Execution
    **     46102 - invalid jar name in path
    **     46103 - unresolved class name
    **     0100E - too many result sets
    **    39001 - invalid SQLSTATE
    **    39004 - invalid null value
    **    38000 - uncaught java exception
    **    38mmm - user defined error numbers
    ** to be used in the future
    ** InvalidNullValue.sqlstate=39004
    */

    // WARNINGS (start with 01)
    String LANG_CONSTRAINT_DROPPED                                       = "01500";
    String LANG_VIEW_DROPPED                                           = "01501";
    String LANG_TRIGGER_DROPPED                                           = "01502";
    String LANG_COL_NOT_NULL                                              = "01503";
    String LANG_INDEX_DUPLICATE                                              = "01504";
    String LANG_VALUE_TRUNCATED                                        = "01505";
    String LANG_SYNONYM_UNDEFINED                                      = "01522";
    String LANG_NULL_ELIMINATED_IN_SET_FUNCTION                           = "01003";
    String LANG_PRIVILEGE_NOT_REVOKED                                      = "01006";
    String LANG_ROLE_NOT_REVOKED                                       = "01007";
    String LANG_WITH_ADMIN_OPTION_NOT_REVOKED                          = "01008";
    String LANG_GEN_COL_DROPPED                                         = "01009";

    String LANG_NO_ROW_FOUND                                              = "02000";

    String LANG_TOO_MANY_DYNAMIC_RESULTS_RETURNED                       = "0100E";

    // State used by java.sql.DataTruncation for truncation in read operations.
    String DATA_TRUNCATION_READ = "01004";

    // Invalid role specification: standard says class 0P, no subclass.
    String ROLE_INVALID_SPECIFICATION                                  = "0P000";
    String ROLE_INVALID_SPECIFICATION_NOT_GRANTED                      = "0P000.S.1";

    // TRANSACTION severity language errors. These are in the range:
    // 40XC0 - 40XCZ
    String LANG_DEAD_STATEMENT                                         = "40XC0";

    /*
    ** SQL Data exceptions
    */
    String SQL_DATA_PREFIX="22";

    String LANG_MISSING_PARMS                                          = "07000";
    String LANG_SCALAR_SUBQUERY_CARDINALITY_VIOLATION                  = "21000";
    String LANG_STRING_TRUNCATION                                      = "22001";
    String LANG_CONCAT_STRING_OVERFLOW                                      = "54006";
    String LANG_OUTSIDE_RANGE_FOR_DATATYPE                             = "22003";
    String LANG_MODIFIED_ROW_COUNT_TOO_LARGE                           = "22003.S.0";
    String YEAR_EXCEEDS_MAXIMUM                                        = "22003.S.1";
    String DECIMAL_TOO_MANY_DIGITS                                     = "22003.S.2";
    String NUMERIC_OVERFLOW                                            = "22003.S.3";
    String CLIENT_LENGTH_OUTSIDE_RANGE_FOR_DATATYPE                    = "22003.S.4";

    String LANG_DATA_TYPE_GET_MISMATCH                                 = "22005"; // same 22005 error
    String UNSUPPORTED_ENCODING                                        = "22005.S.1";
    String CHARACTER_CONVERTER_NOT_AVAILABLE                           = "22005.S.2";
    String CANT_CONVERT_UNICODE_TO_EBCDIC                              = "22005.S.3";
    String NET_UNRECOGNIZED_JDBC_TYPE                                  = "22005.S.4";
    String NET_INVALID_JDBC_TYPE_FOR_PARAM                             = "22005.S.5";
    String UNRECOGNIZED_JAVA_SQL_TYPE                                  = "22005.S.6";
    String CANT_CONVERT_UNICODE_TO_UTF8                                = "22005.S.7";

    String LANG_DATE_RANGE_EXCEPTION                                   = "22007.S.180";
    String LANG_DATE_SYNTAX_EXCEPTION                                  = "22007.S.181";
    String LANG_INVALID_FUNCTION_ARGUMENT                              = "22008.S";
    String LANG_INVALID_VALUE_RANGE                                     = "22008.S.1";
    String LANG_SEQUENCE_GENERATOR_EXHAUSTED                              = "2200H.S";
    String LANG_SUBSTR_START_OR_LEN_OUT_OF_RANGE                        = "22011";
    String LANG_SUBSTR_START_ADDING_LEN_OUT_OF_RANGE                        = "22011.S.1";
    String LANG_DIVIDE_BY_ZERO                                         = "22012";
    String LANG_SQRT_OF_NEG_NUMBER                                     = "22013";
    String LANG_INVALID_PARAMETER_FOR_SEARCH_POSITION                  = "22014";
    String LANG_INVALID_TYPE_FOR_LOCATE_FUNCTION                       = "22015";
    String LANG_FORMAT_EXCEPTION                                       = "22018";
    String LANG_INVALID_ESCAPE_CHARACTER                               = "22019";
    String LANG_INVALID_TRIM_CHARACTER                                 = "22020";
    String LANG_INVALID_CHARACTER_ENCODING                             = "22021";
    String LANG_INVALID_ESCAPE_SEQUENCE                                = "22025";
    String LANG_INVALID_TRIM_SET                                       = "22027";
    String LANG_STRING_TOO_LONG                                        = "22028";
    String LANG_ESCAPE_IS_NULL                                         = "22501";
    String LANG_INVALID_ROW_COUNT_FIRST                                = "2201W";
    String LANG_INVALID_ROW_COUNT_OFFSET                               = "2201X";
    String LANG_INVALID_LEAD_LAG_OFFSET                                = "2201Y";
    String LANG_ROW_COUNT_OFFSET_FIRST_IS_NULL                         = "2201Z";
    String LANG_MISSING_FIRST_LAST_VALUE_ARG                           = "2202A";
    String LANG_MISSING_LEAD_LAG_ARG                                   = "2202B";
    String LANG_MISSING_LEAD_LAG_DEFAULT                               = "2202C";
    String LANG_NONULL_DATATYPE                                        = "2202D";
    String LANG_INVALID_AGGREGATION_DATATYPE                           = "2202E";
    String LANG_INVALID_TIME_SPAN_OPERATION                            = "2202F";
    /*
    ** Integrity violations.
    */
    String INTEGRITY_VIOLATION_PREFIX="23";

    String LANG_NULL_INTO_NON_NULL                                     = "23502";
    String LANG_DUPLICATE_KEY_CONSTRAINT                               = "23505";
    String LANG_FK_VIOLATION                                           = "23503";
    String LANG_CHECK_CONSTRAINT_VIOLATED                              = "23513";

    // From SQL/XML[2006] spec; there are others, but
    // these are the ones we actually use with our
    // current XML support.
    String LANG_XML_QUERY_ERROR                                        = "10000";
    String LANG_NOT_AN_XML_DOCUMENT                                    = "2200L";
    String LANG_INVALID_XML_DOCUMENT                                   = "2200M";
    String LANG_INVALID_XML_CONTEXT_ITEM                               = "2200V";
    String LANG_XQUERY_SERIALIZATION_ERROR                             = "2200W";

    String CANNOT_CLOSE_ACTIVE_CONNECTION                              = "25001";
    String INVALID_TRANSACTION_STATE_ACTIVE_CONNECTION                 = "25001.S.1";


    String LANG_UNEXPECTED_USER_EXCEPTION                              = "38000";
    String EXTERNAL_ROUTINE_NO_SQL                                       = "38001";
    String EXTERNAL_ROUTINE_NO_MODIFIES_SQL                               = "38002";
    String EXTERNAL_ROUTINE_NO_READS_SQL                               = "38004";

    String LANG_NULL_TO_PRIMITIVE_PARAMETER                            = "39004";
    String LANG_SYNTAX_OR_ACCESS_VIOLATION                             = "42000";

    // Fix for Derby-1828 - access rule violations should use SQL state 42
    String AUTH_NO_TABLE_PERMISSION                                    = "42500";
    String AUTH_NO_TABLE_PERMISSION_FOR_GRANT                          = "42501";
    String AUTH_NO_COLUMN_PERMISSION                                   = "42502";
    String AUTH_NO_COLUMN_PERMISSION_FOR_GRANT                         = "42503";
    String AUTH_NO_GENERIC_PERMISSION                                  = "42504";
    String AUTH_NO_GENERIC_PERMISSION_FOR_GRANT                        = "42505";
    String AUTH_NOT_OWNER                                              = "42506";
    String AUTH_NO_ACCESS_NOT_OWNER                                    = "42507";
    String AUTH_NOT_DATABASE_OWNER                                     = "42508";
    String AUTH_GRANT_REVOKE_NOT_ALLOWED                               = "42509";
    String AUTH_NO_OBJECT_PERMISSION                                   = "4250A";
    String AUTH_INVALID_AUTHORIZATION_PROPERTY                         = "4250B";
    String AUTH_USER_IN_READ_AND_WRITE_LISTS                           = "4250C";
    String AUTH_DUPLICATE_USERS                                        = "4250D";
    String AUTH_INTERNAL_BAD_UUID                                      = "4250E";
    String AUTH_NOT_VALID_TABLE_PRIVILEGE                              = "4250F";
    String AUTH_ROLE_DBO_ONLY                                          = "4251A";
<<<<<<< HEAD
	String AUTH_PUBLIC_ILLEGAL_AUTHORIZATION_ID                        = "4251B";
	String AUTH_ROLE_GRANT_CIRCULARITY                                 = "4251C";
	String DBO_ONLY                                                         = "4251D";
	String HIDDEN_COLUMN                                                         = "4251E";
	String CANT_DROP_DBO                                                         = "4251F";
	String WEAK_AUTHENTICATION                                               = "4251G";
	String BAD_NATIVE_AUTH_SPEC                                               = "4251H";
	String MISSING_CREDENTIALS_DB                                               = "4251I";
	String BAD_PASSWORD_LIFETIME                                               = "4251J";
	String DBO_FIRST                                                                    = "4251K";
	String BAD_CREDENTIALS_DB_NAME                                          = "4251L";
	String AUTH_NO_TABLE_PERMISSION_FOR_ANALYZE                        = "4251M";
	String AUTH_NO_PERMISSION_FOR_KILLING_OPERATION                    = "4251N";
	String LANG_NO_SUCH_RUNNING_OPERATION                              = "4251P";
	String LANG_DB2_NOT_NULL_COLUMN_INVALID_DEFAULT                    = "42601";
	String LANG_DB2_INVALID_HEXADECIMAL_CONSTANT                    = "42606";
    String LANG_DB2_OPERATION_NOT_SUPPORTED_IN_READ_ONLY_MODE       = "51045";
	String LANG_DB2_STRING_CONSTANT_TOO_LONG                    = "54002";
	String LANG_DB2_NUMBER_OF_ARGS_INVALID                   = "42605";
	String LANG_DB2_COALESCE_FUNCTION_ALL_PARAMS                   = "42610";
	String LANG_DB2_LENGTH_PRECISION_SCALE_VIOLATION                   = "42611";
	String LANG_DB2_MULTIPLE_ELEMENTS								   = "42613";
	String LANG_DB2_INVALID_CHECK_CONSTRAINT                           = "42621";
	String LANG_DB2_DUPLICATE_NAMES									   = "42734";
	String LANG_DB2_INVALID_COLS_SPECIFIED                             = "42802";
=======
    String AUTH_PUBLIC_ILLEGAL_AUTHORIZATION_ID                        = "4251B";
    String AUTH_ROLE_GRANT_CIRCULARITY                                 = "4251C";
    String DBO_ONLY                                                         = "4251D";
    String HIDDEN_COLUMN                                                         = "4251E";
    String CANT_DROP_DBO                                                         = "4251F";
    String WEAK_AUTHENTICATION                                               = "4251G";
    String BAD_NATIVE_AUTH_SPEC                                               = "4251H";
    String MISSING_CREDENTIALS_DB                                               = "4251I";
    String BAD_PASSWORD_LIFETIME                                               = "4251J";
    String DBO_FIRST                                                                    = "4251K";
    String BAD_CREDENTIALS_DB_NAME                                          = "4251L";
    String AUTH_NO_TABLE_PERMISSION_FOR_ANALYZE                        = "4251M";
    String AUTH_NO_PERMISSION_FOR_KILLING_OPERATION                    = "4251N";
    String LANG_NO_SUCH_RUNNING_OPERATION                              = "4251P";
    String LANG_DB2_NOT_NULL_COLUMN_INVALID_DEFAULT                    = "42601";
    String LANG_DB2_INVALID_HEXADECIMAL_CONSTANT                    = "42606";
    String LANG_DB2_STRING_CONSTANT_TOO_LONG                    = "54002";
    String LANG_DB2_NUMBER_OF_ARGS_INVALID                   = "42605";
    String LANG_DB2_COALESCE_FUNCTION_ALL_PARAMS                   = "42610";
    String LANG_DB2_LENGTH_PRECISION_SCALE_VIOLATION                   = "42611";
    String LANG_DB2_MULTIPLE_ELEMENTS                                   = "42613";
    String LANG_DB2_INVALID_CHECK_CONSTRAINT                           = "42621";
    String LANG_DB2_DUPLICATE_NAMES                                       = "42734";
    String LANG_DB2_INVALID_COLS_SPECIFIED                             = "42802";
>>>>>>> 741b02e0
        String LANG_DB2_INVALID_SELECT_COL_FOR_HAVING = "42803";
    String LANG_DB2_ADD_UNIQUE_OR_PRIMARY_KEY_ON_NULL_COLS               = "42831";
    String LANG_ADD_PRIMARY_KEY_ON_NULL_COLS                           = "42831.S.1";
    String LANG_DB2_REPLACEMENT_ERROR                                   = "42815.S.713";
    String LANG_DB2_COALESCE_DATATYPE_MISMATCH                                   = "42815.S.171";
    String LANG_DB2_TOO_LONG_FLOATING_POINT_LITERAL                       = "42820";
    String LANG_DB2_LIKE_SYNTAX_ERROR                                    = "42824";
    String LANG_INVALID_FK_COL_FOR_SETNULL                             = "42834";
    String LANG_INVALID_ALTER_TABLE_ATTRIBUTES                         = "42837";
    String LANG_DB2_FUNCTION_INCOMPATIBLE                              = "42884";


    String LANG_DB2_PARAMETER_NEEDS_MARKER                               = "42886";
    String LANG_DB2_INVALID_DEFAULT_VALUE                              = "42894";

    String LANG_NO_AGGREGATES_IN_WHERE_CLAUSE                          = "42903";
    String LANG_DB2_VIEW_REQUIRES_COLUMN_NAMES                         = "42908";
    String LANG_TABLE_REQUIRES_COLUMN_NAMES                            = "42909";
    String LANG_DELETE_RULE_VIOLATION                                      = "42915";
    String LANG_SYNONYM_CIRCULAR                                             = "42916";
    String LANG_SYNTAX_ERROR                                           = "42X01";
    String LANG_LEXICAL_ERROR                                          = "42X02";
    String LANG_AMBIGUOUS_COLUMN_NAME                                  = "42X03";
    String LANG_COLUMN_NOT_FOUND                                       = "42X04";
    String LANG_TABLE_NOT_FOUND                                        = "42X05";
    String LANG_TOO_MANY_RESULT_COLUMNS                                = "42X06";
    String LANG_NULL_IN_VALUES_CLAUSE                                  = "42X07";
    String LANG_DOES_NOT_IMPLEMENT                                      = "42X08";
    String LANG_FROM_LIST_DUPLICATE_TABLE_NAME                         = "42X09";
    String LANG_EXPOSED_NAME_NOT_FOUND                                 = "42X10";
    String LANG_IDENTIFIER_TOO_LONG                                    = "42622";
    String LANG_DUPLICATE_COLUMN_NAME_CREATE                           = "42X12";
    String LANG_TOO_MANY_COLUMNS_IN_TABLE_OR_VIEW                         = "54011";
    String LANG_TOO_MANY_INDEXES_ON_TABLE                         = "42Z9F";
    String LANG_DUPLICATE_COLUMN_NAME_INSERT                           = "42X13";
    String LANG_COLUMN_NOT_FOUND_IN_TABLE                              = "42X14";
    String LANG_ILLEGAL_COLUMN_REFERENCE                               = "42X15";
    String LANG_DUPLICATE_COLUMN_NAME_UPDATE                           = "42X16";
    String LANG_INVALID_JOIN_ORDER_SPEC                                = "42X17";
    String LANG_NOT_COMPARABLE                                         = "42818";
    String LANG_NON_BOOLEAN_WHERE_CLAUSE                               = "42X19";
    String LANG_INTEGER_LITERAL_EXPECTED                               = "42X20";
    String LANG_CURSOR_NOT_UPDATABLE                                   = "42X23";
    String LANG_INVALID_COL_HAVING_CLAUSE                              = "42X24";
    String LANG_UNARY_FUNCTION_BAD_TYPE                                = "42X25";
    String LANG_TYPE_DOESNT_EXIST                                      = "42X26";
    String LANG_FUNCTION_NOT_ALLOWED                                   = "42X27";
    String LANG_CURSOR_DELETE_MISMATCH                                 = "42X28";
    String LANG_CURSOR_UPDATE_MISMATCH                                 = "42X29";
    String LANG_CURSOR_NOT_FOUND                                       = "42X30";
    String LANG_COLUMN_NOT_UPDATABLE_IN_CURSOR                         = "42X31";
    String LANG_CORRELATION_NAME_FOR_UPDATABLE_COLUMN_DISALLOWED_IN_CURSOR = "42X42";
    String LANG_DERIVED_COLUMN_LIST_MISMATCH                           = "42X32";
    String LANG_DUPLICATE_COLUMN_NAME_DERIVED                          = "42X33";
    String LANG_PARAM_IN_SELECT_LIST                                   = "42X34";
    String LANG_BINARY_OPERANDS_BOTH_PARMS                             = "42X35";
    String LANG_UNARY_OPERAND_PARM                                     = "42X36";
    String LANG_UNARY_ARITHMETIC_BAD_TYPE                              = "42X37";
    String LANG_CANT_SELECT_STAR_SUBQUERY                              = "42X38";
    String LANG_NON_SINGLE_COLUMN_SUBQUERY                             = "42X39";
    String LANG_UNARY_LOGICAL_NON_BOOLEAN                              = "42X40";
    String LANG_INVALID_FROM_LIST_PROPERTY                             = "42X41";
    String LANG_NOT_STORABLE                                           = "42821";
    String LANG_NULL_RESULT_SET_META_DATA                              = "42X43";
    String LANG_INVALID_COLUMN_LENGTH                                  = "42X44";
    String LANG_INVALID_FUNCTION_ARG_TYPE                              = "42X45";
    String LANG_AMBIGUOUS_FUNCTION_NAME                                = "42X46";
    String LANG_AMBIGUOUS_PROCEDURE_NAME                               = "42X47";
    String LANG_INVALID_PRECISION                                      = "42X48";
    String LANG_INVALID_INTEGER_LITERAL                                = "42X49";
    String LANG_NO_METHOD_FOUND                                        = "42X50";
    String LANG_TYPE_DOESNT_EXIST2                                     = "42X51";
    String LANG_PRIMITIVE_RECEIVER                                     = "42X52";
    String LANG_LIKE_BAD_TYPE                                          = "42X53";
    String LANG_PARAMETER_RECEIVER                                     = "42X54";
    String LANG_TABLE_NAME_MISMATCH                                    = "42X55";
    String LANG_VIEW_DEFINITION_R_C_L_MISMATCH                         = "42X56";
    String LANG_INVALID_V_T_I_COLUMN_COUNT                             = "42X57";
    String LANG_UNION_UNMATCHED_COLUMNS                                = "42X58";
    String LANG_ROW_VALUE_CONSTRUCTOR_UNMATCHED_COLUMNS                = "42X59";
    String LANG_INVALID_INSERT_MODE                                    = "42X60";
    String LANG_NOT_UNION_COMPATIBLE                                   = "42X61";
    String LANG_NO_USER_DDL_IN_SYSTEM_SCHEMA                           = "42X62";
    String LANG_NO_ROWS_FROM_USING                                     = "42X63";
    String LANG_INVALID_STATISTICS_SPEC                                   = "42X64";
    String LANG_INDEX_NOT_FOUND                                        = "42X65";
    String LANG_DUPLICATE_COLUMN_NAME_CREATE_INDEX                     = "42X66";
    //42X67
    String LANG_NO_FIELD_FOUND                                         = "42X68";
    String LANG_PRIMITIVE_REFERENCING_EXPRESSION                       = "42X69";
    String LANG_TABLE_DEFINITION_R_C_L_MISMATCH                        = "42X70";
    String LANG_INVALID_COLUMN_TYPE_CREATE_TABLE                       = "42X71";
    String LANG_NO_STATIC_FIELD_FOUND                                  = "42X72";
    String LANG_AMBIGUOUS_METHOD_INVOCATION                            = "42X73";
    String LANG_INVALID_CALL_STATEMENT                                 = "42X74";
    String LANG_NO_CONSTRUCTOR_FOUND                                   = "42X75";
    String LANG_ADDING_PRIMARY_KEY_ON_EXPLICIT_NULLABLE_COLUMN         = "42X76";
    String LANG_COLUMN_OUT_OF_RANGE                                    = "42X77";
    String LANG_ORDER_BY_COLUMN_NOT_FOUND                              = "42X78";
    String LANG_DUPLICATE_COLUMN_FOR_ORDER_BY                          = "42X79";
    String LANG_QUALIFIED_COLUMN_NAME_NOT_ALLOWED                      = "42877";
        String LANG_UNION_ORDER_BY                                         = "42878";
    String LANG_DISTINCT_ORDER_BY                                      = "42879";
    String LANG_DISTINCT_ORDER_BY_EXPRESSION                           = "4287A";
    String LANG_TABLE_VALUE_CTOR_RESTRICTION                           = "4287B";
    String LANG_EMPTY_VALUES_CLAUSE                                    = "42X80";
    String LANG_EMPTY_COLUMN_LIST                                      = "42X81";
    String LANG_USING_CARDINALITY_VIOLATION                            = "42X82";
    String LANG_ADDING_COLUMN_WITH_NULL_AND_NOT_NULL_CONSTRAINT        = "42X83";
    String LANG_CANT_DROP_BACKING_INDEX                                = "42X84";
    String LANG_CONSTRAINT_SCHEMA_MISMATCH                             = "42X85";
    String LANG_DROP_NON_EXISTENT_CONSTRAINT                           = "42X86";
    String LANG_ALL_RESULT_EXPRESSIONS_PARAMS                          = "42X87";
    String LANG_CONDITIONAL_NON_BOOLEAN                                = "42X88";
    String LANG_NOT_TYPE_COMPATIBLE                                    = "42X89";
    String LANG_TOO_MANY_PRIMARY_KEY_CONSTRAINTS                       = "42X90";
    String LANG_DUPLICATE_CONSTRAINT_NAME_CREATE                       = "42X91";
    String LANG_DUPLICATE_CONSTRAINT_COLUMN_NAME                       = "42X92";
    String LANG_INVALID_CREATE_CONSTRAINT_COLUMN_LIST                  = "42X93";
    String LANG_OBJECT_NOT_FOUND                                       = "42X94";
    String LANG_DB_CLASS_PATH_HAS_MISSING_JAR                          = "42X96";
    String LANG_NO_PARAMS_IN_VIEWS                                     = "42X98";
    String LANG_NO_PARAMS_IN_TABLES                                    = "42X99";
    String LANG_UNASSIGNABLE_GENERATION_CLAUSE                  = "42XA0";
    String LANG_AGGREGATE_IN_GENERATION_CLAUSE                  = "42XA1";
    String LANG_NON_DETERMINISTIC_GENERATION_CLAUSE                  = "42XA2";
    String LANG_CANT_OVERRIDE_GENERATION_CLAUSE                  = "42XA3";
    String LANG_CANT_REFERENCE_GENERATED_COLUMN                  = "42XA4";
    String LANG_ROUTINE_CANT_PERMIT_SQL                                   = "42XA5";
    String LANG_BAD_FK_ON_GENERATED_COLUMN                           = "42XA6";
    String LANG_GEN_COL_DEFAULT                                                 = "42XA7";
    String LANG_GEN_COL_BAD_RENAME                                           = "42XA8";
    String LANG_NEEDS_DATATYPE                                                      = "42XA9";
    String LANG_GEN_COL_BEFORE_TRIG                                             = "42XAA";
    String LANG_NOT_NULL_NEEDS_DATATYPE                                    = "42XAB";
    String LANG_SEQ_INCREMENT_ZERO                                     = "42XAC";
    String LANG_SEQ_ARG_OUT_OF_DATATYPE_RANGE                          = "42XAE";
    String LANG_SEQ_MIN_EXCEEDS_MAX                                    = "42XAF";
    String LANG_SEQ_INVALID_START                                      = "42XAG";    
    String LANG_NEXT_VALUE_FOR_ILLEGAL                                      = "42XAH";    
    String LANG_SEQUENCE_REFERENCED_TWICE                                      = "42XAI";    
    String LANG_DUPLICATE_CS_CLAUSE                                      = "42XAJ";    
    String LANG_INVALID_USER_AGGREGATE_DEFINITION2                     = "42Y00";
    String LANG_INVALID_CHECK_CONSTRAINT                               = "42Y01";
    // String LANG_NO_ALTER_TABLE_COMPRESS_ON_TARGET_TABLE                = "42Y02";
    String LANG_NO_SUCH_METHOD_ALIAS                                   = "42Y03.S.0";
    String LANG_NO_SUCH_PROCEDURE                                      = "42Y03.S.1";
    String LANG_NO_SUCH_FUNCTION                                       = "42Y03.S.2";
    String LANG_INVALID_FULL_STATIC_METHOD_NAME                        = "42Y04";
    String LANG_NO_SUCH_FOREIGN_KEY                                    = "42Y05";
    //String LANG_METHOD_ALIAS_NOT_FOUND                                 = "42Y06";
    String LANG_SCHEMA_DOES_NOT_EXIST                                  = "42Y07";
    String LANG_NO_FK_ON_SYSTEM_SCHEMA                                 = "42Y08";
    String LANG_VOID_METHOD_CALL                                       = "42Y09";
    String LANG_TABLE_CONSTRUCTOR_ALL_PARAM_COLUMN                     = "42Y10";
    String LANG_MISSING_JOIN_SPECIFICATION                             = "42Y11";
    String LANG_NON_BOOLEAN_JOIN_CLAUSE                                = "42Y12";
    String LANG_DUPLICATE_COLUMN_NAME_CREATE_VIEW                      = "42Y13";
    // String LANG_DROP_TABLE_ON_NON_TABLE                                = "42Y15"; -- replaced by 42Y62
    String LANG_NO_METHOD_MATCHING_ALIAS                               = "42Y16";
    // String LANG_DROP_SYSTEM_TABLE_ATTEMPTED                         = "42Y17"; -- replaced by 42X62
    String LANG_INVALID_CAST                                           = "42846";
    //    String LANG_AMBIGUOUS_GROUPING_COLUMN                              = "42Y19"; -- unused post 883.
    //    String LANG_UNMATCHED_GROUPING_COLUMN                              =    //    "42Y20"; -- not used
    String LANG_USER_AGGREGATE_BAD_TYPE                                = "42Y22";
    String LANG_BAD_J_D_B_C_TYPE_INFO                                  = "42Y23";
    String LANG_VIEW_NOT_UPDATEABLE                                    = "42Y24";
    String LANG_UPDATE_SYSTEM_TABLE_ATTEMPTED                          = "42Y25";
    String LANG_AGGREGATE_IN_GROUPBY_LIST                              = "42Y26";
    String LANG_NO_PARAMS_IN_TRIGGER_ACTION                            = "42Y27";
    // String LANG_NO_TRIGGER_ON_SYSTEM_TABLE                             = "42Y28"; -- replaced by 42X62
    String LANG_INVALID_NON_GROUPED_SELECT_LIST                        = "42Y29";
    String LANG_INVALID_GROUPED_SELECT_LIST                            = "42Y30";

    String LANG_TOO_MANY_ELEMENTS                            = "54004";
    String LANG_BAD_AGGREGATOR_CLASS2                                  = "42Y32";
    String LANG_USER_AGGREGATE_CONTAINS_AGGREGATE                      = "42Y33";
    String LANG_AMBIGUOUS_COLUMN_NAME_IN_TABLE                         = "42Y34";
    String LANG_INVALID_COL_REF_NON_GROUPED_SELECT_LIST                = "42Y35";
    String LANG_INVALID_COL_REF_GROUPED_SELECT_LIST                    = "42Y36";
    String LANG_TYPE_DOESNT_EXIST3                                     = "42Y37";
    String LANG_INVALID_BULK_INSERT_REPLACE                            = "42Y38";
    String LANG_UNRELIABLE_QUERY_FRAGMENT                              = "42Y39";
    String LANG_DUPLICATE_COLUMN_IN_TRIGGER_UPDATE                     = "42Y40";
    String LANG_TRIGGER_SPS_CANNOT_BE_EXECED                           = "42Y41";
    String LANG_INVALID_DECIMAL_SCALE                                  = "42Y42";
    String LANG_INVALID_DECIMAL_PRECISION_SCALE                        = "42Y43";
    String LANG_INVALID_FROM_TABLE_PROPERTY                            = "42Y44";
    String LANG_CANNOT_BIND_TRIGGER_V_T_I                              = "42Y45";
    String LANG_INVALID_FORCED_INDEX1                                  = "42Y46";
    String LANG_INVALID_FORCED_SPARK                                   = "42Y47";
    String LANG_INVALID_FORCED_INDEX2                                  = "42Y48";
    String LANG_DUPLICATE_PROPERTY                                     = "42Y49";
    String LANG_BOTH_FORCE_INDEX_AND_CONSTRAINT_SPECIFIED              = "42Y50";
//    String LANG_INVALID_FORCED_INDEX4                                  = "42Y51";
    String LANG_INVALID_FORCED_SKIPSTATS                              = "42Y52";
    String LANG_INVALID_SPLITS                                         = "42Y53";
    String LANG_INVALID_SELECTIVITY                                    = "42Y54";
    String LANG_OBJECT_DOES_NOT_EXIST                                  = "42Y55";
    String LANG_INVALID_JOIN_STRATEGY                                  = "42Y56";
    String LANG_INVALID_ROWCOUNT                                       = "42Y57";
    String LANG_INVALID_NUMBER_FORMAT_FOR_OVERRIDE                     = "42Y58";
    String LANG_INVALID_HASH_INITIAL_CAPACITY                          = "42Y59";
    String LANG_INVALID_HASH_LOAD_FACTOR                               = "42Y60";
    String LANG_INVALID_HASH_MAX_CAPACITY                              = "42Y61";
    String LANG_INVALID_OPERATION_ON_VIEW                              = "42Y62";
    String LANG_HASH_NO_EQUIJOIN_FOUND                                 = "42Y63";
    String LANG_INVALID_BULK_FETCH_VALUE                               = "42Y64";
    String LANG_INVALID_BULK_FETCH_WITH_JOIN_TYPE                      = "42Y65";
    String LANG_INVALID_BULK_FETCH_UPDATEABLE                          = "42Y66";
    String LANG_CANNOT_DROP_SYSTEM_SCHEMAS                             = "42Y67";
    String LANG_NO_BEST_PLAN_FOUND                                     = "42Y69";
    String LANG_ILLEGAL_FORCED_JOIN_ORDER                              = "42Y70";
    String LANG_CANNOT_DROP_SYSTEM_ALIASES                             = "42Y71";
    String LANG_CANNOT_DROP_TRIGGER_S_P_S                              = "42Y82";
    String LANG_USER_AGGREGATE_BAD_TYPE_NULL                           = "42Y83";
    String LANG_INVALID_DEFAULT_DEFINITION                             = "42Y84";
    String LANG_INVALID_USE_OF_DEFAULT                                 = "42Y85";
    String LANG_INVALID_SESSION_PROPERTY                               = "42Y86";
    String LANG_INVALID_SESSION_PROPERTY_VALUE                         = "42Y87";
    String LANG_INVALID_FORCED_NO_SUBQUERY_FLATTEN_VALUE               = "42Y88";
    String LANG_INVALID_SUBQUERY_PROPERTY                              = "42Y89";
    String LANG_STMT_NOT_UPDATABLE                                     = "42Y90";
    String LANG_NO_SPS_USING_IN_TRIGGER                                = "42Y91";
    String LANG_TRIGGER_BAD_REF_MISMATCH                               = "42Y92";
    String LANG_TRIGGER_BAD_REF_CLAUSE_DUPS                            = "42Y93";
    String LANG_BINARY_LOGICAL_NON_BOOLEAN                             = "42Y94";
    String LANG_BINARY_OPERATOR_NOT_SUPPORTED                          = "42Y95";
  String LANG_INVALID_SORT_STRATEGY                                  = "42Y96";
    String LANG_UNKNOWN                                                                         = "42Y96.U";
    String LANG_INVALID_ESCAPE                                                             = "42Y97";
    String LANG_JAVACC_SYNTAX                                                               = "42Y98.U";
    String LANG_JAVACC_LEXICAL_ERROR                                                   = "42Y99.U";
    String LANG_JAVA_METHOD_CALL_OR_FIELD_REF                                       = "42Z00.U";
    String LANG_UNTYPED                                                                         = "42Z01.U";
    // TEMPORARY COMPILATION RESTRICTIONS
    String LANG_USER_AGGREGATE_MULTIPLE_DISTINCTS                      = "42Z02";
    String LANG_NO_AGGREGATES_IN_ON_CLAUSE                             = "42Z07";
    String LANG_NO_BULK_INSERT_REPLACE_WITH_TRIGGER                    = "42Z08";

    // MORE GENERIC LANGUAGE STUFF
    String LANG_COLUMN_DEFAULT                                           = "42Z09.U";
    String LANG_UDT_BUILTIN_CONFLICT                                           = "42Z10";
    String LANG_STREAM                                                   = "42Z11.U";
    String LANG_STREAM_INVALID_ACCESS                                  = "42Z12.U";

    // String LANG_UPDATABLE_VTI_BAD_GETMETADATA                           = "42Z14";

    // for alter table modify column ...
    String LANG_MODIFY_COLUMN_CHANGE_TYPE                               = "42Z15";
    String LANG_MODIFY_COLUMN_INVALID_TYPE                               = "42Z16";
    String LANG_MODIFY_COLUMN_INVALID_LENGTH                           = "42Z17";
    String LANG_MODIFY_COLUMN_FKEY_CONSTRAINT                           = "42Z18";
    String LANG_MODIFY_COLUMN_REFERENCED                               = "42Z19";
    String LANG_MODIFY_COLUMN_EXISTING_CONSTRAINT                       = "42Z20";
    String LANG_MODIFY_COLUMN_EXISTING_PRIMARY_KEY                       = "42Z20.S.1";

    String LANG_AI_INVALID_INCREMENT                                   = "42Z21";
    String LANG_AI_INVALID_TYPE                                           = "42Z22";
    String LANG_AI_CANNOT_MODIFY_AI                                       = "42Z23";
    String LANG_AI_OVERFLOW                                               = "42Z24";
    String LANG_AI_COUNTER_ERROR                                       = "42Z25";
    String LANG_AI_CANNOT_NULL_AI                                       = "42Z26";
    String LANG_AI_CANNOT_ADD_AI_TO_NULLABLE                           = "42Z27";
    // String LANG_BUILT_IN_ALIAS_NAME                           = "42Z28";
    // RUNTIMESTATISTICS
    String LANG_TIME_SPENT_THIS                                           = "42Z30.U";
    String LANG_TIME_SPENT_THIS_AND_BELOW                               = "42Z31.U";
    String LANG_TOTAL_TIME_BREAKDOWN                                   = "42Z32.U";
    String LANG_CONSTRUCTOR_TIME                                       = "42Z33.U";
    String LANG_OPEN_TIME                                               = "42Z34.U";
    String LANG_NEXT_TIME                                               = "42Z35.U";
    String LANG_CLOSE_TIME                                               = "42Z36.U";
    String LANG_NONE                                                   = "42Z37.U";
    String LANG_POSITION_NOT_AVAIL                                       = "42Z38.U";
    String LANG_UNEXPECTED_EXC_GETTING_POSITIONER                       = "42Z39.U";
    String LANG_POSITIONER                                               = "42Z40.U";
    String LANG_ORDERED_NULL_SEMANTICS                                   = "42Z41.U";
    String LANG_COLUMN_ID                                               = "42Z42.U";
    String LANG_OPERATOR                                               = "42Z43.U";
    String LANG_ORDERED_NULLS                                           = "42Z44.U";
    String LANG_UNKNOWN_RETURN_VALUE                                   = "42Z45.U";
    String LANG_NEGATE_COMPARISON_RESULT                               = "42Z46.U";
    String LANG_GQPT_NOT_SUPPORTED                                       = "42Z47.U";
    String LANG_COLUMN_ID_ARRAY                                           = "42Z48.U";

    String LANG_GRANT_REVOKE_WITH_LEGACY_ACCESS                        = "42Z60";

    // 42Z70 - 42Z7Z: For Derby-specific XML compilation errors
    // (not defined by SQL/XML standard).
    String LANG_ATTEMPT_TO_BIND_XML                                    = "42Z70";
    String LANG_ATTEMPT_TO_SELECT_XML                                  = "42Z71";
    String LANG_XML_KEYWORD_MISSING                                    = "42Z72";
    String LANG_INVALID_XMLSERIALIZE_TYPE                              = "42Z73";
    String LANG_UNSUPPORTED_XML_FEATURE                                = "42Z74";
    String LANG_INVALID_XML_QUERY_EXPRESSION                           = "42Z75";
    String LANG_MULTIPLE_XML_CONTEXT_ITEMS                             = "42Z76";
    String LANG_INVALID_CONTEXT_ITEM_TYPE                              = "42Z77";
    String LANG_XMLPARSE_UNKNOWN_PARAM_TYPE                            = "42Z79";

    String LANG_SERIALIZABLE                                           = "42Z80.U";
    String LANG_READ_COMMITTED                                           = "42Z81.U";
    String LANG_EXCLUSIVE                                               = "42Z82.U";
    String LANG_INSTANTANEOUS_SHARE                                       = "42Z83.U";
    String LANG_SHARE                                                   = "42Z84.U";
    String LANG_TABLE                                                   = "42Z85.U";
    String LANG_ROW                                                       = "42Z86.U";
    String LANG_SHARE_TABLE                                               = "42Z87.U";
    String LANG_SHARE_ROW                                               = "42Z88.U";

    // MORE GENERIC LANGUAGE STUFF
    // String LANG_UPDATABLE_VTI_BAD_GETRESULTSETCONCURRENCY          = "42Z89";
    String LANG_UPDATABLE_VTI_NON_UPDATABLE_RS                        = "42Z90";
    String LANG_SUBQUERY                                              = "42Z91";
    String LANG_REPEATABLE_READ                                       = "42Z92";
    String LANG_MULTIPLE_CONSTRAINTS_WITH_SAME_COLUMNS                = "42Z93";
    // String LANG_ALTER_SYSTEM_TABLE_ATTEMPTED                       = "42Z94"; -- replaced by 42X62
    // String LANG_ALTER_TABLE_ON_NON_TABLE                           = "42Z95"; -- replaced by 42Y62
    String LANG_RENAME_COLUMN_WILL_BREAK_CHECK_CONSTRAINT             = "42Z97";
    // beetle 2758.  For now just raise an error for literals > 64K
    String LANG_INVALID_LITERAL_LENGTH                                = "42Z99";
    String LANG_READ_UNCOMMITTED                                      = "42Z9A";
    String LANG_VTI_BLOB_CLOB_UNSUPPORTED                             = "42Z9B";
    String LANG_UNSUPPORTED_TRIGGER_STMT                              = "42Z9D";
    String LANG_UNSUPPORTED_TRIGGER_PROC                              = "42Z9D.S.1";
    String LANG_DROP_CONSTRAINT_TYPE                                  = "42Z9E";
    String LANG_QUERY_TOO_COMPLEX                                     = "42ZA0";
    String LANG_INVALID_SQL_IN_BATCH                                  = "42ZA1";
    String LANG_LIKE_COLLATION_MISMATCH                               = "42ZA2";
    String LANG_CAN_NOT_CREATE_TABLE                               = "42ZA3";

    String LANG_NO_DJRS                                             = "42ZB1";
    String LANG_MUST_BE_DJRS                                        = "42ZB2";
    String LANG_XML_NOT_ALLOWED_DJRS                                = "42ZB3";
    String LANG_NOT_TABLE_FUNCTION                                  = "42ZB4";
    String LANG_NO_COSTING_CONSTRUCTOR                              = "42ZB5";
    String LANG_TABLE_FUNCTION_NOT_ALLOWED                   = "42ZB6";

    String LANG_NO_SUCH_WINDOW                                         = "42ZC0";
    String LANG_WINDOW_LIMIT_EXCEEDED                                  = "42ZC1";
    String LANG_WINDOW_FUNCTION_CONTEXT_ERROR                          = "42ZC2";
    String LANG_ILLEGAL_UDA_NAME                                       = "42ZC3";
    String LANG_ILLEGAL_UDA_CLASS                                      = "42ZC4";
    String LANG_UDA_WRONG_INPUT_TYPE                                   = "42ZC6";
    String LANG_UDA_WRONG_RETURN_TYPE                                  = "42ZC7";
    String LANG_UDA_INSTANTIATION                                      = "42ZC8";
    String LANG_GROUPING_FUNCTION_CONTEXT_ERROR                          = "42ZC9";

    String LANG_RESUBMIT_DISTRIBUTED                                    = "42ZD0";

    String LANG_INVALID_SPARK_AND_CONTROL = "42ZD1";

    //following 3 matches the DB2 sql states
    String LANG_DECLARED_GLOBAL_TEMP_TABLE_ONLY_IN_SESSION_SCHEMA = "428EK";
    String LANG_TEMP_TABLE_DELETE_ROWS_NO_SUPPORTED = "428C2";
    String LANG_TEMP_TABLE_NO_FOREIGN_KEYS = "428C3";
    String LANG_TEMP_TABLES_CANNOT_BE_IN_VIEWS = "428C4";
    String LANG_NOT_ALLOWED_FOR_DECLARED_GLOBAL_TEMP_TABLE = "42995";
    String LANG_LONG_DATA_TYPE_NOT_ALLOWED = "42962";

    String LANG_MULTIPLE_AUTOINCREMENT_COLUMNS                         = "428C1";
    String LANG_ALTER_TABLE_AUTOINCREMENT_COLUMN_NOT_ALLOWED           = "42601.S.372";

    String LANG_TOO_MANY_INDEX_KEY_COLS                                = "54008";
    String LANG_TRIGGER_RECURSION_EXCEEDED                             = "54038";
    String LANG_TOO_MANY_PARAMETERS_FOR_STORED_PROC                    = "54023";

    //following 1 does not match the DB2 sql state, it is a Derby specific behavior which is not compatible with DB2
    String LANG_OPERATION_NOT_ALLOWED_ON_SESSION_SCHEMA_TABLES = "XCL51.S";

    // truncate function error msgs
    String LANG_TRUNCATE_NULL_OPERAND                                   = "43001";
    String LANG_TRUNCATE_UNKNOWN_TYPE_OPERAND                           = "43002";
    String LANG_TRUNCATE_EXPECTED_RIGHTSIDE_CHAR_TYPE                   = "43003";
    String LANG_TRUNCATE_EXPECTED_RIGHTSIDE_INTEGER_TYPE                = "43004";
    String LANG_TRUNCATE_WRONG_TRUNC_VALUE_FOR_DATE                     = "43005";
    String LANG_TRUNCATE_UNKNOWN_TRUNC_VALUE                            = "43006";

    // date, timestamp arithmetic error msgs
    String LANG_DATE_TIME_MULT_DIV_PROHIBITED                           = "44001";
    String LANG_DATE_TIME_ADDITION_PROHIBITED                           = "44002";
    String LANG_DATE_TIME_ARITHMETIC_OVERFLOW                           = "44003";

    // com.splicemachine.db.impl.sql.execute.rts
    String RTS_ATTACHED_TO                                               = "43X00.U";
    String RTS_BEGIN_SQ_NUMBER                                           = "43X01.U";
    String RTS_ANY_RS                                                   = "43X02.U";
    String RTS_NUM_OPENS                                               = "43X03.U";
    String RTS_ROWS_SEEN                                               = "43X04.U";
    String RTS_SOURCE_RS                                               = "43X05.U";
    String RTS_END_SQ_NUMBER                                           = "43X06.U";
    String RTS_OPT_EST_RC                                               = "43X07.U";
    String RTS_OPT_EST_COST                                               = "43X08.U";
    String RTS_SECONDS                                                   = "43X09.U";
    String RTS_TOTAL                                                   = "43X10.U";
    String RTS_NODE                                                       = "43X11.U";
    String RTS_NOT_IMPL                                                   = "43X12.U";
    String RTS_DELETE_RS_USING                                           = "43X13.U";
    String RTS_TABLE_LOCKING                                           = "43X14.U";
    String RTS_ROW_LOCKING                                               = "43X15.U";
    String RTS_DEFERRED                                                   = "43X16.U";
    String RTS_ROWS_DELETED                                               = "43X17.U";
    String RTS_INDEXES_UPDATED                                           = "43X18.U";
    String RTS_DELETE                                                   = "43X19.U";
    String RTS_DSARS                                                   = "43X20.U";
    String RTS_ROWS_INPUT                                               = "43X21.U";
    String RTS_DISTINCT_SCALAR_AGG                                       = "43X22.U";
    String RTS_DISTINCT_SCAN_RS_USING                                   = "43X23.U";
    String RTS_CONSTRAINT                                               = "43X24.U";
    String RTS_INDEX                                                   = "43X25.U";
    String RTS_DISTINCT_SCAN_RS                                           = "43X26.U";
    String RTS_LOCKING                                                   = "43X27.U";
    String RTS_SCAN_INFO                                               = "43X28.U";
    String RTS_DISTINCT_COL                                               = "43X29.U";
    String RTS_DISTINCT_COLS                                           = "43X30.U";
    String RTS_HASH_TABLE_SIZE                                           = "43X31.U";
    String RTS_ROWS_FILTERED                                           = "43X32.U";
    String RTS_NEXT_TIME                                               = "43X33.U";
    String RTS_START_POSITION                                           = "43X34.U";
    String RTS_STOP_POSITION                                           = "43X35.U";
    String RTS_SCAN_QUALS                                               = "43X36.U";
    String RTS_NEXT_QUALS                                               = "43X37.U";
    String RTS_ON_USING                                                   = "43X38.U";
    String RTS_DISTINCT_SCAN                                           = "43X39.U";
    String RTS_SORT_INFO                                               = "43X40.U";
    String RTS_GROUPED_AGG_RS                                           = "43X41.U";
    String RTS_HAS_DISTINCT_AGG                                           = "43X42.U";
    String RTS_IN_SORTED_ORDER                                           = "43X43.U";
    String RTS_GROUPED_AGG                                               = "43X44.U";
    String RTS_HASH_EXISTS_JOIN                                           = "43X45.U";
    String RTS_HASH_EXISTS_JOIN_RS                                       = "43X46.U";
    String RTS_HASH_JOIN                                               = "43X47.U";
    String RTS_HASH_JOIN_RS                                               = "43X48.U";
    String RTS_HASH_LEFT_OJ                                               = "43X49.U";
    String RTS_HASH_LEFT_OJ_RS                                           = "43X50.U";
    String RTS_HASH_SCAN_RS_USING                                       = "43X51.U";
    String RTS_HASH_SCAN_RS                                               = "43X52.U";
    String RTS_HASH_KEY                                                   = "43X53.U";
    String RTS_HASH_KEYS                                               = "43X54.U";
    String RTS_HASH_SCAN                                               = "43X55.U";
    String RTS_ATTACHED_SQS                                               = "43X56.U";
    String RTS_HASH_TABLE_RS                                           = "43X57.U";
    String RTS_HASH_TABLE                                               = "43X58.U";
    String RTS_ALL                                                       = "43X59.U";
    String RTS_IRTBR_RS                                                   = "43X60.U";
    String RTS_COLS_ACCESSED_FROM_HEAP                                   = "43X61.U";
    String RTS_FOR_TAB_NAME                                               = "43X62.U";
    String RTS_IRTBR                                                   = "43X63.U";
    String RTS_INSERT_MODE_BULK                                           = "43X64.U";
    String RTS_INSERT_MODE_NOT_BULK                                       = "43X65.U";
    String RTS_INSERT_MODE_NORMAL                                       = "43X66.U";
    String RTS_INSERT_USING                                               = "43X67.U";
    String RTS_ROWS_INSERTED                                           = "43X68.U";
    String RTS_INSERT                                                   = "43X69.U";
    String RTS_JOIN                                                       = "43X70.U";
    String RTS_LKIS_RS                                                   = "43X71.U";
    String RTS_LOCKING_OPTIMIZER                                       = "43X72.U";
    String RTS_TABLE_SCAN                                               = "43X73.U";
    String RTS_INDEX_SCAN                                               = "43X74.U";
    String RTS_ON                                                       = "43X75.U";
    String RTS_MATERIALIZED_RS                                           = "43X76.U";
    String RTS_TEMP_CONGLOM_CREATE_TIME                                   = "43X77.U";
    String RTS_TEMP_CONGLOM_FETCH_TIME                                   = "43X78.U";
    String RTS_ROWS_SEEN_LEFT                                           = "43X79.U";
    String RTS_ROWS_SEEN_RIGHT                                           = "43X80.U";
    String RTS_ROWS_RETURNED                                           = "43X81.U";
    String RTS_LEFT_RS                                                   = "43X82.U";
    String RTS_RIGHT_RS                                                   = "43X83.U";
    String RTS_NESTED_LOOP_EXISTS_JOIN                                   = "43X84.U";
    String RTS_NESTED_LOOP_EXISTS_JOIN_RS                               = "43X85.U";
    String RTS_NESTED_LOOP_JOIN                                           = "43X86.U";
    String RTS_NESTED_LOOP_JOIN_RS                                       = "43X87.U";
    String RTS_EMPTY_RIGHT_ROWS                                           = "43X88.U";
    String RTS_NESTED_LOOP_LEFT_OJ                                       = "43X89.U";
    String RTS_NESTED_LOOP_LEFT_OJ_RS                                   = "43X90.U";
    String RTS_NORMALIZE_RS                                               = "43X91.U";
    String RTS_ONCE_RS                                                   = "43X92.U";
    String RTS_PR_RS                                                   = "43X93.U";
    String RTS_RESTRICTION                                               = "43X94.U";
    String RTS_PROJECTION                                               = "43X95.U";
    String RTS_RESTRICTION_TIME                                           = "43X96.U";
    String RTS_PROJECTION_TIME                                           = "43X97.U";
    String RTS_PR                                                       = "43X98.U";
    String RTS_ROW_RS                                                   = "43X99.U";
    String RTS_RC                                                      = "43X9A.U";
    String RTS_RC_RS                                                   = "43X9B.U";
    String RTS_WINDOW_RS                                               = "43X9C.U";
    String RTS_MERGE_SORT_EXISTS_JOIN                                   = "43X9D.U";
    String RTS_MERGE_SORT_EXISTS_JOIN_RS                               = "43X9E.U";
    String RTS_MERGE_SORT_JOIN                                              = "43X9F.U";
    String RTS_MERGE_SORT_JOIN_RS                                          = "43X9G.U";
    String RTS_MERGE_SORT_LEFT_OJ                                       = "43X9H.U";
    String RTS_MERGE_SORT_LEFT_OJ_RS                                   = "43X9I.U";

    String RTS_SCALAR_AGG_RS                                           = "43Y00.U";
    String RTS_INDEX_KEY_OPT                                           = "43Y01.U";
    String RTS_SCALAR_AGG                                               = "43Y02.U";
    String RTS_SCROLL_INSENSITIVE_RS                                   = "43Y03.U";
    String RTS_READS_FROM_HASH                                           = "43Y04.U";
    String RTS_WRITES_TO_HASH                                           = "43Y05.U";
    String RTS_SORT_RS                                                   = "43Y06.U";
    String RTS_ELIMINATE_DUPS                                           = "43Y07.U";
    String RTS_SORT                                                       = "43Y08.U";
    String RTS_IS_RS_USING                                               = "43Y09.U";
    String RTS_TS_RS_FOR                                               = "43Y10.U";
    String RTS_ACTUAL_TABLE                                               = "43Y11.U";
    String RTS_FETCH_SIZE                                               = "43Y12.U";
    String RTS_QUALS                                                   = "43Y13.U";
    String RTS_UNION_RS                                                   = "43Y14.U";
    String RTS_UNION                                                   = "43Y15.U";
    String RTS_UPDATE_RS_USING                                           = "43Y16.U";
    String RTS_ROWS_UPDATED                                               = "43Y17.U";
    String RTS_UPDATE                                                   = "43Y18.U";
    String RTS_VTI_RS                                                   = "43Y19.U";
    String RTS_VTI                                                       = "43Y20.U";
    String RTS_MATERIALIZED_SUBQS                                       = "43Y21.U";
    String RTS_STATEMENT_NAME                                           = "43Y22.U";
    String RTS_STATEMENT_TEXT                                           = "43Y23.U";
    String RTS_PARSE_TIME                                               = "43Y24.U";
    String RTS_BIND_TIME                                               = "43Y25.U";
    String RTS_OPTIMIZE_TIME                                           = "43Y26.U";
    String RTS_GENERATE_TIME                                           = "43Y27.U";
    String RTS_COMPILE_TIME                                               = "43Y28.U";
    String RTS_EXECUTE_TIME                                               = "43Y29.U";
    String RTS_BEGIN_COMP_TS                                           = "43Y30.U";
    String RTS_END_COMP_TS                                               = "43Y31.U";
    String RTS_BEGIN_EXE_TS                                               = "43Y32.U";
    String RTS_END_EXE_TS                                               = "43Y33.U";
    String RTS_STMT_EXE_PLAN_TXT                                       = "43Y44.U";
    String RTS_RUN_TIME                                                   = "43Y45.U";
    String RTS_INSERT_VTI_RESULT_SET                                   = "43Y46.U";
    String RTS_DELETE_VTI_RESULT_SET                                   = "43Y47.U";
    String RTS_INSERT_VTI                                               = "43Y49.U";
    String RTS_DELETE_VTI                                               = "43Y50.U";
    String RTS_DELETE_CASCADE                                            = "43Y51.U";
    String RTS_DELETE_CASCADE_RS_USING                                   = "43Y52.U";
    String RTS_REFACTION_DEPENDENT                                       = "43Y53.U";
    String RTS_BEGIN_DEPENDENT_NUMBER                                   = "43Y54.U";
    String RTS_END_DEPENDENT_NUMBER                                       = "43Y55.U";
    String RTS_USER_SUPPLIED_OPTIMIZER_OVERRIDES_FOR_TABLE               = "43Y56.U";
    String RTS_USER_SUPPLIED_OPTIMIZER_OVERRIDES_FOR_JOIN               = "43Y57.U";
    String RTS_INTERSECT_RS                                            = "43Y58.U";
    String RTS_INTERSECT                                               = "43Y59.U";
    String RTS_EXCEPT_RS                                               = "43Y60.U";
    String RTS_EXCEPT                                                  = "43Y61.U";

    // com.splicemachine.db.catalog.types
    String TI_SQL_TYPE_NAME            = "44X00.U";
    String TI_NEXT_ERROR            = "44X05.U";

    // INTERNAL EXCEPTIONS
    String LANG_UNABLE_TO_GENERATE                                     = "42Z50";
    String LANG_UNAVAILABLE_ACTIVATION_NEED                            = "42Z53";
    String LANG_PARSE_ONLY                                             = "42Z54.U";
    String LANG_STOP_AFTER_PARSING                                     = "42Z55.U";
    String LANG_STOP_AFTER_BINDING                                     = "42Z56.U";
    String LANG_STOP_AFTER_OPTIMIZING                                  = "42Z57.U";
    String LANG_STOP_AFTER_GENERATING                                  = "42Z58.U";

    // PARSER EXCEPTIONS
    String LANG_UNBINDABLE_REWRITE                                     = "X0A00.S";

    // EXECUTION EXCEPTIONS
    String LANG_CANT_LOCK_TABLE                                        = "X0X02.S";
    String LANG_TABLE_NOT_FOUND_DURING_EXECUTION                       = "X0X05.S";
    String LANG_CANT_DROP_JAR_ON_DB_CLASS_PATH_DURING_EXECUTION        = "X0X07.S";
    String LANG_USING_CARDINALITY_VIOLATION_DURING_EXECUTION           = "X0X10.S";
    String LANG_NO_ROWS_FROM_USING_DURING_EXECUTION                    = "X0X11.S";
    String LANG_JAR_FILE_DOES_NOT_EXIST                                = "X0X13.S";
    String LANG_FILE_DOES_NOT_EXIST                                    = "X0X14.S";
    String LANG_NO_CORRESPONDING_S_Q_L_TYPE                            = "X0X57.S";
    String LANG_CURSOR_ALREADY_EXISTS                                  = "X0X60.S";
    String LANG_INDEX_COLUMN_NOT_EQUAL                                 = "X0X61.S";
    String LANG_INCONSISTENT_ROW_LOCATION                              = "X0X62.S";
    String LANG_IO_EXCEPTION                                           = "X0X63.S";
    String LANG_COLUMN_NOT_ORDERABLE_DURING_EXECUTION                  = "X0X67.S";
    String LANG_OBJECT_NOT_FOUND_DURING_EXECUTION                      = "X0X81.S";
    String LANG_NON_KEYED_INDEX                                        = "X0X85.S";
    String LANG_ZERO_INVALID_FOR_R_S_ABSOLUTE                          = "X0X86.S";
    String LANG_NO_CURRENT_ROW_FOR_RELATIVE                            = "X0X87.S";
    String LANG_CANT_INVALIDATE_OPEN_RESULT_SET                        = "X0X95.S";
    String LANG_CANT_CHANGE_ISOLATION_HOLD_CURSOR                      = "X0X03.S";
    //following three for auto-generated keys feature in JDBC3.0
    String INVALID_COLUMN_ARRAY_LENGTH                                 = "X0X0D.S";
    String LANG_INVALID_AUTOGEN_COLUMN_POSITION                        = "X0X0E.S";
    String LANG_INVALID_AUTOGEN_COLUMN_NAME                            = "X0X0F.S";

    String LANG_INDEX_NOT_FOUND_DURING_EXECUTION                       = "X0X99.S";

    // X0Y01 used to be DUPLICATE_KEY_CONSTRAINT
    String LANG_DROP_VIEW_ON_NON_VIEW                                  = "X0Y16.S";
    // String LANG_DROP_SYSTEM_TABLE_ATTEMPTED_DURING_EXECUTION           = "X0Y17.S";
    String LANG_PROVIDER_HAS_DEPENDENT_VIEW                            = "X0Y23.S";
    String LANG_PROVIDER_HAS_DEPENDENT_S_P_S                           = "X0Y24.S";
    String LANG_PROVIDER_HAS_DEPENDENT_OBJECT                          = "X0Y25.S";
    String LANG_INDEX_AND_TABLE_IN_DIFFERENT_SCHEMAS                   = "X0Y26.S";
    String LANG_CREATE_SYSTEM_INDEX_ATTEMPTED                          = "X0Y28.S";
    String LANG_PROVIDER_HAS_DEPENDENT_TABLE                            = "X0Y29.S";
    String LANG_PROVIDER_HAS_DEPENDENT_ALIAS                            = "X0Y30.S";
    String LANG_OBJECT_ALREADY_EXISTS_IN_OBJECT                           = "X0Y32.S";
    String LANG_CREATE_INDEX_NO_TABLE                                  = "X0Y38.S";
    String LANG_INVALID_FK_NO_PK                                       = "X0Y41.S";
    String LANG_INVALID_FK_COL_TYPES_DO_NOT_MATCH                      = "X0Y42.S";
    String LANG_INVALID_FK_DIFFERENT_COL_COUNT                         = "X0Y43.S";
    String LANG_INVALID_FK_NO_REF_KEY                                  = "X0Y44.S";
    String LANG_ADD_FK_CONSTRAINT_VIOLATION                            = "X0Y45.S";
    String LANG_INVALID_FK_NO_REF_TAB                                  = "X0Y46.S";
    String LANG_SCHEMA_NOT_EMPTY                                       = "X0Y54.S";
    String LANG_INDEX_ROW_COUNT_MISMATCH                               = "X0Y55.S";
    String LANG_INVALID_OPERATION_ON_SYSTEM_TABLE                      = "X0Y56.S";
    String LANG_ADDING_NON_NULL_COLUMN_TO_NON_EMPTY_TABLE              = "X0Y57.S";
    String LANG_ADD_PRIMARY_KEY_FAILED1                                = "X0Y58.S";
    String LANG_ADD_CHECK_CONSTRAINT_FAILED                            = "X0Y59.S";
    String LANG_MODIFYING_PRIMARY_KEY_ON_NON_EMPTY_TABLE               = "X0Y60.S";
    String LANG_NULL_DATA_IN_PRIMARY_KEY_OR_UNIQUE_CONSTRAINT             = "X0Y63.S";
    String LANG_NULL_DATA_IN_PRIMARY_KEY                               = "X0Y63.S.1";
    String LANG_NO_COMMIT_IN_NESTED_CONNECTION                         = "X0Y66.S";
    String LANG_NO_ROLLBACK_IN_NESTED_CONNECTION                       = "X0Y67.S";
    String LANG_OBJECT_ALREADY_EXISTS                                  = "X0Y68.S";
    String LANG_NO_DDL_IN_TRIGGER                                      = "X0Y69.S";
    String LANG_NO_DML_IN_TRIGGER                                      = "X0Y70.S";
    String LANG_NO_XACT_IN_TRIGGER                                     = "X0Y71.S";
    String LANG_NO_BULK_INSERT_REPLACE_WITH_TRIGGER_DURING_EXECUTION   = "X0Y72.S";
    String LANG_NO_SET_TRAN_ISO_IN_GLOBAL_CONNECTION                   = "X0Y77.S";
    String LANG_INVALID_CALL_TO_EXECUTE_QUERY                           = "X0Y78.S";
    String MULTIPLE_RESULTS_ON_EXECUTE_QUERY = "X0Y78.S.1";
    String USE_EXECUTE_UPDATE_WITH_NO_RESULTS = "X0Y78.S.2";
    String LANG_INVALID_CALL_TO_EXECUTE_UPDATE                           = "X0Y79.S";
    String LANG_NULL_DATA_IN_NON_NULL_COLUMN                                    = "X0Y80.S";
    String LANG_IGNORE_MISSING_INDEX_ROW_DURING_DELETE                 = "X0Y83.S";
    String LANG_TOO_MUCH_CONTENTION_ON_SEQUENCE                 = "X0Y84.T";
    String LANG_UNKNOWN_SEQUENCE_PREALLOCATOR                                = "X0Y85.S";
    String LANG_CANT_FLUSH_PREALLOCATOR                                = "X0Y86.S";
    String LANG_BAD_UDA_OR_FUNCTION_NAME                                = "X0Y87.S";

    // TEMPORARY EXECUTION RESTRICTIONS

    // Non-SQLSTATE errors
    String LANG_DOES_NOT_RETURN_ROWS                                   = "XCL01.S";
    String LANG_ACTIVATION_CLOSED                                      = "XCL05.S";
    String LANG_CURSOR_CLOSED                                          = "XCL07.S";
    String LANG_NO_CURRENT_ROW                                         = "XCL08.S";
    String LANG_WRONG_ACTIVATION                                       = "XCL09.S";
    String LANG_OBSOLETE_PARAMETERS                                    = "XCL10.S";
    String LANG_DATA_TYPE_SET_MISMATCH                                 = "XCL12.S";
    String LANG_INVALID_PARAM_POSITION                                 = "XCL13.S";
    String LANG_INVALID_COLUMN_POSITION                                 = "XCL14.S";
    String LANG_INVALID_COMPARE_TO                                     = "XCL15.S";
    String LANG_RESULT_SET_NOT_OPEN                                    = "XCL16.S";
    String LANG_STREAM_RETRIEVED_ALREADY = "XCL18.S";
    String LANG_MISSING_ROW                                            = "XCL19.S";
    String LANG_CANT_UPGRADE_CATALOGS                                  = "XCL20.S";
    String LANG_DDL_IN_BIND                                            = "XCL21.S";
    String LANG_NOT_OUT_PARAM                                           = "XCL22.S";
    String LANG_INVALID_S_Q_L_TYPE                                     = "XCL23.S";
    String LANG_PARAMETER_MUST_BE_OUTPUT                               = "XCL24.S";
    String LANG_INVALID_OUT_PARAM_MAP                                  = "XCL25.S";
    String LANG_NOT_OUTPUT_PARAMETER                                   = "XCL26.S";
    String LANG_RETURN_OUTPUT_PARAM_CANNOT_BE_SET                      = "XCL27.S";
    String LANG_STREAMING_COLUMN_I_O_EXCEPTION                         = "XCL30.S";
    String LANG_STATEMENT_CLOSED_NO_REASON                               = "XCL31.S";
    String LANG_STATEMENT_NEEDS_RECOMPILE                               = "XCL32.S";



    //delete rule restriction violation errors
    String LANG_CANT_BE_DEPENDENT_ESELF                                   = "XCL33.S";
    String LANG_CANT_BE_DEPENDENT_ECYCLE                               = "XCL34.S";
    String LANG_CANT_BE_DEPENDENT_MPATH                                   = "XCL35.S";
    String LANG_DELETE_RULE_MUSTBE_ESELF                                  = "XCL36.S";
    String LANG_DELETE_RULE_MUSTBE_ECASCADE                               = "XCL37.S";
    String LANG_DELETE_RULE_MUSTBE_MPATH                               = "XCL38.S";
    String LANG_DELETE_RULE_CANT_BE_CASCADE_ESELF                       = "XCL39.S";
    String LANG_DELETE_RULE_CANT_BE_CASCADE_ECYCLE                       = "XCL40.S";
    String LANG_DELETE_RULE_CANT_BE_CASCADE_MPATH                       = "XCL41.S";

    // referential action types
    String LANG_DELETE_RULE_CASCADE                                       = "XCL42.S";
    String LANG_DELETE_RULE_SETNULL                                       = "XCL43.S";
    String LANG_DELETE_RULE_RESTRICT                                   = "XCL44.S";
    String LANG_DELETE_RULE_NOACTION                                   = "XCL45.S";
    String LANG_DELETE_RULE_SETDEFAULT                                   = "XCL46.S";

    String LANG_STATEMENT_UPGRADE_REQUIRED                               = "XCL47.S";

    //truncate table
    String LANG_NO_TRUNCATE_ON_FK_REFERENCE_TABLE                      = "XCL48.S";
    String LANG_NO_TRUNCATE_ON_ENABLED_DELETE_TRIGGERS                 = "XCL49.S";

    // Initial release of Apache Derby did not support upgrade
    String LANG_CANT_UPGRADE_DATABASE                                 = "XCL50.S";

    String LANG_STATEMENT_CANCELLED_OR_TIMED_OUT                       = "XCL52.S";

    /*
    ** Language errors that match DB2
    */

    String    INVALID_SCHEMA_SYS                                            = "42939";

    /*
    ** Modelled on INVALID_SCHEMA_SYS, although not from DB2
    */
    String  INVALID_ROLE_SYS                                        = "4293A";


    /*
        SQL standard 0A - feature not supported
    */
    String UNSUPPORTED_PREFIX="0A";

    String NOT_IMPLEMENTED                                          = "0A000.S";
    String JDBC_METHOD_NOT_IMPLEMENTED                              = "0A000.S.1";
    String JDBC_METHOD_NOT_SUPPORTED_BY_SERVER                      = "0A000.S.2";
    String UNSUPPORTED_HOLDABILITY_PROPERTY                         = "0A000.S.3";
    String CANCEL_NOT_SUPPORTED_BY_SERVER                           = "0A000.S.4";
    String SECMECH_NOT_SUPPORTED                                    = "0A000.S.5";
    String DRDA_COMMAND_NOT_IMPLEMENTED                             = "0A000.C.6";
    String DATA_TYPE_NOT_SUPPORTED = "0A000.S.7";
    String SPLICE_NOT_IMPLEMENTED                                    = "0A000.SP";





    /*
    ** Authorization and Authentication
    */
    String AUTHORIZATION_SPEC_PREFIX="28";

    String AUTH_SET_CONNECTION_READ_ONLY_IN_ACTIVE_XACT                = "25501";
    String AUTH_WRITE_WITH_READ_ONLY_CONNECTION                        = "25502";
    String AUTH_DDL_WITH_READ_ONLY_CONNECTION                          = "25503";
    String AUTH_CANNOT_SET_READ_WRITE                                  = "25505";
    String AUTH_INVALID_USER_NAME                                      = "28502";
    String AUTH_ERROR_KERBEROS_CLIENT                                  = "28503";
    String AUTH_ERROR_KEYTAB_LOCALIZATION                              = "28504";

    /*
    ** Dependency manager
    */
    String DEP_UNABLE_TO_RESTORE                                       = "XD003.S";
    String DEP_UNABLE_TO_STORE                                         = "XD004.S";

    /*
    ** Connectivity
    */
    //following have statement severity.
    String NO_CURRENT_ROW = "24000";
    // String NULL_TYPE_PARAMETER_MISMATCH = "37000";
    String NO_INPUT_PARAMETERS = "07009";
    String NEED_TO_REGISTER_PARAM = "07004";
    String COLUMN_NOT_FOUND = "S0022";
    //String NO_COMMIT_WHEN_AUTO = "XJ007.S";
    String NO_SAVEPOINT_ROLLBACK_OR_RELEASE_WHEN_AUTO = "XJ008.S";
    String REQUIRES_CALLABLE_STATEMENT = "XJ009.S";
    String NO_SAVEPOINT_WHEN_AUTO = "XJ010.S";
    String NULL_NAME_FOR_SAVEPOINT = "XJ011.S";
    String ALREADY_CLOSED = "XJ012.S";
    String NO_ID_FOR_NAMED_SAVEPOINT = "XJ013.S";
    String NO_NAME_FOR_UNNAMED_SAVEPOINT = "XJ014.S";
    String NOT_FOR_PREPARED_STATEMENT = "XJ016.S";
    String NO_SAVEPOINT_IN_TRIGGER = "XJ017.S";
    String NULL_COLUMN_NAME = "XJ018.S";
    String TYPE_MISMATCH = "XJ020.S";
    String UNSUPPORTED_TYPE = "XJ021.S";
    String SET_STREAM_FAILURE = "XJ022.S";
    String SET_STREAM_INEXACT_LENGTH_DATA = "XJ023.S";
    String NEGATIVE_STREAM_LENGTH = "XJ025.S";
    String NO_AUTO_COMMIT_ON = "XJ030.S";
    String BAD_PROPERTY_VALUE = "XJ042.S";
    String BAD_SCALE_VALUE = "XJ044.S";
    String UNIMPLEMENTED_ISOLATION_LEVEL = "XJ045.S";
    String RESULTSET_RETURN_NOT_ALLOWED = "XJ04B.S";
    String OUTPUT_PARAMS_NOT_ALLOWED = "XJ04C.S";
    String CANNOT_AUTOCOMMIT_XA = "XJ056.S";
    String CANNOT_COMMIT_XA = "XJ057.S";
    String CANNOT_ROLLBACK_XA = "XJ058.S";
    String CANNOT_CLOSE_ACTIVE_XA_CONNECTION = "XJ059.S";
    String CANNOT_HOLD_CURSOR_XA = "XJ05C.S";
    String NOT_ON_FORWARD_ONLY_CURSOR = "XJ061.S";
    String INVALID_FETCH_SIZE = "XJ062.S";
    String INVALID_MAX_ROWS_VALUE = "XJ063.S";
    String INVALID_FETCH_DIRECTION = "XJ064.S";
    String INVALID_ST_FETCH_SIZE = "XJ065.S";
    String INVALID_MAXFIELD_SIZE = "XJ066.S";
    String NULL_SQL_TEXT = "XJ067.S";
    String MIDDLE_OF_BATCH = "XJ068.S";
    String NO_SETXXX_FOR_EXEC_USING = "XJ069.S";
    String BLOB_BAD_POSITION = "XJ070.S";
    String BLOB_NONPOSITIVE_LENGTH = "XJ071.S";
    String BLOB_NULL_PATTERN_OR_SEARCH_STR = "XJ072.S";
    String BLOB_ACCESSED_AFTER_COMMIT = "XJ073.S";
    String INVALID_QUERYTIMEOUT_VALUE = "XJ074.S";
    String BLOB_POSITION_TOO_LARGE = "XJ076.S";
    String BLOB_UNABLE_TO_READ_PATTERN = "XJ077.S";
    String BLOB_INVALID_OFFSET = "XJ078.S";
    String BLOB_LENGTH_TOO_LONG = "XJ079.S";
    String LANG_NUM_PARAMS_INCORRECT = "XJ080.S";
    String INVALID_API_PARAMETER = "XJ081.S";
    String LOB_AS_METHOD_ARGUMENT_OR_RECEIVER = "XJ082.U";
    String UPDATABLE_RESULTSET_API_DISALLOWED = "XJ083.U";
    String COLUMN_NOT_FROM_BASE_TABLE = "XJ084.U";
    String STREAM_EOF = "XJ085.S";
    String CURSOR_NOT_POSITIONED_ON_INSERT_ROW = "XJ086.S";
    String POS_AND_LENGTH_GREATER_THAN_LOB = "XJ087.S";
    
    
    String WASNULL_INVALID = "XJ088.S";
    String CALENDAR_IS_NULL = "XJ090.S";
    String PARAM_NOT_OUT_OR_INOUT = "XJ091.S";
    String BLOB_TOO_LARGE_FOR_CLIENT  = "XJ093.S";
    String ERROR_PRIVILEGED_ACTION = "XJ095.S";
    String MISSING_RESOURCE_BUNDLE = "XJ096.S";
    String SAVEPOINT_NOT_CREATED_BY_CONNECTION = "XJ097.S";
    String BAD_AUTO_GEN_KEY_VALUE = "XJ098.S";
    String READER_UNDER_RUN = "XJ099.S";
    String REGOUTPARAM_SCALE_DOESNT_MATCH_SETTER = "XJ100.S";
    String TABLE_NAME_CANNOT_BE_NULL = "XJ103.S";
    String SHARED_KEY_LENGTH_ERROR = "XJ104.S";
    String DES_KEY_HAS_WRONG_LENGTH = "XJ105.S";
    String CRYPTO_NO_SUCH_PADDING = "XJ106.S";
    String CRYPTO_BAD_PADDING = "XJ107.S";
    String CRYPTO_ILLEGAL_BLOCK_SIZE = "XJ108.S";
    String PRIMARY_TABLE_NAME_IS_NULL = "XJ110.S";
    String FOREIGN_TABLE_NAME_IS_NULL = "XJ111.S";
    String SECURITY_EXCEPTION_ENCOUNTERED = "XJ112.S";    
    String UNABLE_TO_OPEN_FILE = "XJ113.S";
    String CURSOR_INVALID_CURSOR_NAME = "XJ114.S";
    String UNABLE_TO_OPEN_RESULTSET_WITH_REQUESTED_HOLDABILTY = "XJ115.S";
    String TOO_MANY_COMMANDS_FOR_BATCH = "XJ116.S";
    String CANNOT_BATCH_QUERIES = "XJ117.S";
    String QUERY_BATCH_ON_NON_QUERY_STATEMENT = "XJ118.S";
    String CURSOR_INVALID_OPERATION_AT_CURRENT_POSITION = "XJ121.S";
    String CURSOR_NO_UPDATE_CALLS_ON_CURRENT_ROW = "XJ122.S";
    String CURSOR_NOT_ON_CURRENT_OR_INSERT_ROW = "XJ123.S";
    String CURSOR_COLUMN_NOT_UPDATABLE = "XJ124.S";
    String CURSOR_MUST_BE_SCROLLABLE = "XJ125.S";
    String CURSOR_INVALID_FOR_SENSITIVE_DYNAMIC = "XJ126.S";
    //wrapper related
    String UNABLE_TO_UNWRAP = "XJ128.S";
    
    String EXCEEDED_MAX_SECTIONS = "XJ200.S";
    String CURSOR_INVALID_NAME = "XJ202.S";
    String CURSOR_DUPLICATE_NAME = "XJ203.S";
    String UNABLE_TO_OPEN_RS_WITH_REQUESTED_HOLDABILITY = "XJ204.S";
    String NO_TOKENS_IN_SQL_TEXT = "XJ206.S";
    String CANT_USE_EXEC_QUERY_FOR_UPDATE = "XJ207.S";
    String BATCH_NON_ATOMIC_FAILURE = "XJ208.S";
    String STORED_PROC_NOT_INSTALLED = "XJ209.S";
    String STORED_PROC_LOAD_MODULE_NOT_FOUND = "XJ210.S";
    String BATCH_CHAIN_BREAKING_EXCEPTION = "XJ211.S";
    String INVALID_ATTRIBUTE_SYNTAX = "XJ212.S";
    String TRACELEVEL_FORMAT_INVALID = "XJ213.C";
    String IO_ERROR_UPON_LOB_FREE = "XJ214.S";
    String LOB_OBJECT_INVALID = "XJ215.S";
    String LOB_OBJECT_LENGTH_UNKNOWN_YET = "XJ216.S";
    String LOB_LOCATOR_INVALID = "XJ217.S";
    
    //XN - Network-level messages
    String NET_CONNECTION_RESET_NOT_ALLOWED_IN_UNIT_OF_WORK         = "XN001.S";
    String NET_SECKTKN_NOT_RETURNED                                 = "XN002.U";
    String NET_QUERY_PROCESSING_TERMINATED                          = "XN008.S";
    String NET_ERROR_GETTING_BLOB_LENGTH                            = "XN009.S";
    String NET_NULL_PROCEDURE_NAME                                  = "XN010.S";
    String NET_PROCEDURE_NAME_LENGTH_OUT_OF_RANGE                   = "XN011.S";
    String NET_WRONG_XA_VERSION                                     = "XN012.S";
    String NET_INVALID_SCROLL_ORIENTATION                           = "XN013.S";
    String NET_EXCEPTION_ON_READ                                  = "XN014.S";
    String NET_INPUTSTREAM_LENGTH_TOO_SMALL                         = "XN015.S";
    String NET_EXCEPTION_ON_STREAMLEN_VERIFICATION                = "XN016.S";
    String NET_PREMATURE_EOS                                        = "XN017.S";
    String NET_READER_LENGTH_TOO_SMALL                              = "XN018.S";
    String NET_XARETVAL_ERROR                                       = "XN019.S";
    String NET_MARSHALLING_UDT_ERROR                     = "XN020.S";
    String NET_UDT_COERCION_ERROR                               = "XN021.S";
    
    // XML - Derby-specific XML errors not covered by
    // SQL standard.
    String LANG_MISSING_XML_CLASSES                                 = "XML00";
    String LANG_UNEXPECTED_XML_EXCEPTION                            = "XML01";

    // Used by server for scrollable updatable insensitive result sets
    // to transmit updated state to client. Internal, not seen by user.
    // Has no message in messages.properties as it is never printed.
    String ROW_UPDATED = "rwupd"; 
    // Used by server to signal delete holes to the client. Internal, not 
    // seen by user. Has no message in messages.properties as it is never 
    // printed.
    String ROW_DELETED = "02502";

    //following are session severity.
    String DATABASE_NOT_FOUND = "XJ004.C";
    String MALFORMED_URL = "XJ028.C";
    String BOOT_DATABASE_FAILED = "XJ040.C";
    String CREATE_DATABASE_FAILED = "XJ041.C";
    String CONFLICTING_BOOT_ATTRIBUTES = "XJ048.C";
    String CONFLICTING_CREATE_ATTRIBUTES = "XJ049.C";
    String CONFLICTING_RESTORE_ATTRIBUTES = "XJ081.C";
    String INVALID_ATTRIBUTE = "XJ05B.C";
    
    // Connection exceptions - SQL State class 08
    
    // 08004 SQL State means the server rejected the connection request
    String LOGIN_FAILED = "08004";
    String NET_CONNECT_AUTH_FAILED                          = "08004.C.1";
    String NET_DATABASE_NOT_FOUND                           = "08004.C.2";
    String AUTH_DATABASE_CONNECTION_REFUSED                 = "08004.C.3"; 
    //DERBY-1828: AUTH_DATABASE_CONNECTION_REFUSED used to be "04501.C"; 
    String AUTH_SHUTDOWN_NOT_DB_OWNER                       = "08004.C.4";
    String AUTH_ENCRYPT_NOT_DB_OWNER                        = "08004.C.5";
    String AUTH_HARD_UPGRADE_NOT_DB_OWNER                   = "08004.C.6";
    //DERBY-1828: AUTH_x_NOT_DB_OWNER used to be "2850H/I/J.C";
    String CANNOT_CONNECT_TO_DB_IN_SLAVE_MODE               = "08004.C.7";
    String AUTH_REPLICATION_NOT_DB_OWNER                    = "08004.C.8";
    //DERBY-2109: new state/msg (considered sql state 28101.C not appropriate)
    String AUTH_SHUTDOWN_MISSING_PERMISSION                 = "08004.C.9";
    //DERBY-2109: new state/msg
    String AUTH_DATABASE_CREATE_EXCEPTION                   = "08004.C.10";
    //DERBY-2109: new state/msg
    String AUTH_DATABASE_CREATE_MISSING_PERMISSION          = "08004.C.11";
    String NET_CONNECT_SECMEC_INCOMPATIBLE_SCHEME           = "08004.C.12";
    String AUTH_EMPTY_CREDENTIALS                                  = "08004.C.13";

    // There can be multiple causes for 08003, which according
    // to SQL2003 spec means "connection does not exist"
    // We use a suffix to distinguish them.  Because of the suffix
    // you *must* add a severity code
    String NO_CURRENT_CONNECTION = "08003";
    String NOGETCONN_ON_CLOSED_POOLED_CONNECTION = "08003.C.1";
    String LOB_METHOD_ON_CLOSED_CONNECTION = "08003.C.2";
    String PHYSICAL_CONNECTION_ALREADY_CLOSED = "08003.C.3";

    
    // 08006 means connection exception - connection failure
    String DRDA_CONNECTION_TERMINATED                           = "08006.C";
    String CONNECTION_FAILED_ON_RESET                           = "08006.C.1";
   
    // Use this version of SOCKET_EXCEPTION any time *except* when trying to
    // establish a connection, as the SQLState is different.  When trying
    // to establish a connection, use CONNECT_SOCKET_EXCEPTION.
    String SOCKET_EXCEPTION                                     = "08006.C.2";
    String COMMUNICATION_ERROR                                  = "08006.C.3";
    String CONNECTION_FAILED_ON_DEFERRED_RESET                  = "08006.C.4";
    String NET_INSUFFICIENT_DATA                                = "08006.C.5";
    String NET_LOB_DATA_TOO_LARGE_FOR_JVM                       = "08006.C.6";
    
    String CORE_JDBC_DRIVER_UNREGISTERED                    = "08006.C.8"; // JDBCDriver is not registered with the JDBC driver manager
    String CONNECTION_RESET_ON_RESTORE_MODE                     = "08006.C.9";

    // 08001 is specifically about the SQL client not being able to establish
    // a connection with the server.  Should only be used for errors that
    // occur upon attempting to open a connection.
    // NOTE that if the server *rejects* the connection, that's a different
    // SQLState- 08004'
    String CONNECT_REQUIRED_PROPERTY_NOT_SET                    = "08001.C.1";
    String CONNECT_UNABLE_TO_CONNECT_TO_SERVER                  = "08001.C.2";
    // Use this version of socket exception occurs when trying to establish
    // a connection to the server, as the SQL State 08001 indicates failure
    // to establish a connection.  If you aren't trying to connect, just
    // use SOCKET_EXCEPTION
    String CONNECT_SOCKET_EXCEPTION                             = "08001.C.3";
    String CONNECT_UNABLE_TO_OPEN_SOCKET_STREAM                 = "08001.C.4";
    String CONNECT_USERID_LENGTH_OUT_OF_RANGE                   = "08001.C.5";
    String CONNECT_PASSWORD_LENGTH_OUT_OF_RANGE                 = "08001.C.6";
    String CONNECT_USERID_ISNULL                                = "08001.C.7";
    String CONNECT_PASSWORD_ISNULL                              = "08001.C.8";
    String NET_DBNAME_TOO_LONG                                  = "08001.C.9";
    String NET_SECTKN_TOO_LONG                                  = "08001.C.10";
    String NET_USERID_TOO_LONG                                  = "08001.C.11";
    String NET_PASSWORD_TOO_LONG                                = "08001.C.12";
    String NET_EXTNAM_TOO_LONG                                  = "08001.C.13";
    String NET_SRVNAM_TOO_LONG                                  = "08001.C.14";    

    // database severity
    String SHUTDOWN_DATABASE = "08006.D";  
    String DROP_DATABASE = "08006.D.1";
        
    //the following 2 exceptions are internal and never get seen by the user.
    String CLOSE_REQUEST = "close.C.1"; // no message in messages.properties as it is never printed

    //this one had no sqlstate associated with it.
    String NORMAL_CLOSE = "XXXXX.C.6";

    //following are system severity.
    String CLOUDSCAPE_SYSTEM_SHUTDOWN = "XJ015.M";

    //following are warning severity.
    String DATABASE_EXISTS = "01J01";
    String NO_SCROLL_SENSITIVE_CURSORS = "01J02";
    String LANG_TYPE_NOT_SERIALIZABLE = "01J04";
    String UPGRADE_SPSRECOMPILEFAILED = "01J05";
    String QUERY_NOT_QUALIFIED_FOR_UPDATABLE_RESULTSET = "01J06";
    String HOLDABLE_RESULT_SET_NOT_AVAILABLE = "01J07";
    String INVALID_RESULTSET_TYPE = "01J08";
    String SCROLL_SENSITIVE_NOT_SUPPORTED = "01J10";
    String UNABLE_TO_OBTAIN_MESSAGE_TEXT_FROM_SERVER  = "01J12";
    String NUMBER_OF_ROWS_TOO_LARGE_FOR_INT = "01J13";
    String SQL_AUTHORIZATION_WITH_NO_AUTHENTICATION = "01J14";
    String PASSWORD_EXPIRES_SOON = "01J15";
    String DBO_PASSWORD_EXPIRES_SOON = "01J16";
    String STATISTICS_UNAVAILABLE="01J17";

    String CURSOR_OPERATION_CONFLICT = "01001";



    //following are no applicable severity
    String JAVA_EXCEPTION = "XJ001.U";
    String NO_UPGRADE = "XJ050.U";
        
    /*
     ** Messages whose SQL states are prescribed by DRDA
     */
    String DRDA_NO_AUTOCOMMIT_UNDER_XA                              = "2D521.S.1";
    String DRDA_INVALID_XA_STATE_ON_COMMIT_OR_ROLLBACK              = "2D521.S.2"; 
    String DRDA_CURSOR_NOT_OPEN                                     = "24501.S";

    // 58009 means connection is terminated by a DRDA-protocol error.  This can be caused by any number
    // of reasons, so this SQL State has a lot of instances. Exceptions that are 
    // not protocol related, e.g. SocketException, IOException etc should use 
    // SQLState 8006. DERBY-3077. 
    // 
    String NET_SQLCDTA_INVALID_FOR_RDBCOLID                         = "58009.C.7";
    String NET_SQLCDTA_INVALID_FOR_PKGID                            = "58009.C.8";
    String NET_PGNAMCSN_INVALID_AT_SQLAM                            = "58009.C.9";
    String NET_VCM_VCS_LENGTHS_INVALID                              = "58009.C.10";
    String NET_ENCODING_NOT_SUPPORTED                               = "58009.C.11";
    String NET_NOT_EXPECTED_CODEPOINT                               = "58009.C.12";
    String NET_DDM_COLLECTION_TOO_SMALL                             = "58009.C.13";
    String NET_COLLECTION_STACK_NOT_EMPTY                           = "58009.C.14";
    String NET_DSS_NOT_ZERO                                         = "58009.C.15";
    String NET_DSS_CHAINED_WITH_SAME_ID                             = "58009.C.16";
    String NET_PREMATURE_EOS_DISCONNECT                             = "58009.C.17";
    String NET_INVALID_FDOCA_ID                                     = "58009.C.18";
    String NET_SECTKN_NOT_RETURNED                                  = "58009.C.19";
    String NET_NVCM_NVCS_BOTH_NON_NULL                              = "58009.C.20";
    String NET_SQLCDTA_INVALID_FOR_RDBNAM                           = "58009.C.21";

    String DRDA_MGRLVLRM                                            = "58010.C";
    String DRDA_DDM_COMMAND_NOT_SUPPORTED                           = "58014.C";
    String DRDA_DDM_OBJECT_NOT_SUPPORTED                            = "58015.C";
    String DRDA_DDM_PARAM_NOT_SUPPORTED                             = "58016.C";
    String DRDA_DDM_PARAMVAL_NOT_SUPPORTED                          = "58017.C";
    String DRDA_NO_AVAIL_CODEPAGE_CONVERSION                        = "57017.C";
    
    /*
    ** com.splicemachine.db.database.UserUtility
        */
    String UU_UNKNOWN_PERMISSION                                    = "XCZ00.S";
    String UU_UNKNOWN_USER                                            = "XCZ01.S";
    String UU_INVALID_PARAMETER                                        = "XCZ02.S";

    /*
    ** SQL Java DDL 46xxx
    ** SQLJ jar file support
    */
    String SQLJ_INVALID_JAR                = "46001";
    String SQLJ_SIGNATURE_INVALID                = "46J01";
    String SQLJ_SIGNATURE_PARAMETER_COUNT        = "46J02";

    /*
    ** Import/Export
    */
    String CONNECTION_NULL                                         ="XIE01.S";
    String DATA_AFTER_STOP_DELIMITER                               ="XIE03.S";
    String DATA_FILE_NOT_FOUND                                     ="XIE04.S";
    String DATA_FILE_NULL                                          ="XIE05.S";
    String ENTITY_NAME_MISSING                                     ="XIE06.S";
    String FIELD_IS_RECORD_SEPERATOR_SUBSET                        ="XIE07.S";
    String INVALID_COLUMN_NAME                                     ="XIE08.S";
    String INVALID_COLUMN_NUMBER                                   ="XIE09.S";
    String COLUMN_NUMBER_MISMATCH                                  ="XIE0A.S";
    String UNSUPPORTED_COLUMN_TYPE                                 ="XIE0B.S";
    String ILLEGAL_DELIMITER_CHAR                                  ="XIE0C.S";
    String RECORD_SEPERATOR_MISSING                                ="XIE0D.S";
    String UNEXPECTED_END_OF_FILE                                  ="XIE0E.S";
    String DELIMITERS_SAME                                         ="XIE0F.S";
    String ERROR_WRITING_DATA                                      ="XIE0I.S";
    String DELIMITERS_ARE_NOT_MUTUALLY_EXCLUSIVE                   ="XIE0J.S";
    String PERIOD_AS_CHAR_DELIMITER_NOT_ALLOWED                    ="XIE0K.S";
    String TABLE_NOT_FOUND                                         ="XIE0M.S";
    String IMPORTFILE_HAS_INVALID_HEXSTRING                        ="XIE0N.S";
    String LOB_DATA_FILE_NOT_FOUND                                 ="XIE0P.S";
    String LOB_DATA_FILE_NULL                                      ="XIE0Q.S";
    String UNEXPECTED_IMPORT_ERROR                                 ="XIE0R.S";
    String DATA_FILE_EXISTS                                        ="XIE0S.S";
    String LOB_DATA_FILE_EXISTS                                    ="XIE0T.S";
    String EXPORT_PARAMETER_IS_WRONG                               ="XIE0U.S";
    String EXPORT_PARAMETER_VALUE_IS_WRONG                         ="XIE0X.S";
    String UNEXPECTED_IMPORT_READING_ERROR                         ="XIE10.S";
    String UNEXPECTED_IMPORT_CSV_ERROR                             ="XIE11.S";
    String REGION_SERVER_FAILURE_WITH_NO_WAL_ERROR                 ="XIE12.S";
    String UNSUPPORTED_COMPRESSION_FORMAT                          ="XIE13.S";


    /*
    ** Security XK...
    */
    String POLICY_NOT_RELOADED                                     ="XK000.S";
    String NO_SUCH_USER                                            ="XK001.S";

    /*
    ** Replication XRExx
    */
    String LOGMODULE_DOES_NOT_SUPPORT_REPLICATION                  = "XRE00";
    String REPLICATION_LOG_CORRUPTED                               = "XRE01";
    String REPLICATION_MASTER_SLAVE_VERSION_MISMATCH               = "XRE02";
    String REPLICATION_UNEXPECTED_EXCEPTION                        = "XRE03";
    String REPLICATION_CONNECTION_EXCEPTION                        = "XRE04.C.1";
    String REPLICATION_CONNECTION_LOST                             = "XRE04.C.2";
    String REPLICATION_LOG_OUT_OF_SYNCH                            = "XRE05.C";
    String REPLICATION_MASTER_TIMED_OUT                            = "XRE06";
    String REPLICATION_NOT_IN_MASTER_MODE                          = "XRE07";
    String REPLICATION_SLAVE_STARTED_OK                            = "XRE08";
    String CANNOT_START_SLAVE_ALREADY_BOOTED                       = "XRE09.C";
    String REPLICATION_CONFLICTING_ATTRIBUTES                      = "XRE10";
    String REPLICATION_DB_NOT_BOOTED                               = "XRE11.C";
    String REPLICATION_UNEXPECTED_MESSAGEID                        = "XRE12";
    String REPLICATION_FAILOVER_SUCCESSFUL                         = "XRE20.D";
    String REPLICATION_FAILOVER_UNSUCCESSFUL                       = "XRE21.C";
    String REPLICATION_MASTER_ALREADY_BOOTED                       = "XRE22.C";
    String REPLICATION_UNLOGGED_OPERATIONS_IN_PROGRESS             = "XRE23";
    String REPLICATION_NOT_IN_SLAVE_MODE                           = "XRE40";
    String SLAVE_OPERATION_DENIED_WHILE_CONNECTED                  = "XRE41.C";
    String REPLICATION_SLAVE_SHUTDOWN_OK                           = "XRE42.C";
    String REPLICATION_STOPSLAVE_NOT_INITIATED                     = "XRE43";

	//Inherited DB2 error codes
    String LANG_CANCELLATION_EXCEPTION                             = "57014";

    //general SPlice errors
    String LANG_INVALID_DAY                                        = "SE022";
    String ERROR_PARSING_EXCEPTION                                 = "SE023";
    String PARAMETER_CANNOT_BE_NULL                                = "SE024";
    String PARAMETER_IS_NOT_HEXADECIMAL                            = "SE025";
    String MISSING_COPROCESSOR_SERVICE                             = "SE030";

    /*
     * Backup and restore
     */
    String INVALID_BACKUP_TYPE                                      = "BR001";
    String INVALID_BACKUP_DIRECTORY                                 = "BR002";
    String NO_RESTORE_DURING_BACKUP                                = "BR003";
    String INVALID_BACKUP_WINDOW                                   = "BR004";
    String INVALID_BACKUP_HOUR                                     = "BR005";
    String INVALID_BACKUP_JOB_ID                                   = "BR006";
    String INVALID_BACKUP_ID                                       = "BR007";
    String CHECKSUM_FILE_MISSING                                   = "BR008";
    String BAD_FILE_CHECKSUM                                       = "BR009";
    String DATA_FILE_MISSING                                       = "BR010";
    String BACKUP_CANCELED                                         = "BR011";
    String BACKUP_DOESNOT_EXIST                                    = "BR012";
    String PARENT_BACKUP_MISSING                                   = "BR013";
    String EXISTS_CONCURRENT_BACKUP                                = "BR014";
    String BACKUP_TIMEOUT                                          = "BR016";
    String INCOMPATIBLE_BACKUP                                     = "BR017";
    String MISSING_BACKUP                                          = "BR018";
    String BACKUP_NOT_IN_CHAIN                                     = "BR019";
    String NOT_ENOUGH_SPACE                                        = "BR020";
    String INCREMENTAL_NOT_ENABLED                                   = "BR021";
    String POINT_IN_TIME_TOO_SMALL                                 = "BR022";
    String RESTORE_TXNID_TOO_LARGE                                   = "BR023";
    String NO_BACKUP_EXT_TABLE                                       = "BR024";

    /**
     * Replication
     */
    String INVALID_REPLICATION_ROLE                                    = "RPL001";
    String PEER_EXISTS                                                = "RPL002";
    String INVALID_REPLICATION_PEER                                    = "RPL003";
    String CANNOT_CONNECT_PEER                                      = "RPL004";
    String READ_ONLY                                                = "RPL005";
    /**
     * External table
     */
    String ROW_FORMAT_NOT_ALLOWED_WITH_PARQUET                           = "EXT01";
    String ROW_FORMAT_NOT_ALLOWED_WITH_ORC                               = "EXT02";
    String STORED_AS_REQUIRED_WITH_EXTERNAL_TABLES                       = "EXT03";
    String LOCATION_REQUIRED_WITH_EXTERNAL_TABLES                       = "EXT04";
    String EXTERNAL_TABLES_ARE_NOT_UPDATEABLE                           = "EXT05";
    String EXTERNAL_TABLES_NO_PRIMARY_KEYS                               = "EXT06";
    String EXTERNAL_TABLES_NO_CHECK_CONSTRAINTS                           = "EXT07";
    String EXTERNAL_TABLES_NO_REFERENCE_CONSTRAINTS                       = "EXT08";
    String EXTERNAL_TABLES_NO_UNIQUE_CONSTRAINTS                       = "EXT09";
    String EXTERNAL_TABLES_NO_GENERATION_CLAUSES                       = "EXT10";
    String EXTERNAL_TABLES_READ_FAILURE                                   = "EXT11";
    String EXTERNAL_TABLES_NO_ALTER                                       = "EXT12";
    String EXTERNAL_TABLES_NO_INDEX                                       = "EXT13";
    String EXTERNAL_TABLES_NO_TRIGGERS                                   = "EXT14";
    String EXTERNAL_TABLES_NO_STATS                                       = "EXT15";
    String PIN_READ_FAILURE                                               = "EXT16";
    String COMPRESSION_NOT_ALLOWED_WITH_TEXT_FILE                    = "EXT17";
    String STORED_AS_OR_LOCATION_WITHOUT_EXTERNAL                    = "EXT18";
    String NOT_AN_EXTERNAL_TABLE                                       = "EXT19";
    String UNSUPPORTED_ENCODING_EXCEPTION                            = "EXT20";
    String EXTERNAL_TABLES_PARTITIONS_REQUIRED                         = "EXT21";
    String CANNOT_WRITE_AT_LOCATION                                    = "EXT22";
    String INCONSISTENT_NUMBER_OF_ATTRIBUTE                            = "EXT23";
    String INCONSISTENT_DATATYPE_ATTRIBUTES                            = "EXT24";
    String FILESYSTEM_URI_EXCEPTION                                    = "EXT25";
    String FILESYSTEM_IO_EXCEPTION                                    = "EXT26";
    String NO_ARRAY_IN_PRIMARY_KEY                                    = "EXT27";
    String INSERT_PIN_VIOLATION                                        = "EXT29";
    String UPDATE_PIN_VIOLATION                                        = "EXT30";
    String DELETE_PIN_VIOLATION                                        = "EXT31";
    String TABLE_NOT_PINNED                                            = "EXT32";
    String DIRECTORY_REQUIRED                                        = "EXT33";
    String ACCESSING_S3_EXCEPTION                                   = "EXT34";
    String EXISTING_PIN_VIOLATION                                    = "EXT35";
    String ROW_FORMAT_NOT_ALLOWED_WITH_AVRO                               = "EXT36";
    String NO_GRANT_PERMISSIONS_WITH_RANGER                         = "EXT37";
    String NO_REVOKE_PERMISSIONS_WITH_RANGER                        = "EXT38";
    String ACCESS_DENIED_SENTRY                                     = "EXT39";
    String ROLE_ALREADY_EXISTS_SENTRY                               = "EXT40";
    String EXTERNAL_TABLES_LOCATION_NOT_EXIST                           = "EXT41";
    String NO_GRANT_PERMISSIONS_WITH_SENTRY                                = "EXT42";
    String NO_REVOKE_PERMISSIONS_WITH_SENTRY                               = "EXT43";

    String SNAPSHOT_EXISTS                                            = "SNA01";
    String SNAPSHOT_NOT_EXISTS                                        = "SNA02";
    String SNAPSHOT_NAME_ILLEGAL                                    = "SNA03";
    String SNAPSHOT_EXTERNAL_TABLE_UNSUPPORTED                        = "SNA04";

    String SPLITKEY_EQUALS_STARTKEY                                 = "TS001";
    String NO_PRIMARY_KEY                                            = "TS002";
    String REGION_DOESNOT_EXIST                                     = "TS003";
    String WRONG_REGION_NAME_TYPE                                     = "TS004";
    String REGION_NOT_ADJACENT                                      = "TS005";
    String SPLIT_KEY_CANNOT_BE_NULL                                    = "TS006";
    String INVALID_CONSISTENCY_LEVEL                                = "TS007";
    String INVALID_PARAMETER                                        = "TS008";
    String CANNOT_MERGE_REGION                                      = "TS009";

    String OLAP_SERVER_CONNECTION                                   = "OS001";
    String TIMESTAMP_SERVER_CONNECTION                              = "TSS01";

    String TOKEN_NOT_FOUND                                            = "ST001";
    String TOKEN_EXPIRED                                            = "ST002";

    String HBASE_OPERATION_ERROR                                    = "HO001";


}
<|MERGE_RESOLUTION|>--- conflicted
+++ resolved
@@ -33,124 +33,124 @@
 
 
 /**
-    List of error message identifiers.
-    This is the set of message identifiers. The message identifier
-    also encodes the SQLState as the first five characters.
-    StandardExceptions must be created using the static
-    StandardException.newException() method calls, passing in a
-    field from this class.
-    <BR>
-    The five character SQL State is obtained from a StandardException
-    using the zero-argument StandardException.getSQLState() method.
-    <BR>
-    The message identifier (ie. the value that matches a field in this class)
-    is obtained using the zero-argument StandardException.getMessageId() method.
-    <BR>
-    Thus if checking for a specific error using a field from this interface
-    the correct code is
-    <PRE>
-        if (se.getMessageId().equals(SQLState.DEADLOCK))
-    </PRE>
-    <BR>
-    A utility static method StandardException.getSQLState(String messageId)
-    exists to convert an field from this class into a five character SQLState.
-    <P>
-
-    <P>
-    The SQL state of an error message dictates the error's severity.
-    The severity is determined from the first two characters of the
-    state if the state is five characters long, otherwise the state
-    is expected to be 7 characters long and the last character determines
-    the state. If the state is seven characters long then only the first
-    five will be seen by the error reporting code and exception.
-    <BR>
-    If the state is 9 characters long, the last two characters encode
-    an exception category, which Synchronization uses to determine whether
-    the error causes REFRESH to halt or to simply skip the failed transaction.
-    All 5 and 7 character states default to the ENVIRONMENTAL exception
-    category.
-    <BR>
-    Here is the encoding of the SQL state, broken down by severity.
-    <UL>
-    <LI> <B> SYSTEM_SEVERITY </B>
-        xxxxx.M
-
-    <LI> <B> DATABASE_SEVERITY </B>
-        xxxxx.D
-
-    <LI> <B> SESSION_SEVERITY </B>
-        08xxx
-        xxxxx.C
-
-    <LI> <B> TRANSACTION_SEVERITY </B>
-        40xxx or xxxxx.T
-
-    <LI> <B> STATEMENT_SEVERITY </B>
-        {2,3}xxxx, 42xxx,  07xxx  or xxxxx.S
-
-    <LI> <B> WARNING_SEVERITY </B>
-        01xxx <EM> SQL State rules require that warnings have states starting with 01</EM>
-
-    <LI> <B> NO_APPLICABLE_SEVERITY </B>
-        YYxxx (YY means none of the above) or xxxxx.U
-
-    <LI> <B> TRANSIENT exception category </B>
-        xxxxx.Y#T (Y can be any of the preceding severities)
-
-    <LI> <B> CONSISTENCY exception category </B>
-        xxxxx.Y#C (Y can be any of the preceding severities)
-
-    <LI> <B> ENVIRONMENTAL exception category (the default)</B>
-        xxxxx.Y#E (Y can be any of the preceding severities)
-
-    <LI> <B> WRAPPED exception category</B>
-        xxxxx.Y#W (Y can be any of the preceding severities)
-
-    </UL>
-    <HR>
-    <P>
-    <B>SQL State ranges</B>
-    <UL>
-    <LI>Basic Services
-      <UL>
-      <LI> XBCA CacheService
-      <LI> XBCM ClassManager
-      <LI> XBCX    Cryptography
-      <LI> XBM0    Monitor
-      <LI> XBDA DataComm
-      <LI> XCY0 Properties
-      </UL>
-
-    <LI>Connectivity
-      <UL>
-      <LI> 08XXX Connection Exceptions
-      </UL>
-
-
-    <LI>Language
-      <UL>
-        <LI> 2200J-2200R for SQL/XML errors (based on SQL/XML[2006]) </LI>
-        <LI> 42800-? for compatible DB2 errors
-        <LI> 42X00-42Zxx for compilation errors </LI>
-        <LI> 43X00-43Yxx  for com.splicemachine.db.impl.sql.execute.rts
-        <LI> 44X00  for all other com.splicemachine.db.catalog.types
-        <LI> 46000  for SQLJ errors (for now, leave this range empty) </LI>
-        <LI> 38000  SQL3 ranges  </LI>
-        <LI> XD00x  Dependency mgr </LI>
-        <LI> XMLxx  Misc XML errors not covered by SQL standard </LI>
-      <LI>
-      </UL>
-
-    <LI>Store
-      <UL>
-      <LI> XSCG0 Conglomerate
-      <LI> XSCH0 Heap
-      </UL>
-
-    <LI>Security
-      <UL>
-      <LI> XK...
-      </UL>
+	List of error message identifiers.
+	This is the set of message identifiers. The message identifier
+	also encodes the SQLState as the first five characters.
+	StandardExceptions must be created using the static
+	StandardException.newException() method calls, passing in a
+	field from this class.
+	<BR>
+	The five character SQL State is obtained from a StandardException
+	using the zero-argument StandardException.getSQLState() method.
+	<BR>
+	The message identifier (ie. the value that matches a field in this class)
+	is obtained using the zero-argument StandardException.getMessageId() method.
+	<BR>
+	Thus if checking for a specific error using a field from this interface
+	the correct code is
+	<PRE>
+		if (se.getMessageId().equals(SQLState.DEADLOCK))
+	</PRE>
+	<BR>
+	A utility static method StandardException.getSQLState(String messageId)
+	exists to convert an field from this class into a five character SQLState.
+	<P>
+
+	<P>
+	The SQL state of an error message dictates the error's severity.
+	The severity is determined from the first two characters of the
+	state if the state is five characters long, otherwise the state
+	is expected to be 7 characters long and the last character determines
+	the state. If the state is seven characters long then only the first
+	five will be seen by the error reporting code and exception.
+	<BR>
+	If the state is 9 characters long, the last two characters encode
+	an exception category, which Synchronization uses to determine whether
+	the error causes REFRESH to halt or to simply skip the failed transaction.
+	All 5 and 7 character states default to the ENVIRONMENTAL exception
+	category.
+	<BR>
+	Here is the encoding of the SQL state, broken down by severity.
+	<UL>
+	<LI> <B> SYSTEM_SEVERITY </B>
+		xxxxx.M
+		
+	<LI> <B> DATABASE_SEVERITY </B>
+		xxxxx.D
+
+	<LI> <B> SESSION_SEVERITY </B>
+	    08xxx
+		xxxxx.C
+
+	<LI> <B> TRANSACTION_SEVERITY </B>
+		40xxx or xxxxx.T
+
+	<LI> <B> STATEMENT_SEVERITY </B>
+		{2,3}xxxx, 42xxx,  07xxx  or xxxxx.S
+
+	<LI> <B> WARNING_SEVERITY </B>
+		01xxx <EM> SQL State rules require that warnings have states starting with 01</EM>
+
+	<LI> <B> NO_APPLICABLE_SEVERITY </B>
+		YYxxx (YY means none of the above) or xxxxx.U
+
+	<LI> <B> TRANSIENT exception category </B>
+		xxxxx.Y#T (Y can be any of the preceding severities)
+
+	<LI> <B> CONSISTENCY exception category </B>
+		xxxxx.Y#C (Y can be any of the preceding severities)
+
+	<LI> <B> ENVIRONMENTAL exception category (the default)</B>
+		xxxxx.Y#E (Y can be any of the preceding severities)
+
+	<LI> <B> WRAPPED exception category</B>
+		xxxxx.Y#W (Y can be any of the preceding severities)
+
+	</UL>
+	<HR>
+	<P>
+	<B>SQL State ranges</B>
+	<UL>
+	<LI>Basic Services
+	  <UL>
+	  <LI> XBCA CacheService
+	  <LI> XBCM ClassManager
+	  <LI> XBCX	Cryptography
+	  <LI> XBM0	Monitor
+	  <LI> XBDA DataComm
+	  <LI> XCY0 Properties
+	  </UL>
+
+	<LI>Connectivity
+	  <UL>
+	  <LI> 08XXX Connection Exceptions
+	  </UL>
+
+
+	<LI>Language
+	  <UL>
+		<LI> 2200J-2200R for SQL/XML errors (based on SQL/XML[2006]) </LI>
+		<LI> 42800-? for compatible DB2 errors
+		<LI> 42X00-42Zxx for compilation errors </LI>
+		<LI> 43X00-43Yxx  for com.splicemachine.db.impl.sql.execute.rts
+		<LI> 44X00  for all other com.splicemachine.db.catalog.types
+		<LI> 46000  for SQLJ errors (for now, leave this range empty) </LI>
+		<LI> 38000  SQL3 ranges  </LI>
+		<LI> XD00x  Dependency mgr </LI>
+		<LI> XMLxx  Misc XML errors not covered by SQL standard </LI>
+	  <LI> 
+	  </UL>
+
+	<LI>Store
+	  <UL>
+	  <LI> XSCG0 Conglomerate
+	  <LI> XSCH0 Heap
+	  </UL>
+
+	<LI>Security
+	  <UL>
+	  <LI> XK...
+	  </UL>
 
     <LI>Replication
       <UL>
@@ -158,85 +158,85 @@
       </UL>
 
     <LI>Reserved for IBM Use: XQC00 - XQCZZ
-    </UL>
+	</UL>
 */
 
 public interface SQLState {
 
-    /*
-    ** BasicServices
-    */
-
-    /*
-    ** Monitor
-    */
-    String SERVICE_STARTUP_EXCEPTION            = "XBM01.D";
-    String SERVICE_MISSING_IMPLEMENTATION        = "XBM02.D";
-    String MISSING_PRODUCT_VERSION                = "XBM05.D";
-    String SERVICE_WRONG_BOOT_PASSWORD            = "XBM06.D";
-    String SERVICE_PROPERTIES_MISSING            = "XBM0A.D";
+	/*
+	** BasicServices
+	*/
+
+	/*
+	** Monitor
+	*/
+	String SERVICE_STARTUP_EXCEPTION			= "XBM01.D";
+	String SERVICE_MISSING_IMPLEMENTATION		= "XBM02.D";
+	String MISSING_PRODUCT_VERSION				= "XBM05.D";
+	String SERVICE_WRONG_BOOT_PASSWORD			= "XBM06.D";
+    String SERVICE_PROPERTIES_MISSING			= "XBM0A.D";
     String SERVICE_PROPERTIES_EDIT_FAILED       = "XBM0B.D";
     String MISSING_FILE_PRIVILEGE               = "XBM0C.D";
-    String SERVICE_BOOT_PASSWORD_TOO_SHORT        = "XBM07.D";
-    String MISSING_ENCRYPTION_PROVIDER            = "XBM0G.D";
-    String SERVICE_DIRECTORY_CREATE_ERROR        = "XBM0H.D";
-    String SERVICE_DIRECTORY_REMOVE_ERROR        = "XBM0I.D";
-    String SERVICE_DIRECTORY_EXISTS_ERROR        = "XBM0J.D";
-    String PROTOCOL_UNKNOWN                        = "XBM0K.D";
-
-    // these were originally ModuleStartupExceptions
-    String AUTHENTICATION_NOT_IMPLEMENTED        = "XBM0L.D";
-    String AUTHENTICATION_SCHEME_ERROR            = "XBM0M.D";
-    String JDBC_DRIVER_REGISTER                    = "XBM0N.D";
-    String READ_ONLY_SERVICE                    = "XBM0P.D";
-    String UNABLE_TO_RENAME_FILE                = "XBM0S.D";
-    String AMBIGIOUS_PROTOCOL                    = "XBM0T.D";
-
-    String REGISTERED_CLASS_NONE                = "XBM0U.S";
-    String REGISTERED_CLASS_LINAKGE_ERROR        = "XBM0V.S";
-    String REGISTERED_CLASS_INSTANCE_ERROR        = "XBM0W.S";
-    String INVALID_LOCALE_DESCRIPTION            = "XBM0X.D";
-    String INVALID_COLLATION                    = "XBM03.D";
-    String COLLATOR_NOT_FOUND_FOR_LOCALE        = "XBM04.D";
-    String SERVICE_DIRECTORY_NOT_IN_BACKUP      = "XBM0Y.D";
-    String UNABLE_TO_COPY_FILE_FROM_BACKUP      = "XBM0Z.D";
-    String PROPERTY_FILE_NOT_FOUND_IN_BACKUP    = "XBM0Q.D";
-    String UNABLE_TO_DELETE_FILE                = "XBM0R.D";
+	String SERVICE_BOOT_PASSWORD_TOO_SHORT		= "XBM07.D";
+	String MISSING_ENCRYPTION_PROVIDER			= "XBM0G.D";
+	String SERVICE_DIRECTORY_CREATE_ERROR		= "XBM0H.D";
+	String SERVICE_DIRECTORY_REMOVE_ERROR		= "XBM0I.D";
+	String SERVICE_DIRECTORY_EXISTS_ERROR		= "XBM0J.D";
+	String PROTOCOL_UNKNOWN						= "XBM0K.D";
+
+	// these were originally ModuleStartupExceptions
+	String AUTHENTICATION_NOT_IMPLEMENTED		= "XBM0L.D";
+	String AUTHENTICATION_SCHEME_ERROR			= "XBM0M.D";
+	String JDBC_DRIVER_REGISTER					= "XBM0N.D";
+	String READ_ONLY_SERVICE					= "XBM0P.D";
+	String UNABLE_TO_RENAME_FILE				= "XBM0S.D";
+	String AMBIGIOUS_PROTOCOL					= "XBM0T.D";
+
+	String REGISTERED_CLASS_NONE				= "XBM0U.S";
+	String REGISTERED_CLASS_LINAKGE_ERROR		= "XBM0V.S";
+	String REGISTERED_CLASS_INSTANCE_ERROR		= "XBM0W.S";
+	String INVALID_LOCALE_DESCRIPTION			= "XBM0X.D";
+	String INVALID_COLLATION			        = "XBM03.D";
+	String COLLATOR_NOT_FOUND_FOR_LOCALE        = "XBM04.D";
+	String SERVICE_DIRECTORY_NOT_IN_BACKUP      = "XBM0Y.D";
+	String UNABLE_TO_COPY_FILE_FROM_BACKUP      = "XBM0Z.D";
+	String PROPERTY_FILE_NOT_FOUND_IN_BACKUP    = "XBM0Q.D";
+	String UNABLE_TO_DELETE_FILE                = "XBM0R.D";
     String INSTANTIATE_STORAGE_FACTORY_ERROR    = "XBM08.D";
 
-    /*
-    ** Upgrade
-    */
-    String UPGRADE_UNSUPPORTED                = "XCW00.D";
-    // Note: UPGRADE_SPSRECOMPILEFAILED is now in the warnings section.
-
-    /*
-    ** ContextService
-    */
-    String CONN_INTERRUPT                    = "08000";
-
-
-    /*
-    ** ClassManager
-    */
-    String GENERATED_CLASS_LINKAGE_ERROR    = "XBCM1.S";
-    String GENERATED_CLASS_INSTANCE_ERROR    = "XBCM2.S";
-    String GENERATED_CLASS_NO_SUCH_METHOD    = "XBCM3.S";
-    String GENERATED_CLASS_LIMIT_EXCEEDED    = "XBCM4.S";
-    String VM_LEVEL_TOO_LOW                    = "XBCM5.S";
-
-    /*
-    ** Cryptography
-    */
-    String CRYPTO_EXCEPTION                = "XBCX0.S";
-    String ILLEGAL_CIPHER_MODE            = "XBCX1.S";
-    String ILLEGAL_BP_LENGTH            = "XBCX2.S";
-    String NULL_BOOT_PASSWORD            = "XBCX5.S";
-    String NON_STRING_BP                = "XBCX6.S";
-    String WRONG_PASSWORD_CHANGE_FORMAT = "XBCX7.S";
-    String DATABASE_NOT_ENCRYPTED        = "XBCX8.S";
-    String DATABASE_READ_ONLY            = "XBCX9.S";
-    String WRONG_BOOT_PASSWORD            = "XBCXA.S";
+	/*
+	** Upgrade
+	*/
+	String UPGRADE_UNSUPPORTED				= "XCW00.D";
+	// Note: UPGRADE_SPSRECOMPILEFAILED is now in the warnings section.
+	
+	/*
+	** ContextService
+	*/
+	String CONN_INTERRUPT					= "08000";
+
+
+	/*
+	** ClassManager
+	*/
+	String GENERATED_CLASS_LINKAGE_ERROR	= "XBCM1.S";
+	String GENERATED_CLASS_INSTANCE_ERROR	= "XBCM2.S";
+	String GENERATED_CLASS_NO_SUCH_METHOD	= "XBCM3.S";
+	String GENERATED_CLASS_LIMIT_EXCEEDED	= "XBCM4.S";
+	String VM_LEVEL_TOO_LOW	                = "XBCM5.S";
+
+	/*
+	** Cryptography
+	*/
+	String CRYPTO_EXCEPTION				= "XBCX0.S";
+	String ILLEGAL_CIPHER_MODE			= "XBCX1.S";
+	String ILLEGAL_BP_LENGTH			= "XBCX2.S";
+	String NULL_BOOT_PASSWORD			= "XBCX5.S";
+	String NON_STRING_BP				= "XBCX6.S";
+	String WRONG_PASSWORD_CHANGE_FORMAT = "XBCX7.S";
+	String DATABASE_NOT_ENCRYPTED		= "XBCX8.S";
+	String DATABASE_READ_ONLY			= "XBCX9.S";
+	String WRONG_BOOT_PASSWORD			= "XBCXA.S";
     String ENCRYPTION_BAD_PADDING       = "XBCXB.S";
     String ENCRYPTION_NOSUCH_ALGORITHM  = "XBCXC.S";
     String ENCRYPTION_NOCHANGE_ALGORITHM     = "XBCXD.S";
@@ -260,130 +260,130 @@
     String DATABASE_REENCRYPTION_FAILED               = "XBCXV.S";
     String DIGEST_NO_SUCH_ALGORITHM                   = "XBCXW.S";
 
-    /*
-    ** Cache Service
-    */
-    String OBJECT_EXISTS_IN_CACHE        = "XBCA0.S";
-
-    /*
-    ** Properties
-    */
-    String PROPERTY_INVALID_VALUE        = "XCY00.S";
-    String PROPERTY_UNSUPPORTED_CHANGE  = "XCY02.S";
-    String PROPERTY_MISSING                = "XCY03.S";
-    String PROPERTY_SYNTAX_INVALID        = "XCY04.S";
-    String PROPERTY_CANT_UNDO_NATIVE  = "XCY05.S.2";
-    String PROPERTY_DBO_LACKS_CREDENTIALS  = "XCY05.S.3";
-
-    /*
-    ** LockManager
-    */
-    String DEADLOCK = "40001";
-    String LOCK_TIMEOUT = "40XL1";
+	/*
+	** Cache Service
+	*/
+	String OBJECT_EXISTS_IN_CACHE		= "XBCA0.S";
+
+	/*
+	** Properties
+	*/
+	String PROPERTY_INVALID_VALUE		= "XCY00.S";
+	String PROPERTY_UNSUPPORTED_CHANGE  = "XCY02.S";
+	String PROPERTY_MISSING				= "XCY03.S";
+	String PROPERTY_SYNTAX_INVALID		= "XCY04.S";
+	String PROPERTY_CANT_UNDO_NATIVE  = "XCY05.S.2";
+	String PROPERTY_DBO_LACKS_CREDENTIALS  = "XCY05.S.3";
+
+	/*
+	** LockManager
+	*/
+	String DEADLOCK = "40001";
+	String LOCK_TIMEOUT = "40XL1";
     String LOCK_TIMEOUT_LOG = "40XL1.T.1";
 
-    /*
-    ** Store - access.protocol.Interface statement exceptions
-    */
-    String STORE_CONGLOMERATE_DOES_NOT_EXIST                    = "XSAI2.S";
-    String STORE_FEATURE_NOT_IMPLEMENTED                        = "XSAI3.S";
-
-    /*
-    ** Store - access.protocol.Interface RunTimeStatistics property names
-    ** and values.
-    */
-    String STORE_RTS_SCAN_TYPE                                    = "XSAJ0.U";
-    String STORE_RTS_NUM_PAGES_VISITED                            = "XSAJ1.U";
-    String STORE_RTS_NUM_ROWS_VISITED                            = "XSAJ2.U";
-    String STORE_RTS_NUM_DELETED_ROWS_VISITED                    = "XSAJ3.U";
-    String STORE_RTS_NUM_ROWS_QUALIFIED                            = "XSAJ4.U";
-    String STORE_RTS_NUM_COLUMNS_FETCHED                        = "XSAJ5.U";
-    String STORE_RTS_COLUMNS_FETCHED_BIT_SET                    = "XSAJ6.U";
-    String STORE_RTS_TREE_HEIGHT                                = "XSAJ7.U";
-    String STORE_RTS_SORT_TYPE                                    = "XSAJ8.U";
-    String STORE_RTS_NUM_ROWS_INPUT                                = "XSAJA.U";
-    String STORE_RTS_NUM_ROWS_OUTPUT                            = "XSAJB.U";
-    String STORE_RTS_NUM_MERGE_RUNS                                = "XSAJC.U";
-    String STORE_RTS_MERGE_RUNS_SIZE                            = "XSAJD.U";
-    String STORE_RTS_ALL                                        = "XSAJE.U";
-    String STORE_RTS_BTREE                                        = "XSAJF.U";
-    String STORE_RTS_HEAP                                        = "XSAJG.U";
-    String STORE_RTS_SORT                                        = "XSAJH.U";
-    String STORE_RTS_EXTERNAL                                    = "XSAJI.U";
-    String STORE_RTS_INTERNAL                                    = "XSAJJ.U";
-
-    /*
-    ** Store - access.protocol.XA statement exceptions
-    */
-    String STORE_XA_PROTOCOL_VIOLATION                          = "XSAX0.S";
+	/*
+	** Store - access.protocol.Interface statement exceptions
+	*/
+	String STORE_CONGLOMERATE_DOES_NOT_EXIST                    = "XSAI2.S";
+	String STORE_FEATURE_NOT_IMPLEMENTED                        = "XSAI3.S";
+
+	/*
+	** Store - access.protocol.Interface RunTimeStatistics property names
+	** and values.
+	*/
+	String STORE_RTS_SCAN_TYPE									= "XSAJ0.U";
+	String STORE_RTS_NUM_PAGES_VISITED							= "XSAJ1.U";
+	String STORE_RTS_NUM_ROWS_VISITED							= "XSAJ2.U";
+	String STORE_RTS_NUM_DELETED_ROWS_VISITED					= "XSAJ3.U";
+	String STORE_RTS_NUM_ROWS_QUALIFIED							= "XSAJ4.U";
+	String STORE_RTS_NUM_COLUMNS_FETCHED						= "XSAJ5.U";
+	String STORE_RTS_COLUMNS_FETCHED_BIT_SET					= "XSAJ6.U";
+	String STORE_RTS_TREE_HEIGHT								= "XSAJ7.U";
+	String STORE_RTS_SORT_TYPE									= "XSAJ8.U";
+	String STORE_RTS_NUM_ROWS_INPUT								= "XSAJA.U";
+	String STORE_RTS_NUM_ROWS_OUTPUT							= "XSAJB.U";
+	String STORE_RTS_NUM_MERGE_RUNS								= "XSAJC.U";
+	String STORE_RTS_MERGE_RUNS_SIZE							= "XSAJD.U";
+	String STORE_RTS_ALL										= "XSAJE.U";
+	String STORE_RTS_BTREE										= "XSAJF.U";
+	String STORE_RTS_HEAP										= "XSAJG.U";
+	String STORE_RTS_SORT										= "XSAJH.U";
+	String STORE_RTS_EXTERNAL									= "XSAJI.U";
+	String STORE_RTS_INTERNAL									= "XSAJJ.U";
+
+	/*
+	** Store - access.protocol.XA statement exceptions
+	*/
+	String STORE_XA_PROTOCOL_VIOLATION                          = "XSAX0.S";
     // STORE_XA_PROTOCOL_VIOLATION_SQLSTATE has no associated message it is
     // just a constant used by the code so that an exception can be caught 
     // and programatically determined to be a STORE_XA_PROTOCOL_VIOLATION.
-    String STORE_XA_PROTOCOL_VIOLATION_SQLSTATE                 = "XSAX0";
-    String STORE_XA_XAER_DUPID                                  = "XSAX1.S";
+	String STORE_XA_PROTOCOL_VIOLATION_SQLSTATE                 = "XSAX0";
+	String STORE_XA_XAER_DUPID                                  = "XSAX1.S";
     // STORE_XA_XAER_DUPID_SQLSTATE has no associated message it is
     // just a constant used by the code so that an exception can be caught 
     // and programatically determined to be a STORE_XA_XAER_DUPID.
-    String STORE_XA_XAER_DUPID_SQLSTATE                         = "XSAX1";
-
-    /*
-    ** Store - Conglomerate
-    */
+	String STORE_XA_XAER_DUPID_SQLSTATE                         = "XSAX1";
+
+	/*
+	** Store - Conglomerate
+	*/
     String CONGLOMERATE_TEMPLATE_CREATE_ERROR                   = "XSCG0.S";
 
-    /*
-    ** Store - AccessManager
-    */
-    String AM_NO_FACTORY_FOR_IMPLEMENTATION                     = "XSAM0.S";
-    String AM_NO_SUCH_CONGLOMERATE_DROP                         = "XSAM2.S";
-    String AM_NO_SUCH_CONGLOMERATE_TYPE                         = "XSAM3.S";
-    String AM_NO_SUCH_SORT                                      = "XSAM4.S";
-    String AM_SCAN_NOT_POSITIONED                               = "XSAM5.S";
-    String AM_RECORD_NOT_FOUND                                  = "XSAM6.S";
-
-
-    /*
-    ** Store - Heap
-    */
-    String HEAP_CANT_CREATE_CONTAINER                           = "XSCH0.S";
-    String HEAP_CONTAINER_NOT_FOUND                             = "XSCH1.S";
-    String HEAP_COULD_NOT_CREATE_CONGLOMERATE                   = "XSCH4.S";
-    String HEAP_TEMPLATE_MISMATCH                               = "XSCH5.S";
-    String HEAP_IS_CLOSED                                       = "XSCH6.S";
-    String HEAP_SCAN_NOT_POSITIONED                             = "XSCH7.S";
-    String HEAP_UNIMPLEMENTED_FEATURE                           = "XSCH8.S";
-
-    /*
-    ** Store - BTree
-    */
-    String BTREE_CANT_CREATE_CONTAINER                          = "XSCB0.S";
-    String BTREE_CONTAINER_NOT_FOUND                            = "XSCB1.S";
-    String BTREE_PROPERTY_NOT_FOUND                             = "XSCB2.S";
-    String BTREE_UNIMPLEMENTED_FEATURE                          = "XSCB3.S";
-    String BTREE_SCAN_NOT_POSITIONED                            = "XSCB4.S";
-    String BTREE_ROW_NOT_FOUND_DURING_UNDO                      = "XSCB5.S";
-    String BTREE_NO_SPACE_FOR_KEY                               = "XSCB6.S";
-    String BTREE_SCAN_INTERNAL_ERROR                            = "XSCB7.S";
-    String BTREE_IS_CLOSED                                      = "XSCB8.S";
-    String BTREE_ABORT_THROUGH_TRACE                            = "XSCB9.S";
-
-    /*
-    ** Store - Sort
-    */
-    String SORT_IMPROPER_SCAN_METHOD                            = "XSAS0.S";
-    String SORT_SCAN_NOT_POSITIONED                             = "XSAS1.S";
-
-
-    String SORT_TYPE_MISMATCH                                   = "XSAS3.S";
-    String SORT_COULD_NOT_INIT                                  = "XSAS6.S";
-
-    /*
-    ** RawStore
-    */
-
-    /*
-    ** RawStore - protocol.Interface statement exceptions
-    */
+	/*
+	** Store - AccessManager
+	*/
+	String AM_NO_FACTORY_FOR_IMPLEMENTATION                     = "XSAM0.S";
+	String AM_NO_SUCH_CONGLOMERATE_DROP                         = "XSAM2.S";
+	String AM_NO_SUCH_CONGLOMERATE_TYPE                         = "XSAM3.S";
+	String AM_NO_SUCH_SORT                                      = "XSAM4.S";
+	String AM_SCAN_NOT_POSITIONED                               = "XSAM5.S";
+	String AM_RECORD_NOT_FOUND                                  = "XSAM6.S";
+	
+
+	/*
+	** Store - Heap
+	*/
+	String HEAP_CANT_CREATE_CONTAINER                           = "XSCH0.S";
+	String HEAP_CONTAINER_NOT_FOUND                             = "XSCH1.S";
+	String HEAP_COULD_NOT_CREATE_CONGLOMERATE                   = "XSCH4.S";
+	String HEAP_TEMPLATE_MISMATCH                               = "XSCH5.S";
+	String HEAP_IS_CLOSED                                       = "XSCH6.S";
+	String HEAP_SCAN_NOT_POSITIONED                             = "XSCH7.S";
+	String HEAP_UNIMPLEMENTED_FEATURE                           = "XSCH8.S";
+
+	/*
+	** Store - BTree
+	*/
+	String BTREE_CANT_CREATE_CONTAINER                          = "XSCB0.S";
+	String BTREE_CONTAINER_NOT_FOUND                            = "XSCB1.S";
+	String BTREE_PROPERTY_NOT_FOUND                             = "XSCB2.S";
+	String BTREE_UNIMPLEMENTED_FEATURE                          = "XSCB3.S";
+	String BTREE_SCAN_NOT_POSITIONED                            = "XSCB4.S";
+	String BTREE_ROW_NOT_FOUND_DURING_UNDO                      = "XSCB5.S";
+	String BTREE_NO_SPACE_FOR_KEY                               = "XSCB6.S";
+	String BTREE_SCAN_INTERNAL_ERROR                            = "XSCB7.S";
+	String BTREE_IS_CLOSED                                      = "XSCB8.S";
+	String BTREE_ABORT_THROUGH_TRACE                            = "XSCB9.S";
+
+	/*
+	** Store - Sort
+	*/
+	String SORT_IMPROPER_SCAN_METHOD                            = "XSAS0.S";
+	String SORT_SCAN_NOT_POSITIONED                             = "XSAS1.S";
+
+
+	String SORT_TYPE_MISMATCH                                   = "XSAS3.S";
+	String SORT_COULD_NOT_INIT                                  = "XSAS6.S";
+
+	/*
+	** RawStore
+	*/
+
+	/*
+	** RawStore - protocol.Interface statement exceptions
+	*/
     String RAWSTORE_NESTED_FREEZE                               = "XSRS0.S";
     String RAWSTORE_CANNOT_BACKUP_TO_NONDIRECTORY               = "XSRS1.S";
     String RAWSTORE_ERROR_RENAMING_FILE                         = "XSRS4.S";
@@ -400,321 +400,321 @@
     String AUTHENTICATION_MANAGER_DISABLED                      = "XSRSF.S";
     String ENTERPRISE_FEATURES_DISABLED                         = "XSRSG.S";
 
-    /*
-    ** RawStore - Log.Generic statement exceptions
-    */
-    String LOG_WRITE_LOG_RECORD                                 = "XSLB1.S";
-    String LOG_BUFFER_FULL                                      = "XSLB2.S";
-    String LOG_TRUNC_LWM_NULL                                   = "XSLB4.S";
-    String LOG_TRUNC_LWM_ILLEGAL                                = "XSLB5.S";
-    String LOG_ZERO_LENGTH_LOG_RECORD                           = "XSLB6.S";
-    String LOG_RESET_BEYOND_SCAN_LIMIT                          = "XSLB8.S";
-    String LOG_FACTORY_STOPPED                                  = "XSLB9.S";
-
-    /*
-    ** RawStore - Log.Generic database exceptions
-    */
-    String LOG_CANNOT_FLUSH                                     = "XSLA0.D";
-    String LOG_DO_ME_FAIL                                       = "XSLA1.D";
-    String LOG_IO_ERROR                                         = "XSLA2.D";
-    String LOG_CORRUPTED                                        = "XSLA3.D";
-    String LOG_FULL                                             = "XSLA4.D";
-    String LOG_READ_LOG_FOR_UNDO                                = "XSLA5.D";
-    String LOG_RECOVERY_FAILED                                  = "XSLA6.D";
-    String LOG_REDO_FAILED                                      = "XSLA7.D";
-    String LOG_UNDO_FAILED                                      = "XSLA8.D";
-    String LOG_STORE_CORRUPT                                    = "XSLAA.D";
-    String LOG_FILE_NOT_FOUND                                   = "XSLAB.D";
-    String LOG_INCOMPATIBLE_FORMAT                              = "XSLAC.D";
-    String LOG_RECORD_CORRUPTED                                 = "XSLAD.D";
-    String LOG_CONTROL_FILE                                     = "XSLAE.D";
-    String LOG_READ_ONLY_DB_NEEDS_UNDO                          = "XSLAF.D";
-    String LOG_READ_ONLY_DB_UPDATE                              = "XSLAH.D";
-    String LOG_CANNOT_LOG_CHECKPOINT                            = "XSLAI.D";
-    String LOG_NULL                                             = "XSLAJ.D";
-    String LOG_EXCEED_MAX_LOG_FILE_NUMBER                       = "XSLAK.D";
-    String LOG_EXCEED_MAX_LOG_FILE_SIZE                         = "XSLAL.D";
-    String LOG_CANNOT_VERIFY_LOG_FORMAT                         = "XSLAM.D";
-    String LOG_INCOMPATIBLE_VERSION                             = "XSLAN.D";
-    String LOG_UNEXPECTED_RECOVERY_PROBLEM                      = "XSLAO.D";
-    String LOG_CANNOT_UPGRADE_BETA                              = "XSLAP.D";
-    String LOG_SEGMENT_NOT_EXIST                                = "XSLAQ.D";
-    String UNABLE_TO_COPY_LOG_FILE                              = "XSLAR.D";
-    String LOG_DIRECTORY_NOT_FOUND_IN_BACKUP                    = "XSLAS.D";
-    String LOG_SEGMENT_EXIST                                    = "XSLAT.D";
-
-
-    /*
-    ** RawStore - Transactions.Basic statement exceptions
-    */
-    String XACT_MAX_SAVEPOINT_LEVEL_REACHED                     = "3B002.S";
-    //Bug 4466 - changed sqlstate for following two to match DB2 sqlstates.
-    String XACT_SAVEPOINT_EXISTS                                = "3B501.S";
-    String XACT_SAVEPOINT_NOT_FOUND                             = "3B001.S";
-    //Bug 4468 - release/rollback of savepoint failed because it doesn't exist
-    String XACT_SAVEPOINT_RELEASE_ROLLBACK_FAIL                 = "3B502.S";
-    String XACT_TRANSACTION_ACTIVE                              = "XSTA2.S";
-
-    /*
-    ** RawStore - Transactions.Basic transaction exceptions
-    */
-    String TRANSACTION_PREFIX="40";
-
-    String XACT_PROTOCOL_VIOLATION                              = "40XT0";
-    String XACT_COMMIT_EXCEPTION                                = "40XT1";
-    String XACT_ROLLBACK_EXCEPTION                              = "40XT2";
-    String XACT_TRANSACTION_NOT_IDLE                            = "40XT4";
-    String XACT_INTERNAL_TRANSACTION_EXCEPTION                  = "40XT5";
-    String XACT_CANNOT_ACTIVATE_TRANSACTION                     = "40XT6";
-    String XACT_NOT_SUPPORTED_IN_INTERNAL_XACT                  = "40XT7";
-
-    /*
-    ** RawStore - Transactions.Basic system exceptions
-    */
-    String XACT_ABORT_EXCEPTION                                 = "XSTB0.M";
-    String XACT_CANNOT_LOG_CHANGE                               = "XSTB2.M";
-    String XACT_CANNOT_ABORT_NULL_LOGGER                        = "XSTB3.M";
-    String XACT_CREATE_NO_LOG                                   = "XSTB5.M";
-    String XACT_TRANSACTION_TABLE_IN_USE                        = "XSTB6.M";
-
-
-    /*
-    ** RawStore - Data.Generic statement exceptions
-    */
-    String DATA_SLOT_NOT_ON_PAGE                                = "XSDA1.S";
-    String DATA_UPDATE_DELETED_RECORD                           = "XSDA2.S";
-    String DATA_NO_SPACE_FOR_RECORD                             = "XSDA3.S";
-    String DATA_UNEXPECTED_EXCEPTION                            = "XSDA4.S";
-    String DATA_UNDELETE_RECORD                                 = "XSDA5.S";
-    String DATA_NULL_STORABLE_COLUMN                            = "XSDA6.S";
-    String DATA_STORABLE_READ_MISMATCH                          = "XSDA7.S";
-    String DATA_STORABLE_READ_EXCEPTION                         = "XSDA8.S";
-    String DATA_STORABLE_READ_MISSING_CLASS                     = "XSDA9.S";
-    String DATA_TIME_STAMP_ILLEGAL                              = "XSDAA.S";
-    String DATA_TIME_STAMP_NULL                                 = "XSDAB.S";
-    String DATA_DIFFERENT_CONTAINER                             = "XSDAC.S";
-    String DATA_NO_ROW_COPIED                                   = "XSDAD.S";
-    String DATA_CANNOT_MAKE_RECORD_HANDLE                       = "XSDAE.S";
-    String DATA_INVALID_RECORD_HANDLE                           = "XSDAF.S";
-    String DATA_ALLOC_NTT_CANT_OPEN                             = "XSDAG.S";
-    String DATA_CANNOT_GET_DEALLOC_LOCK                         = "XSDAI.S";
-    String DATA_STORABLE_WRITE_EXCEPTION                        = "XSDAJ.S";
-    String DATA_WRONG_PAGE_FOR_HANDLE                           = "XSDAK.S";
-    String DATA_UNEXPECTED_OVERFLOW_PAGE                        = "XSDAL.S";
+	/*
+	** RawStore - Log.Generic statement exceptions
+	*/
+	String LOG_WRITE_LOG_RECORD                                 = "XSLB1.S";
+	String LOG_BUFFER_FULL                                      = "XSLB2.S";
+	String LOG_TRUNC_LWM_NULL                                   = "XSLB4.S";
+	String LOG_TRUNC_LWM_ILLEGAL                                = "XSLB5.S";
+	String LOG_ZERO_LENGTH_LOG_RECORD                           = "XSLB6.S";
+	String LOG_RESET_BEYOND_SCAN_LIMIT                          = "XSLB8.S";
+	String LOG_FACTORY_STOPPED                                  = "XSLB9.S";
+
+	/*
+	** RawStore - Log.Generic database exceptions
+	*/
+	String LOG_CANNOT_FLUSH                                     = "XSLA0.D";
+	String LOG_DO_ME_FAIL                                       = "XSLA1.D";
+	String LOG_IO_ERROR                                         = "XSLA2.D";
+	String LOG_CORRUPTED                                        = "XSLA3.D";
+	String LOG_FULL                                             = "XSLA4.D";
+	String LOG_READ_LOG_FOR_UNDO                                = "XSLA5.D";
+	String LOG_RECOVERY_FAILED                                  = "XSLA6.D";
+	String LOG_REDO_FAILED                                      = "XSLA7.D";
+	String LOG_UNDO_FAILED                                      = "XSLA8.D";
+	String LOG_STORE_CORRUPT                                    = "XSLAA.D";
+	String LOG_FILE_NOT_FOUND                                   = "XSLAB.D";
+	String LOG_INCOMPATIBLE_FORMAT                              = "XSLAC.D";
+	String LOG_RECORD_CORRUPTED                                 = "XSLAD.D";
+	String LOG_CONTROL_FILE                                     = "XSLAE.D";
+	String LOG_READ_ONLY_DB_NEEDS_UNDO                          = "XSLAF.D";
+	String LOG_READ_ONLY_DB_UPDATE                              = "XSLAH.D";
+	String LOG_CANNOT_LOG_CHECKPOINT                            = "XSLAI.D";
+	String LOG_NULL                                             = "XSLAJ.D";
+	String LOG_EXCEED_MAX_LOG_FILE_NUMBER                       = "XSLAK.D";
+	String LOG_EXCEED_MAX_LOG_FILE_SIZE                         = "XSLAL.D";
+	String LOG_CANNOT_VERIFY_LOG_FORMAT                         = "XSLAM.D";
+	String LOG_INCOMPATIBLE_VERSION                             = "XSLAN.D";
+	String LOG_UNEXPECTED_RECOVERY_PROBLEM                      = "XSLAO.D";
+	String LOG_CANNOT_UPGRADE_BETA                              = "XSLAP.D";
+	String LOG_SEGMENT_NOT_EXIST                                = "XSLAQ.D";
+	String UNABLE_TO_COPY_LOG_FILE                              = "XSLAR.D";
+	String LOG_DIRECTORY_NOT_FOUND_IN_BACKUP                    = "XSLAS.D";
+	String LOG_SEGMENT_EXIST                                    = "XSLAT.D";
+
+
+	/*
+	** RawStore - Transactions.Basic statement exceptions
+	*/
+	String XACT_MAX_SAVEPOINT_LEVEL_REACHED                     = "3B002.S";
+	//Bug 4466 - changed sqlstate for following two to match DB2 sqlstates.
+	String XACT_SAVEPOINT_EXISTS                                = "3B501.S";
+	String XACT_SAVEPOINT_NOT_FOUND                             = "3B001.S";
+	//Bug 4468 - release/rollback of savepoint failed because it doesn't exist 
+	String XACT_SAVEPOINT_RELEASE_ROLLBACK_FAIL                 = "3B502.S";
+	String XACT_TRANSACTION_ACTIVE                              = "XSTA2.S";
+
+	/*
+	** RawStore - Transactions.Basic transaction exceptions
+	*/
+	String TRANSACTION_PREFIX="40";
+
+	String XACT_PROTOCOL_VIOLATION                              = "40XT0";
+	String XACT_COMMIT_EXCEPTION                                = "40XT1";
+	String XACT_ROLLBACK_EXCEPTION                              = "40XT2";
+	String XACT_TRANSACTION_NOT_IDLE                            = "40XT4";
+	String XACT_INTERNAL_TRANSACTION_EXCEPTION                  = "40XT5";
+	String XACT_CANNOT_ACTIVATE_TRANSACTION                     = "40XT6";
+	String XACT_NOT_SUPPORTED_IN_INTERNAL_XACT                  = "40XT7";
+
+	/*
+	** RawStore - Transactions.Basic system exceptions
+	*/
+	String XACT_ABORT_EXCEPTION                                 = "XSTB0.M";
+	String XACT_CANNOT_LOG_CHANGE                               = "XSTB2.M";
+	String XACT_CANNOT_ABORT_NULL_LOGGER                        = "XSTB3.M";
+	String XACT_CREATE_NO_LOG                                   = "XSTB5.M";
+	String XACT_TRANSACTION_TABLE_IN_USE                        = "XSTB6.M";
+
+	
+	/*
+	** RawStore - Data.Generic statement exceptions
+	*/
+	String DATA_SLOT_NOT_ON_PAGE                                = "XSDA1.S";
+	String DATA_UPDATE_DELETED_RECORD                           = "XSDA2.S";
+	String DATA_NO_SPACE_FOR_RECORD                             = "XSDA3.S";
+	String DATA_UNEXPECTED_EXCEPTION                            = "XSDA4.S";
+	String DATA_UNDELETE_RECORD                                 = "XSDA5.S";
+	String DATA_NULL_STORABLE_COLUMN                            = "XSDA6.S";
+	String DATA_STORABLE_READ_MISMATCH                          = "XSDA7.S";
+	String DATA_STORABLE_READ_EXCEPTION                         = "XSDA8.S";
+	String DATA_STORABLE_READ_MISSING_CLASS                     = "XSDA9.S";
+	String DATA_TIME_STAMP_ILLEGAL                              = "XSDAA.S";
+	String DATA_TIME_STAMP_NULL                                 = "XSDAB.S";
+	String DATA_DIFFERENT_CONTAINER                             = "XSDAC.S";
+	String DATA_NO_ROW_COPIED                                   = "XSDAD.S";
+	String DATA_CANNOT_MAKE_RECORD_HANDLE                       = "XSDAE.S";
+	String DATA_INVALID_RECORD_HANDLE                           = "XSDAF.S";
+	String DATA_ALLOC_NTT_CANT_OPEN                             = "XSDAG.S";
+	String DATA_CANNOT_GET_DEALLOC_LOCK                         = "XSDAI.S";
+	String DATA_STORABLE_WRITE_EXCEPTION                        = "XSDAJ.S";
+	String DATA_WRONG_PAGE_FOR_HANDLE                           = "XSDAK.S";
+	String DATA_UNEXPECTED_OVERFLOW_PAGE                        = "XSDAL.S";
     String DATA_SQLDATA_READ_INSTANTIATION_EXCEPTION            = "XSDAM.S";
     String DATA_SQLDATA_READ_ILLEGAL_ACCESS_EXCEPTION           = "XSDAN.S";
     String DATA_DOUBLE_LATCH_INTERNAL_ERROR                     = "XSDAO.S";
 
+	/*
+	** RawStore - Data.Generic transaction exceptions
+	*/
+	String DATA_CORRUPT_PAGE                                    = "XSDB0.D";
+	String DATA_UNKNOWN_PAGE_FORMAT                             = "XSDB1.D";
+	String DATA_UNKNOWN_CONTAINER_FORMAT                        = "XSDB2.D";
+	String DATA_CHANGING_CONTAINER_INFO                         = "XSDB3.D";
+	String DATA_MISSING_LOG                                     = "XSDB4.D";
+	String DATA_MISSING_PAGE                                    = "XSDB5.D";
+	String DATA_MULTIPLE_JBMS_ON_DB                             = "XSDB6.D";
+	String DATA_MULTIPLE_JBMS_WARNING                           = "XSDB7.D";
+	String DATA_MULTIPLE_JBMS_FORCE_LOCK                        = "XSDB8.D";
+	String DATA_CORRUPT_STREAM_CONTAINER                        = "XSDB9.D";
+	String DATA_OBJECT_ALLOCATION_FAILED                        = "XSDBA.D";
+	String DATA_UNKNOWN_PAGE_FORMAT_2                           = "XSDBB.D";
+	String DATA_BAD_CONTAINERINFO_WRITE                         = "XSDBC.D";
+
+	/*
+	** RawStore - Data.Filesystem statement exceptions
+	*/
+	String FILE_EXISTS                                          = "XSDF0.S";
+	String FILE_CREATE                                          = "XSDF1.S";
+	String FILE_CREATE_NO_CLEANUP                               = "XSDF2.S";
+	String FILE_CANNOT_CREATE_SEGMENT                           = "XSDF3.S";
+	String FILE_CANNOT_REMOVE_FILE                              = "XSDF4.S";
+	String FILE_NO_ALLOC_PAGE                                   = "XSDF6.S";
+	String FILE_NEW_PAGE_NOT_LATCHED                            = "XSDF7.S";
+	String FILE_REUSE_PAGE_NOT_FOUND                            = "XSDF8.S";
+	String FILE_READ_ONLY                                       = "XSDFB.S";
+	String FILE_IO_GARBLED                                      = "XSDFD.S";
+	String FILE_UNEXPECTED_EXCEPTION                            = "XSDFF.S";
+    String BACKUP_FILE_IO_ERROR                                 = "XSDFH.S";
+	String FILE_NEW_PAGE_DURING_RECOVERY                        = "XSDFI.S";
+
+	/*
+	** RawStore - Data.FSLDemo transaction exceptions
+	*/
+
+	/*
+	** RawStore - Data.Filesystem database exceptions
+	*/
+	String FILE_READ_PAGE_EXCEPTION                             = "XSDG0.D";
+	String FILE_WRITE_PAGE_EXCEPTION                            = "XSDG1.D";
+	String FILE_BAD_CHECKSUM                                    = "XSDG2.D";
+	String FILE_CONTAINER_EXCEPTION                             = "XSDG3.D";
+	String FILE_DATABASE_NOT_IN_CREATE                          = "XSDG5.D";
+	String DATA_DIRECTORY_NOT_FOUND_IN_BACKUP                   = "XSDG6.D";
+	String UNABLE_TO_REMOVE_DATA_DIRECTORY                      = "XSDG7.D";
+	String UNABLE_TO_COPY_DATA_DIRECTORY                        = "XSDG8.D";
+	String FILE_IO_INTERRUPTED                                  = "XSDG9.D";
+
+
+
+	/*
+	** InternalUtil - Id Parsing 
+	** Note that the code catches ID parsing errors.
+	** (Range XCXA0-XCXAZ)
+	*/
+	String ID_PARSE_ERROR               ="XCXA0.S";
+
+	/*
+	** InternalUtil - Database Class Path Parsing
+	** Note that the code catches database class path parsing errors.
+	** (Range XCXB0-XCXBZ)
+	*/
+	String DB_CLASS_PATH_PARSE_ERROR="XCXB0.S";
+
+	/*
+	** InternalUtil - Id List Parsing
+	** Note that the code catches id list parsing errors.
+	** (Range XCXC0-XCXCZ)
+	*/
+	String ID_LIST_PARSE_ERROR="XCXC0.S";
+
+	/*
+	** InternalUtil - IO Errors
+	** (Range XCXD0-XCXDZ)
+	*/
+
+	/*
+	** InternalUtil - LocaleFinder interface
+	*/
+	String NO_LOCALE="XCXE0.S";
+
+	String DATA_CONTAINER_CLOSED                = "40XD0";
+	String DATA_CONTAINER_READ_ONLY             = "40XD1";
+	String DATA_CONTAINER_VANISHED              = "40XD2";
+
+	/*
+	** Connectivity - Connection Exceptions: 08XXX
+	*/
+	String CONNECTIVITY_PREFIX="08";
+
+
     /*
-    ** RawStore - Data.Generic transaction exceptions
-    */
-    String DATA_CORRUPT_PAGE                                    = "XSDB0.D";
-    String DATA_UNKNOWN_PAGE_FORMAT                             = "XSDB1.D";
-    String DATA_UNKNOWN_CONTAINER_FORMAT                        = "XSDB2.D";
-    String DATA_CHANGING_CONTAINER_INFO                         = "XSDB3.D";
-    String DATA_MISSING_LOG                                     = "XSDB4.D";
-    String DATA_MISSING_PAGE                                    = "XSDB5.D";
-    String DATA_MULTIPLE_JBMS_ON_DB                             = "XSDB6.D";
-    String DATA_MULTIPLE_JBMS_WARNING                           = "XSDB7.D";
-    String DATA_MULTIPLE_JBMS_FORCE_LOCK                        = "XSDB8.D";
-    String DATA_CORRUPT_STREAM_CONTAINER                        = "XSDB9.D";
-    String DATA_OBJECT_ALLOCATION_FAILED                        = "XSDBA.D";
-    String DATA_UNKNOWN_PAGE_FORMAT_2                           = "XSDBB.D";
-    String DATA_BAD_CONTAINERINFO_WRITE                         = "XSDBC.D";
-
-    /*
-    ** RawStore - Data.Filesystem statement exceptions
-    */
-    String FILE_EXISTS                                          = "XSDF0.S";
-    String FILE_CREATE                                          = "XSDF1.S";
-    String FILE_CREATE_NO_CLEANUP                               = "XSDF2.S";
-    String FILE_CANNOT_CREATE_SEGMENT                           = "XSDF3.S";
-    String FILE_CANNOT_REMOVE_FILE                              = "XSDF4.S";
-    String FILE_NO_ALLOC_PAGE                                   = "XSDF6.S";
-    String FILE_NEW_PAGE_NOT_LATCHED                            = "XSDF7.S";
-    String FILE_REUSE_PAGE_NOT_FOUND                            = "XSDF8.S";
-    String FILE_READ_ONLY                                       = "XSDFB.S";
-    String FILE_IO_GARBLED                                      = "XSDFD.S";
-    String FILE_UNEXPECTED_EXCEPTION                            = "XSDFF.S";
-    String BACKUP_FILE_IO_ERROR                                 = "XSDFH.S";
-    String FILE_NEW_PAGE_DURING_RECOVERY                        = "XSDFI.S";
-
-    /*
-    ** RawStore - Data.FSLDemo transaction exceptions
-    */
-
-    /*
-    ** RawStore - Data.Filesystem database exceptions
-    */
-    String FILE_READ_PAGE_EXCEPTION                             = "XSDG0.D";
-    String FILE_WRITE_PAGE_EXCEPTION                            = "XSDG1.D";
-    String FILE_BAD_CHECKSUM                                    = "XSDG2.D";
-    String FILE_CONTAINER_EXCEPTION                             = "XSDG3.D";
-    String FILE_DATABASE_NOT_IN_CREATE                          = "XSDG5.D";
-    String DATA_DIRECTORY_NOT_FOUND_IN_BACKUP                   = "XSDG6.D";
-    String UNABLE_TO_REMOVE_DATA_DIRECTORY                      = "XSDG7.D";
-    String UNABLE_TO_COPY_DATA_DIRECTORY                        = "XSDG8.D";
-    String FILE_IO_INTERRUPTED                                  = "XSDG9.D";
-
-
-
-    /*
-    ** InternalUtil - Id Parsing
-    ** Note that the code catches ID parsing errors.
-    ** (Range XCXA0-XCXAZ)
-    */
-    String ID_PARSE_ERROR               ="XCXA0.S";
-
-    /*
-    ** InternalUtil - Database Class Path Parsing
-    ** Note that the code catches database class path parsing errors.
-    ** (Range XCXB0-XCXBZ)
-    */
-    String DB_CLASS_PATH_PARSE_ERROR="XCXB0.S";
-
-    /*
-    ** InternalUtil - Id List Parsing
-    ** Note that the code catches id list parsing errors.
-    ** (Range XCXC0-XCXCZ)
-    */
-    String ID_LIST_PARSE_ERROR="XCXC0.S";
-
-    /*
-    ** InternalUtil - IO Errors
-    ** (Range XCXD0-XCXDZ)
-    */
-
-    /*
-    ** InternalUtil - LocaleFinder interface
-    */
-    String NO_LOCALE="XCXE0.S";
-
-    String DATA_CONTAINER_CLOSED                = "40XD0";
-    String DATA_CONTAINER_READ_ONLY             = "40XD1";
-    String DATA_CONTAINER_VANISHED              = "40XD2";
-
-    /*
-    ** Connectivity - Connection Exceptions: 08XXX
-    */
-    String CONNECTIVITY_PREFIX="08";
-
-
-    /*
-    ** Language
-    */
-
-    /*
-    ** Language Statement Exception
-    */
-    String LSE_COMPILATION_PREFIX="42";
-
-    /*
-    ** Language
-    **
-    ** The entries in this file are sorted into groups.  Add your entry
-    ** to the appropriate group. Language errors are divided into 3 groups:
-    ** A group for standard SQLExceptions.
-    **
-    ** 2200J-00R - For SQL/XML errors (based on SQL/XML[2006]).
-    ** 4250x - access rule violations
-    ** 428?? - adding some DB2 compatible errors
-    ** 42X00-42Zxx for compilation errors
-    ** 46000  for SQLJ errors (for now, leave this range empty)
-    ** 38000  SQL3 ranges
-    ** 39001  SQL3
-    ** X0X00-X0Xxx for implementation-defined execution errors.
-    **
-    ** NOTE: If an error can occur during both compilation and execution, then
-    ** you need 2 different errors.
-    **
-    ** In addition to the above groups, this file also contains SQLStates
-    ** for language transaction severity errors. These are in the range
-    **
-    **    40XC0 - 40XCZ
-    **
-    ** implementation-defined range reserved for class 23 is L01-LZZ
-    **
-    **
-    ** Errors that have standard SQLStates
-    **
-    ** Implementation-defined subclasses must begin with a digit from 5 through 9,
-    ** or a letter from I through Z (capitals only).
-    **
-     */
-
-    /*
-    **
-    ** SQL-J ERRORS -- see jamie for further info
-    **
-    ** DDL
-    **    46001 - invalid URL
-    **    46002 - invalid JAR name
-    **    46003 - invalid class deletion
-    **    46004 - invalid JAR name
-    **     46005 - invalid replacement
-    **     46006 - invalid grantee
-    **     46007 - invalid signature
-    **     46008 - invalid method specification
-    **     46009 - invalid REVOKE
-    **
-    ** Execution
-    **     46102 - invalid jar name in path
-    **     46103 - unresolved class name
-    **     0100E - too many result sets
-    **    39001 - invalid SQLSTATE
-    **    39004 - invalid null value
-    **    38000 - uncaught java exception
-    **    38mmm - user defined error numbers
-    ** to be used in the future
-    ** InvalidNullValue.sqlstate=39004
-    */
-
-    // WARNINGS (start with 01)
-    String LANG_CONSTRAINT_DROPPED                                       = "01500";
-    String LANG_VIEW_DROPPED                                           = "01501";
-    String LANG_TRIGGER_DROPPED                                           = "01502";
-    String LANG_COL_NOT_NULL                                              = "01503";
-    String LANG_INDEX_DUPLICATE                                              = "01504";
-    String LANG_VALUE_TRUNCATED                                        = "01505";
-    String LANG_SYNONYM_UNDEFINED                                      = "01522";
-    String LANG_NULL_ELIMINATED_IN_SET_FUNCTION                           = "01003";
-    String LANG_PRIVILEGE_NOT_REVOKED                                      = "01006";
-    String LANG_ROLE_NOT_REVOKED                                       = "01007";
-    String LANG_WITH_ADMIN_OPTION_NOT_REVOKED                          = "01008";
-    String LANG_GEN_COL_DROPPED                                         = "01009";
-
-    String LANG_NO_ROW_FOUND                                              = "02000";
-
-    String LANG_TOO_MANY_DYNAMIC_RESULTS_RETURNED                       = "0100E";
+	** Language
+	*/
+
+	/*
+	** Language Statement Exception
+	*/
+	String LSE_COMPILATION_PREFIX="42";
+
+	/*
+	** Language
+	**
+	** The entries in this file are sorted into groups.  Add your entry
+	** to the appropriate group. Language errors are divided into 3 groups:
+	** A group for standard SQLExceptions.
+	**
+	** 2200J-00R - For SQL/XML errors (based on SQL/XML[2006]).
+	** 4250x - access rule violations
+	** 428?? - adding some DB2 compatible errors
+	** 42X00-42Zxx for compilation errors 
+	** 46000  for SQLJ errors (for now, leave this range empty)
+	** 38000  SQL3 ranges 
+	** 39001  SQL3
+	** X0X00-X0Xxx for implementation-defined execution errors.
+	**
+	** NOTE: If an error can occur during both compilation and execution, then
+	** you need 2 different errors.  
+	**
+	** In addition to the above groups, this file also contains SQLStates
+	** for language transaction severity errors. These are in the range
+	**
+	**	40XC0 - 40XCZ
+	**
+	** implementation-defined range reserved for class 23 is L01-LZZ
+	**
+	**
+	** Errors that have standard SQLStates
+	**
+	** Implementation-defined subclasses must begin with a digit from 5 through 9,
+	** or a letter from I through Z (capitals only).
+	**
+ 	*/
+
+	/*
+	**
+	** SQL-J ERRORS -- see jamie for further info
+	**
+	** DDL
+	**	46001 - invalid URL
+	**	46002 - invalid JAR name
+	**	46003 - invalid class deletion
+	**	46004 - invalid JAR name
+	** 	46005 - invalid replacement
+	** 	46006 - invalid grantee
+	** 	46007 - invalid signature
+	** 	46008 - invalid method specification
+	** 	46009 - invalid REVOKE
+	**
+	** Execution
+	** 	46102 - invalid jar name in path
+	** 	46103 - unresolved class name
+	** 	0100E - too many result sets
+	**	39001 - invalid SQLSTATE
+	**	39004 - invalid null value
+	**	38000 - uncaught java exception
+	**	38mmm - user defined error numbers
+	** to be used in the future
+	** InvalidNullValue.sqlstate=39004
+	*/
+
+	// WARNINGS (start with 01)
+	String LANG_CONSTRAINT_DROPPED									   = "01500";
+	String LANG_VIEW_DROPPED										   = "01501";
+	String LANG_TRIGGER_DROPPED										   = "01502";
+	String LANG_COL_NOT_NULL									   	   = "01503";
+	String LANG_INDEX_DUPLICATE									   	   = "01504";
+	String LANG_VALUE_TRUNCATED                                        = "01505";
+	String LANG_SYNONYM_UNDEFINED                                      = "01522";
+	String LANG_NULL_ELIMINATED_IN_SET_FUNCTION						   = "01003";
+	String LANG_PRIVILEGE_NOT_REVOKED						   		   = "01006";
+	String LANG_ROLE_NOT_REVOKED                                       = "01007";
+	String LANG_WITH_ADMIN_OPTION_NOT_REVOKED                          = "01008";
+	String LANG_GEN_COL_DROPPED                                         = "01009";
+
+	String LANG_NO_ROW_FOUND									   	   = "02000";
+
+	String LANG_TOO_MANY_DYNAMIC_RESULTS_RETURNED					   = "0100E";
 
     // State used by java.sql.DataTruncation for truncation in read operations.
     String DATA_TRUNCATION_READ = "01004";
 
-    // Invalid role specification: standard says class 0P, no subclass.
-    String ROLE_INVALID_SPECIFICATION                                  = "0P000";
-    String ROLE_INVALID_SPECIFICATION_NOT_GRANTED                      = "0P000.S.1";
-
-    // TRANSACTION severity language errors. These are in the range:
-    // 40XC0 - 40XCZ
-    String LANG_DEAD_STATEMENT                                         = "40XC0";
-
-    /*
-    ** SQL Data exceptions
-    */
-    String SQL_DATA_PREFIX="22";
-
-    String LANG_MISSING_PARMS                                          = "07000";
-    String LANG_SCALAR_SUBQUERY_CARDINALITY_VIOLATION                  = "21000";
-    String LANG_STRING_TRUNCATION                                      = "22001";
-    String LANG_CONCAT_STRING_OVERFLOW                                      = "54006";
-    String LANG_OUTSIDE_RANGE_FOR_DATATYPE                             = "22003";
-    String LANG_MODIFIED_ROW_COUNT_TOO_LARGE                           = "22003.S.0";
+	// Invalid role specification: standard says class 0P, no subclass.
+	String ROLE_INVALID_SPECIFICATION                                  = "0P000";
+	String ROLE_INVALID_SPECIFICATION_NOT_GRANTED                      = "0P000.S.1";
+
+	// TRANSACTION severity language errors. These are in the range:
+	// 40XC0 - 40XCZ
+	String LANG_DEAD_STATEMENT                                         = "40XC0";
+
+	/*
+	** SQL Data exceptions
+	*/
+	String SQL_DATA_PREFIX="22";
+	
+	String LANG_MISSING_PARMS                                          = "07000";
+	String LANG_SCALAR_SUBQUERY_CARDINALITY_VIOLATION                  = "21000";
+	String LANG_STRING_TRUNCATION                                      = "22001";
+	String LANG_CONCAT_STRING_OVERFLOW                                      = "54006";
+	String LANG_OUTSIDE_RANGE_FOR_DATATYPE                             = "22003";
+	String LANG_MODIFIED_ROW_COUNT_TOO_LARGE                           = "22003.S.0";
     String YEAR_EXCEEDS_MAXIMUM                                        = "22003.S.1";
     String DECIMAL_TOO_MANY_DIGITS                                     = "22003.S.2";
     String NUMERIC_OVERFLOW                                            = "22003.S.3";
     String CLIENT_LENGTH_OUTSIDE_RANGE_FOR_DATATYPE                    = "22003.S.4";
 
-    String LANG_DATA_TYPE_GET_MISMATCH                                 = "22005"; // same 22005 error
+	String LANG_DATA_TYPE_GET_MISMATCH                                 = "22005"; // same 22005 error
     String UNSUPPORTED_ENCODING                                        = "22005.S.1";
     String CHARACTER_CONVERTER_NOT_AVAILABLE                           = "22005.S.2";
     String CANT_CONVERT_UNICODE_TO_EBCDIC                              = "22005.S.3";
@@ -723,85 +723,84 @@
     String UNRECOGNIZED_JAVA_SQL_TYPE                                  = "22005.S.6";
     String CANT_CONVERT_UNICODE_TO_UTF8                                = "22005.S.7";
 
-    String LANG_DATE_RANGE_EXCEPTION                                   = "22007.S.180";
-    String LANG_DATE_SYNTAX_EXCEPTION                                  = "22007.S.181";
+	String LANG_DATE_RANGE_EXCEPTION                                   = "22007.S.180";
+	String LANG_DATE_SYNTAX_EXCEPTION                                  = "22007.S.181";
     String LANG_INVALID_FUNCTION_ARGUMENT                              = "22008.S";
-    String LANG_INVALID_VALUE_RANGE                                     = "22008.S.1";
+	String LANG_INVALID_VALUE_RANGE                              	   = "22008.S.1";
     String LANG_SEQUENCE_GENERATOR_EXHAUSTED                              = "2200H.S";
-    String LANG_SUBSTR_START_OR_LEN_OUT_OF_RANGE                        = "22011";
-    String LANG_SUBSTR_START_ADDING_LEN_OUT_OF_RANGE                        = "22011.S.1";
-    String LANG_DIVIDE_BY_ZERO                                         = "22012";
+	String LANG_SUBSTR_START_OR_LEN_OUT_OF_RANGE                        = "22011";
+	String LANG_SUBSTR_START_ADDING_LEN_OUT_OF_RANGE                        = "22011.S.1";
+	String LANG_DIVIDE_BY_ZERO                                         = "22012";
     String LANG_SQRT_OF_NEG_NUMBER                                     = "22013";
     String LANG_INVALID_PARAMETER_FOR_SEARCH_POSITION                  = "22014";
     String LANG_INVALID_TYPE_FOR_LOCATE_FUNCTION                       = "22015";
-    String LANG_FORMAT_EXCEPTION                                       = "22018";
-    String LANG_INVALID_ESCAPE_CHARACTER                               = "22019";
-    String LANG_INVALID_TRIM_CHARACTER                                 = "22020";
-    String LANG_INVALID_CHARACTER_ENCODING                             = "22021";
-    String LANG_INVALID_ESCAPE_SEQUENCE                                = "22025";
-    String LANG_INVALID_TRIM_SET                                       = "22027";
+	String LANG_FORMAT_EXCEPTION                                       = "22018";
+	String LANG_INVALID_ESCAPE_CHARACTER                               = "22019";
+	String LANG_INVALID_TRIM_CHARACTER                                 = "22020";
+	String LANG_INVALID_CHARACTER_ENCODING                             = "22021";
+	String LANG_INVALID_ESCAPE_SEQUENCE                                = "22025";
+	String LANG_INVALID_TRIM_SET                                       = "22027";
     String LANG_STRING_TOO_LONG                                        = "22028";
-    String LANG_ESCAPE_IS_NULL                                         = "22501";
-    String LANG_INVALID_ROW_COUNT_FIRST                                = "2201W";
-    String LANG_INVALID_ROW_COUNT_OFFSET                               = "2201X";
-    String LANG_INVALID_LEAD_LAG_OFFSET                                = "2201Y";
-    String LANG_ROW_COUNT_OFFSET_FIRST_IS_NULL                         = "2201Z";
+	String LANG_ESCAPE_IS_NULL                                  	   = "22501";
+	String LANG_INVALID_ROW_COUNT_FIRST                                = "2201W";
+	String LANG_INVALID_ROW_COUNT_OFFSET                               = "2201X";
+	String LANG_INVALID_LEAD_LAG_OFFSET                                = "2201Y";
+	String LANG_ROW_COUNT_OFFSET_FIRST_IS_NULL                         = "2201Z";
     String LANG_MISSING_FIRST_LAST_VALUE_ARG                           = "2202A";
     String LANG_MISSING_LEAD_LAG_ARG                                   = "2202B";
     String LANG_MISSING_LEAD_LAG_DEFAULT                               = "2202C";
-    String LANG_NONULL_DATATYPE                                        = "2202D";
-    String LANG_INVALID_AGGREGATION_DATATYPE                           = "2202E";
+	String LANG_NONULL_DATATYPE                                        = "2202D";
+	String LANG_INVALID_AGGREGATION_DATATYPE                           = "2202E";
     String LANG_INVALID_TIME_SPAN_OPERATION                            = "2202F";
-    /*
-    ** Integrity violations.
-    */
-    String INTEGRITY_VIOLATION_PREFIX="23";
-
-    String LANG_NULL_INTO_NON_NULL                                     = "23502";
-    String LANG_DUPLICATE_KEY_CONSTRAINT                               = "23505";
-    String LANG_FK_VIOLATION                                           = "23503";
-    String LANG_CHECK_CONSTRAINT_VIOLATED                              = "23513";
-
-    // From SQL/XML[2006] spec; there are others, but
-    // these are the ones we actually use with our
-    // current XML support.
-    String LANG_XML_QUERY_ERROR                                        = "10000";
-    String LANG_NOT_AN_XML_DOCUMENT                                    = "2200L";
-    String LANG_INVALID_XML_DOCUMENT                                   = "2200M";
-    String LANG_INVALID_XML_CONTEXT_ITEM                               = "2200V";
-    String LANG_XQUERY_SERIALIZATION_ERROR                             = "2200W";
+	/*
+	** Integrity violations.
+	*/
+	String INTEGRITY_VIOLATION_PREFIX="23";
+	
+	String LANG_NULL_INTO_NON_NULL                                     = "23502";
+	String LANG_DUPLICATE_KEY_CONSTRAINT                               = "23505";
+	String LANG_FK_VIOLATION                                           = "23503";
+	String LANG_CHECK_CONSTRAINT_VIOLATED                              = "23513";
+
+	// From SQL/XML[2006] spec; there are others, but
+	// these are the ones we actually use with our
+	// current XML support.
+	String LANG_XML_QUERY_ERROR                                        = "10000";
+	String LANG_NOT_AN_XML_DOCUMENT                                    = "2200L";
+	String LANG_INVALID_XML_DOCUMENT                                   = "2200M";
+	String LANG_INVALID_XML_CONTEXT_ITEM                               = "2200V";
+	String LANG_XQUERY_SERIALIZATION_ERROR                             = "2200W";
 
     String CANNOT_CLOSE_ACTIVE_CONNECTION                              = "25001";
     String INVALID_TRANSACTION_STATE_ACTIVE_CONNECTION                 = "25001.S.1";
 
 
-    String LANG_UNEXPECTED_USER_EXCEPTION                              = "38000";
-    String EXTERNAL_ROUTINE_NO_SQL                                       = "38001";
-    String EXTERNAL_ROUTINE_NO_MODIFIES_SQL                               = "38002";
-    String EXTERNAL_ROUTINE_NO_READS_SQL                               = "38004";
-
-    String LANG_NULL_TO_PRIMITIVE_PARAMETER                            = "39004";
-    String LANG_SYNTAX_OR_ACCESS_VIOLATION                             = "42000";
-
-    // Fix for Derby-1828 - access rule violations should use SQL state 42
-    String AUTH_NO_TABLE_PERMISSION                                    = "42500";
-    String AUTH_NO_TABLE_PERMISSION_FOR_GRANT                          = "42501";
-    String AUTH_NO_COLUMN_PERMISSION                                   = "42502";
-    String AUTH_NO_COLUMN_PERMISSION_FOR_GRANT                         = "42503";
-    String AUTH_NO_GENERIC_PERMISSION                                  = "42504";
-    String AUTH_NO_GENERIC_PERMISSION_FOR_GRANT                        = "42505";
-    String AUTH_NOT_OWNER                                              = "42506";
-    String AUTH_NO_ACCESS_NOT_OWNER                                    = "42507";
-    String AUTH_NOT_DATABASE_OWNER                                     = "42508";
-    String AUTH_GRANT_REVOKE_NOT_ALLOWED                               = "42509";
-    String AUTH_NO_OBJECT_PERMISSION                                   = "4250A";
-    String AUTH_INVALID_AUTHORIZATION_PROPERTY                         = "4250B";
-    String AUTH_USER_IN_READ_AND_WRITE_LISTS                           = "4250C";
-    String AUTH_DUPLICATE_USERS                                        = "4250D";
-    String AUTH_INTERNAL_BAD_UUID                                      = "4250E";
-    String AUTH_NOT_VALID_TABLE_PRIVILEGE                              = "4250F";
+	String LANG_UNEXPECTED_USER_EXCEPTION                              = "38000";
+	String EXTERNAL_ROUTINE_NO_SQL									   = "38001";
+	String EXTERNAL_ROUTINE_NO_MODIFIES_SQL							   = "38002";
+	String EXTERNAL_ROUTINE_NO_READS_SQL							   = "38004";
+
+	String LANG_NULL_TO_PRIMITIVE_PARAMETER                            = "39004";
+	String LANG_SYNTAX_OR_ACCESS_VIOLATION                             = "42000";
+
+	// Fix for Derby-1828 - access rule violations should use SQL state 42
+	String AUTH_NO_TABLE_PERMISSION                                    = "42500";
+	String AUTH_NO_TABLE_PERMISSION_FOR_GRANT                          = "42501";
+	String AUTH_NO_COLUMN_PERMISSION                                   = "42502";
+	String AUTH_NO_COLUMN_PERMISSION_FOR_GRANT                         = "42503";
+	String AUTH_NO_GENERIC_PERMISSION                                  = "42504";
+	String AUTH_NO_GENERIC_PERMISSION_FOR_GRANT                        = "42505";
+	String AUTH_NOT_OWNER                                              = "42506";
+	String AUTH_NO_ACCESS_NOT_OWNER                                    = "42507";
+	String AUTH_NOT_DATABASE_OWNER                                     = "42508";
+	String AUTH_GRANT_REVOKE_NOT_ALLOWED                               = "42509";
+	String AUTH_NO_OBJECT_PERMISSION                                   = "4250A";
+	String AUTH_INVALID_AUTHORIZATION_PROPERTY                         = "4250B";
+	String AUTH_USER_IN_READ_AND_WRITE_LISTS                           = "4250C";
+	String AUTH_DUPLICATE_USERS                                        = "4250D";
+	String AUTH_INTERNAL_BAD_UUID                                      = "4250E";
+	String AUTH_NOT_VALID_TABLE_PRIVILEGE                              = "4250F";
     String AUTH_ROLE_DBO_ONLY                                          = "4251A";
-<<<<<<< HEAD
 	String AUTH_PUBLIC_ILLEGAL_AUTHORIZATION_ID                        = "4251B";
 	String AUTH_ROLE_GRANT_CIRCULARITY                                 = "4251C";
 	String DBO_ONLY                                                         = "4251D";
@@ -827,155 +826,129 @@
 	String LANG_DB2_INVALID_CHECK_CONSTRAINT                           = "42621";
 	String LANG_DB2_DUPLICATE_NAMES									   = "42734";
 	String LANG_DB2_INVALID_COLS_SPECIFIED                             = "42802";
-=======
-    String AUTH_PUBLIC_ILLEGAL_AUTHORIZATION_ID                        = "4251B";
-    String AUTH_ROLE_GRANT_CIRCULARITY                                 = "4251C";
-    String DBO_ONLY                                                         = "4251D";
-    String HIDDEN_COLUMN                                                         = "4251E";
-    String CANT_DROP_DBO                                                         = "4251F";
-    String WEAK_AUTHENTICATION                                               = "4251G";
-    String BAD_NATIVE_AUTH_SPEC                                               = "4251H";
-    String MISSING_CREDENTIALS_DB                                               = "4251I";
-    String BAD_PASSWORD_LIFETIME                                               = "4251J";
-    String DBO_FIRST                                                                    = "4251K";
-    String BAD_CREDENTIALS_DB_NAME                                          = "4251L";
-    String AUTH_NO_TABLE_PERMISSION_FOR_ANALYZE                        = "4251M";
-    String AUTH_NO_PERMISSION_FOR_KILLING_OPERATION                    = "4251N";
-    String LANG_NO_SUCH_RUNNING_OPERATION                              = "4251P";
-    String LANG_DB2_NOT_NULL_COLUMN_INVALID_DEFAULT                    = "42601";
-    String LANG_DB2_INVALID_HEXADECIMAL_CONSTANT                    = "42606";
-    String LANG_DB2_STRING_CONSTANT_TOO_LONG                    = "54002";
-    String LANG_DB2_NUMBER_OF_ARGS_INVALID                   = "42605";
-    String LANG_DB2_COALESCE_FUNCTION_ALL_PARAMS                   = "42610";
-    String LANG_DB2_LENGTH_PRECISION_SCALE_VIOLATION                   = "42611";
-    String LANG_DB2_MULTIPLE_ELEMENTS                                   = "42613";
-    String LANG_DB2_INVALID_CHECK_CONSTRAINT                           = "42621";
-    String LANG_DB2_DUPLICATE_NAMES                                       = "42734";
-    String LANG_DB2_INVALID_COLS_SPECIFIED                             = "42802";
->>>>>>> 741b02e0
         String LANG_DB2_INVALID_SELECT_COL_FOR_HAVING = "42803";
-    String LANG_DB2_ADD_UNIQUE_OR_PRIMARY_KEY_ON_NULL_COLS               = "42831";
-    String LANG_ADD_PRIMARY_KEY_ON_NULL_COLS                           = "42831.S.1";
-    String LANG_DB2_REPLACEMENT_ERROR                                   = "42815.S.713";
-    String LANG_DB2_COALESCE_DATATYPE_MISMATCH                                   = "42815.S.171";
-    String LANG_DB2_TOO_LONG_FLOATING_POINT_LITERAL                       = "42820";
-    String LANG_DB2_LIKE_SYNTAX_ERROR                                    = "42824";
-    String LANG_INVALID_FK_COL_FOR_SETNULL                             = "42834";
-    String LANG_INVALID_ALTER_TABLE_ATTRIBUTES                         = "42837";
-    String LANG_DB2_FUNCTION_INCOMPATIBLE                              = "42884";
-
-
-    String LANG_DB2_PARAMETER_NEEDS_MARKER                               = "42886";
+	String LANG_DB2_ADD_UNIQUE_OR_PRIMARY_KEY_ON_NULL_COLS			   = "42831";
+	String LANG_ADD_PRIMARY_KEY_ON_NULL_COLS                           = "42831.S.1";
+	String LANG_DB2_REPLACEMENT_ERROR								   = "42815.S.713";
+	String LANG_DB2_COALESCE_DATATYPE_MISMATCH								   = "42815.S.171";
+	String LANG_DB2_TOO_LONG_FLOATING_POINT_LITERAL			           = "42820";
+	String LANG_DB2_LIKE_SYNTAX_ERROR 						           = "42824";
+	String LANG_INVALID_FK_COL_FOR_SETNULL                             = "42834";
+	String LANG_INVALID_ALTER_TABLE_ATTRIBUTES                         = "42837";
+	String LANG_DB2_FUNCTION_INCOMPATIBLE                              = "42884";
+
+
+	String LANG_DB2_PARAMETER_NEEDS_MARKER							   = "42886";
     String LANG_DB2_INVALID_DEFAULT_VALUE                              = "42894";
 
-    String LANG_NO_AGGREGATES_IN_WHERE_CLAUSE                          = "42903";
-    String LANG_DB2_VIEW_REQUIRES_COLUMN_NAMES                         = "42908";
-    String LANG_TABLE_REQUIRES_COLUMN_NAMES                            = "42909";
-    String LANG_DELETE_RULE_VIOLATION                                      = "42915";
-    String LANG_SYNONYM_CIRCULAR                                             = "42916";
-    String LANG_SYNTAX_ERROR                                           = "42X01";
-    String LANG_LEXICAL_ERROR                                          = "42X02";
-    String LANG_AMBIGUOUS_COLUMN_NAME                                  = "42X03";
-    String LANG_COLUMN_NOT_FOUND                                       = "42X04";
-    String LANG_TABLE_NOT_FOUND                                        = "42X05";
-    String LANG_TOO_MANY_RESULT_COLUMNS                                = "42X06";
-    String LANG_NULL_IN_VALUES_CLAUSE                                  = "42X07";
-    String LANG_DOES_NOT_IMPLEMENT                                      = "42X08";
-    String LANG_FROM_LIST_DUPLICATE_TABLE_NAME                         = "42X09";
-    String LANG_EXPOSED_NAME_NOT_FOUND                                 = "42X10";
-    String LANG_IDENTIFIER_TOO_LONG                                    = "42622";
-    String LANG_DUPLICATE_COLUMN_NAME_CREATE                           = "42X12";
-    String LANG_TOO_MANY_COLUMNS_IN_TABLE_OR_VIEW                         = "54011";
-    String LANG_TOO_MANY_INDEXES_ON_TABLE                         = "42Z9F";
-    String LANG_DUPLICATE_COLUMN_NAME_INSERT                           = "42X13";
-    String LANG_COLUMN_NOT_FOUND_IN_TABLE                              = "42X14";
-    String LANG_ILLEGAL_COLUMN_REFERENCE                               = "42X15";
-    String LANG_DUPLICATE_COLUMN_NAME_UPDATE                           = "42X16";
-    String LANG_INVALID_JOIN_ORDER_SPEC                                = "42X17";
-    String LANG_NOT_COMPARABLE                                         = "42818";
-    String LANG_NON_BOOLEAN_WHERE_CLAUSE                               = "42X19";
-    String LANG_INTEGER_LITERAL_EXPECTED                               = "42X20";
-    String LANG_CURSOR_NOT_UPDATABLE                                   = "42X23";
-    String LANG_INVALID_COL_HAVING_CLAUSE                              = "42X24";
-    String LANG_UNARY_FUNCTION_BAD_TYPE                                = "42X25";
-    String LANG_TYPE_DOESNT_EXIST                                      = "42X26";
-    String LANG_FUNCTION_NOT_ALLOWED                                   = "42X27";
-    String LANG_CURSOR_DELETE_MISMATCH                                 = "42X28";
-    String LANG_CURSOR_UPDATE_MISMATCH                                 = "42X29";
-    String LANG_CURSOR_NOT_FOUND                                       = "42X30";
-    String LANG_COLUMN_NOT_UPDATABLE_IN_CURSOR                         = "42X31";
-    String LANG_CORRELATION_NAME_FOR_UPDATABLE_COLUMN_DISALLOWED_IN_CURSOR = "42X42";
-    String LANG_DERIVED_COLUMN_LIST_MISMATCH                           = "42X32";
-    String LANG_DUPLICATE_COLUMN_NAME_DERIVED                          = "42X33";
-    String LANG_PARAM_IN_SELECT_LIST                                   = "42X34";
-    String LANG_BINARY_OPERANDS_BOTH_PARMS                             = "42X35";
-    String LANG_UNARY_OPERAND_PARM                                     = "42X36";
-    String LANG_UNARY_ARITHMETIC_BAD_TYPE                              = "42X37";
-    String LANG_CANT_SELECT_STAR_SUBQUERY                              = "42X38";
-    String LANG_NON_SINGLE_COLUMN_SUBQUERY                             = "42X39";
-    String LANG_UNARY_LOGICAL_NON_BOOLEAN                              = "42X40";
-    String LANG_INVALID_FROM_LIST_PROPERTY                             = "42X41";
-    String LANG_NOT_STORABLE                                           = "42821";
-    String LANG_NULL_RESULT_SET_META_DATA                              = "42X43";
-    String LANG_INVALID_COLUMN_LENGTH                                  = "42X44";
-    String LANG_INVALID_FUNCTION_ARG_TYPE                              = "42X45";
-    String LANG_AMBIGUOUS_FUNCTION_NAME                                = "42X46";
-    String LANG_AMBIGUOUS_PROCEDURE_NAME                               = "42X47";
-    String LANG_INVALID_PRECISION                                      = "42X48";
-    String LANG_INVALID_INTEGER_LITERAL                                = "42X49";
-    String LANG_NO_METHOD_FOUND                                        = "42X50";
-    String LANG_TYPE_DOESNT_EXIST2                                     = "42X51";
-    String LANG_PRIMITIVE_RECEIVER                                     = "42X52";
-    String LANG_LIKE_BAD_TYPE                                          = "42X53";
-    String LANG_PARAMETER_RECEIVER                                     = "42X54";
-    String LANG_TABLE_NAME_MISMATCH                                    = "42X55";
-    String LANG_VIEW_DEFINITION_R_C_L_MISMATCH                         = "42X56";
-    String LANG_INVALID_V_T_I_COLUMN_COUNT                             = "42X57";
-    String LANG_UNION_UNMATCHED_COLUMNS                                = "42X58";
-    String LANG_ROW_VALUE_CONSTRUCTOR_UNMATCHED_COLUMNS                = "42X59";
-    String LANG_INVALID_INSERT_MODE                                    = "42X60";
-    String LANG_NOT_UNION_COMPATIBLE                                   = "42X61";
-    String LANG_NO_USER_DDL_IN_SYSTEM_SCHEMA                           = "42X62";
-    String LANG_NO_ROWS_FROM_USING                                     = "42X63";
-    String LANG_INVALID_STATISTICS_SPEC                                   = "42X64";
-    String LANG_INDEX_NOT_FOUND                                        = "42X65";
-    String LANG_DUPLICATE_COLUMN_NAME_CREATE_INDEX                     = "42X66";
-    //42X67
-    String LANG_NO_FIELD_FOUND                                         = "42X68";
-    String LANG_PRIMITIVE_REFERENCING_EXPRESSION                       = "42X69";
-    String LANG_TABLE_DEFINITION_R_C_L_MISMATCH                        = "42X70";
-    String LANG_INVALID_COLUMN_TYPE_CREATE_TABLE                       = "42X71";
-    String LANG_NO_STATIC_FIELD_FOUND                                  = "42X72";
-    String LANG_AMBIGUOUS_METHOD_INVOCATION                            = "42X73";
-    String LANG_INVALID_CALL_STATEMENT                                 = "42X74";
-    String LANG_NO_CONSTRUCTOR_FOUND                                   = "42X75";
-    String LANG_ADDING_PRIMARY_KEY_ON_EXPLICIT_NULLABLE_COLUMN         = "42X76";
-    String LANG_COLUMN_OUT_OF_RANGE                                    = "42X77";
-    String LANG_ORDER_BY_COLUMN_NOT_FOUND                              = "42X78";
-    String LANG_DUPLICATE_COLUMN_FOR_ORDER_BY                          = "42X79";
-    String LANG_QUALIFIED_COLUMN_NAME_NOT_ALLOWED                      = "42877";
+	String LANG_NO_AGGREGATES_IN_WHERE_CLAUSE                          = "42903";
+	String LANG_DB2_VIEW_REQUIRES_COLUMN_NAMES                         = "42908";
+	String LANG_TABLE_REQUIRES_COLUMN_NAMES                            = "42909";
+	String LANG_DELETE_RULE_VIOLATION		   					       = "42915";
+	String LANG_SYNONYM_CIRCULAR   		   					           = "42916";
+	String LANG_SYNTAX_ERROR                                           = "42X01";
+	String LANG_LEXICAL_ERROR                                          = "42X02";
+	String LANG_AMBIGUOUS_COLUMN_NAME                                  = "42X03";
+	String LANG_COLUMN_NOT_FOUND                                       = "42X04";
+	String LANG_TABLE_NOT_FOUND                                        = "42X05";
+	String LANG_TOO_MANY_RESULT_COLUMNS                                = "42X06";
+	String LANG_NULL_IN_VALUES_CLAUSE                                  = "42X07";
+	String LANG_DOES_NOT_IMPLEMENT			                          = "42X08";
+	String LANG_FROM_LIST_DUPLICATE_TABLE_NAME                         = "42X09";
+	String LANG_EXPOSED_NAME_NOT_FOUND                                 = "42X10";
+	String LANG_IDENTIFIER_TOO_LONG                                    = "42622";
+	String LANG_DUPLICATE_COLUMN_NAME_CREATE                           = "42X12";
+	String LANG_TOO_MANY_COLUMNS_IN_TABLE_OR_VIEW                         = "54011";
+	String LANG_TOO_MANY_INDEXES_ON_TABLE                         = "42Z9F";
+	String LANG_DUPLICATE_COLUMN_NAME_INSERT                           = "42X13";
+	String LANG_COLUMN_NOT_FOUND_IN_TABLE                              = "42X14";
+	String LANG_ILLEGAL_COLUMN_REFERENCE                               = "42X15";
+	String LANG_DUPLICATE_COLUMN_NAME_UPDATE                           = "42X16";
+	String LANG_INVALID_JOIN_ORDER_SPEC                                = "42X17";
+	String LANG_NOT_COMPARABLE                                         = "42818";
+	String LANG_NON_BOOLEAN_WHERE_CLAUSE                               = "42X19";
+	String LANG_INTEGER_LITERAL_EXPECTED                               = "42X20";
+	String LANG_CURSOR_NOT_UPDATABLE                                   = "42X23";
+	String LANG_INVALID_COL_HAVING_CLAUSE                              = "42X24";
+	String LANG_UNARY_FUNCTION_BAD_TYPE                                = "42X25";
+	String LANG_TYPE_DOESNT_EXIST                                      = "42X26";
+	String LANG_FUNCTION_NOT_ALLOWED                                   = "42X27";
+	String LANG_CURSOR_DELETE_MISMATCH                                 = "42X28";
+	String LANG_CURSOR_UPDATE_MISMATCH                                 = "42X29";
+	String LANG_CURSOR_NOT_FOUND                                       = "42X30";
+	String LANG_COLUMN_NOT_UPDATABLE_IN_CURSOR                         = "42X31";
+	String LANG_CORRELATION_NAME_FOR_UPDATABLE_COLUMN_DISALLOWED_IN_CURSOR = "42X42";
+	String LANG_DERIVED_COLUMN_LIST_MISMATCH                           = "42X32";
+	String LANG_DUPLICATE_COLUMN_NAME_DERIVED                          = "42X33";
+	String LANG_PARAM_IN_SELECT_LIST                                   = "42X34";
+	String LANG_BINARY_OPERANDS_BOTH_PARMS                             = "42X35";
+	String LANG_UNARY_OPERAND_PARM                                     = "42X36";
+	String LANG_UNARY_ARITHMETIC_BAD_TYPE                              = "42X37";
+	String LANG_CANT_SELECT_STAR_SUBQUERY                              = "42X38";
+	String LANG_NON_SINGLE_COLUMN_SUBQUERY                             = "42X39";
+	String LANG_UNARY_LOGICAL_NON_BOOLEAN                              = "42X40";
+	String LANG_INVALID_FROM_LIST_PROPERTY                             = "42X41";
+	String LANG_NOT_STORABLE                                           = "42821";
+	String LANG_NULL_RESULT_SET_META_DATA                              = "42X43";
+	String LANG_INVALID_COLUMN_LENGTH                                  = "42X44";
+	String LANG_INVALID_FUNCTION_ARG_TYPE                              = "42X45";
+	String LANG_AMBIGUOUS_FUNCTION_NAME                                = "42X46";
+	String LANG_AMBIGUOUS_PROCEDURE_NAME                               = "42X47";
+	String LANG_INVALID_PRECISION                                      = "42X48";
+	String LANG_INVALID_INTEGER_LITERAL                                = "42X49";
+	String LANG_NO_METHOD_FOUND                                        = "42X50";
+	String LANG_TYPE_DOESNT_EXIST2                                     = "42X51";
+	String LANG_PRIMITIVE_RECEIVER                                     = "42X52";
+	String LANG_LIKE_BAD_TYPE                                          = "42X53";
+	String LANG_PARAMETER_RECEIVER                                     = "42X54";
+	String LANG_TABLE_NAME_MISMATCH                                    = "42X55";
+	String LANG_VIEW_DEFINITION_R_C_L_MISMATCH                         = "42X56";
+	String LANG_INVALID_V_T_I_COLUMN_COUNT                             = "42X57";
+	String LANG_UNION_UNMATCHED_COLUMNS                                = "42X58";
+	String LANG_ROW_VALUE_CONSTRUCTOR_UNMATCHED_COLUMNS                = "42X59";
+	String LANG_INVALID_INSERT_MODE                                    = "42X60";
+	String LANG_NOT_UNION_COMPATIBLE                                   = "42X61";
+	String LANG_NO_USER_DDL_IN_SYSTEM_SCHEMA                           = "42X62";
+	String LANG_NO_ROWS_FROM_USING                                     = "42X63";
+	String LANG_INVALID_STATISTICS_SPEC								   = "42X64";
+	String LANG_INDEX_NOT_FOUND                                        = "42X65";
+	String LANG_DUPLICATE_COLUMN_NAME_CREATE_INDEX                     = "42X66";
+	//42X67
+	String LANG_NO_FIELD_FOUND                                         = "42X68";
+	String LANG_PRIMITIVE_REFERENCING_EXPRESSION                       = "42X69";
+	String LANG_TABLE_DEFINITION_R_C_L_MISMATCH                        = "42X70";
+	String LANG_INVALID_COLUMN_TYPE_CREATE_TABLE                       = "42X71";
+	String LANG_NO_STATIC_FIELD_FOUND                                  = "42X72";
+	String LANG_AMBIGUOUS_METHOD_INVOCATION                            = "42X73";
+	String LANG_INVALID_CALL_STATEMENT                                 = "42X74";
+	String LANG_NO_CONSTRUCTOR_FOUND                                   = "42X75";
+	String LANG_ADDING_PRIMARY_KEY_ON_EXPLICIT_NULLABLE_COLUMN         = "42X76";
+	String LANG_COLUMN_OUT_OF_RANGE                                    = "42X77";
+	String LANG_ORDER_BY_COLUMN_NOT_FOUND                              = "42X78";
+	String LANG_DUPLICATE_COLUMN_FOR_ORDER_BY                          = "42X79";
+	String LANG_QUALIFIED_COLUMN_NAME_NOT_ALLOWED                      = "42877";
         String LANG_UNION_ORDER_BY                                         = "42878";
-    String LANG_DISTINCT_ORDER_BY                                      = "42879";
-    String LANG_DISTINCT_ORDER_BY_EXPRESSION                           = "4287A";
-    String LANG_TABLE_VALUE_CTOR_RESTRICTION                           = "4287B";
-    String LANG_EMPTY_VALUES_CLAUSE                                    = "42X80";
-    String LANG_EMPTY_COLUMN_LIST                                      = "42X81";
-    String LANG_USING_CARDINALITY_VIOLATION                            = "42X82";
-    String LANG_ADDING_COLUMN_WITH_NULL_AND_NOT_NULL_CONSTRAINT        = "42X83";
-    String LANG_CANT_DROP_BACKING_INDEX                                = "42X84";
-    String LANG_CONSTRAINT_SCHEMA_MISMATCH                             = "42X85";
-    String LANG_DROP_NON_EXISTENT_CONSTRAINT                           = "42X86";
-    String LANG_ALL_RESULT_EXPRESSIONS_PARAMS                          = "42X87";
-    String LANG_CONDITIONAL_NON_BOOLEAN                                = "42X88";
-    String LANG_NOT_TYPE_COMPATIBLE                                    = "42X89";
-    String LANG_TOO_MANY_PRIMARY_KEY_CONSTRAINTS                       = "42X90";
-    String LANG_DUPLICATE_CONSTRAINT_NAME_CREATE                       = "42X91";
-    String LANG_DUPLICATE_CONSTRAINT_COLUMN_NAME                       = "42X92";
-    String LANG_INVALID_CREATE_CONSTRAINT_COLUMN_LIST                  = "42X93";
-    String LANG_OBJECT_NOT_FOUND                                       = "42X94";
-    String LANG_DB_CLASS_PATH_HAS_MISSING_JAR                          = "42X96";
-    String LANG_NO_PARAMS_IN_VIEWS                                     = "42X98";
-    String LANG_NO_PARAMS_IN_TABLES                                    = "42X99";
+	String LANG_DISTINCT_ORDER_BY                                      = "42879";
+	String LANG_DISTINCT_ORDER_BY_EXPRESSION                           = "4287A";
+	String LANG_TABLE_VALUE_CTOR_RESTRICTION                           = "4287B";
+	String LANG_EMPTY_VALUES_CLAUSE                                    = "42X80";
+	String LANG_EMPTY_COLUMN_LIST                                      = "42X81";
+	String LANG_USING_CARDINALITY_VIOLATION                            = "42X82";
+	String LANG_ADDING_COLUMN_WITH_NULL_AND_NOT_NULL_CONSTRAINT        = "42X83";
+	String LANG_CANT_DROP_BACKING_INDEX                                = "42X84";
+	String LANG_CONSTRAINT_SCHEMA_MISMATCH                             = "42X85";
+	String LANG_DROP_NON_EXISTENT_CONSTRAINT                           = "42X86";
+	String LANG_ALL_RESULT_EXPRESSIONS_PARAMS                          = "42X87";
+	String LANG_CONDITIONAL_NON_BOOLEAN                                = "42X88";
+	String LANG_NOT_TYPE_COMPATIBLE                                    = "42X89";
+	String LANG_TOO_MANY_PRIMARY_KEY_CONSTRAINTS                       = "42X90";
+	String LANG_DUPLICATE_CONSTRAINT_NAME_CREATE                       = "42X91";
+	String LANG_DUPLICATE_CONSTRAINT_COLUMN_NAME                       = "42X92";
+	String LANG_INVALID_CREATE_CONSTRAINT_COLUMN_LIST                  = "42X93";
+	String LANG_OBJECT_NOT_FOUND                                       = "42X94";
+	String LANG_DB_CLASS_PATH_HAS_MISSING_JAR                          = "42X96";
+	String LANG_NO_PARAMS_IN_VIEWS                                     = "42X98";
+	String LANG_NO_PARAMS_IN_TABLES                                    = "42X99";
     String LANG_UNASSIGNABLE_GENERATION_CLAUSE                  = "42XA0";
     String LANG_AGGREGATE_IN_GENERATION_CLAUSE                  = "42XA1";
     String LANG_NON_DETERMINISTIC_GENERATION_CLAUSE                  = "42XA2";
@@ -996,172 +969,172 @@
     String LANG_SEQUENCE_REFERENCED_TWICE                                      = "42XAI";    
     String LANG_DUPLICATE_CS_CLAUSE                                      = "42XAJ";    
     String LANG_INVALID_USER_AGGREGATE_DEFINITION2                     = "42Y00";
-    String LANG_INVALID_CHECK_CONSTRAINT                               = "42Y01";
-    // String LANG_NO_ALTER_TABLE_COMPRESS_ON_TARGET_TABLE                = "42Y02";
-    String LANG_NO_SUCH_METHOD_ALIAS                                   = "42Y03.S.0";
-    String LANG_NO_SUCH_PROCEDURE                                      = "42Y03.S.1";
-    String LANG_NO_SUCH_FUNCTION                                       = "42Y03.S.2";
-    String LANG_INVALID_FULL_STATIC_METHOD_NAME                        = "42Y04";
-    String LANG_NO_SUCH_FOREIGN_KEY                                    = "42Y05";
-    //String LANG_METHOD_ALIAS_NOT_FOUND                                 = "42Y06";
-    String LANG_SCHEMA_DOES_NOT_EXIST                                  = "42Y07";
-    String LANG_NO_FK_ON_SYSTEM_SCHEMA                                 = "42Y08";
-    String LANG_VOID_METHOD_CALL                                       = "42Y09";
-    String LANG_TABLE_CONSTRUCTOR_ALL_PARAM_COLUMN                     = "42Y10";
-    String LANG_MISSING_JOIN_SPECIFICATION                             = "42Y11";
-    String LANG_NON_BOOLEAN_JOIN_CLAUSE                                = "42Y12";
-    String LANG_DUPLICATE_COLUMN_NAME_CREATE_VIEW                      = "42Y13";
-    // String LANG_DROP_TABLE_ON_NON_TABLE                                = "42Y15"; -- replaced by 42Y62
-    String LANG_NO_METHOD_MATCHING_ALIAS                               = "42Y16";
-    // String LANG_DROP_SYSTEM_TABLE_ATTEMPTED                         = "42Y17"; -- replaced by 42X62
-    String LANG_INVALID_CAST                                           = "42846";
-    //    String LANG_AMBIGUOUS_GROUPING_COLUMN                              = "42Y19"; -- unused post 883.
-    //    String LANG_UNMATCHED_GROUPING_COLUMN                              =    //    "42Y20"; -- not used
-    String LANG_USER_AGGREGATE_BAD_TYPE                                = "42Y22";
-    String LANG_BAD_J_D_B_C_TYPE_INFO                                  = "42Y23";
-    String LANG_VIEW_NOT_UPDATEABLE                                    = "42Y24";
-    String LANG_UPDATE_SYSTEM_TABLE_ATTEMPTED                          = "42Y25";
-    String LANG_AGGREGATE_IN_GROUPBY_LIST                              = "42Y26";
-    String LANG_NO_PARAMS_IN_TRIGGER_ACTION                            = "42Y27";
-    // String LANG_NO_TRIGGER_ON_SYSTEM_TABLE                             = "42Y28"; -- replaced by 42X62
-    String LANG_INVALID_NON_GROUPED_SELECT_LIST                        = "42Y29";
-    String LANG_INVALID_GROUPED_SELECT_LIST                            = "42Y30";
-
-    String LANG_TOO_MANY_ELEMENTS                            = "54004";
-    String LANG_BAD_AGGREGATOR_CLASS2                                  = "42Y32";
-    String LANG_USER_AGGREGATE_CONTAINS_AGGREGATE                      = "42Y33";
-    String LANG_AMBIGUOUS_COLUMN_NAME_IN_TABLE                         = "42Y34";
-    String LANG_INVALID_COL_REF_NON_GROUPED_SELECT_LIST                = "42Y35";
-    String LANG_INVALID_COL_REF_GROUPED_SELECT_LIST                    = "42Y36";
-    String LANG_TYPE_DOESNT_EXIST3                                     = "42Y37";
-    String LANG_INVALID_BULK_INSERT_REPLACE                            = "42Y38";
-    String LANG_UNRELIABLE_QUERY_FRAGMENT                              = "42Y39";
-    String LANG_DUPLICATE_COLUMN_IN_TRIGGER_UPDATE                     = "42Y40";
-    String LANG_TRIGGER_SPS_CANNOT_BE_EXECED                           = "42Y41";
-    String LANG_INVALID_DECIMAL_SCALE                                  = "42Y42";
-    String LANG_INVALID_DECIMAL_PRECISION_SCALE                        = "42Y43";
-    String LANG_INVALID_FROM_TABLE_PROPERTY                            = "42Y44";
-    String LANG_CANNOT_BIND_TRIGGER_V_T_I                              = "42Y45";
-    String LANG_INVALID_FORCED_INDEX1                                  = "42Y46";
-    String LANG_INVALID_FORCED_SPARK                                   = "42Y47";
-    String LANG_INVALID_FORCED_INDEX2                                  = "42Y48";
-    String LANG_DUPLICATE_PROPERTY                                     = "42Y49";
-    String LANG_BOTH_FORCE_INDEX_AND_CONSTRAINT_SPECIFIED              = "42Y50";
-//    String LANG_INVALID_FORCED_INDEX4                                  = "42Y51";
-    String LANG_INVALID_FORCED_SKIPSTATS                              = "42Y52";
-    String LANG_INVALID_SPLITS                                         = "42Y53";
-    String LANG_INVALID_SELECTIVITY                                    = "42Y54";
-    String LANG_OBJECT_DOES_NOT_EXIST                                  = "42Y55";
-    String LANG_INVALID_JOIN_STRATEGY                                  = "42Y56";
-    String LANG_INVALID_ROWCOUNT                                       = "42Y57";
-    String LANG_INVALID_NUMBER_FORMAT_FOR_OVERRIDE                     = "42Y58";
-    String LANG_INVALID_HASH_INITIAL_CAPACITY                          = "42Y59";
-    String LANG_INVALID_HASH_LOAD_FACTOR                               = "42Y60";
-    String LANG_INVALID_HASH_MAX_CAPACITY                              = "42Y61";
-    String LANG_INVALID_OPERATION_ON_VIEW                              = "42Y62";
-    String LANG_HASH_NO_EQUIJOIN_FOUND                                 = "42Y63";
-    String LANG_INVALID_BULK_FETCH_VALUE                               = "42Y64";
-    String LANG_INVALID_BULK_FETCH_WITH_JOIN_TYPE                      = "42Y65";
-    String LANG_INVALID_BULK_FETCH_UPDATEABLE                          = "42Y66";
-    String LANG_CANNOT_DROP_SYSTEM_SCHEMAS                             = "42Y67";
-    String LANG_NO_BEST_PLAN_FOUND                                     = "42Y69";
-    String LANG_ILLEGAL_FORCED_JOIN_ORDER                              = "42Y70";
-    String LANG_CANNOT_DROP_SYSTEM_ALIASES                             = "42Y71";
-    String LANG_CANNOT_DROP_TRIGGER_S_P_S                              = "42Y82";
-    String LANG_USER_AGGREGATE_BAD_TYPE_NULL                           = "42Y83";
-    String LANG_INVALID_DEFAULT_DEFINITION                             = "42Y84";
-    String LANG_INVALID_USE_OF_DEFAULT                                 = "42Y85";
-    String LANG_INVALID_SESSION_PROPERTY                               = "42Y86";
-    String LANG_INVALID_SESSION_PROPERTY_VALUE                         = "42Y87";
-    String LANG_INVALID_FORCED_NO_SUBQUERY_FLATTEN_VALUE               = "42Y88";
-    String LANG_INVALID_SUBQUERY_PROPERTY                              = "42Y89";
-    String LANG_STMT_NOT_UPDATABLE                                     = "42Y90";
-    String LANG_NO_SPS_USING_IN_TRIGGER                                = "42Y91";
-    String LANG_TRIGGER_BAD_REF_MISMATCH                               = "42Y92";
-    String LANG_TRIGGER_BAD_REF_CLAUSE_DUPS                            = "42Y93";
-    String LANG_BINARY_LOGICAL_NON_BOOLEAN                             = "42Y94";
-    String LANG_BINARY_OPERATOR_NOT_SUPPORTED                          = "42Y95";
+	String LANG_INVALID_CHECK_CONSTRAINT                               = "42Y01";
+	// String LANG_NO_ALTER_TABLE_COMPRESS_ON_TARGET_TABLE                = "42Y02";
+	String LANG_NO_SUCH_METHOD_ALIAS                                   = "42Y03.S.0";
+	String LANG_NO_SUCH_PROCEDURE                                      = "42Y03.S.1";
+	String LANG_NO_SUCH_FUNCTION                                       = "42Y03.S.2";
+	String LANG_INVALID_FULL_STATIC_METHOD_NAME                        = "42Y04";
+	String LANG_NO_SUCH_FOREIGN_KEY                                    = "42Y05";
+	//String LANG_METHOD_ALIAS_NOT_FOUND                                 = "42Y06";
+	String LANG_SCHEMA_DOES_NOT_EXIST                                  = "42Y07";
+	String LANG_NO_FK_ON_SYSTEM_SCHEMA                                 = "42Y08";
+	String LANG_VOID_METHOD_CALL                                       = "42Y09";
+	String LANG_TABLE_CONSTRUCTOR_ALL_PARAM_COLUMN                     = "42Y10";
+	String LANG_MISSING_JOIN_SPECIFICATION                             = "42Y11";
+	String LANG_NON_BOOLEAN_JOIN_CLAUSE                                = "42Y12";
+	String LANG_DUPLICATE_COLUMN_NAME_CREATE_VIEW                      = "42Y13";
+	// String LANG_DROP_TABLE_ON_NON_TABLE                                = "42Y15"; -- replaced by 42Y62
+	String LANG_NO_METHOD_MATCHING_ALIAS                               = "42Y16";
+	// String LANG_DROP_SYSTEM_TABLE_ATTEMPTED                         = "42Y17"; -- replaced by 42X62
+	String LANG_INVALID_CAST                                           = "42846";
+    //	String LANG_AMBIGUOUS_GROUPING_COLUMN                              = "42Y19"; -- unused post 883.
+	//	String LANG_UNMATCHED_GROUPING_COLUMN                              =	//	"42Y20"; -- not used
+	String LANG_USER_AGGREGATE_BAD_TYPE                                = "42Y22";
+	String LANG_BAD_J_D_B_C_TYPE_INFO                                  = "42Y23";
+	String LANG_VIEW_NOT_UPDATEABLE                                    = "42Y24";
+	String LANG_UPDATE_SYSTEM_TABLE_ATTEMPTED                          = "42Y25";
+	String LANG_AGGREGATE_IN_GROUPBY_LIST                              = "42Y26";
+	String LANG_NO_PARAMS_IN_TRIGGER_ACTION                            = "42Y27";
+	// String LANG_NO_TRIGGER_ON_SYSTEM_TABLE                             = "42Y28"; -- replaced by 42X62
+	String LANG_INVALID_NON_GROUPED_SELECT_LIST                        = "42Y29";
+	String LANG_INVALID_GROUPED_SELECT_LIST                            = "42Y30";
+	
+	String LANG_TOO_MANY_ELEMENTS                            = "54004";
+	String LANG_BAD_AGGREGATOR_CLASS2                                  = "42Y32";
+	String LANG_USER_AGGREGATE_CONTAINS_AGGREGATE                      = "42Y33";
+	String LANG_AMBIGUOUS_COLUMN_NAME_IN_TABLE                         = "42Y34";
+	String LANG_INVALID_COL_REF_NON_GROUPED_SELECT_LIST                = "42Y35";
+	String LANG_INVALID_COL_REF_GROUPED_SELECT_LIST                    = "42Y36";
+	String LANG_TYPE_DOESNT_EXIST3                                     = "42Y37";
+	String LANG_INVALID_BULK_INSERT_REPLACE                            = "42Y38";
+	String LANG_UNRELIABLE_QUERY_FRAGMENT                              = "42Y39";
+	String LANG_DUPLICATE_COLUMN_IN_TRIGGER_UPDATE                     = "42Y40";
+	String LANG_TRIGGER_SPS_CANNOT_BE_EXECED                           = "42Y41";
+	String LANG_INVALID_DECIMAL_SCALE                                  = "42Y42";
+	String LANG_INVALID_DECIMAL_PRECISION_SCALE                        = "42Y43";
+	String LANG_INVALID_FROM_TABLE_PROPERTY                            = "42Y44";
+	String LANG_CANNOT_BIND_TRIGGER_V_T_I                              = "42Y45";
+	String LANG_INVALID_FORCED_INDEX1                                  = "42Y46";
+	String LANG_INVALID_FORCED_SPARK                                   = "42Y47";
+	String LANG_INVALID_FORCED_INDEX2                                  = "42Y48";
+	String LANG_DUPLICATE_PROPERTY                                     = "42Y49";
+	String LANG_BOTH_FORCE_INDEX_AND_CONSTRAINT_SPECIFIED              = "42Y50";
+//	String LANG_INVALID_FORCED_INDEX4                                  = "42Y51";
+	String LANG_INVALID_FORCED_SKIPSTATS                              = "42Y52";
+	String LANG_INVALID_SPLITS                                         = "42Y53";
+	String LANG_INVALID_SELECTIVITY                                    = "42Y54";
+	String LANG_OBJECT_DOES_NOT_EXIST                                  = "42Y55";
+	String LANG_INVALID_JOIN_STRATEGY                                  = "42Y56";
+	String LANG_INVALID_ROWCOUNT                                       = "42Y57";
+	String LANG_INVALID_NUMBER_FORMAT_FOR_OVERRIDE                     = "42Y58";
+	String LANG_INVALID_HASH_INITIAL_CAPACITY                          = "42Y59";
+	String LANG_INVALID_HASH_LOAD_FACTOR                               = "42Y60";
+	String LANG_INVALID_HASH_MAX_CAPACITY                              = "42Y61";
+	String LANG_INVALID_OPERATION_ON_VIEW                              = "42Y62";
+	String LANG_HASH_NO_EQUIJOIN_FOUND                                 = "42Y63";
+	String LANG_INVALID_BULK_FETCH_VALUE                               = "42Y64";
+	String LANG_INVALID_BULK_FETCH_WITH_JOIN_TYPE                      = "42Y65";
+	String LANG_INVALID_BULK_FETCH_UPDATEABLE                          = "42Y66";
+	String LANG_CANNOT_DROP_SYSTEM_SCHEMAS                             = "42Y67";
+	String LANG_NO_BEST_PLAN_FOUND                                     = "42Y69";
+	String LANG_ILLEGAL_FORCED_JOIN_ORDER                              = "42Y70";
+	String LANG_CANNOT_DROP_SYSTEM_ALIASES                             = "42Y71";
+	String LANG_CANNOT_DROP_TRIGGER_S_P_S                              = "42Y82";
+	String LANG_USER_AGGREGATE_BAD_TYPE_NULL                           = "42Y83";
+	String LANG_INVALID_DEFAULT_DEFINITION                             = "42Y84";
+	String LANG_INVALID_USE_OF_DEFAULT                                 = "42Y85";
+	String LANG_INVALID_SESSION_PROPERTY                               = "42Y86";
+	String LANG_INVALID_SESSION_PROPERTY_VALUE                         = "42Y87";
+	String LANG_INVALID_FORCED_NO_SUBQUERY_FLATTEN_VALUE               = "42Y88";
+	String LANG_INVALID_SUBQUERY_PROPERTY                              = "42Y89";
+	String LANG_STMT_NOT_UPDATABLE                                     = "42Y90";
+	String LANG_NO_SPS_USING_IN_TRIGGER                                = "42Y91";
+	String LANG_TRIGGER_BAD_REF_MISMATCH                               = "42Y92";
+	String LANG_TRIGGER_BAD_REF_CLAUSE_DUPS                            = "42Y93";
+	String LANG_BINARY_LOGICAL_NON_BOOLEAN                             = "42Y94";
+	String LANG_BINARY_OPERATOR_NOT_SUPPORTED                          = "42Y95";
   String LANG_INVALID_SORT_STRATEGY                                  = "42Y96";
-    String LANG_UNKNOWN                                                                         = "42Y96.U";
-    String LANG_INVALID_ESCAPE                                                             = "42Y97";
-    String LANG_JAVACC_SYNTAX                                                               = "42Y98.U";
-    String LANG_JAVACC_LEXICAL_ERROR                                                   = "42Y99.U";
-    String LANG_JAVA_METHOD_CALL_OR_FIELD_REF                                       = "42Z00.U";
-    String LANG_UNTYPED                                                                         = "42Z01.U";
-    // TEMPORARY COMPILATION RESTRICTIONS
-    String LANG_USER_AGGREGATE_MULTIPLE_DISTINCTS                      = "42Z02";
-    String LANG_NO_AGGREGATES_IN_ON_CLAUSE                             = "42Z07";
-    String LANG_NO_BULK_INSERT_REPLACE_WITH_TRIGGER                    = "42Z08";
-
-    // MORE GENERIC LANGUAGE STUFF
-    String LANG_COLUMN_DEFAULT                                           = "42Z09.U";
-    String LANG_UDT_BUILTIN_CONFLICT                                           = "42Z10";
-    String LANG_STREAM                                                   = "42Z11.U";
+	String LANG_UNKNOWN												                         = "42Y96.U";
+	String LANG_INVALID_ESCAPE										                     = "42Y97";
+	String LANG_JAVACC_SYNTAX										                       = "42Y98.U";
+	String LANG_JAVACC_LEXICAL_ERROR								                   = "42Y99.U";
+	String LANG_JAVA_METHOD_CALL_OR_FIELD_REF						               = "42Z00.U";
+	String LANG_UNTYPED												                         = "42Z01.U";
+	// TEMPORARY COMPILATION RESTRICTIONS
+	String LANG_USER_AGGREGATE_MULTIPLE_DISTINCTS                      = "42Z02";
+	String LANG_NO_AGGREGATES_IN_ON_CLAUSE                             = "42Z07";
+	String LANG_NO_BULK_INSERT_REPLACE_WITH_TRIGGER                    = "42Z08";
+
+	// MORE GENERIC LANGUAGE STUFF
+	String LANG_COLUMN_DEFAULT										   = "42Z09.U";
+	String LANG_UDT_BUILTIN_CONFLICT										   = "42Z10";
+	String LANG_STREAM												   = "42Z11.U";
     String LANG_STREAM_INVALID_ACCESS                                  = "42Z12.U";
 
-    // String LANG_UPDATABLE_VTI_BAD_GETMETADATA                           = "42Z14";
-
-    // for alter table modify column ...
-    String LANG_MODIFY_COLUMN_CHANGE_TYPE                               = "42Z15";
-    String LANG_MODIFY_COLUMN_INVALID_TYPE                               = "42Z16";
-    String LANG_MODIFY_COLUMN_INVALID_LENGTH                           = "42Z17";
-    String LANG_MODIFY_COLUMN_FKEY_CONSTRAINT                           = "42Z18";
-    String LANG_MODIFY_COLUMN_REFERENCED                               = "42Z19";
-    String LANG_MODIFY_COLUMN_EXISTING_CONSTRAINT                       = "42Z20";
-    String LANG_MODIFY_COLUMN_EXISTING_PRIMARY_KEY                       = "42Z20.S.1";
-
-    String LANG_AI_INVALID_INCREMENT                                   = "42Z21";
-    String LANG_AI_INVALID_TYPE                                           = "42Z22";
-    String LANG_AI_CANNOT_MODIFY_AI                                       = "42Z23";
-    String LANG_AI_OVERFLOW                                               = "42Z24";
-    String LANG_AI_COUNTER_ERROR                                       = "42Z25";
-    String LANG_AI_CANNOT_NULL_AI                                       = "42Z26";
-    String LANG_AI_CANNOT_ADD_AI_TO_NULLABLE                           = "42Z27";
-    // String LANG_BUILT_IN_ALIAS_NAME                           = "42Z28";
-    // RUNTIMESTATISTICS
-    String LANG_TIME_SPENT_THIS                                           = "42Z30.U";
-    String LANG_TIME_SPENT_THIS_AND_BELOW                               = "42Z31.U";
-    String LANG_TOTAL_TIME_BREAKDOWN                                   = "42Z32.U";
-    String LANG_CONSTRUCTOR_TIME                                       = "42Z33.U";
-    String LANG_OPEN_TIME                                               = "42Z34.U";
-    String LANG_NEXT_TIME                                               = "42Z35.U";
-    String LANG_CLOSE_TIME                                               = "42Z36.U";
-    String LANG_NONE                                                   = "42Z37.U";
-    String LANG_POSITION_NOT_AVAIL                                       = "42Z38.U";
-    String LANG_UNEXPECTED_EXC_GETTING_POSITIONER                       = "42Z39.U";
-    String LANG_POSITIONER                                               = "42Z40.U";
-    String LANG_ORDERED_NULL_SEMANTICS                                   = "42Z41.U";
-    String LANG_COLUMN_ID                                               = "42Z42.U";
-    String LANG_OPERATOR                                               = "42Z43.U";
-    String LANG_ORDERED_NULLS                                           = "42Z44.U";
-    String LANG_UNKNOWN_RETURN_VALUE                                   = "42Z45.U";
-    String LANG_NEGATE_COMPARISON_RESULT                               = "42Z46.U";
-    String LANG_GQPT_NOT_SUPPORTED                                       = "42Z47.U";
-    String LANG_COLUMN_ID_ARRAY                                           = "42Z48.U";
-
-    String LANG_GRANT_REVOKE_WITH_LEGACY_ACCESS                        = "42Z60";
-
-    // 42Z70 - 42Z7Z: For Derby-specific XML compilation errors
-    // (not defined by SQL/XML standard).
-    String LANG_ATTEMPT_TO_BIND_XML                                    = "42Z70";
-    String LANG_ATTEMPT_TO_SELECT_XML                                  = "42Z71";
-    String LANG_XML_KEYWORD_MISSING                                    = "42Z72";
-    String LANG_INVALID_XMLSERIALIZE_TYPE                              = "42Z73";
-    String LANG_UNSUPPORTED_XML_FEATURE                                = "42Z74";
-    String LANG_INVALID_XML_QUERY_EXPRESSION                           = "42Z75";
-    String LANG_MULTIPLE_XML_CONTEXT_ITEMS                             = "42Z76";
-    String LANG_INVALID_CONTEXT_ITEM_TYPE                              = "42Z77";
-    String LANG_XMLPARSE_UNKNOWN_PARAM_TYPE                            = "42Z79";
-
-    String LANG_SERIALIZABLE                                           = "42Z80.U";
-    String LANG_READ_COMMITTED                                           = "42Z81.U";
-    String LANG_EXCLUSIVE                                               = "42Z82.U";
-    String LANG_INSTANTANEOUS_SHARE                                       = "42Z83.U";
-    String LANG_SHARE                                                   = "42Z84.U";
-    String LANG_TABLE                                                   = "42Z85.U";
-    String LANG_ROW                                                       = "42Z86.U";
-    String LANG_SHARE_TABLE                                               = "42Z87.U";
-    String LANG_SHARE_ROW                                               = "42Z88.U";
+	// String LANG_UPDATABLE_VTI_BAD_GETMETADATA						   = "42Z14";
+
+	// for alter table modify column ...
+	String LANG_MODIFY_COLUMN_CHANGE_TYPE							   = "42Z15";
+	String LANG_MODIFY_COLUMN_INVALID_TYPE							   = "42Z16";
+	String LANG_MODIFY_COLUMN_INVALID_LENGTH						   = "42Z17";
+	String LANG_MODIFY_COLUMN_FKEY_CONSTRAINT						   = "42Z18";
+	String LANG_MODIFY_COLUMN_REFERENCED							   = "42Z19";
+	String LANG_MODIFY_COLUMN_EXISTING_CONSTRAINT					   = "42Z20";
+	String LANG_MODIFY_COLUMN_EXISTING_PRIMARY_KEY					   = "42Z20.S.1";
+
+	String LANG_AI_INVALID_INCREMENT								   = "42Z21";
+	String LANG_AI_INVALID_TYPE										   = "42Z22";
+	String LANG_AI_CANNOT_MODIFY_AI									   = "42Z23";
+	String LANG_AI_OVERFLOW											   = "42Z24";
+	String LANG_AI_COUNTER_ERROR									   = "42Z25";
+	String LANG_AI_CANNOT_NULL_AI									   = "42Z26";
+	String LANG_AI_CANNOT_ADD_AI_TO_NULLABLE						   = "42Z27";
+	// String LANG_BUILT_IN_ALIAS_NAME						   = "42Z28";
+	// RUNTIMESTATISTICS
+	String LANG_TIME_SPENT_THIS										   = "42Z30.U";
+	String LANG_TIME_SPENT_THIS_AND_BELOW							   = "42Z31.U";
+	String LANG_TOTAL_TIME_BREAKDOWN								   = "42Z32.U";
+	String LANG_CONSTRUCTOR_TIME									   = "42Z33.U";
+	String LANG_OPEN_TIME											   = "42Z34.U";
+	String LANG_NEXT_TIME											   = "42Z35.U";
+	String LANG_CLOSE_TIME											   = "42Z36.U";
+	String LANG_NONE												   = "42Z37.U";
+	String LANG_POSITION_NOT_AVAIL									   = "42Z38.U";
+	String LANG_UNEXPECTED_EXC_GETTING_POSITIONER					   = "42Z39.U";
+	String LANG_POSITIONER											   = "42Z40.U";
+	String LANG_ORDERED_NULL_SEMANTICS								   = "42Z41.U";
+	String LANG_COLUMN_ID											   = "42Z42.U";
+	String LANG_OPERATOR											   = "42Z43.U";
+	String LANG_ORDERED_NULLS										   = "42Z44.U";
+	String LANG_UNKNOWN_RETURN_VALUE								   = "42Z45.U";
+	String LANG_NEGATE_COMPARISON_RESULT							   = "42Z46.U";
+	String LANG_GQPT_NOT_SUPPORTED									   = "42Z47.U";
+	String LANG_COLUMN_ID_ARRAY										   = "42Z48.U";
+
+	String LANG_GRANT_REVOKE_WITH_LEGACY_ACCESS                        = "42Z60";
+
+	// 42Z70 - 42Z7Z: For Derby-specific XML compilation errors
+	// (not defined by SQL/XML standard).
+	String LANG_ATTEMPT_TO_BIND_XML                                    = "42Z70";
+	String LANG_ATTEMPT_TO_SELECT_XML                                  = "42Z71";
+	String LANG_XML_KEYWORD_MISSING                                    = "42Z72";
+	String LANG_INVALID_XMLSERIALIZE_TYPE                              = "42Z73";
+	String LANG_UNSUPPORTED_XML_FEATURE                                = "42Z74";
+	String LANG_INVALID_XML_QUERY_EXPRESSION                           = "42Z75";
+	String LANG_MULTIPLE_XML_CONTEXT_ITEMS                             = "42Z76";
+	String LANG_INVALID_CONTEXT_ITEM_TYPE                              = "42Z77";
+	String LANG_XMLPARSE_UNKNOWN_PARAM_TYPE                            = "42Z79";
+
+	String LANG_SERIALIZABLE										   = "42Z80.U";
+	String LANG_READ_COMMITTED										   = "42Z81.U";
+	String LANG_EXCLUSIVE											   = "42Z82.U";
+	String LANG_INSTANTANEOUS_SHARE									   = "42Z83.U";
+	String LANG_SHARE												   = "42Z84.U";
+	String LANG_TABLE												   = "42Z85.U";
+	String LANG_ROW													   = "42Z86.U";
+	String LANG_SHARE_TABLE											   = "42Z87.U";
+	String LANG_SHARE_ROW											   = "42Z88.U";
 
     // MORE GENERIC LANGUAGE STUFF
     // String LANG_UPDATABLE_VTI_BAD_GETRESULTSETCONCURRENCY          = "42Z89";
@@ -1191,37 +1164,37 @@
     String LANG_NO_COSTING_CONSTRUCTOR                              = "42ZB5";
     String LANG_TABLE_FUNCTION_NOT_ALLOWED                   = "42ZB6";
 
-    String LANG_NO_SUCH_WINDOW                                         = "42ZC0";
-    String LANG_WINDOW_LIMIT_EXCEEDED                                  = "42ZC1";
-    String LANG_WINDOW_FUNCTION_CONTEXT_ERROR                          = "42ZC2";
-    String LANG_ILLEGAL_UDA_NAME                                       = "42ZC3";
-    String LANG_ILLEGAL_UDA_CLASS                                      = "42ZC4";
-    String LANG_UDA_WRONG_INPUT_TYPE                                   = "42ZC6";
-    String LANG_UDA_WRONG_RETURN_TYPE                                  = "42ZC7";
-    String LANG_UDA_INSTANTIATION                                      = "42ZC8";
-    String LANG_GROUPING_FUNCTION_CONTEXT_ERROR                          = "42ZC9";
-
-    String LANG_RESUBMIT_DISTRIBUTED                                    = "42ZD0";
-
+	String LANG_NO_SUCH_WINDOW                                         = "42ZC0";
+	String LANG_WINDOW_LIMIT_EXCEEDED                                  = "42ZC1";
+	String LANG_WINDOW_FUNCTION_CONTEXT_ERROR                          = "42ZC2";
+	String LANG_ILLEGAL_UDA_NAME                                       = "42ZC3";
+	String LANG_ILLEGAL_UDA_CLASS                                      = "42ZC4";
+	String LANG_UDA_WRONG_INPUT_TYPE                                   = "42ZC6";
+	String LANG_UDA_WRONG_RETURN_TYPE                                  = "42ZC7";
+	String LANG_UDA_INSTANTIATION                                      = "42ZC8";
+	String LANG_GROUPING_FUNCTION_CONTEXT_ERROR                          = "42ZC9";
+
+	String LANG_RESUBMIT_DISTRIBUTED                                    = "42ZD0";
+	
     String LANG_INVALID_SPARK_AND_CONTROL = "42ZD1";
 
-    //following 3 matches the DB2 sql states
-    String LANG_DECLARED_GLOBAL_TEMP_TABLE_ONLY_IN_SESSION_SCHEMA = "428EK";
-    String LANG_TEMP_TABLE_DELETE_ROWS_NO_SUPPORTED = "428C2";
-    String LANG_TEMP_TABLE_NO_FOREIGN_KEYS = "428C3";
-    String LANG_TEMP_TABLES_CANNOT_BE_IN_VIEWS = "428C4";
-    String LANG_NOT_ALLOWED_FOR_DECLARED_GLOBAL_TEMP_TABLE = "42995";
-    String LANG_LONG_DATA_TYPE_NOT_ALLOWED = "42962";
-
-    String LANG_MULTIPLE_AUTOINCREMENT_COLUMNS                         = "428C1";
-    String LANG_ALTER_TABLE_AUTOINCREMENT_COLUMN_NOT_ALLOWED           = "42601.S.372";
-
-    String LANG_TOO_MANY_INDEX_KEY_COLS                                = "54008";
-    String LANG_TRIGGER_RECURSION_EXCEEDED                             = "54038";
-    String LANG_TOO_MANY_PARAMETERS_FOR_STORED_PROC                    = "54023";
-
-    //following 1 does not match the DB2 sql state, it is a Derby specific behavior which is not compatible with DB2
-    String LANG_OPERATION_NOT_ALLOWED_ON_SESSION_SCHEMA_TABLES = "XCL51.S";
+	//following 3 matches the DB2 sql states
+	String LANG_DECLARED_GLOBAL_TEMP_TABLE_ONLY_IN_SESSION_SCHEMA = "428EK";
+	String LANG_TEMP_TABLE_DELETE_ROWS_NO_SUPPORTED = "428C2";
+	String LANG_TEMP_TABLE_NO_FOREIGN_KEYS = "428C3";
+	String LANG_TEMP_TABLES_CANNOT_BE_IN_VIEWS = "428C4";
+	String LANG_NOT_ALLOWED_FOR_DECLARED_GLOBAL_TEMP_TABLE = "42995";
+	String LANG_LONG_DATA_TYPE_NOT_ALLOWED = "42962";
+
+	String LANG_MULTIPLE_AUTOINCREMENT_COLUMNS                         = "428C1";
+	String LANG_ALTER_TABLE_AUTOINCREMENT_COLUMN_NOT_ALLOWED           = "42601.S.372";
+
+	String LANG_TOO_MANY_INDEX_KEY_COLS                                = "54008";
+	String LANG_TRIGGER_RECURSION_EXCEEDED                             = "54038";
+	String LANG_TOO_MANY_PARAMETERS_FOR_STORED_PROC                    = "54023";
+
+	//following 1 does not match the DB2 sql state, it is a Derby specific behavior which is not compatible with DB2
+	String LANG_OPERATION_NOT_ALLOWED_ON_SESSION_SCHEMA_TABLES = "XCL51.S";
 
     // truncate function error msgs
     String LANG_TRUNCATE_NULL_OPERAND                                   = "43001";
@@ -1237,332 +1210,332 @@
     String LANG_DATE_TIME_ARITHMETIC_OVERFLOW                           = "44003";
 
     // com.splicemachine.db.impl.sql.execute.rts
-    String RTS_ATTACHED_TO                                               = "43X00.U";
-    String RTS_BEGIN_SQ_NUMBER                                           = "43X01.U";
-    String RTS_ANY_RS                                                   = "43X02.U";
-    String RTS_NUM_OPENS                                               = "43X03.U";
-    String RTS_ROWS_SEEN                                               = "43X04.U";
-    String RTS_SOURCE_RS                                               = "43X05.U";
-    String RTS_END_SQ_NUMBER                                           = "43X06.U";
-    String RTS_OPT_EST_RC                                               = "43X07.U";
-    String RTS_OPT_EST_COST                                               = "43X08.U";
-    String RTS_SECONDS                                                   = "43X09.U";
-    String RTS_TOTAL                                                   = "43X10.U";
-    String RTS_NODE                                                       = "43X11.U";
-    String RTS_NOT_IMPL                                                   = "43X12.U";
-    String RTS_DELETE_RS_USING                                           = "43X13.U";
-    String RTS_TABLE_LOCKING                                           = "43X14.U";
-    String RTS_ROW_LOCKING                                               = "43X15.U";
-    String RTS_DEFERRED                                                   = "43X16.U";
-    String RTS_ROWS_DELETED                                               = "43X17.U";
-    String RTS_INDEXES_UPDATED                                           = "43X18.U";
-    String RTS_DELETE                                                   = "43X19.U";
-    String RTS_DSARS                                                   = "43X20.U";
-    String RTS_ROWS_INPUT                                               = "43X21.U";
-    String RTS_DISTINCT_SCALAR_AGG                                       = "43X22.U";
-    String RTS_DISTINCT_SCAN_RS_USING                                   = "43X23.U";
-    String RTS_CONSTRAINT                                               = "43X24.U";
-    String RTS_INDEX                                                   = "43X25.U";
-    String RTS_DISTINCT_SCAN_RS                                           = "43X26.U";
-    String RTS_LOCKING                                                   = "43X27.U";
-    String RTS_SCAN_INFO                                               = "43X28.U";
-    String RTS_DISTINCT_COL                                               = "43X29.U";
-    String RTS_DISTINCT_COLS                                           = "43X30.U";
-    String RTS_HASH_TABLE_SIZE                                           = "43X31.U";
-    String RTS_ROWS_FILTERED                                           = "43X32.U";
-    String RTS_NEXT_TIME                                               = "43X33.U";
-    String RTS_START_POSITION                                           = "43X34.U";
-    String RTS_STOP_POSITION                                           = "43X35.U";
-    String RTS_SCAN_QUALS                                               = "43X36.U";
-    String RTS_NEXT_QUALS                                               = "43X37.U";
-    String RTS_ON_USING                                                   = "43X38.U";
-    String RTS_DISTINCT_SCAN                                           = "43X39.U";
-    String RTS_SORT_INFO                                               = "43X40.U";
-    String RTS_GROUPED_AGG_RS                                           = "43X41.U";
-    String RTS_HAS_DISTINCT_AGG                                           = "43X42.U";
-    String RTS_IN_SORTED_ORDER                                           = "43X43.U";
-    String RTS_GROUPED_AGG                                               = "43X44.U";
-    String RTS_HASH_EXISTS_JOIN                                           = "43X45.U";
-    String RTS_HASH_EXISTS_JOIN_RS                                       = "43X46.U";
-    String RTS_HASH_JOIN                                               = "43X47.U";
-    String RTS_HASH_JOIN_RS                                               = "43X48.U";
-    String RTS_HASH_LEFT_OJ                                               = "43X49.U";
-    String RTS_HASH_LEFT_OJ_RS                                           = "43X50.U";
-    String RTS_HASH_SCAN_RS_USING                                       = "43X51.U";
-    String RTS_HASH_SCAN_RS                                               = "43X52.U";
-    String RTS_HASH_KEY                                                   = "43X53.U";
-    String RTS_HASH_KEYS                                               = "43X54.U";
-    String RTS_HASH_SCAN                                               = "43X55.U";
-    String RTS_ATTACHED_SQS                                               = "43X56.U";
-    String RTS_HASH_TABLE_RS                                           = "43X57.U";
-    String RTS_HASH_TABLE                                               = "43X58.U";
-    String RTS_ALL                                                       = "43X59.U";
-    String RTS_IRTBR_RS                                                   = "43X60.U";
-    String RTS_COLS_ACCESSED_FROM_HEAP                                   = "43X61.U";
-    String RTS_FOR_TAB_NAME                                               = "43X62.U";
-    String RTS_IRTBR                                                   = "43X63.U";
-    String RTS_INSERT_MODE_BULK                                           = "43X64.U";
-    String RTS_INSERT_MODE_NOT_BULK                                       = "43X65.U";
-    String RTS_INSERT_MODE_NORMAL                                       = "43X66.U";
-    String RTS_INSERT_USING                                               = "43X67.U";
-    String RTS_ROWS_INSERTED                                           = "43X68.U";
-    String RTS_INSERT                                                   = "43X69.U";
-    String RTS_JOIN                                                       = "43X70.U";
-    String RTS_LKIS_RS                                                   = "43X71.U";
-    String RTS_LOCKING_OPTIMIZER                                       = "43X72.U";
-    String RTS_TABLE_SCAN                                               = "43X73.U";
-    String RTS_INDEX_SCAN                                               = "43X74.U";
-    String RTS_ON                                                       = "43X75.U";
-    String RTS_MATERIALIZED_RS                                           = "43X76.U";
-    String RTS_TEMP_CONGLOM_CREATE_TIME                                   = "43X77.U";
-    String RTS_TEMP_CONGLOM_FETCH_TIME                                   = "43X78.U";
-    String RTS_ROWS_SEEN_LEFT                                           = "43X79.U";
-    String RTS_ROWS_SEEN_RIGHT                                           = "43X80.U";
-    String RTS_ROWS_RETURNED                                           = "43X81.U";
-    String RTS_LEFT_RS                                                   = "43X82.U";
-    String RTS_RIGHT_RS                                                   = "43X83.U";
-    String RTS_NESTED_LOOP_EXISTS_JOIN                                   = "43X84.U";
-    String RTS_NESTED_LOOP_EXISTS_JOIN_RS                               = "43X85.U";
-    String RTS_NESTED_LOOP_JOIN                                           = "43X86.U";
-    String RTS_NESTED_LOOP_JOIN_RS                                       = "43X87.U";
-    String RTS_EMPTY_RIGHT_ROWS                                           = "43X88.U";
-    String RTS_NESTED_LOOP_LEFT_OJ                                       = "43X89.U";
-    String RTS_NESTED_LOOP_LEFT_OJ_RS                                   = "43X90.U";
-    String RTS_NORMALIZE_RS                                               = "43X91.U";
-    String RTS_ONCE_RS                                                   = "43X92.U";
-    String RTS_PR_RS                                                   = "43X93.U";
-    String RTS_RESTRICTION                                               = "43X94.U";
-    String RTS_PROJECTION                                               = "43X95.U";
-    String RTS_RESTRICTION_TIME                                           = "43X96.U";
-    String RTS_PROJECTION_TIME                                           = "43X97.U";
-    String RTS_PR                                                       = "43X98.U";
-    String RTS_ROW_RS                                                   = "43X99.U";
-    String RTS_RC                                                      = "43X9A.U";
-    String RTS_RC_RS                                                   = "43X9B.U";
-    String RTS_WINDOW_RS                                               = "43X9C.U";
-    String RTS_MERGE_SORT_EXISTS_JOIN                                   = "43X9D.U";
-    String RTS_MERGE_SORT_EXISTS_JOIN_RS                               = "43X9E.U";
-    String RTS_MERGE_SORT_JOIN                                              = "43X9F.U";
-    String RTS_MERGE_SORT_JOIN_RS                                          = "43X9G.U";
-    String RTS_MERGE_SORT_LEFT_OJ                                       = "43X9H.U";
-    String RTS_MERGE_SORT_LEFT_OJ_RS                                   = "43X9I.U";
-
-    String RTS_SCALAR_AGG_RS                                           = "43Y00.U";
-    String RTS_INDEX_KEY_OPT                                           = "43Y01.U";
-    String RTS_SCALAR_AGG                                               = "43Y02.U";
-    String RTS_SCROLL_INSENSITIVE_RS                                   = "43Y03.U";
-    String RTS_READS_FROM_HASH                                           = "43Y04.U";
-    String RTS_WRITES_TO_HASH                                           = "43Y05.U";
-    String RTS_SORT_RS                                                   = "43Y06.U";
-    String RTS_ELIMINATE_DUPS                                           = "43Y07.U";
-    String RTS_SORT                                                       = "43Y08.U";
-    String RTS_IS_RS_USING                                               = "43Y09.U";
-    String RTS_TS_RS_FOR                                               = "43Y10.U";
-    String RTS_ACTUAL_TABLE                                               = "43Y11.U";
-    String RTS_FETCH_SIZE                                               = "43Y12.U";
-    String RTS_QUALS                                                   = "43Y13.U";
-    String RTS_UNION_RS                                                   = "43Y14.U";
-    String RTS_UNION                                                   = "43Y15.U";
-    String RTS_UPDATE_RS_USING                                           = "43Y16.U";
-    String RTS_ROWS_UPDATED                                               = "43Y17.U";
-    String RTS_UPDATE                                                   = "43Y18.U";
-    String RTS_VTI_RS                                                   = "43Y19.U";
-    String RTS_VTI                                                       = "43Y20.U";
-    String RTS_MATERIALIZED_SUBQS                                       = "43Y21.U";
-    String RTS_STATEMENT_NAME                                           = "43Y22.U";
-    String RTS_STATEMENT_TEXT                                           = "43Y23.U";
-    String RTS_PARSE_TIME                                               = "43Y24.U";
-    String RTS_BIND_TIME                                               = "43Y25.U";
-    String RTS_OPTIMIZE_TIME                                           = "43Y26.U";
-    String RTS_GENERATE_TIME                                           = "43Y27.U";
-    String RTS_COMPILE_TIME                                               = "43Y28.U";
-    String RTS_EXECUTE_TIME                                               = "43Y29.U";
-    String RTS_BEGIN_COMP_TS                                           = "43Y30.U";
-    String RTS_END_COMP_TS                                               = "43Y31.U";
-    String RTS_BEGIN_EXE_TS                                               = "43Y32.U";
-    String RTS_END_EXE_TS                                               = "43Y33.U";
-    String RTS_STMT_EXE_PLAN_TXT                                       = "43Y44.U";
-    String RTS_RUN_TIME                                                   = "43Y45.U";
-    String RTS_INSERT_VTI_RESULT_SET                                   = "43Y46.U";
-    String RTS_DELETE_VTI_RESULT_SET                                   = "43Y47.U";
-    String RTS_INSERT_VTI                                               = "43Y49.U";
-    String RTS_DELETE_VTI                                               = "43Y50.U";
-    String RTS_DELETE_CASCADE                                            = "43Y51.U";
-    String RTS_DELETE_CASCADE_RS_USING                                   = "43Y52.U";
-    String RTS_REFACTION_DEPENDENT                                       = "43Y53.U";
-    String RTS_BEGIN_DEPENDENT_NUMBER                                   = "43Y54.U";
-    String RTS_END_DEPENDENT_NUMBER                                       = "43Y55.U";
-    String RTS_USER_SUPPLIED_OPTIMIZER_OVERRIDES_FOR_TABLE               = "43Y56.U";
-    String RTS_USER_SUPPLIED_OPTIMIZER_OVERRIDES_FOR_JOIN               = "43Y57.U";
-    String RTS_INTERSECT_RS                                            = "43Y58.U";
-    String RTS_INTERSECT                                               = "43Y59.U";
-    String RTS_EXCEPT_RS                                               = "43Y60.U";
-    String RTS_EXCEPT                                                  = "43Y61.U";
-
-    // com.splicemachine.db.catalog.types
-    String TI_SQL_TYPE_NAME            = "44X00.U";
-    String TI_NEXT_ERROR            = "44X05.U";
-
-    // INTERNAL EXCEPTIONS
-    String LANG_UNABLE_TO_GENERATE                                     = "42Z50";
-    String LANG_UNAVAILABLE_ACTIVATION_NEED                            = "42Z53";
-    String LANG_PARSE_ONLY                                             = "42Z54.U";
-    String LANG_STOP_AFTER_PARSING                                     = "42Z55.U";
-    String LANG_STOP_AFTER_BINDING                                     = "42Z56.U";
-    String LANG_STOP_AFTER_OPTIMIZING                                  = "42Z57.U";
-    String LANG_STOP_AFTER_GENERATING                                  = "42Z58.U";
-
-    // PARSER EXCEPTIONS
-    String LANG_UNBINDABLE_REWRITE                                     = "X0A00.S";
-
-    // EXECUTION EXCEPTIONS
-    String LANG_CANT_LOCK_TABLE                                        = "X0X02.S";
-    String LANG_TABLE_NOT_FOUND_DURING_EXECUTION                       = "X0X05.S";
-    String LANG_CANT_DROP_JAR_ON_DB_CLASS_PATH_DURING_EXECUTION        = "X0X07.S";
-    String LANG_USING_CARDINALITY_VIOLATION_DURING_EXECUTION           = "X0X10.S";
-    String LANG_NO_ROWS_FROM_USING_DURING_EXECUTION                    = "X0X11.S";
-    String LANG_JAR_FILE_DOES_NOT_EXIST                                = "X0X13.S";
-    String LANG_FILE_DOES_NOT_EXIST                                    = "X0X14.S";
-    String LANG_NO_CORRESPONDING_S_Q_L_TYPE                            = "X0X57.S";
-    String LANG_CURSOR_ALREADY_EXISTS                                  = "X0X60.S";
-    String LANG_INDEX_COLUMN_NOT_EQUAL                                 = "X0X61.S";
-    String LANG_INCONSISTENT_ROW_LOCATION                              = "X0X62.S";
-    String LANG_IO_EXCEPTION                                           = "X0X63.S";
-    String LANG_COLUMN_NOT_ORDERABLE_DURING_EXECUTION                  = "X0X67.S";
-    String LANG_OBJECT_NOT_FOUND_DURING_EXECUTION                      = "X0X81.S";
-    String LANG_NON_KEYED_INDEX                                        = "X0X85.S";
-    String LANG_ZERO_INVALID_FOR_R_S_ABSOLUTE                          = "X0X86.S";
-    String LANG_NO_CURRENT_ROW_FOR_RELATIVE                            = "X0X87.S";
-    String LANG_CANT_INVALIDATE_OPEN_RESULT_SET                        = "X0X95.S";
-    String LANG_CANT_CHANGE_ISOLATION_HOLD_CURSOR                      = "X0X03.S";
-    //following three for auto-generated keys feature in JDBC3.0
+	String RTS_ATTACHED_TO											   = "43X00.U";
+	String RTS_BEGIN_SQ_NUMBER										   = "43X01.U";
+	String RTS_ANY_RS												   = "43X02.U";
+	String RTS_NUM_OPENS											   = "43X03.U";
+	String RTS_ROWS_SEEN											   = "43X04.U";
+	String RTS_SOURCE_RS											   = "43X05.U";
+	String RTS_END_SQ_NUMBER										   = "43X06.U";
+	String RTS_OPT_EST_RC											   = "43X07.U";
+	String RTS_OPT_EST_COST											   = "43X08.U";
+	String RTS_SECONDS												   = "43X09.U";
+	String RTS_TOTAL												   = "43X10.U";
+	String RTS_NODE													   = "43X11.U";
+	String RTS_NOT_IMPL												   = "43X12.U";
+	String RTS_DELETE_RS_USING										   = "43X13.U";
+	String RTS_TABLE_LOCKING										   = "43X14.U";
+	String RTS_ROW_LOCKING											   = "43X15.U";
+	String RTS_DEFERRED												   = "43X16.U";
+	String RTS_ROWS_DELETED											   = "43X17.U";
+	String RTS_INDEXES_UPDATED										   = "43X18.U";
+	String RTS_DELETE												   = "43X19.U";
+	String RTS_DSARS												   = "43X20.U";
+	String RTS_ROWS_INPUT											   = "43X21.U";
+	String RTS_DISTINCT_SCALAR_AGG									   = "43X22.U";
+	String RTS_DISTINCT_SCAN_RS_USING								   = "43X23.U";
+	String RTS_CONSTRAINT											   = "43X24.U";
+	String RTS_INDEX												   = "43X25.U";
+	String RTS_DISTINCT_SCAN_RS										   = "43X26.U";
+	String RTS_LOCKING												   = "43X27.U";
+	String RTS_SCAN_INFO											   = "43X28.U";
+	String RTS_DISTINCT_COL											   = "43X29.U";
+	String RTS_DISTINCT_COLS										   = "43X30.U";
+	String RTS_HASH_TABLE_SIZE										   = "43X31.U";
+	String RTS_ROWS_FILTERED										   = "43X32.U";
+	String RTS_NEXT_TIME											   = "43X33.U";
+	String RTS_START_POSITION										   = "43X34.U";
+	String RTS_STOP_POSITION										   = "43X35.U";
+	String RTS_SCAN_QUALS											   = "43X36.U";
+	String RTS_NEXT_QUALS											   = "43X37.U";
+	String RTS_ON_USING												   = "43X38.U";
+	String RTS_DISTINCT_SCAN										   = "43X39.U";
+	String RTS_SORT_INFO											   = "43X40.U";
+	String RTS_GROUPED_AGG_RS										   = "43X41.U";
+	String RTS_HAS_DISTINCT_AGG										   = "43X42.U";
+	String RTS_IN_SORTED_ORDER										   = "43X43.U";
+	String RTS_GROUPED_AGG											   = "43X44.U";
+	String RTS_HASH_EXISTS_JOIN										   = "43X45.U";
+	String RTS_HASH_EXISTS_JOIN_RS									   = "43X46.U";
+	String RTS_HASH_JOIN											   = "43X47.U";
+	String RTS_HASH_JOIN_RS											   = "43X48.U";
+	String RTS_HASH_LEFT_OJ											   = "43X49.U";
+	String RTS_HASH_LEFT_OJ_RS										   = "43X50.U";
+	String RTS_HASH_SCAN_RS_USING									   = "43X51.U";
+	String RTS_HASH_SCAN_RS											   = "43X52.U";
+	String RTS_HASH_KEY												   = "43X53.U";
+	String RTS_HASH_KEYS											   = "43X54.U";
+	String RTS_HASH_SCAN											   = "43X55.U";
+	String RTS_ATTACHED_SQS											   = "43X56.U";
+	String RTS_HASH_TABLE_RS										   = "43X57.U";
+	String RTS_HASH_TABLE											   = "43X58.U";
+	String RTS_ALL													   = "43X59.U";
+	String RTS_IRTBR_RS												   = "43X60.U";
+	String RTS_COLS_ACCESSED_FROM_HEAP								   = "43X61.U";
+	String RTS_FOR_TAB_NAME											   = "43X62.U";
+	String RTS_IRTBR												   = "43X63.U";
+	String RTS_INSERT_MODE_BULK										   = "43X64.U";
+	String RTS_INSERT_MODE_NOT_BULK									   = "43X65.U";
+	String RTS_INSERT_MODE_NORMAL									   = "43X66.U";
+	String RTS_INSERT_USING											   = "43X67.U";
+	String RTS_ROWS_INSERTED										   = "43X68.U";
+	String RTS_INSERT												   = "43X69.U";
+	String RTS_JOIN													   = "43X70.U";
+	String RTS_LKIS_RS												   = "43X71.U";
+	String RTS_LOCKING_OPTIMIZER									   = "43X72.U";
+	String RTS_TABLE_SCAN											   = "43X73.U";
+	String RTS_INDEX_SCAN											   = "43X74.U";
+	String RTS_ON													   = "43X75.U";
+	String RTS_MATERIALIZED_RS										   = "43X76.U";
+	String RTS_TEMP_CONGLOM_CREATE_TIME								   = "43X77.U";
+	String RTS_TEMP_CONGLOM_FETCH_TIME								   = "43X78.U";
+	String RTS_ROWS_SEEN_LEFT										   = "43X79.U";
+	String RTS_ROWS_SEEN_RIGHT										   = "43X80.U";
+	String RTS_ROWS_RETURNED										   = "43X81.U";
+	String RTS_LEFT_RS												   = "43X82.U";
+	String RTS_RIGHT_RS												   = "43X83.U";
+	String RTS_NESTED_LOOP_EXISTS_JOIN								   = "43X84.U";
+	String RTS_NESTED_LOOP_EXISTS_JOIN_RS							   = "43X85.U";
+	String RTS_NESTED_LOOP_JOIN										   = "43X86.U";
+	String RTS_NESTED_LOOP_JOIN_RS									   = "43X87.U";
+	String RTS_EMPTY_RIGHT_ROWS										   = "43X88.U";
+	String RTS_NESTED_LOOP_LEFT_OJ									   = "43X89.U";
+	String RTS_NESTED_LOOP_LEFT_OJ_RS								   = "43X90.U";
+	String RTS_NORMALIZE_RS											   = "43X91.U";
+	String RTS_ONCE_RS												   = "43X92.U";
+	String RTS_PR_RS												   = "43X93.U";
+	String RTS_RESTRICTION											   = "43X94.U";
+	String RTS_PROJECTION											   = "43X95.U";
+	String RTS_RESTRICTION_TIME										   = "43X96.U";
+	String RTS_PROJECTION_TIME										   = "43X97.U";
+	String RTS_PR													   = "43X98.U";
+	String RTS_ROW_RS												   = "43X99.U";
+	String RTS_RC                                                      = "43X9A.U";
+	String RTS_RC_RS                                                   = "43X9B.U";
+	String RTS_WINDOW_RS                                               = "43X9C.U";
+	String RTS_MERGE_SORT_EXISTS_JOIN								   = "43X9D.U";
+	String RTS_MERGE_SORT_EXISTS_JOIN_RS							   = "43X9E.U";
+	String RTS_MERGE_SORT_JOIN								   		   = "43X9F.U";
+	String RTS_MERGE_SORT_JOIN_RS							   		   = "43X9G.U";
+	String RTS_MERGE_SORT_LEFT_OJ									   = "43X9H.U";
+	String RTS_MERGE_SORT_LEFT_OJ_RS								   = "43X9I.U";
+	
+	String RTS_SCALAR_AGG_RS										   = "43Y00.U";
+	String RTS_INDEX_KEY_OPT										   = "43Y01.U";
+	String RTS_SCALAR_AGG											   = "43Y02.U";
+	String RTS_SCROLL_INSENSITIVE_RS								   = "43Y03.U";
+	String RTS_READS_FROM_HASH										   = "43Y04.U";
+	String RTS_WRITES_TO_HASH										   = "43Y05.U";
+	String RTS_SORT_RS												   = "43Y06.U";
+	String RTS_ELIMINATE_DUPS										   = "43Y07.U";
+	String RTS_SORT													   = "43Y08.U";
+	String RTS_IS_RS_USING											   = "43Y09.U";
+	String RTS_TS_RS_FOR											   = "43Y10.U";
+	String RTS_ACTUAL_TABLE											   = "43Y11.U";
+	String RTS_FETCH_SIZE											   = "43Y12.U";
+	String RTS_QUALS												   = "43Y13.U";
+	String RTS_UNION_RS												   = "43Y14.U";
+	String RTS_UNION												   = "43Y15.U";
+	String RTS_UPDATE_RS_USING										   = "43Y16.U";
+	String RTS_ROWS_UPDATED											   = "43Y17.U";
+	String RTS_UPDATE												   = "43Y18.U";
+	String RTS_VTI_RS												   = "43Y19.U";
+	String RTS_VTI													   = "43Y20.U";
+	String RTS_MATERIALIZED_SUBQS									   = "43Y21.U";
+	String RTS_STATEMENT_NAME										   = "43Y22.U";
+	String RTS_STATEMENT_TEXT										   = "43Y23.U";
+	String RTS_PARSE_TIME											   = "43Y24.U";
+	String RTS_BIND_TIME											   = "43Y25.U";
+	String RTS_OPTIMIZE_TIME										   = "43Y26.U";
+	String RTS_GENERATE_TIME										   = "43Y27.U";
+	String RTS_COMPILE_TIME											   = "43Y28.U";
+	String RTS_EXECUTE_TIME											   = "43Y29.U";
+	String RTS_BEGIN_COMP_TS										   = "43Y30.U";
+	String RTS_END_COMP_TS											   = "43Y31.U";
+	String RTS_BEGIN_EXE_TS											   = "43Y32.U";
+	String RTS_END_EXE_TS											   = "43Y33.U";
+	String RTS_STMT_EXE_PLAN_TXT									   = "43Y44.U";
+	String RTS_RUN_TIME												   = "43Y45.U";
+	String RTS_INSERT_VTI_RESULT_SET								   = "43Y46.U";
+	String RTS_DELETE_VTI_RESULT_SET								   = "43Y47.U";
+	String RTS_INSERT_VTI											   = "43Y49.U";
+	String RTS_DELETE_VTI											   = "43Y50.U";
+	String RTS_DELETE_CASCADE									 	   = "43Y51.U";
+	String RTS_DELETE_CASCADE_RS_USING								   = "43Y52.U";
+	String RTS_REFACTION_DEPENDENT									   = "43Y53.U";
+	String RTS_BEGIN_DEPENDENT_NUMBER								   = "43Y54.U";	
+	String RTS_END_DEPENDENT_NUMBER									   = "43Y55.U";	
+	String RTS_USER_SUPPLIED_OPTIMIZER_OVERRIDES_FOR_TABLE			   = "43Y56.U";	
+	String RTS_USER_SUPPLIED_OPTIMIZER_OVERRIDES_FOR_JOIN			   = "43Y57.U";
+	String RTS_INTERSECT_RS                                            = "43Y58.U";
+	String RTS_INTERSECT                                               = "43Y59.U";
+	String RTS_EXCEPT_RS                                               = "43Y60.U";
+	String RTS_EXCEPT                                                  = "43Y61.U";
+
+	// com.splicemachine.db.catalog.types
+	String TI_SQL_TYPE_NAME			= "44X00.U";
+	String TI_NEXT_ERROR			= "44X05.U";
+
+	// INTERNAL EXCEPTIONS
+	String LANG_UNABLE_TO_GENERATE                                     = "42Z50";
+	String LANG_UNAVAILABLE_ACTIVATION_NEED                            = "42Z53";
+	String LANG_PARSE_ONLY                                             = "42Z54.U";
+	String LANG_STOP_AFTER_PARSING                                     = "42Z55.U";
+	String LANG_STOP_AFTER_BINDING                                     = "42Z56.U";
+	String LANG_STOP_AFTER_OPTIMIZING                                  = "42Z57.U";
+	String LANG_STOP_AFTER_GENERATING                                  = "42Z58.U";
+
+	// PARSER EXCEPTIONS
+	String LANG_UNBINDABLE_REWRITE                                     = "X0A00.S";
+	
+	// EXECUTION EXCEPTIONS
+	String LANG_CANT_LOCK_TABLE                                        = "X0X02.S";
+	String LANG_TABLE_NOT_FOUND_DURING_EXECUTION                       = "X0X05.S";
+	String LANG_CANT_DROP_JAR_ON_DB_CLASS_PATH_DURING_EXECUTION        = "X0X07.S";
+	String LANG_USING_CARDINALITY_VIOLATION_DURING_EXECUTION           = "X0X10.S";
+	String LANG_NO_ROWS_FROM_USING_DURING_EXECUTION                    = "X0X11.S";
+	String LANG_JAR_FILE_DOES_NOT_EXIST                                = "X0X13.S";
+	String LANG_FILE_DOES_NOT_EXIST                                    = "X0X14.S";
+	String LANG_NO_CORRESPONDING_S_Q_L_TYPE                            = "X0X57.S";
+	String LANG_CURSOR_ALREADY_EXISTS                                  = "X0X60.S";
+	String LANG_INDEX_COLUMN_NOT_EQUAL                                 = "X0X61.S";
+	String LANG_INCONSISTENT_ROW_LOCATION                              = "X0X62.S";
+	String LANG_IO_EXCEPTION                                           = "X0X63.S";
+	String LANG_COLUMN_NOT_ORDERABLE_DURING_EXECUTION                  = "X0X67.S";
+	String LANG_OBJECT_NOT_FOUND_DURING_EXECUTION                      = "X0X81.S";
+	String LANG_NON_KEYED_INDEX                                        = "X0X85.S";
+	String LANG_ZERO_INVALID_FOR_R_S_ABSOLUTE                          = "X0X86.S";
+	String LANG_NO_CURRENT_ROW_FOR_RELATIVE                            = "X0X87.S";
+	String LANG_CANT_INVALIDATE_OPEN_RESULT_SET                        = "X0X95.S";
+	String LANG_CANT_CHANGE_ISOLATION_HOLD_CURSOR                      = "X0X03.S";
+	//following three for auto-generated keys feature in JDBC3.0
     String INVALID_COLUMN_ARRAY_LENGTH                                 = "X0X0D.S";
-    String LANG_INVALID_AUTOGEN_COLUMN_POSITION                        = "X0X0E.S";
-    String LANG_INVALID_AUTOGEN_COLUMN_NAME                            = "X0X0F.S";
-
-    String LANG_INDEX_NOT_FOUND_DURING_EXECUTION                       = "X0X99.S";
-
-    // X0Y01 used to be DUPLICATE_KEY_CONSTRAINT
-    String LANG_DROP_VIEW_ON_NON_VIEW                                  = "X0Y16.S";
-    // String LANG_DROP_SYSTEM_TABLE_ATTEMPTED_DURING_EXECUTION           = "X0Y17.S";
-    String LANG_PROVIDER_HAS_DEPENDENT_VIEW                            = "X0Y23.S";
-    String LANG_PROVIDER_HAS_DEPENDENT_S_P_S                           = "X0Y24.S";
-    String LANG_PROVIDER_HAS_DEPENDENT_OBJECT                          = "X0Y25.S";
-    String LANG_INDEX_AND_TABLE_IN_DIFFERENT_SCHEMAS                   = "X0Y26.S";
-    String LANG_CREATE_SYSTEM_INDEX_ATTEMPTED                          = "X0Y28.S";
-    String LANG_PROVIDER_HAS_DEPENDENT_TABLE                            = "X0Y29.S";
-    String LANG_PROVIDER_HAS_DEPENDENT_ALIAS                            = "X0Y30.S";
-    String LANG_OBJECT_ALREADY_EXISTS_IN_OBJECT                           = "X0Y32.S";
-    String LANG_CREATE_INDEX_NO_TABLE                                  = "X0Y38.S";
-    String LANG_INVALID_FK_NO_PK                                       = "X0Y41.S";
-    String LANG_INVALID_FK_COL_TYPES_DO_NOT_MATCH                      = "X0Y42.S";
-    String LANG_INVALID_FK_DIFFERENT_COL_COUNT                         = "X0Y43.S";
-    String LANG_INVALID_FK_NO_REF_KEY                                  = "X0Y44.S";
-    String LANG_ADD_FK_CONSTRAINT_VIOLATION                            = "X0Y45.S";
-    String LANG_INVALID_FK_NO_REF_TAB                                  = "X0Y46.S";
-    String LANG_SCHEMA_NOT_EMPTY                                       = "X0Y54.S";
-    String LANG_INDEX_ROW_COUNT_MISMATCH                               = "X0Y55.S";
-    String LANG_INVALID_OPERATION_ON_SYSTEM_TABLE                      = "X0Y56.S";
-    String LANG_ADDING_NON_NULL_COLUMN_TO_NON_EMPTY_TABLE              = "X0Y57.S";
-    String LANG_ADD_PRIMARY_KEY_FAILED1                                = "X0Y58.S";
-    String LANG_ADD_CHECK_CONSTRAINT_FAILED                            = "X0Y59.S";
-    String LANG_MODIFYING_PRIMARY_KEY_ON_NON_EMPTY_TABLE               = "X0Y60.S";
-    String LANG_NULL_DATA_IN_PRIMARY_KEY_OR_UNIQUE_CONSTRAINT             = "X0Y63.S";
-    String LANG_NULL_DATA_IN_PRIMARY_KEY                               = "X0Y63.S.1";
-    String LANG_NO_COMMIT_IN_NESTED_CONNECTION                         = "X0Y66.S";
-    String LANG_NO_ROLLBACK_IN_NESTED_CONNECTION                       = "X0Y67.S";
-    String LANG_OBJECT_ALREADY_EXISTS                                  = "X0Y68.S";
-    String LANG_NO_DDL_IN_TRIGGER                                      = "X0Y69.S";
-    String LANG_NO_DML_IN_TRIGGER                                      = "X0Y70.S";
-    String LANG_NO_XACT_IN_TRIGGER                                     = "X0Y71.S";
-    String LANG_NO_BULK_INSERT_REPLACE_WITH_TRIGGER_DURING_EXECUTION   = "X0Y72.S";
-    String LANG_NO_SET_TRAN_ISO_IN_GLOBAL_CONNECTION                   = "X0Y77.S";
-    String LANG_INVALID_CALL_TO_EXECUTE_QUERY                           = "X0Y78.S";
+	String LANG_INVALID_AUTOGEN_COLUMN_POSITION                        = "X0X0E.S";
+	String LANG_INVALID_AUTOGEN_COLUMN_NAME                            = "X0X0F.S";
+
+	String LANG_INDEX_NOT_FOUND_DURING_EXECUTION                       = "X0X99.S";
+
+	// X0Y01 used to be DUPLICATE_KEY_CONSTRAINT
+	String LANG_DROP_VIEW_ON_NON_VIEW                                  = "X0Y16.S";
+	// String LANG_DROP_SYSTEM_TABLE_ATTEMPTED_DURING_EXECUTION           = "X0Y17.S";
+	String LANG_PROVIDER_HAS_DEPENDENT_VIEW                            = "X0Y23.S";
+	String LANG_PROVIDER_HAS_DEPENDENT_S_P_S                           = "X0Y24.S";
+	String LANG_PROVIDER_HAS_DEPENDENT_OBJECT                          = "X0Y25.S";
+	String LANG_INDEX_AND_TABLE_IN_DIFFERENT_SCHEMAS                   = "X0Y26.S";
+	String LANG_CREATE_SYSTEM_INDEX_ATTEMPTED                          = "X0Y28.S";
+	String LANG_PROVIDER_HAS_DEPENDENT_TABLE                            = "X0Y29.S";
+	String LANG_PROVIDER_HAS_DEPENDENT_ALIAS                            = "X0Y30.S";
+	String LANG_OBJECT_ALREADY_EXISTS_IN_OBJECT						   = "X0Y32.S";
+	String LANG_CREATE_INDEX_NO_TABLE                                  = "X0Y38.S";
+	String LANG_INVALID_FK_NO_PK                                       = "X0Y41.S";
+	String LANG_INVALID_FK_COL_TYPES_DO_NOT_MATCH                      = "X0Y42.S";
+	String LANG_INVALID_FK_DIFFERENT_COL_COUNT                         = "X0Y43.S";
+	String LANG_INVALID_FK_NO_REF_KEY                                  = "X0Y44.S";
+	String LANG_ADD_FK_CONSTRAINT_VIOLATION                            = "X0Y45.S";
+	String LANG_INVALID_FK_NO_REF_TAB                                  = "X0Y46.S";
+	String LANG_SCHEMA_NOT_EMPTY                                       = "X0Y54.S";
+	String LANG_INDEX_ROW_COUNT_MISMATCH                               = "X0Y55.S";
+	String LANG_INVALID_OPERATION_ON_SYSTEM_TABLE                      = "X0Y56.S";
+	String LANG_ADDING_NON_NULL_COLUMN_TO_NON_EMPTY_TABLE              = "X0Y57.S";
+	String LANG_ADD_PRIMARY_KEY_FAILED1                                = "X0Y58.S";
+	String LANG_ADD_CHECK_CONSTRAINT_FAILED                            = "X0Y59.S";
+	String LANG_MODIFYING_PRIMARY_KEY_ON_NON_EMPTY_TABLE               = "X0Y60.S";
+	String LANG_NULL_DATA_IN_PRIMARY_KEY_OR_UNIQUE_CONSTRAINT      	   = "X0Y63.S";
+	String LANG_NULL_DATA_IN_PRIMARY_KEY                               = "X0Y63.S.1";
+	String LANG_NO_COMMIT_IN_NESTED_CONNECTION                         = "X0Y66.S";
+	String LANG_NO_ROLLBACK_IN_NESTED_CONNECTION                       = "X0Y67.S";
+	String LANG_OBJECT_ALREADY_EXISTS                                  = "X0Y68.S";
+	String LANG_NO_DDL_IN_TRIGGER                                      = "X0Y69.S";
+	String LANG_NO_DML_IN_TRIGGER                                      = "X0Y70.S";
+	String LANG_NO_XACT_IN_TRIGGER                                     = "X0Y71.S";
+	String LANG_NO_BULK_INSERT_REPLACE_WITH_TRIGGER_DURING_EXECUTION   = "X0Y72.S";
+	String LANG_NO_SET_TRAN_ISO_IN_GLOBAL_CONNECTION                   = "X0Y77.S";
+	String LANG_INVALID_CALL_TO_EXECUTE_QUERY		                   = "X0Y78.S";
     String MULTIPLE_RESULTS_ON_EXECUTE_QUERY = "X0Y78.S.1";
     String USE_EXECUTE_UPDATE_WITH_NO_RESULTS = "X0Y78.S.2";
-    String LANG_INVALID_CALL_TO_EXECUTE_UPDATE                           = "X0Y79.S";
-    String LANG_NULL_DATA_IN_NON_NULL_COLUMN                                    = "X0Y80.S";
+	String LANG_INVALID_CALL_TO_EXECUTE_UPDATE		                   = "X0Y79.S";
+	String LANG_NULL_DATA_IN_NON_NULL_COLUMN               	   	   	   = "X0Y80.S";
     String LANG_IGNORE_MISSING_INDEX_ROW_DURING_DELETE                 = "X0Y83.S";
     String LANG_TOO_MUCH_CONTENTION_ON_SEQUENCE                 = "X0Y84.T";
-    String LANG_UNKNOWN_SEQUENCE_PREALLOCATOR                                = "X0Y85.S";
-    String LANG_CANT_FLUSH_PREALLOCATOR                                = "X0Y86.S";
-    String LANG_BAD_UDA_OR_FUNCTION_NAME                                = "X0Y87.S";
-
-    // TEMPORARY EXECUTION RESTRICTIONS
-
-    // Non-SQLSTATE errors
-    String LANG_DOES_NOT_RETURN_ROWS                                   = "XCL01.S";
-    String LANG_ACTIVATION_CLOSED                                      = "XCL05.S";
-    String LANG_CURSOR_CLOSED                                          = "XCL07.S";
-    String LANG_NO_CURRENT_ROW                                         = "XCL08.S";
-    String LANG_WRONG_ACTIVATION                                       = "XCL09.S";
-    String LANG_OBSOLETE_PARAMETERS                                    = "XCL10.S";
-    String LANG_DATA_TYPE_SET_MISMATCH                                 = "XCL12.S";
-    String LANG_INVALID_PARAM_POSITION                                 = "XCL13.S";
-    String LANG_INVALID_COLUMN_POSITION                                 = "XCL14.S";
-    String LANG_INVALID_COMPARE_TO                                     = "XCL15.S";
-    String LANG_RESULT_SET_NOT_OPEN                                    = "XCL16.S";
+	String LANG_UNKNOWN_SEQUENCE_PREALLOCATOR                                = "X0Y85.S";
+	String LANG_CANT_FLUSH_PREALLOCATOR                                = "X0Y86.S";
+	String LANG_BAD_UDA_OR_FUNCTION_NAME                                = "X0Y87.S";
+
+	// TEMPORARY EXECUTION RESTRICTIONS
+
+	// Non-SQLSTATE errors 
+	String LANG_DOES_NOT_RETURN_ROWS                                   = "XCL01.S";
+	String LANG_ACTIVATION_CLOSED                                      = "XCL05.S";
+	String LANG_CURSOR_CLOSED                                          = "XCL07.S";
+	String LANG_NO_CURRENT_ROW                                         = "XCL08.S";
+	String LANG_WRONG_ACTIVATION                                       = "XCL09.S";
+	String LANG_OBSOLETE_PARAMETERS                                    = "XCL10.S";
+	String LANG_DATA_TYPE_SET_MISMATCH                                 = "XCL12.S";
+	String LANG_INVALID_PARAM_POSITION                                 = "XCL13.S";
+	String LANG_INVALID_COLUMN_POSITION                                 = "XCL14.S";
+	String LANG_INVALID_COMPARE_TO                                     = "XCL15.S";
+	String LANG_RESULT_SET_NOT_OPEN                                    = "XCL16.S";
     String LANG_STREAM_RETRIEVED_ALREADY = "XCL18.S";
-    String LANG_MISSING_ROW                                            = "XCL19.S";
-    String LANG_CANT_UPGRADE_CATALOGS                                  = "XCL20.S";
-    String LANG_DDL_IN_BIND                                            = "XCL21.S";
-    String LANG_NOT_OUT_PARAM                                           = "XCL22.S";
-    String LANG_INVALID_S_Q_L_TYPE                                     = "XCL23.S";
-    String LANG_PARAMETER_MUST_BE_OUTPUT                               = "XCL24.S";
-    String LANG_INVALID_OUT_PARAM_MAP                                  = "XCL25.S";
-    String LANG_NOT_OUTPUT_PARAMETER                                   = "XCL26.S";
-    String LANG_RETURN_OUTPUT_PARAM_CANNOT_BE_SET                      = "XCL27.S";
-    String LANG_STREAMING_COLUMN_I_O_EXCEPTION                         = "XCL30.S";
-    String LANG_STATEMENT_CLOSED_NO_REASON                               = "XCL31.S";
-    String LANG_STATEMENT_NEEDS_RECOMPILE                               = "XCL32.S";
-
-
-
-    //delete rule restriction violation errors
-    String LANG_CANT_BE_DEPENDENT_ESELF                                   = "XCL33.S";
-    String LANG_CANT_BE_DEPENDENT_ECYCLE                               = "XCL34.S";
-    String LANG_CANT_BE_DEPENDENT_MPATH                                   = "XCL35.S";
-    String LANG_DELETE_RULE_MUSTBE_ESELF                                  = "XCL36.S";
-    String LANG_DELETE_RULE_MUSTBE_ECASCADE                               = "XCL37.S";
-    String LANG_DELETE_RULE_MUSTBE_MPATH                               = "XCL38.S";
-    String LANG_DELETE_RULE_CANT_BE_CASCADE_ESELF                       = "XCL39.S";
-    String LANG_DELETE_RULE_CANT_BE_CASCADE_ECYCLE                       = "XCL40.S";
-    String LANG_DELETE_RULE_CANT_BE_CASCADE_MPATH                       = "XCL41.S";
-
-    // referential action types
-    String LANG_DELETE_RULE_CASCADE                                       = "XCL42.S";
-    String LANG_DELETE_RULE_SETNULL                                       = "XCL43.S";
-    String LANG_DELETE_RULE_RESTRICT                                   = "XCL44.S";
-    String LANG_DELETE_RULE_NOACTION                                   = "XCL45.S";
-    String LANG_DELETE_RULE_SETDEFAULT                                   = "XCL46.S";
-
-    String LANG_STATEMENT_UPGRADE_REQUIRED                               = "XCL47.S";
-
-    //truncate table
-    String LANG_NO_TRUNCATE_ON_FK_REFERENCE_TABLE                      = "XCL48.S";
-    String LANG_NO_TRUNCATE_ON_ENABLED_DELETE_TRIGGERS                 = "XCL49.S";
+	String LANG_MISSING_ROW                                            = "XCL19.S";
+	String LANG_CANT_UPGRADE_CATALOGS                                  = "XCL20.S";
+	String LANG_DDL_IN_BIND                                            = "XCL21.S";
+	String LANG_NOT_OUT_PARAM										   = "XCL22.S";
+	String LANG_INVALID_S_Q_L_TYPE                                     = "XCL23.S";
+	String LANG_PARAMETER_MUST_BE_OUTPUT                               = "XCL24.S";
+	String LANG_INVALID_OUT_PARAM_MAP                                  = "XCL25.S";
+	String LANG_NOT_OUTPUT_PARAMETER                                   = "XCL26.S";
+	String LANG_RETURN_OUTPUT_PARAM_CANNOT_BE_SET                      = "XCL27.S";
+	String LANG_STREAMING_COLUMN_I_O_EXCEPTION                         = "XCL30.S";
+	String LANG_STATEMENT_CLOSED_NO_REASON							   = "XCL31.S";
+	String LANG_STATEMENT_NEEDS_RECOMPILE							   = "XCL32.S";
+
+
+	
+	//delete rule restriction violation errors
+	String LANG_CANT_BE_DEPENDENT_ESELF								   = "XCL33.S";
+	String LANG_CANT_BE_DEPENDENT_ECYCLE							   = "XCL34.S";
+	String LANG_CANT_BE_DEPENDENT_MPATH								   = "XCL35.S";
+	String LANG_DELETE_RULE_MUSTBE_ESELF                   			   = "XCL36.S";
+	String LANG_DELETE_RULE_MUSTBE_ECASCADE							   = "XCL37.S";
+	String LANG_DELETE_RULE_MUSTBE_MPATH							   = "XCL38.S";
+	String LANG_DELETE_RULE_CANT_BE_CASCADE_ESELF					   = "XCL39.S";	
+	String LANG_DELETE_RULE_CANT_BE_CASCADE_ECYCLE					   = "XCL40.S";	
+	String LANG_DELETE_RULE_CANT_BE_CASCADE_MPATH					   = "XCL41.S";	
+
+	// referential action types
+	String LANG_DELETE_RULE_CASCADE									   = "XCL42.S";	
+	String LANG_DELETE_RULE_SETNULL									   = "XCL43.S";	
+	String LANG_DELETE_RULE_RESTRICT								   = "XCL44.S";	
+	String LANG_DELETE_RULE_NOACTION								   = "XCL45.S";	
+	String LANG_DELETE_RULE_SETDEFAULT								   = "XCL46.S";	
+
+	String LANG_STATEMENT_UPGRADE_REQUIRED							   = "XCL47.S";
+
+	//truncate table
+	String LANG_NO_TRUNCATE_ON_FK_REFERENCE_TABLE                      = "XCL48.S";
+	String LANG_NO_TRUNCATE_ON_ENABLED_DELETE_TRIGGERS                 = "XCL49.S";
 
     // Initial release of Apache Derby did not support upgrade
-    String LANG_CANT_UPGRADE_DATABASE                                 = "XCL50.S";
+	String LANG_CANT_UPGRADE_DATABASE                                 = "XCL50.S";
 
     String LANG_STATEMENT_CANCELLED_OR_TIMED_OUT                       = "XCL52.S";
 
     /*
-    ** Language errors that match DB2
-    */
-
-    String    INVALID_SCHEMA_SYS                                            = "42939";
-
-    /*
-    ** Modelled on INVALID_SCHEMA_SYS, although not from DB2
-    */
-    String  INVALID_ROLE_SYS                                        = "4293A";
-
-
-    /*
-        SQL standard 0A - feature not supported
-    */
-    String UNSUPPORTED_PREFIX="0A";
+	** Language errors that match DB2
+	*/
+
+	String	INVALID_SCHEMA_SYS											= "42939";
+
+	/*
+	** Modelled on INVALID_SCHEMA_SYS, although not from DB2
+	*/
+	String  INVALID_ROLE_SYS                                        = "4293A";
+
+
+	/*
+		SQL standard 0A - feature not supported
+	*/
+	String UNSUPPORTED_PREFIX="0A";
 
     String NOT_IMPLEMENTED                                          = "0A000.S";
     String JDBC_METHOD_NOT_IMPLEMENTED                              = "0A000.S.1";
@@ -1572,30 +1545,30 @@
     String SECMECH_NOT_SUPPORTED                                    = "0A000.S.5";
     String DRDA_COMMAND_NOT_IMPLEMENTED                             = "0A000.C.6";
     String DATA_TYPE_NOT_SUPPORTED = "0A000.S.7";
-    String SPLICE_NOT_IMPLEMENTED                                    = "0A000.SP";
-
-
-
-
-
-    /*
-    ** Authorization and Authentication
-    */
-    String AUTHORIZATION_SPEC_PREFIX="28";
-
-    String AUTH_SET_CONNECTION_READ_ONLY_IN_ACTIVE_XACT                = "25501";
-    String AUTH_WRITE_WITH_READ_ONLY_CONNECTION                        = "25502";
-    String AUTH_DDL_WITH_READ_ONLY_CONNECTION                          = "25503";
-    String AUTH_CANNOT_SET_READ_WRITE                                  = "25505";
-    String AUTH_INVALID_USER_NAME                                      = "28502";
-    String AUTH_ERROR_KERBEROS_CLIENT                                  = "28503";
-    String AUTH_ERROR_KEYTAB_LOCALIZATION                              = "28504";
-
-    /*
-    ** Dependency manager
-    */
-    String DEP_UNABLE_TO_RESTORE                                       = "XD003.S";
-    String DEP_UNABLE_TO_STORE                                         = "XD004.S";
+    String SPLICE_NOT_IMPLEMENTED									= "0A000.SP";
+
+
+
+	
+
+	/*
+	** Authorization and Authentication
+	*/
+	String AUTHORIZATION_SPEC_PREFIX="28";
+	
+	String AUTH_SET_CONNECTION_READ_ONLY_IN_ACTIVE_XACT                = "25501";
+	String AUTH_WRITE_WITH_READ_ONLY_CONNECTION                        = "25502";
+	String AUTH_DDL_WITH_READ_ONLY_CONNECTION                          = "25503";
+	String AUTH_CANNOT_SET_READ_WRITE                                  = "25505";
+	String AUTH_INVALID_USER_NAME                                      = "28502";
+	String AUTH_ERROR_KERBEROS_CLIENT                                  = "28503";
+	String AUTH_ERROR_KEYTAB_LOCALIZATION                              = "28504";
+
+	/*
+	** Dependency manager
+	*/
+	String DEP_UNABLE_TO_RESTORE                                       = "XD003.S";
+	String DEP_UNABLE_TO_STORE                                         = "XD004.S";
 
     /*
     ** Connectivity
@@ -1604,7 +1577,7 @@
     String NO_CURRENT_ROW = "24000";
     // String NULL_TYPE_PARAMETER_MISMATCH = "37000";
     String NO_INPUT_PARAMETERS = "07009";
-    String NEED_TO_REGISTER_PARAM = "07004";
+	String NEED_TO_REGISTER_PARAM = "07004";
     String COLUMN_NOT_FOUND = "S0022";
     //String NO_COMMIT_WHEN_AUTO = "XJ007.S";
     String NO_SAVEPOINT_ROLLBACK_OR_RELEASE_WHEN_AUTO = "XJ008.S";
@@ -1632,7 +1605,7 @@
     String CANNOT_COMMIT_XA = "XJ057.S";
     String CANNOT_ROLLBACK_XA = "XJ058.S";
     String CANNOT_CLOSE_ACTIVE_XA_CONNECTION = "XJ059.S";
-    String CANNOT_HOLD_CURSOR_XA = "XJ05C.S";
+	String CANNOT_HOLD_CURSOR_XA = "XJ05C.S";
     String NOT_ON_FORWARD_ONLY_CURSOR = "XJ061.S";
     String INVALID_FETCH_SIZE = "XJ062.S";
     String INVALID_MAX_ROWS_VALUE = "XJ063.S";
@@ -1751,7 +1724,7 @@
     String CREATE_DATABASE_FAILED = "XJ041.C";
     String CONFLICTING_BOOT_ATTRIBUTES = "XJ048.C";
     String CONFLICTING_CREATE_ATTRIBUTES = "XJ049.C";
-    String CONFLICTING_RESTORE_ATTRIBUTES = "XJ081.C";
+	String CONFLICTING_RESTORE_ATTRIBUTES = "XJ081.C";
     String INVALID_ATTRIBUTE = "XJ05B.C";
     
     // Connection exceptions - SQL State class 08
@@ -1800,7 +1773,7 @@
     String NET_INSUFFICIENT_DATA                                = "08006.C.5";
     String NET_LOB_DATA_TOO_LARGE_FOR_JVM                       = "08006.C.6";
     
-    String CORE_JDBC_DRIVER_UNREGISTERED                    = "08006.C.8"; // JDBCDriver is not registered with the JDBC driver manager
+	String CORE_JDBC_DRIVER_UNREGISTERED                    = "08006.C.8"; // JDBCDriver is not registered with the JDBC driver manager
     String CONNECTION_RESET_ON_RESTORE_MODE                     = "08006.C.9";
 
     // 08001 is specifically about the SQL client not being able to establish
@@ -1843,17 +1816,17 @@
     //following are warning severity.
     String DATABASE_EXISTS = "01J01";
     String NO_SCROLL_SENSITIVE_CURSORS = "01J02";
-    String LANG_TYPE_NOT_SERIALIZABLE = "01J04";
-    String UPGRADE_SPSRECOMPILEFAILED = "01J05";
+	String LANG_TYPE_NOT_SERIALIZABLE = "01J04";
+	String UPGRADE_SPSRECOMPILEFAILED = "01J05";
     String QUERY_NOT_QUALIFIED_FOR_UPDATABLE_RESULTSET = "01J06";
     String HOLDABLE_RESULT_SET_NOT_AVAILABLE = "01J07";
     String INVALID_RESULTSET_TYPE = "01J08";
     String SCROLL_SENSITIVE_NOT_SUPPORTED = "01J10";
     String UNABLE_TO_OBTAIN_MESSAGE_TEXT_FROM_SERVER  = "01J12";
     String NUMBER_OF_ROWS_TOO_LARGE_FOR_INT = "01J13";
-    String SQL_AUTHORIZATION_WITH_NO_AUTHENTICATION = "01J14";
-    String PASSWORD_EXPIRES_SOON = "01J15";
-    String DBO_PASSWORD_EXPIRES_SOON = "01J16";
+	String SQL_AUTHORIZATION_WITH_NO_AUTHENTICATION = "01J14";
+	String PASSWORD_EXPIRES_SOON = "01J15";
+	String DBO_PASSWORD_EXPIRES_SOON = "01J16";
     String STATISTICS_UNAVAILABLE="01J17";
 
     String CURSOR_OPERATION_CONFLICT = "01001";
@@ -1899,54 +1872,54 @@
     String DRDA_DDM_PARAMVAL_NOT_SUPPORTED                          = "58017.C";
     String DRDA_NO_AVAIL_CODEPAGE_CONVERSION                        = "57017.C";
     
-    /*
-    ** com.splicemachine.db.database.UserUtility
-        */
-    String UU_UNKNOWN_PERMISSION                                    = "XCZ00.S";
-    String UU_UNKNOWN_USER                                            = "XCZ01.S";
-    String UU_INVALID_PARAMETER                                        = "XCZ02.S";
-
-    /*
-    ** SQL Java DDL 46xxx
-    ** SQLJ jar file support
-    */
-    String SQLJ_INVALID_JAR                = "46001";
-    String SQLJ_SIGNATURE_INVALID                = "46J01";
-    String SQLJ_SIGNATURE_PARAMETER_COUNT        = "46J02";
-
-    /*
-    ** Import/Export
-    */
-    String CONNECTION_NULL                                         ="XIE01.S";
-    String DATA_AFTER_STOP_DELIMITER                               ="XIE03.S";
-    String DATA_FILE_NOT_FOUND                                     ="XIE04.S";
-    String DATA_FILE_NULL                                          ="XIE05.S";
-    String ENTITY_NAME_MISSING                                     ="XIE06.S";
-    String FIELD_IS_RECORD_SEPERATOR_SUBSET                        ="XIE07.S";
+	/*
+	** com.splicemachine.db.database.UserUtility
+		*/
+	String UU_UNKNOWN_PERMISSION									= "XCZ00.S";
+	String UU_UNKNOWN_USER											= "XCZ01.S";
+	String UU_INVALID_PARAMETER										= "XCZ02.S";
+
+	/*
+	** SQL Java DDL 46xxx
+	** SQLJ jar file support
+	*/
+	String SQLJ_INVALID_JAR				= "46001";
+	String SQLJ_SIGNATURE_INVALID	    		= "46J01";
+	String SQLJ_SIGNATURE_PARAMETER_COUNT	    = "46J02";
+
+	/*
+	** Import/Export
+	*/
+	String CONNECTION_NULL                                         ="XIE01.S";
+	String DATA_AFTER_STOP_DELIMITER                               ="XIE03.S";
+	String DATA_FILE_NOT_FOUND                                     ="XIE04.S";
+	String DATA_FILE_NULL                                          ="XIE05.S";
+	String ENTITY_NAME_MISSING                                     ="XIE06.S";
+	String FIELD_IS_RECORD_SEPERATOR_SUBSET                        ="XIE07.S";
     String INVALID_COLUMN_NAME                                     ="XIE08.S";
-    String INVALID_COLUMN_NUMBER                                   ="XIE09.S";
-    String COLUMN_NUMBER_MISMATCH                                  ="XIE0A.S";
-    String UNSUPPORTED_COLUMN_TYPE                                 ="XIE0B.S";
-    String ILLEGAL_DELIMITER_CHAR                                  ="XIE0C.S";
-    String RECORD_SEPERATOR_MISSING                                ="XIE0D.S";
-    String UNEXPECTED_END_OF_FILE                                  ="XIE0E.S";
-    String DELIMITERS_SAME                                         ="XIE0F.S";
-    String ERROR_WRITING_DATA                                      ="XIE0I.S";
-    String DELIMITERS_ARE_NOT_MUTUALLY_EXCLUSIVE                   ="XIE0J.S";
-    String PERIOD_AS_CHAR_DELIMITER_NOT_ALLOWED                    ="XIE0K.S";
-    String TABLE_NOT_FOUND                                         ="XIE0M.S";
-    String IMPORTFILE_HAS_INVALID_HEXSTRING                        ="XIE0N.S";
-    String LOB_DATA_FILE_NOT_FOUND                                 ="XIE0P.S";
-    String LOB_DATA_FILE_NULL                                      ="XIE0Q.S";
-    String UNEXPECTED_IMPORT_ERROR                                 ="XIE0R.S";
-    String DATA_FILE_EXISTS                                        ="XIE0S.S";
-    String LOB_DATA_FILE_EXISTS                                    ="XIE0T.S";
+	String INVALID_COLUMN_NUMBER                                   ="XIE09.S";
+	String COLUMN_NUMBER_MISMATCH                                  ="XIE0A.S";
+	String UNSUPPORTED_COLUMN_TYPE                                 ="XIE0B.S";
+	String ILLEGAL_DELIMITER_CHAR                                  ="XIE0C.S";
+	String RECORD_SEPERATOR_MISSING                                ="XIE0D.S";
+	String UNEXPECTED_END_OF_FILE                                  ="XIE0E.S";
+	String DELIMITERS_SAME                                         ="XIE0F.S";
+	String ERROR_WRITING_DATA                                      ="XIE0I.S";
+	String DELIMITERS_ARE_NOT_MUTUALLY_EXCLUSIVE                   ="XIE0J.S";
+	String PERIOD_AS_CHAR_DELIMITER_NOT_ALLOWED                    ="XIE0K.S";
+	String TABLE_NOT_FOUND                                         ="XIE0M.S";
+	String IMPORTFILE_HAS_INVALID_HEXSTRING                        ="XIE0N.S";
+	String LOB_DATA_FILE_NOT_FOUND                                 ="XIE0P.S";
+	String LOB_DATA_FILE_NULL                                      ="XIE0Q.S";
+	String UNEXPECTED_IMPORT_ERROR                                 ="XIE0R.S";
+	String DATA_FILE_EXISTS                                        ="XIE0S.S";
+	String LOB_DATA_FILE_EXISTS                                    ="XIE0T.S";
     String EXPORT_PARAMETER_IS_WRONG                               ="XIE0U.S";
     String EXPORT_PARAMETER_VALUE_IS_WRONG                         ="XIE0X.S";
     String UNEXPECTED_IMPORT_READING_ERROR                         ="XIE10.S";
-    String UNEXPECTED_IMPORT_CSV_ERROR                             ="XIE11.S";
-    String REGION_SERVER_FAILURE_WITH_NO_WAL_ERROR                 ="XIE12.S";
-    String UNSUPPORTED_COMPRESSION_FORMAT                          ="XIE13.S";
+	String UNEXPECTED_IMPORT_CSV_ERROR                             ="XIE11.S";
+	String REGION_SERVER_FAILURE_WITH_NO_WAL_ERROR                 ="XIE12.S";
+	String UNSUPPORTED_COMPRESSION_FORMAT                          ="XIE13.S";
 
 
     /*
@@ -1991,11 +1964,11 @@
     String PARAMETER_IS_NOT_HEXADECIMAL                            = "SE025";
     String MISSING_COPROCESSOR_SERVICE                             = "SE030";
 
-    /*
+	/*
      * Backup and restore
      */
-    String INVALID_BACKUP_TYPE                                      = "BR001";
-    String INVALID_BACKUP_DIRECTORY                                 = "BR002";
+	String INVALID_BACKUP_TYPE                           		   = "BR001";
+	String INVALID_BACKUP_DIRECTORY                      		   = "BR002";
     String NO_RESTORE_DURING_BACKUP                                = "BR003";
     String INVALID_BACKUP_WINDOW                                   = "BR004";
     String INVALID_BACKUP_HOUR                                     = "BR005";
@@ -2004,96 +1977,96 @@
     String CHECKSUM_FILE_MISSING                                   = "BR008";
     String BAD_FILE_CHECKSUM                                       = "BR009";
     String DATA_FILE_MISSING                                       = "BR010";
-    String BACKUP_CANCELED                                         = "BR011";
-    String BACKUP_DOESNOT_EXIST                                    = "BR012";
-    String PARENT_BACKUP_MISSING                                   = "BR013";
-    String EXISTS_CONCURRENT_BACKUP                                = "BR014";
-    String BACKUP_TIMEOUT                                          = "BR016";
-    String INCOMPATIBLE_BACKUP                                     = "BR017";
-    String MISSING_BACKUP                                          = "BR018";
-    String BACKUP_NOT_IN_CHAIN                                     = "BR019";
-    String NOT_ENOUGH_SPACE                                        = "BR020";
-    String INCREMENTAL_NOT_ENABLED                                   = "BR021";
-    String POINT_IN_TIME_TOO_SMALL                                 = "BR022";
-    String RESTORE_TXNID_TOO_LARGE                                   = "BR023";
-    String NO_BACKUP_EXT_TABLE                                       = "BR024";
-
-    /**
-     * Replication
-     */
-    String INVALID_REPLICATION_ROLE                                    = "RPL001";
-    String PEER_EXISTS                                                = "RPL002";
-    String INVALID_REPLICATION_PEER                                    = "RPL003";
+	String BACKUP_CANCELED                                         = "BR011";
+	String BACKUP_DOESNOT_EXIST                                    = "BR012";
+	String PARENT_BACKUP_MISSING                                   = "BR013";
+	String EXISTS_CONCURRENT_BACKUP                                = "BR014";
+	String BACKUP_TIMEOUT                                          = "BR016";
+	String INCOMPATIBLE_BACKUP                                     = "BR017";
+	String MISSING_BACKUP                                          = "BR018";
+	String BACKUP_NOT_IN_CHAIN                                     = "BR019";
+	String NOT_ENOUGH_SPACE 									   = "BR020";
+	String INCREMENTAL_NOT_ENABLED								   = "BR021";
+	String POINT_IN_TIME_TOO_SMALL                                 = "BR022";
+	String RESTORE_TXNID_TOO_LARGE								   = "BR023";
+	String NO_BACKUP_EXT_TABLE									   = "BR024";
+
+	/**
+	 * Replication
+	 */
+	String INVALID_REPLICATION_ROLE									= "RPL001";
+	String PEER_EXISTS									            = "RPL002";
+	String INVALID_REPLICATION_PEER									= "RPL003";
     String CANNOT_CONNECT_PEER                                      = "RPL004";
-    String READ_ONLY                                                = "RPL005";
+	String READ_ONLY												= "RPL005";
     /**
      * External table
      */
-    String ROW_FORMAT_NOT_ALLOWED_WITH_PARQUET                           = "EXT01";
-    String ROW_FORMAT_NOT_ALLOWED_WITH_ORC                               = "EXT02";
-    String STORED_AS_REQUIRED_WITH_EXTERNAL_TABLES                       = "EXT03";
-    String LOCATION_REQUIRED_WITH_EXTERNAL_TABLES                       = "EXT04";
-    String EXTERNAL_TABLES_ARE_NOT_UPDATEABLE                           = "EXT05";
-    String EXTERNAL_TABLES_NO_PRIMARY_KEYS                               = "EXT06";
-    String EXTERNAL_TABLES_NO_CHECK_CONSTRAINTS                           = "EXT07";
-    String EXTERNAL_TABLES_NO_REFERENCE_CONSTRAINTS                       = "EXT08";
-    String EXTERNAL_TABLES_NO_UNIQUE_CONSTRAINTS                       = "EXT09";
-    String EXTERNAL_TABLES_NO_GENERATION_CLAUSES                       = "EXT10";
-    String EXTERNAL_TABLES_READ_FAILURE                                   = "EXT11";
-    String EXTERNAL_TABLES_NO_ALTER                                       = "EXT12";
-    String EXTERNAL_TABLES_NO_INDEX                                       = "EXT13";
-    String EXTERNAL_TABLES_NO_TRIGGERS                                   = "EXT14";
-    String EXTERNAL_TABLES_NO_STATS                                       = "EXT15";
-    String PIN_READ_FAILURE                                               = "EXT16";
-    String COMPRESSION_NOT_ALLOWED_WITH_TEXT_FILE                    = "EXT17";
-    String STORED_AS_OR_LOCATION_WITHOUT_EXTERNAL                    = "EXT18";
-    String NOT_AN_EXTERNAL_TABLE                                       = "EXT19";
-    String UNSUPPORTED_ENCODING_EXCEPTION                            = "EXT20";
-    String EXTERNAL_TABLES_PARTITIONS_REQUIRED                         = "EXT21";
-    String CANNOT_WRITE_AT_LOCATION                                    = "EXT22";
-    String INCONSISTENT_NUMBER_OF_ATTRIBUTE                            = "EXT23";
-    String INCONSISTENT_DATATYPE_ATTRIBUTES                            = "EXT24";
-    String FILESYSTEM_URI_EXCEPTION                                    = "EXT25";
-    String FILESYSTEM_IO_EXCEPTION                                    = "EXT26";
-    String NO_ARRAY_IN_PRIMARY_KEY                                    = "EXT27";
-    String INSERT_PIN_VIOLATION                                        = "EXT29";
-    String UPDATE_PIN_VIOLATION                                        = "EXT30";
-    String DELETE_PIN_VIOLATION                                        = "EXT31";
-    String TABLE_NOT_PINNED                                            = "EXT32";
-    String DIRECTORY_REQUIRED                                        = "EXT33";
-    String ACCESSING_S3_EXCEPTION                                   = "EXT34";
-    String EXISTING_PIN_VIOLATION                                    = "EXT35";
-    String ROW_FORMAT_NOT_ALLOWED_WITH_AVRO                               = "EXT36";
-    String NO_GRANT_PERMISSIONS_WITH_RANGER                         = "EXT37";
-    String NO_REVOKE_PERMISSIONS_WITH_RANGER                        = "EXT38";
-    String ACCESS_DENIED_SENTRY                                     = "EXT39";
-    String ROLE_ALREADY_EXISTS_SENTRY                               = "EXT40";
-    String EXTERNAL_TABLES_LOCATION_NOT_EXIST                           = "EXT41";
-    String NO_GRANT_PERMISSIONS_WITH_SENTRY                                = "EXT42";
-    String NO_REVOKE_PERMISSIONS_WITH_SENTRY                               = "EXT43";
-
-    String SNAPSHOT_EXISTS                                            = "SNA01";
-    String SNAPSHOT_NOT_EXISTS                                        = "SNA02";
-    String SNAPSHOT_NAME_ILLEGAL                                    = "SNA03";
-    String SNAPSHOT_EXTERNAL_TABLE_UNSUPPORTED                        = "SNA04";
+	String ROW_FORMAT_NOT_ALLOWED_WITH_PARQUET					   	= "EXT01";
+	String ROW_FORMAT_NOT_ALLOWED_WITH_ORC						   	= "EXT02";
+	String STORED_AS_REQUIRED_WITH_EXTERNAL_TABLES		   			= "EXT03";
+	String LOCATION_REQUIRED_WITH_EXTERNAL_TABLES		   			= "EXT04";
+	String EXTERNAL_TABLES_ARE_NOT_UPDATEABLE		   				= "EXT05";
+	String EXTERNAL_TABLES_NO_PRIMARY_KEYS		   					= "EXT06";
+	String EXTERNAL_TABLES_NO_CHECK_CONSTRAINTS		   				= "EXT07";
+	String EXTERNAL_TABLES_NO_REFERENCE_CONSTRAINTS		   			= "EXT08";
+	String EXTERNAL_TABLES_NO_UNIQUE_CONSTRAINTS		   			= "EXT09";
+	String EXTERNAL_TABLES_NO_GENERATION_CLAUSES		   			= "EXT10";
+	String EXTERNAL_TABLES_READ_FAILURE					   			= "EXT11";
+	String EXTERNAL_TABLES_NO_ALTER					   				= "EXT12";
+	String EXTERNAL_TABLES_NO_INDEX					   				= "EXT13";
+	String EXTERNAL_TABLES_NO_TRIGGERS					   			= "EXT14";
+	String EXTERNAL_TABLES_NO_STATS					   				= "EXT15";
+	String PIN_READ_FAILURE					   						= "EXT16";
+	String COMPRESSION_NOT_ALLOWED_WITH_TEXT_FILE				    = "EXT17";
+	String STORED_AS_OR_LOCATION_WITHOUT_EXTERNAL					= "EXT18";
+	String NOT_AN_EXTERNAL_TABLE					   				= "EXT19";
+    String UNSUPPORTED_ENCODING_EXCEPTION							= "EXT20";
+    String EXTERNAL_TABLES_PARTITIONS_REQUIRED 						= "EXT21";
+    String CANNOT_WRITE_AT_LOCATION				    				= "EXT22";
+    String INCONSISTENT_NUMBER_OF_ATTRIBUTE				    		= "EXT23";
+    String INCONSISTENT_DATATYPE_ATTRIBUTES				    		= "EXT24";
+	String FILESYSTEM_URI_EXCEPTION				    				= "EXT25";
+	String FILESYSTEM_IO_EXCEPTION				    				= "EXT26";
+	String NO_ARRAY_IN_PRIMARY_KEY				    				= "EXT27";
+    String INSERT_PIN_VIOLATION				    					= "EXT29";
+    String UPDATE_PIN_VIOLATION				    					= "EXT30";
+    String DELETE_PIN_VIOLATION				    					= "EXT31";
+	String TABLE_NOT_PINNED				    						= "EXT32";
+	String DIRECTORY_REQUIRED			    						= "EXT33";
+	String ACCESSING_S3_EXCEPTION                                   = "EXT34";
+	String EXISTING_PIN_VIOLATION									= "EXT35";
+	String ROW_FORMAT_NOT_ALLOWED_WITH_AVRO						   	= "EXT36";
+	String NO_GRANT_PERMISSIONS_WITH_RANGER                         = "EXT37";
+	String NO_REVOKE_PERMISSIONS_WITH_RANGER                        = "EXT38";
+	String ACCESS_DENIED_SENTRY                                     = "EXT39";
+	String ROLE_ALREADY_EXISTS_SENTRY                               = "EXT40";
+	String EXTERNAL_TABLES_LOCATION_NOT_EXIST		   			    = "EXT41";
+	String NO_GRANT_PERMISSIONS_WITH_SENTRY                                = "EXT42";
+	String NO_REVOKE_PERMISSIONS_WITH_SENTRY                               = "EXT43";
+
+	String SNAPSHOT_EXISTS											= "SNA01";
+	String SNAPSHOT_NOT_EXISTS										= "SNA02";
+	String SNAPSHOT_NAME_ILLEGAL									= "SNA03";
+	String SNAPSHOT_EXTERNAL_TABLE_UNSUPPORTED					    = "SNA04";
 
     String SPLITKEY_EQUALS_STARTKEY                                 = "TS001";
-    String NO_PRIMARY_KEY                                            = "TS002";
-    String REGION_DOESNOT_EXIST                                     = "TS003";
-    String WRONG_REGION_NAME_TYPE                                     = "TS004";
-    String REGION_NOT_ADJACENT                                      = "TS005";
-    String SPLIT_KEY_CANNOT_BE_NULL                                    = "TS006";
-    String INVALID_CONSISTENCY_LEVEL                                = "TS007";
+	String NO_PRIMARY_KEY											= "TS002";
+	String REGION_DOESNOT_EXIST 									= "TS003";
+	String WRONG_REGION_NAME_TYPE 									= "TS004";
+	String REGION_NOT_ADJACENT                                      = "TS005";
+	String SPLIT_KEY_CANNOT_BE_NULL									= "TS006";
+	String INVALID_CONSISTENCY_LEVEL                                = "TS007";
     String INVALID_PARAMETER                                        = "TS008";
-    String CANNOT_MERGE_REGION                                      = "TS009";
-
-    String OLAP_SERVER_CONNECTION                                   = "OS001";
-    String TIMESTAMP_SERVER_CONNECTION                              = "TSS01";
-
-    String TOKEN_NOT_FOUND                                            = "ST001";
-    String TOKEN_EXPIRED                                            = "ST002";
-
-    String HBASE_OPERATION_ERROR                                    = "HO001";
+	String CANNOT_MERGE_REGION                                      = "TS009";
+
+	String OLAP_SERVER_CONNECTION                                   = "OS001";
+	String TIMESTAMP_SERVER_CONNECTION                              = "TSS01";
+
+	String TOKEN_NOT_FOUND											= "ST001";
+	String TOKEN_EXPIRED											= "ST002";
+
+	String HBASE_OPERATION_ERROR									= "HO001";
 
 
 }
