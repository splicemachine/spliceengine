/*
 * This file is part of Splice Machine.
 * Splice Machine is free software: you can redistribute it and/or modify it under the terms of the
 * GNU Affero General Public License as published by the Free Software Foundation, either
 * version 3, or (at your option) any later version.
 * Splice Machine is distributed in the hope that it will be useful, but WITHOUT ANY WARRANTY;
 * without even the implied warranty of MERCHANTABILITY or FITNESS FOR A PARTICULAR PURPOSE.
 * See the GNU Affero General Public License for more details.
 * You should have received a copy of the GNU Affero General Public License along with Splice Machine.
 * If not, see <http://www.gnu.org/licenses/>.
 *
 * Some parts of this source code are based on Apache Derby, and the following notices apply to
 * Apache Derby:
 *
 * Apache Derby is a subproject of the Apache DB project, and is licensed under
 * the Apache License, Version 2.0 (the "License"); you may not use these files
 * except in compliance with the License. You may obtain a copy of the License at:
 *
 * http://www.apache.org/licenses/LICENSE-2.0
 *
 * Unless required by applicable law or agreed to in writing, software distributed
 * under the License is distributed on an "AS IS" BASIS, WITHOUT WARRANTIES OR
 * CONDITIONS OF ANY KIND, either express or implied. See the License for the
 * specific language governing permissions and limitations under the License.
 *
 * Splice Machine, Inc. has modified the Apache Derby code in this file.
 *
 * All such Splice Machine modifications are Copyright 2012 - 2020 Splice Machine, Inc.,
 * and are licensed to you under the GNU Affero General Public License.
 */

package com.splicemachine.db.shared.common.reference;


/**
 * List of error message identifiers.
 * This is the set of message identifiers. The message identifier
 * also encodes the SQLState as the first five characters.
 * StandardExceptions must be created using the static
 * StandardException.newException() method calls, passing in a
 * field from this class.
 * <BR>
 * The five character SQL State is obtained from a StandardException
 * using the zero-argument StandardException.getSQLState() method.
 * <BR>
 * The message identifier (ie. the value that matches a field in this class)
 * is obtained using the zero-argument StandardException.getMessageId() method.
 * <BR>
 * Thus if checking for a specific error using a field from this interface
 * the correct code is
 * <PRE>
 * if (se.getMessageId().equals(SQLState.DEADLOCK))
 * </PRE>
 * <BR>
 * A utility static method StandardException.getSQLState(String messageId)
 * exists to convert an field from this class into a five character SQLState.
 * <p>
 *
 * <p>
 * The SQL state of an error message dictates the error's severity.
 * The severity is determined from the first two characters of the
 * state if the state is five characters long, otherwise the state
 * is expected to be 7 characters long and the last character determines
 * the state. If the state is seven characters long then only the first
 * five will be seen by the error reporting code and exception.
 * <BR>
 * If the state is 9 characters long, the last two characters encode
 * an exception category, which Synchronization uses to determine whether
 * the error causes REFRESH to halt or to simply skip the failed transaction.
 * All 5 and 7 character states default to the ENVIRONMENTAL exception
 * category.
 * <BR>
 * Here is the encoding of the SQL state, broken down by severity.
 * <UL>
 * <LI> <B> SYSTEM_SEVERITY </B>
 * xxxxx.M
 *
 * <LI> <B> DATABASE_SEVERITY </B>
 * xxxxx.D
 *
 * <LI> <B> SESSION_SEVERITY </B>
 * 08xxx
 * xxxxx.C
 *
 * <LI> <B> TRANSACTION_SEVERITY </B>
 * 40xxx or xxxxx.T
 *
 * <LI> <B> STATEMENT_SEVERITY </B>
 * {2,3}xxxx, 42xxx,  07xxx  or xxxxx.S
 *
 * <LI> <B> WARNING_SEVERITY </B>
 * 01xxx <EM> SQL State rules require that warnings have states starting with 01</EM>
 *
 * <LI> <B> NO_APPLICABLE_SEVERITY </B>
 * YYxxx (YY means none of the above) or xxxxx.U
 *
 * <LI> <B> TRANSIENT exception category </B>
 * xxxxx.Y#T (Y can be any of the preceding severities)
 *
 * <LI> <B> CONSISTENCY exception category </B>
 * xxxxx.Y#C (Y can be any of the preceding severities)
 *
 * <LI> <B> ENVIRONMENTAL exception category (the default)</B>
 * xxxxx.Y#E (Y can be any of the preceding severities)
 *
 * <LI> <B> WRAPPED exception category</B>
 * xxxxx.Y#W (Y can be any of the preceding severities)
 *
 * </UL>
 * <HR>
 * <p>
 * <B>SQL State ranges</B>
 * <UL>
 * <LI>Basic Services
 * <UL>
 * <LI> XBCA CacheService
 * <LI> XBCM ClassManager
 * <LI> XBCX    Cryptography
 * <LI> XBM0    Monitor
 * <LI> XBDA DataComm
 * <LI> XCY0 Properties
 * </UL>
 *
 * <LI>Connectivity
 * <UL>
 * <LI> 08XXX Connection Exceptions
 * </UL>
 *
 *
 * <LI>Language
 * <UL>
 * <LI> 2200J-2200R for SQL/XML errors (based on SQL/XML[2006]) </LI>
 * <LI> 42800-? for compatible DB2 errors
 * <LI> 42X00-42Zxx for compilation errors </LI>
 * <LI> 43X00-43Yxx  for com.splicemachine.db.impl.sql.execute.rts
 * <LI> 44X00  for all other com.splicemachine.db.catalog.types
 * <LI> 46000  for SQLJ errors (for now, leave this range empty) </LI>
 * <LI> 38000  SQL3 ranges  </LI>
 * <LI> XD00x  Dependency mgr </LI>
 * <LI> XMLxx  Misc XML errors not covered by SQL standard </LI>
 * <LI>
 * </UL>
 *
 * <LI>Store
 * <UL>
 * <LI> XSCG0 Conglomerate
 * <LI> XSCH0 Heap
 * </UL>
 *
 * <LI>Security
 * <UL>
 * <LI> XK...
 * </UL>
 *
 * <LI>Replication
 * <UL>
 * <LI> XRExx
 * </UL>
 *
 * <LI>Reserved for IBM Use: XQC00 - XQCZZ
 * </UL>
 */

public interface SQLState {

    /*
    ** BasicServices
    */

    /*
    ** Monitor
    */
    String SERVICE_STARTUP_EXCEPTION            = "XBM01.D";
    String SERVICE_MISSING_IMPLEMENTATION        = "XBM02.D";
    String MISSING_PRODUCT_VERSION                = "XBM05.D";
    String SERVICE_WRONG_BOOT_PASSWORD            = "XBM06.D";
    String SERVICE_PROPERTIES_MISSING            = "XBM0A.D";
    String SERVICE_PROPERTIES_EDIT_FAILED       = "XBM0B.D";
    String MISSING_FILE_PRIVILEGE               = "XBM0C.D";
    String SERVICE_BOOT_PASSWORD_TOO_SHORT        = "XBM07.D";
    String MISSING_ENCRYPTION_PROVIDER            = "XBM0G.D";
    String SERVICE_DIRECTORY_CREATE_ERROR        = "XBM0H.D";
    String SERVICE_DIRECTORY_REMOVE_ERROR        = "XBM0I.D";
    String SERVICE_DIRECTORY_EXISTS_ERROR        = "XBM0J.D";
    String PROTOCOL_UNKNOWN                        = "XBM0K.D";

    // these were originally ModuleStartupExceptions
    String AUTHENTICATION_NOT_IMPLEMENTED        = "XBM0L.D";
    String AUTHENTICATION_SCHEME_ERROR            = "XBM0M.D";
    String JDBC_DRIVER_REGISTER                    = "XBM0N.D";
    String READ_ONLY_SERVICE                    = "XBM0P.D";
    String UNABLE_TO_RENAME_FILE                = "XBM0S.D";
    String AMBIGIOUS_PROTOCOL                    = "XBM0T.D";

    String REGISTERED_CLASS_NONE                = "XBM0U.S";
    String REGISTERED_CLASS_LINAKGE_ERROR        = "XBM0V.S";
    String REGISTERED_CLASS_INSTANCE_ERROR        = "XBM0W.S";
    String INVALID_LOCALE_DESCRIPTION            = "XBM0X.D";
    String INVALID_COLLATION                    = "XBM03.D";
    String COLLATOR_NOT_FOUND_FOR_LOCALE        = "XBM04.D";
    String SERVICE_DIRECTORY_NOT_IN_BACKUP      = "XBM0Y.D";
    String UNABLE_TO_COPY_FILE_FROM_BACKUP      = "XBM0Z.D";
    String PROPERTY_FILE_NOT_FOUND_IN_BACKUP    = "XBM0Q.D";
    String UNABLE_TO_DELETE_FILE                = "XBM0R.D";
    String INSTANTIATE_STORAGE_FACTORY_ERROR    = "XBM08.D";

    /*
    ** Upgrade
    */
    String UPGRADE_UNSUPPORTED                = "XCW00.D";
    // Note: UPGRADE_SPSRECOMPILEFAILED is now in the warnings section.

    /*
    ** ContextService
    */
    String CONN_INTERRUPT                    = "08000";


    /*
    ** ClassManager
    */
    String GENERATED_CLASS_LINKAGE_ERROR    = "XBCM1.S";
    String GENERATED_CLASS_INSTANCE_ERROR    = "XBCM2.S";
    String GENERATED_CLASS_NO_SUCH_METHOD    = "XBCM3.S";
    String GENERATED_CLASS_LIMIT_EXCEEDED    = "XBCM4.S";
    String VM_LEVEL_TOO_LOW                    = "XBCM5.S";

    /*
    ** Cryptography
    */
    String CRYPTO_EXCEPTION                = "XBCX0.S";
    String ILLEGAL_CIPHER_MODE            = "XBCX1.S";
    String ILLEGAL_BP_LENGTH            = "XBCX2.S";
    String NULL_BOOT_PASSWORD            = "XBCX5.S";
    String NON_STRING_BP                = "XBCX6.S";
    String WRONG_PASSWORD_CHANGE_FORMAT = "XBCX7.S";
    String DATABASE_NOT_ENCRYPTED        = "XBCX8.S";
    String DATABASE_READ_ONLY            = "XBCX9.S";
    String WRONG_BOOT_PASSWORD            = "XBCXA.S";
    String ENCRYPTION_BAD_PADDING       = "XBCXB.S";
    String ENCRYPTION_NOSUCH_ALGORITHM  = "XBCXC.S";
    String ENCRYPTION_NOCHANGE_ALGORITHM     = "XBCXD.S";
    String ENCRYPTION_NOCHANGE_PROVIDER = "XBCXE.S";
    String ENCRYPTION_NO_PROVIDER_CLASS = "XBCXF.S";
    String ENCRYPTION_BAD_PROVIDER      = "XBCXG.S";
    String ENCRYPTION_BAD_ALG_FORMAT    = "XBCXH.S";
    String ENCRYPTION_BAD_FEEDBACKMODE  = "XBCXI.S";
    String ENCRYPTION_BAD_JCE           = "XBCXJ.S";
    String ENCRYPTION_BAD_EXTERNAL_KEY  = "XBCXK.S";
    String ENCRYPTION_UNABLE_KEY_VERIFICATION  = "XBCXL.S";
    String ENCRYPTION_INVALID_EXKEY_LENGTH          = "XBCXM.S";
    String ENCRYPTION_ILLEGAL_EXKEY_CHARS           = "XBCXN.S";
    String ENCRYPTION_PREPARED_XACT_EXIST             = "XBCXO.S";
    String REENCRYPTION_PREPARED_XACT_EXIST           = "XBCXP.S";
    String CANNOT_ENCRYPT_READONLY_DATABASE           = "XBCXQ.S";
    String CANNOT_REENCRYPT_READONLY_DATABASE         = "XBCXR.S";
    String CANNOT_ENCRYPT_LOG_ARCHIVED_DATABASE       = "XBCXS.S";
    String CANNOT_REENCRYPT_LOG_ARCHIVED_DATABASE     = "XBCXT.S";
    String DATABASE_ENCRYPTION_FAILED                 = "XBCXU.S";
    String DATABASE_REENCRYPTION_FAILED               = "XBCXV.S";
    String DIGEST_NO_SUCH_ALGORITHM                   = "XBCXW.S";

    /*
    ** Cache Service
    */
    String OBJECT_EXISTS_IN_CACHE        = "XBCA0.S";

    /*
    ** Properties
    */
    String PROPERTY_INVALID_VALUE        = "XCY00.S";
    String PROPERTY_UNSUPPORTED_CHANGE  = "XCY02.S";
    String PROPERTY_MISSING                = "XCY03.S";
    String PROPERTY_SYNTAX_INVALID        = "XCY04.S";
    String PROPERTY_CANT_UNDO_NATIVE  = "XCY05.S.2";
    String PROPERTY_DBO_LACKS_CREDENTIALS  = "XCY05.S.3";

    /*
    ** LockManager
    */
    String DEADLOCK = "40001";
    String LOCK_TIMEOUT = "40XL1";
    String LOCK_TIMEOUT_LOG = "40XL1.T.1";

    /*
    ** Store - access.protocol.Interface statement exceptions
    */
    String STORE_CONGLOMERATE_DOES_NOT_EXIST                    = "XSAI2.S";
    String STORE_FEATURE_NOT_IMPLEMENTED                        = "XSAI3.S";

    /*
    ** Store - access.protocol.Interface RunTimeStatistics property names
    ** and values.
    */
    String STORE_RTS_SCAN_TYPE                                    = "XSAJ0.U";
    String STORE_RTS_NUM_PAGES_VISITED                            = "XSAJ1.U";
    String STORE_RTS_NUM_ROWS_VISITED                            = "XSAJ2.U";
    String STORE_RTS_NUM_DELETED_ROWS_VISITED                    = "XSAJ3.U";
    String STORE_RTS_NUM_ROWS_QUALIFIED                            = "XSAJ4.U";
    String STORE_RTS_NUM_COLUMNS_FETCHED                        = "XSAJ5.U";
    String STORE_RTS_COLUMNS_FETCHED_BIT_SET                    = "XSAJ6.U";
    String STORE_RTS_TREE_HEIGHT                                = "XSAJ7.U";
    String STORE_RTS_SORT_TYPE                                    = "XSAJ8.U";
    String STORE_RTS_NUM_ROWS_INPUT                                = "XSAJA.U";
    String STORE_RTS_NUM_ROWS_OUTPUT                            = "XSAJB.U";
    String STORE_RTS_NUM_MERGE_RUNS                                = "XSAJC.U";
    String STORE_RTS_MERGE_RUNS_SIZE                            = "XSAJD.U";
    String STORE_RTS_ALL                                        = "XSAJE.U";
    String STORE_RTS_BTREE                                        = "XSAJF.U";
    String STORE_RTS_HEAP                                        = "XSAJG.U";
    String STORE_RTS_SORT                                        = "XSAJH.U";
    String STORE_RTS_EXTERNAL                                    = "XSAJI.U";
    String STORE_RTS_INTERNAL                                    = "XSAJJ.U";

    /*
    ** Store - access.protocol.XA statement exceptions
    */
    String STORE_XA_PROTOCOL_VIOLATION                          = "XSAX0.S";
    // STORE_XA_PROTOCOL_VIOLATION_SQLSTATE has no associated message it is
    // just a constant used by the code so that an exception can be caught 
    // and programatically determined to be a STORE_XA_PROTOCOL_VIOLATION.
    String STORE_XA_PROTOCOL_VIOLATION_SQLSTATE                 = "XSAX0";
    String STORE_XA_XAER_DUPID                                  = "XSAX1.S";
    // STORE_XA_XAER_DUPID_SQLSTATE has no associated message it is
    // just a constant used by the code so that an exception can be caught 
    // and programatically determined to be a STORE_XA_XAER_DUPID.
    String STORE_XA_XAER_DUPID_SQLSTATE                         = "XSAX1";

    /*
    ** Store - Conglomerate
    */
    String CONGLOMERATE_TEMPLATE_CREATE_ERROR                   = "XSCG0.S";

    /*
    ** Store - AccessManager
    */
    String AM_NO_FACTORY_FOR_IMPLEMENTATION                     = "XSAM0.S";
    String AM_NO_SUCH_CONGLOMERATE_DROP                         = "XSAM2.S";
    String AM_NO_SUCH_CONGLOMERATE_TYPE                         = "XSAM3.S";
    String AM_NO_SUCH_SORT                                      = "XSAM4.S";
    String AM_SCAN_NOT_POSITIONED                               = "XSAM5.S";
    String AM_RECORD_NOT_FOUND                                  = "XSAM6.S";


    /*
    ** Store - Heap
    */
    String HEAP_CANT_CREATE_CONTAINER                           = "XSCH0.S";
    String HEAP_CONTAINER_NOT_FOUND                             = "XSCH1.S";
    String HEAP_COULD_NOT_CREATE_CONGLOMERATE                   = "XSCH4.S";
    String HEAP_TEMPLATE_MISMATCH                               = "XSCH5.S";
    String HEAP_IS_CLOSED                                       = "XSCH6.S";
    String HEAP_SCAN_NOT_POSITIONED                             = "XSCH7.S";
    String HEAP_UNIMPLEMENTED_FEATURE                           = "XSCH8.S";

    /*
    ** Store - BTree
    */
    String BTREE_CANT_CREATE_CONTAINER                          = "XSCB0.S";
    String BTREE_CONTAINER_NOT_FOUND                            = "XSCB1.S";
    String BTREE_PROPERTY_NOT_FOUND                             = "XSCB2.S";
    String BTREE_UNIMPLEMENTED_FEATURE                          = "XSCB3.S";
    String BTREE_SCAN_NOT_POSITIONED                            = "XSCB4.S";
    String BTREE_ROW_NOT_FOUND_DURING_UNDO                      = "XSCB5.S";
    String BTREE_NO_SPACE_FOR_KEY                               = "XSCB6.S";
    String BTREE_SCAN_INTERNAL_ERROR                            = "XSCB7.S";
    String BTREE_IS_CLOSED                                      = "XSCB8.S";
    String BTREE_ABORT_THROUGH_TRACE                            = "XSCB9.S";

    /*
    ** Store - Sort
    */
    String SORT_IMPROPER_SCAN_METHOD                            = "XSAS0.S";
    String SORT_SCAN_NOT_POSITIONED                             = "XSAS1.S";


    String SORT_TYPE_MISMATCH                                   = "XSAS3.S";
    String SORT_COULD_NOT_INIT                                  = "XSAS6.S";

    /*
    ** RawStore
    */

    /*
    ** RawStore - protocol.Interface statement exceptions
    */
    String RAWSTORE_NESTED_FREEZE                               = "XSRS0.S";
    String RAWSTORE_CANNOT_BACKUP_TO_NONDIRECTORY               = "XSRS1.S";
    String RAWSTORE_ERROR_RENAMING_FILE                         = "XSRS4.S";
    String RAWSTORE_ERROR_COPYING_FILE                          = "XSRS5.S";
    String RAWSTORE_CANNOT_CREATE_BACKUP_DIRECTORY              = "XSRS6.S";
    String RAWSTORE_UNEXPECTED_EXCEPTION                        = "XSRS7.S";
    String RAWSTORE_CANNOT_CHANGE_LOGDEVICE                     = "XSRS8.S";
    String RAWSTORE_RECORD_VANISHED                             = "XSRS9.S";
    String BACKUP_BLOCKING_OPERATIONS_IN_PROGRESS               = "XSRSA.S";
    String BACKUP_OPERATIONS_NOT_ALLOWED                        = "XSRSB.S";
    String RAWSTORE_CANNOT_BACKUP_INTO_DATABASE_DIRECTORY       = "XSRSC.S";
    String BACKUP_OPERATIONS_DISABLED                           = "XSRSD.S";
    String MANAGER_DISABLED                                     = "XSRSE.S";
    String AUTHENTICATION_MANAGER_DISABLED                      = "XSRSF.S";
    String ENTERPRISE_FEATURES_DISABLED                         = "XSRSG.S";

    /*
    ** RawStore - Log.Generic statement exceptions
    */
    String LOG_WRITE_LOG_RECORD                                 = "XSLB1.S";
    String LOG_BUFFER_FULL                                      = "XSLB2.S";
    String LOG_TRUNC_LWM_NULL                                   = "XSLB4.S";
    String LOG_TRUNC_LWM_ILLEGAL                                = "XSLB5.S";
    String LOG_ZERO_LENGTH_LOG_RECORD                           = "XSLB6.S";
    String LOG_RESET_BEYOND_SCAN_LIMIT                          = "XSLB8.S";
    String LOG_FACTORY_STOPPED                                  = "XSLB9.S";

    /*
    ** RawStore - Log.Generic database exceptions
    */
    String LOG_CANNOT_FLUSH                                     = "XSLA0.D";
    String LOG_DO_ME_FAIL                                       = "XSLA1.D";
    String LOG_IO_ERROR                                         = "XSLA2.D";
    String LOG_CORRUPTED                                        = "XSLA3.D";
    String LOG_FULL                                             = "XSLA4.D";
    String LOG_READ_LOG_FOR_UNDO                                = "XSLA5.D";
    String LOG_RECOVERY_FAILED                                  = "XSLA6.D";
    String LOG_REDO_FAILED                                      = "XSLA7.D";
    String LOG_UNDO_FAILED                                      = "XSLA8.D";
    String LOG_STORE_CORRUPT                                    = "XSLAA.D";
    String LOG_FILE_NOT_FOUND                                   = "XSLAB.D";
    String LOG_INCOMPATIBLE_FORMAT                              = "XSLAC.D";
    String LOG_RECORD_CORRUPTED                                 = "XSLAD.D";
    String LOG_CONTROL_FILE                                     = "XSLAE.D";
    String LOG_READ_ONLY_DB_NEEDS_UNDO                          = "XSLAF.D";
    String LOG_READ_ONLY_DB_UPDATE                              = "XSLAH.D";
    String LOG_CANNOT_LOG_CHECKPOINT                            = "XSLAI.D";
    String LOG_NULL                                             = "XSLAJ.D";
    String LOG_EXCEED_MAX_LOG_FILE_NUMBER                       = "XSLAK.D";
    String LOG_EXCEED_MAX_LOG_FILE_SIZE                         = "XSLAL.D";
    String LOG_CANNOT_VERIFY_LOG_FORMAT                         = "XSLAM.D";
    String LOG_INCOMPATIBLE_VERSION                             = "XSLAN.D";
    String LOG_UNEXPECTED_RECOVERY_PROBLEM                      = "XSLAO.D";
    String LOG_CANNOT_UPGRADE_BETA                              = "XSLAP.D";
    String LOG_SEGMENT_NOT_EXIST                                = "XSLAQ.D";
    String UNABLE_TO_COPY_LOG_FILE                              = "XSLAR.D";
    String LOG_DIRECTORY_NOT_FOUND_IN_BACKUP                    = "XSLAS.D";
    String LOG_SEGMENT_EXIST                                    = "XSLAT.D";


    /*
    ** RawStore - Transactions.Basic statement exceptions
    */
    String XACT_MAX_SAVEPOINT_LEVEL_REACHED                     = "3B002.S";
    //Bug 4466 - changed sqlstate for following two to match DB2 sqlstates.
    String XACT_SAVEPOINT_EXISTS                                = "3B501.S";
    String XACT_SAVEPOINT_NOT_FOUND                             = "3B001.S";
    //Bug 4468 - release/rollback of savepoint failed because it doesn't exist
    String XACT_SAVEPOINT_RELEASE_ROLLBACK_FAIL                 = "3B502.S";
    String XACT_TRANSACTION_ACTIVE                              = "XSTA2.S";

    /*
    ** RawStore - Transactions.Basic transaction exceptions
    */
    String TRANSACTION_PREFIX="40";

    String XACT_PROTOCOL_VIOLATION                              = "40XT0";
    String XACT_COMMIT_EXCEPTION                                = "40XT1";
    String XACT_ROLLBACK_EXCEPTION                              = "40XT2";
    String XACT_TRANSACTION_NOT_IDLE                            = "40XT4";
    String XACT_INTERNAL_TRANSACTION_EXCEPTION                  = "40XT5";
    String XACT_CANNOT_ACTIVATE_TRANSACTION                     = "40XT6";
    String XACT_NOT_SUPPORTED_IN_INTERNAL_XACT                  = "40XT7";

    /*
    ** RawStore - Transactions.Basic system exceptions
    */
    String XACT_ABORT_EXCEPTION                                 = "XSTB0.M";
    String XACT_CANNOT_LOG_CHANGE                               = "XSTB2.M";
    String XACT_CANNOT_ABORT_NULL_LOGGER                        = "XSTB3.M";
    String XACT_CREATE_NO_LOG                                   = "XSTB5.M";
    String XACT_TRANSACTION_TABLE_IN_USE                        = "XSTB6.M";


    /*
    ** RawStore - Data.Generic statement exceptions
    */
    String DATA_SLOT_NOT_ON_PAGE                                = "XSDA1.S";
    String DATA_UPDATE_DELETED_RECORD                           = "XSDA2.S";
    String DATA_NO_SPACE_FOR_RECORD                             = "XSDA3.S";
    String DATA_UNEXPECTED_EXCEPTION                            = "XSDA4.S";
    String DATA_UNDELETE_RECORD                                 = "XSDA5.S";
    String DATA_NULL_STORABLE_COLUMN                            = "XSDA6.S";
    String DATA_STORABLE_READ_MISMATCH                          = "XSDA7.S";
    String DATA_STORABLE_READ_EXCEPTION                         = "XSDA8.S";
    String DATA_STORABLE_READ_MISSING_CLASS                     = "XSDA9.S";
    String DATA_TIME_STAMP_ILLEGAL                              = "XSDAA.S";
    String DATA_TIME_STAMP_NULL                                 = "XSDAB.S";
    String DATA_DIFFERENT_CONTAINER                             = "XSDAC.S";
    String DATA_NO_ROW_COPIED                                   = "XSDAD.S";
    String DATA_CANNOT_MAKE_RECORD_HANDLE                       = "XSDAE.S";
    String DATA_INVALID_RECORD_HANDLE                           = "XSDAF.S";
    String DATA_ALLOC_NTT_CANT_OPEN                             = "XSDAG.S";
    String DATA_CANNOT_GET_DEALLOC_LOCK                         = "XSDAI.S";
    String DATA_STORABLE_WRITE_EXCEPTION                        = "XSDAJ.S";
    String DATA_WRONG_PAGE_FOR_HANDLE                           = "XSDAK.S";
    String DATA_UNEXPECTED_OVERFLOW_PAGE                        = "XSDAL.S";
    String DATA_SQLDATA_READ_INSTANTIATION_EXCEPTION            = "XSDAM.S";
    String DATA_SQLDATA_READ_ILLEGAL_ACCESS_EXCEPTION           = "XSDAN.S";
    String DATA_DOUBLE_LATCH_INTERNAL_ERROR                     = "XSDAO.S";

    /*
    ** RawStore - Data.Generic transaction exceptions
    */
    String DATA_CORRUPT_PAGE                                    = "XSDB0.D";
    String DATA_UNKNOWN_PAGE_FORMAT                             = "XSDB1.D";
    String DATA_UNKNOWN_CONTAINER_FORMAT                        = "XSDB2.D";
    String DATA_CHANGING_CONTAINER_INFO                         = "XSDB3.D";
    String DATA_MISSING_LOG                                     = "XSDB4.D";
    String DATA_MISSING_PAGE                                    = "XSDB5.D";
    String DATA_MULTIPLE_JBMS_ON_DB                             = "XSDB6.D";
    String DATA_MULTIPLE_JBMS_WARNING                           = "XSDB7.D";
    String DATA_MULTIPLE_JBMS_FORCE_LOCK                        = "XSDB8.D";
    String DATA_CORRUPT_STREAM_CONTAINER                        = "XSDB9.D";
    String DATA_OBJECT_ALLOCATION_FAILED                        = "XSDBA.D";
    String DATA_UNKNOWN_PAGE_FORMAT_2                           = "XSDBB.D";
    String DATA_BAD_CONTAINERINFO_WRITE                         = "XSDBC.D";

    /*
    ** RawStore - Data.Filesystem statement exceptions
    */
    String FILE_EXISTS                                          = "XSDF0.S";
    String FILE_CREATE                                          = "XSDF1.S";
    String FILE_CREATE_NO_CLEANUP                               = "XSDF2.S";
    String FILE_CANNOT_CREATE_SEGMENT                           = "XSDF3.S";
    String FILE_CANNOT_REMOVE_FILE                              = "XSDF4.S";
    String FILE_NO_ALLOC_PAGE                                   = "XSDF6.S";
    String FILE_NEW_PAGE_NOT_LATCHED                            = "XSDF7.S";
    String FILE_REUSE_PAGE_NOT_FOUND                            = "XSDF8.S";
    String FILE_READ_ONLY                                       = "XSDFB.S";
    String FILE_IO_GARBLED                                      = "XSDFD.S";
    String FILE_UNEXPECTED_EXCEPTION                            = "XSDFF.S";
    String BACKUP_FILE_IO_ERROR                                 = "XSDFH.S";
    String FILE_NEW_PAGE_DURING_RECOVERY                        = "XSDFI.S";

    /*
    ** RawStore - Data.FSLDemo transaction exceptions
    */

    /*
    ** RawStore - Data.Filesystem database exceptions
    */
    String FILE_READ_PAGE_EXCEPTION                             = "XSDG0.D";
    String FILE_WRITE_PAGE_EXCEPTION                            = "XSDG1.D";
    String FILE_BAD_CHECKSUM                                    = "XSDG2.D";
    String FILE_CONTAINER_EXCEPTION                             = "XSDG3.D";
    String FILE_DATABASE_NOT_IN_CREATE                          = "XSDG5.D";
    String DATA_DIRECTORY_NOT_FOUND_IN_BACKUP                   = "XSDG6.D";
    String UNABLE_TO_REMOVE_DATA_DIRECTORY                      = "XSDG7.D";
    String UNABLE_TO_COPY_DATA_DIRECTORY                        = "XSDG8.D";
    String FILE_IO_INTERRUPTED                                  = "XSDG9.D";


    /*
    ** InternalUtil - Id Parsing
    ** Note that the code catches ID parsing errors.
    ** (Range XCXA0-XCXAZ)
    */
    String ID_PARSE_ERROR               ="XCXA0.S";

    /*
    ** InternalUtil - Database Class Path Parsing
    ** Note that the code catches database class path parsing errors.
    ** (Range XCXB0-XCXBZ)
    */
    String DB_CLASS_PATH_PARSE_ERROR="XCXB0.S";

    /*
    ** InternalUtil - Id List Parsing
    ** Note that the code catches id list parsing errors.
    ** (Range XCXC0-XCXCZ)
    */
    String ID_LIST_PARSE_ERROR="XCXC0.S";

    /*
    ** InternalUtil - IO Errors
    ** (Range XCXD0-XCXDZ)
    */

    /*
    ** InternalUtil - LocaleFinder interface
    */
    String NO_LOCALE="XCXE0.S";

    String DATA_CONTAINER_CLOSED                = "40XD0";
    String DATA_CONTAINER_READ_ONLY             = "40XD1";
    String DATA_CONTAINER_VANISHED              = "40XD2";

    /*
    ** Connectivity - Connection Exceptions: 08XXX
    */
    String CONNECTIVITY_PREFIX="08";


    /*
    ** Language
    */

    /*
    ** Language Statement Exception
    */
    String LSE_COMPILATION_PREFIX="42";

    /*
    ** Language
    **
    ** The entries in this file are sorted into groups.  Add your entry
    ** to the appropriate group. Language errors are divided into 3 groups:
    ** A group for standard SQLExceptions.
    **
    ** 2200J-00R - For SQL/XML errors (based on SQL/XML[2006]).
    ** 4250x - access rule violations
    ** 428?? - adding some DB2 compatible errors
    ** 42X00-42Zxx for compilation errors
    ** 46000  for SQLJ errors (for now, leave this range empty)
    ** 38000  SQL3 ranges
    ** 39001  SQL3
    ** X0X00-X0Xxx for implementation-defined execution errors.
    **
    ** NOTE: If an error can occur during both compilation and execution, then
    ** you need 2 different errors.
    **
    ** In addition to the above groups, this file also contains SQLStates
    ** for language transaction severity errors. These are in the range
    **
    **    40XC0 - 40XCZ
    **
    ** implementation-defined range reserved for class 23 is L01-LZZ
    **
    **
    ** Errors that have standard SQLStates
    **
    ** Implementation-defined subclasses must begin with a digit from 5 through 9,
    ** or a letter from I through Z (capitals only).
    **
     */

    /*
    **
    ** SQL-J ERRORS -- see jamie for further info
    **
    ** DDL
    **    46001 - invalid URL
    **    46002 - invalid JAR name
    **    46003 - invalid class deletion
    **    46004 - invalid JAR name
    **     46005 - invalid replacement
    **     46006 - invalid grantee
    **     46007 - invalid signature
    **     46008 - invalid method specification
    **     46009 - invalid REVOKE
    **
    ** Execution
    **     46102 - invalid jar name in path
    **     46103 - unresolved class name
    **     0100E - too many result sets
    **    39001 - invalid SQLSTATE
    **    39004 - invalid null value
    **    38000 - uncaught java exception
    **    38mmm - user defined error numbers
    ** to be used in the future
    ** InvalidNullValue.sqlstate=39004
    */

    // WARNINGS (start with 01)
    String LANG_CONSTRAINT_DROPPED                                       = "01500";
    String LANG_VIEW_DROPPED                                           = "01501";
    String LANG_TRIGGER_DROPPED                                           = "01502";
    String LANG_COL_NOT_NULL                                              = "01503";
    String LANG_INDEX_DUPLICATE                                              = "01504";
    String LANG_VALUE_TRUNCATED                                        = "01505";
    String LANG_SYNONYM_UNDEFINED                                      = "01522";
    String LANG_NULL_ELIMINATED_IN_SET_FUNCTION                           = "01003";
    String LANG_PRIVILEGE_NOT_REVOKED                                      = "01006";
    String LANG_ROLE_NOT_REVOKED                                       = "01007";
    String LANG_WITH_ADMIN_OPTION_NOT_REVOKED                          = "01008";
    String LANG_GEN_COL_DROPPED                                         = "01009";

    String LANG_NO_ROW_FOUND                                              = "02000";

    String LANG_TOO_MANY_DYNAMIC_RESULTS_RETURNED                       = "0100E";

    // State used by java.sql.DataTruncation for truncation in read operations.
    String DATA_TRUNCATION_READ = "01004";

    // Invalid role specification: standard says class 0P, no subclass.
    String ROLE_INVALID_SPECIFICATION                                  = "0P000";
    String ROLE_INVALID_SPECIFICATION_NOT_GRANTED                      = "0P000.S.1";

    // TRANSACTION severity language errors. These are in the range:
    // 40XC0 - 40XCZ
    String LANG_DEAD_STATEMENT                                         = "40XC0";

    /*
<<<<<<< HEAD
    ** SQL Data exceptions
    */
    String SQL_DATA_PREFIX="22";

    String LANG_MISSING_PARMS                                          = "07000";
    String LANG_SCALAR_SUBQUERY_CARDINALITY_VIOLATION                  = "21000";
    String LANG_STRING_TRUNCATION                                      = "22001";
    String LANG_CONCAT_STRING_OVERFLOW                                      = "54006";
    String LANG_OUTSIDE_RANGE_FOR_DATATYPE                             = "22003";
    String LANG_MODIFIED_ROW_COUNT_TOO_LARGE                           = "22003.S.0";
    String YEAR_EXCEEDS_MAXIMUM                                        = "22003.S.1";
    String DECIMAL_TOO_MANY_DIGITS                                     = "22003.S.2";
    String NUMERIC_OVERFLOW                                            = "22003.S.3";
    String CLIENT_LENGTH_OUTSIDE_RANGE_FOR_DATATYPE                    = "22003.S.4";

    String LANG_DATA_TYPE_GET_MISMATCH                                 = "22005"; // same 22005 error
    String UNSUPPORTED_ENCODING                                        = "22005.S.1";
    String CHARACTER_CONVERTER_NOT_AVAILABLE                           = "22005.S.2";
    String CANT_CONVERT_UNICODE_TO_EBCDIC                              = "22005.S.3";
    String NET_UNRECOGNIZED_JDBC_TYPE                                  = "22005.S.4";
    String NET_INVALID_JDBC_TYPE_FOR_PARAM                             = "22005.S.5";
    String UNRECOGNIZED_JAVA_SQL_TYPE                                  = "22005.S.6";
    String CANT_CONVERT_UNICODE_TO_UTF8                                = "22005.S.7";

    String LANG_DATE_RANGE_EXCEPTION                                   = "22007.S.180";
    String LANG_DATE_SYNTAX_EXCEPTION                                  = "22007.S.181";
    String LANG_INVALID_FUNCTION_ARGUMENT                              = "22008.S";
    String LANG_INVALID_VALUE_RANGE                                     = "22008.S.1";
    String LANG_SEQUENCE_GENERATOR_EXHAUSTED                              = "2200H.S";
    String LANG_SUBSTR_START_OR_LEN_OUT_OF_RANGE                        = "22011";
    String LANG_SUBSTR_START_ADDING_LEN_OUT_OF_RANGE                        = "22011.S.1";
    String LANG_DIVIDE_BY_ZERO                                         = "22012";
    String LANG_SQRT_OF_NEG_NUMBER                                     = "22013";
    String LANG_INVALID_PARAMETER_FOR_SEARCH_POSITION                  = "22014";
    String LANG_INVALID_TYPE_FOR_LOCATE_FUNCTION                       = "22015";
    String LANG_FORMAT_EXCEPTION                                       = "22018";
    String LANG_INVALID_ESCAPE_CHARACTER                               = "22019";
    String LANG_INVALID_TRIM_CHARACTER                                 = "22020";
    String LANG_INVALID_CHARACTER_ENCODING                             = "22021";
    String LANG_INVALID_ESCAPE_SEQUENCE                                = "22025";
    String LANG_INVALID_TRIM_SET                                       = "22027";
    String LANG_STRING_TOO_LONG                                        = "22028";
    String LANG_ESCAPE_IS_NULL                                         = "22501";
    String LANG_INVALID_ROW_COUNT_FIRST                                = "2201W";
    String LANG_INVALID_ROW_COUNT_OFFSET                               = "2201X";
    String LANG_INVALID_LEAD_LAG_OFFSET                                = "2201Y";
    String LANG_ROW_COUNT_OFFSET_FIRST_IS_NULL                         = "2201Z";
    String LANG_MISSING_FIRST_LAST_VALUE_ARG                           = "2202A";
    String LANG_MISSING_LEAD_LAG_ARG                                   = "2202B";
    String LANG_MISSING_LEAD_LAG_DEFAULT                               = "2202C";
    String LANG_NONULL_DATATYPE                                        = "2202D";
    String LANG_INVALID_AGGREGATION_DATATYPE                           = "2202E";
    String LANG_INVALID_TIME_SPAN_OPERATION                            = "2202F";
	String LANG_FIELD_POSITION_ZERO                                    = "22030";
=======
     ** SQL Data exceptions
     */
    String SQL_DATA_PREFIX = "22";

    String LANG_MISSING_PARMS                         = "07000";
    String LANG_SCALAR_SUBQUERY_CARDINALITY_VIOLATION = "21000";
    String LANG_STRING_TRUNCATION                     = "22001";
    String LANG_CONCAT_STRING_OVERFLOW                = "54006";
    String LANG_OUTSIDE_RANGE_FOR_DATATYPE            = "22003";
    String LANG_MODIFIED_ROW_COUNT_TOO_LARGE          = "22003.S.0";
    String YEAR_EXCEEDS_MAXIMUM                       = "22003.S.1";
    String DECIMAL_TOO_MANY_DIGITS                    = "22003.S.2";
    String NUMERIC_OVERFLOW                           = "22003.S.3";
    String CLIENT_LENGTH_OUTSIDE_RANGE_FOR_DATATYPE   = "22003.S.4";

    String LANG_DATA_TYPE_GET_MISMATCH       = "22005"; // same 22005 error
    String UNSUPPORTED_ENCODING              = "22005.S.1";
    String CHARACTER_CONVERTER_NOT_AVAILABLE = "22005.S.2";
    String CANT_CONVERT_UNICODE_TO_EBCDIC    = "22005.S.3";
    String NET_UNRECOGNIZED_JDBC_TYPE        = "22005.S.4";
    String NET_INVALID_JDBC_TYPE_FOR_PARAM   = "22005.S.5";
    String UNRECOGNIZED_JAVA_SQL_TYPE        = "22005.S.6";
    String CANT_CONVERT_UNICODE_TO_UTF8      = "22005.S.7";

    String LANG_DATE_RANGE_EXCEPTION                  = "22007.S.180";
    String LANG_DATE_SYNTAX_EXCEPTION                 = "22007.S.181";
    String LANG_INVALID_FUNCTION_ARGUMENT             = "22008.S";
    String LANG_INVALID_VALUE_RANGE                   = "22008.S.1";
    String LANG_SEQUENCE_GENERATOR_EXHAUSTED          = "2200H.S";
    String LANG_SUBSTR_START_OR_LEN_OUT_OF_RANGE      = "22011";
    String LANG_SUBSTR_START_ADDING_LEN_OUT_OF_RANGE  = "22011.S.1";
    String LANG_DIVIDE_BY_ZERO                        = "22012";
    String LANG_SQRT_OF_NEG_NUMBER                    = "22013";
    String LANG_INVALID_PARAMETER_FOR_SEARCH_POSITION = "22014";
    String LANG_INVALID_TYPE_FOR_LOCATE_FUNCTION      = "22015";
    String LANG_FORMAT_EXCEPTION                      = "22018";
    String LANG_INVALID_ESCAPE_CHARACTER              = "22019";
    String LANG_INVALID_TRIM_CHARACTER                = "22020";
    String LANG_INVALID_CHARACTER_ENCODING            = "22021";
    String LANG_INVALID_TRANSLATE_PADDING             = "22022";
    String LANG_INVALID_ESCAPE_SEQUENCE               = "22025";
    String LANG_INVALID_TRIM_SET                      = "22027";
    String LANG_STRING_TOO_LONG                       = "22028";
    String LANG_ESCAPE_IS_NULL                        = "22501";
    String LANG_INVALID_ROW_COUNT_FIRST               = "2201W";
    String LANG_INVALID_ROW_COUNT_OFFSET              = "2201X";
    String LANG_INVALID_LEAD_LAG_OFFSET               = "2201Y";
    String LANG_ROW_COUNT_OFFSET_FIRST_IS_NULL        = "2201Z";
    String LANG_MISSING_FIRST_LAST_VALUE_ARG          = "2202A";
    String LANG_MISSING_LEAD_LAG_ARG                  = "2202B";
    String LANG_MISSING_LEAD_LAG_DEFAULT              = "2202C";
    String LANG_NONULL_DATATYPE                       = "2202D";
    String LANG_INVALID_AGGREGATION_DATATYPE          = "2202E";
    String LANG_INVALID_TIME_SPAN_OPERATION           = "2202F";
    String LANG_FIELD_POSITION_ZERO                   = "22030";
>>>>>>> fa6e4f6b
    String LANG_INVALID_TIMEZONE_OPERATION            = "22031";
    /*
    ** Integrity violations.
    */
    String INTEGRITY_VIOLATION_PREFIX="23";


    String LANG_NULL_INTO_NON_NULL                                     = "23502";
    String LANG_DUPLICATE_KEY_CONSTRAINT                               = "23505";
    String LANG_FK_VIOLATION                                           = "23503";
    String LANG_CHECK_CONSTRAINT_VIOLATED                              = "23513";
    String LANG_FK_SET_NULL_TO_NON_NULL                                = "23514";


    // From SQL/XML[2006] spec; there are others, but
    // these are the ones we actually use with our
    // current XML support.
    String LANG_XML_QUERY_ERROR                                        = "10000";
    String LANG_NOT_AN_XML_DOCUMENT                                    = "2200L";
    String LANG_INVALID_XML_DOCUMENT                                   = "2200M";
    String LANG_INVALID_XML_CONTEXT_ITEM                               = "2200V";
    String LANG_XQUERY_SERIALIZATION_ERROR                             = "2200W";

    String CANNOT_CLOSE_ACTIVE_CONNECTION              = "25001";
    String INVALID_TRANSACTION_STATE_ACTIVE_CONNECTION = "25001.S.1";


    String LANG_UNEXPECTED_USER_EXCEPTION                              = "38000";
    String EXTERNAL_ROUTINE_NO_SQL                                       = "38001";
    String EXTERNAL_ROUTINE_NO_MODIFIES_SQL                               = "38002";
    String EXTERNAL_ROUTINE_NO_READS_SQL                               = "38004";

    String LANG_NULL_TO_PRIMITIVE_PARAMETER                            = "39004";
    String LANG_SYNTAX_OR_ACCESS_VIOLATION                             = "42000";

    // Fix for Derby-1828 - access rule violations should use SQL state 42
    String AUTH_NO_TABLE_PERMISSION                                    = "42500";
    String AUTH_NO_TABLE_PERMISSION_FOR_GRANT                          = "42501";
    String AUTH_NO_COLUMN_PERMISSION                                   = "42502";
    String AUTH_NO_COLUMN_PERMISSION_FOR_GRANT                         = "42503";
    String AUTH_NO_GENERIC_PERMISSION                                  = "42504";
    String AUTH_NO_GENERIC_PERMISSION_FOR_GRANT                        = "42505";
    String AUTH_NOT_OWNER                                              = "42506";
    String AUTH_NO_ACCESS_NOT_OWNER                                    = "42507";
    String AUTH_NOT_DATABASE_OWNER                                     = "42508";
    String AUTH_GRANT_REVOKE_NOT_ALLOWED                               = "42509";
    String AUTH_NO_OBJECT_PERMISSION                                   = "4250A";
    String AUTH_INVALID_AUTHORIZATION_PROPERTY                         = "4250B";
    String AUTH_USER_IN_READ_AND_WRITE_LISTS                           = "4250C";
    String AUTH_DUPLICATE_USERS                                        = "4250D";
    String AUTH_INTERNAL_BAD_UUID                                      = "4250E";
    String AUTH_NOT_VALID_TABLE_PRIVILEGE                              = "4250F";
    String AUTH_ROLE_DBO_ONLY                                          = "4251A";
    String AUTH_PUBLIC_ILLEGAL_AUTHORIZATION_ID                        = "4251B";
    String AUTH_ROLE_GRANT_CIRCULARITY                                 = "4251C";
    String DBO_ONLY                                                         = "4251D";
    String HIDDEN_COLUMN                                                         = "4251E";
    String CANT_DROP_DBO                                                         = "4251F";
    String WEAK_AUTHENTICATION                                               = "4251G";
    String BAD_NATIVE_AUTH_SPEC                                               = "4251H";
    String MISSING_CREDENTIALS_DB                                               = "4251I";
    String BAD_PASSWORD_LIFETIME                                               = "4251J";
    String DBO_FIRST                                                                    = "4251K";
    String BAD_CREDENTIALS_DB_NAME                                          = "4251L";
    String AUTH_NO_TABLE_PERMISSION_FOR_ANALYZE                        = "4251M";
    String AUTH_NO_PERMISSION_FOR_KILLING_OPERATION                    = "4251N";
    String LANG_NO_SUCH_RUNNING_OPERATION                              = "4251P";
    String LANG_DB2_NOT_NULL_COLUMN_INVALID_DEFAULT                    = "42601";
    String LANG_UNSUPPORTED_FROM_TABLE                        = "42602";
    String LANG_MODIFIED_FINAL_TABLE                          = "42603";
    String LANG_UNSUPPORTED_FROM_TABLE_QUERY                  = "42604";
    String LANG_DB2_INVALID_HEXADECIMAL_CONSTANT                    = "42606";
    String LANG_DB2_OPERATION_NOT_SUPPORTED_IN_READ_ONLY_MODE       = "51045";
    String LANG_DB2_STRING_CONSTANT_TOO_LONG                    = "54002";
    String LANG_DB2_NUMBER_OF_ARGS_INVALID                   = "42605";
    String LANG_DB2_MULTINARY_FUNCTION_ALL_PARAMS                   = "42610";
    String LANG_DB2_LENGTH_PRECISION_SCALE_VIOLATION                   = "42611";
    String LANG_DB2_MULTIPLE_ELEMENTS                                   = "42613";
    String LANG_DB2_INVALID_CHECK_CONSTRAINT                           = "42621";
    String LANG_DB2_DUPLICATE_NAMES                                       = "42734";
    String LANG_DB2_INVALID_COLS_SPECIFIED                             = "42802";
        String LANG_DB2_INVALID_SELECT_COL_FOR_HAVING = "42803";
    String LANG_DB2_ADD_UNIQUE_OR_PRIMARY_KEY_ON_NULL_COLS               = "42831";
    String LANG_ADD_PRIMARY_KEY_ON_NULL_COLS                           = "42831.S.1";
    String LANG_DB2_REPLACEMENT_ERROR                                   = "42815.S.713";
    String LANG_DB2_MULTINARY_DATATYPE_MISMATCH                        = "42815.S.171";
    String LANG_DB2_INVALID_DATETIME_EXPR                     = "42816";
    String LANG_DB2_TOO_LONG_FLOATING_POINT_LITERAL                       = "42820";
    String LANG_DB2_LIKE_SYNTAX_ERROR                                    = "42824";
    String LANG_INVALID_FK_COL_FOR_SETNULL                             = "42834";
    String LANG_INVALID_ALTER_TABLE_ATTRIBUTES                         = "42837";
    String LANG_DB2_FUNCTION_INCOMPATIBLE                              = "42884";


    String LANG_DB2_PARAMETER_NEEDS_MARKER                               = "42886";
    String LANG_DB2_INVALID_DEFAULT_VALUE                              = "42894";

    String LANG_NO_AGGREGATES_IN_WHERE_CLAUSE                          = "42903";
    String LANG_DB2_VIEW_REQUIRES_COLUMN_NAMES                         = "42908";
    String LANG_TABLE_REQUIRES_COLUMN_NAMES                            = "42909";
    String LANG_DELETE_RULE_VIOLATION                                      = "42915";
    String LANG_SYNONYM_CIRCULAR                                             = "42916";
    String LANG_INVALID_INDEX_EXPRESSION                               = "429BX";  // DB2 compatible code
    String LANG_SYNTAX_ERROR                                           = "42X01";
    String LANG_LEXICAL_ERROR                                          = "42X02";
    String LANG_AMBIGUOUS_COLUMN_NAME                                  = "42X03";
    String LANG_COLUMN_NOT_FOUND                                       = "42X04";
    String LANG_TABLE_NOT_FOUND                                        = "42X05";
    String LANG_TOO_MANY_RESULT_COLUMNS                                = "42X06";
    String LANG_NULL_IN_VALUES_CLAUSE                                  = "42X07";
    String LANG_DOES_NOT_IMPLEMENT                                      = "42X08";
    String LANG_FROM_LIST_DUPLICATE_TABLE_NAME                         = "42X09";
    String LANG_EXPOSED_NAME_NOT_FOUND                                 = "42X10";
    String LANG_IDENTIFIER_TOO_LONG                                    = "42622";
    String LANG_DUPLICATE_COLUMN_NAME_CREATE                           = "42X12";
    String LANG_TOO_MANY_COLUMNS_IN_TABLE_OR_VIEW                         = "54011";
    String LANG_TOO_MANY_INDEXES_ON_TABLE                         = "42Z9F";
    String LANG_DUPLICATE_COLUMN_NAME_INSERT                           = "42X13";
    String LANG_COLUMN_NOT_FOUND_IN_TABLE                              = "42X14";
    String LANG_ILLEGAL_COLUMN_REFERENCE                               = "42X15";
    String LANG_DUPLICATE_COLUMN_NAME_UPDATE                           = "42X16";
    String LANG_INVALID_JOIN_ORDER_SPEC                                = "42X17";
    String LANG_NOT_COMPARABLE                                         = "42818";
    String LANG_NON_BOOLEAN_WHERE_CLAUSE                               = "42X19";
    String LANG_INTEGER_LITERAL_EXPECTED                               = "42X20";
    String LANG_CURSOR_NOT_UPDATABLE                                   = "42X23";
    String LANG_INVALID_COL_HAVING_CLAUSE                              = "42X24";
    String LANG_UNARY_FUNCTION_BAD_TYPE                                = "42X25";
    String LANG_TYPE_DOESNT_EXIST                                      = "42X26";
    String LANG_FUNCTION_NOT_ALLOWED                                   = "42X27";
    String LANG_CURSOR_DELETE_MISMATCH                                 = "42X28";
    String LANG_CURSOR_UPDATE_MISMATCH                                 = "42X29";
    String LANG_CURSOR_NOT_FOUND                                       = "42X30";
    String LANG_COLUMN_NOT_UPDATABLE_IN_CURSOR                         = "42X31";
    String LANG_CORRELATION_NAME_FOR_UPDATABLE_COLUMN_DISALLOWED_IN_CURSOR = "42X42";
    String LANG_DERIVED_COLUMN_LIST_MISMATCH                           = "42X32";
    String LANG_DUPLICATE_COLUMN_NAME_DERIVED                          = "42X33";
    String LANG_PARAM_IN_SELECT_LIST                                   = "42X34";
    String LANG_BINARY_OPERANDS_BOTH_PARMS                             = "42X35";
    String LANG_UNARY_OPERAND_PARM                                     = "42X36";
    String LANG_UNARY_ARITHMETIC_BAD_TYPE                              = "42X37";
    String LANG_CANT_SELECT_STAR_SUBQUERY                              = "42X38";
    String LANG_NON_SINGLE_COLUMN_SUBQUERY                             = "42X39";
    String LANG_UNARY_LOGICAL_NON_BOOLEAN                              = "42X40";
    String LANG_INVALID_FROM_LIST_PROPERTY                             = "42X41";
    String LANG_NOT_STORABLE                                           = "42821";
    String LANG_NULL_RESULT_SET_META_DATA                              = "42X43";
    String LANG_INVALID_COLUMN_LENGTH                                  = "42X44";
    String LANG_INVALID_FUNCTION_ARG_TYPE                              = "42X45";
    String LANG_AMBIGUOUS_FUNCTION_NAME                                = "42X46";
    String LANG_AMBIGUOUS_PROCEDURE_NAME                               = "42X47";
    String LANG_INVALID_PRECISION                                      = "42X48";
    String LANG_INVALID_INTEGER_LITERAL                                = "42X49";
    String LANG_NO_METHOD_FOUND                                        = "42X50";
    String LANG_TYPE_DOESNT_EXIST2                                     = "42X51";
    String LANG_PRIMITIVE_RECEIVER                                     = "42X52";
    String LANG_LIKE_BAD_TYPE                                          = "42X53";
    String LANG_PARAMETER_RECEIVER                                     = "42X54";
    String LANG_TABLE_NAME_MISMATCH                                    = "42X55";
    String LANG_VIEW_DEFINITION_R_C_L_MISMATCH                         = "42X56";
    String LANG_INVALID_V_T_I_COLUMN_COUNT                             = "42X57";
    String LANG_UNION_UNMATCHED_COLUMNS                                = "42X58";
    String LANG_ROW_VALUE_CONSTRUCTOR_UNMATCHED_COLUMNS                = "42X59";
    String LANG_INVALID_INSERT_MODE                                    = "42X60";
    String LANG_NOT_UNION_COMPATIBLE                                   = "42X61";
    String LANG_NO_USER_DDL_IN_SYSTEM_SCHEMA                           = "42X62";
    String LANG_NO_ROWS_FROM_USING                                     = "42X63";
    String LANG_INVALID_STATISTICS_SPEC                                   = "42X64";
    String LANG_INDEX_NOT_FOUND                                        = "42X65";
    String LANG_DUPLICATE_COLUMN_NAME_CREATE_INDEX                     = "42X66";
    String LANG_INVALID_UPDATE_STATEMENT                                   = "42X67";
    String LANG_NO_FIELD_FOUND                                         = "42X68";
    String LANG_PRIMITIVE_REFERENCING_EXPRESSION                       = "42X69";
    String LANG_TABLE_DEFINITION_R_C_L_MISMATCH                        = "42X70";
    String LANG_INVALID_COLUMN_TYPE_CREATE_TABLE                       = "42X71";
    String LANG_NO_STATIC_FIELD_FOUND                                  = "42X72";
    String LANG_AMBIGUOUS_METHOD_INVOCATION                            = "42X73";
    String LANG_INVALID_CALL_STATEMENT                                 = "42X74";
    String LANG_NO_CONSTRUCTOR_FOUND                                   = "42X75";
    String LANG_ADDING_PRIMARY_KEY_ON_EXPLICIT_NULLABLE_COLUMN         = "42X76";
    String LANG_COLUMN_OUT_OF_RANGE                                    = "42X77";
    String LANG_ORDER_BY_COLUMN_NOT_FOUND                              = "42X78";
    String LANG_DUPLICATE_COLUMN_FOR_ORDER_BY                          = "42X79";
    String LANG_QUALIFIED_COLUMN_NAME_NOT_ALLOWED                      = "42877";
        String LANG_UNION_ORDER_BY                                         = "42878";
    String LANG_DISTINCT_ORDER_BY                                      = "42879";
    String LANG_DISTINCT_ORDER_BY_EXPRESSION                           = "4287A";
    String LANG_TABLE_VALUE_CTOR_RESTRICTION                           = "4287B";
    String LANG_EMPTY_VALUES_CLAUSE                                    = "42X80";
    String LANG_EMPTY_COLUMN_LIST                                      = "42X81";
    String LANG_USING_CARDINALITY_VIOLATION                            = "42X82";
    String LANG_ADDING_COLUMN_WITH_NULL_AND_NOT_NULL_CONSTRAINT        = "42X83";
    String LANG_CANT_DROP_BACKING_INDEX                                = "42X84";
    String LANG_CONSTRAINT_SCHEMA_MISMATCH                             = "42X85";
    String LANG_DROP_NON_EXISTENT_CONSTRAINT                           = "42X86";
    String LANG_ALL_RESULT_EXPRESSIONS_PARAMS                          = "42X87";
    String LANG_CONDITIONAL_NON_BOOLEAN                                = "42X88";
    String LANG_NOT_TYPE_COMPATIBLE                                    = "42X89";
    String LANG_TOO_MANY_PRIMARY_KEY_CONSTRAINTS                       = "42X90";
    String LANG_DUPLICATE_CONSTRAINT_NAME_CREATE                       = "42X91";
    String LANG_DUPLICATE_CONSTRAINT_COLUMN_NAME                       = "42X92";
    String LANG_INVALID_CREATE_CONSTRAINT_COLUMN_LIST                  = "42X93";
    String LANG_OBJECT_NOT_FOUND                                       = "42X94";
    String LANG_DB_CLASS_PATH_HAS_MISSING_JAR                          = "42X96";
    String LANG_NO_PARAMS_IN_VIEWS                                     = "42X98";
    String LANG_NO_PARAMS_IN_TABLES                                    = "42X99";
    String LANG_UNASSIGNABLE_GENERATION_CLAUSE                  = "42XA0";
    String LANG_AGGREGATE_IN_GENERATION_CLAUSE                  = "42XA1";
    String LANG_NON_DETERMINISTIC_GENERATION_CLAUSE                  = "42XA2";
    String LANG_CANT_OVERRIDE_GENERATION_CLAUSE                  = "42XA3";
    String LANG_CANT_REFERENCE_GENERATED_COLUMN                  = "42XA4";
    String LANG_ROUTINE_CANT_PERMIT_SQL                                   = "42XA5";
    String LANG_BAD_FK_ON_GENERATED_COLUMN                           = "42XA6";
    String LANG_GEN_COL_DEFAULT                                                 = "42XA7";
    String LANG_GEN_COL_BAD_RENAME                                           = "42XA8";
    String LANG_NEEDS_DATATYPE                                                      = "42XA9";
    String LANG_GEN_COL_BEFORE_TRIG                                             = "42XAA";
    String LANG_NOT_NULL_NEEDS_DATATYPE                                    = "42XAB";
<<<<<<< HEAD
    String LANG_SEQ_INCREMENT_ZERO                                     = "42XAC";
    String LANG_SEQ_ARG_OUT_OF_DATATYPE_RANGE                          = "42XAE";
    String LANG_SEQ_MIN_EXCEEDS_MAX                                    = "42XAF";
    String LANG_SEQ_INVALID_START                                      = "42XAG";
    String LANG_NEXT_VALUE_FOR_ILLEGAL                                      = "42XAH";
    String LANG_SEQUENCE_REFERENCED_TWICE                                      = "42XAI";
    String LANG_DUPLICATE_CS_CLAUSE                                      = "42XAJ";
    String LANG_INVALID_USER_AGGREGATE_DEFINITION2                     = "42Y00";
    String LANG_INVALID_CHECK_CONSTRAINT                               = "42Y01";
    // String LANG_NO_ALTER_TABLE_COMPRESS_ON_TARGET_TABLE                = "42Y02";
    String LANG_NO_SUCH_METHOD_ALIAS                                   = "42Y03.S.0";
    String LANG_NO_SUCH_PROCEDURE                                      = "42Y03.S.1";
    String LANG_NO_SUCH_FUNCTION                                       = "42Y03.S.2";
    String LANG_INVALID_FULL_STATIC_METHOD_NAME                        = "42Y04";
    String LANG_NO_SUCH_FOREIGN_KEY                                    = "42Y05";
    //String LANG_METHOD_ALIAS_NOT_FOUND                                 = "42Y06";
    String LANG_SCHEMA_DOES_NOT_EXIST                                  = "42Y07";
    String LANG_NO_FK_ON_SYSTEM_SCHEMA                                 = "42Y08";
    String LANG_VOID_METHOD_CALL                                       = "42Y09";
    String LANG_TABLE_CONSTRUCTOR_ALL_PARAM_COLUMN                     = "42Y10";
    String LANG_MISSING_JOIN_SPECIFICATION                             = "42Y11";
    String LANG_NON_BOOLEAN_JOIN_CLAUSE                                = "42Y12";
    String LANG_DUPLICATE_COLUMN_NAME_CREATE_VIEW                      = "42Y13";
    // String LANG_DROP_TABLE_ON_NON_TABLE                                = "42Y15"; -- replaced by 42Y62
    String LANG_NO_METHOD_MATCHING_ALIAS                               = "42Y16";
    // String LANG_DROP_SYSTEM_TABLE_ATTEMPTED                         = "42Y17"; -- replaced by 42X62
    String LANG_DATABASE_DOES_NOT_EXIST                                = "42Y18";
    String LANG_INVALID_CAST                                           = "42846";
=======
    String LANG_SEQ_INCREMENT_ZERO                                         = "42XAC";
    String LANG_SEQ_ARG_OUT_OF_DATATYPE_RANGE                              = "42XAE";
    String LANG_SEQ_MIN_EXCEEDS_MAX                                        = "42XAF";
    String LANG_SEQ_INVALID_START                                          = "42XAG";
    String LANG_NEXT_VALUE_FOR_ILLEGAL                                     = "42XAH";
    String LANG_SEQUENCE_REFERENCED_TWICE                                  = "42XAI";
    String LANG_DUPLICATE_CS_CLAUSE                                        = "42XAJ";
    String LANG_INVALID_USER_AGGREGATE_DEFINITION2                         = "42Y00";
    String LANG_INVALID_CHECK_CONSTRAINT                                   = "42Y01";
    // String LANG_NO_ALTER_TABLE_COMPRESS_ON_TARGET_TABLE                 = "42Y02";
    String LANG_NO_SUCH_METHOD_ALIAS                                       = "42Y03.S.0";
    String LANG_NO_SUCH_PROCEDURE                                          = "42Y03.S.1";
    String LANG_NO_SUCH_FUNCTION                                           = "42Y03.S.2";
    String LANG_INVALID_FULL_STATIC_METHOD_NAME                            = "42Y04";
    String LANG_NO_SUCH_FOREIGN_KEY                                        = "42Y05";
    String LANG_CURRENT_FUNCTION_PATH_SCHEMA_DOES_NOT_EXIST                = "42Y06";
    String LANG_SCHEMA_DOES_NOT_EXIST                                      = "42Y07";
    String LANG_NO_FK_ON_SYSTEM_SCHEMA                                     = "42Y08";
    String LANG_VOID_METHOD_CALL                                           = "42Y09";
    String LANG_TABLE_CONSTRUCTOR_ALL_PARAM_COLUMN                         = "42Y10";
    String LANG_MISSING_JOIN_SPECIFICATION                                 = "42Y11";
    String LANG_NON_BOOLEAN_JOIN_CLAUSE                                    = "42Y12";
    String LANG_DUPLICATE_COLUMN_NAME_CREATE_VIEW                          = "42Y13";
    // String LANG_DROP_TABLE_ON_NON_TABLE                                 = "42Y15"; -- replaced by 42Y62
    String LANG_NO_METHOD_MATCHING_ALIAS                                   = "42Y16";
    // String LANG_DROP_SYSTEM_TABLE_ATTEMPTED                             = "42Y17"; -- replaced by 42X62
    String LANG_INVALID_CAST                                               = "42846";
>>>>>>> fa6e4f6b
    String LANG_INVALID_CAST_TO_CHAR_WITH_LENGTH_NOT_FROM_CHAR             = "42846.A";
    String LANG_INVALID_CAST_TO_CHAR_WITH_FORMAT_NOT_FROM_DATE             = "42846.B";
    //    String LANG_AMBIGUOUS_GROUPING_COLUMN                              = "42Y19"; -- unused post 883.
    //    String LANG_UNMATCHED_GROUPING_COLUMN                            = "42Y20"; -- not used
    String LANG_USER_AGGREGATE_BAD_TYPE                                = "42Y22";
    String LANG_BAD_J_D_B_C_TYPE_INFO                                  = "42Y23";
    String LANG_VIEW_NOT_UPDATEABLE                                    = "42Y24";
    String LANG_UPDATE_SYSTEM_TABLE_ATTEMPTED                          = "42Y25";
    String LANG_AGGREGATE_IN_GROUPBY_LIST                              = "42Y26";
    String LANG_NO_PARAMS_IN_TRIGGER_ACTION                            = "42Y27";
    // String LANG_NO_TRIGGER_ON_SYSTEM_TABLE                             = "42Y28"; -- replaced by 42X62
    String LANG_INVALID_NON_GROUPED_SELECT_LIST                        = "42Y29";
    String LANG_INVALID_GROUPED_SELECT_LIST                            = "42Y30";
    // 42Y31 is available
<<<<<<< HEAD
    String LANG_TOO_MANY_ELEMENTS                            = "54004";
    String LANG_BAD_AGGREGATOR_CLASS2                                  = "42Y32";
    String LANG_USER_AGGREGATE_CONTAINS_AGGREGATE                      = "42Y33";
    String LANG_AMBIGUOUS_COLUMN_NAME_IN_TABLE                         = "42Y34";
    String LANG_INVALID_COL_REF_NON_GROUPED_SELECT_LIST                = "42Y35";
    String LANG_INVALID_COL_REF_GROUPED_SELECT_LIST                    = "42Y36";
    String LANG_TYPE_DOESNT_EXIST3                                     = "42Y37";
    String LANG_INVALID_BULK_INSERT_REPLACE                            = "42Y38";
    String LANG_UNRELIABLE_QUERY_FRAGMENT                              = "42Y39";
    String LANG_DUPLICATE_COLUMN_IN_TRIGGER_UPDATE                     = "42Y40";
    String LANG_TRIGGER_SPS_CANNOT_BE_EXECED                           = "42Y41";
    String LANG_INVALID_DECIMAL_SCALE                                  = "42Y42";
    String LANG_INVALID_DECIMAL_PRECISION_SCALE                        = "42Y43";
    String LANG_INVALID_FROM_TABLE_PROPERTY                            = "42Y44";
    String LANG_CANNOT_BIND_TRIGGER_V_T_I                              = "42Y45";
    String LANG_INVALID_FORCED_INDEX1                                  = "42Y46";
    String LANG_INVALID_FORCED_SPARK                                   = "42Y47";
    String LANG_INVALID_FORCED_INDEX2                                  = "42Y48";
    String LANG_DUPLICATE_PROPERTY                                     = "42Y49";
    String LANG_BOTH_FORCE_INDEX_AND_CONSTRAINT_SPECIFIED              = "42Y50";
//    String LANG_INVALID_FORCED_INDEX4                                  = "42Y51";
    String LANG_INVALID_FORCED_SKIPSTATS                              = "42Y52";
    String LANG_INVALID_SPLITS                                         = "42Y53";
    String LANG_INVALID_SELECTIVITY                                    = "42Y54";
    String LANG_OBJECT_DOES_NOT_EXIST                                  = "42Y55";
    String LANG_INVALID_JOIN_STRATEGY                                  = "42Y56";
    String LANG_INVALID_ROWCOUNT                                       = "42Y57";
    String LANG_INVALID_NUMBER_FORMAT_FOR_OVERRIDE                     = "42Y58";
    String LANG_INVALID_HASH_INITIAL_CAPACITY                          = "42Y59";
    String LANG_INVALID_HASH_LOAD_FACTOR                               = "42Y60";
    String LANG_INVALID_HASH_MAX_CAPACITY                              = "42Y61";
    String LANG_INVALID_OPERATION_ON_VIEW                              = "42Y62";
    String LANG_HASH_NO_EQUIJOIN_FOUND                                 = "42Y63";
    String LANG_INVALID_BULK_FETCH_VALUE                               = "42Y64";
    String LANG_INVALID_BULK_FETCH_WITH_JOIN_TYPE                      = "42Y65";
    String LANG_INVALID_BULK_FETCH_UPDATEABLE                          = "42Y66";
    String LANG_CANNOT_DROP_SYSTEM_SCHEMAS                             = "42Y67";
    String LANG_CANNOT_DROP_DEFAULT_DB                                 = "42Y68";
    String LANG_NO_BEST_PLAN_FOUND                                     = "42Y69";
    String LANG_ILLEGAL_FORCED_JOIN_ORDER                              = "42Y70";
    String LANG_CANNOT_DROP_SYSTEM_ALIASES                             = "42Y71";
    String LANG_CANNOT_DROP_TRIGGER_S_P_S                              = "42Y82";
    String LANG_USER_AGGREGATE_BAD_TYPE_NULL                           = "42Y83";
    String LANG_INVALID_DEFAULT_DEFINITION                             = "42Y84";
    String LANG_INVALID_USE_OF_DEFAULT                                 = "42Y85";
    String LANG_INVALID_SESSION_PROPERTY                               = "42Y86";
    String LANG_INVALID_SESSION_PROPERTY_VALUE                         = "42Y87";
    String LANG_INVALID_FORCED_NO_SUBQUERY_FLATTEN_VALUE               = "42Y88";
    String LANG_INVALID_SUBQUERY_PROPERTY                              = "42Y89";
    String LANG_STMT_NOT_UPDATABLE                                     = "42Y90";
    String LANG_NO_SPS_USING_IN_TRIGGER                                = "42Y91";
    String LANG_TRIGGER_BAD_REF_MISMATCH                               = "42Y92";
    String LANG_TRIGGER_BAD_REF_CLAUSE_DUPS                            = "42Y93";
    String LANG_BINARY_LOGICAL_NON_BOOLEAN                             = "42Y94";
    String LANG_BINARY_OPERATOR_NOT_SUPPORTED                          = "42Y95";
  String LANG_INVALID_SORT_STRATEGY                                  = "42Y96";
    String LANG_UNKNOWN                                                                         = "42Y96.U";
    String LANG_INVALID_ESCAPE                                                             = "42Y97";
    String LANG_JAVACC_SYNTAX                                                               = "42Y98.U";
    String LANG_JAVACC_LEXICAL_ERROR                                                   = "42Y99.U";
    String LANG_JAVA_METHOD_CALL_OR_FIELD_REF                                       = "42Z00.U";
    String LANG_UNTYPED                                                                         = "42Z01.U";
=======
    String LANG_TOO_MANY_ELEMENTS                                          = "54004";
    String LANG_BAD_AGGREGATOR_CLASS2                                      = "42Y32";
    String LANG_USER_AGGREGATE_CONTAINS_AGGREGATE                          = "42Y33";
    String LANG_AMBIGUOUS_COLUMN_NAME_IN_TABLE                             = "42Y34";
    String LANG_INVALID_COL_REF_NON_GROUPED_SELECT_LIST                    = "42Y35";
    String LANG_INVALID_COL_REF_GROUPED_SELECT_LIST                        = "42Y36";
    String LANG_TYPE_DOESNT_EXIST3                                         = "42Y37";
    String LANG_INVALID_BULK_INSERT_REPLACE                                = "42Y38";
    String LANG_UNRELIABLE_QUERY_FRAGMENT                                  = "42Y39";
    String LANG_DUPLICATE_COLUMN_IN_TRIGGER_UPDATE                         = "42Y40";
    String LANG_TRIGGER_SPS_CANNOT_BE_EXECED                               = "42Y41";
    String LANG_INVALID_DECIMAL_SCALE                                      = "42Y42";
    String LANG_INVALID_DECIMAL_PRECISION_SCALE                            = "42Y43";
    String LANG_INVALID_FROM_TABLE_PROPERTY                                = "42Y44";
    String LANG_CANNOT_BIND_TRIGGER_V_T_I                                  = "42Y45";
    String LANG_INVALID_FORCED_INDEX1                                      = "42Y46";
    String LANG_INVALID_FORCED_SPARK                                       = "42Y47";
    String LANG_INVALID_FORCED_INDEX2                                      = "42Y48";
    String LANG_DUPLICATE_PROPERTY                                         = "42Y49";
    String LANG_BOTH_FORCE_INDEX_AND_CONSTRAINT_SPECIFIED                  = "42Y50";
    String LANG_INVALID_MIN_PLAN_TIMEOUT                                   = "42Y51";
    String LANG_INVALID_FORCED_SKIPSTATS                                   = "42Y52";
    String LANG_INVALID_SPLITS                                             = "42Y53";
    String LANG_INVALID_SELECTIVITY                                        = "42Y54";
    String LANG_OBJECT_DOES_NOT_EXIST                                      = "42Y55";
    String LANG_INVALID_JOIN_STRATEGY                                      = "42Y56";
    String LANG_INVALID_ROWCOUNT                                           = "42Y57";
    String LANG_INVALID_NUMBER_FORMAT_FOR_OVERRIDE                         = "42Y58";
    String LANG_INVALID_HASH_INITIAL_CAPACITY                              = "42Y59";
    String LANG_INVALID_HASH_LOAD_FACTOR                                   = "42Y60";
    String LANG_INVALID_HASH_MAX_CAPACITY                                  = "42Y61";
    String LANG_INVALID_OPERATION_ON_VIEW                                  = "42Y62";
    String LANG_HASH_NO_EQUIJOIN_FOUND                                     = "42Y63";
    String LANG_INVALID_BULK_FETCH_VALUE                                   = "42Y64";
    String LANG_INVALID_BULK_FETCH_WITH_JOIN_TYPE                          = "42Y65";
    String LANG_INVALID_BULK_FETCH_UPDATEABLE                              = "42Y66";
    String LANG_CANNOT_DROP_SYSTEM_SCHEMAS                                 = "42Y67";
    String LANG_NO_BEST_PLAN_FOUND                                         = "42Y69";
    String LANG_ILLEGAL_FORCED_JOIN_ORDER                                  = "42Y70";
    String LANG_CANNOT_DROP_SYSTEM_ALIASES                                 = "42Y71";
    String LANG_CANNOT_DROP_TRIGGER_S_P_S                                  = "42Y82";
    String LANG_USER_AGGREGATE_BAD_TYPE_NULL                               = "42Y83";
    String LANG_INVALID_DEFAULT_DEFINITION                                 = "42Y84";
    String LANG_INVALID_USE_OF_DEFAULT                                     = "42Y85";
    String LANG_INVALID_SESSION_PROPERTY                                   = "42Y86";
    String LANG_INVALID_SESSION_PROPERTY_VALUE                             = "42Y87";
    String LANG_INVALID_FORCED_NO_SUBQUERY_FLATTEN_VALUE                   = "42Y88";
    String LANG_INVALID_SUBQUERY_PROPERTY                                  = "42Y89";
    String LANG_STMT_NOT_UPDATABLE                                         = "42Y90";
    String LANG_NO_SPS_USING_IN_TRIGGER                                    = "42Y91";
    String LANG_TRIGGER_BAD_REF_MISMATCH                                   = "42Y92";
    String LANG_TRIGGER_BAD_REF_CLAUSE_DUPS                                = "42Y93";
    String LANG_BINARY_LOGICAL_NON_BOOLEAN                                 = "42Y94";
    String LANG_BINARY_OPERATOR_NOT_SUPPORTED                              = "42Y95";
    String LANG_INVALID_SORT_STRATEGY                                      = "42Y96";
    String LANG_UNKNOWN                                                    = "42Y96.U";
    String LANG_INVALID_ESCAPE                                             = "42Y97";
    String LANG_JAVACC_SYNTAX                                              = "42Y98.U";
    String LANG_JAVACC_LEXICAL_ERROR                                       = "42Y99.U";
    String LANG_JAVA_METHOD_CALL_OR_FIELD_REF                              = "42Z00.U";
    String LANG_UNTYPED                                                    = "42Z01.U";
>>>>>>> fa6e4f6b
    // TEMPORARY COMPILATION RESTRICTIONS
    String LANG_USER_AGGREGATE_MULTIPLE_DISTINCTS                      = "42Z02";
    String LANG_NO_AGGREGATES_IN_ON_CLAUSE                             = "42Z07";
    String LANG_NO_BULK_INSERT_REPLACE_WITH_TRIGGER                    = "42Z08";

    // MORE GENERIC LANGUAGE STUFF
    String LANG_COLUMN_DEFAULT                                           = "42Z09.U";
    String LANG_UDT_BUILTIN_CONFLICT                                           = "42Z10";
    String LANG_STREAM                                                   = "42Z11.U";
    String LANG_STREAM_INVALID_ACCESS                                  = "42Z12.U";

    // String LANG_UPDATABLE_VTI_BAD_GETMETADATA                           = "42Z14";

    // for alter table modify column ...
    String LANG_MODIFY_COLUMN_CHANGE_TYPE                               = "42Z15";
    String LANG_MODIFY_COLUMN_INVALID_TYPE                               = "42Z16";
    String LANG_MODIFY_COLUMN_INVALID_LENGTH                           = "42Z17";
    String LANG_MODIFY_COLUMN_FKEY_CONSTRAINT                           = "42Z18";
    String LANG_MODIFY_COLUMN_REFERENCED                               = "42Z19";
    String LANG_MODIFY_COLUMN_EXISTING_CONSTRAINT                       = "42Z20";
    String LANG_MODIFY_COLUMN_EXISTING_PRIMARY_KEY                       = "42Z20.S.1";

    String LANG_AI_INVALID_INCREMENT                                   = "42Z21";
    String LANG_AI_INVALID_TYPE                                           = "42Z22";
    String LANG_AI_CANNOT_MODIFY_AI                                       = "42Z23";
    String LANG_AI_OVERFLOW                                               = "42Z24";
    String LANG_AI_COUNTER_ERROR                                       = "42Z25";
    String LANG_AI_CANNOT_NULL_AI                                       = "42Z26";
    String LANG_AI_CANNOT_ADD_AI_TO_NULLABLE                           = "42Z27";
    // String LANG_BUILT_IN_ALIAS_NAME                           = "42Z28";
    // RUNTIMESTATISTICS
    String LANG_TIME_SPENT_THIS                                           = "42Z30.U";
    String LANG_TIME_SPENT_THIS_AND_BELOW                               = "42Z31.U";
    String LANG_TOTAL_TIME_BREAKDOWN                                   = "42Z32.U";
    String LANG_CONSTRUCTOR_TIME                                       = "42Z33.U";
    String LANG_OPEN_TIME                                               = "42Z34.U";
    String LANG_NEXT_TIME                                               = "42Z35.U";
    String LANG_CLOSE_TIME                                               = "42Z36.U";
    String LANG_NONE                                                   = "42Z37.U";
    String LANG_POSITION_NOT_AVAIL                                       = "42Z38.U";
    String LANG_UNEXPECTED_EXC_GETTING_POSITIONER                       = "42Z39.U";
    String LANG_POSITIONER                                               = "42Z40.U";
    String LANG_ORDERED_NULL_SEMANTICS                                   = "42Z41.U";
    String LANG_COLUMN_ID                                               = "42Z42.U";
    String LANG_OPERATOR                                               = "42Z43.U";
    String LANG_ORDERED_NULLS                                           = "42Z44.U";
    String LANG_UNKNOWN_RETURN_VALUE                                   = "42Z45.U";
    String LANG_NEGATE_COMPARISON_RESULT                               = "42Z46.U";
    String LANG_GQPT_NOT_SUPPORTED                                       = "42Z47.U";
    String LANG_COLUMN_ID_ARRAY                                           = "42Z48.U";

    String LANG_GRANT_REVOKE_WITH_LEGACY_ACCESS                        = "42Z60";

    // 42Z70 - 42Z7Z: For Derby-specific XML compilation errors
    // (not defined by SQL/XML standard).
    String LANG_ATTEMPT_TO_BIND_XML                                    = "42Z70";
    String LANG_ATTEMPT_TO_SELECT_XML                                  = "42Z71";
    String LANG_XML_KEYWORD_MISSING                                    = "42Z72";
    String LANG_INVALID_XMLSERIALIZE_TYPE                              = "42Z73";
    String LANG_UNSUPPORTED_XML_FEATURE                                = "42Z74";
    String LANG_INVALID_XML_QUERY_EXPRESSION                           = "42Z75";
    String LANG_MULTIPLE_XML_CONTEXT_ITEMS                             = "42Z76";
    String LANG_INVALID_CONTEXT_ITEM_TYPE                              = "42Z77";
    String LANG_XMLPARSE_UNKNOWN_PARAM_TYPE                            = "42Z79";

    String LANG_SERIALIZABLE                                           = "42Z80.U";
    String LANG_READ_COMMITTED                                           = "42Z81.U";
    String LANG_EXCLUSIVE                                               = "42Z82.U";
    String LANG_INSTANTANEOUS_SHARE                                       = "42Z83.U";
    String LANG_SHARE                                                   = "42Z84.U";
    String LANG_TABLE                                                   = "42Z85.U";
    String LANG_ROW                                                       = "42Z86.U";
    String LANG_SHARE_TABLE                                               = "42Z87.U";
    String LANG_SHARE_ROW                                               = "42Z88.U";

    // MORE GENERIC LANGUAGE STUFF
    String LANG_VTI_DOES_NO_COMPILE_TIME_SCHEMA           = "42Z89";
    String LANG_UPDATABLE_VTI_NON_UPDATABLE_RS            = "42Z90";
    String LANG_SUBQUERY                                  = "42Z91";
    String LANG_REPEATABLE_READ                           = "42Z92";
    String LANG_MULTIPLE_CONSTRAINTS_WITH_SAME_COLUMNS    = "42Z93";
    // String LANG_ALTER_SYSTEM_TABLE_ATTEMPTED           = "42Z94"; -- replaced by 42X62
    // String LANG_ALTER_TABLE_ON_NON_TABLE               = "42Z95"; -- replaced by 42Y62
    String LANG_RENAME_COLUMN_WILL_BREAK_CHECK_CONSTRAINT = "42Z97";
    // beetle 2758.  For now just raise an error for literals > 64K
    String LANG_INVALID_LITERAL_LENGTH                    = "42Z99";
    String LANG_READ_UNCOMMITTED                          = "42Z9A";
    String LANG_VTI_BLOB_CLOB_UNSUPPORTED                 = "42Z9B";
    String LANG_UNSUPPORTED_TRIGGER_STMT                  = "42Z9D";
    String LANG_UNSUPPORTED_TRIGGER_PROC                  = "42Z9D.S.1";
    String LANG_DROP_CONSTRAINT_TYPE                      = "42Z9E";
    String LANG_QUERY_TOO_COMPLEX                         = "42ZA0";
    String LANG_INVALID_SQL_IN_BATCH                      = "42ZA1";
    String LANG_LIKE_COLLATION_MISMATCH                   = "42ZA2";
    String LANG_CAN_NOT_CREATE_TABLE                      = "42ZA3";

    String LANG_NO_DJRS                    = "42ZB1";
    String LANG_MUST_BE_DJRS               = "42ZB2";
    String LANG_XML_NOT_ALLOWED_DJRS       = "42ZB3";
    String LANG_NOT_TABLE_FUNCTION         = "42ZB4";
    String LANG_NO_COSTING_CONSTRUCTOR     = "42ZB5";
    String LANG_TABLE_FUNCTION_NOT_ALLOWED = "42ZB6";

    String LANG_NO_SUCH_WINDOW                                         = "42ZC0";
    String LANG_WINDOW_LIMIT_EXCEEDED                                  = "42ZC1";
    String LANG_WINDOW_FUNCTION_CONTEXT_ERROR                          = "42ZC2";
    String LANG_ILLEGAL_UDA_NAME                                       = "42ZC3";
    String LANG_ILLEGAL_UDA_CLASS                                      = "42ZC4";
    String LANG_UDA_WRONG_INPUT_TYPE                                   = "42ZC6";
    String LANG_UDA_WRONG_RETURN_TYPE                                  = "42ZC7";
    String LANG_UDA_INSTANTIATION                                      = "42ZC8";
    String LANG_GROUPING_FUNCTION_CONTEXT_ERROR                          = "42ZC9";

    String LANG_RESUBMIT_DISTRIBUTED                                    = "42ZD0";

    String LANG_INVALID_OLAP_AND_OLTP = "42ZD1";

    String LANG_ILLEGAL_TIME_TRAVEL = "42ZD2";

    String LANG_INVALID_INTERNAL_TEMP_TABLE_NAME                       = "42ZD3";
    String LANG_NAME_CLASH_WITH_LOCAL_TEMP_TABLE                       = "42ZD4";

    String LANG_INVALID_TABLE_LIMIT_FOR_EXHAUSTIVE_SEARCH              = "42ZD5";
    String LANG_UNSUPPORTED_TYPE_FOR_SCALAR_MIN_MAX                    = "42ZD6";
    String LANG_TIME_TRAVEL_OUTSIDE_MIN_RETENTION_PERIOD  = "42ZD7";
    String LANG_TIME_TRAVEL_INVALID_PAST_TRANSACTION_ID   = "42ZD8";

    String LANG_INVALID_NATIVE_AND_NON_NATIVE_SPARK       = "42ZD9";

    String LANG_INVALID_DECIMAL_CHARACTER                 = "42ZE0";
    String LANG_INVALID_DECIMAL_ARGUMENT                  = "42ZE1";
    String LANG_INVALID_DECIMAL_CONVERSION                = "42ZE2";
    String LANG_INVALID_DECIMAL_STRING                    = "42ZE3";
    String LANG_INVALID_DECIMAL_TYPE                      = "42ZE4";

    //following 3 matches the DB2 sql states
    String LANG_DECLARED_GLOBAL_TEMP_TABLE_ONLY_IN_SESSION_SCHEMA = "428EK";
    String LANG_TEMP_TABLE_DELETE_ROWS_NO_SUPPORTED = "428C2";
    String LANG_TEMP_TABLE_NO_FOREIGN_KEYS = "428C3";
    String LANG_TEMP_TABLES_CANNOT_BE_IN_VIEWS = "428C4";
    String LANG_NOT_ALLOWED_FOR_TEMP_TABLE = "42995";
    String LANG_LONG_DATA_TYPE_NOT_ALLOWED = "42962";

    String LANG_MULTIPLE_AUTOINCREMENT_COLUMNS                         = "428C1";
    String LANG_ALTER_TABLE_AUTOINCREMENT_COLUMN_NOT_ALLOWED           = "42601.S.372";

    String LANG_TOO_MANY_INDEX_KEY_COLS                                = "54008";
    String LANG_TRIGGER_RECURSION_EXCEEDED                             = "54038";
    String LANG_TOO_MANY_PARAMETERS_FOR_STORED_PROC                    = "54023";

    //following 1 does not match the DB2 sql state, it is a Derby specific behavior which is not compatible with DB2
    String LANG_OPERATION_NOT_ALLOWED_ON_SESSION_SCHEMA_TABLES = "XCL51.S";

    // truncate function error msgs
    String LANG_TRUNCATE_NULL_OPERAND                    = "43001";
    String LANG_TRUNCATE_UNKNOWN_TYPE_OPERAND            = "43002";
    String LANG_TRUNCATE_EXPECTED_RIGHTSIDE_CHAR_TYPE    = "43003";
    String LANG_TRUNCATE_EXPECTED_RIGHTSIDE_INTEGER_TYPE = "43004";
    String LANG_TRUNCATE_WRONG_TRUNC_VALUE_FOR_DATE      = "43005";
    String LANG_TRUNCATE_UNKNOWN_TRUNC_VALUE             = "43006";

    // date, timestamp arithmetic error msgs
    String LANG_DATE_TIME_MULT_DIV_PROHIBITED = "44001";
    String LANG_DATE_TIME_ADDITION_PROHIBITED = "44002";
    String LANG_DATE_TIME_ARITHMETIC_OVERFLOW = "44003";

    // com.splicemachine.db.impl.sql.execute.rts
    String RTS_ATTACHED_TO                                               = "43X00.U";
    String RTS_BEGIN_SQ_NUMBER                                           = "43X01.U";
    String RTS_ANY_RS                                                   = "43X02.U";
    String RTS_NUM_OPENS                                               = "43X03.U";
    String RTS_ROWS_SEEN                                               = "43X04.U";
    String RTS_SOURCE_RS                                               = "43X05.U";
    String RTS_END_SQ_NUMBER                                           = "43X06.U";
    String RTS_OPT_EST_RC                                               = "43X07.U";
    String RTS_OPT_EST_COST                                               = "43X08.U";
    String RTS_SECONDS                                                   = "43X09.U";
    String RTS_TOTAL                                                   = "43X10.U";
    String RTS_NODE                                                       = "43X11.U";
    String RTS_NOT_IMPL                                                   = "43X12.U";
    String RTS_DELETE_RS_USING                                           = "43X13.U";
    String RTS_TABLE_LOCKING                                           = "43X14.U";
    String RTS_ROW_LOCKING                                               = "43X15.U";
    String RTS_DEFERRED                                                   = "43X16.U";
    String RTS_ROWS_DELETED                                               = "43X17.U";
    String RTS_INDEXES_UPDATED                                           = "43X18.U";
    String RTS_DELETE                                                   = "43X19.U";
    String RTS_DSARS                                                   = "43X20.U";
    String RTS_ROWS_INPUT                                               = "43X21.U";
    String RTS_DISTINCT_SCALAR_AGG                                       = "43X22.U";
    String RTS_DISTINCT_SCAN_RS_USING                                   = "43X23.U";
    String RTS_CONSTRAINT                                               = "43X24.U";
    String RTS_INDEX                                                   = "43X25.U";
    String RTS_DISTINCT_SCAN_RS                                           = "43X26.U";
    String RTS_LOCKING                                                   = "43X27.U";
    String RTS_SCAN_INFO                                               = "43X28.U";
    String RTS_DISTINCT_COL                                               = "43X29.U";
    String RTS_DISTINCT_COLS                                           = "43X30.U";
    String RTS_HASH_TABLE_SIZE                                           = "43X31.U";
    String RTS_ROWS_FILTERED                                           = "43X32.U";
    String RTS_NEXT_TIME                                               = "43X33.U";
    String RTS_START_POSITION                                           = "43X34.U";
    String RTS_STOP_POSITION                                           = "43X35.U";
    String RTS_SCAN_QUALS                                               = "43X36.U";
    String RTS_NEXT_QUALS                                               = "43X37.U";
    String RTS_ON_USING                                                   = "43X38.U";
    String RTS_DISTINCT_SCAN                                           = "43X39.U";
    String RTS_SORT_INFO                                               = "43X40.U";
    String RTS_GROUPED_AGG_RS                                           = "43X41.U";
    String RTS_HAS_DISTINCT_AGG                                           = "43X42.U";
    String RTS_IN_SORTED_ORDER                                           = "43X43.U";
    String RTS_GROUPED_AGG                                               = "43X44.U";
    String RTS_HASH_EXISTS_JOIN                                           = "43X45.U";
    String RTS_HASH_EXISTS_JOIN_RS                                       = "43X46.U";
    String RTS_HASH_JOIN                                               = "43X47.U";
    String RTS_HASH_JOIN_RS                                               = "43X48.U";
    String RTS_HASH_LEFT_OJ                                               = "43X49.U";
    String RTS_HASH_LEFT_OJ_RS                                           = "43X50.U";
    String RTS_HASH_SCAN_RS_USING                                       = "43X51.U";
    String RTS_HASH_SCAN_RS                                               = "43X52.U";
    String RTS_HASH_KEY                                                   = "43X53.U";
    String RTS_HASH_KEYS                                               = "43X54.U";
    String RTS_HASH_SCAN                                               = "43X55.U";
    String RTS_ATTACHED_SQS                                               = "43X56.U";
    String RTS_HASH_TABLE_RS                                           = "43X57.U";
    String RTS_HASH_TABLE                                               = "43X58.U";
    String RTS_ALL                                                       = "43X59.U";
    String RTS_IRTBR_RS                                                   = "43X60.U";
    String RTS_COLS_ACCESSED_FROM_HEAP                                   = "43X61.U";
    String RTS_FOR_TAB_NAME                                               = "43X62.U";
    String RTS_IRTBR                                                   = "43X63.U";
    String RTS_INSERT_MODE_BULK                                           = "43X64.U";
    String RTS_INSERT_MODE_NOT_BULK                                       = "43X65.U";
    String RTS_INSERT_MODE_NORMAL                                       = "43X66.U";
    String RTS_INSERT_USING                                               = "43X67.U";
    String RTS_ROWS_INSERTED                                           = "43X68.U";
    String RTS_INSERT                                                   = "43X69.U";
    String RTS_JOIN                                                       = "43X70.U";
    String RTS_LKIS_RS                                                   = "43X71.U";
    String RTS_LOCKING_OPTIMIZER                                       = "43X72.U";
    String RTS_TABLE_SCAN                                               = "43X73.U";
    String RTS_INDEX_SCAN                                               = "43X74.U";
    String RTS_ON                                                       = "43X75.U";
    String RTS_MATERIALIZED_RS                                           = "43X76.U";
    String RTS_TEMP_CONGLOM_CREATE_TIME                                   = "43X77.U";
    String RTS_TEMP_CONGLOM_FETCH_TIME                                   = "43X78.U";
    String RTS_ROWS_SEEN_LEFT                                           = "43X79.U";
    String RTS_ROWS_SEEN_RIGHT                                           = "43X80.U";
    String RTS_ROWS_RETURNED                                           = "43X81.U";
    String RTS_LEFT_RS                                                   = "43X82.U";
    String RTS_RIGHT_RS                                                   = "43X83.U";
    String RTS_NESTED_LOOP_EXISTS_JOIN                                   = "43X84.U";
    String RTS_NESTED_LOOP_EXISTS_JOIN_RS                               = "43X85.U";
    String RTS_NESTED_LOOP_JOIN                                           = "43X86.U";
    String RTS_NESTED_LOOP_JOIN_RS                                       = "43X87.U";
    String RTS_EMPTY_RIGHT_ROWS                                           = "43X88.U";
    String RTS_NESTED_LOOP_LEFT_OJ                                       = "43X89.U";
    String RTS_NESTED_LOOP_LEFT_OJ_RS                                   = "43X90.U";
    String RTS_NORMALIZE_RS                                               = "43X91.U";
    String RTS_ONCE_RS                                                   = "43X92.U";
    String RTS_PR_RS                                                   = "43X93.U";
    String RTS_RESTRICTION                                               = "43X94.U";
    String RTS_PROJECTION                                               = "43X95.U";
    String RTS_RESTRICTION_TIME                                           = "43X96.U";
    String RTS_PROJECTION_TIME                                           = "43X97.U";
    String RTS_PR                                                       = "43X98.U";
    String RTS_ROW_RS                                                   = "43X99.U";
    String RTS_RC                                                      = "43X9A.U";
    String RTS_RC_RS                                                   = "43X9B.U";
    String RTS_WINDOW_RS                                               = "43X9C.U";
    String RTS_MERGE_SORT_EXISTS_JOIN                                   = "43X9D.U";
    String RTS_MERGE_SORT_EXISTS_JOIN_RS                               = "43X9E.U";
    String RTS_MERGE_SORT_JOIN                                              = "43X9F.U";
    String RTS_MERGE_SORT_JOIN_RS                                          = "43X9G.U";
    String RTS_MERGE_SORT_LEFT_OJ                                       = "43X9H.U";
    String RTS_MERGE_SORT_LEFT_OJ_RS                                   = "43X9I.U";

    String RTS_SCALAR_AGG_RS                                           = "43Y00.U";
    String RTS_INDEX_KEY_OPT                                           = "43Y01.U";
    String RTS_SCALAR_AGG                                               = "43Y02.U";
    String RTS_SCROLL_INSENSITIVE_RS                                   = "43Y03.U";
    String RTS_READS_FROM_HASH                                           = "43Y04.U";
    String RTS_WRITES_TO_HASH                                           = "43Y05.U";
    String RTS_SORT_RS                                                   = "43Y06.U";
    String RTS_ELIMINATE_DUPS                                           = "43Y07.U";
    String RTS_SORT                                                       = "43Y08.U";
    String RTS_IS_RS_USING                                               = "43Y09.U";
    String RTS_TS_RS_FOR                                               = "43Y10.U";
    String RTS_ACTUAL_TABLE                                               = "43Y11.U";
    String RTS_FETCH_SIZE                                               = "43Y12.U";
    String RTS_QUALS                                                   = "43Y13.U";
    String RTS_UNION_RS                                                   = "43Y14.U";
    String RTS_UNION                                                   = "43Y15.U";
    String RTS_UPDATE_RS_USING                                           = "43Y16.U";
    String RTS_ROWS_UPDATED                                               = "43Y17.U";
    String RTS_UPDATE                                                   = "43Y18.U";
    String RTS_VTI_RS                                                   = "43Y19.U";
    String RTS_VTI                                                       = "43Y20.U";
    String RTS_MATERIALIZED_SUBQS                                       = "43Y21.U";
    String RTS_STATEMENT_NAME                                           = "43Y22.U";
    String RTS_STATEMENT_TEXT                                           = "43Y23.U";
    String RTS_PARSE_TIME                                               = "43Y24.U";
    String RTS_BIND_TIME                                               = "43Y25.U";
    String RTS_OPTIMIZE_TIME                                           = "43Y26.U";
    String RTS_GENERATE_TIME                                           = "43Y27.U";
    String RTS_COMPILE_TIME                                               = "43Y28.U";
    String RTS_EXECUTE_TIME                                               = "43Y29.U";
    String RTS_BEGIN_COMP_TS                                           = "43Y30.U";
    String RTS_END_COMP_TS                                               = "43Y31.U";
    String RTS_BEGIN_EXE_TS                                               = "43Y32.U";
    String RTS_END_EXE_TS                                               = "43Y33.U";
    String RTS_STMT_EXE_PLAN_TXT                                       = "43Y44.U";
    String RTS_RUN_TIME                                                   = "43Y45.U";
    String RTS_INSERT_VTI_RESULT_SET                                   = "43Y46.U";
    String RTS_DELETE_VTI_RESULT_SET                                   = "43Y47.U";
    String RTS_INSERT_VTI                                               = "43Y49.U";
    String RTS_DELETE_VTI                                               = "43Y50.U";
    String RTS_DELETE_CASCADE                                            = "43Y51.U";
    String RTS_DELETE_CASCADE_RS_USING                                   = "43Y52.U";
    String RTS_REFACTION_DEPENDENT                                       = "43Y53.U";
    String RTS_BEGIN_DEPENDENT_NUMBER                                   = "43Y54.U";
    String RTS_END_DEPENDENT_NUMBER                                       = "43Y55.U";
    String RTS_USER_SUPPLIED_OPTIMIZER_OVERRIDES_FOR_TABLE               = "43Y56.U";
    String RTS_USER_SUPPLIED_OPTIMIZER_OVERRIDES_FOR_JOIN               = "43Y57.U";
    String RTS_INTERSECT_RS                                            = "43Y58.U";
    String RTS_INTERSECT                                               = "43Y59.U";
    String RTS_EXCEPT_RS                                               = "43Y60.U";
    String RTS_EXCEPT                                                  = "43Y61.U";

    // com.splicemachine.db.catalog.types
    String TI_SQL_TYPE_NAME            = "44X00.U";
    String TI_NEXT_ERROR            = "44X05.U";

    // INTERNAL EXCEPTIONS
    String LANG_UNABLE_TO_GENERATE                                     = "42Z50";
    String LANG_UNABLE_TO_LOAD_GENERATE_CODE                           = "42Z51";
    String LANG_UNAVAILABLE_ACTIVATION_NEED                            = "42Z53";
    String LANG_PARSE_ONLY                                             = "42Z54.U";
    String LANG_STOP_AFTER_PARSING                                     = "42Z55.U";
    String LANG_STOP_AFTER_BINDING                                     = "42Z56.U";
    String LANG_STOP_AFTER_OPTIMIZING                                  = "42Z57.U";
    String LANG_STOP_AFTER_GENERATING                                  = "42Z58.U";
    String LANG_INTERNAL_ERROR               = "42Z59.U";

    // PARSER EXCEPTIONS
    String LANG_UNBINDABLE_REWRITE                                     = "X0A00.S";

    // EXECUTION EXCEPTIONS
    String LANG_CANT_LOCK_TABLE                                        = "X0X02.S";
    String LANG_TABLE_NOT_FOUND_DURING_EXECUTION                       = "X0X05.S";
    String LANG_CANT_DROP_JAR_ON_DB_CLASS_PATH_DURING_EXECUTION        = "X0X07.S";
    String LANG_USING_CARDINALITY_VIOLATION_DURING_EXECUTION           = "X0X10.S";
    String LANG_NO_ROWS_FROM_USING_DURING_EXECUTION                    = "X0X11.S";
    String LANG_JAR_FILE_DOES_NOT_EXIST                                = "X0X13.S";
    String LANG_FILE_DOES_NOT_EXIST                                    = "X0X14.S";
    String LANG_NO_CORRESPONDING_S_Q_L_TYPE                            = "X0X57.S";
    String LANG_CURSOR_ALREADY_EXISTS                                  = "X0X60.S";
    String LANG_INDEX_COLUMN_NOT_EQUAL                                 = "X0X61.S";
    String LANG_INCONSISTENT_ROW_LOCATION                              = "X0X62.S";
    String LANG_IO_EXCEPTION                                           = "X0X63.S";
    String LANG_COLUMN_NOT_ORDERABLE_DURING_EXECUTION                  = "X0X67.S";
    String LANG_OBJECT_NOT_FOUND_DURING_EXECUTION                      = "X0X81.S";
    String LANG_NON_KEYED_INDEX                                        = "X0X85.S";
    String LANG_ZERO_INVALID_FOR_R_S_ABSOLUTE                          = "X0X86.S";
    String LANG_NO_CURRENT_ROW_FOR_RELATIVE                            = "X0X87.S";
    String LANG_CANT_INVALIDATE_OPEN_RESULT_SET                        = "X0X95.S";
    String LANG_CANT_CHANGE_ISOLATION_HOLD_CURSOR                      = "X0X03.S";
    //following three for auto-generated keys feature in JDBC3.0
    String INVALID_COLUMN_ARRAY_LENGTH                                 = "X0X0D.S";
    String LANG_INVALID_AUTOGEN_COLUMN_POSITION                        = "X0X0E.S";
    String LANG_INVALID_AUTOGEN_COLUMN_NAME                            = "X0X0F.S";

    String LANG_INDEX_NOT_FOUND_DURING_EXECUTION                       = "X0X99.S";

    // X0Y01 used to be DUPLICATE_KEY_CONSTRAINT
    String LANG_DROP_VIEW_ON_NON_VIEW                                  = "X0Y16.S";
    // String LANG_DROP_SYSTEM_TABLE_ATTEMPTED_DURING_EXECUTION           = "X0Y17.S";
    String LANG_PROVIDER_HAS_DEPENDENT_VIEW                            = "X0Y23.S";
    String LANG_PROVIDER_HAS_DEPENDENT_S_P_S                           = "X0Y24.S";
    String LANG_PROVIDER_HAS_DEPENDENT_OBJECT                          = "X0Y25.S";
    String LANG_INDEX_AND_TABLE_IN_DIFFERENT_SCHEMAS                   = "X0Y26.S";
    String LANG_CREATE_SYSTEM_INDEX_ATTEMPTED                          = "X0Y28.S";
    String LANG_PROVIDER_HAS_DEPENDENT_TABLE                            = "X0Y29.S";
    String LANG_PROVIDER_HAS_DEPENDENT_ALIAS                            = "X0Y30.S";
    String LANG_PROVIDER_HAS_EXTERNAL_DEPENDENCY                       = "X0Y31.S";
    String LANG_OBJECT_ALREADY_EXISTS_IN_OBJECT                           = "X0Y32.S";
    String LANG_CYCLIC_DEPENDENCY_DETECTED                             = "X0Y33.S";
    String LANG_CREATE_INDEX_NO_TABLE                                  = "X0Y38.S";
    String LANG_INVALID_FK_NO_PK                                       = "X0Y41.S";
    String LANG_INVALID_FK_COL_TYPES_DO_NOT_MATCH                      = "X0Y42.S";
    String LANG_INVALID_FK_DIFFERENT_COL_COUNT                         = "X0Y43.S";
    String LANG_INVALID_FK_NO_REF_KEY                                  = "X0Y44.S";
    String LANG_ADD_FK_CONSTRAINT_VIOLATION                            = "X0Y45.S";
    String LANG_INVALID_FK_NO_REF_TAB                                  = "X0Y46.S";
    String LANG_DATABASE_NOT_EMPTY                                     = "X0Y53.S";
    String LANG_SCHEMA_NOT_EMPTY                                       = "X0Y54.S";
    String LANG_INDEX_ROW_COUNT_MISMATCH                               = "X0Y55.S";
    String LANG_INVALID_OPERATION_ON_SYSTEM_TABLE                      = "X0Y56.S";
    String LANG_ADDING_NON_NULL_COLUMN_TO_NON_EMPTY_TABLE              = "X0Y57.S";
    String LANG_ADD_PRIMARY_KEY_FAILED1                                = "X0Y58.S";
    String LANG_ADD_CHECK_CONSTRAINT_FAILED                            = "X0Y59.S";
    String LANG_MODIFYING_PRIMARY_KEY_ON_NON_EMPTY_TABLE               = "X0Y60.S";
    String LANG_NULL_DATA_IN_PRIMARY_KEY_OR_UNIQUE_CONSTRAINT          = "X0Y63.S";
    String LANG_NULL_DATA_IN_PRIMARY_KEY                               = "X0Y63.S.1";
    String LANG_NO_COMMIT_IN_NESTED_CONNECTION                         = "X0Y66.S";
    String LANG_NO_ROLLBACK_IN_NESTED_CONNECTION                       = "X0Y67.S";
    String LANG_OBJECT_ALREADY_EXISTS                                  = "X0Y68.S";
    String LANG_NO_DDL_IN_TRIGGER                                      = "X0Y69.S";
    String LANG_NO_DML_IN_TRIGGER                                      = "X0Y70.S";
    String LANG_NO_XACT_IN_TRIGGER                                     = "X0Y71.S";
    String LANG_NO_BULK_INSERT_REPLACE_WITH_TRIGGER_DURING_EXECUTION   = "X0Y72.S";
    String LANG_NO_SET_TRAN_ISO_IN_GLOBAL_CONNECTION                   = "X0Y77.S";
    String LANG_INVALID_CALL_TO_EXECUTE_QUERY                           = "X0Y78.S";
    String MULTIPLE_RESULTS_ON_EXECUTE_QUERY = "X0Y78.S.1";
    String USE_EXECUTE_UPDATE_WITH_NO_RESULTS = "X0Y78.S.2";
    String LANG_INVALID_CALL_TO_EXECUTE_UPDATE                           = "X0Y79.S";
    String LANG_NULL_DATA_IN_NON_NULL_COLUMN                                    = "X0Y80.S";
    String LANG_IGNORE_MISSING_INDEX_ROW_DURING_DELETE                 = "X0Y83.S";
    String LANG_TOO_MUCH_CONTENTION_ON_SEQUENCE                 = "X0Y84.T";
    String LANG_UNKNOWN_SEQUENCE_PREALLOCATOR                                = "X0Y85.S";
    String LANG_CANT_FLUSH_PREALLOCATOR                                = "X0Y86.S";
    String LANG_BAD_UDA_OR_FUNCTION_NAME                                = "X0Y87.S";

    // TEMPORARY EXECUTION RESTRICTIONS

    // Non-SQLSTATE errors
    String LANG_DOES_NOT_RETURN_ROWS                                   = "XCL01.S";
    String LANG_ACTIVATION_CLOSED                                      = "XCL05.S";
    String LANG_CURSOR_CLOSED                                          = "XCL07.S";
    String LANG_NO_CURRENT_ROW                                         = "XCL08.S";
    String LANG_WRONG_ACTIVATION                                       = "XCL09.S";
    String LANG_OBSOLETE_PARAMETERS                                    = "XCL10.S";
    String LANG_DATA_TYPE_SET_MISMATCH                                 = "XCL12.S";
    String LANG_INVALID_PARAM_POSITION                                 = "XCL13.S";
    String LANG_INVALID_COLUMN_POSITION                                 = "XCL14.S";
    String LANG_INVALID_COMPARE_TO                                     = "XCL15.S";
    String LANG_RESULT_SET_NOT_OPEN                                    = "XCL16.S";
    String LANG_STREAM_RETRIEVED_ALREADY = "XCL18.S";
    String LANG_MISSING_ROW                                            = "XCL19.S";
    String LANG_CANT_UPGRADE_CATALOGS                                  = "XCL20.S";
    String LANG_DDL_IN_BIND                                            = "XCL21.S";
    String LANG_NOT_OUT_PARAM                                           = "XCL22.S";
    String LANG_INVALID_S_Q_L_TYPE                                     = "XCL23.S";
    String LANG_PARAMETER_MUST_BE_OUTPUT                               = "XCL24.S";
    String LANG_INVALID_OUT_PARAM_MAP                                  = "XCL25.S";
    String LANG_NOT_OUTPUT_PARAMETER                                   = "XCL26.S";
    String LANG_RETURN_OUTPUT_PARAM_CANNOT_BE_SET                      = "XCL27.S";
    String LANG_STREAMING_COLUMN_I_O_EXCEPTION                         = "XCL30.S";
    String LANG_STATEMENT_CLOSED_NO_REASON                               = "XCL31.S";
    String LANG_STATEMENT_NEEDS_RECOMPILE                               = "XCL32.S";


    //delete rule restriction violation errors
    String LANG_CANT_BE_DEPENDENT_ESELF                                   = "XCL33.S";
    String LANG_CANT_BE_DEPENDENT_ECYCLE                               = "XCL34.S";
    String LANG_CANT_BE_DEPENDENT_MPATH                                   = "XCL35.S";
    String LANG_DELETE_RULE_MUSTBE_ESELF                                  = "XCL36.S";
    String LANG_DELETE_RULE_MUSTBE_ECASCADE                               = "XCL37.S";
    String LANG_DELETE_RULE_MUSTBE_MPATH                               = "XCL38.S";
    String LANG_DELETE_RULE_CANT_BE_CASCADE_ESELF                       = "XCL39.S";
    String LANG_DELETE_RULE_CANT_BE_CASCADE_ECYCLE                       = "XCL40.S";
    String LANG_DELETE_RULE_CANT_BE_CASCADE_MPATH                       = "XCL41.S";

    // referential action types
    String LANG_DELETE_RULE_CASCADE                                       = "XCL42.S";
    String LANG_DELETE_RULE_SETNULL                                       = "XCL43.S";
    String LANG_DELETE_RULE_RESTRICT                                   = "XCL44.S";
    String LANG_DELETE_RULE_NOACTION                                   = "XCL45.S";
    String LANG_DELETE_RULE_SETDEFAULT                                   = "XCL46.S";

    String LANG_STATEMENT_UPGRADE_REQUIRED                               = "XCL47.S";

    //truncate table
    String LANG_NO_TRUNCATE_ON_FK_REFERENCE_TABLE                      = "XCL48.S";
    String LANG_NO_TRUNCATE_ON_ENABLED_DELETE_TRIGGERS                 = "XCL49.S";

    // Initial release of Apache Derby did not support upgrade
    String LANG_CANT_UPGRADE_DATABASE                                 = "XCL50.S";

    String LANG_STATEMENT_CANCELLED_OR_TIMED_OUT = "XCL52.S";

    /*
    ** Language errors that match DB2
    */

    String    INVALID_SCHEMA_SYS                                            = "42939";

    /*
    ** Modelled on INVALID_SCHEMA_SYS, although not from DB2
    */
    String  INVALID_ROLE_SYS                                        = "4293A";


    /*
        SQL standard 0A - feature not supported
    */
    String UNSUPPORTED_PREFIX="0A";

    String NOT_IMPLEMENTED                                          = "0A000.S";
    String JDBC_METHOD_NOT_IMPLEMENTED                              = "0A000.S.1";
    String JDBC_METHOD_NOT_SUPPORTED_BY_SERVER                      = "0A000.S.2";
    String UNSUPPORTED_HOLDABILITY_PROPERTY                         = "0A000.S.3";
    String CANCEL_NOT_SUPPORTED_BY_SERVER                           = "0A000.S.4";
    String SECMECH_NOT_SUPPORTED                                    = "0A000.S.5";
    String DRDA_COMMAND_NOT_IMPLEMENTED                             = "0A000.C.6";
    String DATA_TYPE_NOT_SUPPORTED = "0A000.S.7";
    String SPLICE_NOT_IMPLEMENTED                                    = "0A000.SP";


    /*
    ** Authorization and Authentication
    */
    String AUTHORIZATION_SPEC_PREFIX="28";

    String AUTH_SET_CONNECTION_READ_ONLY_IN_ACTIVE_XACT                = "25501";
    String AUTH_WRITE_WITH_READ_ONLY_CONNECTION                        = "25502";
    String AUTH_DDL_WITH_READ_ONLY_CONNECTION                          = "25503";
    String AUTH_CANNOT_SET_READ_WRITE                                  = "25505";
    String AUTH_INVALID_USER_NAME                                      = "28502";
    String AUTH_ERROR_KERBEROS_CLIENT                                  = "28503";
    String AUTH_ERROR_KEYTAB_LOCALIZATION                              = "28504";

    /*
    ** Dependency manager
    */
    String DEP_UNABLE_TO_RESTORE                                       = "XD003.S";
    String DEP_UNABLE_TO_STORE                                         = "XD004.S";

    /*
     ** Connectivity
     */
    //following have statement severity.
    String NO_CURRENT_ROW                             = "24000";
    // String NULL_TYPE_PARAMETER_MISMATCH = "37000";
    String NO_INPUT_PARAMETERS = "07009";
    String NEED_TO_REGISTER_PARAM = "07004";
    String COLUMN_NOT_FOUND = "S0022";
    //String NO_COMMIT_WHEN_AUTO = "XJ007.S";
    String NO_SAVEPOINT_ROLLBACK_OR_RELEASE_WHEN_AUTO = "XJ008.S";
    String REQUIRES_CALLABLE_STATEMENT = "XJ009.S";
    String NO_SAVEPOINT_WHEN_AUTO = "XJ010.S";
    String NULL_NAME_FOR_SAVEPOINT = "XJ011.S";
    String ALREADY_CLOSED = "XJ012.S";
    String NO_ID_FOR_NAMED_SAVEPOINT = "XJ013.S";
    String NO_NAME_FOR_UNNAMED_SAVEPOINT = "XJ014.S";
    String NOT_FOR_PREPARED_STATEMENT = "XJ016.S";
    String NO_SAVEPOINT_IN_TRIGGER = "XJ017.S";
    String NULL_COLUMN_NAME = "XJ018.S";
    String TYPE_MISMATCH = "XJ020.S";
    String UNSUPPORTED_TYPE = "XJ021.S";
    String SET_STREAM_FAILURE = "XJ022.S";
    String SET_STREAM_INEXACT_LENGTH_DATA = "XJ023.S";
    String NEGATIVE_STREAM_LENGTH = "XJ025.S";
    String NO_AUTO_COMMIT_ON = "XJ030.S";
    String BAD_PROPERTY_VALUE = "XJ042.S";
    String BAD_SCALE_VALUE = "XJ044.S";
    String UNIMPLEMENTED_ISOLATION_LEVEL = "XJ045.S";
    String RESULTSET_RETURN_NOT_ALLOWED = "XJ04B.S";
    String OUTPUT_PARAMS_NOT_ALLOWED = "XJ04C.S";
    String CANNOT_AUTOCOMMIT_XA = "XJ056.S";
    String CANNOT_COMMIT_XA = "XJ057.S";
    String CANNOT_ROLLBACK_XA = "XJ058.S";
    String CANNOT_CLOSE_ACTIVE_XA_CONNECTION = "XJ059.S";
    String CANNOT_HOLD_CURSOR_XA = "XJ05C.S";
    String NOT_ON_FORWARD_ONLY_CURSOR = "XJ061.S";
    String INVALID_FETCH_SIZE = "XJ062.S";
    String INVALID_MAX_ROWS_VALUE = "XJ063.S";
    String INVALID_FETCH_DIRECTION = "XJ064.S";
    String INVALID_ST_FETCH_SIZE = "XJ065.S";
    String INVALID_MAXFIELD_SIZE = "XJ066.S";
    String NULL_SQL_TEXT = "XJ067.S";
    String MIDDLE_OF_BATCH = "XJ068.S";
    String NO_SETXXX_FOR_EXEC_USING = "XJ069.S";
    String BLOB_BAD_POSITION = "XJ070.S";
    String BLOB_NONPOSITIVE_LENGTH = "XJ071.S";
    String BLOB_NULL_PATTERN_OR_SEARCH_STR = "XJ072.S";
    String BLOB_ACCESSED_AFTER_COMMIT = "XJ073.S";
    String INVALID_QUERYTIMEOUT_VALUE = "XJ074.S";
    String BLOB_POSITION_TOO_LARGE = "XJ076.S";
    String BLOB_UNABLE_TO_READ_PATTERN = "XJ077.S";
    String BLOB_INVALID_OFFSET = "XJ078.S";
    String BLOB_LENGTH_TOO_LONG = "XJ079.S";
    String LANG_NUM_PARAMS_INCORRECT = "XJ080.S";
    String INVALID_API_PARAMETER = "XJ081.S";
    String LOB_AS_METHOD_ARGUMENT_OR_RECEIVER = "XJ082.U";
    String UPDATABLE_RESULTSET_API_DISALLOWED = "XJ083.U";
    String COLUMN_NOT_FROM_BASE_TABLE = "XJ084.U";
    String STREAM_EOF = "XJ085.S";
    String CURSOR_NOT_POSITIONED_ON_INSERT_ROW = "XJ086.S";
    String POS_AND_LENGTH_GREATER_THAN_LOB = "XJ087.S";


    String WASNULL_INVALID = "XJ088.S";
    String CALENDAR_IS_NULL = "XJ090.S";
    String PARAM_NOT_OUT_OR_INOUT = "XJ091.S";
    String BLOB_TOO_LARGE_FOR_CLIENT  = "XJ093.S";
    String ERROR_PRIVILEGED_ACTION = "XJ095.S";
    String MISSING_RESOURCE_BUNDLE = "XJ096.S";
    String SAVEPOINT_NOT_CREATED_BY_CONNECTION = "XJ097.S";
    String BAD_AUTO_GEN_KEY_VALUE = "XJ098.S";
    String READER_UNDER_RUN = "XJ099.S";
    String REGOUTPARAM_SCALE_DOESNT_MATCH_SETTER = "XJ100.S";
    String TABLE_NAME_CANNOT_BE_NULL = "XJ103.S";
    String SHARED_KEY_LENGTH_ERROR = "XJ104.S";
    String DES_KEY_HAS_WRONG_LENGTH = "XJ105.S";
    String CRYPTO_NO_SUCH_PADDING = "XJ106.S";
    String CRYPTO_BAD_PADDING = "XJ107.S";
    String CRYPTO_ILLEGAL_BLOCK_SIZE = "XJ108.S";
    String PRIMARY_TABLE_NAME_IS_NULL = "XJ110.S";
    String FOREIGN_TABLE_NAME_IS_NULL = "XJ111.S";
    String SECURITY_EXCEPTION_ENCOUNTERED = "XJ112.S";
    String UNABLE_TO_OPEN_FILE = "XJ113.S";
    String CURSOR_INVALID_CURSOR_NAME = "XJ114.S";
    String UNABLE_TO_OPEN_RESULTSET_WITH_REQUESTED_HOLDABILTY = "XJ115.S";
    String TOO_MANY_COMMANDS_FOR_BATCH                        = "XJ116.S";
    String CANNOT_BATCH_QUERIES                               = "XJ117.S";
    String QUERY_BATCH_ON_NON_QUERY_STATEMENT                 = "XJ118.S";
    String CURSOR_INVALID_OPERATION_AT_CURRENT_POSITION       = "XJ121.S";
    String CURSOR_NO_UPDATE_CALLS_ON_CURRENT_ROW              = "XJ122.S";
    String CURSOR_NOT_ON_CURRENT_OR_INSERT_ROW                = "XJ123.S";
    String CURSOR_COLUMN_NOT_UPDATABLE                        = "XJ124.S";
    String CURSOR_MUST_BE_SCROLLABLE                          = "XJ125.S";
    String CURSOR_INVALID_FOR_SENSITIVE_DYNAMIC               = "XJ126.S";
    //wrapper related
    String UNABLE_TO_UNWRAP                                   = "XJ128.S";

    String EXCEEDED_MAX_SECTIONS                        = "XJ200.S";
    String CURSOR_INVALID_NAME                          = "XJ202.S";
    String CURSOR_DUPLICATE_NAME                        = "XJ203.S";
    String UNABLE_TO_OPEN_RS_WITH_REQUESTED_HOLDABILITY = "XJ204.S";
    String NO_TOKENS_IN_SQL_TEXT                        = "XJ206.S";
    String CANT_USE_EXEC_QUERY_FOR_UPDATE               = "XJ207.S";
    String BATCH_NON_ATOMIC_FAILURE                     = "XJ208.S";
    String STORED_PROC_NOT_INSTALLED                    = "XJ209.S";
    String STORED_PROC_LOAD_MODULE_NOT_FOUND            = "XJ210.S";
    String BATCH_CHAIN_BREAKING_EXCEPTION               = "XJ211.S";
    String INVALID_ATTRIBUTE_SYNTAX                     = "XJ212.S";
    String TRACELEVEL_FORMAT_INVALID                    = "XJ213.C";
    String IO_ERROR_UPON_LOB_FREE                       = "XJ214.S";
    String LOB_OBJECT_INVALID                           = "XJ215.S";
    String LOB_OBJECT_LENGTH_UNKNOWN_YET                = "XJ216.S";
    String LOB_LOCATOR_INVALID                          = "XJ217.S";

    //XN - Network-level messages
    String NET_CONNECTION_RESET_NOT_ALLOWED_IN_UNIT_OF_WORK = "XN001.S";
    String NET_SECKTKN_NOT_RETURNED                         = "XN002.U";
    String NET_QUERY_PROCESSING_TERMINATED                  = "XN008.S";
    String NET_ERROR_GETTING_BLOB_LENGTH                    = "XN009.S";
    String NET_NULL_PROCEDURE_NAME                          = "XN010.S";
    String NET_PROCEDURE_NAME_LENGTH_OUT_OF_RANGE           = "XN011.S";
    String NET_WRONG_XA_VERSION                             = "XN012.S";
    String NET_INVALID_SCROLL_ORIENTATION                   = "XN013.S";
    String NET_EXCEPTION_ON_READ                            = "XN014.S";
    String NET_INPUTSTREAM_LENGTH_TOO_SMALL                 = "XN015.S";
    String NET_EXCEPTION_ON_STREAMLEN_VERIFICATION          = "XN016.S";
    String NET_PREMATURE_EOS                                = "XN017.S";
    String NET_READER_LENGTH_TOO_SMALL                      = "XN018.S";
    String NET_XARETVAL_ERROR                               = "XN019.S";
    String NET_MARSHALLING_UDT_ERROR                        = "XN020.S";
    String NET_UDT_COERCION_ERROR                           = "XN021.S";

    // XML - Derby-specific XML errors not covered by
    // SQL standard.
    String LANG_MISSING_XML_CLASSES      = "XML00";
    String LANG_UNEXPECTED_XML_EXCEPTION = "XML01";

    // Used by server for scrollable updatable insensitive result sets
    // to transmit updated state to client. Internal, not seen by user.
    // Has no message in messages.properties as it is never printed.
    String ROW_UPDATED = "rwupd";
    // Used by server to signal delete holes to the client. Internal, not 
    // seen by user. Has no message in messages.properties as it is never 
    // printed.
    String ROW_DELETED = "02502";

    //following are session severity.
    String DATABASE_NOT_FOUND = "XJ004.C";
    String MALFORMED_URL = "XJ028.C";
    String BOOT_DATABASE_FAILED = "XJ040.C";
    String CREATE_DATABASE_FAILED = "XJ041.C";
    String CONFLICTING_BOOT_ATTRIBUTES = "XJ048.C";
    String CONFLICTING_CREATE_ATTRIBUTES = "XJ049.C";
    String CONFLICTING_RESTORE_ATTRIBUTES = "XJ081.C";
    String INVALID_ATTRIBUTE = "XJ05B.C";

    // Connection exceptions - SQL State class 08

    // 08004 SQL State means the server rejected the connection request
    String LOGIN_FAILED                            = "08004";
    String NET_CONNECT_AUTH_FAILED                 = "08004.C.1";
    String NET_DATABASE_NOT_FOUND                  = "08004.C.2";
    String AUTH_DATABASE_CONNECTION_REFUSED        = "08004.C.3";
    //DERBY-1828: AUTH_DATABASE_CONNECTION_REFUSED used to be "04501.C"; 
    String AUTH_SHUTDOWN_NOT_DB_OWNER              = "08004.C.4";
    String AUTH_ENCRYPT_NOT_DB_OWNER               = "08004.C.5";
    String AUTH_HARD_UPGRADE_NOT_DB_OWNER          = "08004.C.6";
    //DERBY-1828: AUTH_x_NOT_DB_OWNER used to be "2850H/I/J.C";
    String CANNOT_CONNECT_TO_DB_IN_REPLICA_MODE    = "08004.C.7";
    String AUTH_REPLICATION_NOT_DB_OWNER           = "08004.C.8";
    //DERBY-2109: new state/msg (considered sql state 28101.C not appropriate)
    String AUTH_SHUTDOWN_MISSING_PERMISSION        = "08004.C.9";
    //DERBY-2109: new state/msg
    String AUTH_DATABASE_CREATE_EXCEPTION          = "08004.C.10";
    //DERBY-2109: new state/msg
    String AUTH_DATABASE_CREATE_MISSING_PERMISSION = "08004.C.11";
    String NET_CONNECT_SECMEC_INCOMPATIBLE_SCHEME  = "08004.C.12";
    String AUTH_EMPTY_CREDENTIALS                  = "08004.C.13";

    // There can be multiple causes for 08003, which according
    // to SQL2003 spec means "connection does not exist"
    // We use a suffix to distinguish them.  Because of the suffix
    // you *must* add a severity code
    String NO_CURRENT_CONNECTION                 = "08003";
    String NOGETCONN_ON_CLOSED_POOLED_CONNECTION = "08003.C.1";
    String LOB_METHOD_ON_CLOSED_CONNECTION       = "08003.C.2";
    String PHYSICAL_CONNECTION_ALREADY_CLOSED    = "08003.C.3";


    // 08006 means connection exception - connection failure
    String DRDA_CONNECTION_TERMINATED = "08006.C";
    String CONNECTION_FAILED_ON_RESET = "08006.C.1";

    // Use this version of SOCKET_EXCEPTION any time *except* when trying to
    // establish a connection, as the SQLState is different.  When trying
    // to establish a connection, use CONNECT_SOCKET_EXCEPTION.
    String SOCKET_EXCEPTION                                     = "08006.C.2";
    String COMMUNICATION_ERROR                                  = "08006.C.3";
    String CONNECTION_FAILED_ON_DEFERRED_RESET                  = "08006.C.4";
    String NET_INSUFFICIENT_DATA                                = "08006.C.5";
    String NET_LOB_DATA_TOO_LARGE_FOR_JVM                       = "08006.C.6";

    String CORE_JDBC_DRIVER_UNREGISTERED                    = "08006.C.8"; // JDBCDriver is not registered with the JDBC driver manager
    String CONNECTION_RESET_ON_RESTORE_MODE                     = "08006.C.9";

    // 08001 is specifically about the SQL client not being able to establish
    // a connection with the server.  Should only be used for errors that
    // occur upon attempting to open a connection.
    // NOTE that if the server *rejects* the connection, that's a different
    // SQLState- 08004'
    String CONNECT_REQUIRED_PROPERTY_NOT_SET    = "08001.C.1";
    String CONNECT_UNABLE_TO_CONNECT_TO_SERVER  = "08001.C.2";
    // Use this version of socket exception occurs when trying to establish
    // a connection to the server, as the SQL State 08001 indicates failure
    // to establish a connection.  If you aren't trying to connect, just
    // use SOCKET_EXCEPTION
    String CONNECT_SOCKET_EXCEPTION             = "08001.C.3";
    String CONNECT_UNABLE_TO_OPEN_SOCKET_STREAM = "08001.C.4";
    String CONNECT_USERID_LENGTH_OUT_OF_RANGE   = "08001.C.5";
    String CONNECT_PASSWORD_LENGTH_OUT_OF_RANGE = "08001.C.6";
    String CONNECT_USERID_ISNULL                = "08001.C.7";
    String CONNECT_PASSWORD_ISNULL              = "08001.C.8";
    String NET_DBNAME_TOO_LONG                  = "08001.C.9";
    String NET_SECTKN_TOO_LONG                  = "08001.C.10";
    String NET_USERID_TOO_LONG                  = "08001.C.11";
    String NET_PASSWORD_TOO_LONG                = "08001.C.12";
    String NET_EXTNAM_TOO_LONG                  = "08001.C.13";
    String NET_SRVNAM_TOO_LONG                  = "08001.C.14";

    // database severity
    String SHUTDOWN_DATABASE = "08006.D";
    String DROP_DATABASE     = "08006.D.1";

    //the following 2 exceptions are internal and never get seen by the user.
    String CLOSE_REQUEST = "close.C.1"; // no message in messages.properties as it is never printed

    //this one had no sqlstate associated with it.
    String NORMAL_CLOSE = "XXXXX.C.6";

    //following are system severity.
    String CLOUDSCAPE_SYSTEM_SHUTDOWN = "XJ015.M";

    //following are warning severity.
    String DATABASE_EXISTS = "01J01";
    String NO_SCROLL_SENSITIVE_CURSORS = "01J02";
    String LANG_TYPE_NOT_SERIALIZABLE = "01J04";
    String UPGRADE_SPSRECOMPILEFAILED = "01J05";
    String QUERY_NOT_QUALIFIED_FOR_UPDATABLE_RESULTSET = "01J06";
    String HOLDABLE_RESULT_SET_NOT_AVAILABLE = "01J07";
    String INVALID_RESULTSET_TYPE = "01J08";
    String SCROLL_SENSITIVE_NOT_SUPPORTED = "01J10";
    String UNABLE_TO_OBTAIN_MESSAGE_TEXT_FROM_SERVER  = "01J12";
    String NUMBER_OF_ROWS_TOO_LARGE_FOR_INT = "01J13";
    String SQL_AUTHORIZATION_WITH_NO_AUTHENTICATION = "01J14";
    String PASSWORD_EXPIRES_SOON = "01J15";
    String DBO_PASSWORD_EXPIRES_SOON = "01J16";
    String STATISTICS_UNAVAILABLE="01J17";

    String CURSOR_OPERATION_CONFLICT = "01001";


    //following are no applicable severity
    String JAVA_EXCEPTION = "XJ001.U";
    String NO_UPGRADE     = "XJ050.U";

    /*
     ** Messages whose SQL states are prescribed by DRDA
     */
    String DRDA_NO_AUTOCOMMIT_UNDER_XA                 = "2D521.S.1";
    String DRDA_INVALID_XA_STATE_ON_COMMIT_OR_ROLLBACK = "2D521.S.2";
    String DRDA_CURSOR_NOT_OPEN                        = "24501.S";

    // 58009 means connection is terminated by a DRDA-protocol error.  This can be caused by any number
    // of reasons, so this SQL State has a lot of instances. Exceptions that are 
    // not protocol related, e.g. SocketException, IOException etc should use 
    // SQLState 8006. DERBY-3077. 
    // 
    String NET_SQLCDTA_INVALID_FOR_RDBCOLID = "58009.C.7";
    String NET_SQLCDTA_INVALID_FOR_PKGID    = "58009.C.8";
    String NET_PGNAMCSN_INVALID_AT_SQLAM    = "58009.C.9";
    String NET_VCM_VCS_LENGTHS_INVALID      = "58009.C.10";
    String NET_ENCODING_NOT_SUPPORTED       = "58009.C.11";
    String NET_NOT_EXPECTED_CODEPOINT       = "58009.C.12";
    String NET_DDM_COLLECTION_TOO_SMALL     = "58009.C.13";
    String NET_COLLECTION_STACK_NOT_EMPTY   = "58009.C.14";
    String NET_DSS_NOT_ZERO                 = "58009.C.15";
    String NET_DSS_CHAINED_WITH_SAME_ID     = "58009.C.16";
    String NET_PREMATURE_EOS_DISCONNECT     = "58009.C.17";
    String NET_INVALID_FDOCA_ID             = "58009.C.18";
    String NET_SECTKN_NOT_RETURNED          = "58009.C.19";
    String NET_NVCM_NVCS_BOTH_NON_NULL      = "58009.C.20";
    String NET_SQLCDTA_INVALID_FOR_RDBNAM   = "58009.C.21";

    String DRDA_MGRLVLRM                                            = "58010.C";
    String DRDA_DDM_COMMAND_NOT_SUPPORTED                           = "58014.C";
    String DRDA_DDM_OBJECT_NOT_SUPPORTED                            = "58015.C";
    String DRDA_DDM_PARAM_NOT_SUPPORTED                             = "58016.C";
    String DRDA_DDM_PARAMVAL_NOT_SUPPORTED                          = "58017.C";
    String DRDA_NO_AVAIL_CODEPAGE_CONVERSION                        = "57017.C";

    /*
    ** com.splicemachine.db.database.UserUtility
        */
    String UU_UNKNOWN_PERMISSION                                    = "XCZ00.S";
    String UU_UNKNOWN_USER                                            = "XCZ01.S";
    String UU_INVALID_PARAMETER                                        = "XCZ02.S";

    /*
    ** SQL Java DDL 46xxx
    ** SQLJ jar file support
    */
    String SQLJ_INVALID_JAR                = "46001";
    String SQLJ_SIGNATURE_INVALID                = "46J01";
    String SQLJ_SIGNATURE_PARAMETER_COUNT        = "46J02";

    /*
    ** Import/Export
    */
    String CONNECTION_NULL                                         ="XIE01.S";
    String DATA_AFTER_STOP_DELIMITER                               ="XIE03.S";
    String DATA_FILE_NOT_FOUND                                     ="XIE04.S";
    String DATA_FILE_NULL                                          ="XIE05.S";
    String ENTITY_NAME_MISSING                                     ="XIE06.S";
    String FIELD_IS_RECORD_SEPERATOR_SUBSET                        ="XIE07.S";
    String INVALID_COLUMN_NAME                                     ="XIE08.S";
    String INVALID_COLUMN_NUMBER                                   ="XIE09.S";
    String COLUMN_NUMBER_MISMATCH                                  ="XIE0A.S";
    String UNSUPPORTED_COLUMN_TYPE                                 ="XIE0B.S";
    String ILLEGAL_DELIMITER_CHAR                                  ="XIE0C.S";
    String RECORD_SEPERATOR_MISSING                                ="XIE0D.S";
    String UNEXPECTED_END_OF_FILE                                  ="XIE0E.S";
    String DELIMITERS_SAME                                         ="XIE0F.S";
    String ERROR_WRITING_DATA                                      ="XIE0I.S";
    String DELIMITERS_ARE_NOT_MUTUALLY_EXCLUSIVE                   ="XIE0J.S";
    String PERIOD_AS_CHAR_DELIMITER_NOT_ALLOWED                    ="XIE0K.S";
    String TABLE_NOT_FOUND                                         ="XIE0M.S";
    String IMPORTFILE_HAS_INVALID_HEXSTRING                        ="XIE0N.S";
    String LOB_DATA_FILE_NOT_FOUND                                 ="XIE0P.S";
    String LOB_DATA_FILE_NULL                                      ="XIE0Q.S";
    String UNEXPECTED_IMPORT_ERROR                                 ="XIE0R.S";
    String DATA_FILE_EXISTS                                        ="XIE0S.S";
    String LOB_DATA_FILE_EXISTS                                    ="XIE0T.S";
    String EXPORT_PARAMETER_IS_WRONG                               ="XIE0U.S";
    String EXPORT_PARAMETER_VALUE_IS_WRONG                         ="XIE0X.S";
    String UNEXPECTED_IMPORT_READING_ERROR                         ="XIE10.S";
    String UNEXPECTED_IMPORT_CSV_ERROR                             ="XIE11.S";
    String REGION_SERVER_FAILURE_WITH_NO_WAL_ERROR                 ="XIE12.S";
    String UNSUPPORTED_COMPRESSION_FORMAT                          ="XIE13.S";
    String UNSUPPORTED_QUOTE_MODE                  = "XIE14.S";
    String UNSUPPORTED_FLOATING_POINT_NOTATION     = "XIE15.S";


    /*
     ** Security XK...
     */
    String POLICY_NOT_RELOADED = "XK000.S";
    String NO_SUCH_USER        = "XK001.S";

    /*
     ** Replication XRExx
     */
    String LOGMODULE_DOES_NOT_SUPPORT_REPLICATION       = "XRE00";
    String REPLICATION_LOG_CORRUPTED                    = "XRE01";
    String REPLICATION_PRIMARY_REPLICA_VERSION_MISMATCH = "XRE02";
    String REPLICATION_UNEXPECTED_EXCEPTION             = "XRE03";
    String REPLICATION_CONNECTION_EXCEPTION             = "XRE04.C.1";
    String REPLICATION_CONNECTION_LOST                  = "XRE04.C.2";
    String REPLICATION_LOG_OUT_OF_SYNCH                 = "XRE05.C";
    String REPLICATION_MASTER_TIMED_OUT                 = "XRE06";
    String REPLICATION_NOT_IN_MASTER_MODE               = "XRE07";
    String REPLICATION_REPLICA_STARTED_OK               = "XRE08";
    String CANNOT_START_REPLICA_ALREADY_BOOTED          = "XRE09.C";
    String REPLICATION_CONFLICTING_ATTRIBUTES           = "XRE10";
    String REPLICATION_DB_NOT_BOOTED                    = "XRE11.C";
    String REPLICATION_UNEXPECTED_MESSAGEID             = "XRE12";
    String REPLICATION_FAILOVER_SUCCESSFUL              = "XRE20.D";
    String REPLICATION_FAILOVER_UNSUCCESSFUL            = "XRE21.C";
    String REPLICATION_MASTER_ALREADY_BOOTED            = "XRE22.C";
    String REPLICATION_UNLOGGED_OPERATIONS_IN_PROGRESS  = "XRE23";
    String REPLICATION_NOT_IN_REPLICA_MODE              = "XRE40";
    String REPLICA_OPERATION_DENIED_WHILE_CONNECTED     = "XRE41.C";
    String REPLICATION_REPLICA_SHUTDOWN_OK              = "XRE42.C";
    String REPLICATION_STOPREPLICA_NOT_INITIATED        = "XRE43";

    //Inherited DB2 error codes
    String LANG_CANCELLATION_EXCEPTION                             = "57014";

    //general SPlice errors
    String LANG_INVALID_DAY             = "SE022";
    String ERROR_PARSING_EXCEPTION      = "SE023";
    String PARAMETER_CANNOT_BE_NULL     = "SE024";
    String PARAMETER_IS_NOT_HEXADECIMAL = "SE025";
    String MISSING_COPROCESSOR_SERVICE  = "SE030";

    /*
     * Backup and restore
     */
    String INVALID_BACKUP_TYPE                                      = "BR001";
    String INVALID_BACKUP_DIRECTORY                                 = "BR002";
    String NO_RESTORE_DURING_BACKUP                                = "BR003";
    String INVALID_BACKUP_WINDOW                                   = "BR004";
    String INVALID_BACKUP_HOUR                                     = "BR005";
    String INVALID_BACKUP_JOB_ID                                   = "BR006";
    String INVALID_BACKUP_ID                                       = "BR007";
    String CHECKSUM_FILE_MISSING                                   = "BR008";
    String BAD_FILE_CHECKSUM                                       = "BR009";
    String DATA_FILE_MISSING                                       = "BR010";
    String BACKUP_CANCELED                                         = "BR011";
    String BACKUP_DOESNOT_EXIST                                    = "BR012";
    String PARENT_BACKUP_MISSING                                   = "BR013";
    String EXISTS_CONCURRENT_BACKUP                                = "BR014";
    String BACKUP_TIMEOUT                                          = "BR016";
    String INCOMPATIBLE_BACKUP                                     = "BR017";
    String MISSING_BACKUP                                          = "BR018";
    String BACKUP_NOT_IN_CHAIN                                     = "BR019";
    String NOT_ENOUGH_SPACE                                        = "BR020";
    String INCREMENTAL_NOT_ENABLED                                   = "BR021";
    String POINT_IN_TIME_TOO_SMALL                                 = "BR022";
    String RESTORE_TXNID_TOO_LARGE                                   = "BR023";
    String NO_BACKUP_EXT_TABLE                                       = "BR024";
    String EMPTY_SCHEMA                                            = "BR025";
    String CANNOT_CONNECT_DURING_RESTORE                           = "BR026";
    /**
     * Replication
     */
    String INVALID_REPLICATION_ROLE                                    = "RPL001";
    String PEER_EXISTS                                                = "RPL002";
    String INVALID_REPLICATION_PEER                                    = "RPL003";
    String CANNOT_CONNECT_PEER                                      = "RPL004";
    String READ_ONLY                                                = "RPL005";
    String REPLICATION_CONFIG_ERROR                                 = "RPL006";
    /**
     * External table
     */
    String ROW_FORMAT_NOT_ALLOWED_WITH_PARQUET                           = "EXT01";
    String ROW_FORMAT_NOT_ALLOWED_WITH_ORC                               = "EXT02";
    String STORED_AS_REQUIRED_WITH_EXTERNAL_TABLES                       = "EXT03";
    String LOCATION_REQUIRED_WITH_EXTERNAL_TABLES                       = "EXT04";
    String EXTERNAL_TABLES_ARE_NOT_UPDATEABLE                           = "EXT05";
    String EXTERNAL_TABLES_NO_PRIMARY_KEYS                               = "EXT06";
    String EXTERNAL_TABLES_NO_CHECK_CONSTRAINTS                           = "EXT07";
    String EXTERNAL_TABLES_NO_REFERENCE_CONSTRAINTS                       = "EXT08";
    String EXTERNAL_TABLES_NO_UNIQUE_CONSTRAINTS                       = "EXT09";
    String EXTERNAL_TABLES_NO_GENERATION_CLAUSES                       = "EXT10";
    String EXTERNAL_TABLES_READ_FAILURE                                   = "EXT11";
    String EXTERNAL_TABLES_NO_ALTER                                       = "EXT12";
    String EXTERNAL_TABLES_NO_INDEX                                       = "EXT13";
    String EXTERNAL_TABLES_NO_TRIGGERS                                   = "EXT14";
    String EXTERNAL_TABLES_NO_STATS                                       = "EXT15";
    String PIN_READ_FAILURE                                               = "EXT16";
    String COMPRESSION_NOT_ALLOWED_WITH_TEXT_FILE                    = "EXT17";
    String STORED_AS_OR_LOCATION_WITHOUT_EXTERNAL                    = "EXT18";
    String NOT_AN_EXTERNAL_TABLE                                       = "EXT19";
    String UNSUPPORTED_ENCODING_EXCEPTION                            = "EXT20";
    String EXTERNAL_TABLES_PARTITIONS_REQUIRED                         = "EXT21";
    String CANNOT_WRITE_AT_LOCATION                                    = "EXT22";
    String INCONSISTENT_NUMBER_OF_ATTRIBUTE                            = "EXT23";
    String INCONSISTENT_DATATYPE_ATTRIBUTES                            = "EXT24";
    String FILESYSTEM_URI_EXCEPTION                                    = "EXT25";
    String FILESYSTEM_IO_EXCEPTION                                    = "EXT26";
    String NO_ARRAY_IN_PRIMARY_KEY                                    = "EXT27";
    String INSERT_PIN_VIOLATION                                        = "EXT29";
    String UPDATE_PIN_VIOLATION                                        = "EXT30";
    String DELETE_PIN_VIOLATION                                        = "EXT31";
    String TABLE_NOT_PINNED                                            = "EXT32";
    String DIRECTORY_REQUIRED                                        = "EXT33";
    String ACCESSING_S3_EXCEPTION                                   = "EXT34";
    String EXISTING_PIN_VIOLATION                                    = "EXT35";
    String ROW_FORMAT_NOT_ALLOWED_WITH_AVRO                               = "EXT36";
    String NO_GRANT_PERMISSIONS_WITH_RANGER                         = "EXT37";
    String NO_REVOKE_PERMISSIONS_WITH_RANGER                        = "EXT38";
    String ACCESS_DENIED_SENTRY                                     = "EXT39";
    String ROLE_ALREADY_EXISTS_SENTRY                               = "EXT40";
    String EXTERNAL_TABLES_LOCATION_NOT_EXIST                           = "EXT41";
    String NO_GRANT_PERMISSIONS_WITH_SENTRY                                = "EXT42";
    String NO_REVOKE_PERMISSIONS_WITH_SENTRY                               = "EXT43";

    String SNAPSHOT_EXISTS                                            = "SNA01";
    String SNAPSHOT_NOT_EXISTS                                        = "SNA02";
    String SNAPSHOT_NAME_ILLEGAL                                    = "SNA03";
    String SNAPSHOT_EXTERNAL_TABLE_UNSUPPORTED                        = "SNA04";

    String SPLITKEY_EQUALS_STARTKEY                                 = "TS001";
    String NO_PRIMARY_KEY                                            = "TS002";
    String REGION_DOESNOT_EXIST                                     = "TS003";
    String WRONG_REGION_NAME_TYPE                                     = "TS004";
    String REGION_NOT_ADJACENT                                      = "TS005";
    String SPLIT_KEY_CANNOT_BE_NULL                                    = "TS006";
    String INVALID_CONSISTENCY_LEVEL                                = "TS007";
    String INVALID_PARAMETER                                        = "TS008";
    String CANNOT_MERGE_REGION                                      = "TS009";

    String OLAP_SERVER_CONNECTION                                   = "OS001";
    String TIMESTAMP_SERVER_CONNECTION                              = "TSS01";

    String TOKEN_NOT_FOUND                                            = "ST001";
    String TOKEN_EXPIRED                                            = "ST002";

    String HBASE_OPERATION_ERROR                                    = "HO001";


}
<|MERGE_RESOLUTION|>--- conflicted
+++ resolved
@@ -698,7 +698,6 @@
     String LANG_DEAD_STATEMENT                                         = "40XC0";
 
     /*
-<<<<<<< HEAD
     ** SQL Data exceptions
     */
     String SQL_DATA_PREFIX="22";
@@ -738,6 +737,7 @@
     String LANG_INVALID_ESCAPE_CHARACTER                               = "22019";
     String LANG_INVALID_TRIM_CHARACTER                                 = "22020";
     String LANG_INVALID_CHARACTER_ENCODING                             = "22021";
+    String LANG_INVALID_TRANSLATE_PADDING             = "22022";
     String LANG_INVALID_ESCAPE_SEQUENCE                                = "22025";
     String LANG_INVALID_TRIM_SET                                       = "22027";
     String LANG_STRING_TOO_LONG                                        = "22028";
@@ -753,63 +753,6 @@
     String LANG_INVALID_AGGREGATION_DATATYPE                           = "2202E";
     String LANG_INVALID_TIME_SPAN_OPERATION                            = "2202F";
 	String LANG_FIELD_POSITION_ZERO                                    = "22030";
-=======
-     ** SQL Data exceptions
-     */
-    String SQL_DATA_PREFIX = "22";
-
-    String LANG_MISSING_PARMS                         = "07000";
-    String LANG_SCALAR_SUBQUERY_CARDINALITY_VIOLATION = "21000";
-    String LANG_STRING_TRUNCATION                     = "22001";
-    String LANG_CONCAT_STRING_OVERFLOW                = "54006";
-    String LANG_OUTSIDE_RANGE_FOR_DATATYPE            = "22003";
-    String LANG_MODIFIED_ROW_COUNT_TOO_LARGE          = "22003.S.0";
-    String YEAR_EXCEEDS_MAXIMUM                       = "22003.S.1";
-    String DECIMAL_TOO_MANY_DIGITS                    = "22003.S.2";
-    String NUMERIC_OVERFLOW                           = "22003.S.3";
-    String CLIENT_LENGTH_OUTSIDE_RANGE_FOR_DATATYPE   = "22003.S.4";
-
-    String LANG_DATA_TYPE_GET_MISMATCH       = "22005"; // same 22005 error
-    String UNSUPPORTED_ENCODING              = "22005.S.1";
-    String CHARACTER_CONVERTER_NOT_AVAILABLE = "22005.S.2";
-    String CANT_CONVERT_UNICODE_TO_EBCDIC    = "22005.S.3";
-    String NET_UNRECOGNIZED_JDBC_TYPE        = "22005.S.4";
-    String NET_INVALID_JDBC_TYPE_FOR_PARAM   = "22005.S.5";
-    String UNRECOGNIZED_JAVA_SQL_TYPE        = "22005.S.6";
-    String CANT_CONVERT_UNICODE_TO_UTF8      = "22005.S.7";
-
-    String LANG_DATE_RANGE_EXCEPTION                  = "22007.S.180";
-    String LANG_DATE_SYNTAX_EXCEPTION                 = "22007.S.181";
-    String LANG_INVALID_FUNCTION_ARGUMENT             = "22008.S";
-    String LANG_INVALID_VALUE_RANGE                   = "22008.S.1";
-    String LANG_SEQUENCE_GENERATOR_EXHAUSTED          = "2200H.S";
-    String LANG_SUBSTR_START_OR_LEN_OUT_OF_RANGE      = "22011";
-    String LANG_SUBSTR_START_ADDING_LEN_OUT_OF_RANGE  = "22011.S.1";
-    String LANG_DIVIDE_BY_ZERO                        = "22012";
-    String LANG_SQRT_OF_NEG_NUMBER                    = "22013";
-    String LANG_INVALID_PARAMETER_FOR_SEARCH_POSITION = "22014";
-    String LANG_INVALID_TYPE_FOR_LOCATE_FUNCTION      = "22015";
-    String LANG_FORMAT_EXCEPTION                      = "22018";
-    String LANG_INVALID_ESCAPE_CHARACTER              = "22019";
-    String LANG_INVALID_TRIM_CHARACTER                = "22020";
-    String LANG_INVALID_CHARACTER_ENCODING            = "22021";
-    String LANG_INVALID_TRANSLATE_PADDING             = "22022";
-    String LANG_INVALID_ESCAPE_SEQUENCE               = "22025";
-    String LANG_INVALID_TRIM_SET                      = "22027";
-    String LANG_STRING_TOO_LONG                       = "22028";
-    String LANG_ESCAPE_IS_NULL                        = "22501";
-    String LANG_INVALID_ROW_COUNT_FIRST               = "2201W";
-    String LANG_INVALID_ROW_COUNT_OFFSET              = "2201X";
-    String LANG_INVALID_LEAD_LAG_OFFSET               = "2201Y";
-    String LANG_ROW_COUNT_OFFSET_FIRST_IS_NULL        = "2201Z";
-    String LANG_MISSING_FIRST_LAST_VALUE_ARG          = "2202A";
-    String LANG_MISSING_LEAD_LAG_ARG                  = "2202B";
-    String LANG_MISSING_LEAD_LAG_DEFAULT              = "2202C";
-    String LANG_NONULL_DATATYPE                       = "2202D";
-    String LANG_INVALID_AGGREGATION_DATATYPE          = "2202E";
-    String LANG_INVALID_TIME_SPAN_OPERATION           = "2202F";
-    String LANG_FIELD_POSITION_ZERO                   = "22030";
->>>>>>> fa6e4f6b
     String LANG_INVALID_TIMEZONE_OPERATION            = "22031";
     /*
     ** Integrity violations.
@@ -1028,7 +971,6 @@
     String LANG_NEEDS_DATATYPE                                                      = "42XA9";
     String LANG_GEN_COL_BEFORE_TRIG                                             = "42XAA";
     String LANG_NOT_NULL_NEEDS_DATATYPE                                    = "42XAB";
-<<<<<<< HEAD
     String LANG_SEQ_INCREMENT_ZERO                                     = "42XAC";
     String LANG_SEQ_ARG_OUT_OF_DATATYPE_RANGE                          = "42XAE";
     String LANG_SEQ_MIN_EXCEEDS_MAX                                    = "42XAF";
@@ -1044,7 +986,7 @@
     String LANG_NO_SUCH_FUNCTION                                       = "42Y03.S.2";
     String LANG_INVALID_FULL_STATIC_METHOD_NAME                        = "42Y04";
     String LANG_NO_SUCH_FOREIGN_KEY                                    = "42Y05";
-    //String LANG_METHOD_ALIAS_NOT_FOUND                                 = "42Y06";
+    String LANG_CURRENT_FUNCTION_PATH_SCHEMA_DOES_NOT_EXIST                = "42Y06";
     String LANG_SCHEMA_DOES_NOT_EXIST                                  = "42Y07";
     String LANG_NO_FK_ON_SYSTEM_SCHEMA                                 = "42Y08";
     String LANG_VOID_METHOD_CALL                                       = "42Y09";
@@ -1057,35 +999,6 @@
     // String LANG_DROP_SYSTEM_TABLE_ATTEMPTED                         = "42Y17"; -- replaced by 42X62
     String LANG_DATABASE_DOES_NOT_EXIST                                = "42Y18";
     String LANG_INVALID_CAST                                           = "42846";
-=======
-    String LANG_SEQ_INCREMENT_ZERO                                         = "42XAC";
-    String LANG_SEQ_ARG_OUT_OF_DATATYPE_RANGE                              = "42XAE";
-    String LANG_SEQ_MIN_EXCEEDS_MAX                                        = "42XAF";
-    String LANG_SEQ_INVALID_START                                          = "42XAG";
-    String LANG_NEXT_VALUE_FOR_ILLEGAL                                     = "42XAH";
-    String LANG_SEQUENCE_REFERENCED_TWICE                                  = "42XAI";
-    String LANG_DUPLICATE_CS_CLAUSE                                        = "42XAJ";
-    String LANG_INVALID_USER_AGGREGATE_DEFINITION2                         = "42Y00";
-    String LANG_INVALID_CHECK_CONSTRAINT                                   = "42Y01";
-    // String LANG_NO_ALTER_TABLE_COMPRESS_ON_TARGET_TABLE                 = "42Y02";
-    String LANG_NO_SUCH_METHOD_ALIAS                                       = "42Y03.S.0";
-    String LANG_NO_SUCH_PROCEDURE                                          = "42Y03.S.1";
-    String LANG_NO_SUCH_FUNCTION                                           = "42Y03.S.2";
-    String LANG_INVALID_FULL_STATIC_METHOD_NAME                            = "42Y04";
-    String LANG_NO_SUCH_FOREIGN_KEY                                        = "42Y05";
-    String LANG_CURRENT_FUNCTION_PATH_SCHEMA_DOES_NOT_EXIST                = "42Y06";
-    String LANG_SCHEMA_DOES_NOT_EXIST                                      = "42Y07";
-    String LANG_NO_FK_ON_SYSTEM_SCHEMA                                     = "42Y08";
-    String LANG_VOID_METHOD_CALL                                           = "42Y09";
-    String LANG_TABLE_CONSTRUCTOR_ALL_PARAM_COLUMN                         = "42Y10";
-    String LANG_MISSING_JOIN_SPECIFICATION                                 = "42Y11";
-    String LANG_NON_BOOLEAN_JOIN_CLAUSE                                    = "42Y12";
-    String LANG_DUPLICATE_COLUMN_NAME_CREATE_VIEW                          = "42Y13";
-    // String LANG_DROP_TABLE_ON_NON_TABLE                                 = "42Y15"; -- replaced by 42Y62
-    String LANG_NO_METHOD_MATCHING_ALIAS                                   = "42Y16";
-    // String LANG_DROP_SYSTEM_TABLE_ATTEMPTED                             = "42Y17"; -- replaced by 42X62
-    String LANG_INVALID_CAST                                               = "42846";
->>>>>>> fa6e4f6b
     String LANG_INVALID_CAST_TO_CHAR_WITH_LENGTH_NOT_FROM_CHAR             = "42846.A";
     String LANG_INVALID_CAST_TO_CHAR_WITH_FORMAT_NOT_FROM_DATE             = "42846.B";
     //    String LANG_AMBIGUOUS_GROUPING_COLUMN                              = "42Y19"; -- unused post 883.
@@ -1100,7 +1013,6 @@
     String LANG_INVALID_NON_GROUPED_SELECT_LIST                        = "42Y29";
     String LANG_INVALID_GROUPED_SELECT_LIST                            = "42Y30";
     // 42Y31 is available
-<<<<<<< HEAD
     String LANG_TOO_MANY_ELEMENTS                            = "54004";
     String LANG_BAD_AGGREGATOR_CLASS2                                  = "42Y32";
     String LANG_USER_AGGREGATE_CONTAINS_AGGREGATE                      = "42Y33";
@@ -1121,7 +1033,7 @@
     String LANG_INVALID_FORCED_INDEX2                                  = "42Y48";
     String LANG_DUPLICATE_PROPERTY                                     = "42Y49";
     String LANG_BOTH_FORCE_INDEX_AND_CONSTRAINT_SPECIFIED              = "42Y50";
-//    String LANG_INVALID_FORCED_INDEX4                                  = "42Y51";
+    String LANG_INVALID_MIN_PLAN_TIMEOUT                                   = "42Y51";
     String LANG_INVALID_FORCED_SKIPSTATS                              = "42Y52";
     String LANG_INVALID_SPLITS                                         = "42Y53";
     String LANG_INVALID_SELECTIVITY                                    = "42Y54";
@@ -1163,69 +1075,6 @@
     String LANG_JAVACC_LEXICAL_ERROR                                                   = "42Y99.U";
     String LANG_JAVA_METHOD_CALL_OR_FIELD_REF                                       = "42Z00.U";
     String LANG_UNTYPED                                                                         = "42Z01.U";
-=======
-    String LANG_TOO_MANY_ELEMENTS                                          = "54004";
-    String LANG_BAD_AGGREGATOR_CLASS2                                      = "42Y32";
-    String LANG_USER_AGGREGATE_CONTAINS_AGGREGATE                          = "42Y33";
-    String LANG_AMBIGUOUS_COLUMN_NAME_IN_TABLE                             = "42Y34";
-    String LANG_INVALID_COL_REF_NON_GROUPED_SELECT_LIST                    = "42Y35";
-    String LANG_INVALID_COL_REF_GROUPED_SELECT_LIST                        = "42Y36";
-    String LANG_TYPE_DOESNT_EXIST3                                         = "42Y37";
-    String LANG_INVALID_BULK_INSERT_REPLACE                                = "42Y38";
-    String LANG_UNRELIABLE_QUERY_FRAGMENT                                  = "42Y39";
-    String LANG_DUPLICATE_COLUMN_IN_TRIGGER_UPDATE                         = "42Y40";
-    String LANG_TRIGGER_SPS_CANNOT_BE_EXECED                               = "42Y41";
-    String LANG_INVALID_DECIMAL_SCALE                                      = "42Y42";
-    String LANG_INVALID_DECIMAL_PRECISION_SCALE                            = "42Y43";
-    String LANG_INVALID_FROM_TABLE_PROPERTY                                = "42Y44";
-    String LANG_CANNOT_BIND_TRIGGER_V_T_I                                  = "42Y45";
-    String LANG_INVALID_FORCED_INDEX1                                      = "42Y46";
-    String LANG_INVALID_FORCED_SPARK                                       = "42Y47";
-    String LANG_INVALID_FORCED_INDEX2                                      = "42Y48";
-    String LANG_DUPLICATE_PROPERTY                                         = "42Y49";
-    String LANG_BOTH_FORCE_INDEX_AND_CONSTRAINT_SPECIFIED                  = "42Y50";
-    String LANG_INVALID_MIN_PLAN_TIMEOUT                                   = "42Y51";
-    String LANG_INVALID_FORCED_SKIPSTATS                                   = "42Y52";
-    String LANG_INVALID_SPLITS                                             = "42Y53";
-    String LANG_INVALID_SELECTIVITY                                        = "42Y54";
-    String LANG_OBJECT_DOES_NOT_EXIST                                      = "42Y55";
-    String LANG_INVALID_JOIN_STRATEGY                                      = "42Y56";
-    String LANG_INVALID_ROWCOUNT                                           = "42Y57";
-    String LANG_INVALID_NUMBER_FORMAT_FOR_OVERRIDE                         = "42Y58";
-    String LANG_INVALID_HASH_INITIAL_CAPACITY                              = "42Y59";
-    String LANG_INVALID_HASH_LOAD_FACTOR                                   = "42Y60";
-    String LANG_INVALID_HASH_MAX_CAPACITY                                  = "42Y61";
-    String LANG_INVALID_OPERATION_ON_VIEW                                  = "42Y62";
-    String LANG_HASH_NO_EQUIJOIN_FOUND                                     = "42Y63";
-    String LANG_INVALID_BULK_FETCH_VALUE                                   = "42Y64";
-    String LANG_INVALID_BULK_FETCH_WITH_JOIN_TYPE                          = "42Y65";
-    String LANG_INVALID_BULK_FETCH_UPDATEABLE                              = "42Y66";
-    String LANG_CANNOT_DROP_SYSTEM_SCHEMAS                                 = "42Y67";
-    String LANG_NO_BEST_PLAN_FOUND                                         = "42Y69";
-    String LANG_ILLEGAL_FORCED_JOIN_ORDER                                  = "42Y70";
-    String LANG_CANNOT_DROP_SYSTEM_ALIASES                                 = "42Y71";
-    String LANG_CANNOT_DROP_TRIGGER_S_P_S                                  = "42Y82";
-    String LANG_USER_AGGREGATE_BAD_TYPE_NULL                               = "42Y83";
-    String LANG_INVALID_DEFAULT_DEFINITION                                 = "42Y84";
-    String LANG_INVALID_USE_OF_DEFAULT                                     = "42Y85";
-    String LANG_INVALID_SESSION_PROPERTY                                   = "42Y86";
-    String LANG_INVALID_SESSION_PROPERTY_VALUE                             = "42Y87";
-    String LANG_INVALID_FORCED_NO_SUBQUERY_FLATTEN_VALUE                   = "42Y88";
-    String LANG_INVALID_SUBQUERY_PROPERTY                                  = "42Y89";
-    String LANG_STMT_NOT_UPDATABLE                                         = "42Y90";
-    String LANG_NO_SPS_USING_IN_TRIGGER                                    = "42Y91";
-    String LANG_TRIGGER_BAD_REF_MISMATCH                                   = "42Y92";
-    String LANG_TRIGGER_BAD_REF_CLAUSE_DUPS                                = "42Y93";
-    String LANG_BINARY_LOGICAL_NON_BOOLEAN                                 = "42Y94";
-    String LANG_BINARY_OPERATOR_NOT_SUPPORTED                              = "42Y95";
-    String LANG_INVALID_SORT_STRATEGY                                      = "42Y96";
-    String LANG_UNKNOWN                                                    = "42Y96.U";
-    String LANG_INVALID_ESCAPE                                             = "42Y97";
-    String LANG_JAVACC_SYNTAX                                              = "42Y98.U";
-    String LANG_JAVACC_LEXICAL_ERROR                                       = "42Y99.U";
-    String LANG_JAVA_METHOD_CALL_OR_FIELD_REF                              = "42Z00.U";
-    String LANG_UNTYPED                                                    = "42Z01.U";
->>>>>>> fa6e4f6b
     // TEMPORARY COMPILATION RESTRICTIONS
     String LANG_USER_AGGREGATE_MULTIPLE_DISTINCTS                      = "42Z02";
     String LANG_NO_AGGREGATES_IN_ON_CLAUSE                             = "42Z07";
