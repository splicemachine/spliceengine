/*
 * This file is part of Splice Machine.
 * Splice Machine is free software: you can redistribute it and/or modify it under the terms of the
 * GNU Affero General Public License as published by the Free Software Foundation, either
 * version 3, or (at your option) any later version.
 * Splice Machine is distributed in the hope that it will be useful, but WITHOUT ANY WARRANTY;
 * without even the implied warranty of MERCHANTABILITY or FITNESS FOR A PARTICULAR PURPOSE.
 * See the GNU Affero General Public License for more details.
 * You should have received a copy of the GNU Affero General Public License along with Splice Machine.
 * If not, see <http://www.gnu.org/licenses/>.
 *
 * Some parts of this source code are based on Apache Derby, and the following notices apply to
 * Apache Derby:
 *
 * Apache Derby is a subproject of the Apache DB project, and is licensed under
 * the Apache License, Version 2.0 (the "License"); you may not use these files
 * except in compliance with the License. You may obtain a copy of the License at:
 *
 * http://www.apache.org/licenses/LICENSE-2.0
 *
 * Unless required by applicable law or agreed to in writing, software distributed
 * under the License is distributed on an "AS IS" BASIS, WITHOUT WARRANTIES OR
 * CONDITIONS OF ANY KIND, either express or implied. See the License for the
 * specific language governing permissions and limitations under the License.
 *
 * Splice Machine, Inc. has modified the Apache Derby code in this file.
 *
 * All such Splice Machine modifications are Copyright 2012 - 2020 Splice Machine, Inc.,
 * and are licensed to you under the GNU Affero General Public License.
 */

package com.splicemachine.db.shared.common.reference;


/**
 * List of error message identifiers.
 * This is the set of message identifiers. The message identifier
 * also encodes the SQLState as the first five characters.
 * StandardExceptions must be created using the static
 * StandardException.newException() method calls, passing in a
 * field from this class.
 * <BR>
 * The five character SQL State is obtained from a StandardException
 * using the zero-argument StandardException.getSQLState() method.
 * <BR>
 * The message identifier (ie. the value that matches a field in this class)
 * is obtained using the zero-argument StandardException.getMessageId() method.
 * <BR>
 * Thus if checking for a specific error using a field from this interface
 * the correct code is
 * <PRE>
 * if (se.getMessageId().equals(SQLState.DEADLOCK))
 * </PRE>
 * <BR>
 * A utility static method StandardException.getSQLState(String messageId)
 * exists to convert an field from this class into a five character SQLState.
 * <p>
 *
 * <p>
 * The SQL state of an error message dictates the error's severity.
 * The severity is determined from the first two characters of the
 * state if the state is five characters long, otherwise the state
 * is expected to be 7 characters long and the last character determines
 * the state. If the state is seven characters long then only the first
 * five will be seen by the error reporting code and exception.
 * <BR>
 * If the state is 9 characters long, the last two characters encode
 * an exception category, which Synchronization uses to determine whether
 * the error causes REFRESH to halt or to simply skip the failed transaction.
 * All 5 and 7 character states default to the ENVIRONMENTAL exception
 * category.
 * <BR>
 * Here is the encoding of the SQL state, broken down by severity.
 * <UL>
 * <LI> <B> SYSTEM_SEVERITY </B>
 * xxxxx.M
 *
 * <LI> <B> DATABASE_SEVERITY </B>
 * xxxxx.D
 *
 * <LI> <B> SESSION_SEVERITY </B>
 * 08xxx
 * xxxxx.C
 *
 * <LI> <B> TRANSACTION_SEVERITY </B>
 * 40xxx or xxxxx.T
 *
 * <LI> <B> STATEMENT_SEVERITY </B>
 * {2,3}xxxx, 42xxx,  07xxx  or xxxxx.S
 *
 * <LI> <B> WARNING_SEVERITY </B>
 * 01xxx <EM> SQL State rules require that warnings have states starting with 01</EM>
 *
 * <LI> <B> NO_APPLICABLE_SEVERITY </B>
 * YYxxx (YY means none of the above) or xxxxx.U
 *
 * <LI> <B> TRANSIENT exception category </B>
 * xxxxx.Y#T (Y can be any of the preceding severities)
 *
 * <LI> <B> CONSISTENCY exception category </B>
 * xxxxx.Y#C (Y can be any of the preceding severities)
 *
 * <LI> <B> ENVIRONMENTAL exception category (the default)</B>
 * xxxxx.Y#E (Y can be any of the preceding severities)
 *
 * <LI> <B> WRAPPED exception category</B>
 * xxxxx.Y#W (Y can be any of the preceding severities)
 *
 * </UL>
 * <HR>
 * <p>
 * <B>SQL State ranges</B>
 * <UL>
 * <LI>Basic Services
 * <UL>
 * <LI> XBCA CacheService
 * <LI> XBCM ClassManager
 * <LI> XBCX    Cryptography
 * <LI> XBM0    Monitor
 * <LI> XBDA DataComm
 * <LI> XCY0 Properties
 * </UL>
 *
 * <LI>Connectivity
 * <UL>
 * <LI> 08XXX Connection Exceptions
 * </UL>
 *
 *
 * <LI>Language
 * <UL>
 * <LI> 2200J-2200R for SQL/XML errors (based on SQL/XML[2006]) </LI>
 * <LI> 42800-? for compatible DB2 errors
 * <LI> 42X00-42Zxx for compilation errors </LI>
 * <LI> 43X00-43Yxx  for com.splicemachine.db.impl.sql.execute.rts
 * <LI> 44X00  for all other com.splicemachine.db.catalog.types
 * <LI> 46000  for SQLJ errors (for now, leave this range empty) </LI>
 * <LI> 38000  SQL3 ranges  </LI>
 * <LI> XD00x  Dependency mgr </LI>
 * <LI> XMLxx  Misc XML errors not covered by SQL standard </LI>
 * <LI>
 * </UL>
 *
 * <LI>Store
 * <UL>
 * <LI> XSCG0 Conglomerate
 * <LI> XSCH0 Heap
 * </UL>
 *
 * <LI>Security
 * <UL>
 * <LI> XK...
 * </UL>
 *
 * <LI>Replication
 * <UL>
 * <LI> XRExx
 * </UL>
 *
 * <LI>Reserved for IBM Use: XQC00 - XQCZZ
 * </UL>
 */

public interface SQLState {

    /*
    ** BasicServices
    */

    /*
    ** Monitor
    */
    String SERVICE_STARTUP_EXCEPTION            = "XBM01.D";
    String SERVICE_MISSING_IMPLEMENTATION        = "XBM02.D";
    String MISSING_PRODUCT_VERSION                = "XBM05.D";
    String SERVICE_WRONG_BOOT_PASSWORD            = "XBM06.D";
    String SERVICE_PROPERTIES_MISSING            = "XBM0A.D";
    String SERVICE_PROPERTIES_EDIT_FAILED       = "XBM0B.D";
    String MISSING_FILE_PRIVILEGE               = "XBM0C.D";
    String SERVICE_BOOT_PASSWORD_TOO_SHORT        = "XBM07.D";
    String MISSING_ENCRYPTION_PROVIDER            = "XBM0G.D";
    String SERVICE_DIRECTORY_CREATE_ERROR        = "XBM0H.D";
    String SERVICE_DIRECTORY_REMOVE_ERROR        = "XBM0I.D";
    String SERVICE_DIRECTORY_EXISTS_ERROR        = "XBM0J.D";
    String PROTOCOL_UNKNOWN                        = "XBM0K.D";

    // these were originally ModuleStartupExceptions
    String AUTHENTICATION_NOT_IMPLEMENTED        = "XBM0L.D";
    String AUTHENTICATION_SCHEME_ERROR            = "XBM0M.D";
    String JDBC_DRIVER_REGISTER                    = "XBM0N.D";
    String READ_ONLY_SERVICE                    = "XBM0P.D";
    String UNABLE_TO_RENAME_FILE                = "XBM0S.D";
    String AMBIGIOUS_PROTOCOL                    = "XBM0T.D";

    String REGISTERED_CLASS_NONE                = "XBM0U.S";
    String REGISTERED_CLASS_LINAKGE_ERROR        = "XBM0V.S";
    String REGISTERED_CLASS_INSTANCE_ERROR        = "XBM0W.S";
    String INVALID_LOCALE_DESCRIPTION            = "XBM0X.D";
    String INVALID_COLLATION                    = "XBM03.D";
    String COLLATOR_NOT_FOUND_FOR_LOCALE        = "XBM04.D";
    String SERVICE_DIRECTORY_NOT_IN_BACKUP      = "XBM0Y.D";
    String UNABLE_TO_COPY_FILE_FROM_BACKUP      = "XBM0Z.D";
    String PROPERTY_FILE_NOT_FOUND_IN_BACKUP    = "XBM0Q.D";
    String UNABLE_TO_DELETE_FILE                = "XBM0R.D";
    String INSTANTIATE_STORAGE_FACTORY_ERROR    = "XBM08.D";

    /*
    ** Upgrade
    */
    String UPGRADE_UNSUPPORTED                = "XCW00.D";
    // Note: UPGRADE_SPSRECOMPILEFAILED is now in the warnings section.

    /*
    ** ContextService
    */
    String CONN_INTERRUPT                    = "08000";


    /*
    ** ClassManager
    */
    String GENERATED_CLASS_LINKAGE_ERROR    = "XBCM1.S";
    String GENERATED_CLASS_INSTANCE_ERROR    = "XBCM2.S";
    String GENERATED_CLASS_NO_SUCH_METHOD    = "XBCM3.S";
    String GENERATED_CLASS_LIMIT_EXCEEDED    = "XBCM4.S";
    String VM_LEVEL_TOO_LOW                    = "XBCM5.S";

    /*
    ** Cryptography
    */
    String CRYPTO_EXCEPTION                = "XBCX0.S";
    String ILLEGAL_CIPHER_MODE            = "XBCX1.S";
    String ILLEGAL_BP_LENGTH            = "XBCX2.S";
    String NULL_BOOT_PASSWORD            = "XBCX5.S";
    String NON_STRING_BP                = "XBCX6.S";
    String WRONG_PASSWORD_CHANGE_FORMAT = "XBCX7.S";
    String DATABASE_NOT_ENCRYPTED        = "XBCX8.S";
    String DATABASE_READ_ONLY            = "XBCX9.S";
    String WRONG_BOOT_PASSWORD            = "XBCXA.S";
    String ENCRYPTION_BAD_PADDING       = "XBCXB.S";
    String ENCRYPTION_NOSUCH_ALGORITHM  = "XBCXC.S";
    String ENCRYPTION_NOCHANGE_ALGORITHM     = "XBCXD.S";
    String ENCRYPTION_NOCHANGE_PROVIDER = "XBCXE.S";
    String ENCRYPTION_NO_PROVIDER_CLASS = "XBCXF.S";
    String ENCRYPTION_BAD_PROVIDER      = "XBCXG.S";
    String ENCRYPTION_BAD_ALG_FORMAT    = "XBCXH.S";
    String ENCRYPTION_BAD_FEEDBACKMODE  = "XBCXI.S";
    String ENCRYPTION_BAD_JCE           = "XBCXJ.S";
    String ENCRYPTION_BAD_EXTERNAL_KEY  = "XBCXK.S";
    String ENCRYPTION_UNABLE_KEY_VERIFICATION  = "XBCXL.S";
    String ENCRYPTION_INVALID_EXKEY_LENGTH          = "XBCXM.S";
    String ENCRYPTION_ILLEGAL_EXKEY_CHARS           = "XBCXN.S";
    String ENCRYPTION_PREPARED_XACT_EXIST             = "XBCXO.S";
    String REENCRYPTION_PREPARED_XACT_EXIST           = "XBCXP.S";
    String CANNOT_ENCRYPT_READONLY_DATABASE           = "XBCXQ.S";
    String CANNOT_REENCRYPT_READONLY_DATABASE         = "XBCXR.S";
    String CANNOT_ENCRYPT_LOG_ARCHIVED_DATABASE       = "XBCXS.S";
    String CANNOT_REENCRYPT_LOG_ARCHIVED_DATABASE     = "XBCXT.S";
    String DATABASE_ENCRYPTION_FAILED                 = "XBCXU.S";
    String DATABASE_REENCRYPTION_FAILED               = "XBCXV.S";
    String DIGEST_NO_SUCH_ALGORITHM                   = "XBCXW.S";

    /*
    ** Cache Service
    */
    String OBJECT_EXISTS_IN_CACHE        = "XBCA0.S";

    /*
    ** Properties
    */
    String PROPERTY_INVALID_VALUE        = "XCY00.S";
    String PROPERTY_UNSUPPORTED_CHANGE  = "XCY02.S";
    String PROPERTY_MISSING                = "XCY03.S";
    String PROPERTY_SYNTAX_INVALID        = "XCY04.S";
    String PROPERTY_CANT_UNDO_NATIVE  = "XCY05.S.2";
    String PROPERTY_DBO_LACKS_CREDENTIALS  = "XCY05.S.3";

    /*
    ** LockManager
    */
    String DEADLOCK = "40001";
    String LOCK_TIMEOUT = "40XL1";
    String LOCK_TIMEOUT_LOG = "40XL1.T.1";

    /*
    ** Store - access.protocol.Interface statement exceptions
    */
    String STORE_CONGLOMERATE_DOES_NOT_EXIST                    = "XSAI2.S";
    String STORE_FEATURE_NOT_IMPLEMENTED                        = "XSAI3.S";

    /*
    ** Store - access.protocol.Interface RunTimeStatistics property names
    ** and values.
    */
    String STORE_RTS_SCAN_TYPE                                    = "XSAJ0.U";
    String STORE_RTS_NUM_PAGES_VISITED                            = "XSAJ1.U";
    String STORE_RTS_NUM_ROWS_VISITED                            = "XSAJ2.U";
    String STORE_RTS_NUM_DELETED_ROWS_VISITED                    = "XSAJ3.U";
    String STORE_RTS_NUM_ROWS_QUALIFIED                            = "XSAJ4.U";
    String STORE_RTS_NUM_COLUMNS_FETCHED                        = "XSAJ5.U";
    String STORE_RTS_COLUMNS_FETCHED_BIT_SET                    = "XSAJ6.U";
    String STORE_RTS_TREE_HEIGHT                                = "XSAJ7.U";
    String STORE_RTS_SORT_TYPE                                    = "XSAJ8.U";
    String STORE_RTS_NUM_ROWS_INPUT                                = "XSAJA.U";
    String STORE_RTS_NUM_ROWS_OUTPUT                            = "XSAJB.U";
    String STORE_RTS_NUM_MERGE_RUNS                                = "XSAJC.U";
    String STORE_RTS_MERGE_RUNS_SIZE                            = "XSAJD.U";
    String STORE_RTS_ALL                                        = "XSAJE.U";
    String STORE_RTS_BTREE                                        = "XSAJF.U";
    String STORE_RTS_HEAP                                        = "XSAJG.U";
    String STORE_RTS_SORT                                        = "XSAJH.U";
    String STORE_RTS_EXTERNAL                                    = "XSAJI.U";
    String STORE_RTS_INTERNAL                                    = "XSAJJ.U";

    /*
    ** Store - access.protocol.XA statement exceptions
    */
    String STORE_XA_PROTOCOL_VIOLATION                          = "XSAX0.S";
    // STORE_XA_PROTOCOL_VIOLATION_SQLSTATE has no associated message it is
    // just a constant used by the code so that an exception can be caught 
    // and programatically determined to be a STORE_XA_PROTOCOL_VIOLATION.
    String STORE_XA_PROTOCOL_VIOLATION_SQLSTATE                 = "XSAX0";
    String STORE_XA_XAER_DUPID                                  = "XSAX1.S";
    // STORE_XA_XAER_DUPID_SQLSTATE has no associated message it is
    // just a constant used by the code so that an exception can be caught 
    // and programatically determined to be a STORE_XA_XAER_DUPID.
    String STORE_XA_XAER_DUPID_SQLSTATE                         = "XSAX1";

    /*
    ** Store - Conglomerate
    */
    String CONGLOMERATE_TEMPLATE_CREATE_ERROR                   = "XSCG0.S";

    /*
    ** Store - AccessManager
    */
    String AM_NO_FACTORY_FOR_IMPLEMENTATION                     = "XSAM0.S";
    String AM_NO_SUCH_CONGLOMERATE_DROP                         = "XSAM2.S";
    String AM_NO_SUCH_CONGLOMERATE_TYPE                         = "XSAM3.S";
    String AM_NO_SUCH_SORT                                      = "XSAM4.S";
    String AM_SCAN_NOT_POSITIONED                               = "XSAM5.S";
    String AM_RECORD_NOT_FOUND                                  = "XSAM6.S";


    /*
    ** Store - Heap
    */
    String HEAP_CANT_CREATE_CONTAINER                           = "XSCH0.S";
    String HEAP_CONTAINER_NOT_FOUND                             = "XSCH1.S";
    String HEAP_COULD_NOT_CREATE_CONGLOMERATE                   = "XSCH4.S";
    String HEAP_TEMPLATE_MISMATCH                               = "XSCH5.S";
    String HEAP_IS_CLOSED                                       = "XSCH6.S";
    String HEAP_SCAN_NOT_POSITIONED                             = "XSCH7.S";
    String HEAP_UNIMPLEMENTED_FEATURE                           = "XSCH8.S";

    /*
    ** Store - BTree
    */
    String BTREE_CANT_CREATE_CONTAINER                          = "XSCB0.S";
    String BTREE_CONTAINER_NOT_FOUND                            = "XSCB1.S";
    String BTREE_PROPERTY_NOT_FOUND                             = "XSCB2.S";
    String BTREE_UNIMPLEMENTED_FEATURE                          = "XSCB3.S";
    String BTREE_SCAN_NOT_POSITIONED                            = "XSCB4.S";
    String BTREE_ROW_NOT_FOUND_DURING_UNDO                      = "XSCB5.S";
    String BTREE_NO_SPACE_FOR_KEY                               = "XSCB6.S";
    String BTREE_SCAN_INTERNAL_ERROR                            = "XSCB7.S";
    String BTREE_IS_CLOSED                                      = "XSCB8.S";
    String BTREE_ABORT_THROUGH_TRACE                            = "XSCB9.S";

    /*
    ** Store - Sort
    */
    String SORT_IMPROPER_SCAN_METHOD                            = "XSAS0.S";
    String SORT_SCAN_NOT_POSITIONED                             = "XSAS1.S";


    String SORT_TYPE_MISMATCH                                   = "XSAS3.S";
    String SORT_COULD_NOT_INIT                                  = "XSAS6.S";

    /*
    ** RawStore
    */

    /*
    ** RawStore - protocol.Interface statement exceptions
    */
    String RAWSTORE_NESTED_FREEZE                               = "XSRS0.S";
    String RAWSTORE_CANNOT_BACKUP_TO_NONDIRECTORY               = "XSRS1.S";
    String RAWSTORE_ERROR_RENAMING_FILE                         = "XSRS4.S";
    String RAWSTORE_ERROR_COPYING_FILE                          = "XSRS5.S";
    String RAWSTORE_CANNOT_CREATE_BACKUP_DIRECTORY              = "XSRS6.S";
    String RAWSTORE_UNEXPECTED_EXCEPTION                        = "XSRS7.S";
    String RAWSTORE_CANNOT_CHANGE_LOGDEVICE                     = "XSRS8.S";
    String RAWSTORE_RECORD_VANISHED                             = "XSRS9.S";
    String BACKUP_BLOCKING_OPERATIONS_IN_PROGRESS               = "XSRSA.S";
    String BACKUP_OPERATIONS_NOT_ALLOWED                        = "XSRSB.S";
    String RAWSTORE_CANNOT_BACKUP_INTO_DATABASE_DIRECTORY       = "XSRSC.S";
    String BACKUP_OPERATIONS_DISABLED                           = "XSRSD.S";
    String MANAGER_DISABLED                                     = "XSRSE.S";
    String AUTHENTICATION_MANAGER_DISABLED                      = "XSRSF.S";
    String ENTERPRISE_FEATURES_DISABLED                         = "XSRSG.S";

    /*
    ** RawStore - Log.Generic statement exceptions
    */
    String LOG_WRITE_LOG_RECORD                                 = "XSLB1.S";
    String LOG_BUFFER_FULL                                      = "XSLB2.S";
    String LOG_TRUNC_LWM_NULL                                   = "XSLB4.S";
    String LOG_TRUNC_LWM_ILLEGAL                                = "XSLB5.S";
    String LOG_ZERO_LENGTH_LOG_RECORD                           = "XSLB6.S";
    String LOG_RESET_BEYOND_SCAN_LIMIT                          = "XSLB8.S";
    String LOG_FACTORY_STOPPED                                  = "XSLB9.S";

    /*
    ** RawStore - Log.Generic database exceptions
    */
    String LOG_CANNOT_FLUSH                                     = "XSLA0.D";
    String LOG_DO_ME_FAIL                                       = "XSLA1.D";
    String LOG_IO_ERROR                                         = "XSLA2.D";
    String LOG_CORRUPTED                                        = "XSLA3.D";
    String LOG_FULL                                             = "XSLA4.D";
    String LOG_READ_LOG_FOR_UNDO                                = "XSLA5.D";
    String LOG_RECOVERY_FAILED                                  = "XSLA6.D";
    String LOG_REDO_FAILED                                      = "XSLA7.D";
    String LOG_UNDO_FAILED                                      = "XSLA8.D";
    String LOG_STORE_CORRUPT                                    = "XSLAA.D";
    String LOG_FILE_NOT_FOUND                                   = "XSLAB.D";
    String LOG_INCOMPATIBLE_FORMAT                              = "XSLAC.D";
    String LOG_RECORD_CORRUPTED                                 = "XSLAD.D";
    String LOG_CONTROL_FILE                                     = "XSLAE.D";
    String LOG_READ_ONLY_DB_NEEDS_UNDO                          = "XSLAF.D";
    String LOG_READ_ONLY_DB_UPDATE                              = "XSLAH.D";
    String LOG_CANNOT_LOG_CHECKPOINT                            = "XSLAI.D";
    String LOG_NULL                                             = "XSLAJ.D";
    String LOG_EXCEED_MAX_LOG_FILE_NUMBER                       = "XSLAK.D";
    String LOG_EXCEED_MAX_LOG_FILE_SIZE                         = "XSLAL.D";
    String LOG_CANNOT_VERIFY_LOG_FORMAT                         = "XSLAM.D";
    String LOG_INCOMPATIBLE_VERSION                             = "XSLAN.D";
    String LOG_UNEXPECTED_RECOVERY_PROBLEM                      = "XSLAO.D";
    String LOG_CANNOT_UPGRADE_BETA                              = "XSLAP.D";
    String LOG_SEGMENT_NOT_EXIST                                = "XSLAQ.D";
    String UNABLE_TO_COPY_LOG_FILE                              = "XSLAR.D";
    String LOG_DIRECTORY_NOT_FOUND_IN_BACKUP                    = "XSLAS.D";
    String LOG_SEGMENT_EXIST                                    = "XSLAT.D";


    /*
    ** RawStore - Transactions.Basic statement exceptions
    */
    String XACT_MAX_SAVEPOINT_LEVEL_REACHED                     = "3B002.S";
    //Bug 4466 - changed sqlstate for following two to match DB2 sqlstates.
    String XACT_SAVEPOINT_EXISTS                                = "3B501.S";
    String XACT_SAVEPOINT_NOT_FOUND                             = "3B001.S";
    //Bug 4468 - release/rollback of savepoint failed because it doesn't exist
    String XACT_SAVEPOINT_RELEASE_ROLLBACK_FAIL                 = "3B502.S";
    String XACT_TRANSACTION_ACTIVE                              = "XSTA2.S";

    /*
    ** RawStore - Transactions.Basic transaction exceptions
    */
    String TRANSACTION_PREFIX="40";

    String XACT_PROTOCOL_VIOLATION                              = "40XT0";
    String XACT_COMMIT_EXCEPTION                                = "40XT1";
    String XACT_ROLLBACK_EXCEPTION                              = "40XT2";
    String XACT_TRANSACTION_NOT_IDLE                            = "40XT4";
    String XACT_INTERNAL_TRANSACTION_EXCEPTION                  = "40XT5";
    String XACT_CANNOT_ACTIVATE_TRANSACTION                     = "40XT6";
    String XACT_NOT_SUPPORTED_IN_INTERNAL_XACT                  = "40XT7";

    /*
    ** RawStore - Transactions.Basic system exceptions
    */
    String XACT_ABORT_EXCEPTION                                 = "XSTB0.M";
    String XACT_CANNOT_LOG_CHANGE                               = "XSTB2.M";
    String XACT_CANNOT_ABORT_NULL_LOGGER                        = "XSTB3.M";
    String XACT_CREATE_NO_LOG                                   = "XSTB5.M";
    String XACT_TRANSACTION_TABLE_IN_USE                        = "XSTB6.M";


    /*
    ** RawStore - Data.Generic statement exceptions
    */
    String DATA_SLOT_NOT_ON_PAGE                                = "XSDA1.S";
    String DATA_UPDATE_DELETED_RECORD                           = "XSDA2.S";
    String DATA_NO_SPACE_FOR_RECORD                             = "XSDA3.S";
    String DATA_UNEXPECTED_EXCEPTION                            = "XSDA4.S";
    String DATA_UNDELETE_RECORD                                 = "XSDA5.S";
    String DATA_NULL_STORABLE_COLUMN                            = "XSDA6.S";
    String DATA_STORABLE_READ_MISMATCH                          = "XSDA7.S";
    String DATA_STORABLE_READ_EXCEPTION                         = "XSDA8.S";
    String DATA_STORABLE_READ_MISSING_CLASS                     = "XSDA9.S";
    String DATA_TIME_STAMP_ILLEGAL                              = "XSDAA.S";
    String DATA_TIME_STAMP_NULL                                 = "XSDAB.S";
    String DATA_DIFFERENT_CONTAINER                             = "XSDAC.S";
    String DATA_NO_ROW_COPIED                                   = "XSDAD.S";
    String DATA_CANNOT_MAKE_RECORD_HANDLE                       = "XSDAE.S";
    String DATA_INVALID_RECORD_HANDLE                           = "XSDAF.S";
    String DATA_ALLOC_NTT_CANT_OPEN                             = "XSDAG.S";
    String DATA_CANNOT_GET_DEALLOC_LOCK                         = "XSDAI.S";
    String DATA_STORABLE_WRITE_EXCEPTION                        = "XSDAJ.S";
    String DATA_WRONG_PAGE_FOR_HANDLE                           = "XSDAK.S";
    String DATA_UNEXPECTED_OVERFLOW_PAGE                        = "XSDAL.S";
    String DATA_SQLDATA_READ_INSTANTIATION_EXCEPTION            = "XSDAM.S";
    String DATA_SQLDATA_READ_ILLEGAL_ACCESS_EXCEPTION           = "XSDAN.S";
    String DATA_DOUBLE_LATCH_INTERNAL_ERROR                     = "XSDAO.S";

    /*
    ** RawStore - Data.Generic transaction exceptions
    */
    String DATA_CORRUPT_PAGE                                    = "XSDB0.D";
    String DATA_UNKNOWN_PAGE_FORMAT                             = "XSDB1.D";
    String DATA_UNKNOWN_CONTAINER_FORMAT                        = "XSDB2.D";
    String DATA_CHANGING_CONTAINER_INFO                         = "XSDB3.D";
    String DATA_MISSING_LOG                                     = "XSDB4.D";
    String DATA_MISSING_PAGE                                    = "XSDB5.D";
    String DATA_MULTIPLE_JBMS_ON_DB                             = "XSDB6.D";
    String DATA_MULTIPLE_JBMS_WARNING                           = "XSDB7.D";
    String DATA_MULTIPLE_JBMS_FORCE_LOCK                        = "XSDB8.D";
    String DATA_CORRUPT_STREAM_CONTAINER                        = "XSDB9.D";
    String DATA_OBJECT_ALLOCATION_FAILED                        = "XSDBA.D";
    String DATA_UNKNOWN_PAGE_FORMAT_2                           = "XSDBB.D";
    String DATA_BAD_CONTAINERINFO_WRITE                         = "XSDBC.D";

    /*
    ** RawStore - Data.Filesystem statement exceptions
    */
    String FILE_EXISTS                                          = "XSDF0.S";
    String FILE_CREATE                                          = "XSDF1.S";
    String FILE_CREATE_NO_CLEANUP                               = "XSDF2.S";
    String FILE_CANNOT_CREATE_SEGMENT                           = "XSDF3.S";
    String FILE_CANNOT_REMOVE_FILE                              = "XSDF4.S";
    String FILE_NO_ALLOC_PAGE                                   = "XSDF6.S";
    String FILE_NEW_PAGE_NOT_LATCHED                            = "XSDF7.S";
    String FILE_REUSE_PAGE_NOT_FOUND                            = "XSDF8.S";
    String FILE_READ_ONLY                                       = "XSDFB.S";
    String FILE_IO_GARBLED                                      = "XSDFD.S";
    String FILE_UNEXPECTED_EXCEPTION                            = "XSDFF.S";
    String BACKUP_FILE_IO_ERROR                                 = "XSDFH.S";
    String FILE_NEW_PAGE_DURING_RECOVERY                        = "XSDFI.S";

    /*
    ** RawStore - Data.FSLDemo transaction exceptions
    */

    /*
    ** RawStore - Data.Filesystem database exceptions
    */
    String FILE_READ_PAGE_EXCEPTION                             = "XSDG0.D";
    String FILE_WRITE_PAGE_EXCEPTION                            = "XSDG1.D";
    String FILE_BAD_CHECKSUM                                    = "XSDG2.D";
    String FILE_CONTAINER_EXCEPTION                             = "XSDG3.D";
    String FILE_DATABASE_NOT_IN_CREATE                          = "XSDG5.D";
    String DATA_DIRECTORY_NOT_FOUND_IN_BACKUP                   = "XSDG6.D";
    String UNABLE_TO_REMOVE_DATA_DIRECTORY                      = "XSDG7.D";
    String UNABLE_TO_COPY_DATA_DIRECTORY                        = "XSDG8.D";
    String FILE_IO_INTERRUPTED                                  = "XSDG9.D";


    /*
    ** InternalUtil - Id Parsing
    ** Note that the code catches ID parsing errors.
    ** (Range XCXA0-XCXAZ)
    */
    String ID_PARSE_ERROR               ="XCXA0.S";

    /*
    ** InternalUtil - Database Class Path Parsing
    ** Note that the code catches database class path parsing errors.
    ** (Range XCXB0-XCXBZ)
    */
    String DB_CLASS_PATH_PARSE_ERROR="XCXB0.S";

    /*
    ** InternalUtil - Id List Parsing
    ** Note that the code catches id list parsing errors.
    ** (Range XCXC0-XCXCZ)
    */
    String ID_LIST_PARSE_ERROR="XCXC0.S";

    /*
    ** InternalUtil - IO Errors
    ** (Range XCXD0-XCXDZ)
    */

    /*
    ** InternalUtil - LocaleFinder interface
    */
    String NO_LOCALE="XCXE0.S";

    String DATA_CONTAINER_CLOSED                = "40XD0";
    String DATA_CONTAINER_READ_ONLY             = "40XD1";
    String DATA_CONTAINER_VANISHED              = "40XD2";

    /*
    ** Connectivity - Connection Exceptions: 08XXX
    */
    String CONNECTIVITY_PREFIX="08";


    /*
    ** Language
    */

    /*
    ** Language Statement Exception
    */
    String LSE_COMPILATION_PREFIX="42";

    /*
    ** Language
    **
    ** The entries in this file are sorted into groups.  Add your entry
    ** to the appropriate group. Language errors are divided into 3 groups:
    ** A group for standard SQLExceptions.
    **
    ** 2200J-00R - For SQL/XML errors (based on SQL/XML[2006]).
    ** 4250x - access rule violations
    ** 428?? - adding some DB2 compatible errors
    ** 42X00-42Zxx for compilation errors
    ** 46000  for SQLJ errors (for now, leave this range empty)
    ** 38000  SQL3 ranges
    ** 39001  SQL3
    ** X0X00-X0Xxx for implementation-defined execution errors.
    **
    ** NOTE: If an error can occur during both compilation and execution, then
    ** you need 2 different errors.
    **
    ** In addition to the above groups, this file also contains SQLStates
    ** for language transaction severity errors. These are in the range
    **
    **    40XC0 - 40XCZ
    **
    ** implementation-defined range reserved for class 23 is L01-LZZ
    **
    **
    ** Errors that have standard SQLStates
    **
    ** Implementation-defined subclasses must begin with a digit from 5 through 9,
    ** or a letter from I through Z (capitals only).
    **
     */

    /*
    **
    ** SQL-J ERRORS -- see jamie for further info
    **
    ** DDL
    **    46001 - invalid URL
    **    46002 - invalid JAR name
    **    46003 - invalid class deletion
    **    46004 - invalid JAR name
    **     46005 - invalid replacement
    **     46006 - invalid grantee
    **     46007 - invalid signature
    **     46008 - invalid method specification
    **     46009 - invalid REVOKE
    **
    ** Execution
    **     46102 - invalid jar name in path
    **     46103 - unresolved class name
    **     0100E - too many result sets
    **    39001 - invalid SQLSTATE
    **    39004 - invalid null value
    **    38000 - uncaught java exception
    **    38mmm - user defined error numbers
    ** to be used in the future
    ** InvalidNullValue.sqlstate=39004
    */

    // WARNINGS (start with 01)
    String LANG_CONSTRAINT_DROPPED                                       = "01500";
    String LANG_VIEW_DROPPED                                           = "01501";
    String LANG_TRIGGER_DROPPED                                           = "01502";
    String LANG_COL_NOT_NULL                                              = "01503";
    String LANG_INDEX_DUPLICATE                                              = "01504";
    String LANG_VALUE_TRUNCATED                                        = "01505";
    String LANG_SYNONYM_UNDEFINED                                      = "01522";
    String LANG_NULL_ELIMINATED_IN_SET_FUNCTION                           = "01003";
    String LANG_PRIVILEGE_NOT_REVOKED                                      = "01006";
    String LANG_ROLE_NOT_REVOKED                                       = "01007";
    String LANG_WITH_ADMIN_OPTION_NOT_REVOKED                          = "01008";
    String LANG_GEN_COL_DROPPED                                         = "01009";

    String LANG_NO_ROW_FOUND                                              = "02000";

    String LANG_TOO_MANY_DYNAMIC_RESULTS_RETURNED                       = "0100E";

    // State used by java.sql.DataTruncation for truncation in read operations.
    String DATA_TRUNCATION_READ = "01004";

    // Invalid role specification: standard says class 0P, no subclass.
    String ROLE_INVALID_SPECIFICATION                                  = "0P000";
    String ROLE_INVALID_SPECIFICATION_NOT_GRANTED                      = "0P000.S.1";

    // TRANSACTION severity language errors. These are in the range:
    // 40XC0 - 40XCZ
    String LANG_DEAD_STATEMENT                                         = "40XC0";

    /*
    ** SQL Data exceptions
    */
    String SQL_DATA_PREFIX="22";

    String LANG_MISSING_PARMS                                          = "07000";
    String LANG_SCALAR_SUBQUERY_CARDINALITY_VIOLATION                  = "21000";
    String LANG_STRING_TRUNCATION                                      = "22001";
    String LANG_CONCAT_STRING_OVERFLOW                                      = "54006";
    String LANG_OUTSIDE_RANGE_FOR_DATATYPE                             = "22003";
    String LANG_MODIFIED_ROW_COUNT_TOO_LARGE                           = "22003.S.0";
    String YEAR_EXCEEDS_MAXIMUM                                        = "22003.S.1";
    String DECIMAL_TOO_MANY_DIGITS                                     = "22003.S.2";
    String NUMERIC_OVERFLOW                                            = "22003.S.3";
    String CLIENT_LENGTH_OUTSIDE_RANGE_FOR_DATATYPE                    = "22003.S.4";

    String LANG_DATA_TYPE_GET_MISMATCH                                 = "22005"; // same 22005 error
    String UNSUPPORTED_ENCODING                                        = "22005.S.1";
    String CHARACTER_CONVERTER_NOT_AVAILABLE                           = "22005.S.2";
    String CANT_CONVERT_UNICODE_TO_EBCDIC                              = "22005.S.3";
    String NET_UNRECOGNIZED_JDBC_TYPE                                  = "22005.S.4";
    String NET_INVALID_JDBC_TYPE_FOR_PARAM                             = "22005.S.5";
    String UNRECOGNIZED_JAVA_SQL_TYPE                                  = "22005.S.6";
    String CANT_CONVERT_UNICODE_TO_UTF8                                = "22005.S.7";

    String LANG_DATE_RANGE_EXCEPTION                                   = "22007.S.180";
    String LANG_DATE_SYNTAX_EXCEPTION                                  = "22007.S.181";
    String LANG_INVALID_FUNCTION_ARGUMENT                              = "22008.S";
    String LANG_INVALID_VALUE_RANGE                                     = "22008.S.1";
    String LANG_SEQUENCE_GENERATOR_EXHAUSTED                              = "2200H.S";
    String LANG_SUBSTR_START_OR_LEN_OUT_OF_RANGE                        = "22011";
    String LANG_SUBSTR_START_ADDING_LEN_OUT_OF_RANGE                        = "22011.S.1";
    String LANG_DIVIDE_BY_ZERO                                         = "22012";
    String LANG_SQRT_OF_NEG_NUMBER                                     = "22013";
    String LANG_INVALID_PARAMETER_FOR_SEARCH_POSITION                  = "22014";
    String LANG_INVALID_TYPE_FOR_LOCATE_FUNCTION                       = "22015";
    String LANG_FORMAT_EXCEPTION                                       = "22018";
    String LANG_INVALID_ESCAPE_CHARACTER                               = "22019";
    String LANG_INVALID_TRIM_CHARACTER                                 = "22020";
    String LANG_INVALID_CHARACTER_ENCODING                             = "22021";
    String LANG_INVALID_TRANSLATE_PADDING             = "22022";
    String LANG_INVALID_ESCAPE_SEQUENCE                                = "22025";
    String LANG_INVALID_TRIM_SET                                       = "22027";
    String LANG_STRING_TOO_LONG                                        = "22028";
    String LANG_ESCAPE_IS_NULL                                         = "22501";
    String LANG_INVALID_ROW_COUNT_FIRST                                = "2201W";
    String LANG_INVALID_ROW_COUNT_OFFSET                               = "2201X";
    String LANG_INVALID_LEAD_LAG_OFFSET                                = "2201Y";
    String LANG_ROW_COUNT_OFFSET_FIRST_IS_NULL                         = "2201Z";
    String LANG_MISSING_FIRST_LAST_VALUE_ARG                           = "2202A";
    String LANG_MISSING_LEAD_LAG_ARG                                   = "2202B";
    String LANG_MISSING_LEAD_LAG_DEFAULT                               = "2202C";
    String LANG_NONULL_DATATYPE                                        = "2202D";
    String LANG_INVALID_AGGREGATION_DATATYPE                           = "2202E";
    String LANG_INVALID_TIME_SPAN_OPERATION                            = "2202F";
	String LANG_FIELD_POSITION_ZERO                                    = "22030";
    String LANG_INVALID_TIMEZONE_OPERATION            = "22031";
    /*
    ** Integrity violations.
    */
    String INTEGRITY_VIOLATION_PREFIX="23";


    String LANG_NULL_INTO_NON_NULL                                     = "23502";
    String LANG_DUPLICATE_KEY_CONSTRAINT                               = "23505";
    String LANG_FK_VIOLATION                                           = "23503";
    String LANG_CHECK_CONSTRAINT_VIOLATED                              = "23513";
    String LANG_FK_SET_NULL_TO_NON_NULL                                = "23514";


    // From SQL/XML[2006] spec; there are others, but
    // these are the ones we actually use with our
    // current XML support.
    String LANG_XML_QUERY_ERROR                                        = "10000";
    String LANG_NOT_AN_XML_DOCUMENT                                    = "2200L";
    String LANG_INVALID_XML_DOCUMENT                                   = "2200M";
    String LANG_INVALID_XML_CONTEXT_ITEM                               = "2200V";
    String LANG_XQUERY_SERIALIZATION_ERROR                             = "2200W";

    String CANNOT_CLOSE_ACTIVE_CONNECTION              = "25001";
    String INVALID_TRANSACTION_STATE_ACTIVE_CONNECTION = "25001.S.1";


    String LANG_UNEXPECTED_USER_EXCEPTION                              = "38000";
    String EXTERNAL_ROUTINE_NO_SQL                                       = "38001";
    String EXTERNAL_ROUTINE_NO_MODIFIES_SQL                               = "38002";
    String EXTERNAL_ROUTINE_NO_READS_SQL                               = "38004";

    String LANG_NULL_TO_PRIMITIVE_PARAMETER                            = "39004";
    String LANG_SYNTAX_OR_ACCESS_VIOLATION                             = "42000";

    // Fix for Derby-1828 - access rule violations should use SQL state 42
    String AUTH_NO_TABLE_PERMISSION                                    = "42500";
    String AUTH_NO_TABLE_PERMISSION_FOR_GRANT                          = "42501";
    String AUTH_NO_COLUMN_PERMISSION                                   = "42502";
    String AUTH_NO_COLUMN_PERMISSION_FOR_GRANT                         = "42503";
    String AUTH_NO_GENERIC_PERMISSION                                  = "42504";
    String AUTH_NO_GENERIC_PERMISSION_FOR_GRANT                        = "42505";
    String AUTH_NOT_OWNER                                              = "42506";
    String AUTH_NO_ACCESS_NOT_OWNER                                    = "42507";
    String AUTH_NOT_DATABASE_OWNER                                     = "42508";
    String AUTH_GRANT_REVOKE_NOT_ALLOWED                               = "42509";
    String AUTH_NO_OBJECT_PERMISSION                                   = "4250A";
    String AUTH_INVALID_AUTHORIZATION_PROPERTY                         = "4250B";
    String AUTH_USER_IN_READ_AND_WRITE_LISTS                           = "4250C";
    String AUTH_DUPLICATE_USERS                                        = "4250D";
    String AUTH_INTERNAL_BAD_UUID                                      = "4250E";
    String AUTH_NOT_VALID_TABLE_PRIVILEGE                              = "4250F";
    String AUTH_ROLE_DBO_ONLY                                          = "4251A";
    String AUTH_PUBLIC_ILLEGAL_AUTHORIZATION_ID                        = "4251B";
    String AUTH_ROLE_GRANT_CIRCULARITY                                 = "4251C";
    String DBO_ONLY                                                         = "4251D";
    String HIDDEN_COLUMN                                                         = "4251E";
    String CANT_DROP_DBO                                                         = "4251F";
    String WEAK_AUTHENTICATION                                               = "4251G";
    String BAD_NATIVE_AUTH_SPEC                                               = "4251H";
    String MISSING_CREDENTIALS_DB                                               = "4251I";
    String BAD_PASSWORD_LIFETIME                                               = "4251J";
    String DBO_FIRST                                                                    = "4251K";
    String BAD_CREDENTIALS_DB_NAME                                          = "4251L";
    String AUTH_NO_TABLE_PERMISSION_FOR_ANALYZE                        = "4251M";
    String AUTH_NO_PERMISSION_FOR_KILLING_OPERATION                    = "4251N";
    String LANG_NO_SUCH_RUNNING_OPERATION                              = "4251P";
    String LANG_DB2_NOT_NULL_COLUMN_INVALID_DEFAULT                    = "42601";
    String LANG_UNSUPPORTED_FROM_TABLE                        = "42602";
    String LANG_MODIFIED_FINAL_TABLE                          = "42603";
    String LANG_UNSUPPORTED_FROM_TABLE_QUERY                  = "42604";
    String LANG_DB2_INVALID_HEXADECIMAL_CONSTANT                    = "42606";
    String LANG_DB2_OPERATION_NOT_SUPPORTED_IN_READ_ONLY_MODE       = "51045";
    String LANG_DB2_STRING_CONSTANT_TOO_LONG                    = "54002";
    String LANG_DB2_NUMBER_OF_ARGS_INVALID                   = "42605";
    String LANG_DB2_MULTINARY_FUNCTION_ALL_PARAMS                   = "42610";
    String LANG_DB2_LENGTH_PRECISION_SCALE_VIOLATION                   = "42611";
    String LANG_DB2_MULTIPLE_ELEMENTS                                   = "42613";
    String LANG_DB2_INVALID_CHECK_CONSTRAINT                           = "42621";
    String LANG_DB2_DUPLICATE_NAMES                                       = "42734";
    String LANG_DB2_INVALID_COLS_SPECIFIED                             = "42802";
        String LANG_DB2_INVALID_SELECT_COL_FOR_HAVING = "42803";
    String LANG_DB2_ADD_UNIQUE_OR_PRIMARY_KEY_ON_NULL_COLS               = "42831";
    String LANG_ADD_PRIMARY_KEY_ON_NULL_COLS                           = "42831.S.1";
    String LANG_DB2_REPLACEMENT_ERROR                                   = "42815.S.713";
    String LANG_DB2_MULTINARY_DATATYPE_MISMATCH                        = "42815.S.171";
    String LANG_DB2_INVALID_DATETIME_EXPR                     = "42816";
    String LANG_DB2_TOO_LONG_FLOATING_POINT_LITERAL                       = "42820";
    String LANG_DB2_LIKE_SYNTAX_ERROR                                    = "42824";
    String LANG_INVALID_FK_COL_FOR_SETNULL                             = "42834";
    String LANG_INVALID_ALTER_TABLE_ATTRIBUTES                         = "42837";
    String LANG_DB2_FUNCTION_INCOMPATIBLE                              = "42884";


    String LANG_DB2_PARAMETER_NEEDS_MARKER                               = "42886";
    String LANG_DB2_INVALID_DEFAULT_VALUE                              = "42894";

    String LANG_NO_AGGREGATES_IN_WHERE_CLAUSE                          = "42903";
    String LANG_DB2_VIEW_REQUIRES_COLUMN_NAMES                         = "42908";
    String LANG_TABLE_REQUIRES_COLUMN_NAMES                            = "42909";
    String LANG_DELETE_RULE_VIOLATION                                      = "42915";
<<<<<<< HEAD
    String LANG_SYNONYM_CIRCULAR                                             = "42916";
    String LANG_INVALID_INDEX_EXPRESSION                               = "429BX";  // DB2 compatible code
    String LANG_SYNTAX_ERROR                                           = "42X01";
    String LANG_LEXICAL_ERROR                                          = "42X02";
    String LANG_AMBIGUOUS_COLUMN_NAME                                  = "42X03";
    String LANG_COLUMN_NOT_FOUND                                       = "42X04";
    String LANG_TABLE_NOT_FOUND                                        = "42X05";
    String LANG_TOO_MANY_RESULT_COLUMNS                                = "42X06";
    String LANG_NULL_IN_VALUES_CLAUSE                                  = "42X07";
    String LANG_DOES_NOT_IMPLEMENT                                      = "42X08";
    String LANG_FROM_LIST_DUPLICATE_TABLE_NAME                         = "42X09";
    String LANG_EXPOSED_NAME_NOT_FOUND                                 = "42X10";
    String LANG_IDENTIFIER_TOO_LONG                                    = "42622";
    String LANG_DUPLICATE_COLUMN_NAME_CREATE                           = "42X12";
    String LANG_TOO_MANY_COLUMNS_IN_TABLE_OR_VIEW                         = "54011";
    String LANG_TOO_MANY_INDEXES_ON_TABLE                         = "42Z9F";
    String LANG_DUPLICATE_COLUMN_NAME_INSERT                           = "42X13";
    String LANG_COLUMN_NOT_FOUND_IN_TABLE                              = "42X14";
    String LANG_ILLEGAL_COLUMN_REFERENCE                               = "42X15";
    String LANG_DUPLICATE_COLUMN_NAME_UPDATE                           = "42X16";
    String LANG_INVALID_JOIN_ORDER_SPEC                                = "42X17";
    String LANG_NOT_COMPARABLE                                         = "42818";
    String LANG_NON_BOOLEAN_WHERE_CLAUSE                               = "42X19";
    String LANG_INTEGER_LITERAL_EXPECTED                               = "42X20";
    String LANG_CURSOR_NOT_UPDATABLE                                   = "42X23";
    String LANG_INVALID_COL_HAVING_CLAUSE                              = "42X24";
    String LANG_UNARY_FUNCTION_BAD_TYPE                                = "42X25";
    String LANG_TYPE_DOESNT_EXIST                                      = "42X26";
    String LANG_FUNCTION_NOT_ALLOWED                                   = "42X27";
    String LANG_CURSOR_DELETE_MISMATCH                                 = "42X28";
    String LANG_CURSOR_UPDATE_MISMATCH                                 = "42X29";
    String LANG_CURSOR_NOT_FOUND                                       = "42X30";
    String LANG_COLUMN_NOT_UPDATABLE_IN_CURSOR                         = "42X31";
=======
    String LANG_SYNONYM_CIRCULAR                                           = "42916";
    String LANG_INVALID_INDEX_EXPRESSION                                   = "429BX";  // DB2 compatible code
    String LANG_SYNTAX_ERROR                                               = "42X01";
    String LANG_LEXICAL_ERROR                                              = "42X02";
    String LANG_AMBIGUOUS_COLUMN_NAME                                      = "42X03";
    String LANG_COLUMN_NOT_FOUND                                           = "42X04";
    String LANG_TABLE_NOT_FOUND                                            = "42X05";
    String LANG_TOO_MANY_RESULT_COLUMNS                                    = "42X06";
    String LANG_NULL_IN_VALUES_CLAUSE                                      = "42X07";
    String LANG_DOES_NOT_IMPLEMENT                                         = "42X08";
    String LANG_FROM_LIST_DUPLICATE_TABLE_NAME                             = "42X09";
    String LANG_EXPOSED_NAME_NOT_FOUND                                     = "42X10";
    String LANG_IDENTIFIER_TOO_LONG                                        = "42622";
    String LANG_DUPLICATE_COLUMN_NAME_CREATE                               = "42X12";
    String LANG_TOO_MANY_COLUMNS_IN_TABLE_OR_VIEW                          = "54011";
    String LANG_TOO_MANY_INDEXES_ON_TABLE                                  = "42Z9F";
    String LANG_DUPLICATE_COLUMN_NAME_INSERT                               = "42X13";
    String LANG_COLUMN_NOT_FOUND_IN_TABLE                                  = "42X14";
    String LANG_ILLEGAL_COLUMN_REFERENCE                                   = "42X15";
    String LANG_DUPLICATE_COLUMN_NAME_UPDATE                               = "42X16";
    String LANG_INVALID_JOIN_ORDER_SPEC                                    = "42X17";
    String LANG_NOT_COMPARABLE                                             = "42818";
    String LANG_NON_BOOLEAN_WHERE_CLAUSE                                   = "42X19";
    String LANG_INTEGER_LITERAL_EXPECTED                                   = "42X20";
    String LANG_DERIVED_COLUMN_NAME_USE                                    = "42X21";
    String LANG_CURSOR_NOT_UPDATABLE                                       = "42X23";
    String LANG_INVALID_COL_HAVING_CLAUSE                                  = "42X24";
    String LANG_UNARY_FUNCTION_BAD_TYPE                                    = "42X25";
    String LANG_TYPE_DOESNT_EXIST                                          = "42X26";
    String LANG_FUNCTION_NOT_ALLOWED                                       = "42X27";
    String LANG_CURSOR_DELETE_MISMATCH                                     = "42X28";
    String LANG_CURSOR_UPDATE_MISMATCH                                     = "42X29";
    String LANG_CURSOR_NOT_FOUND                                           = "42X30";
    String LANG_COLUMN_NOT_UPDATABLE_IN_CURSOR                             = "42X31";
>>>>>>> f88149ad
    String LANG_CORRELATION_NAME_FOR_UPDATABLE_COLUMN_DISALLOWED_IN_CURSOR = "42X42";
    String LANG_DERIVED_COLUMN_LIST_MISMATCH                           = "42X32";
    String LANG_DUPLICATE_COLUMN_NAME_DERIVED                          = "42X33";
    String LANG_PARAM_IN_SELECT_LIST                                   = "42X34";
    String LANG_BINARY_OPERANDS_BOTH_PARMS                             = "42X35";
    String LANG_UNARY_OPERAND_PARM                                     = "42X36";
    String LANG_UNARY_ARITHMETIC_BAD_TYPE                              = "42X37";
    String LANG_CANT_SELECT_STAR_SUBQUERY                              = "42X38";
    String LANG_NON_SINGLE_COLUMN_SUBQUERY                             = "42X39";
    String LANG_UNARY_LOGICAL_NON_BOOLEAN                              = "42X40";
    String LANG_INVALID_FROM_LIST_PROPERTY                             = "42X41";
    String LANG_NOT_STORABLE                                           = "42821";
    String LANG_NULL_RESULT_SET_META_DATA                              = "42X43";
    String LANG_INVALID_COLUMN_LENGTH                                  = "42X44";
    String LANG_INVALID_FUNCTION_ARG_TYPE                              = "42X45";
    String LANG_AMBIGUOUS_FUNCTION_NAME                                = "42X46";
    String LANG_AMBIGUOUS_PROCEDURE_NAME                               = "42X47";
    String LANG_INVALID_PRECISION                                      = "42X48";
    String LANG_INVALID_INTEGER_LITERAL                                = "42X49";
    String LANG_NO_METHOD_FOUND                                        = "42X50";
    String LANG_TYPE_DOESNT_EXIST2                                     = "42X51";
    String LANG_PRIMITIVE_RECEIVER                                     = "42X52";
    String LANG_LIKE_BAD_TYPE                                          = "42X53";
    String LANG_PARAMETER_RECEIVER                                     = "42X54";
    String LANG_TABLE_NAME_MISMATCH                                    = "42X55";
    String LANG_VIEW_DEFINITION_R_C_L_MISMATCH                         = "42X56";
    String LANG_INVALID_V_T_I_COLUMN_COUNT                             = "42X57";
    String LANG_UNION_UNMATCHED_COLUMNS                                = "42X58";
    String LANG_ROW_VALUE_CONSTRUCTOR_UNMATCHED_COLUMNS                = "42X59";
    String LANG_INVALID_INSERT_MODE                                    = "42X60";
    String LANG_NOT_UNION_COMPATIBLE                                   = "42X61";
    String LANG_NO_USER_DDL_IN_SYSTEM_SCHEMA                           = "42X62";
    String LANG_NO_ROWS_FROM_USING                                     = "42X63";
    String LANG_INVALID_STATISTICS_SPEC                                   = "42X64";
    String LANG_INDEX_NOT_FOUND                                        = "42X65";
    String LANG_DUPLICATE_COLUMN_NAME_CREATE_INDEX                     = "42X66";
    String LANG_INVALID_UPDATE_STATEMENT                                   = "42X67";
    String LANG_NO_FIELD_FOUND                                         = "42X68";
    String LANG_PRIMITIVE_REFERENCING_EXPRESSION                       = "42X69";
    String LANG_TABLE_DEFINITION_R_C_L_MISMATCH                        = "42X70";
    String LANG_INVALID_COLUMN_TYPE_CREATE_TABLE                       = "42X71";
    String LANG_NO_STATIC_FIELD_FOUND                                  = "42X72";
    String LANG_AMBIGUOUS_METHOD_INVOCATION                            = "42X73";
    String LANG_INVALID_CALL_STATEMENT                                 = "42X74";
    String LANG_NO_CONSTRUCTOR_FOUND                                   = "42X75";
    String LANG_ADDING_PRIMARY_KEY_ON_EXPLICIT_NULLABLE_COLUMN         = "42X76";
    String LANG_COLUMN_OUT_OF_RANGE                                    = "42X77";
    String LANG_ORDER_BY_COLUMN_NOT_FOUND                              = "42X78";
    String LANG_DUPLICATE_COLUMN_FOR_ORDER_BY                          = "42X79";
    String LANG_QUALIFIED_COLUMN_NAME_NOT_ALLOWED                      = "42877";
        String LANG_UNION_ORDER_BY                                         = "42878";
    String LANG_DISTINCT_ORDER_BY                                      = "42879";
    String LANG_DISTINCT_ORDER_BY_EXPRESSION                           = "4287A";
    String LANG_TABLE_VALUE_CTOR_RESTRICTION                           = "4287B";
    String LANG_EMPTY_VALUES_CLAUSE                                    = "42X80";
    String LANG_EMPTY_COLUMN_LIST                                      = "42X81";
    String LANG_USING_CARDINALITY_VIOLATION                            = "42X82";
    String LANG_ADDING_COLUMN_WITH_NULL_AND_NOT_NULL_CONSTRAINT        = "42X83";
    String LANG_CANT_DROP_BACKING_INDEX                                = "42X84";
    String LANG_CONSTRAINT_SCHEMA_MISMATCH                             = "42X85";
    String LANG_DROP_NON_EXISTENT_CONSTRAINT                           = "42X86";
    String LANG_ALL_RESULT_EXPRESSIONS_PARAMS                          = "42X87";
    String LANG_CONDITIONAL_NON_BOOLEAN                                = "42X88";
    String LANG_NOT_TYPE_COMPATIBLE                                    = "42X89";
    String LANG_TOO_MANY_PRIMARY_KEY_CONSTRAINTS                       = "42X90";
    String LANG_DUPLICATE_CONSTRAINT_NAME_CREATE                       = "42X91";
    String LANG_DUPLICATE_CONSTRAINT_COLUMN_NAME                       = "42X92";
    String LANG_INVALID_CREATE_CONSTRAINT_COLUMN_LIST                  = "42X93";
    String LANG_OBJECT_NOT_FOUND                                       = "42X94";
    String LANG_DB_CLASS_PATH_HAS_MISSING_JAR                          = "42X96";
    String LANG_NO_PARAMS_IN_VIEWS                                     = "42X98";
    String LANG_NO_PARAMS_IN_TABLES                                    = "42X99";
    String LANG_UNASSIGNABLE_GENERATION_CLAUSE                  = "42XA0";
    String LANG_AGGREGATE_IN_GENERATION_CLAUSE                  = "42XA1";
    String LANG_NON_DETERMINISTIC_GENERATION_CLAUSE                  = "42XA2";
    String LANG_CANT_OVERRIDE_GENERATION_CLAUSE                  = "42XA3";
    String LANG_CANT_REFERENCE_GENERATED_COLUMN                  = "42XA4";
    String LANG_ROUTINE_CANT_PERMIT_SQL                                   = "42XA5";
    String LANG_BAD_FK_ON_GENERATED_COLUMN                           = "42XA6";
    String LANG_GEN_COL_DEFAULT                                                 = "42XA7";
    String LANG_GEN_COL_BAD_RENAME                                           = "42XA8";
    String LANG_NEEDS_DATATYPE                                                      = "42XA9";
    String LANG_GEN_COL_BEFORE_TRIG                                             = "42XAA";
    String LANG_NOT_NULL_NEEDS_DATATYPE                                    = "42XAB";
    String LANG_SEQ_INCREMENT_ZERO                                     = "42XAC";
    String LANG_SEQ_ARG_OUT_OF_DATATYPE_RANGE                          = "42XAE";
    String LANG_SEQ_MIN_EXCEEDS_MAX                                    = "42XAF";
    String LANG_SEQ_INVALID_START                                      = "42XAG";
    String LANG_NEXT_VALUE_FOR_ILLEGAL                                      = "42XAH";
    String LANG_SEQUENCE_REFERENCED_TWICE                                      = "42XAI";
    String LANG_DUPLICATE_CS_CLAUSE                                      = "42XAJ";
    String LANG_INVALID_USER_AGGREGATE_DEFINITION2                     = "42Y00";
    String LANG_INVALID_CHECK_CONSTRAINT                               = "42Y01";
    // String LANG_NO_ALTER_TABLE_COMPRESS_ON_TARGET_TABLE                = "42Y02";
    String LANG_NO_SUCH_METHOD_ALIAS                                   = "42Y03.S.0";
    String LANG_NO_SUCH_PROCEDURE                                      = "42Y03.S.1";
    String LANG_NO_SUCH_FUNCTION                                       = "42Y03.S.2";
    String LANG_INVALID_FULL_STATIC_METHOD_NAME                        = "42Y04";
    String LANG_NO_SUCH_FOREIGN_KEY                                    = "42Y05";
    String LANG_CURRENT_FUNCTION_PATH_SCHEMA_DOES_NOT_EXIST                = "42Y06";
    String LANG_SCHEMA_DOES_NOT_EXIST                                  = "42Y07";
    String LANG_NO_FK_ON_SYSTEM_SCHEMA                                 = "42Y08";
    String LANG_VOID_METHOD_CALL                                       = "42Y09";
    String LANG_TABLE_CONSTRUCTOR_ALL_PARAM_COLUMN                     = "42Y10";
    String LANG_MISSING_JOIN_SPECIFICATION                             = "42Y11";
    String LANG_NON_BOOLEAN_JOIN_CLAUSE                                = "42Y12";
    String LANG_DUPLICATE_COLUMN_NAME_CREATE_VIEW                      = "42Y13";
    // String LANG_DROP_TABLE_ON_NON_TABLE                                = "42Y15"; -- replaced by 42Y62
    String LANG_NO_METHOD_MATCHING_ALIAS                               = "42Y16";
    // String LANG_DROP_SYSTEM_TABLE_ATTEMPTED                         = "42Y17"; -- replaced by 42X62
    String LANG_DATABASE_DOES_NOT_EXIST                                = "42Y18";
    String LANG_MULTIDATABASE_NOT_ENABLED                              = "42Y19";
    String LANG_INVALID_CAST                                           = "42846";
    String LANG_INVALID_CAST_TO_CHAR_WITH_LENGTH_NOT_FROM_CHAR             = "42846.A";
    String LANG_INVALID_CAST_TO_CHAR_WITH_FORMAT_NOT_FROM_DATE             = "42846.B";
    //    String LANG_AMBIGUOUS_GROUPING_COLUMN                              = "42Y19"; -- unused post 883.
    //    String LANG_UNMATCHED_GROUPING_COLUMN                            = "42Y20"; -- not used
    String LANG_USER_AGGREGATE_BAD_TYPE                                = "42Y22";
    String LANG_BAD_J_D_B_C_TYPE_INFO                                  = "42Y23";
    String LANG_VIEW_NOT_UPDATEABLE                                    = "42Y24";
    String LANG_UPDATE_SYSTEM_TABLE_ATTEMPTED                          = "42Y25";
    String LANG_AGGREGATE_IN_GROUPBY_LIST                              = "42Y26";
    String LANG_NO_PARAMS_IN_TRIGGER_ACTION                            = "42Y27";
    // String LANG_NO_TRIGGER_ON_SYSTEM_TABLE                             = "42Y28"; -- replaced by 42X62
    String LANG_INVALID_NON_GROUPED_SELECT_LIST                        = "42Y29";
    String LANG_INVALID_GROUPED_SELECT_LIST                            = "42Y30";
    // 42Y31 is available
    String LANG_TOO_MANY_ELEMENTS                            = "54004";
    String LANG_BAD_AGGREGATOR_CLASS2                                  = "42Y32";
    String LANG_USER_AGGREGATE_CONTAINS_AGGREGATE                      = "42Y33";
    String LANG_AMBIGUOUS_COLUMN_NAME_IN_TABLE                         = "42Y34";
    String LANG_INVALID_COL_REF_NON_GROUPED_SELECT_LIST                = "42Y35";
    String LANG_INVALID_COL_REF_GROUPED_SELECT_LIST                    = "42Y36";
    String LANG_TYPE_DOESNT_EXIST3                                     = "42Y37";
    String LANG_INVALID_BULK_INSERT_REPLACE                            = "42Y38";
    String LANG_UNRELIABLE_QUERY_FRAGMENT                              = "42Y39";
    String LANG_DUPLICATE_COLUMN_IN_TRIGGER_UPDATE                     = "42Y40";
    String LANG_TRIGGER_SPS_CANNOT_BE_EXECED                           = "42Y41";
    String LANG_INVALID_DECIMAL_SCALE                                  = "42Y42";
    String LANG_INVALID_DECIMAL_PRECISION_SCALE                        = "42Y43";
    String LANG_INVALID_FROM_TABLE_PROPERTY                            = "42Y44";
    String LANG_CANNOT_BIND_TRIGGER_V_T_I                              = "42Y45";
    String LANG_INVALID_FORCED_INDEX1                                  = "42Y46";
    String LANG_INVALID_FORCED_SPARK                                   = "42Y47";
    String LANG_INVALID_FORCED_INDEX2                                  = "42Y48";
    String LANG_DUPLICATE_PROPERTY                                     = "42Y49";
    String LANG_BOTH_FORCE_INDEX_AND_CONSTRAINT_SPECIFIED              = "42Y50";
    String LANG_INVALID_MIN_PLAN_TIMEOUT                                   = "42Y51";
    String LANG_INVALID_FORCED_SKIPSTATS                              = "42Y52";
    String LANG_INVALID_SPLITS                                         = "42Y53";
    String LANG_INVALID_SELECTIVITY                                    = "42Y54";
    String LANG_OBJECT_DOES_NOT_EXIST                                  = "42Y55";
    String LANG_INVALID_JOIN_STRATEGY                                  = "42Y56";
    String LANG_INVALID_ROWCOUNT                                       = "42Y57";
    String LANG_INVALID_NUMBER_FORMAT_FOR_OVERRIDE                     = "42Y58";
    String LANG_INVALID_HASH_INITIAL_CAPACITY                          = "42Y59";
    String LANG_INVALID_HASH_LOAD_FACTOR                               = "42Y60";
    String LANG_INVALID_HASH_MAX_CAPACITY                              = "42Y61";
    String LANG_INVALID_OPERATION_ON_VIEW                              = "42Y62";
    String LANG_HASH_NO_EQUIJOIN_FOUND                                 = "42Y63";
    String LANG_INVALID_BULK_FETCH_VALUE                               = "42Y64";
    String LANG_INVALID_BULK_FETCH_WITH_JOIN_TYPE                      = "42Y65";
    String LANG_INVALID_BULK_FETCH_UPDATEABLE                          = "42Y66";
    String LANG_CANNOT_DROP_SYSTEM_SCHEMAS                             = "42Y67";
    String LANG_CANNOT_DROP_DEFAULT_DB                                 = "42Y68";
    String LANG_NO_BEST_PLAN_FOUND                                     = "42Y69";
    String LANG_ILLEGAL_FORCED_JOIN_ORDER                              = "42Y70";
    String LANG_CANNOT_DROP_SYSTEM_ALIASES                             = "42Y71";
    String LANG_CANNOT_DROP_TRIGGER_S_P_S                              = "42Y82";
    String LANG_USER_AGGREGATE_BAD_TYPE_NULL                           = "42Y83";
    String LANG_INVALID_DEFAULT_DEFINITION                             = "42Y84";
    String LANG_INVALID_USE_OF_DEFAULT                                 = "42Y85";
    String LANG_INVALID_SESSION_PROPERTY                               = "42Y86";
    String LANG_INVALID_SESSION_PROPERTY_VALUE                         = "42Y87";
    String LANG_INVALID_FORCED_NO_SUBQUERY_FLATTEN_VALUE               = "42Y88";
    String LANG_INVALID_SUBQUERY_PROPERTY                              = "42Y89";
    String LANG_STMT_NOT_UPDATABLE                                     = "42Y90";
    String LANG_NO_SPS_USING_IN_TRIGGER                                = "42Y91";
    String LANG_TRIGGER_BAD_REF_MISMATCH                               = "42Y92";
    String LANG_TRIGGER_BAD_REF_CLAUSE_DUPS                            = "42Y93";
    String LANG_BINARY_LOGICAL_NON_BOOLEAN                             = "42Y94";
    String LANG_BINARY_OPERATOR_NOT_SUPPORTED                          = "42Y95";
  String LANG_INVALID_SORT_STRATEGY                                  = "42Y96";
    String LANG_UNKNOWN                                                                         = "42Y96.U";
    String LANG_INVALID_ESCAPE                                                             = "42Y97";
    String LANG_JAVACC_SYNTAX                                                               = "42Y98.U";
    String LANG_JAVACC_LEXICAL_ERROR                                                   = "42Y99.U";
    String LANG_JAVA_METHOD_CALL_OR_FIELD_REF                                       = "42Z00.U";
    String LANG_UNTYPED                                                                         = "42Z01.U";
    // TEMPORARY COMPILATION RESTRICTIONS
    String LANG_USER_AGGREGATE_MULTIPLE_DISTINCTS                      = "42Z02";
    String LANG_NO_AGGREGATES_IN_ON_CLAUSE                             = "42Z07";
    String LANG_NO_BULK_INSERT_REPLACE_WITH_TRIGGER                    = "42Z08";

    // MORE GENERIC LANGUAGE STUFF
    String LANG_COLUMN_DEFAULT                                           = "42Z09.U";
    String LANG_UDT_BUILTIN_CONFLICT                                           = "42Z10";
    String LANG_STREAM                                                   = "42Z11.U";
    String LANG_STREAM_INVALID_ACCESS                                  = "42Z12.U";

    // String LANG_UPDATABLE_VTI_BAD_GETMETADATA                           = "42Z14";

    // for alter table modify column ...
    String LANG_MODIFY_COLUMN_CHANGE_TYPE                               = "42Z15";
    String LANG_MODIFY_COLUMN_INVALID_TYPE                               = "42Z16";
    String LANG_MODIFY_COLUMN_INVALID_LENGTH                           = "42Z17";
    String LANG_MODIFY_COLUMN_FKEY_CONSTRAINT                           = "42Z18";
    String LANG_MODIFY_COLUMN_REFERENCED                               = "42Z19";
    String LANG_MODIFY_COLUMN_EXISTING_CONSTRAINT                       = "42Z20";
    String LANG_MODIFY_COLUMN_EXISTING_PRIMARY_KEY                       = "42Z20.S.1";

    String LANG_AI_INVALID_INCREMENT                                   = "42Z21";
    String LANG_AI_INVALID_TYPE                                           = "42Z22";
    String LANG_AI_CANNOT_MODIFY_AI                                       = "42Z23";
    String LANG_AI_OVERFLOW                                               = "42Z24";
    String LANG_AI_COUNTER_ERROR                                       = "42Z25";
    String LANG_AI_CANNOT_NULL_AI                                       = "42Z26";
    String LANG_AI_CANNOT_ADD_AI_TO_NULLABLE                           = "42Z27";
    // String LANG_BUILT_IN_ALIAS_NAME                           = "42Z28";
    // RUNTIMESTATISTICS
    String LANG_TIME_SPENT_THIS                                           = "42Z30.U";
    String LANG_TIME_SPENT_THIS_AND_BELOW                               = "42Z31.U";
    String LANG_TOTAL_TIME_BREAKDOWN                                   = "42Z32.U";
    String LANG_CONSTRUCTOR_TIME                                       = "42Z33.U";
    String LANG_OPEN_TIME                                               = "42Z34.U";
    String LANG_NEXT_TIME                                               = "42Z35.U";
    String LANG_CLOSE_TIME                                               = "42Z36.U";
    String LANG_NONE                                                   = "42Z37.U";
    String LANG_POSITION_NOT_AVAIL                                       = "42Z38.U";
    String LANG_UNEXPECTED_EXC_GETTING_POSITIONER                       = "42Z39.U";
    String LANG_POSITIONER                                               = "42Z40.U";
    String LANG_ORDERED_NULL_SEMANTICS                                   = "42Z41.U";
    String LANG_COLUMN_ID                                               = "42Z42.U";
    String LANG_OPERATOR                                               = "42Z43.U";
    String LANG_ORDERED_NULLS                                           = "42Z44.U";
    String LANG_UNKNOWN_RETURN_VALUE                                   = "42Z45.U";
    String LANG_NEGATE_COMPARISON_RESULT                               = "42Z46.U";
    String LANG_GQPT_NOT_SUPPORTED                                       = "42Z47.U";
    String LANG_COLUMN_ID_ARRAY                                           = "42Z48.U";

    String LANG_GRANT_REVOKE_WITH_LEGACY_ACCESS                        = "42Z60";

    // 42Z70 - 42Z7Z: For Derby-specific XML compilation errors
    // (not defined by SQL/XML standard).
    String LANG_ATTEMPT_TO_BIND_XML                                    = "42Z70";
    String LANG_ATTEMPT_TO_SELECT_XML                                  = "42Z71";
    String LANG_XML_KEYWORD_MISSING                                    = "42Z72";
    String LANG_INVALID_XMLSERIALIZE_TYPE                              = "42Z73";
    String LANG_UNSUPPORTED_XML_FEATURE                                = "42Z74";
    String LANG_INVALID_XML_QUERY_EXPRESSION                           = "42Z75";
    String LANG_MULTIPLE_XML_CONTEXT_ITEMS                             = "42Z76";
    String LANG_INVALID_CONTEXT_ITEM_TYPE                              = "42Z77";
    String LANG_XMLPARSE_UNKNOWN_PARAM_TYPE                            = "42Z79";

    String LANG_SERIALIZABLE                                           = "42Z80.U";
    String LANG_READ_COMMITTED                                           = "42Z81.U";
    String LANG_EXCLUSIVE                                               = "42Z82.U";
    String LANG_INSTANTANEOUS_SHARE                                       = "42Z83.U";
    String LANG_SHARE                                                   = "42Z84.U";
    String LANG_TABLE                                                   = "42Z85.U";
    String LANG_ROW                                                       = "42Z86.U";
    String LANG_SHARE_TABLE                                               = "42Z87.U";
    String LANG_SHARE_ROW                                               = "42Z88.U";

    // MORE GENERIC LANGUAGE STUFF
    String LANG_VTI_DOES_NO_COMPILE_TIME_SCHEMA           = "42Z89";
    String LANG_UPDATABLE_VTI_NON_UPDATABLE_RS            = "42Z90";
    String LANG_SUBQUERY                                  = "42Z91";
    String LANG_REPEATABLE_READ                           = "42Z92";
    String LANG_MULTIPLE_CONSTRAINTS_WITH_SAME_COLUMNS    = "42Z93";
    // String LANG_ALTER_SYSTEM_TABLE_ATTEMPTED           = "42Z94"; -- replaced by 42X62
    // String LANG_ALTER_TABLE_ON_NON_TABLE               = "42Z95"; -- replaced by 42Y62
    String LANG_RENAME_COLUMN_WILL_BREAK_CHECK_CONSTRAINT = "42Z97";
    // beetle 2758.  For now just raise an error for literals > 64K
    String LANG_INVALID_LITERAL_LENGTH                    = "42Z99";
    String LANG_READ_UNCOMMITTED                          = "42Z9A";
    String LANG_VTI_BLOB_CLOB_UNSUPPORTED                 = "42Z9B";
    String LANG_UNSUPPORTED_TRIGGER_STMT                  = "42Z9D";
    String LANG_UNSUPPORTED_TRIGGER_PROC                  = "42Z9D.S.1";
    String LANG_DROP_CONSTRAINT_TYPE                      = "42Z9E";
    String LANG_QUERY_TOO_COMPLEX                         = "42ZA0";
    String LANG_INVALID_SQL_IN_BATCH                      = "42ZA1";
    String LANG_LIKE_COLLATION_MISMATCH                   = "42ZA2";
    String LANG_CAN_NOT_CREATE_TABLE                      = "42ZA3";

    String LANG_NO_DJRS                    = "42ZB1";
    String LANG_MUST_BE_DJRS               = "42ZB2";
    String LANG_XML_NOT_ALLOWED_DJRS       = "42ZB3";
    String LANG_NOT_TABLE_FUNCTION         = "42ZB4";
    String LANG_NO_COSTING_CONSTRUCTOR     = "42ZB5";
    String LANG_TABLE_FUNCTION_NOT_ALLOWED = "42ZB6";

    String LANG_NO_SUCH_WINDOW                                         = "42ZC0";
    String LANG_WINDOW_LIMIT_EXCEEDED                                  = "42ZC1";
    String LANG_WINDOW_FUNCTION_CONTEXT_ERROR                          = "42ZC2";
    String LANG_ILLEGAL_UDA_NAME                                       = "42ZC3";
    String LANG_ILLEGAL_UDA_CLASS                                      = "42ZC4";
    String LANG_UDA_WRONG_INPUT_TYPE                                   = "42ZC6";
    String LANG_UDA_WRONG_RETURN_TYPE                                  = "42ZC7";
    String LANG_UDA_INSTANTIATION                                      = "42ZC8";
    String LANG_GROUPING_FUNCTION_CONTEXT_ERROR                          = "42ZC9";

    String LANG_RESUBMIT_DISTRIBUTED                                    = "42ZD0";

    String LANG_INVALID_OLAP_AND_OLTP = "42ZD1";

    String LANG_ILLEGAL_TIME_TRAVEL = "42ZD2";

    String LANG_INVALID_INTERNAL_TEMP_TABLE_NAME                       = "42ZD3";
    String LANG_NAME_CLASH_WITH_LOCAL_TEMP_TABLE                       = "42ZD4";

    String LANG_INVALID_TABLE_LIMIT_FOR_EXHAUSTIVE_SEARCH              = "42ZD5";
    String LANG_UNSUPPORTED_TYPE_FOR_SCALAR_MIN_MAX                    = "42ZD6";
    String LANG_TIME_TRAVEL_OUTSIDE_MIN_RETENTION_PERIOD  = "42ZD7";
    String LANG_TIME_TRAVEL_INVALID_PAST_TRANSACTION_ID   = "42ZD8";

    String LANG_INVALID_NATIVE_AND_NON_NATIVE_SPARK       = "42ZD9";

    String LANG_INVALID_DECIMAL_CHARACTER                 = "42ZE0";
    String LANG_INVALID_DECIMAL_ARGUMENT                  = "42ZE1";
    String LANG_INVALID_DECIMAL_CONVERSION                = "42ZE2";
    String LANG_INVALID_DECIMAL_STRING                    = "42ZE3";
    String LANG_INVALID_DECIMAL_TYPE                      = "42ZE4";

    //following 3 matches the DB2 sql states
    String LANG_DECLARED_GLOBAL_TEMP_TABLE_ONLY_IN_SESSION_SCHEMA = "428EK";
    String LANG_TEMP_TABLE_DELETE_ROWS_NO_SUPPORTED = "428C2";
    String LANG_TEMP_TABLE_NO_FOREIGN_KEYS = "428C3";
    String LANG_TEMP_TABLES_CANNOT_BE_IN_VIEWS = "428C4";
    String LANG_NOT_ALLOWED_FOR_TEMP_TABLE = "42995";
    String LANG_LONG_DATA_TYPE_NOT_ALLOWED = "42962";

    String LANG_MULTIPLE_AUTOINCREMENT_COLUMNS                         = "428C1";
    String LANG_ALTER_TABLE_AUTOINCREMENT_COLUMN_NOT_ALLOWED           = "42601.S.372";

    String LANG_TOO_MANY_INDEX_KEY_COLS                                = "54008";
    String LANG_TRIGGER_RECURSION_EXCEEDED                             = "54038";
    String LANG_TOO_MANY_PARAMETERS_FOR_STORED_PROC                    = "54023";

    //following 1 does not match the DB2 sql state, it is a Derby specific behavior which is not compatible with DB2
    String LANG_OPERATION_NOT_ALLOWED_ON_SESSION_SCHEMA_TABLES = "XCL51.S";

    // truncate function error msgs
    String LANG_TRUNCATE_NULL_OPERAND                    = "43001";
    String LANG_TRUNCATE_UNKNOWN_TYPE_OPERAND            = "43002";
    String LANG_TRUNCATE_EXPECTED_RIGHTSIDE_CHAR_TYPE    = "43003";
    String LANG_TRUNCATE_EXPECTED_RIGHTSIDE_INTEGER_TYPE = "43004";
    String LANG_TRUNCATE_WRONG_TRUNC_VALUE_FOR_DATE      = "43005";
    String LANG_TRUNCATE_UNKNOWN_TRUNC_VALUE             = "43006";

    // date, timestamp arithmetic error msgs
    String LANG_DATE_TIME_MULT_DIV_PROHIBITED = "44001";
    String LANG_DATE_TIME_ADDITION_PROHIBITED = "44002";
    String LANG_DATE_TIME_ARITHMETIC_OVERFLOW = "44003";

    // com.splicemachine.db.impl.sql.execute.rts
    String RTS_ATTACHED_TO                                               = "43X00.U";
    String RTS_BEGIN_SQ_NUMBER                                           = "43X01.U";
    String RTS_ANY_RS                                                   = "43X02.U";
    String RTS_NUM_OPENS                                               = "43X03.U";
    String RTS_ROWS_SEEN                                               = "43X04.U";
    String RTS_SOURCE_RS                                               = "43X05.U";
    String RTS_END_SQ_NUMBER                                           = "43X06.U";
    String RTS_OPT_EST_RC                                               = "43X07.U";
    String RTS_OPT_EST_COST                                               = "43X08.U";
    String RTS_SECONDS                                                   = "43X09.U";
    String RTS_TOTAL                                                   = "43X10.U";
    String RTS_NODE                                                       = "43X11.U";
    String RTS_NOT_IMPL                                                   = "43X12.U";
    String RTS_DELETE_RS_USING                                           = "43X13.U";
    String RTS_TABLE_LOCKING                                           = "43X14.U";
    String RTS_ROW_LOCKING                                               = "43X15.U";
    String RTS_DEFERRED                                                   = "43X16.U";
    String RTS_ROWS_DELETED                                               = "43X17.U";
    String RTS_INDEXES_UPDATED                                           = "43X18.U";
    String RTS_DELETE                                                   = "43X19.U";
    String RTS_DSARS                                                   = "43X20.U";
    String RTS_ROWS_INPUT                                               = "43X21.U";
    String RTS_DISTINCT_SCALAR_AGG                                       = "43X22.U";
    String RTS_DISTINCT_SCAN_RS_USING                                   = "43X23.U";
    String RTS_CONSTRAINT                                               = "43X24.U";
    String RTS_INDEX                                                   = "43X25.U";
    String RTS_DISTINCT_SCAN_RS                                           = "43X26.U";
    String RTS_LOCKING                                                   = "43X27.U";
    String RTS_SCAN_INFO                                               = "43X28.U";
    String RTS_DISTINCT_COL                                               = "43X29.U";
    String RTS_DISTINCT_COLS                                           = "43X30.U";
    String RTS_HASH_TABLE_SIZE                                           = "43X31.U";
    String RTS_ROWS_FILTERED                                           = "43X32.U";
    String RTS_NEXT_TIME                                               = "43X33.U";
    String RTS_START_POSITION                                           = "43X34.U";
    String RTS_STOP_POSITION                                           = "43X35.U";
    String RTS_SCAN_QUALS                                               = "43X36.U";
    String RTS_NEXT_QUALS                                               = "43X37.U";
    String RTS_ON_USING                                                   = "43X38.U";
    String RTS_DISTINCT_SCAN                                           = "43X39.U";
    String RTS_SORT_INFO                                               = "43X40.U";
    String RTS_GROUPED_AGG_RS                                           = "43X41.U";
    String RTS_HAS_DISTINCT_AGG                                           = "43X42.U";
    String RTS_IN_SORTED_ORDER                                           = "43X43.U";
    String RTS_GROUPED_AGG                                               = "43X44.U";
    String RTS_HASH_EXISTS_JOIN                                           = "43X45.U";
    String RTS_HASH_EXISTS_JOIN_RS                                       = "43X46.U";
    String RTS_HASH_JOIN                                               = "43X47.U";
    String RTS_HASH_JOIN_RS                                               = "43X48.U";
    String RTS_HASH_LEFT_OJ                                               = "43X49.U";
    String RTS_HASH_LEFT_OJ_RS                                           = "43X50.U";
    String RTS_HASH_SCAN_RS_USING                                       = "43X51.U";
    String RTS_HASH_SCAN_RS                                               = "43X52.U";
    String RTS_HASH_KEY                                                   = "43X53.U";
    String RTS_HASH_KEYS                                               = "43X54.U";
    String RTS_HASH_SCAN                                               = "43X55.U";
    String RTS_ATTACHED_SQS                                               = "43X56.U";
    String RTS_HASH_TABLE_RS                                           = "43X57.U";
    String RTS_HASH_TABLE                                               = "43X58.U";
    String RTS_ALL                                                       = "43X59.U";
    String RTS_IRTBR_RS                                                   = "43X60.U";
    String RTS_COLS_ACCESSED_FROM_HEAP                                   = "43X61.U";
    String RTS_FOR_TAB_NAME                                               = "43X62.U";
    String RTS_IRTBR                                                   = "43X63.U";
    String RTS_INSERT_MODE_BULK                                           = "43X64.U";
    String RTS_INSERT_MODE_NOT_BULK                                       = "43X65.U";
    String RTS_INSERT_MODE_NORMAL                                       = "43X66.U";
    String RTS_INSERT_USING                                               = "43X67.U";
    String RTS_ROWS_INSERTED                                           = "43X68.U";
    String RTS_INSERT                                                   = "43X69.U";
    String RTS_JOIN                                                       = "43X70.U";
    String RTS_LKIS_RS                                                   = "43X71.U";
    String RTS_LOCKING_OPTIMIZER                                       = "43X72.U";
    String RTS_TABLE_SCAN                                               = "43X73.U";
    String RTS_INDEX_SCAN                                               = "43X74.U";
    String RTS_ON                                                       = "43X75.U";
    String RTS_MATERIALIZED_RS                                           = "43X76.U";
    String RTS_TEMP_CONGLOM_CREATE_TIME                                   = "43X77.U";
    String RTS_TEMP_CONGLOM_FETCH_TIME                                   = "43X78.U";
    String RTS_ROWS_SEEN_LEFT                                           = "43X79.U";
    String RTS_ROWS_SEEN_RIGHT                                           = "43X80.U";
    String RTS_ROWS_RETURNED                                           = "43X81.U";
    String RTS_LEFT_RS                                                   = "43X82.U";
    String RTS_RIGHT_RS                                                   = "43X83.U";
    String RTS_NESTED_LOOP_EXISTS_JOIN                                   = "43X84.U";
    String RTS_NESTED_LOOP_EXISTS_JOIN_RS                               = "43X85.U";
    String RTS_NESTED_LOOP_JOIN                                           = "43X86.U";
    String RTS_NESTED_LOOP_JOIN_RS                                       = "43X87.U";
    String RTS_EMPTY_RIGHT_ROWS                                           = "43X88.U";
    String RTS_NESTED_LOOP_LEFT_OJ                                       = "43X89.U";
    String RTS_NESTED_LOOP_LEFT_OJ_RS                                   = "43X90.U";
    String RTS_NORMALIZE_RS                                               = "43X91.U";
    String RTS_ONCE_RS                                                   = "43X92.U";
    String RTS_PR_RS                                                   = "43X93.U";
    String RTS_RESTRICTION                                               = "43X94.U";
    String RTS_PROJECTION                                               = "43X95.U";
    String RTS_RESTRICTION_TIME                                           = "43X96.U";
    String RTS_PROJECTION_TIME                                           = "43X97.U";
    String RTS_PR                                                       = "43X98.U";
    String RTS_ROW_RS                                                   = "43X99.U";
    String RTS_RC                                                      = "43X9A.U";
    String RTS_RC_RS                                                   = "43X9B.U";
    String RTS_WINDOW_RS                                               = "43X9C.U";
    String RTS_MERGE_SORT_EXISTS_JOIN                                   = "43X9D.U";
    String RTS_MERGE_SORT_EXISTS_JOIN_RS                               = "43X9E.U";
    String RTS_MERGE_SORT_JOIN                                              = "43X9F.U";
    String RTS_MERGE_SORT_JOIN_RS                                          = "43X9G.U";
    String RTS_MERGE_SORT_LEFT_OJ                                       = "43X9H.U";
    String RTS_MERGE_SORT_LEFT_OJ_RS                                   = "43X9I.U";

    String RTS_SCALAR_AGG_RS                                           = "43Y00.U";
    String RTS_INDEX_KEY_OPT                                           = "43Y01.U";
    String RTS_SCALAR_AGG                                               = "43Y02.U";
    String RTS_SCROLL_INSENSITIVE_RS                                   = "43Y03.U";
    String RTS_READS_FROM_HASH                                           = "43Y04.U";
    String RTS_WRITES_TO_HASH                                           = "43Y05.U";
    String RTS_SORT_RS                                                   = "43Y06.U";
    String RTS_ELIMINATE_DUPS                                           = "43Y07.U";
    String RTS_SORT                                                       = "43Y08.U";
    String RTS_IS_RS_USING                                               = "43Y09.U";
    String RTS_TS_RS_FOR                                               = "43Y10.U";
    String RTS_ACTUAL_TABLE                                               = "43Y11.U";
    String RTS_FETCH_SIZE                                               = "43Y12.U";
    String RTS_QUALS                                                   = "43Y13.U";
    String RTS_UNION_RS                                                   = "43Y14.U";
    String RTS_UNION                                                   = "43Y15.U";
    String RTS_UPDATE_RS_USING                                           = "43Y16.U";
    String RTS_ROWS_UPDATED                                               = "43Y17.U";
    String RTS_UPDATE                                                   = "43Y18.U";
    String RTS_VTI_RS                                                   = "43Y19.U";
    String RTS_VTI                                                       = "43Y20.U";
    String RTS_MATERIALIZED_SUBQS                                       = "43Y21.U";
    String RTS_STATEMENT_NAME                                           = "43Y22.U";
    String RTS_STATEMENT_TEXT                                           = "43Y23.U";
    String RTS_PARSE_TIME                                               = "43Y24.U";
    String RTS_BIND_TIME                                               = "43Y25.U";
    String RTS_OPTIMIZE_TIME                                           = "43Y26.U";
    String RTS_GENERATE_TIME                                           = "43Y27.U";
    String RTS_COMPILE_TIME                                               = "43Y28.U";
    String RTS_EXECUTE_TIME                                               = "43Y29.U";
    String RTS_BEGIN_COMP_TS                                           = "43Y30.U";
    String RTS_END_COMP_TS                                               = "43Y31.U";
    String RTS_BEGIN_EXE_TS                                               = "43Y32.U";
    String RTS_END_EXE_TS                                               = "43Y33.U";
    String RTS_STMT_EXE_PLAN_TXT                                       = "43Y44.U";
    String RTS_RUN_TIME                                                   = "43Y45.U";
    String RTS_INSERT_VTI_RESULT_SET                                   = "43Y46.U";
    String RTS_DELETE_VTI_RESULT_SET                                   = "43Y47.U";
    String RTS_INSERT_VTI                                               = "43Y49.U";
    String RTS_DELETE_VTI                                               = "43Y50.U";
    String RTS_DELETE_CASCADE                                            = "43Y51.U";
    String RTS_DELETE_CASCADE_RS_USING                                   = "43Y52.U";
    String RTS_REFACTION_DEPENDENT                                       = "43Y53.U";
    String RTS_BEGIN_DEPENDENT_NUMBER                                   = "43Y54.U";
    String RTS_END_DEPENDENT_NUMBER                                       = "43Y55.U";
    String RTS_USER_SUPPLIED_OPTIMIZER_OVERRIDES_FOR_TABLE               = "43Y56.U";
    String RTS_USER_SUPPLIED_OPTIMIZER_OVERRIDES_FOR_JOIN               = "43Y57.U";
    String RTS_INTERSECT_RS                                            = "43Y58.U";
    String RTS_INTERSECT                                               = "43Y59.U";
    String RTS_EXCEPT_RS                                               = "43Y60.U";
    String RTS_EXCEPT                                                  = "43Y61.U";

    // com.splicemachine.db.catalog.types
    String TI_SQL_TYPE_NAME            = "44X00.U";
    String TI_NEXT_ERROR            = "44X05.U";

    // INTERNAL EXCEPTIONS
    String LANG_UNABLE_TO_GENERATE                                     = "42Z50";
    String LANG_UNABLE_TO_LOAD_GENERATE_CODE                           = "42Z51";
    String LANG_UNAVAILABLE_ACTIVATION_NEED                            = "42Z53";
    String LANG_PARSE_ONLY                                             = "42Z54.U";
    String LANG_STOP_AFTER_PARSING                                     = "42Z55.U";
    String LANG_STOP_AFTER_BINDING                                     = "42Z56.U";
    String LANG_STOP_AFTER_OPTIMIZING                                  = "42Z57.U";
    String LANG_STOP_AFTER_GENERATING                                  = "42Z58.U";
    String LANG_INTERNAL_ERROR               = "42Z59.U";

    // PARSER EXCEPTIONS
    String LANG_UNBINDABLE_REWRITE                                     = "X0A00.S";

    // EXECUTION EXCEPTIONS
    String LANG_CANT_LOCK_TABLE                                        = "X0X02.S";
    String LANG_TABLE_NOT_FOUND_DURING_EXECUTION                       = "X0X05.S";
    String LANG_CANT_DROP_JAR_ON_DB_CLASS_PATH_DURING_EXECUTION        = "X0X07.S";
    String LANG_USING_CARDINALITY_VIOLATION_DURING_EXECUTION           = "X0X10.S";
    String LANG_NO_ROWS_FROM_USING_DURING_EXECUTION                    = "X0X11.S";
    String LANG_JAR_FILE_DOES_NOT_EXIST                                = "X0X13.S";
    String LANG_FILE_DOES_NOT_EXIST                                    = "X0X14.S";
    String LANG_NO_CORRESPONDING_S_Q_L_TYPE                            = "X0X57.S";
    String LANG_CURSOR_ALREADY_EXISTS                                  = "X0X60.S";
    String LANG_INDEX_COLUMN_NOT_EQUAL                                 = "X0X61.S";
    String LANG_INCONSISTENT_ROW_LOCATION                              = "X0X62.S";
    String LANG_IO_EXCEPTION                                           = "X0X63.S";
    String LANG_COLUMN_NOT_ORDERABLE_DURING_EXECUTION                  = "X0X67.S";
    String LANG_OBJECT_NOT_FOUND_DURING_EXECUTION                      = "X0X81.S";
    String LANG_NON_KEYED_INDEX                                        = "X0X85.S";
    String LANG_ZERO_INVALID_FOR_R_S_ABSOLUTE                          = "X0X86.S";
    String LANG_NO_CURRENT_ROW_FOR_RELATIVE                            = "X0X87.S";
    String LANG_CANT_INVALIDATE_OPEN_RESULT_SET                        = "X0X95.S";
    String LANG_CANT_CHANGE_ISOLATION_HOLD_CURSOR                      = "X0X03.S";
    //following three for auto-generated keys feature in JDBC3.0
    String INVALID_COLUMN_ARRAY_LENGTH                                 = "X0X0D.S";
    String LANG_INVALID_AUTOGEN_COLUMN_POSITION                        = "X0X0E.S";
    String LANG_INVALID_AUTOGEN_COLUMN_NAME                            = "X0X0F.S";

    String LANG_INDEX_NOT_FOUND_DURING_EXECUTION                       = "X0X99.S";

    // X0Y01 used to be DUPLICATE_KEY_CONSTRAINT
    String LANG_DROP_VIEW_ON_NON_VIEW                                  = "X0Y16.S";
    // String LANG_DROP_SYSTEM_TABLE_ATTEMPTED_DURING_EXECUTION           = "X0Y17.S";
    String LANG_PROVIDER_HAS_DEPENDENT_VIEW                            = "X0Y23.S";
    String LANG_PROVIDER_HAS_DEPENDENT_S_P_S                           = "X0Y24.S";
    String LANG_PROVIDER_HAS_DEPENDENT_OBJECT                          = "X0Y25.S";
    String LANG_INDEX_AND_TABLE_IN_DIFFERENT_SCHEMAS                   = "X0Y26.S";
    String LANG_CREATE_SYSTEM_INDEX_ATTEMPTED                          = "X0Y28.S";
    String LANG_PROVIDER_HAS_DEPENDENT_TABLE                            = "X0Y29.S";
    String LANG_PROVIDER_HAS_DEPENDENT_ALIAS                            = "X0Y30.S";
    String LANG_PROVIDER_HAS_EXTERNAL_DEPENDENCY                       = "X0Y31.S";
    String LANG_OBJECT_ALREADY_EXISTS_IN_OBJECT                           = "X0Y32.S";
    String LANG_CYCLIC_DEPENDENCY_DETECTED                             = "X0Y33.S";
    String LANG_CREATE_INDEX_NO_TABLE                                  = "X0Y38.S";
    String LANG_INVALID_FK_NO_PK                                       = "X0Y41.S";
    String LANG_INVALID_FK_COL_TYPES_DO_NOT_MATCH                      = "X0Y42.S";
    String LANG_INVALID_FK_DIFFERENT_COL_COUNT                         = "X0Y43.S";
    String LANG_INVALID_FK_NO_REF_KEY                                  = "X0Y44.S";
    String LANG_ADD_FK_CONSTRAINT_VIOLATION                            = "X0Y45.S";
    String LANG_INVALID_FK_NO_REF_TAB                                  = "X0Y46.S";
    String LANG_DATABASE_NOT_EMPTY                                     = "X0Y53.S";
    String LANG_SCHEMA_NOT_EMPTY                                       = "X0Y54.S";
    String LANG_INDEX_ROW_COUNT_MISMATCH                               = "X0Y55.S";
    String LANG_INVALID_OPERATION_ON_SYSTEM_TABLE                      = "X0Y56.S";
    String LANG_ADDING_NON_NULL_COLUMN_TO_NON_EMPTY_TABLE              = "X0Y57.S";
    String LANG_ADD_PRIMARY_KEY_FAILED1                                = "X0Y58.S";
    String LANG_ADD_CHECK_CONSTRAINT_FAILED                            = "X0Y59.S";
    String LANG_MODIFYING_PRIMARY_KEY_ON_NON_EMPTY_TABLE               = "X0Y60.S";
    String LANG_NULL_DATA_IN_PRIMARY_KEY_OR_UNIQUE_CONSTRAINT          = "X0Y63.S";
    String LANG_NULL_DATA_IN_PRIMARY_KEY                               = "X0Y63.S.1";
    String LANG_NO_COMMIT_IN_NESTED_CONNECTION                         = "X0Y66.S";
    String LANG_NO_ROLLBACK_IN_NESTED_CONNECTION                       = "X0Y67.S";
    String LANG_OBJECT_ALREADY_EXISTS                                  = "X0Y68.S";
    String LANG_NO_DDL_IN_TRIGGER                                      = "X0Y69.S";
    String LANG_NO_DML_IN_TRIGGER                                      = "X0Y70.S";
    String LANG_NO_XACT_IN_TRIGGER                                     = "X0Y71.S";
    String LANG_NO_BULK_INSERT_REPLACE_WITH_TRIGGER_DURING_EXECUTION   = "X0Y72.S";
    String LANG_NO_SET_TRAN_ISO_IN_GLOBAL_CONNECTION                   = "X0Y77.S";
    String LANG_INVALID_CALL_TO_EXECUTE_QUERY                           = "X0Y78.S";
    String MULTIPLE_RESULTS_ON_EXECUTE_QUERY = "X0Y78.S.1";
    String USE_EXECUTE_UPDATE_WITH_NO_RESULTS = "X0Y78.S.2";
    String LANG_INVALID_CALL_TO_EXECUTE_UPDATE                           = "X0Y79.S";
    String LANG_NULL_DATA_IN_NON_NULL_COLUMN                                    = "X0Y80.S";
    String LANG_IGNORE_MISSING_INDEX_ROW_DURING_DELETE                 = "X0Y83.S";
    String LANG_TOO_MUCH_CONTENTION_ON_SEQUENCE                 = "X0Y84.T";
    String LANG_UNKNOWN_SEQUENCE_PREALLOCATOR                                = "X0Y85.S";
    String LANG_CANT_FLUSH_PREALLOCATOR                                = "X0Y86.S";
    String LANG_BAD_UDA_OR_FUNCTION_NAME                                = "X0Y87.S";

    // TEMPORARY EXECUTION RESTRICTIONS

    // Non-SQLSTATE errors
    String LANG_DOES_NOT_RETURN_ROWS                                   = "XCL01.S";
    String LANG_ACTIVATION_CLOSED                                      = "XCL05.S";
    String LANG_CURSOR_CLOSED                                          = "XCL07.S";
    String LANG_NO_CURRENT_ROW                                         = "XCL08.S";
    String LANG_WRONG_ACTIVATION                                       = "XCL09.S";
    String LANG_OBSOLETE_PARAMETERS                                    = "XCL10.S";
    String LANG_DATA_TYPE_SET_MISMATCH                                 = "XCL12.S";
    String LANG_INVALID_PARAM_POSITION                                 = "XCL13.S";
    String LANG_INVALID_COLUMN_POSITION                                 = "XCL14.S";
    String LANG_INVALID_COMPARE_TO                                     = "XCL15.S";
    String LANG_RESULT_SET_NOT_OPEN                                    = "XCL16.S";
    String LANG_STREAM_RETRIEVED_ALREADY = "XCL18.S";
    String LANG_MISSING_ROW                                            = "XCL19.S";
    String LANG_CANT_UPGRADE_CATALOGS                                  = "XCL20.S";
    String LANG_DDL_IN_BIND                                            = "XCL21.S";
    String LANG_NOT_OUT_PARAM                                           = "XCL22.S";
    String LANG_INVALID_S_Q_L_TYPE                                     = "XCL23.S";
    String LANG_PARAMETER_MUST_BE_OUTPUT                               = "XCL24.S";
    String LANG_INVALID_OUT_PARAM_MAP                                  = "XCL25.S";
    String LANG_NOT_OUTPUT_PARAMETER                                   = "XCL26.S";
    String LANG_RETURN_OUTPUT_PARAM_CANNOT_BE_SET                      = "XCL27.S";
    String LANG_STREAMING_COLUMN_I_O_EXCEPTION                         = "XCL30.S";
    String LANG_STATEMENT_CLOSED_NO_REASON                               = "XCL31.S";
    String LANG_STATEMENT_NEEDS_RECOMPILE                               = "XCL32.S";


    //delete rule restriction violation errors
    String LANG_CANT_BE_DEPENDENT_ESELF                                   = "XCL33.S";
    String LANG_CANT_BE_DEPENDENT_ECYCLE                               = "XCL34.S";
    String LANG_CANT_BE_DEPENDENT_MPATH                                   = "XCL35.S";
    String LANG_DELETE_RULE_MUSTBE_ESELF                                  = "XCL36.S";
    String LANG_DELETE_RULE_MUSTBE_ECASCADE                               = "XCL37.S";
    String LANG_DELETE_RULE_MUSTBE_MPATH                               = "XCL38.S";
    String LANG_DELETE_RULE_CANT_BE_CASCADE_ESELF                       = "XCL39.S";
    String LANG_DELETE_RULE_CANT_BE_CASCADE_ECYCLE                       = "XCL40.S";
    String LANG_DELETE_RULE_CANT_BE_CASCADE_MPATH                       = "XCL41.S";

    // referential action types
    String LANG_DELETE_RULE_CASCADE                                       = "XCL42.S";
    String LANG_DELETE_RULE_SETNULL                                       = "XCL43.S";
    String LANG_DELETE_RULE_RESTRICT                                   = "XCL44.S";
    String LANG_DELETE_RULE_NOACTION                                   = "XCL45.S";
    String LANG_DELETE_RULE_SETDEFAULT                                   = "XCL46.S";

    String LANG_STATEMENT_UPGRADE_REQUIRED                               = "XCL47.S";

    //truncate table
    String LANG_NO_TRUNCATE_ON_FK_REFERENCE_TABLE                      = "XCL48.S";
    String LANG_NO_TRUNCATE_ON_ENABLED_DELETE_TRIGGERS                 = "XCL49.S";

    // Initial release of Apache Derby did not support upgrade
    String LANG_CANT_UPGRADE_DATABASE                                 = "XCL50.S";

    String LANG_STATEMENT_CANCELLED_OR_TIMED_OUT = "XCL52.S";

    /*
    ** Language errors that match DB2
    */

    String    INVALID_SCHEMA_SYS                                            = "42939";

    /*
    ** Modelled on INVALID_SCHEMA_SYS, although not from DB2
    */
    String  INVALID_ROLE_SYS                                        = "4293A";


    /*
        SQL standard 0A - feature not supported
    */
    String UNSUPPORTED_PREFIX="0A";

    String NOT_IMPLEMENTED                                          = "0A000.S";
    String JDBC_METHOD_NOT_IMPLEMENTED                              = "0A000.S.1";
    String JDBC_METHOD_NOT_SUPPORTED_BY_SERVER                      = "0A000.S.2";
    String UNSUPPORTED_HOLDABILITY_PROPERTY                         = "0A000.S.3";
    String CANCEL_NOT_SUPPORTED_BY_SERVER                           = "0A000.S.4";
    String SECMECH_NOT_SUPPORTED                                    = "0A000.S.5";
    String DRDA_COMMAND_NOT_IMPLEMENTED                             = "0A000.C.6";
    String DATA_TYPE_NOT_SUPPORTED = "0A000.S.7";
    String SPLICE_NOT_IMPLEMENTED                                    = "0A000.SP";


    /*
    ** Authorization and Authentication
    */
    String AUTHORIZATION_SPEC_PREFIX="28";

    String AUTH_SET_CONNECTION_READ_ONLY_IN_ACTIVE_XACT                = "25501";
    String AUTH_WRITE_WITH_READ_ONLY_CONNECTION                        = "25502";
    String AUTH_DDL_WITH_READ_ONLY_CONNECTION                          = "25503";
    String AUTH_CANNOT_SET_READ_WRITE                                  = "25505";
    String AUTH_INVALID_USER_NAME                                      = "28502";
    String AUTH_ERROR_KERBEROS_CLIENT                                  = "28503";
    String AUTH_ERROR_KEYTAB_LOCALIZATION                              = "28504";

    /*
    ** Dependency manager
    */
    String DEP_UNABLE_TO_RESTORE                                       = "XD003.S";
    String DEP_UNABLE_TO_STORE                                         = "XD004.S";

    /*
     ** Connectivity
     */
    //following have statement severity.
    String NO_CURRENT_ROW                             = "24000";
    // String NULL_TYPE_PARAMETER_MISMATCH = "37000";
    String NO_INPUT_PARAMETERS = "07009";
    String NEED_TO_REGISTER_PARAM = "07004";
    String COLUMN_NOT_FOUND = "S0022";
    //String NO_COMMIT_WHEN_AUTO = "XJ007.S";
    String NO_SAVEPOINT_ROLLBACK_OR_RELEASE_WHEN_AUTO = "XJ008.S";
    String REQUIRES_CALLABLE_STATEMENT = "XJ009.S";
    String NO_SAVEPOINT_WHEN_AUTO = "XJ010.S";
    String NULL_NAME_FOR_SAVEPOINT = "XJ011.S";
    String ALREADY_CLOSED = "XJ012.S";
    String NO_ID_FOR_NAMED_SAVEPOINT = "XJ013.S";
    String NO_NAME_FOR_UNNAMED_SAVEPOINT = "XJ014.S";
    String NOT_FOR_PREPARED_STATEMENT = "XJ016.S";
    String NO_SAVEPOINT_IN_TRIGGER = "XJ017.S";
    String NULL_COLUMN_NAME = "XJ018.S";
    String TYPE_MISMATCH = "XJ020.S";
    String UNSUPPORTED_TYPE = "XJ021.S";
    String SET_STREAM_FAILURE = "XJ022.S";
    String SET_STREAM_INEXACT_LENGTH_DATA = "XJ023.S";
    String NEGATIVE_STREAM_LENGTH = "XJ025.S";
    String NO_AUTO_COMMIT_ON = "XJ030.S";
    String BAD_PROPERTY_VALUE = "XJ042.S";
    String BAD_SCALE_VALUE = "XJ044.S";
    String UNIMPLEMENTED_ISOLATION_LEVEL = "XJ045.S";
    String RESULTSET_RETURN_NOT_ALLOWED = "XJ04B.S";
    String OUTPUT_PARAMS_NOT_ALLOWED = "XJ04C.S";
    String CANNOT_AUTOCOMMIT_XA = "XJ056.S";
    String CANNOT_COMMIT_XA = "XJ057.S";
    String CANNOT_ROLLBACK_XA = "XJ058.S";
    String CANNOT_CLOSE_ACTIVE_XA_CONNECTION = "XJ059.S";
    String CANNOT_HOLD_CURSOR_XA = "XJ05C.S";
    String NOT_ON_FORWARD_ONLY_CURSOR = "XJ061.S";
    String INVALID_FETCH_SIZE = "XJ062.S";
    String INVALID_MAX_ROWS_VALUE = "XJ063.S";
    String INVALID_FETCH_DIRECTION = "XJ064.S";
    String INVALID_ST_FETCH_SIZE = "XJ065.S";
    String INVALID_MAXFIELD_SIZE = "XJ066.S";
    String NULL_SQL_TEXT = "XJ067.S";
    String MIDDLE_OF_BATCH = "XJ068.S";
    String NO_SETXXX_FOR_EXEC_USING = "XJ069.S";
    String BLOB_BAD_POSITION = "XJ070.S";
    String BLOB_NONPOSITIVE_LENGTH = "XJ071.S";
    String BLOB_NULL_PATTERN_OR_SEARCH_STR = "XJ072.S";
    String BLOB_ACCESSED_AFTER_COMMIT = "XJ073.S";
    String INVALID_QUERYTIMEOUT_VALUE = "XJ074.S";
    String BLOB_POSITION_TOO_LARGE = "XJ076.S";
    String BLOB_UNABLE_TO_READ_PATTERN = "XJ077.S";
    String BLOB_INVALID_OFFSET = "XJ078.S";
    String BLOB_LENGTH_TOO_LONG = "XJ079.S";
    String LANG_NUM_PARAMS_INCORRECT = "XJ080.S";
    String INVALID_API_PARAMETER = "XJ081.S";
    String LOB_AS_METHOD_ARGUMENT_OR_RECEIVER = "XJ082.U";
    String UPDATABLE_RESULTSET_API_DISALLOWED = "XJ083.U";
    String COLUMN_NOT_FROM_BASE_TABLE = "XJ084.U";
    String STREAM_EOF = "XJ085.S";
    String CURSOR_NOT_POSITIONED_ON_INSERT_ROW = "XJ086.S";
    String POS_AND_LENGTH_GREATER_THAN_LOB = "XJ087.S";


    String WASNULL_INVALID = "XJ088.S";
    String CALENDAR_IS_NULL = "XJ090.S";
    String PARAM_NOT_OUT_OR_INOUT = "XJ091.S";
    String BLOB_TOO_LARGE_FOR_CLIENT  = "XJ093.S";
    String ERROR_PRIVILEGED_ACTION = "XJ095.S";
    String MISSING_RESOURCE_BUNDLE = "XJ096.S";
    String SAVEPOINT_NOT_CREATED_BY_CONNECTION = "XJ097.S";
    String BAD_AUTO_GEN_KEY_VALUE = "XJ098.S";
    String READER_UNDER_RUN = "XJ099.S";
    String REGOUTPARAM_SCALE_DOESNT_MATCH_SETTER = "XJ100.S";
    String TABLE_NAME_CANNOT_BE_NULL = "XJ103.S";
    String SHARED_KEY_LENGTH_ERROR = "XJ104.S";
    String DES_KEY_HAS_WRONG_LENGTH = "XJ105.S";
    String CRYPTO_NO_SUCH_PADDING = "XJ106.S";
    String CRYPTO_BAD_PADDING = "XJ107.S";
    String CRYPTO_ILLEGAL_BLOCK_SIZE = "XJ108.S";
    String PRIMARY_TABLE_NAME_IS_NULL = "XJ110.S";
    String FOREIGN_TABLE_NAME_IS_NULL = "XJ111.S";
    String SECURITY_EXCEPTION_ENCOUNTERED = "XJ112.S";
    String UNABLE_TO_OPEN_FILE = "XJ113.S";
    String CURSOR_INVALID_CURSOR_NAME = "XJ114.S";
    String UNABLE_TO_OPEN_RESULTSET_WITH_REQUESTED_HOLDABILTY = "XJ115.S";
    String TOO_MANY_COMMANDS_FOR_BATCH                        = "XJ116.S";
    String CANNOT_BATCH_QUERIES                               = "XJ117.S";
    String QUERY_BATCH_ON_NON_QUERY_STATEMENT                 = "XJ118.S";
    String CURSOR_INVALID_OPERATION_AT_CURRENT_POSITION       = "XJ121.S";
    String CURSOR_NO_UPDATE_CALLS_ON_CURRENT_ROW              = "XJ122.S";
    String CURSOR_NOT_ON_CURRENT_OR_INSERT_ROW                = "XJ123.S";
    String CURSOR_COLUMN_NOT_UPDATABLE                        = "XJ124.S";
    String CURSOR_MUST_BE_SCROLLABLE                          = "XJ125.S";
    String CURSOR_INVALID_FOR_SENSITIVE_DYNAMIC               = "XJ126.S";
    //wrapper related
    String UNABLE_TO_UNWRAP                                   = "XJ128.S";

    String EXCEEDED_MAX_SECTIONS                        = "XJ200.S";
    String CURSOR_INVALID_NAME                          = "XJ202.S";
    String CURSOR_DUPLICATE_NAME                        = "XJ203.S";
    String UNABLE_TO_OPEN_RS_WITH_REQUESTED_HOLDABILITY = "XJ204.S";
    String NO_TOKENS_IN_SQL_TEXT                        = "XJ206.S";
    String CANT_USE_EXEC_QUERY_FOR_UPDATE               = "XJ207.S";
    String BATCH_NON_ATOMIC_FAILURE                     = "XJ208.S";
    String STORED_PROC_NOT_INSTALLED                    = "XJ209.S";
    String STORED_PROC_LOAD_MODULE_NOT_FOUND            = "XJ210.S";
    String BATCH_CHAIN_BREAKING_EXCEPTION               = "XJ211.S";
    String INVALID_ATTRIBUTE_SYNTAX                     = "XJ212.S";
    String TRACELEVEL_FORMAT_INVALID                    = "XJ213.C";
    String IO_ERROR_UPON_LOB_FREE                       = "XJ214.S";
    String LOB_OBJECT_INVALID                           = "XJ215.S";
    String LOB_OBJECT_LENGTH_UNKNOWN_YET                = "XJ216.S";
    String LOB_LOCATOR_INVALID                          = "XJ217.S";

    //XN - Network-level messages
    String NET_CONNECTION_RESET_NOT_ALLOWED_IN_UNIT_OF_WORK = "XN001.S";
    String NET_SECKTKN_NOT_RETURNED                         = "XN002.U";
    String NET_QUERY_PROCESSING_TERMINATED                  = "XN008.S";
    String NET_ERROR_GETTING_BLOB_LENGTH                    = "XN009.S";
    String NET_NULL_PROCEDURE_NAME                          = "XN010.S";
    String NET_PROCEDURE_NAME_LENGTH_OUT_OF_RANGE           = "XN011.S";
    String NET_WRONG_XA_VERSION                             = "XN012.S";
    String NET_INVALID_SCROLL_ORIENTATION                   = "XN013.S";
    String NET_EXCEPTION_ON_READ                            = "XN014.S";
    String NET_INPUTSTREAM_LENGTH_TOO_SMALL                 = "XN015.S";
    String NET_EXCEPTION_ON_STREAMLEN_VERIFICATION          = "XN016.S";
    String NET_PREMATURE_EOS                                = "XN017.S";
    String NET_READER_LENGTH_TOO_SMALL                      = "XN018.S";
    String NET_XARETVAL_ERROR                               = "XN019.S";
    String NET_MARSHALLING_UDT_ERROR                        = "XN020.S";
    String NET_UDT_COERCION_ERROR                           = "XN021.S";

    // XML - Derby-specific XML errors not covered by
    // SQL standard.
    String LANG_MISSING_XML_CLASSES      = "XML00";
    String LANG_UNEXPECTED_XML_EXCEPTION = "XML01";

    // Used by server for scrollable updatable insensitive result sets
    // to transmit updated state to client. Internal, not seen by user.
    // Has no message in messages.properties as it is never printed.
    String ROW_UPDATED = "rwupd";
    // Used by server to signal delete holes to the client. Internal, not 
    // seen by user. Has no message in messages.properties as it is never 
    // printed.
    String ROW_DELETED = "02502";

    //following are session severity.
    String DATABASE_NOT_FOUND = "XJ004.C";
    String MALFORMED_URL = "XJ028.C";
    String BOOT_DATABASE_FAILED = "XJ040.C";
    String CREATE_DATABASE_FAILED = "XJ041.C";
    String CONFLICTING_BOOT_ATTRIBUTES = "XJ048.C";
    String CONFLICTING_CREATE_ATTRIBUTES = "XJ049.C";
    String CONFLICTING_RESTORE_ATTRIBUTES = "XJ081.C";
    String INVALID_ATTRIBUTE = "XJ05B.C";

    // Connection exceptions - SQL State class 08

    // 08004 SQL State means the server rejected the connection request
    String LOGIN_FAILED                            = "08004";
    String NET_CONNECT_AUTH_FAILED                 = "08004.C.1";
    String NET_DATABASE_NOT_FOUND                  = "08004.C.2";
    String AUTH_DATABASE_CONNECTION_REFUSED        = "08004.C.3";
    //DERBY-1828: AUTH_DATABASE_CONNECTION_REFUSED used to be "04501.C"; 
    String AUTH_SHUTDOWN_NOT_DB_OWNER              = "08004.C.4";
    String AUTH_ENCRYPT_NOT_DB_OWNER               = "08004.C.5";
    String AUTH_HARD_UPGRADE_NOT_DB_OWNER          = "08004.C.6";
    //DERBY-1828: AUTH_x_NOT_DB_OWNER used to be "2850H/I/J.C";
    String CANNOT_CONNECT_TO_DB_IN_REPLICA_MODE    = "08004.C.7";
    String AUTH_REPLICATION_NOT_DB_OWNER           = "08004.C.8";
    //DERBY-2109: new state/msg (considered sql state 28101.C not appropriate)
    String AUTH_SHUTDOWN_MISSING_PERMISSION        = "08004.C.9";
    //DERBY-2109: new state/msg
    String AUTH_DATABASE_CREATE_EXCEPTION          = "08004.C.10";
    //DERBY-2109: new state/msg
    String AUTH_DATABASE_CREATE_MISSING_PERMISSION = "08004.C.11";
    String NET_CONNECT_SECMEC_INCOMPATIBLE_SCHEME  = "08004.C.12";
    String AUTH_EMPTY_CREDENTIALS                  = "08004.C.13";

    // There can be multiple causes for 08003, which according
    // to SQL2003 spec means "connection does not exist"
    // We use a suffix to distinguish them.  Because of the suffix
    // you *must* add a severity code
    String NO_CURRENT_CONNECTION                 = "08003";
    String NOGETCONN_ON_CLOSED_POOLED_CONNECTION = "08003.C.1";
    String LOB_METHOD_ON_CLOSED_CONNECTION       = "08003.C.2";
    String PHYSICAL_CONNECTION_ALREADY_CLOSED    = "08003.C.3";


    // 08006 means connection exception - connection failure
    String DRDA_CONNECTION_TERMINATED = "08006.C";
    String CONNECTION_FAILED_ON_RESET = "08006.C.1";

    // Use this version of SOCKET_EXCEPTION any time *except* when trying to
    // establish a connection, as the SQLState is different.  When trying
    // to establish a connection, use CONNECT_SOCKET_EXCEPTION.
    String SOCKET_EXCEPTION                                     = "08006.C.2";
    String COMMUNICATION_ERROR                                  = "08006.C.3";
    String CONNECTION_FAILED_ON_DEFERRED_RESET                  = "08006.C.4";
    String NET_INSUFFICIENT_DATA                                = "08006.C.5";
    String NET_LOB_DATA_TOO_LARGE_FOR_JVM                       = "08006.C.6";

    String CORE_JDBC_DRIVER_UNREGISTERED                    = "08006.C.8"; // JDBCDriver is not registered with the JDBC driver manager
    String CONNECTION_RESET_ON_RESTORE_MODE                     = "08006.C.9";

    // 08001 is specifically about the SQL client not being able to establish
    // a connection with the server.  Should only be used for errors that
    // occur upon attempting to open a connection.
    // NOTE that if the server *rejects* the connection, that's a different
    // SQLState- 08004'
    String CONNECT_REQUIRED_PROPERTY_NOT_SET    = "08001.C.1";
    String CONNECT_UNABLE_TO_CONNECT_TO_SERVER  = "08001.C.2";
    // Use this version of socket exception occurs when trying to establish
    // a connection to the server, as the SQL State 08001 indicates failure
    // to establish a connection.  If you aren't trying to connect, just
    // use SOCKET_EXCEPTION
    String CONNECT_SOCKET_EXCEPTION             = "08001.C.3";
    String CONNECT_UNABLE_TO_OPEN_SOCKET_STREAM = "08001.C.4";
    String CONNECT_USERID_LENGTH_OUT_OF_RANGE   = "08001.C.5";
    String CONNECT_PASSWORD_LENGTH_OUT_OF_RANGE = "08001.C.6";
    String CONNECT_USERID_ISNULL                = "08001.C.7";
    String CONNECT_PASSWORD_ISNULL              = "08001.C.8";
    String NET_DBNAME_TOO_LONG                  = "08001.C.9";
    String NET_SECTKN_TOO_LONG                  = "08001.C.10";
    String NET_USERID_TOO_LONG                  = "08001.C.11";
    String NET_PASSWORD_TOO_LONG                = "08001.C.12";
    String NET_EXTNAM_TOO_LONG                  = "08001.C.13";
    String NET_SRVNAM_TOO_LONG                  = "08001.C.14";

    // database severity
    String SHUTDOWN_DATABASE = "08006.D";
    String DROP_DATABASE     = "08006.D.1";

    //the following 2 exceptions are internal and never get seen by the user.
    String CLOSE_REQUEST = "close.C.1"; // no message in messages.properties as it is never printed

    //this one had no sqlstate associated with it.
    String NORMAL_CLOSE = "XXXXX.C.6";

    //following are system severity.
    String CLOUDSCAPE_SYSTEM_SHUTDOWN = "XJ015.M";

    //following are warning severity.
    String DATABASE_EXISTS = "01J01";
    String NO_SCROLL_SENSITIVE_CURSORS = "01J02";
    String LANG_TYPE_NOT_SERIALIZABLE = "01J04";
    String UPGRADE_SPSRECOMPILEFAILED = "01J05";
    String QUERY_NOT_QUALIFIED_FOR_UPDATABLE_RESULTSET = "01J06";
    String HOLDABLE_RESULT_SET_NOT_AVAILABLE = "01J07";
    String INVALID_RESULTSET_TYPE = "01J08";
    String SCROLL_SENSITIVE_NOT_SUPPORTED = "01J10";
    String UNABLE_TO_OBTAIN_MESSAGE_TEXT_FROM_SERVER  = "01J12";
    String NUMBER_OF_ROWS_TOO_LARGE_FOR_INT = "01J13";
    String SQL_AUTHORIZATION_WITH_NO_AUTHENTICATION = "01J14";
    String PASSWORD_EXPIRES_SOON = "01J15";
    String DBO_PASSWORD_EXPIRES_SOON = "01J16";
    String STATISTICS_UNAVAILABLE="01J17";

    String CURSOR_OPERATION_CONFLICT = "01001";


    //following are no applicable severity
    String JAVA_EXCEPTION = "XJ001.U";
    String NO_UPGRADE     = "XJ050.U";

    /*
     ** Messages whose SQL states are prescribed by DRDA
     */
    String DRDA_NO_AUTOCOMMIT_UNDER_XA                 = "2D521.S.1";
    String DRDA_INVALID_XA_STATE_ON_COMMIT_OR_ROLLBACK = "2D521.S.2";
    String DRDA_CURSOR_NOT_OPEN                        = "24501.S";

    // 58009 means connection is terminated by a DRDA-protocol error.  This can be caused by any number
    // of reasons, so this SQL State has a lot of instances. Exceptions that are 
    // not protocol related, e.g. SocketException, IOException etc should use 
    // SQLState 8006. DERBY-3077. 
    // 
    String NET_SQLCDTA_INVALID_FOR_RDBCOLID = "58009.C.7";
    String NET_SQLCDTA_INVALID_FOR_PKGID    = "58009.C.8";
    String NET_PGNAMCSN_INVALID_AT_SQLAM    = "58009.C.9";
    String NET_VCM_VCS_LENGTHS_INVALID      = "58009.C.10";
    String NET_ENCODING_NOT_SUPPORTED       = "58009.C.11";
    String NET_NOT_EXPECTED_CODEPOINT       = "58009.C.12";
    String NET_DDM_COLLECTION_TOO_SMALL     = "58009.C.13";
    String NET_COLLECTION_STACK_NOT_EMPTY   = "58009.C.14";
    String NET_DSS_NOT_ZERO                 = "58009.C.15";
    String NET_DSS_CHAINED_WITH_SAME_ID     = "58009.C.16";
    String NET_PREMATURE_EOS_DISCONNECT     = "58009.C.17";
    String NET_INVALID_FDOCA_ID             = "58009.C.18";
    String NET_SECTKN_NOT_RETURNED          = "58009.C.19";
    String NET_NVCM_NVCS_BOTH_NON_NULL      = "58009.C.20";
    String NET_SQLCDTA_INVALID_FOR_RDBNAM   = "58009.C.21";

    String DRDA_MGRLVLRM                                            = "58010.C";
    String DRDA_DDM_COMMAND_NOT_SUPPORTED                           = "58014.C";
    String DRDA_DDM_OBJECT_NOT_SUPPORTED                            = "58015.C";
    String DRDA_DDM_PARAM_NOT_SUPPORTED                             = "58016.C";
    String DRDA_DDM_PARAMVAL_NOT_SUPPORTED                          = "58017.C";
    String DRDA_NO_AVAIL_CODEPAGE_CONVERSION                        = "57017.C";

    /*
    ** com.splicemachine.db.database.UserUtility
        */
    String UU_UNKNOWN_PERMISSION                                    = "XCZ00.S";
    String UU_UNKNOWN_USER                                            = "XCZ01.S";
    String UU_INVALID_PARAMETER                                        = "XCZ02.S";

    /*
    ** SQL Java DDL 46xxx
    ** SQLJ jar file support
    */
    String SQLJ_INVALID_JAR                = "46001";
    String SQLJ_SIGNATURE_INVALID                = "46J01";
    String SQLJ_SIGNATURE_PARAMETER_COUNT        = "46J02";

    /*
    ** Import/Export
    */
    String CONNECTION_NULL                                         ="XIE01.S";
    String DATA_AFTER_STOP_DELIMITER                               ="XIE03.S";
    String DATA_FILE_NOT_FOUND                                     ="XIE04.S";
    String DATA_FILE_NULL                                          ="XIE05.S";
    String ENTITY_NAME_MISSING                                     ="XIE06.S";
    String FIELD_IS_RECORD_SEPERATOR_SUBSET                        ="XIE07.S";
    String INVALID_COLUMN_NAME                                     ="XIE08.S";
    String INVALID_COLUMN_NUMBER                                   ="XIE09.S";
    String COLUMN_NUMBER_MISMATCH                                  ="XIE0A.S";
    String UNSUPPORTED_COLUMN_TYPE                                 ="XIE0B.S";
    String ILLEGAL_DELIMITER_CHAR                                  ="XIE0C.S";
    String RECORD_SEPERATOR_MISSING                                ="XIE0D.S";
    String UNEXPECTED_END_OF_FILE                                  ="XIE0E.S";
    String DELIMITERS_SAME                                         ="XIE0F.S";
    String ERROR_WRITING_DATA                                      ="XIE0I.S";
    String DELIMITERS_ARE_NOT_MUTUALLY_EXCLUSIVE                   ="XIE0J.S";
    String PERIOD_AS_CHAR_DELIMITER_NOT_ALLOWED                    ="XIE0K.S";
    String TABLE_NOT_FOUND                                         ="XIE0M.S";
    String IMPORTFILE_HAS_INVALID_HEXSTRING                        ="XIE0N.S";
    String LOB_DATA_FILE_NOT_FOUND                                 ="XIE0P.S";
    String LOB_DATA_FILE_NULL                                      ="XIE0Q.S";
    String UNEXPECTED_IMPORT_ERROR                                 ="XIE0R.S";
    String DATA_FILE_EXISTS                                        ="XIE0S.S";
    String LOB_DATA_FILE_EXISTS                                    ="XIE0T.S";
    String EXPORT_PARAMETER_IS_WRONG                               ="XIE0U.S";
    String EXPORT_PARAMETER_VALUE_IS_WRONG                         ="XIE0X.S";
    String UNEXPECTED_IMPORT_READING_ERROR                         ="XIE10.S";
    String UNEXPECTED_IMPORT_CSV_ERROR                             ="XIE11.S";
    String REGION_SERVER_FAILURE_WITH_NO_WAL_ERROR                 ="XIE12.S";
    String UNSUPPORTED_COMPRESSION_FORMAT                          ="XIE13.S";
    String UNSUPPORTED_QUOTE_MODE                  = "XIE14.S";
    String UNSUPPORTED_FLOATING_POINT_NOTATION     = "XIE15.S";


    /*
     ** Security XK...
     */
    String POLICY_NOT_RELOADED = "XK000.S";
    String NO_SUCH_USER        = "XK001.S";

    /*
     ** Replication XRExx
     */
    String LOGMODULE_DOES_NOT_SUPPORT_REPLICATION       = "XRE00";
    String REPLICATION_LOG_CORRUPTED                    = "XRE01";
    String REPLICATION_PRIMARY_REPLICA_VERSION_MISMATCH = "XRE02";
    String REPLICATION_UNEXPECTED_EXCEPTION             = "XRE03";
    String REPLICATION_CONNECTION_EXCEPTION             = "XRE04.C.1";
    String REPLICATION_CONNECTION_LOST                  = "XRE04.C.2";
    String REPLICATION_LOG_OUT_OF_SYNCH                 = "XRE05.C";
    String REPLICATION_MASTER_TIMED_OUT                 = "XRE06";
    String REPLICATION_NOT_IN_MASTER_MODE               = "XRE07";
    String REPLICATION_REPLICA_STARTED_OK               = "XRE08";
    String CANNOT_START_REPLICA_ALREADY_BOOTED          = "XRE09.C";
    String REPLICATION_CONFLICTING_ATTRIBUTES           = "XRE10";
    String REPLICATION_DB_NOT_BOOTED                    = "XRE11.C";
    String REPLICATION_UNEXPECTED_MESSAGEID             = "XRE12";
    String REPLICATION_FAILOVER_SUCCESSFUL              = "XRE20.D";
    String REPLICATION_FAILOVER_UNSUCCESSFUL            = "XRE21.C";
    String REPLICATION_MASTER_ALREADY_BOOTED            = "XRE22.C";
    String REPLICATION_UNLOGGED_OPERATIONS_IN_PROGRESS  = "XRE23";
    String REPLICATION_NOT_IN_REPLICA_MODE              = "XRE40";
    String REPLICA_OPERATION_DENIED_WHILE_CONNECTED     = "XRE41.C";
    String REPLICATION_REPLICA_SHUTDOWN_OK              = "XRE42.C";
    String REPLICATION_STOPREPLICA_NOT_INITIATED        = "XRE43";

    //Inherited DB2 error codes
    String LANG_CANCELLATION_EXCEPTION                             = "57014";

    //general SPlice errors
    String LANG_INVALID_DAY             = "SE022";
    String ERROR_PARSING_EXCEPTION      = "SE023";
    String PARAMETER_CANNOT_BE_NULL     = "SE024";
    String PARAMETER_IS_NOT_HEXADECIMAL = "SE025";
    String MISSING_COPROCESSOR_SERVICE  = "SE030";

    /*
     * Backup and restore
     */
    String INVALID_BACKUP_TYPE                                      = "BR001";
    String INVALID_BACKUP_DIRECTORY                                 = "BR002";
    String NO_RESTORE_DURING_BACKUP                                = "BR003";
    String INVALID_BACKUP_WINDOW                                   = "BR004";
    String INVALID_BACKUP_HOUR                                     = "BR005";
    String INVALID_BACKUP_JOB_ID                                   = "BR006";
    String INVALID_BACKUP_ID                                       = "BR007";
    String CHECKSUM_FILE_MISSING                                   = "BR008";
    String BAD_FILE_CHECKSUM                                       = "BR009";
    String DATA_FILE_MISSING                                       = "BR010";
    String BACKUP_CANCELED                                         = "BR011";
    String BACKUP_DOESNOT_EXIST                                    = "BR012";
    String PARENT_BACKUP_MISSING                                   = "BR013";
    String EXISTS_CONCURRENT_BACKUP                                = "BR014";
    String BACKUP_TIMEOUT                                          = "BR016";
    String INCOMPATIBLE_BACKUP                                     = "BR017";
    String MISSING_BACKUP                                          = "BR018";
    String BACKUP_NOT_IN_CHAIN                                     = "BR019";
    String NOT_ENOUGH_SPACE                                        = "BR020";
    String INCREMENTAL_NOT_ENABLED                                   = "BR021";
    String POINT_IN_TIME_TOO_SMALL                                 = "BR022";
    String RESTORE_TXNID_TOO_LARGE                                   = "BR023";
    String NO_BACKUP_EXT_TABLE                                       = "BR024";
    String EMPTY_SCHEMA                                            = "BR025";
    String CANNOT_CONNECT_DURING_RESTORE                           = "BR026";
    String CANNOT_RESTORE_METADATA                  = "BR027";
    /**
     * Replication
     */
    String INVALID_REPLICATION_ROLE                                    = "RPL001";
    String PEER_EXISTS                                                = "RPL002";
    String INVALID_REPLICATION_PEER                                    = "RPL003";
    String CANNOT_CONNECT_PEER                                      = "RPL004";
    String READ_ONLY                                                = "RPL005";
    String REPLICATION_CONFIG_ERROR                                 = "RPL006";
    /**
     * External table
     */
    String ROW_FORMAT_NOT_ALLOWED_WITH_PARQUET                           = "EXT01";
    String ROW_FORMAT_NOT_ALLOWED_WITH_ORC                               = "EXT02";
    String STORED_AS_REQUIRED_WITH_EXTERNAL_TABLES                       = "EXT03";
    String LOCATION_REQUIRED_WITH_EXTERNAL_TABLES                       = "EXT04";
    String EXTERNAL_TABLES_ARE_NOT_UPDATEABLE                           = "EXT05";
    String EXTERNAL_TABLES_NO_PRIMARY_KEYS                               = "EXT06";
    String EXTERNAL_TABLES_NO_CHECK_CONSTRAINTS                           = "EXT07";
    String EXTERNAL_TABLES_NO_REFERENCE_CONSTRAINTS                       = "EXT08";
    String EXTERNAL_TABLES_NO_UNIQUE_CONSTRAINTS                       = "EXT09";
    String EXTERNAL_TABLES_NO_GENERATION_CLAUSES                       = "EXT10";
    String EXTERNAL_TABLES_READ_FAILURE                                   = "EXT11";
    String EXTERNAL_TABLES_NO_ALTER                                       = "EXT12";
    String EXTERNAL_TABLES_NO_INDEX                                       = "EXT13";
    String EXTERNAL_TABLES_NO_TRIGGERS                                   = "EXT14";
    String EXTERNAL_TABLES_NO_STATS                                       = "EXT15";
    String PIN_READ_FAILURE                                               = "EXT16";
    String COMPRESSION_NOT_ALLOWED_WITH_TEXT_FILE                    = "EXT17";
    String STORED_AS_OR_LOCATION_WITHOUT_EXTERNAL                    = "EXT18";
    String NOT_AN_EXTERNAL_TABLE                                       = "EXT19";
    String UNSUPPORTED_ENCODING_EXCEPTION                            = "EXT20";
    String EXTERNAL_TABLES_PARTITIONS_REQUIRED                         = "EXT21";
    String CANNOT_WRITE_AT_LOCATION                                    = "EXT22";
    String INCONSISTENT_NUMBER_OF_ATTRIBUTE                            = "EXT23";
    String INCONSISTENT_DATATYPE_ATTRIBUTES                            = "EXT24";
    String FILESYSTEM_URI_EXCEPTION                                    = "EXT25";
    String FILESYSTEM_IO_EXCEPTION                                    = "EXT26";
    String NO_ARRAY_IN_PRIMARY_KEY                                    = "EXT27";
    String INSERT_PIN_VIOLATION                                        = "EXT29";
    String UPDATE_PIN_VIOLATION                                        = "EXT30";
    String DELETE_PIN_VIOLATION                                        = "EXT31";
    String TABLE_NOT_PINNED                                            = "EXT32";
    String DIRECTORY_REQUIRED                                        = "EXT33";
    String ACCESSING_S3_EXCEPTION                                   = "EXT34";
    String EXISTING_PIN_VIOLATION                                    = "EXT35";
    String ROW_FORMAT_NOT_ALLOWED_WITH_AVRO                               = "EXT36";
    String NO_GRANT_PERMISSIONS_WITH_RANGER                         = "EXT37";
    String NO_REVOKE_PERMISSIONS_WITH_RANGER                        = "EXT38";
    String ACCESS_DENIED_SENTRY                                     = "EXT39";
    String ROLE_ALREADY_EXISTS_SENTRY                               = "EXT40";
    String EXTERNAL_TABLES_LOCATION_NOT_EXIST                           = "EXT41";
    String NO_GRANT_PERMISSIONS_WITH_SENTRY                                = "EXT42";
    String NO_REVOKE_PERMISSIONS_WITH_SENTRY                               = "EXT43";

    String SNAPSHOT_EXISTS                                            = "SNA01";
    String SNAPSHOT_NOT_EXISTS                                        = "SNA02";
    String SNAPSHOT_NAME_ILLEGAL                                    = "SNA03";
    String SNAPSHOT_EXTERNAL_TABLE_UNSUPPORTED                        = "SNA04";

    String SPLITKEY_EQUALS_STARTKEY                                 = "TS001";
    String NO_PRIMARY_KEY                                            = "TS002";
    String REGION_DOESNOT_EXIST                                     = "TS003";
    String WRONG_REGION_NAME_TYPE                                     = "TS004";
    String REGION_NOT_ADJACENT                                      = "TS005";
    String SPLIT_KEY_CANNOT_BE_NULL                                    = "TS006";
    String INVALID_CONSISTENCY_LEVEL                                = "TS007";
    String INVALID_PARAMETER                                        = "TS008";
    String CANNOT_MERGE_REGION                                      = "TS009";

    String OLAP_SERVER_CONNECTION                                   = "OS001";
    String TIMESTAMP_SERVER_CONNECTION                              = "TSS01";

    String TOKEN_NOT_FOUND                                            = "ST001";
    String TOKEN_EXPIRED                                            = "ST002";

    String HBASE_OPERATION_ERROR                                    = "HO001";


}
<|MERGE_RESOLUTION|>--- conflicted
+++ resolved
@@ -854,7 +854,6 @@
     String LANG_DB2_VIEW_REQUIRES_COLUMN_NAMES                         = "42908";
     String LANG_TABLE_REQUIRES_COLUMN_NAMES                            = "42909";
     String LANG_DELETE_RULE_VIOLATION                                      = "42915";
-<<<<<<< HEAD
     String LANG_SYNONYM_CIRCULAR                                             = "42916";
     String LANG_INVALID_INDEX_EXPRESSION                               = "429BX";  // DB2 compatible code
     String LANG_SYNTAX_ERROR                                           = "42X01";
@@ -879,6 +878,7 @@
     String LANG_NOT_COMPARABLE                                         = "42818";
     String LANG_NON_BOOLEAN_WHERE_CLAUSE                               = "42X19";
     String LANG_INTEGER_LITERAL_EXPECTED                               = "42X20";
+    String LANG_DERIVED_COLUMN_NAME_USE                                    = "42X21";
     String LANG_CURSOR_NOT_UPDATABLE                                   = "42X23";
     String LANG_INVALID_COL_HAVING_CLAUSE                              = "42X24";
     String LANG_UNARY_FUNCTION_BAD_TYPE                                = "42X25";
@@ -888,42 +888,6 @@
     String LANG_CURSOR_UPDATE_MISMATCH                                 = "42X29";
     String LANG_CURSOR_NOT_FOUND                                       = "42X30";
     String LANG_COLUMN_NOT_UPDATABLE_IN_CURSOR                         = "42X31";
-=======
-    String LANG_SYNONYM_CIRCULAR                                           = "42916";
-    String LANG_INVALID_INDEX_EXPRESSION                                   = "429BX";  // DB2 compatible code
-    String LANG_SYNTAX_ERROR                                               = "42X01";
-    String LANG_LEXICAL_ERROR                                              = "42X02";
-    String LANG_AMBIGUOUS_COLUMN_NAME                                      = "42X03";
-    String LANG_COLUMN_NOT_FOUND                                           = "42X04";
-    String LANG_TABLE_NOT_FOUND                                            = "42X05";
-    String LANG_TOO_MANY_RESULT_COLUMNS                                    = "42X06";
-    String LANG_NULL_IN_VALUES_CLAUSE                                      = "42X07";
-    String LANG_DOES_NOT_IMPLEMENT                                         = "42X08";
-    String LANG_FROM_LIST_DUPLICATE_TABLE_NAME                             = "42X09";
-    String LANG_EXPOSED_NAME_NOT_FOUND                                     = "42X10";
-    String LANG_IDENTIFIER_TOO_LONG                                        = "42622";
-    String LANG_DUPLICATE_COLUMN_NAME_CREATE                               = "42X12";
-    String LANG_TOO_MANY_COLUMNS_IN_TABLE_OR_VIEW                          = "54011";
-    String LANG_TOO_MANY_INDEXES_ON_TABLE                                  = "42Z9F";
-    String LANG_DUPLICATE_COLUMN_NAME_INSERT                               = "42X13";
-    String LANG_COLUMN_NOT_FOUND_IN_TABLE                                  = "42X14";
-    String LANG_ILLEGAL_COLUMN_REFERENCE                                   = "42X15";
-    String LANG_DUPLICATE_COLUMN_NAME_UPDATE                               = "42X16";
-    String LANG_INVALID_JOIN_ORDER_SPEC                                    = "42X17";
-    String LANG_NOT_COMPARABLE                                             = "42818";
-    String LANG_NON_BOOLEAN_WHERE_CLAUSE                                   = "42X19";
-    String LANG_INTEGER_LITERAL_EXPECTED                                   = "42X20";
-    String LANG_DERIVED_COLUMN_NAME_USE                                    = "42X21";
-    String LANG_CURSOR_NOT_UPDATABLE                                       = "42X23";
-    String LANG_INVALID_COL_HAVING_CLAUSE                                  = "42X24";
-    String LANG_UNARY_FUNCTION_BAD_TYPE                                    = "42X25";
-    String LANG_TYPE_DOESNT_EXIST                                          = "42X26";
-    String LANG_FUNCTION_NOT_ALLOWED                                       = "42X27";
-    String LANG_CURSOR_DELETE_MISMATCH                                     = "42X28";
-    String LANG_CURSOR_UPDATE_MISMATCH                                     = "42X29";
-    String LANG_CURSOR_NOT_FOUND                                           = "42X30";
-    String LANG_COLUMN_NOT_UPDATABLE_IN_CURSOR                             = "42X31";
->>>>>>> f88149ad
     String LANG_CORRELATION_NAME_FOR_UPDATABLE_COLUMN_DISALLOWED_IN_CURSOR = "42X42";
     String LANG_DERIVED_COLUMN_LIST_MISMATCH                           = "42X32";
     String LANG_DUPLICATE_COLUMN_NAME_DERIVED                          = "42X33";
