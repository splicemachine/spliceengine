/*
 * This file is part of Splice Machine.
 * Splice Machine is free software: you can redistribute it and/or modify it under the terms of the
 * GNU Affero General Public License as published by the Free Software Foundation, either
 * version 3, or (at your option) any later version.
 * Splice Machine is distributed in the hope that it will be useful, but WITHOUT ANY WARRANTY;
 * without even the implied warranty of MERCHANTABILITY or FITNESS FOR A PARTICULAR PURPOSE.
 * See the GNU Affero General Public License for more details.
 * You should have received a copy of the GNU Affero General Public License along with Splice Machine.
 * If not, see <http://www.gnu.org/licenses/>.
 *
 * Some parts of this source code are based on Apache Derby, and the following notices apply to
 * Apache Derby:
 *
 * Apache Derby is a subproject of the Apache DB project, and is licensed under
 * the Apache License, Version 2.0 (the "License"); you may not use these files
 * except in compliance with the License. You may obtain a copy of the License at:
 *
 * http://www.apache.org/licenses/LICENSE-2.0
 *
 * Unless required by applicable law or agreed to in writing, software distributed
 * under the License is distributed on an "AS IS" BASIS, WITHOUT WARRANTIES OR
 * CONDITIONS OF ANY KIND, either express or implied. See the License for the
 * specific language governing permissions and limitations under the License.
 *
 * Splice Machine, Inc. has modified the Apache Derby code in this file.
 *
 * All such Splice Machine modifications are Copyright 2012 - 2020 Splice Machine, Inc.,
 * and are licensed to you under the GNU Affero General Public License.
 */

package com.splicemachine.db.shared.common.reference;


/**
 * List of error message identifiers.
 * This is the set of message identifiers. The message identifier
 * also encodes the SQLState as the first five characters.
 * StandardExceptions must be created using the static
 * StandardException.newException() method calls, passing in a
 * field from this class.
 * <BR>
 * The five character SQL State is obtained from a StandardException
 * using the zero-argument StandardException.getSQLState() method.
 * <BR>
 * The message identifier (ie. the value that matches a field in this class)
 * is obtained using the zero-argument StandardException.getMessageId() method.
 * <BR>
 * Thus if checking for a specific error using a field from this interface
 * the correct code is
 * <PRE>
 * if (se.getMessageId().equals(SQLState.DEADLOCK))
 * </PRE>
 * <BR>
 * A utility static method StandardException.getSQLState(String messageId)
 * exists to convert an field from this class into a five character SQLState.
 * <p>
 *
 * <p>
 * The SQL state of an error message dictates the error's severity.
 * The severity is determined from the first two characters of the
 * state if the state is five characters long, otherwise the state
 * is expected to be 7 characters long and the last character determines
 * the state. If the state is seven characters long then only the first
 * five will be seen by the error reporting code and exception.
 * <BR>
 * If the state is 9 characters long, the last two characters encode
 * an exception category, which Synchronization uses to determine whether
 * the error causes REFRESH to halt or to simply skip the failed transaction.
 * All 5 and 7 character states default to the ENVIRONMENTAL exception
 * category.
 * <BR>
 * Here is the encoding of the SQL state, broken down by severity.
 * <UL>
 * <LI> <B> SYSTEM_SEVERITY </B>
 * xxxxx.M
 *
 * <LI> <B> DATABASE_SEVERITY </B>
 * xxxxx.D
 *
 * <LI> <B> SESSION_SEVERITY </B>
 * 08xxx
 * xxxxx.C
 *
 * <LI> <B> TRANSACTION_SEVERITY </B>
 * 40xxx or xxxxx.T
 *
 * <LI> <B> STATEMENT_SEVERITY </B>
 * {2,3}xxxx, 42xxx,  07xxx  or xxxxx.S
 *
 * <LI> <B> WARNING_SEVERITY </B>
 * 01xxx <EM> SQL State rules require that warnings have states starting with 01</EM>
 *
 * <LI> <B> NO_APPLICABLE_SEVERITY </B>
 * YYxxx (YY means none of the above) or xxxxx.U
 *
 * <LI> <B> TRANSIENT exception category </B>
 * xxxxx.Y#T (Y can be any of the preceding severities)
 *
 * <LI> <B> CONSISTENCY exception category </B>
 * xxxxx.Y#C (Y can be any of the preceding severities)
 *
 * <LI> <B> ENVIRONMENTAL exception category (the default)</B>
 * xxxxx.Y#E (Y can be any of the preceding severities)
 *
 * <LI> <B> WRAPPED exception category</B>
 * xxxxx.Y#W (Y can be any of the preceding severities)
 *
 * </UL>
 * <HR>
 * <p>
 * <B>SQL State ranges</B>
 * <UL>
 * <LI>Basic Services
 * <UL>
 * <LI> XBCA CacheService
 * <LI> XBCM ClassManager
 * <LI> XBCX    Cryptography
 * <LI> XBM0    Monitor
 * <LI> XBDA DataComm
 * <LI> XCY0 Properties
 * </UL>
 *
 * <LI>Connectivity
 * <UL>
 * <LI> 08XXX Connection Exceptions
 * </UL>
 *
 *
 * <LI>Language
 * <UL>
 * <LI> 2200J-2200R for SQL/XML errors (based on SQL/XML[2006]) </LI>
 * <LI> 42800-? for compatible DB2 errors
 * <LI> 42X00-42Zxx for compilation errors </LI>
 * <LI> 43X00-43Yxx  for com.splicemachine.db.impl.sql.execute.rts
 * <LI> 44X00  for all other com.splicemachine.db.catalog.types
 * <LI> 46000  for SQLJ errors (for now, leave this range empty) </LI>
 * <LI> 38000  SQL3 ranges  </LI>
 * <LI> XD00x  Dependency mgr </LI>
 * <LI> XMLxx  Misc XML errors not covered by SQL standard </LI>
 * <LI>
 * </UL>
 *
 * <LI>Store
 * <UL>
 * <LI> XSCG0 Conglomerate
 * <LI> XSCH0 Heap
 * </UL>
 *
 * <LI>Security
 * <UL>
 * <LI> XK...
 * </UL>
 *
 * <LI>Replication
 * <UL>
 * <LI> XRExx
 * </UL>
 *
 * <LI>Reserved for IBM Use: XQC00 - XQCZZ
 * </UL>
 */

public interface SQLState {

    /*
    ** BasicServices
    */

    /*
    ** Monitor
    */
    String SERVICE_STARTUP_EXCEPTION            = "XBM01.D";
    String SERVICE_MISSING_IMPLEMENTATION        = "XBM02.D";
    String MISSING_PRODUCT_VERSION                = "XBM05.D";
    String SERVICE_WRONG_BOOT_PASSWORD            = "XBM06.D";
    String SERVICE_PROPERTIES_MISSING            = "XBM0A.D";
    String SERVICE_PROPERTIES_EDIT_FAILED       = "XBM0B.D";
    String MISSING_FILE_PRIVILEGE               = "XBM0C.D";
    String SERVICE_BOOT_PASSWORD_TOO_SHORT        = "XBM07.D";
    String MISSING_ENCRYPTION_PROVIDER            = "XBM0G.D";
    String SERVICE_DIRECTORY_CREATE_ERROR        = "XBM0H.D";
    String SERVICE_DIRECTORY_REMOVE_ERROR        = "XBM0I.D";
    String SERVICE_DIRECTORY_EXISTS_ERROR        = "XBM0J.D";
    String PROTOCOL_UNKNOWN                        = "XBM0K.D";

    // these were originally ModuleStartupExceptions
    String AUTHENTICATION_NOT_IMPLEMENTED        = "XBM0L.D";
    String AUTHENTICATION_SCHEME_ERROR            = "XBM0M.D";
    String JDBC_DRIVER_REGISTER                    = "XBM0N.D";
    String READ_ONLY_SERVICE                    = "XBM0P.D";
    String UNABLE_TO_RENAME_FILE                = "XBM0S.D";
    String AMBIGIOUS_PROTOCOL                    = "XBM0T.D";

    String REGISTERED_CLASS_NONE                = "XBM0U.S";
    String REGISTERED_CLASS_LINAKGE_ERROR        = "XBM0V.S";
    String REGISTERED_CLASS_INSTANCE_ERROR        = "XBM0W.S";
    String INVALID_LOCALE_DESCRIPTION            = "XBM0X.D";
    String INVALID_COLLATION                    = "XBM03.D";
    String COLLATOR_NOT_FOUND_FOR_LOCALE        = "XBM04.D";
    String SERVICE_DIRECTORY_NOT_IN_BACKUP      = "XBM0Y.D";
    String UNABLE_TO_COPY_FILE_FROM_BACKUP      = "XBM0Z.D";
    String PROPERTY_FILE_NOT_FOUND_IN_BACKUP    = "XBM0Q.D";
    String UNABLE_TO_DELETE_FILE                = "XBM0R.D";
    String INSTANTIATE_STORAGE_FACTORY_ERROR    = "XBM08.D";

    /*
    ** Upgrade
    */
    String UPGRADE_UNSUPPORTED                = "XCW00.D";
    // Note: UPGRADE_SPSRECOMPILEFAILED is now in the warnings section.

    /*
    ** ContextService
    */
    String CONN_INTERRUPT                    = "08000";


    /*
    ** ClassManager
    */
    String GENERATED_CLASS_LINKAGE_ERROR    = "XBCM1.S";
    String GENERATED_CLASS_INSTANCE_ERROR    = "XBCM2.S";
    String GENERATED_CLASS_NO_SUCH_METHOD    = "XBCM3.S";
    String GENERATED_CLASS_LIMIT_EXCEEDED    = "XBCM4.S";
    String VM_LEVEL_TOO_LOW                    = "XBCM5.S";

    /*
    ** Cryptography
    */
    String CRYPTO_EXCEPTION                = "XBCX0.S";
    String ILLEGAL_CIPHER_MODE            = "XBCX1.S";
    String ILLEGAL_BP_LENGTH            = "XBCX2.S";
    String NULL_BOOT_PASSWORD            = "XBCX5.S";
    String NON_STRING_BP                = "XBCX6.S";
    String WRONG_PASSWORD_CHANGE_FORMAT = "XBCX7.S";
    String DATABASE_NOT_ENCRYPTED        = "XBCX8.S";
    String DATABASE_READ_ONLY            = "XBCX9.S";
    String WRONG_BOOT_PASSWORD            = "XBCXA.S";
    String ENCRYPTION_BAD_PADDING       = "XBCXB.S";
    String ENCRYPTION_NOSUCH_ALGORITHM  = "XBCXC.S";
    String ENCRYPTION_NOCHANGE_ALGORITHM     = "XBCXD.S";
    String ENCRYPTION_NOCHANGE_PROVIDER = "XBCXE.S";
    String ENCRYPTION_NO_PROVIDER_CLASS = "XBCXF.S";
    String ENCRYPTION_BAD_PROVIDER      = "XBCXG.S";
    String ENCRYPTION_BAD_ALG_FORMAT    = "XBCXH.S";
    String ENCRYPTION_BAD_FEEDBACKMODE  = "XBCXI.S";
    String ENCRYPTION_BAD_JCE           = "XBCXJ.S";
    String ENCRYPTION_BAD_EXTERNAL_KEY  = "XBCXK.S";
    String ENCRYPTION_UNABLE_KEY_VERIFICATION  = "XBCXL.S";
    String ENCRYPTION_INVALID_EXKEY_LENGTH          = "XBCXM.S";
    String ENCRYPTION_ILLEGAL_EXKEY_CHARS           = "XBCXN.S";
    String ENCRYPTION_PREPARED_XACT_EXIST             = "XBCXO.S";
    String REENCRYPTION_PREPARED_XACT_EXIST           = "XBCXP.S";
    String CANNOT_ENCRYPT_READONLY_DATABASE           = "XBCXQ.S";
    String CANNOT_REENCRYPT_READONLY_DATABASE         = "XBCXR.S";
    String CANNOT_ENCRYPT_LOG_ARCHIVED_DATABASE       = "XBCXS.S";
    String CANNOT_REENCRYPT_LOG_ARCHIVED_DATABASE     = "XBCXT.S";
    String DATABASE_ENCRYPTION_FAILED                 = "XBCXU.S";
    String DATABASE_REENCRYPTION_FAILED               = "XBCXV.S";
    String DIGEST_NO_SUCH_ALGORITHM                   = "XBCXW.S";

    /*
    ** Cache Service
    */
    String OBJECT_EXISTS_IN_CACHE        = "XBCA0.S";

    /*
    ** Properties
    */
    String PROPERTY_INVALID_VALUE        = "XCY00.S";
    String PROPERTY_UNSUPPORTED_CHANGE  = "XCY02.S";
    String PROPERTY_MISSING                = "XCY03.S";
    String PROPERTY_SYNTAX_INVALID        = "XCY04.S";
    String PROPERTY_CANT_UNDO_NATIVE  = "XCY05.S.2";
    String PROPERTY_DBO_LACKS_CREDENTIALS  = "XCY05.S.3";

    /*
    ** LockManager
    */
    String DEADLOCK = "40001";
    String LOCK_TIMEOUT = "40XL1";
    String LOCK_TIMEOUT_LOG = "40XL1.T.1";

    /*
    ** Store - access.protocol.Interface statement exceptions
    */
    String STORE_CONGLOMERATE_DOES_NOT_EXIST                    = "XSAI2.S";
    String STORE_FEATURE_NOT_IMPLEMENTED                        = "XSAI3.S";

    /*
    ** Store - access.protocol.Interface RunTimeStatistics property names
    ** and values.
    */
    String STORE_RTS_SCAN_TYPE                                    = "XSAJ0.U";
    String STORE_RTS_NUM_PAGES_VISITED                            = "XSAJ1.U";
    String STORE_RTS_NUM_ROWS_VISITED                            = "XSAJ2.U";
    String STORE_RTS_NUM_DELETED_ROWS_VISITED                    = "XSAJ3.U";
    String STORE_RTS_NUM_ROWS_QUALIFIED                            = "XSAJ4.U";
    String STORE_RTS_NUM_COLUMNS_FETCHED                        = "XSAJ5.U";
    String STORE_RTS_COLUMNS_FETCHED_BIT_SET                    = "XSAJ6.U";
    String STORE_RTS_TREE_HEIGHT                                = "XSAJ7.U";
    String STORE_RTS_SORT_TYPE                                    = "XSAJ8.U";
    String STORE_RTS_NUM_ROWS_INPUT                                = "XSAJA.U";
    String STORE_RTS_NUM_ROWS_OUTPUT                            = "XSAJB.U";
    String STORE_RTS_NUM_MERGE_RUNS                                = "XSAJC.U";
    String STORE_RTS_MERGE_RUNS_SIZE                            = "XSAJD.U";
    String STORE_RTS_ALL                                        = "XSAJE.U";
    String STORE_RTS_BTREE                                        = "XSAJF.U";
    String STORE_RTS_HEAP                                        = "XSAJG.U";
    String STORE_RTS_SORT                                        = "XSAJH.U";
    String STORE_RTS_EXTERNAL                                    = "XSAJI.U";
    String STORE_RTS_INTERNAL                                    = "XSAJJ.U";

    /*
    ** Store - access.protocol.XA statement exceptions
    */
    String STORE_XA_PROTOCOL_VIOLATION                          = "XSAX0.S";
    // STORE_XA_PROTOCOL_VIOLATION_SQLSTATE has no associated message it is
    // just a constant used by the code so that an exception can be caught 
    // and programatically determined to be a STORE_XA_PROTOCOL_VIOLATION.
    String STORE_XA_PROTOCOL_VIOLATION_SQLSTATE                 = "XSAX0";
    String STORE_XA_XAER_DUPID                                  = "XSAX1.S";
    // STORE_XA_XAER_DUPID_SQLSTATE has no associated message it is
    // just a constant used by the code so that an exception can be caught 
    // and programatically determined to be a STORE_XA_XAER_DUPID.
    String STORE_XA_XAER_DUPID_SQLSTATE                         = "XSAX1";

    /*
    ** Store - Conglomerate
    */
    String CONGLOMERATE_TEMPLATE_CREATE_ERROR                   = "XSCG0.S";

    /*
    ** Store - AccessManager
    */
    String AM_NO_FACTORY_FOR_IMPLEMENTATION                     = "XSAM0.S";
    String AM_NO_SUCH_CONGLOMERATE_DROP                         = "XSAM2.S";
    String AM_NO_SUCH_CONGLOMERATE_TYPE                         = "XSAM3.S";
    String AM_NO_SUCH_SORT                                      = "XSAM4.S";
    String AM_SCAN_NOT_POSITIONED                               = "XSAM5.S";
    String AM_RECORD_NOT_FOUND                                  = "XSAM6.S";


    /*
    ** Store - Heap
    */
    String HEAP_CANT_CREATE_CONTAINER                           = "XSCH0.S";
    String HEAP_CONTAINER_NOT_FOUND                             = "XSCH1.S";
    String HEAP_COULD_NOT_CREATE_CONGLOMERATE                   = "XSCH4.S";
    String HEAP_TEMPLATE_MISMATCH                               = "XSCH5.S";
    String HEAP_IS_CLOSED                                       = "XSCH6.S";
    String HEAP_SCAN_NOT_POSITIONED                             = "XSCH7.S";
    String HEAP_UNIMPLEMENTED_FEATURE                           = "XSCH8.S";

    /*
    ** Store - BTree
    */
    String BTREE_CANT_CREATE_CONTAINER                          = "XSCB0.S";
    String BTREE_CONTAINER_NOT_FOUND                            = "XSCB1.S";
    String BTREE_PROPERTY_NOT_FOUND                             = "XSCB2.S";
    String BTREE_UNIMPLEMENTED_FEATURE                          = "XSCB3.S";
    String BTREE_SCAN_NOT_POSITIONED                            = "XSCB4.S";
    String BTREE_ROW_NOT_FOUND_DURING_UNDO                      = "XSCB5.S";
    String BTREE_NO_SPACE_FOR_KEY                               = "XSCB6.S";
    String BTREE_SCAN_INTERNAL_ERROR                            = "XSCB7.S";
    String BTREE_IS_CLOSED                                      = "XSCB8.S";
    String BTREE_ABORT_THROUGH_TRACE                            = "XSCB9.S";

    /*
    ** Store - Sort
    */
    String SORT_IMPROPER_SCAN_METHOD                            = "XSAS0.S";
    String SORT_SCAN_NOT_POSITIONED                             = "XSAS1.S";


    String SORT_TYPE_MISMATCH                                   = "XSAS3.S";
    String SORT_COULD_NOT_INIT                                  = "XSAS6.S";

    /*
    ** RawStore
    */

    /*
    ** RawStore - protocol.Interface statement exceptions
    */
    String RAWSTORE_NESTED_FREEZE                               = "XSRS0.S";
    String RAWSTORE_CANNOT_BACKUP_TO_NONDIRECTORY               = "XSRS1.S";
    String RAWSTORE_ERROR_RENAMING_FILE                         = "XSRS4.S";
    String RAWSTORE_ERROR_COPYING_FILE                          = "XSRS5.S";
    String RAWSTORE_CANNOT_CREATE_BACKUP_DIRECTORY              = "XSRS6.S";
    String RAWSTORE_UNEXPECTED_EXCEPTION                        = "XSRS7.S";
    String RAWSTORE_CANNOT_CHANGE_LOGDEVICE                     = "XSRS8.S";
    String RAWSTORE_RECORD_VANISHED                             = "XSRS9.S";
    String BACKUP_BLOCKING_OPERATIONS_IN_PROGRESS               = "XSRSA.S";
    String BACKUP_OPERATIONS_NOT_ALLOWED                        = "XSRSB.S";
    String RAWSTORE_CANNOT_BACKUP_INTO_DATABASE_DIRECTORY       = "XSRSC.S";
    String BACKUP_OPERATIONS_DISABLED                           = "XSRSD.S";
    String MANAGER_DISABLED                                     = "XSRSE.S";
    String AUTHENTICATION_MANAGER_DISABLED                      = "XSRSF.S";
    String ENTERPRISE_FEATURES_DISABLED                         = "XSRSG.S";

    /*
    ** RawStore - Log.Generic statement exceptions
    */
    String LOG_WRITE_LOG_RECORD                                 = "XSLB1.S";
    String LOG_BUFFER_FULL                                      = "XSLB2.S";
    String LOG_TRUNC_LWM_NULL                                   = "XSLB4.S";
    String LOG_TRUNC_LWM_ILLEGAL                                = "XSLB5.S";
    String LOG_ZERO_LENGTH_LOG_RECORD                           = "XSLB6.S";
    String LOG_RESET_BEYOND_SCAN_LIMIT                          = "XSLB8.S";
    String LOG_FACTORY_STOPPED                                  = "XSLB9.S";

    /*
    ** RawStore - Log.Generic database exceptions
    */
    String LOG_CANNOT_FLUSH                                     = "XSLA0.D";
    String LOG_DO_ME_FAIL                                       = "XSLA1.D";
    String LOG_IO_ERROR                                         = "XSLA2.D";
    String LOG_CORRUPTED                                        = "XSLA3.D";
    String LOG_FULL                                             = "XSLA4.D";
    String LOG_READ_LOG_FOR_UNDO                                = "XSLA5.D";
    String LOG_RECOVERY_FAILED                                  = "XSLA6.D";
    String LOG_REDO_FAILED                                      = "XSLA7.D";
    String LOG_UNDO_FAILED                                      = "XSLA8.D";
    String LOG_STORE_CORRUPT                                    = "XSLAA.D";
    String LOG_FILE_NOT_FOUND                                   = "XSLAB.D";
    String LOG_INCOMPATIBLE_FORMAT                              = "XSLAC.D";
    String LOG_RECORD_CORRUPTED                                 = "XSLAD.D";
    String LOG_CONTROL_FILE                                     = "XSLAE.D";
    String LOG_READ_ONLY_DB_NEEDS_UNDO                          = "XSLAF.D";
    String LOG_READ_ONLY_DB_UPDATE                              = "XSLAH.D";
    String LOG_CANNOT_LOG_CHECKPOINT                            = "XSLAI.D";
    String LOG_NULL                                             = "XSLAJ.D";
    String LOG_EXCEED_MAX_LOG_FILE_NUMBER                       = "XSLAK.D";
    String LOG_EXCEED_MAX_LOG_FILE_SIZE                         = "XSLAL.D";
    String LOG_CANNOT_VERIFY_LOG_FORMAT                         = "XSLAM.D";
    String LOG_INCOMPATIBLE_VERSION                             = "XSLAN.D";
    String LOG_UNEXPECTED_RECOVERY_PROBLEM                      = "XSLAO.D";
    String LOG_CANNOT_UPGRADE_BETA                              = "XSLAP.D";
    String LOG_SEGMENT_NOT_EXIST                                = "XSLAQ.D";
    String UNABLE_TO_COPY_LOG_FILE                              = "XSLAR.D";
    String LOG_DIRECTORY_NOT_FOUND_IN_BACKUP                    = "XSLAS.D";
    String LOG_SEGMENT_EXIST                                    = "XSLAT.D";


    /*
    ** RawStore - Transactions.Basic statement exceptions
    */
    String XACT_MAX_SAVEPOINT_LEVEL_REACHED                     = "3B002.S";
    //Bug 4466 - changed sqlstate for following two to match DB2 sqlstates.
    String XACT_SAVEPOINT_EXISTS                                = "3B501.S";
    String XACT_SAVEPOINT_NOT_FOUND                             = "3B001.S";
    //Bug 4468 - release/rollback of savepoint failed because it doesn't exist
    String XACT_SAVEPOINT_RELEASE_ROLLBACK_FAIL                 = "3B502.S";
    String XACT_TRANSACTION_ACTIVE                              = "XSTA2.S";

    /*
    ** RawStore - Transactions.Basic transaction exceptions
    */
    String TRANSACTION_PREFIX="40";

    String XACT_PROTOCOL_VIOLATION                              = "40XT0";
    String XACT_COMMIT_EXCEPTION                                = "40XT1";
    String XACT_ROLLBACK_EXCEPTION                              = "40XT2";
    String XACT_TRANSACTION_NOT_IDLE                            = "40XT4";
    String XACT_INTERNAL_TRANSACTION_EXCEPTION                  = "40XT5";
    String XACT_CANNOT_ACTIVATE_TRANSACTION                     = "40XT6";
    String XACT_NOT_SUPPORTED_IN_INTERNAL_XACT                  = "40XT7";

    /*
    ** RawStore - Transactions.Basic system exceptions
    */
    String XACT_ABORT_EXCEPTION                                 = "XSTB0.M";
    String XACT_CANNOT_LOG_CHANGE                               = "XSTB2.M";
    String XACT_CANNOT_ABORT_NULL_LOGGER                        = "XSTB3.M";
    String XACT_CREATE_NO_LOG                                   = "XSTB5.M";
    String XACT_TRANSACTION_TABLE_IN_USE                        = "XSTB6.M";


    /*
    ** RawStore - Data.Generic statement exceptions
    */
    String DATA_SLOT_NOT_ON_PAGE                                = "XSDA1.S";
    String DATA_UPDATE_DELETED_RECORD                           = "XSDA2.S";
    String DATA_NO_SPACE_FOR_RECORD                             = "XSDA3.S";
    String DATA_UNEXPECTED_EXCEPTION                            = "XSDA4.S";
    String DATA_UNDELETE_RECORD                                 = "XSDA5.S";
    String DATA_NULL_STORABLE_COLUMN                            = "XSDA6.S";
    String DATA_STORABLE_READ_MISMATCH                          = "XSDA7.S";
    String DATA_STORABLE_READ_EXCEPTION                         = "XSDA8.S";
    String DATA_STORABLE_READ_MISSING_CLASS                     = "XSDA9.S";
    String DATA_TIME_STAMP_ILLEGAL                              = "XSDAA.S";
    String DATA_TIME_STAMP_NULL                                 = "XSDAB.S";
    String DATA_DIFFERENT_CONTAINER                             = "XSDAC.S";
    String DATA_NO_ROW_COPIED                                   = "XSDAD.S";
    String DATA_CANNOT_MAKE_RECORD_HANDLE                       = "XSDAE.S";
    String DATA_INVALID_RECORD_HANDLE                           = "XSDAF.S";
    String DATA_ALLOC_NTT_CANT_OPEN                             = "XSDAG.S";
    String DATA_CANNOT_GET_DEALLOC_LOCK                         = "XSDAI.S";
    String DATA_STORABLE_WRITE_EXCEPTION                        = "XSDAJ.S";
    String DATA_WRONG_PAGE_FOR_HANDLE                           = "XSDAK.S";
    String DATA_UNEXPECTED_OVERFLOW_PAGE                        = "XSDAL.S";
    String DATA_SQLDATA_READ_INSTANTIATION_EXCEPTION            = "XSDAM.S";
    String DATA_SQLDATA_READ_ILLEGAL_ACCESS_EXCEPTION           = "XSDAN.S";
    String DATA_DOUBLE_LATCH_INTERNAL_ERROR                     = "XSDAO.S";

    /*
    ** RawStore - Data.Generic transaction exceptions
    */
    String DATA_CORRUPT_PAGE                                    = "XSDB0.D";
    String DATA_UNKNOWN_PAGE_FORMAT                             = "XSDB1.D";
    String DATA_UNKNOWN_CONTAINER_FORMAT                        = "XSDB2.D";
    String DATA_CHANGING_CONTAINER_INFO                         = "XSDB3.D";
    String DATA_MISSING_LOG                                     = "XSDB4.D";
    String DATA_MISSING_PAGE                                    = "XSDB5.D";
    String DATA_MULTIPLE_JBMS_ON_DB                             = "XSDB6.D";
    String DATA_MULTIPLE_JBMS_WARNING                           = "XSDB7.D";
    String DATA_MULTIPLE_JBMS_FORCE_LOCK                        = "XSDB8.D";
    String DATA_CORRUPT_STREAM_CONTAINER                        = "XSDB9.D";
    String DATA_OBJECT_ALLOCATION_FAILED                        = "XSDBA.D";
    String DATA_UNKNOWN_PAGE_FORMAT_2                           = "XSDBB.D";
    String DATA_BAD_CONTAINERINFO_WRITE                         = "XSDBC.D";

    /*
    ** RawStore - Data.Filesystem statement exceptions
    */
    String FILE_EXISTS                                          = "XSDF0.S";
    String FILE_CREATE                                          = "XSDF1.S";
    String FILE_CREATE_NO_CLEANUP                               = "XSDF2.S";
    String FILE_CANNOT_CREATE_SEGMENT                           = "XSDF3.S";
    String FILE_CANNOT_REMOVE_FILE                              = "XSDF4.S";
    String FILE_NO_ALLOC_PAGE                                   = "XSDF6.S";
    String FILE_NEW_PAGE_NOT_LATCHED                            = "XSDF7.S";
    String FILE_REUSE_PAGE_NOT_FOUND                            = "XSDF8.S";
    String FILE_READ_ONLY                                       = "XSDFB.S";
    String FILE_IO_GARBLED                                      = "XSDFD.S";
    String FILE_UNEXPECTED_EXCEPTION                            = "XSDFF.S";
    String BACKUP_FILE_IO_ERROR                                 = "XSDFH.S";
    String FILE_NEW_PAGE_DURING_RECOVERY                        = "XSDFI.S";

    /*
    ** RawStore - Data.FSLDemo transaction exceptions
    */

    /*
    ** RawStore - Data.Filesystem database exceptions
    */
    String FILE_READ_PAGE_EXCEPTION                             = "XSDG0.D";
    String FILE_WRITE_PAGE_EXCEPTION                            = "XSDG1.D";
    String FILE_BAD_CHECKSUM                                    = "XSDG2.D";
    String FILE_CONTAINER_EXCEPTION                             = "XSDG3.D";
    String FILE_DATABASE_NOT_IN_CREATE                          = "XSDG5.D";
    String DATA_DIRECTORY_NOT_FOUND_IN_BACKUP                   = "XSDG6.D";
    String UNABLE_TO_REMOVE_DATA_DIRECTORY                      = "XSDG7.D";
    String UNABLE_TO_COPY_DATA_DIRECTORY                        = "XSDG8.D";
    String FILE_IO_INTERRUPTED                                  = "XSDG9.D";


    /*
    ** InternalUtil - Id Parsing
    ** Note that the code catches ID parsing errors.
    ** (Range XCXA0-XCXAZ)
    */
    String ID_PARSE_ERROR               ="XCXA0.S";

    /*
    ** InternalUtil - Database Class Path Parsing
    ** Note that the code catches database class path parsing errors.
    ** (Range XCXB0-XCXBZ)
    */
    String DB_CLASS_PATH_PARSE_ERROR="XCXB0.S";

    /*
    ** InternalUtil - Id List Parsing
    ** Note that the code catches id list parsing errors.
    ** (Range XCXC0-XCXCZ)
    */
    String ID_LIST_PARSE_ERROR="XCXC0.S";

    /*
    ** InternalUtil - IO Errors
    ** (Range XCXD0-XCXDZ)
    */

    /*
    ** InternalUtil - LocaleFinder interface
    */
    String NO_LOCALE="XCXE0.S";

    String DATA_CONTAINER_CLOSED                = "40XD0";
    String DATA_CONTAINER_READ_ONLY             = "40XD1";
    String DATA_CONTAINER_VANISHED              = "40XD2";

    /*
    ** Connectivity - Connection Exceptions: 08XXX
    */
    String CONNECTIVITY_PREFIX="08";


    /*
    ** Language
    */

    /*
    ** Language Statement Exception
    */
    String LSE_COMPILATION_PREFIX="42";

    /*
    ** Language
    **
    ** The entries in this file are sorted into groups.  Add your entry
    ** to the appropriate group. Language errors are divided into 3 groups:
    ** A group for standard SQLExceptions.
    **
    ** 2200J-00R - For SQL/XML errors (based on SQL/XML[2006]).
    ** 4250x - access rule violations
    ** 428?? - adding some DB2 compatible errors
    ** 42X00-42Zxx for compilation errors
    ** 46000  for SQLJ errors (for now, leave this range empty)
    ** 38000  SQL3 ranges
    ** 39001  SQL3
    ** X0X00-X0Xxx for implementation-defined execution errors.
    **
    ** NOTE: If an error can occur during both compilation and execution, then
    ** you need 2 different errors.
    **
    ** In addition to the above groups, this file also contains SQLStates
    ** for language transaction severity errors. These are in the range
    **
    **    40XC0 - 40XCZ
    **
    ** implementation-defined range reserved for class 23 is L01-LZZ
    **
    **
    ** Errors that have standard SQLStates
    **
    ** Implementation-defined subclasses must begin with a digit from 5 through 9,
    ** or a letter from I through Z (capitals only).
    **
     */

    /*
    **
    ** SQL-J ERRORS -- see jamie for further info
    **
    ** DDL
    **    46001 - invalid URL
    **    46002 - invalid JAR name
    **    46003 - invalid class deletion
    **    46004 - invalid JAR name
    **     46005 - invalid replacement
    **     46006 - invalid grantee
    **     46007 - invalid signature
    **     46008 - invalid method specification
    **     46009 - invalid REVOKE
    **
    ** Execution
    **     46102 - invalid jar name in path
    **     46103 - unresolved class name
    **     0100E - too many result sets
    **    39001 - invalid SQLSTATE
    **    39004 - invalid null value
    **    38000 - uncaught java exception
    **    38mmm - user defined error numbers
    ** to be used in the future
    ** InvalidNullValue.sqlstate=39004
    */

    // WARNINGS (start with 01)
    String LANG_CONSTRAINT_DROPPED                                       = "01500";
    String LANG_VIEW_DROPPED                                           = "01501";
    String LANG_TRIGGER_DROPPED                                           = "01502";
    String LANG_COL_NOT_NULL                                              = "01503";
    String LANG_INDEX_DUPLICATE                                              = "01504";
    String LANG_VALUE_TRUNCATED                                        = "01505";
    String LANG_SYNONYM_UNDEFINED                                      = "01522";
    String LANG_NULL_ELIMINATED_IN_SET_FUNCTION                           = "01003";
    String LANG_PRIVILEGE_NOT_REVOKED                                      = "01006";
    String LANG_ROLE_NOT_REVOKED                                       = "01007";
    String LANG_WITH_ADMIN_OPTION_NOT_REVOKED                          = "01008";
    String LANG_GEN_COL_DROPPED                                         = "01009";

    String LANG_NO_ROW_FOUND                                              = "02000";

    String LANG_TOO_MANY_DYNAMIC_RESULTS_RETURNED                       = "0100E";

    // State used by java.sql.DataTruncation for truncation in read operations.
    String DATA_TRUNCATION_READ = "01004";

    // Invalid role specification: standard says class 0P, no subclass.
    String ROLE_INVALID_SPECIFICATION                                  = "0P000";
    String ROLE_INVALID_SPECIFICATION_NOT_GRANTED                      = "0P000.S.1";

    // TRANSACTION severity language errors. These are in the range:
    // 40XC0 - 40XCZ
    String LANG_DEAD_STATEMENT                                         = "40XC0";

    /*
    ** SQL Data exceptions
    */
    String SQL_DATA_PREFIX="22";

    String LANG_MISSING_PARMS                                          = "07000";
    String LANG_SCALAR_SUBQUERY_CARDINALITY_VIOLATION                  = "21000";
    String LANG_STRING_TRUNCATION                                      = "22001";
    String LANG_CONCAT_STRING_OVERFLOW                                      = "54006";
    String LANG_OUTSIDE_RANGE_FOR_DATATYPE                             = "22003";
    String LANG_MODIFIED_ROW_COUNT_TOO_LARGE                           = "22003.S.0";
    String YEAR_EXCEEDS_MAXIMUM                                        = "22003.S.1";
    String DECIMAL_TOO_MANY_DIGITS                                     = "22003.S.2";
    String NUMERIC_OVERFLOW                                            = "22003.S.3";
    String CLIENT_LENGTH_OUTSIDE_RANGE_FOR_DATATYPE                    = "22003.S.4";

    String LANG_DATA_TYPE_GET_MISMATCH                                 = "22005"; // same 22005 error
    String UNSUPPORTED_ENCODING                                        = "22005.S.1";
    String CHARACTER_CONVERTER_NOT_AVAILABLE                           = "22005.S.2";
    String CANT_CONVERT_UNICODE_TO_EBCDIC                              = "22005.S.3";
    String NET_UNRECOGNIZED_JDBC_TYPE                                  = "22005.S.4";
    String NET_INVALID_JDBC_TYPE_FOR_PARAM                             = "22005.S.5";
    String UNRECOGNIZED_JAVA_SQL_TYPE                                  = "22005.S.6";
    String CANT_CONVERT_UNICODE_TO_UTF8                                = "22005.S.7";

    String LANG_DATE_RANGE_EXCEPTION                                   = "22007.S.180";
    String LANG_DATE_SYNTAX_EXCEPTION                                  = "22007.S.181";
    String LANG_INVALID_FUNCTION_ARGUMENT                              = "22008.S";
    String LANG_INVALID_VALUE_RANGE                                     = "22008.S.1";
    String LANG_SEQUENCE_GENERATOR_EXHAUSTED                              = "2200H.S";
    String LANG_SUBSTR_START_OR_LEN_OUT_OF_RANGE                        = "22011";
    String LANG_SUBSTR_START_ADDING_LEN_OUT_OF_RANGE                        = "22011.S.1";
    String LANG_DIVIDE_BY_ZERO                                         = "22012";
    String LANG_SQRT_OF_NEG_NUMBER                                     = "22013";
    String LANG_INVALID_PARAMETER_FOR_SEARCH_POSITION                  = "22014";
    String LANG_INVALID_TYPE_FOR_LOCATE_FUNCTION                       = "22015";
    String LANG_FORMAT_EXCEPTION                                       = "22018";
    String LANG_INVALID_ESCAPE_CHARACTER                               = "22019";
    String LANG_INVALID_TRIM_CHARACTER                                 = "22020";
    String LANG_INVALID_CHARACTER_ENCODING                             = "22021";
    String LANG_INVALID_TRANSLATE_PADDING             = "22022";
    String LANG_INVALID_ESCAPE_SEQUENCE                                = "22025";
    String LANG_INVALID_TRIM_SET                                       = "22027";
    String LANG_STRING_TOO_LONG                                        = "22028";
    String LANG_ESCAPE_IS_NULL                                         = "22501";
    String LANG_INVALID_ROW_COUNT_FIRST                                = "2201W";
    String LANG_INVALID_ROW_COUNT_OFFSET                               = "2201X";
    String LANG_INVALID_LEAD_LAG_OFFSET                                = "2201Y";
    String LANG_ROW_COUNT_OFFSET_FIRST_IS_NULL                         = "2201Z";
    String LANG_MISSING_FIRST_LAST_VALUE_ARG                           = "2202A";
    String LANG_MISSING_LEAD_LAG_ARG                                   = "2202B";
    String LANG_MISSING_LEAD_LAG_DEFAULT                               = "2202C";
    String LANG_NONULL_DATATYPE                                        = "2202D";
    String LANG_INVALID_AGGREGATION_DATATYPE                           = "2202E";
    String LANG_INVALID_TIME_SPAN_OPERATION                            = "2202F";
	String LANG_FIELD_POSITION_ZERO                                    = "22030";
    String LANG_INVALID_TIMEZONE_OPERATION            = "22031";
    /*
    ** Integrity violations.
    */
    String INTEGRITY_VIOLATION_PREFIX="23";


    String LANG_NULL_INTO_NON_NULL                                     = "23502";
    String LANG_DUPLICATE_KEY_CONSTRAINT                               = "23505";
    String LANG_FK_VIOLATION                                           = "23503";
    String LANG_CHECK_CONSTRAINT_VIOLATED                              = "23513";
    String LANG_FK_SET_NULL_TO_NON_NULL                                = "23514";


    // From SQL/XML[2006] spec; there are others, but
    // these are the ones we actually use with our
    // current XML support.
    String LANG_XML_QUERY_ERROR                                        = "10000";
    String LANG_NOT_AN_XML_DOCUMENT                                    = "2200L";
    String LANG_INVALID_XML_DOCUMENT                                   = "2200M";
    String LANG_INVALID_XML_CONTEXT_ITEM                               = "2200V";
    String LANG_XQUERY_SERIALIZATION_ERROR                             = "2200W";

    String CANNOT_CLOSE_ACTIVE_CONNECTION              = "25001";
    String INVALID_TRANSACTION_STATE_ACTIVE_CONNECTION = "25001.S.1";


    String LANG_UNEXPECTED_USER_EXCEPTION                              = "38000";
    String EXTERNAL_ROUTINE_NO_SQL                                       = "38001";
    String EXTERNAL_ROUTINE_NO_MODIFIES_SQL                               = "38002";
    String EXTERNAL_ROUTINE_NO_READS_SQL                               = "38004";

    String LANG_NULL_TO_PRIMITIVE_PARAMETER                            = "39004";
    String LANG_SYNTAX_OR_ACCESS_VIOLATION                             = "42000";

    // Fix for Derby-1828 - access rule violations should use SQL state 42
    String AUTH_NO_TABLE_PERMISSION                                    = "42500";
    String AUTH_NO_TABLE_PERMISSION_FOR_GRANT                          = "42501";
    String AUTH_NO_COLUMN_PERMISSION                                   = "42502";
    String AUTH_NO_COLUMN_PERMISSION_FOR_GRANT                         = "42503";
    String AUTH_NO_GENERIC_PERMISSION                                  = "42504";
    String AUTH_NO_GENERIC_PERMISSION_FOR_GRANT                        = "42505";
    String AUTH_NOT_OWNER                                              = "42506";
    String AUTH_NO_ACCESS_NOT_OWNER                                    = "42507";
    String AUTH_NOT_DATABASE_OWNER                                     = "42508";
    String AUTH_GRANT_REVOKE_NOT_ALLOWED                               = "42509";
    String AUTH_NO_OBJECT_PERMISSION                                   = "4250A";
    String AUTH_INVALID_AUTHORIZATION_PROPERTY                         = "4250B";
    String AUTH_USER_IN_READ_AND_WRITE_LISTS                           = "4250C";
    String AUTH_DUPLICATE_USERS                                        = "4250D";
    String AUTH_INTERNAL_BAD_UUID                                      = "4250E";
    String AUTH_NOT_VALID_TABLE_PRIVILEGE                              = "4250F";
    String AUTH_ROLE_DBO_ONLY                                          = "4251A";
    String AUTH_PUBLIC_ILLEGAL_AUTHORIZATION_ID                        = "4251B";
    String AUTH_ROLE_GRANT_CIRCULARITY                                 = "4251C";
    String DBO_ONLY                                                         = "4251D";
    String HIDDEN_COLUMN                                                         = "4251E";
    String CANT_DROP_DBO                                                         = "4251F";
    String WEAK_AUTHENTICATION                                               = "4251G";
    String BAD_NATIVE_AUTH_SPEC                                               = "4251H";
    String MISSING_CREDENTIALS_DB                                               = "4251I";
    String BAD_PASSWORD_LIFETIME                                               = "4251J";
    String DBO_FIRST                                                                    = "4251K";
    String BAD_CREDENTIALS_DB_NAME                                          = "4251L";
    String AUTH_NO_TABLE_PERMISSION_FOR_ANALYZE                        = "4251M";
    String AUTH_NO_PERMISSION_FOR_KILLING_OPERATION                    = "4251N";
    String LANG_NO_SUCH_RUNNING_OPERATION                              = "4251P";
    String LANG_DB2_NOT_NULL_COLUMN_INVALID_DEFAULT                    = "42601";
    String LANG_UNSUPPORTED_FROM_TABLE                        = "42602";
    String LANG_MODIFIED_FINAL_TABLE                          = "42603";
    String LANG_UNSUPPORTED_FROM_TABLE_QUERY                  = "42604";
    String LANG_DB2_INVALID_HEXADECIMAL_CONSTANT                    = "42606";
    String LANG_DB2_OPERATION_NOT_SUPPORTED_IN_READ_ONLY_MODE       = "51045";
    String LANG_DB2_STRING_CONSTANT_TOO_LONG                    = "54002";
    String LANG_DB2_NUMBER_OF_ARGS_INVALID                   = "42605";
    String LANG_DB2_MULTINARY_FUNCTION_ALL_PARAMS                   = "42610";
    String LANG_DB2_LENGTH_PRECISION_SCALE_VIOLATION                   = "42611";
    String LANG_DB2_MULTIPLE_ELEMENTS                                   = "42613";
    String LANG_DB2_INVALID_CHECK_CONSTRAINT                           = "42621";
    String LANG_DB2_DUPLICATE_NAMES                                       = "42734";
    String LANG_DB2_INVALID_COLS_SPECIFIED                             = "42802";
        String LANG_DB2_INVALID_SELECT_COL_FOR_HAVING = "42803";
    String LANG_DB2_ADD_UNIQUE_OR_PRIMARY_KEY_ON_NULL_COLS               = "42831";
    String LANG_ADD_PRIMARY_KEY_ON_NULL_COLS                           = "42831.S.1";
    String LANG_DB2_REPLACEMENT_ERROR                                   = "42815.S.713";
    String LANG_DB2_MULTINARY_DATATYPE_MISMATCH                        = "42815.S.171";
    String LANG_DB2_INVALID_DATETIME_EXPR                     = "42816";
    String LANG_DB2_TOO_LONG_FLOATING_POINT_LITERAL                       = "42820";
    String LANG_DB2_LIKE_SYNTAX_ERROR                                    = "42824";
    String LANG_INVALID_FK_COL_FOR_SETNULL                             = "42834";
    String LANG_INVALID_ALTER_TABLE_ATTRIBUTES                         = "42837";
    String LANG_DB2_FUNCTION_INCOMPATIBLE                              = "42884";


    String LANG_DB2_PARAMETER_NEEDS_MARKER                               = "42886";
    String LANG_DB2_INVALID_DEFAULT_VALUE                              = "42894";

    String LANG_NO_AGGREGATES_IN_WHERE_CLAUSE                          = "42903";
    String LANG_DB2_VIEW_REQUIRES_COLUMN_NAMES                         = "42908";
    String LANG_TABLE_REQUIRES_COLUMN_NAMES                            = "42909";
    String LANG_DELETE_RULE_VIOLATION                                      = "42915";
    String LANG_SYNONYM_CIRCULAR                                             = "42916";
    String LANG_INVALID_INDEX_EXPRESSION                               = "429BX";  // DB2 compatible code
    String LANG_SYNTAX_ERROR                                           = "42X01";
    String LANG_LEXICAL_ERROR                                          = "42X02";
    String LANG_AMBIGUOUS_COLUMN_NAME                                  = "42X03";
    String LANG_COLUMN_NOT_FOUND                                       = "42X04";
    String LANG_TABLE_NOT_FOUND                                        = "42X05";
    String LANG_TOO_MANY_RESULT_COLUMNS                                = "42X06";
    String LANG_NULL_IN_VALUES_CLAUSE                                  = "42X07";
    String LANG_DOES_NOT_IMPLEMENT                                      = "42X08";
    String LANG_FROM_LIST_DUPLICATE_TABLE_NAME                         = "42X09";
    String LANG_EXPOSED_NAME_NOT_FOUND                                 = "42X10";
    String LANG_IDENTIFIER_TOO_LONG                                    = "42622";
    String LANG_DUPLICATE_COLUMN_NAME_CREATE                           = "42X12";
    String LANG_TOO_MANY_COLUMNS_IN_TABLE_OR_VIEW                         = "54011";
    String LANG_TOO_MANY_INDEXES_ON_TABLE                         = "42Z9F";
    String LANG_DUPLICATE_COLUMN_NAME_INSERT                           = "42X13";
    String LANG_COLUMN_NOT_FOUND_IN_TABLE                              = "42X14";
    String LANG_ILLEGAL_COLUMN_REFERENCE                               = "42X15";
    String LANG_DUPLICATE_COLUMN_NAME_UPDATE                           = "42X16";
    String LANG_INVALID_JOIN_ORDER_SPEC                                = "42X17";
    String LANG_NOT_COMPARABLE                                         = "42818";
    String LANG_NON_BOOLEAN_WHERE_CLAUSE                               = "42X19";
    String LANG_INTEGER_LITERAL_EXPECTED                               = "42X20";
    String LANG_DERIVED_COLUMN_NAME_USE                                    = "42X21";
    String LANG_CURSOR_NOT_UPDATABLE                                   = "42X23";
    String LANG_INVALID_COL_HAVING_CLAUSE                              = "42X24";
    String LANG_UNARY_FUNCTION_BAD_TYPE                                = "42X25";
    String LANG_TYPE_DOESNT_EXIST                                      = "42X26";
    String LANG_FUNCTION_NOT_ALLOWED                                   = "42X27";
    String LANG_CURSOR_DELETE_MISMATCH                                 = "42X28";
    String LANG_CURSOR_UPDATE_MISMATCH                                 = "42X29";
    String LANG_CURSOR_NOT_FOUND                                       = "42X30";
    String LANG_COLUMN_NOT_UPDATABLE_IN_CURSOR                         = "42X31";
    String LANG_CORRELATION_NAME_FOR_UPDATABLE_COLUMN_DISALLOWED_IN_CURSOR = "42X42";
    String LANG_DERIVED_COLUMN_LIST_MISMATCH                           = "42X32";
    String LANG_DUPLICATE_COLUMN_NAME_DERIVED                          = "42X33";
    String LANG_PARAM_IN_SELECT_LIST                                   = "42X34";
    String LANG_BINARY_OPERANDS_BOTH_PARMS                             = "42X35";
    String LANG_UNARY_OPERAND_PARM                                     = "42X36";
    String LANG_UNARY_ARITHMETIC_BAD_TYPE                              = "42X37";
    String LANG_CANT_SELECT_STAR_SUBQUERY                              = "42X38";
    String LANG_NON_SINGLE_COLUMN_SUBQUERY                             = "42X39";
    String LANG_UNARY_LOGICAL_NON_BOOLEAN                              = "42X40";
    String LANG_INVALID_FROM_LIST_PROPERTY                             = "42X41";
    String LANG_NOT_STORABLE                                           = "42821";
    String LANG_NULL_RESULT_SET_META_DATA                              = "42X43";
    String LANG_INVALID_COLUMN_LENGTH                                  = "42X44";
    String LANG_INVALID_FUNCTION_ARG_TYPE                              = "42X45";
    String LANG_AMBIGUOUS_FUNCTION_NAME                                = "42X46";
    String LANG_AMBIGUOUS_PROCEDURE_NAME                               = "42X47";
    String LANG_INVALID_PRECISION                                      = "42X48";
    String LANG_INVALID_INTEGER_LITERAL                                = "42X49";
    String LANG_NO_METHOD_FOUND                                        = "42X50";
    String LANG_TYPE_DOESNT_EXIST2                                     = "42X51";
    String LANG_PRIMITIVE_RECEIVER                                     = "42X52";
    String LANG_LIKE_BAD_TYPE                                          = "42X53";
    String LANG_PARAMETER_RECEIVER                                     = "42X54";
    String LANG_TABLE_NAME_MISMATCH                                    = "42X55";
    String LANG_VIEW_DEFINITION_R_C_L_MISMATCH                         = "42X56";
    String LANG_INVALID_V_T_I_COLUMN_COUNT                             = "42X57";
    String LANG_UNION_UNMATCHED_COLUMNS                                = "42X58";
    String LANG_ROW_VALUE_CONSTRUCTOR_UNMATCHED_COLUMNS                = "42X59";
    String LANG_INVALID_INSERT_MODE                                    = "42X60";
    String LANG_NOT_UNION_COMPATIBLE                                   = "42X61";
    String LANG_NO_USER_DDL_IN_SYSTEM_SCHEMA                           = "42X62";
    String LANG_NO_ROWS_FROM_USING                                     = "42X63";
    String LANG_INVALID_STATISTICS_SPEC                                   = "42X64";
    String LANG_INDEX_NOT_FOUND                                        = "42X65";
    String LANG_DUPLICATE_COLUMN_NAME_CREATE_INDEX                     = "42X66";
    String LANG_INVALID_UPDATE_STATEMENT                                   = "42X67";
    String LANG_NO_FIELD_FOUND                                         = "42X68";
    String LANG_PRIMITIVE_REFERENCING_EXPRESSION                       = "42X69";
    String LANG_TABLE_DEFINITION_R_C_L_MISMATCH                        = "42X70";
    String LANG_INVALID_COLUMN_TYPE_CREATE_TABLE                       = "42X71";
    String LANG_NO_STATIC_FIELD_FOUND                                  = "42X72";
    String LANG_AMBIGUOUS_METHOD_INVOCATION                            = "42X73";
    String LANG_INVALID_CALL_STATEMENT                                 = "42X74";
    String LANG_NO_CONSTRUCTOR_FOUND                                   = "42X75";
    String LANG_ADDING_PRIMARY_KEY_ON_EXPLICIT_NULLABLE_COLUMN         = "42X76";
    String LANG_COLUMN_OUT_OF_RANGE                                    = "42X77";
    String LANG_ORDER_BY_COLUMN_NOT_FOUND                              = "42X78";
    String LANG_DUPLICATE_COLUMN_FOR_ORDER_BY                          = "42X79";
    String LANG_QUALIFIED_COLUMN_NAME_NOT_ALLOWED                      = "42877";
        String LANG_UNION_ORDER_BY                                         = "42878";
    String LANG_DISTINCT_ORDER_BY                                      = "42879";
    String LANG_DISTINCT_ORDER_BY_EXPRESSION                           = "4287A";
    String LANG_TABLE_VALUE_CTOR_RESTRICTION                           = "4287B";
    String LANG_EMPTY_VALUES_CLAUSE                                    = "42X80";
    String LANG_EMPTY_COLUMN_LIST                                      = "42X81";
    String LANG_USING_CARDINALITY_VIOLATION                            = "42X82";
    String LANG_ADDING_COLUMN_WITH_NULL_AND_NOT_NULL_CONSTRAINT        = "42X83";
    String LANG_CANT_DROP_BACKING_INDEX                                = "42X84";
    String LANG_CONSTRAINT_SCHEMA_MISMATCH                             = "42X85";
    String LANG_DROP_NON_EXISTENT_CONSTRAINT                           = "42X86";
    String LANG_ALL_RESULT_EXPRESSIONS_PARAMS                          = "42X87";
    String LANG_CONDITIONAL_NON_BOOLEAN                                = "42X88";
    String LANG_NOT_TYPE_COMPATIBLE                                    = "42X89";
    String LANG_TOO_MANY_PRIMARY_KEY_CONSTRAINTS                       = "42X90";
    String LANG_DUPLICATE_CONSTRAINT_NAME_CREATE                       = "42X91";
    String LANG_DUPLICATE_CONSTRAINT_COLUMN_NAME                       = "42X92";
    String LANG_INVALID_CREATE_CONSTRAINT_COLUMN_LIST                  = "42X93";
    String LANG_OBJECT_NOT_FOUND                                       = "42X94";
    String LANG_DB_CLASS_PATH_HAS_MISSING_JAR                          = "42X96";
    String LANG_NO_PARAMS_IN_VIEWS                                     = "42X98";
    String LANG_NO_PARAMS_IN_TABLES                                    = "42X99";
    String LANG_UNASSIGNABLE_GENERATION_CLAUSE                  = "42XA0";
    String LANG_AGGREGATE_IN_GENERATION_CLAUSE                  = "42XA1";
    String LANG_NON_DETERMINISTIC_GENERATION_CLAUSE                  = "42XA2";
    String LANG_CANT_OVERRIDE_GENERATION_CLAUSE                  = "42XA3";
    String LANG_CANT_REFERENCE_GENERATED_COLUMN                  = "42XA4";
    String LANG_ROUTINE_CANT_PERMIT_SQL                                   = "42XA5";
    String LANG_BAD_FK_ON_GENERATED_COLUMN                           = "42XA6";
    String LANG_GEN_COL_DEFAULT                                                 = "42XA7";
    String LANG_GEN_COL_BAD_RENAME                                           = "42XA8";
    String LANG_NEEDS_DATATYPE                                                      = "42XA9";
    String LANG_GEN_COL_BEFORE_TRIG                                             = "42XAA";
    String LANG_NOT_NULL_NEEDS_DATATYPE                                    = "42XAB";
<<<<<<< HEAD
    String LANG_SEQ_INCREMENT_ZERO                                         = "42XAC";
    String LANG_SEQ_ARG_OUT_OF_DATATYPE_RANGE                              = "42XAE";
    String LANG_SEQ_MIN_EXCEEDS_MAX                                        = "42XAF";
    String LANG_SEQ_INVALID_START                                          = "42XAG";
    String LANG_NEXT_VALUE_FOR_ILLEGAL                                     = "42XAH";
    String LANG_SEQUENCE_REFERENCED_TWICE                                  = "42XAI";
    String LANG_DUPLICATE_CS_CLAUSE                                        = "42XAJ";
    String LANG_INVALID_USER_AGGREGATE_DEFINITION2                         = "42Y00";
    String LANG_INVALID_CHECK_CONSTRAINT                                   = "42Y01";
    // String LANG_NO_ALTER_TABLE_COMPRESS_ON_TARGET_TABLE                 = "42Y02";
    String LANG_NO_SUCH_METHOD_ALIAS                                       = "42Y03.S.0";
    String LANG_NO_SUCH_PROCEDURE                                          = "42Y03.S.1";
    String LANG_NO_SUCH_FUNCTION                                           = "42Y03.S.2";
    String LANG_NO_SUCH_PROCEDURE2                                         = "42Y03.S.3";
    String LANG_INVALID_FULL_STATIC_METHOD_NAME                            = "42Y04";
    String LANG_NO_SUCH_FOREIGN_KEY                                        = "42Y05";
=======
    String LANG_SEQ_INCREMENT_ZERO                                     = "42XAC";
    String LANG_SEQ_ARG_OUT_OF_DATATYPE_RANGE                          = "42XAE";
    String LANG_SEQ_MIN_EXCEEDS_MAX                                    = "42XAF";
    String LANG_SEQ_INVALID_START                                      = "42XAG";
    String LANG_NEXT_VALUE_FOR_ILLEGAL                                      = "42XAH";
    String LANG_SEQUENCE_REFERENCED_TWICE                                      = "42XAI";
    String LANG_DUPLICATE_CS_CLAUSE                                      = "42XAJ";
    String LANG_INVALID_USER_AGGREGATE_DEFINITION2                     = "42Y00";
    String LANG_INVALID_CHECK_CONSTRAINT                               = "42Y01";
    // String LANG_NO_ALTER_TABLE_COMPRESS_ON_TARGET_TABLE                = "42Y02";
    String LANG_NO_SUCH_METHOD_ALIAS                                   = "42Y03.S.0";
    String LANG_NO_SUCH_PROCEDURE                                      = "42Y03.S.1";
    String LANG_NO_SUCH_FUNCTION                                       = "42Y03.S.2";
    String LANG_INVALID_FULL_STATIC_METHOD_NAME                        = "42Y04";
    String LANG_NO_SUCH_FOREIGN_KEY                                    = "42Y05";
>>>>>>> 188ea84c
    String LANG_CURRENT_FUNCTION_PATH_SCHEMA_DOES_NOT_EXIST                = "42Y06";
    String LANG_SCHEMA_DOES_NOT_EXIST                                  = "42Y07";
    String LANG_NO_FK_ON_SYSTEM_SCHEMA                                 = "42Y08";
    String LANG_VOID_METHOD_CALL                                       = "42Y09";
    String LANG_TABLE_CONSTRUCTOR_ALL_PARAM_COLUMN                     = "42Y10";
    String LANG_MISSING_JOIN_SPECIFICATION                             = "42Y11";
    String LANG_NON_BOOLEAN_JOIN_CLAUSE                                = "42Y12";
    String LANG_DUPLICATE_COLUMN_NAME_CREATE_VIEW                      = "42Y13";
    // String LANG_DROP_TABLE_ON_NON_TABLE                                = "42Y15"; -- replaced by 42Y62
    String LANG_NO_METHOD_MATCHING_ALIAS                               = "42Y16";
    // String LANG_DROP_SYSTEM_TABLE_ATTEMPTED                         = "42Y17"; -- replaced by 42X62
    String LANG_DATABASE_DOES_NOT_EXIST                                = "42Y18";
    String LANG_MULTIDATABASE_NOT_ENABLED                              = "42Y19";
    String LANG_INVALID_CAST                                           = "42846";
    String LANG_INVALID_CAST_TO_CHAR_WITH_LENGTH_NOT_FROM_CHAR             = "42846.A";
    String LANG_INVALID_CAST_TO_CHAR_WITH_FORMAT_NOT_FROM_DATE             = "42846.B";
    //    String LANG_AMBIGUOUS_GROUPING_COLUMN                              = "42Y19"; -- unused post 883.
    //    String LANG_UNMATCHED_GROUPING_COLUMN                            = "42Y20"; -- not used
    String LANG_USER_AGGREGATE_BAD_TYPE                                = "42Y22";
    String LANG_BAD_J_D_B_C_TYPE_INFO                                  = "42Y23";
    String LANG_VIEW_NOT_UPDATEABLE                                    = "42Y24";
    String LANG_UPDATE_SYSTEM_TABLE_ATTEMPTED                          = "42Y25";
    String LANG_AGGREGATE_IN_GROUPBY_LIST                              = "42Y26";
    String LANG_NO_PARAMS_IN_TRIGGER_ACTION                            = "42Y27";
    // String LANG_NO_TRIGGER_ON_SYSTEM_TABLE                             = "42Y28"; -- replaced by 42X62
    String LANG_INVALID_NON_GROUPED_SELECT_LIST                        = "42Y29";
    String LANG_INVALID_GROUPED_SELECT_LIST                            = "42Y30";
    // 42Y31 is available
    String LANG_TOO_MANY_ELEMENTS                            = "54004";
    String LANG_BAD_AGGREGATOR_CLASS2                                  = "42Y32";
    String LANG_USER_AGGREGATE_CONTAINS_AGGREGATE                      = "42Y33";
    String LANG_AMBIGUOUS_COLUMN_NAME_IN_TABLE                         = "42Y34";
    String LANG_INVALID_COL_REF_NON_GROUPED_SELECT_LIST                = "42Y35";
    String LANG_INVALID_COL_REF_GROUPED_SELECT_LIST                    = "42Y36";
    String LANG_TYPE_DOESNT_EXIST3                                     = "42Y37";
    String LANG_INVALID_BULK_INSERT_REPLACE                            = "42Y38";
    String LANG_UNRELIABLE_QUERY_FRAGMENT                              = "42Y39";
    String LANG_DUPLICATE_COLUMN_IN_TRIGGER_UPDATE                     = "42Y40";
    String LANG_TRIGGER_SPS_CANNOT_BE_EXECED                           = "42Y41";
    String LANG_INVALID_DECIMAL_SCALE                                  = "42Y42";
    String LANG_INVALID_DECIMAL_PRECISION_SCALE                        = "42Y43";
    String LANG_INVALID_FROM_TABLE_PROPERTY                            = "42Y44";
    String LANG_CANNOT_BIND_TRIGGER_V_T_I                              = "42Y45";
    String LANG_INVALID_FORCED_INDEX1                                  = "42Y46";
    String LANG_INVALID_FORCED_SPARK                                   = "42Y47";
    String LANG_INVALID_FORCED_INDEX2                                  = "42Y48";
    String LANG_DUPLICATE_PROPERTY                                     = "42Y49";
    String LANG_BOTH_FORCE_INDEX_AND_CONSTRAINT_SPECIFIED              = "42Y50";
    String LANG_INVALID_MIN_PLAN_TIMEOUT                                   = "42Y51";
    String LANG_INVALID_FORCED_SKIPSTATS                              = "42Y52";
    String LANG_INVALID_SPLITS                                         = "42Y53";
    String LANG_INVALID_SELECTIVITY                                    = "42Y54";
    String LANG_OBJECT_DOES_NOT_EXIST                                  = "42Y55";
    String LANG_INVALID_JOIN_STRATEGY                                  = "42Y56";
    String LANG_INVALID_ROWCOUNT                                       = "42Y57";
    String LANG_INVALID_NUMBER_FORMAT_FOR_OVERRIDE                     = "42Y58";
    String LANG_INVALID_HASH_INITIAL_CAPACITY                          = "42Y59";
    String LANG_INVALID_HASH_LOAD_FACTOR                               = "42Y60";
    String LANG_INVALID_HASH_MAX_CAPACITY                              = "42Y61";
    String LANG_INVALID_OPERATION_ON_VIEW                              = "42Y62";
    String LANG_HASH_NO_EQUIJOIN_FOUND                                 = "42Y63";
    String LANG_INVALID_BULK_FETCH_VALUE                               = "42Y64";
    String LANG_INVALID_BULK_FETCH_WITH_JOIN_TYPE                      = "42Y65";
    String LANG_INVALID_BULK_FETCH_UPDATEABLE                          = "42Y66";
    String LANG_CANNOT_DROP_SYSTEM_SCHEMAS                             = "42Y67";
    String LANG_CANNOT_DROP_DEFAULT_DB                                 = "42Y68";
    String LANG_NO_BEST_PLAN_FOUND                                     = "42Y69";
    String LANG_ILLEGAL_FORCED_JOIN_ORDER                              = "42Y70";
    String LANG_CANNOT_DROP_SYSTEM_ALIASES                             = "42Y71";
    String LANG_CANNOT_DROP_TRIGGER_S_P_S                              = "42Y82";
    String LANG_USER_AGGREGATE_BAD_TYPE_NULL                           = "42Y83";
    String LANG_INVALID_DEFAULT_DEFINITION                             = "42Y84";
    String LANG_INVALID_USE_OF_DEFAULT                                 = "42Y85";
    String LANG_INVALID_SESSION_PROPERTY                               = "42Y86";
    String LANG_INVALID_SESSION_PROPERTY_VALUE                         = "42Y87";
    String LANG_INVALID_FORCED_NO_SUBQUERY_FLATTEN_VALUE               = "42Y88";
    String LANG_INVALID_SUBQUERY_PROPERTY                              = "42Y89";
    String LANG_STMT_NOT_UPDATABLE                                     = "42Y90";
    String LANG_NO_SPS_USING_IN_TRIGGER                                = "42Y91";
    String LANG_TRIGGER_BAD_REF_MISMATCH                               = "42Y92";
    String LANG_TRIGGER_BAD_REF_CLAUSE_DUPS                            = "42Y93";
    String LANG_BINARY_LOGICAL_NON_BOOLEAN                             = "42Y94";
    String LANG_BINARY_OPERATOR_NOT_SUPPORTED                          = "42Y95";
  String LANG_INVALID_SORT_STRATEGY                                  = "42Y96";
    String LANG_UNKNOWN                                                                         = "42Y96.U";
    String LANG_INVALID_ESCAPE                                                             = "42Y97";
    String LANG_JAVACC_SYNTAX                                                               = "42Y98.U";
    String LANG_JAVACC_LEXICAL_ERROR                                                   = "42Y99.U";
    String LANG_JAVA_METHOD_CALL_OR_FIELD_REF                                       = "42Z00.U";
    String LANG_UNTYPED                                                                         = "42Z01.U";
    // TEMPORARY COMPILATION RESTRICTIONS
    String LANG_USER_AGGREGATE_MULTIPLE_DISTINCTS                      = "42Z02";
    String LANG_INVALID_OPERATION_NOT_A_VIEW                           = "42Z03";
    String LANG_USER_INDEX_CREATED_AFTER_PAST_TRANSACTION              = "42Z04";
    String LANG_NO_AGGREGATES_IN_ON_CLAUSE                             = "42Z07";
    String LANG_NO_BULK_INSERT_REPLACE_WITH_TRIGGER                    = "42Z08";

    // MORE GENERIC LANGUAGE STUFF
    String LANG_COLUMN_DEFAULT                                           = "42Z09.U";
    String LANG_UDT_BUILTIN_CONFLICT                                           = "42Z10";
    String LANG_STREAM                                                   = "42Z11.U";
    String LANG_STREAM_INVALID_ACCESS                                  = "42Z12.U";

    // String LANG_UPDATABLE_VTI_BAD_GETMETADATA                           = "42Z14";

    // for alter table modify column ...
    String LANG_MODIFY_COLUMN_CHANGE_TYPE                               = "42Z15";
    String LANG_MODIFY_COLUMN_INVALID_TYPE                               = "42Z16";
    String LANG_MODIFY_COLUMN_INVALID_LENGTH                           = "42Z17";
    String LANG_MODIFY_COLUMN_FKEY_CONSTRAINT                           = "42Z18";
    String LANG_MODIFY_COLUMN_REFERENCED                               = "42Z19";
    String LANG_MODIFY_COLUMN_EXISTING_CONSTRAINT                       = "42Z20";
    String LANG_MODIFY_COLUMN_EXISTING_PRIMARY_KEY                       = "42Z20.S.1";

    String LANG_AI_INVALID_INCREMENT                                   = "42Z21";
    String LANG_AI_INVALID_TYPE                                           = "42Z22";
    String LANG_AI_CANNOT_MODIFY_AI                                       = "42Z23";
    String LANG_AI_OVERFLOW                                               = "42Z24";
    String LANG_AI_COUNTER_ERROR                                       = "42Z25";
    String LANG_AI_CANNOT_NULL_AI                                       = "42Z26";
    String LANG_AI_CANNOT_ADD_AI_TO_NULLABLE                           = "42Z27";
    // String LANG_BUILT_IN_ALIAS_NAME                           = "42Z28";
    // RUNTIMESTATISTICS
    String LANG_TIME_SPENT_THIS                                           = "42Z30.U";
    String LANG_TIME_SPENT_THIS_AND_BELOW                               = "42Z31.U";
    String LANG_TOTAL_TIME_BREAKDOWN                                   = "42Z32.U";
    String LANG_CONSTRUCTOR_TIME                                       = "42Z33.U";
    String LANG_OPEN_TIME                                               = "42Z34.U";
    String LANG_NEXT_TIME                                               = "42Z35.U";
    String LANG_CLOSE_TIME                                               = "42Z36.U";
    String LANG_NONE                                                   = "42Z37.U";
    String LANG_POSITION_NOT_AVAIL                                       = "42Z38.U";
    String LANG_UNEXPECTED_EXC_GETTING_POSITIONER                       = "42Z39.U";
    String LANG_POSITIONER                                               = "42Z40.U";
    String LANG_ORDERED_NULL_SEMANTICS                                   = "42Z41.U";
    String LANG_COLUMN_ID                                               = "42Z42.U";
    String LANG_OPERATOR                                               = "42Z43.U";
    String LANG_ORDERED_NULLS                                           = "42Z44.U";
    String LANG_UNKNOWN_RETURN_VALUE                                   = "42Z45.U";
    String LANG_NEGATE_COMPARISON_RESULT                               = "42Z46.U";
    String LANG_GQPT_NOT_SUPPORTED                                       = "42Z47.U";
    String LANG_COLUMN_ID_ARRAY                                           = "42Z48.U";

    String LANG_GRANT_REVOKE_WITH_LEGACY_ACCESS                        = "42Z60";

    // 42Z70 - 42Z7Z: For Derby-specific XML compilation errors
    // (not defined by SQL/XML standard).
    String LANG_ATTEMPT_TO_BIND_XML                                    = "42Z70";
    String LANG_ATTEMPT_TO_SELECT_XML                                  = "42Z71";
    String LANG_XML_KEYWORD_MISSING                                    = "42Z72";
    String LANG_INVALID_XMLSERIALIZE_TYPE                              = "42Z73";
    String LANG_UNSUPPORTED_XML_FEATURE                                = "42Z74";
    String LANG_INVALID_XML_QUERY_EXPRESSION                           = "42Z75";
    String LANG_MULTIPLE_XML_CONTEXT_ITEMS                             = "42Z76";
    String LANG_INVALID_CONTEXT_ITEM_TYPE                              = "42Z77";
    String LANG_XMLPARSE_UNKNOWN_PARAM_TYPE                            = "42Z79";

    String LANG_SERIALIZABLE                                           = "42Z80.U";
    String LANG_READ_COMMITTED                                           = "42Z81.U";
    String LANG_EXCLUSIVE                                               = "42Z82.U";
    String LANG_INSTANTANEOUS_SHARE                                       = "42Z83.U";
    String LANG_SHARE                                                   = "42Z84.U";
    String LANG_TABLE                                                   = "42Z85.U";
    String LANG_ROW                                                       = "42Z86.U";
    String LANG_SHARE_TABLE                                               = "42Z87.U";
    String LANG_SHARE_ROW                                               = "42Z88.U";

    // MORE GENERIC LANGUAGE STUFF
    String LANG_VTI_DOES_NO_COMPILE_TIME_SCHEMA           = "42Z89";
    String LANG_UPDATABLE_VTI_NON_UPDATABLE_RS            = "42Z90";
    String LANG_SUBQUERY                                  = "42Z91";
    String LANG_REPEATABLE_READ                           = "42Z92";
    String LANG_MULTIPLE_CONSTRAINTS_WITH_SAME_COLUMNS    = "42Z93";
    // String LANG_ALTER_SYSTEM_TABLE_ATTEMPTED           = "42Z94"; -- replaced by 42X62
    // String LANG_ALTER_TABLE_ON_NON_TABLE               = "42Z95"; -- replaced by 42Y62
    String LANG_RENAME_COLUMN_WILL_BREAK_CHECK_CONSTRAINT = "42Z97";
    // beetle 2758.  For now just raise an error for literals > 64K
    String LANG_INVALID_LITERAL_LENGTH                    = "42Z99";
    String LANG_READ_UNCOMMITTED                          = "42Z9A";
    String LANG_VTI_BLOB_CLOB_UNSUPPORTED                 = "42Z9B";
    String LANG_UNSUPPORTED_TRIGGER_STMT                  = "42Z9D";
    String LANG_UNSUPPORTED_TRIGGER_PROC                  = "42Z9D.S.1";
    String LANG_DROP_CONSTRAINT_TYPE                      = "42Z9E";
    String LANG_QUERY_TOO_COMPLEX                         = "42ZA0";
    String LANG_INVALID_SQL_IN_BATCH                      = "42ZA1";
    String LANG_LIKE_COLLATION_MISMATCH                   = "42ZA2";
    String LANG_CAN_NOT_CREATE_TABLE                      = "42ZA3";

    String LANG_NO_DJRS                    = "42ZB1";
    String LANG_MUST_BE_DJRS               = "42ZB2";
    String LANG_XML_NOT_ALLOWED_DJRS       = "42ZB3";
    String LANG_NOT_TABLE_FUNCTION         = "42ZB4";
    String LANG_NO_COSTING_CONSTRUCTOR     = "42ZB5";
    String LANG_TABLE_FUNCTION_NOT_ALLOWED = "42ZB6";

    String LANG_NO_SUCH_WINDOW                                         = "42ZC0";
    String LANG_WINDOW_LIMIT_EXCEEDED                                  = "42ZC1";
    String LANG_WINDOW_FUNCTION_CONTEXT_ERROR                          = "42ZC2";
    String LANG_ILLEGAL_UDA_NAME                                       = "42ZC3";
    String LANG_ILLEGAL_UDA_CLASS                                      = "42ZC4";
    String LANG_UDA_WRONG_INPUT_TYPE                                   = "42ZC6";
    String LANG_UDA_WRONG_RETURN_TYPE                                  = "42ZC7";
    String LANG_UDA_INSTANTIATION                                      = "42ZC8";
    String LANG_GROUPING_FUNCTION_CONTEXT_ERROR                          = "42ZC9";

    String LANG_RESUBMIT_DISTRIBUTED                                    = "42ZD0";

    String LANG_INVALID_OLAP_AND_OLTP = "42ZD1";

    String LANG_ILLEGAL_TIME_TRAVEL = "42ZD2";

    String LANG_INVALID_INTERNAL_TEMP_TABLE_NAME                       = "42ZD3";
    String LANG_NAME_CLASH_WITH_LOCAL_TEMP_TABLE                       = "42ZD4";

    String LANG_INVALID_TABLE_LIMIT_FOR_EXHAUSTIVE_SEARCH              = "42ZD5";
    String LANG_UNSUPPORTED_TYPE_FOR_SCALAR_MIN_MAX                    = "42ZD6";
    String LANG_TIME_TRAVEL_OUTSIDE_MIN_RETENTION_PERIOD  = "42ZD7";
    String LANG_TIME_TRAVEL_INVALID_PAST_TRANSACTION_ID   = "42ZD8";

    String LANG_INVALID_NATIVE_AND_NON_NATIVE_SPARK       = "42ZD9";

    String LANG_INVALID_DECIMAL_CHARACTER                 = "42ZE0";
    String LANG_INVALID_DECIMAL_ARGUMENT                  = "42ZE1";
    String LANG_INVALID_DECIMAL_CONVERSION                = "42ZE2";
    String LANG_INVALID_DECIMAL_STRING                    = "42ZE3";
    String LANG_INVALID_DECIMAL_TYPE                      = "42ZE4";

    //following 3 matches the DB2 sql states
    String LANG_DECLARED_GLOBAL_TEMP_TABLE_ONLY_IN_SESSION_SCHEMA = "428EK";
    String LANG_TEMP_TABLE_DELETE_ROWS_NO_SUPPORTED = "428C2";
    String LANG_TEMP_TABLE_NO_FOREIGN_KEYS = "428C3";
    String LANG_TEMP_TABLES_CANNOT_BE_IN_VIEWS = "428C4";
    String LANG_NOT_ALLOWED_FOR_TEMP_TABLE = "42995";
    String LANG_LONG_DATA_TYPE_NOT_ALLOWED = "42962";

    String LANG_MULTIPLE_AUTOINCREMENT_COLUMNS                         = "428C1";
    String LANG_ALTER_TABLE_AUTOINCREMENT_COLUMN_NOT_ALLOWED           = "42601.S.372";

    String LANG_TOO_MANY_INDEX_KEY_COLS                                = "54008";
    String LANG_TRIGGER_RECURSION_EXCEEDED                             = "54038";
    String LANG_TOO_MANY_PARAMETERS_FOR_STORED_PROC                    = "54023";

    //following 1 does not match the DB2 sql state, it is a Derby specific behavior which is not compatible with DB2
    String LANG_OPERATION_NOT_ALLOWED_ON_SESSION_SCHEMA_TABLES = "XCL51.S";

    // truncate function error msgs
    String LANG_TRUNCATE_NULL_OPERAND                    = "43001";
    String LANG_TRUNCATE_UNKNOWN_TYPE_OPERAND            = "43002";
    String LANG_TRUNCATE_EXPECTED_RIGHTSIDE_CHAR_TYPE    = "43003";
    String LANG_TRUNCATE_EXPECTED_RIGHTSIDE_INTEGER_TYPE = "43004";
    String LANG_TRUNCATE_WRONG_TRUNC_VALUE_FOR_DATE      = "43005";
    String LANG_TRUNCATE_UNKNOWN_TRUNC_VALUE             = "43006";

    // date, timestamp arithmetic error msgs
    String LANG_DATE_TIME_MULT_DIV_PROHIBITED = "44001";
    String LANG_DATE_TIME_ADDITION_PROHIBITED = "44002";
    String LANG_DATE_TIME_ARITHMETIC_OVERFLOW = "44003";

    // com.splicemachine.db.impl.sql.execute.rts
    String RTS_ATTACHED_TO                                               = "43X00.U";
    String RTS_BEGIN_SQ_NUMBER                                           = "43X01.U";
    String RTS_ANY_RS                                                   = "43X02.U";
    String RTS_NUM_OPENS                                               = "43X03.U";
    String RTS_ROWS_SEEN                                               = "43X04.U";
    String RTS_SOURCE_RS                                               = "43X05.U";
    String RTS_END_SQ_NUMBER                                           = "43X06.U";
    String RTS_OPT_EST_RC                                               = "43X07.U";
    String RTS_OPT_EST_COST                                               = "43X08.U";
    String RTS_SECONDS                                                   = "43X09.U";
    String RTS_TOTAL                                                   = "43X10.U";
    String RTS_NODE                                                       = "43X11.U";
    String RTS_NOT_IMPL                                                   = "43X12.U";
    String RTS_DELETE_RS_USING                                           = "43X13.U";
    String RTS_TABLE_LOCKING                                           = "43X14.U";
    String RTS_ROW_LOCKING                                               = "43X15.U";
    String RTS_DEFERRED                                                   = "43X16.U";
    String RTS_ROWS_DELETED                                               = "43X17.U";
    String RTS_INDEXES_UPDATED                                           = "43X18.U";
    String RTS_DELETE                                                   = "43X19.U";
    String RTS_DSARS                                                   = "43X20.U";
    String RTS_ROWS_INPUT                                               = "43X21.U";
    String RTS_DISTINCT_SCALAR_AGG                                       = "43X22.U";
    String RTS_DISTINCT_SCAN_RS_USING                                   = "43X23.U";
    String RTS_CONSTRAINT                                               = "43X24.U";
    String RTS_INDEX                                                   = "43X25.U";
    String RTS_DISTINCT_SCAN_RS                                           = "43X26.U";
    String RTS_LOCKING                                                   = "43X27.U";
    String RTS_SCAN_INFO                                               = "43X28.U";
    String RTS_DISTINCT_COL                                               = "43X29.U";
    String RTS_DISTINCT_COLS                                           = "43X30.U";
    String RTS_HASH_TABLE_SIZE                                           = "43X31.U";
    String RTS_ROWS_FILTERED                                           = "43X32.U";
    String RTS_NEXT_TIME                                               = "43X33.U";
    String RTS_START_POSITION                                           = "43X34.U";
    String RTS_STOP_POSITION                                           = "43X35.U";
    String RTS_SCAN_QUALS                                               = "43X36.U";
    String RTS_NEXT_QUALS                                               = "43X37.U";
    String RTS_ON_USING                                                   = "43X38.U";
    String RTS_DISTINCT_SCAN                                           = "43X39.U";
    String RTS_SORT_INFO                                               = "43X40.U";
    String RTS_GROUPED_AGG_RS                                           = "43X41.U";
    String RTS_HAS_DISTINCT_AGG                                           = "43X42.U";
    String RTS_IN_SORTED_ORDER                                           = "43X43.U";
    String RTS_GROUPED_AGG                                               = "43X44.U";
    String RTS_HASH_EXISTS_JOIN                                           = "43X45.U";
    String RTS_HASH_EXISTS_JOIN_RS                                       = "43X46.U";
    String RTS_HASH_JOIN                                               = "43X47.U";
    String RTS_HASH_JOIN_RS                                               = "43X48.U";
    String RTS_HASH_LEFT_OJ                                               = "43X49.U";
    String RTS_HASH_LEFT_OJ_RS                                           = "43X50.U";
    String RTS_HASH_SCAN_RS_USING                                       = "43X51.U";
    String RTS_HASH_SCAN_RS                                               = "43X52.U";
    String RTS_HASH_KEY                                                   = "43X53.U";
    String RTS_HASH_KEYS                                               = "43X54.U";
    String RTS_HASH_SCAN                                               = "43X55.U";
    String RTS_ATTACHED_SQS                                               = "43X56.U";
    String RTS_HASH_TABLE_RS                                           = "43X57.U";
    String RTS_HASH_TABLE                                               = "43X58.U";
    String RTS_ALL                                                       = "43X59.U";
    String RTS_IRTBR_RS                                                   = "43X60.U";
    String RTS_COLS_ACCESSED_FROM_HEAP                                   = "43X61.U";
    String RTS_FOR_TAB_NAME                                               = "43X62.U";
    String RTS_IRTBR                                                   = "43X63.U";
    String RTS_INSERT_MODE_BULK                                           = "43X64.U";
    String RTS_INSERT_MODE_NOT_BULK                                       = "43X65.U";
    String RTS_INSERT_MODE_NORMAL                                       = "43X66.U";
    String RTS_INSERT_USING                                               = "43X67.U";
    String RTS_ROWS_INSERTED                                           = "43X68.U";
    String RTS_INSERT                                                   = "43X69.U";
    String RTS_JOIN                                                       = "43X70.U";
    String RTS_LKIS_RS                                                   = "43X71.U";
    String RTS_LOCKING_OPTIMIZER                                       = "43X72.U";
    String RTS_TABLE_SCAN                                               = "43X73.U";
    String RTS_INDEX_SCAN                                               = "43X74.U";
    String RTS_ON                                                       = "43X75.U";
    String RTS_MATERIALIZED_RS                                           = "43X76.U";
    String RTS_TEMP_CONGLOM_CREATE_TIME                                   = "43X77.U";
    String RTS_TEMP_CONGLOM_FETCH_TIME                                   = "43X78.U";
    String RTS_ROWS_SEEN_LEFT                                           = "43X79.U";
    String RTS_ROWS_SEEN_RIGHT                                           = "43X80.U";
    String RTS_ROWS_RETURNED                                           = "43X81.U";
    String RTS_LEFT_RS                                                   = "43X82.U";
    String RTS_RIGHT_RS                                                   = "43X83.U";
    String RTS_NESTED_LOOP_EXISTS_JOIN                                   = "43X84.U";
    String RTS_NESTED_LOOP_EXISTS_JOIN_RS                               = "43X85.U";
    String RTS_NESTED_LOOP_JOIN                                           = "43X86.U";
    String RTS_NESTED_LOOP_JOIN_RS                                       = "43X87.U";
    String RTS_EMPTY_RIGHT_ROWS                                           = "43X88.U";
    String RTS_NESTED_LOOP_LEFT_OJ                                       = "43X89.U";
    String RTS_NESTED_LOOP_LEFT_OJ_RS                                   = "43X90.U";
    String RTS_NORMALIZE_RS                                               = "43X91.U";
    String RTS_ONCE_RS                                                   = "43X92.U";
    String RTS_PR_RS                                                   = "43X93.U";
    String RTS_RESTRICTION                                               = "43X94.U";
    String RTS_PROJECTION                                               = "43X95.U";
    String RTS_RESTRICTION_TIME                                           = "43X96.U";
    String RTS_PROJECTION_TIME                                           = "43X97.U";
    String RTS_PR                                                       = "43X98.U";
    String RTS_ROW_RS                                                   = "43X99.U";
    String RTS_RC                                                      = "43X9A.U";
    String RTS_RC_RS                                                   = "43X9B.U";
    String RTS_WINDOW_RS                                               = "43X9C.U";
    String RTS_MERGE_SORT_EXISTS_JOIN                                   = "43X9D.U";
    String RTS_MERGE_SORT_EXISTS_JOIN_RS                               = "43X9E.U";
    String RTS_MERGE_SORT_JOIN                                              = "43X9F.U";
    String RTS_MERGE_SORT_JOIN_RS                                          = "43X9G.U";
    String RTS_MERGE_SORT_LEFT_OJ                                       = "43X9H.U";
    String RTS_MERGE_SORT_LEFT_OJ_RS                                   = "43X9I.U";

    String RTS_SCALAR_AGG_RS                                           = "43Y00.U";
    String RTS_INDEX_KEY_OPT                                           = "43Y01.U";
    String RTS_SCALAR_AGG                                               = "43Y02.U";
    String RTS_SCROLL_INSENSITIVE_RS                                   = "43Y03.U";
    String RTS_READS_FROM_HASH                                           = "43Y04.U";
    String RTS_WRITES_TO_HASH                                           = "43Y05.U";
    String RTS_SORT_RS                                                   = "43Y06.U";
    String RTS_ELIMINATE_DUPS                                           = "43Y07.U";
    String RTS_SORT                                                       = "43Y08.U";
    String RTS_IS_RS_USING                                               = "43Y09.U";
    String RTS_TS_RS_FOR                                               = "43Y10.U";
    String RTS_ACTUAL_TABLE                                               = "43Y11.U";
    String RTS_FETCH_SIZE                                               = "43Y12.U";
    String RTS_QUALS                                                   = "43Y13.U";
    String RTS_UNION_RS                                                   = "43Y14.U";
    String RTS_UNION                                                   = "43Y15.U";
    String RTS_UPDATE_RS_USING                                           = "43Y16.U";
    String RTS_ROWS_UPDATED                                               = "43Y17.U";
    String RTS_UPDATE                                                   = "43Y18.U";
    String RTS_VTI_RS                                                   = "43Y19.U";
    String RTS_VTI                                                       = "43Y20.U";
    String RTS_MATERIALIZED_SUBQS                                       = "43Y21.U";
    String RTS_STATEMENT_NAME                                           = "43Y22.U";
    String RTS_STATEMENT_TEXT                                           = "43Y23.U";
    String RTS_PARSE_TIME                                               = "43Y24.U";
    String RTS_BIND_TIME                                               = "43Y25.U";
    String RTS_OPTIMIZE_TIME                                           = "43Y26.U";
    String RTS_GENERATE_TIME                                           = "43Y27.U";
    String RTS_COMPILE_TIME                                               = "43Y28.U";
    String RTS_EXECUTE_TIME                                               = "43Y29.U";
    String RTS_BEGIN_COMP_TS                                           = "43Y30.U";
    String RTS_END_COMP_TS                                               = "43Y31.U";
    String RTS_BEGIN_EXE_TS                                               = "43Y32.U";
    String RTS_END_EXE_TS                                               = "43Y33.U";
    String RTS_STMT_EXE_PLAN_TXT                                       = "43Y44.U";
    String RTS_RUN_TIME                                                   = "43Y45.U";
    String RTS_INSERT_VTI_RESULT_SET                                   = "43Y46.U";
    String RTS_DELETE_VTI_RESULT_SET                                   = "43Y47.U";
    String RTS_INSERT_VTI                                               = "43Y49.U";
    String RTS_DELETE_VTI                                               = "43Y50.U";
    String RTS_DELETE_CASCADE                                            = "43Y51.U";
    String RTS_DELETE_CASCADE_RS_USING                                   = "43Y52.U";
    String RTS_REFACTION_DEPENDENT                                       = "43Y53.U";
    String RTS_BEGIN_DEPENDENT_NUMBER                                   = "43Y54.U";
    String RTS_END_DEPENDENT_NUMBER                                       = "43Y55.U";
    String RTS_USER_SUPPLIED_OPTIMIZER_OVERRIDES_FOR_TABLE               = "43Y56.U";
    String RTS_USER_SUPPLIED_OPTIMIZER_OVERRIDES_FOR_JOIN               = "43Y57.U";
    String RTS_INTERSECT_RS                                            = "43Y58.U";
    String RTS_INTERSECT                                               = "43Y59.U";
    String RTS_EXCEPT_RS                                               = "43Y60.U";
    String RTS_EXCEPT                                                  = "43Y61.U";

    // com.splicemachine.db.catalog.types
    String TI_SQL_TYPE_NAME            = "44X00.U";
    String TI_NEXT_ERROR            = "44X05.U";

    // INTERNAL EXCEPTIONS
    String LANG_UNABLE_TO_GENERATE                                     = "42Z50";
    String LANG_UNABLE_TO_LOAD_GENERATE_CODE                           = "42Z51";
    String LANG_UNAVAILABLE_ACTIVATION_NEED                            = "42Z53";
    String LANG_PARSE_ONLY                                             = "42Z54.U";
    String LANG_STOP_AFTER_PARSING                                     = "42Z55.U";
    String LANG_STOP_AFTER_BINDING                                     = "42Z56.U";
    String LANG_STOP_AFTER_OPTIMIZING                                  = "42Z57.U";
    String LANG_STOP_AFTER_GENERATING                                  = "42Z58.U";
    String LANG_INTERNAL_ERROR               = "42Z59.U";

    // PARSER EXCEPTIONS
    String LANG_UNBINDABLE_REWRITE                                     = "X0A00.S";

    // EXECUTION EXCEPTIONS
    String LANG_CANT_LOCK_TABLE                                        = "X0X02.S";
    String LANG_TABLE_NOT_FOUND_DURING_EXECUTION                       = "X0X05.S";
    String LANG_CANT_DROP_JAR_ON_DB_CLASS_PATH_DURING_EXECUTION        = "X0X07.S";
    String LANG_USING_CARDINALITY_VIOLATION_DURING_EXECUTION           = "X0X10.S";
    String LANG_NO_ROWS_FROM_USING_DURING_EXECUTION                    = "X0X11.S";
    String LANG_JAR_FILE_DOES_NOT_EXIST                                = "X0X13.S";
    String LANG_FILE_DOES_NOT_EXIST                                    = "X0X14.S";
    String LANG_NO_CORRESPONDING_S_Q_L_TYPE                            = "X0X57.S";
    String LANG_CURSOR_ALREADY_EXISTS                                  = "X0X60.S";
    String LANG_INDEX_COLUMN_NOT_EQUAL                                 = "X0X61.S";
    String LANG_INCONSISTENT_ROW_LOCATION                              = "X0X62.S";
    String LANG_IO_EXCEPTION                                           = "X0X63.S";
    String LANG_COLUMN_NOT_ORDERABLE_DURING_EXECUTION                  = "X0X67.S";
    String LANG_OBJECT_NOT_FOUND_DURING_EXECUTION                      = "X0X81.S";
    String LANG_NON_KEYED_INDEX                                        = "X0X85.S";
    String LANG_ZERO_INVALID_FOR_R_S_ABSOLUTE                          = "X0X86.S";
    String LANG_NO_CURRENT_ROW_FOR_RELATIVE                            = "X0X87.S";
    String LANG_CANT_INVALIDATE_OPEN_RESULT_SET                        = "X0X95.S";
    String LANG_CANT_CHANGE_ISOLATION_HOLD_CURSOR                      = "X0X03.S";
    //following three for auto-generated keys feature in JDBC3.0
    String INVALID_COLUMN_ARRAY_LENGTH                                 = "X0X0D.S";
    String LANG_INVALID_AUTOGEN_COLUMN_POSITION                        = "X0X0E.S";
    String LANG_INVALID_AUTOGEN_COLUMN_NAME                            = "X0X0F.S";

    String LANG_INDEX_NOT_FOUND_DURING_EXECUTION                       = "X0X99.S";

    // X0Y01 used to be DUPLICATE_KEY_CONSTRAINT
    String LANG_DROP_VIEW_ON_NON_VIEW                                  = "X0Y16.S";
    // String LANG_DROP_SYSTEM_TABLE_ATTEMPTED_DURING_EXECUTION           = "X0Y17.S";
    String LANG_PROVIDER_HAS_DEPENDENT_VIEW                            = "X0Y23.S";
    String LANG_PROVIDER_HAS_DEPENDENT_S_P_S                           = "X0Y24.S";
    String LANG_PROVIDER_HAS_DEPENDENT_OBJECT                          = "X0Y25.S";
    String LANG_INDEX_AND_TABLE_IN_DIFFERENT_SCHEMAS                   = "X0Y26.S";
    String LANG_CREATE_SYSTEM_INDEX_ATTEMPTED                          = "X0Y28.S";
    String LANG_PROVIDER_HAS_DEPENDENT_TABLE                            = "X0Y29.S";
    String LANG_PROVIDER_HAS_DEPENDENT_ALIAS                            = "X0Y30.S";
    String LANG_PROVIDER_HAS_EXTERNAL_DEPENDENCY                       = "X0Y31.S";
    String LANG_OBJECT_ALREADY_EXISTS_IN_OBJECT                           = "X0Y32.S";
    String LANG_CYCLIC_DEPENDENCY_DETECTED                             = "X0Y33.S";
    String LANG_CREATE_INDEX_NO_TABLE                                  = "X0Y38.S";
    String LANG_INVALID_FK_NO_PK                                       = "X0Y41.S";
    String LANG_INVALID_FK_COL_TYPES_DO_NOT_MATCH                      = "X0Y42.S";
    String LANG_INVALID_FK_DIFFERENT_COL_COUNT                         = "X0Y43.S";
    String LANG_INVALID_FK_NO_REF_KEY                                  = "X0Y44.S";
    String LANG_ADD_FK_CONSTRAINT_VIOLATION                            = "X0Y45.S";
    String LANG_INVALID_FK_NO_REF_TAB                                  = "X0Y46.S";
    String LANG_DATABASE_NOT_EMPTY                                     = "X0Y53.S";
    String LANG_SCHEMA_NOT_EMPTY                                       = "X0Y54.S";
    String LANG_INDEX_ROW_COUNT_MISMATCH                               = "X0Y55.S";
    String LANG_INVALID_OPERATION_ON_SYSTEM_TABLE                      = "X0Y56.S";
    String LANG_ADDING_NON_NULL_COLUMN_TO_NON_EMPTY_TABLE              = "X0Y57.S";
    String LANG_ADD_PRIMARY_KEY_FAILED1                                = "X0Y58.S";
    String LANG_ADD_CHECK_CONSTRAINT_FAILED                            = "X0Y59.S";
    String LANG_MODIFYING_PRIMARY_KEY_ON_NON_EMPTY_TABLE               = "X0Y60.S";
    String LANG_NULL_DATA_IN_PRIMARY_KEY_OR_UNIQUE_CONSTRAINT          = "X0Y63.S";
    String LANG_NULL_DATA_IN_PRIMARY_KEY                               = "X0Y63.S.1";
    String LANG_NO_COMMIT_IN_NESTED_CONNECTION                         = "X0Y66.S";
    String LANG_NO_ROLLBACK_IN_NESTED_CONNECTION                       = "X0Y67.S";
    String LANG_OBJECT_ALREADY_EXISTS                                  = "X0Y68.S";
    String LANG_NO_DDL_IN_TRIGGER                                      = "X0Y69.S";
    String LANG_NO_DML_IN_TRIGGER                                      = "X0Y70.S";
    String LANG_NO_XACT_IN_TRIGGER                                     = "X0Y71.S";
    String LANG_NO_BULK_INSERT_REPLACE_WITH_TRIGGER_DURING_EXECUTION   = "X0Y72.S";
    String LANG_NO_SET_TRAN_ISO_IN_GLOBAL_CONNECTION                   = "X0Y77.S";
    String LANG_INVALID_CALL_TO_EXECUTE_QUERY                           = "X0Y78.S";
    String MULTIPLE_RESULTS_ON_EXECUTE_QUERY = "X0Y78.S.1";
    String USE_EXECUTE_UPDATE_WITH_NO_RESULTS = "X0Y78.S.2";
    String LANG_INVALID_CALL_TO_EXECUTE_UPDATE                           = "X0Y79.S";
    String LANG_NULL_DATA_IN_NON_NULL_COLUMN                                    = "X0Y80.S";
    String LANG_IGNORE_MISSING_INDEX_ROW_DURING_DELETE                 = "X0Y83.S";
    String LANG_TOO_MUCH_CONTENTION_ON_SEQUENCE                 = "X0Y84.T";
    String LANG_UNKNOWN_SEQUENCE_PREALLOCATOR                                = "X0Y85.S";
    String LANG_CANT_FLUSH_PREALLOCATOR                                = "X0Y86.S";
    String LANG_BAD_UDA_OR_FUNCTION_NAME                                = "X0Y87.S";

    // TEMPORARY EXECUTION RESTRICTIONS

    // Non-SQLSTATE errors
    String LANG_DOES_NOT_RETURN_ROWS                                   = "XCL01.S";
    String LANG_ACTIVATION_CLOSED                                      = "XCL05.S";
    String LANG_CURSOR_CLOSED                                          = "XCL07.S";
    String LANG_NO_CURRENT_ROW                                         = "XCL08.S";
    String LANG_WRONG_ACTIVATION                                       = "XCL09.S";
    String LANG_OBSOLETE_PARAMETERS                                    = "XCL10.S";
    String LANG_DATA_TYPE_SET_MISMATCH                                 = "XCL12.S";
    String LANG_INVALID_PARAM_POSITION                                 = "XCL13.S";
    String LANG_INVALID_COLUMN_POSITION                                 = "XCL14.S";
    String LANG_INVALID_COMPARE_TO                                     = "XCL15.S";
    String LANG_RESULT_SET_NOT_OPEN                                    = "XCL16.S";
    String LANG_STREAM_RETRIEVED_ALREADY = "XCL18.S";
    String LANG_MISSING_ROW                                            = "XCL19.S";
    String LANG_CANT_UPGRADE_CATALOGS                                  = "XCL20.S";
    String LANG_DDL_IN_BIND                                            = "XCL21.S";
    String LANG_NOT_OUT_PARAM                                           = "XCL22.S";
    String LANG_INVALID_S_Q_L_TYPE                                     = "XCL23.S";
    String LANG_PARAMETER_MUST_BE_OUTPUT                               = "XCL24.S";
    String LANG_INVALID_OUT_PARAM_MAP                                  = "XCL25.S";
    String LANG_NOT_OUTPUT_PARAMETER                                   = "XCL26.S";
    String LANG_RETURN_OUTPUT_PARAM_CANNOT_BE_SET                      = "XCL27.S";
    String LANG_STREAMING_COLUMN_I_O_EXCEPTION                         = "XCL30.S";
    String LANG_STATEMENT_CLOSED_NO_REASON                               = "XCL31.S";
    String LANG_STATEMENT_NEEDS_RECOMPILE                               = "XCL32.S";


    //delete rule restriction violation errors
    String LANG_CANT_BE_DEPENDENT_ESELF                                   = "XCL33.S";
    String LANG_CANT_BE_DEPENDENT_ECYCLE                               = "XCL34.S";
    String LANG_CANT_BE_DEPENDENT_MPATH                                   = "XCL35.S";
    String LANG_DELETE_RULE_MUSTBE_ESELF                                  = "XCL36.S";
    String LANG_DELETE_RULE_MUSTBE_ECASCADE                               = "XCL37.S";
    String LANG_DELETE_RULE_MUSTBE_MPATH                               = "XCL38.S";
    String LANG_DELETE_RULE_CANT_BE_CASCADE_ESELF                       = "XCL39.S";
    String LANG_DELETE_RULE_CANT_BE_CASCADE_ECYCLE                       = "XCL40.S";
    String LANG_DELETE_RULE_CANT_BE_CASCADE_MPATH                       = "XCL41.S";

    // referential action types
    String LANG_DELETE_RULE_CASCADE                                       = "XCL42.S";
    String LANG_DELETE_RULE_SETNULL                                       = "XCL43.S";
    String LANG_DELETE_RULE_RESTRICT                                   = "XCL44.S";
    String LANG_DELETE_RULE_NOACTION                                   = "XCL45.S";
    String LANG_DELETE_RULE_SETDEFAULT                                   = "XCL46.S";

    String LANG_STATEMENT_UPGRADE_REQUIRED                               = "XCL47.S";

    //truncate table
    String LANG_NO_TRUNCATE_ON_FK_REFERENCE_TABLE                      = "XCL48.S";
    String LANG_NO_TRUNCATE_ON_ENABLED_DELETE_TRIGGERS                 = "XCL49.S";

    // Initial release of Apache Derby did not support upgrade
    String LANG_CANT_UPGRADE_DATABASE                                 = "XCL50.S";

    String LANG_STATEMENT_CANCELLED_OR_TIMED_OUT = "XCL52.S";

    /*
    ** Language errors that match DB2
    */

    String    INVALID_SCHEMA_SYS                                            = "42939";

    /*
    ** Modelled on INVALID_SCHEMA_SYS, although not from DB2
    */
    String  INVALID_ROLE_SYS                                        = "4293A";


    /*
        SQL standard 0A - feature not supported
    */
    String UNSUPPORTED_PREFIX="0A";

    String NOT_IMPLEMENTED                                          = "0A000.S";
    String JDBC_METHOD_NOT_IMPLEMENTED                              = "0A000.S.1";
    String JDBC_METHOD_NOT_SUPPORTED_BY_SERVER                      = "0A000.S.2";
    String UNSUPPORTED_HOLDABILITY_PROPERTY                         = "0A000.S.3";
    String CANCEL_NOT_SUPPORTED_BY_SERVER                           = "0A000.S.4";
    String SECMECH_NOT_SUPPORTED                                    = "0A000.S.5";
    String DRDA_COMMAND_NOT_IMPLEMENTED                             = "0A000.C.6";
    String DATA_TYPE_NOT_SUPPORTED = "0A000.S.7";
    String SPLICE_NOT_IMPLEMENTED                                    = "0A000.SP";


    /*
    ** Authorization and Authentication
    */
    String AUTHORIZATION_SPEC_PREFIX="28";

    String AUTH_SET_CONNECTION_READ_ONLY_IN_ACTIVE_XACT                = "25501";
    String AUTH_WRITE_WITH_READ_ONLY_CONNECTION                        = "25502";
    String AUTH_DDL_WITH_READ_ONLY_CONNECTION                          = "25503";
    String AUTH_CANNOT_SET_READ_WRITE                                  = "25505";
    String AUTH_INVALID_USER_NAME                                      = "28502";
    String AUTH_ERROR_KERBEROS_CLIENT                                  = "28503";
    String AUTH_ERROR_KEYTAB_LOCALIZATION                              = "28504";

    /*
    ** Dependency manager
    */
    String DEP_UNABLE_TO_RESTORE                                       = "XD003.S";
    String DEP_UNABLE_TO_STORE                                         = "XD004.S";

    /*
     ** Connectivity
     */
    //following have statement severity.
    String NO_CURRENT_ROW                             = "24000";
    // String NULL_TYPE_PARAMETER_MISMATCH = "37000";
    String NO_INPUT_PARAMETERS = "07009";
    String NEED_TO_REGISTER_PARAM = "07004";
    String COLUMN_NOT_FOUND = "S0022";
    //String NO_COMMIT_WHEN_AUTO = "XJ007.S";
    String NO_SAVEPOINT_ROLLBACK_OR_RELEASE_WHEN_AUTO = "XJ008.S";
    String REQUIRES_CALLABLE_STATEMENT = "XJ009.S";
    String NO_SAVEPOINT_WHEN_AUTO = "XJ010.S";
    String NULL_NAME_FOR_SAVEPOINT = "XJ011.S";
    String ALREADY_CLOSED = "XJ012.S";
    String NO_ID_FOR_NAMED_SAVEPOINT = "XJ013.S";
    String NO_NAME_FOR_UNNAMED_SAVEPOINT = "XJ014.S";
    String NOT_FOR_PREPARED_STATEMENT = "XJ016.S";
    String NO_SAVEPOINT_IN_TRIGGER = "XJ017.S";
    String NULL_COLUMN_NAME = "XJ018.S";
    String TYPE_MISMATCH = "XJ020.S";
    String UNSUPPORTED_TYPE = "XJ021.S";
    String SET_STREAM_FAILURE = "XJ022.S";
    String SET_STREAM_INEXACT_LENGTH_DATA = "XJ023.S";
    String NEGATIVE_STREAM_LENGTH = "XJ025.S";
    String NO_AUTO_COMMIT_ON = "XJ030.S";
    String BAD_PROPERTY_VALUE = "XJ042.S";
    String BAD_SCALE_VALUE = "XJ044.S";
    String UNIMPLEMENTED_ISOLATION_LEVEL = "XJ045.S";
    String RESULTSET_RETURN_NOT_ALLOWED = "XJ04B.S";
    String OUTPUT_PARAMS_NOT_ALLOWED = "XJ04C.S";
    String CANNOT_AUTOCOMMIT_XA = "XJ056.S";
    String CANNOT_COMMIT_XA = "XJ057.S";
    String CANNOT_ROLLBACK_XA = "XJ058.S";
    String CANNOT_CLOSE_ACTIVE_XA_CONNECTION = "XJ059.S";
    String CANNOT_HOLD_CURSOR_XA = "XJ05C.S";
    String NOT_ON_FORWARD_ONLY_CURSOR = "XJ061.S";
    String INVALID_FETCH_SIZE = "XJ062.S";
    String INVALID_MAX_ROWS_VALUE = "XJ063.S";
    String INVALID_FETCH_DIRECTION = "XJ064.S";
    String INVALID_ST_FETCH_SIZE = "XJ065.S";
    String INVALID_MAXFIELD_SIZE = "XJ066.S";
    String NULL_SQL_TEXT = "XJ067.S";
    String MIDDLE_OF_BATCH = "XJ068.S";
    String NO_SETXXX_FOR_EXEC_USING = "XJ069.S";
    String BLOB_BAD_POSITION = "XJ070.S";
    String BLOB_NONPOSITIVE_LENGTH = "XJ071.S";
    String BLOB_NULL_PATTERN_OR_SEARCH_STR = "XJ072.S";
    String BLOB_ACCESSED_AFTER_COMMIT = "XJ073.S";
    String INVALID_QUERYTIMEOUT_VALUE = "XJ074.S";
    String BLOB_POSITION_TOO_LARGE = "XJ076.S";
    String BLOB_UNABLE_TO_READ_PATTERN = "XJ077.S";
    String BLOB_INVALID_OFFSET = "XJ078.S";
    String BLOB_LENGTH_TOO_LONG = "XJ079.S";
    String LANG_NUM_PARAMS_INCORRECT = "XJ080.S";
    String INVALID_API_PARAMETER = "XJ081.S";
    String LOB_AS_METHOD_ARGUMENT_OR_RECEIVER = "XJ082.U";
    String UPDATABLE_RESULTSET_API_DISALLOWED = "XJ083.U";
    String COLUMN_NOT_FROM_BASE_TABLE = "XJ084.U";
    String STREAM_EOF = "XJ085.S";
    String CURSOR_NOT_POSITIONED_ON_INSERT_ROW = "XJ086.S";
    String POS_AND_LENGTH_GREATER_THAN_LOB = "XJ087.S";


    String WASNULL_INVALID = "XJ088.S";
    String CALENDAR_IS_NULL = "XJ090.S";
    String PARAM_NOT_OUT_OR_INOUT = "XJ091.S";
    String BLOB_TOO_LARGE_FOR_CLIENT  = "XJ093.S";
    String ERROR_PRIVILEGED_ACTION = "XJ095.S";
    String MISSING_RESOURCE_BUNDLE = "XJ096.S";
    String SAVEPOINT_NOT_CREATED_BY_CONNECTION = "XJ097.S";
    String BAD_AUTO_GEN_KEY_VALUE = "XJ098.S";
    String READER_UNDER_RUN = "XJ099.S";
    String REGOUTPARAM_SCALE_DOESNT_MATCH_SETTER = "XJ100.S";
    String TABLE_NAME_CANNOT_BE_NULL = "XJ103.S";
    String SHARED_KEY_LENGTH_ERROR = "XJ104.S";
    String DES_KEY_HAS_WRONG_LENGTH = "XJ105.S";
    String CRYPTO_NO_SUCH_PADDING = "XJ106.S";
    String CRYPTO_BAD_PADDING = "XJ107.S";
    String CRYPTO_ILLEGAL_BLOCK_SIZE = "XJ108.S";
    String PRIMARY_TABLE_NAME_IS_NULL = "XJ110.S";
    String FOREIGN_TABLE_NAME_IS_NULL = "XJ111.S";
    String SECURITY_EXCEPTION_ENCOUNTERED = "XJ112.S";
    String UNABLE_TO_OPEN_FILE = "XJ113.S";
    String CURSOR_INVALID_CURSOR_NAME = "XJ114.S";
    String UNABLE_TO_OPEN_RESULTSET_WITH_REQUESTED_HOLDABILTY = "XJ115.S";
    String TOO_MANY_COMMANDS_FOR_BATCH                        = "XJ116.S";
    String CANNOT_BATCH_QUERIES                               = "XJ117.S";
    String QUERY_BATCH_ON_NON_QUERY_STATEMENT                 = "XJ118.S";
    String CURSOR_INVALID_OPERATION_AT_CURRENT_POSITION       = "XJ121.S";
    String CURSOR_NO_UPDATE_CALLS_ON_CURRENT_ROW              = "XJ122.S";
    String CURSOR_NOT_ON_CURRENT_OR_INSERT_ROW                = "XJ123.S";
    String CURSOR_COLUMN_NOT_UPDATABLE                        = "XJ124.S";
    String CURSOR_MUST_BE_SCROLLABLE                          = "XJ125.S";
    String CURSOR_INVALID_FOR_SENSITIVE_DYNAMIC               = "XJ126.S";
    //wrapper related
    String UNABLE_TO_UNWRAP                                   = "XJ128.S";

    String EXCEEDED_MAX_SECTIONS                        = "XJ200.S";
    String CURSOR_INVALID_NAME                          = "XJ202.S";
    String CURSOR_DUPLICATE_NAME                        = "XJ203.S";
    String UNABLE_TO_OPEN_RS_WITH_REQUESTED_HOLDABILITY = "XJ204.S";
    String NO_TOKENS_IN_SQL_TEXT                        = "XJ206.S";
    String CANT_USE_EXEC_QUERY_FOR_UPDATE               = "XJ207.S";
    String BATCH_NON_ATOMIC_FAILURE                     = "XJ208.S";
    String STORED_PROC_NOT_INSTALLED                    = "XJ209.S";
    String STORED_PROC_LOAD_MODULE_NOT_FOUND            = "XJ210.S";
    String BATCH_CHAIN_BREAKING_EXCEPTION               = "XJ211.S";
    String INVALID_ATTRIBUTE_SYNTAX                     = "XJ212.S";
    String TRACELEVEL_FORMAT_INVALID                    = "XJ213.C";
    String IO_ERROR_UPON_LOB_FREE                       = "XJ214.S";
    String LOB_OBJECT_INVALID                           = "XJ215.S";
    String LOB_OBJECT_LENGTH_UNKNOWN_YET                = "XJ216.S";
    String LOB_LOCATOR_INVALID                          = "XJ217.S";

    //XN - Network-level messages
    String NET_CONNECTION_RESET_NOT_ALLOWED_IN_UNIT_OF_WORK = "XN001.S";
    String NET_SECKTKN_NOT_RETURNED                         = "XN002.U";
    String NET_QUERY_PROCESSING_TERMINATED                  = "XN008.S";
    String NET_ERROR_GETTING_BLOB_LENGTH                    = "XN009.S";
    String NET_NULL_PROCEDURE_NAME                          = "XN010.S";
    String NET_PROCEDURE_NAME_LENGTH_OUT_OF_RANGE           = "XN011.S";
    String NET_WRONG_XA_VERSION                             = "XN012.S";
    String NET_INVALID_SCROLL_ORIENTATION                   = "XN013.S";
    String NET_EXCEPTION_ON_READ                            = "XN014.S";
    String NET_INPUTSTREAM_LENGTH_TOO_SMALL                 = "XN015.S";
    String NET_EXCEPTION_ON_STREAMLEN_VERIFICATION          = "XN016.S";
    String NET_PREMATURE_EOS                                = "XN017.S";
    String NET_READER_LENGTH_TOO_SMALL                      = "XN018.S";
    String NET_XARETVAL_ERROR                               = "XN019.S";
    String NET_MARSHALLING_UDT_ERROR                        = "XN020.S";
    String NET_UDT_COERCION_ERROR                           = "XN021.S";

    // XML - Derby-specific XML errors not covered by
    // SQL standard.
    String LANG_MISSING_XML_CLASSES      = "XML00";
    String LANG_UNEXPECTED_XML_EXCEPTION = "XML01";

    // Used by server for scrollable updatable insensitive result sets
    // to transmit updated state to client. Internal, not seen by user.
    // Has no message in messages.properties as it is never printed.
    String ROW_UPDATED = "rwupd";
    // Used by server to signal delete holes to the client. Internal, not 
    // seen by user. Has no message in messages.properties as it is never 
    // printed.
    String ROW_DELETED = "02502";

    //following are session severity.
    String DATABASE_NOT_FOUND = "XJ004.C";
    String MALFORMED_URL = "XJ028.C";
    String BOOT_DATABASE_FAILED = "XJ040.C";
    String CREATE_DATABASE_FAILED = "XJ041.C";
    String CONFLICTING_BOOT_ATTRIBUTES = "XJ048.C";
    String CONFLICTING_CREATE_ATTRIBUTES = "XJ049.C";
    String CONFLICTING_RESTORE_ATTRIBUTES = "XJ081.C";
    String INVALID_ATTRIBUTE = "XJ05B.C";

    // Connection exceptions - SQL State class 08

    // 08004 SQL State means the server rejected the connection request
    String LOGIN_FAILED                            = "08004";
    String NET_CONNECT_AUTH_FAILED                 = "08004.C.1";
    String NET_DATABASE_NOT_FOUND                  = "08004.C.2";
    String AUTH_DATABASE_CONNECTION_REFUSED        = "08004.C.3";
    //DERBY-1828: AUTH_DATABASE_CONNECTION_REFUSED used to be "04501.C"; 
    String AUTH_SHUTDOWN_NOT_DB_OWNER              = "08004.C.4";
    String AUTH_ENCRYPT_NOT_DB_OWNER               = "08004.C.5";
    String AUTH_HARD_UPGRADE_NOT_DB_OWNER          = "08004.C.6";
    //DERBY-1828: AUTH_x_NOT_DB_OWNER used to be "2850H/I/J.C";
    String CANNOT_CONNECT_TO_DB_IN_REPLICA_MODE    = "08004.C.7";
    String AUTH_REPLICATION_NOT_DB_OWNER           = "08004.C.8";
    //DERBY-2109: new state/msg (considered sql state 28101.C not appropriate)
    String AUTH_SHUTDOWN_MISSING_PERMISSION        = "08004.C.9";
    //DERBY-2109: new state/msg
    String AUTH_DATABASE_CREATE_EXCEPTION          = "08004.C.10";
    //DERBY-2109: new state/msg
    String AUTH_DATABASE_CREATE_MISSING_PERMISSION = "08004.C.11";
    String NET_CONNECT_SECMEC_INCOMPATIBLE_SCHEME  = "08004.C.12";
    String AUTH_EMPTY_CREDENTIALS                  = "08004.C.13";

    // There can be multiple causes for 08003, which according
    // to SQL2003 spec means "connection does not exist"
    // We use a suffix to distinguish them.  Because of the suffix
    // you *must* add a severity code
    String NO_CURRENT_CONNECTION                 = "08003";
    String NOGETCONN_ON_CLOSED_POOLED_CONNECTION = "08003.C.1";
    String LOB_METHOD_ON_CLOSED_CONNECTION       = "08003.C.2";
    String PHYSICAL_CONNECTION_ALREADY_CLOSED    = "08003.C.3";


    // 08006 means connection exception - connection failure
    String DRDA_CONNECTION_TERMINATED = "08006.C";
    String CONNECTION_FAILED_ON_RESET = "08006.C.1";

    // Use this version of SOCKET_EXCEPTION any time *except* when trying to
    // establish a connection, as the SQLState is different.  When trying
    // to establish a connection, use CONNECT_SOCKET_EXCEPTION.
    String SOCKET_EXCEPTION                                     = "08006.C.2";
    String COMMUNICATION_ERROR                                  = "08006.C.3";
    String CONNECTION_FAILED_ON_DEFERRED_RESET                  = "08006.C.4";
    String NET_INSUFFICIENT_DATA                                = "08006.C.5";
    String NET_LOB_DATA_TOO_LARGE_FOR_JVM                       = "08006.C.6";

    String CORE_JDBC_DRIVER_UNREGISTERED                    = "08006.C.8"; // JDBCDriver is not registered with the JDBC driver manager
    String CONNECTION_RESET_ON_RESTORE_MODE                     = "08006.C.9";

    // 08001 is specifically about the SQL client not being able to establish
    // a connection with the server.  Should only be used for errors that
    // occur upon attempting to open a connection.
    // NOTE that if the server *rejects* the connection, that's a different
    // SQLState- 08004'
    String CONNECT_REQUIRED_PROPERTY_NOT_SET    = "08001.C.1";
    String CONNECT_UNABLE_TO_CONNECT_TO_SERVER  = "08001.C.2";
    // Use this version of socket exception occurs when trying to establish
    // a connection to the server, as the SQL State 08001 indicates failure
    // to establish a connection.  If you aren't trying to connect, just
    // use SOCKET_EXCEPTION
    String CONNECT_SOCKET_EXCEPTION             = "08001.C.3";
    String CONNECT_UNABLE_TO_OPEN_SOCKET_STREAM = "08001.C.4";
    String CONNECT_USERID_LENGTH_OUT_OF_RANGE   = "08001.C.5";
    String CONNECT_PASSWORD_LENGTH_OUT_OF_RANGE = "08001.C.6";
    String CONNECT_USERID_ISNULL                = "08001.C.7";
    String CONNECT_PASSWORD_ISNULL              = "08001.C.8";
    String NET_DBNAME_TOO_LONG                  = "08001.C.9";
    String NET_SECTKN_TOO_LONG                  = "08001.C.10";
    String NET_USERID_TOO_LONG                  = "08001.C.11";
    String NET_PASSWORD_TOO_LONG                = "08001.C.12";
    String NET_EXTNAM_TOO_LONG                  = "08001.C.13";
    String NET_SRVNAM_TOO_LONG                  = "08001.C.14";

    // database severity
    String SHUTDOWN_DATABASE = "08006.D";
    String DROP_DATABASE     = "08006.D.1";

    //the following 2 exceptions are internal and never get seen by the user.
    String CLOSE_REQUEST = "close.C.1"; // no message in messages.properties as it is never printed

    //this one had no sqlstate associated with it.
    String NORMAL_CLOSE = "XXXXX.C.6";

    //following are system severity.
    String CLOUDSCAPE_SYSTEM_SHUTDOWN = "XJ015.M";

    //following are warning severity.
    String DATABASE_EXISTS = "01J01";
    String NO_SCROLL_SENSITIVE_CURSORS = "01J02";
    String LANG_TYPE_NOT_SERIALIZABLE = "01J04";
    String UPGRADE_SPSRECOMPILEFAILED = "01J05";
    String QUERY_NOT_QUALIFIED_FOR_UPDATABLE_RESULTSET = "01J06";
    String HOLDABLE_RESULT_SET_NOT_AVAILABLE = "01J07";
    String INVALID_RESULTSET_TYPE = "01J08";
    String SCROLL_SENSITIVE_NOT_SUPPORTED = "01J10";
    String UNABLE_TO_OBTAIN_MESSAGE_TEXT_FROM_SERVER  = "01J12";
    String NUMBER_OF_ROWS_TOO_LARGE_FOR_INT = "01J13";
    String SQL_AUTHORIZATION_WITH_NO_AUTHENTICATION = "01J14";
    String PASSWORD_EXPIRES_SOON = "01J15";
    String DBO_PASSWORD_EXPIRES_SOON = "01J16";
    String STATISTICS_UNAVAILABLE="01J17";

    String CURSOR_OPERATION_CONFLICT = "01001";


    //following are no applicable severity
    String JAVA_EXCEPTION = "XJ001.U";
    String NO_UPGRADE     = "XJ050.U";

    /*
     ** Messages whose SQL states are prescribed by DRDA
     */
    String DRDA_NO_AUTOCOMMIT_UNDER_XA                 = "2D521.S.1";
    String DRDA_INVALID_XA_STATE_ON_COMMIT_OR_ROLLBACK = "2D521.S.2";
    String DRDA_CURSOR_NOT_OPEN                        = "24501.S";

    // 58009 means connection is terminated by a DRDA-protocol error.  This can be caused by any number
    // of reasons, so this SQL State has a lot of instances. Exceptions that are 
    // not protocol related, e.g. SocketException, IOException etc should use 
    // SQLState 8006. DERBY-3077. 
    // 
    String NET_SQLCDTA_INVALID_FOR_RDBCOLID = "58009.C.7";
    String NET_SQLCDTA_INVALID_FOR_PKGID    = "58009.C.8";
    String NET_PGNAMCSN_INVALID_AT_SQLAM    = "58009.C.9";
    String NET_VCM_VCS_LENGTHS_INVALID      = "58009.C.10";
    String NET_ENCODING_NOT_SUPPORTED       = "58009.C.11";
    String NET_NOT_EXPECTED_CODEPOINT       = "58009.C.12";
    String NET_DDM_COLLECTION_TOO_SMALL     = "58009.C.13";
    String NET_COLLECTION_STACK_NOT_EMPTY   = "58009.C.14";
    String NET_DSS_NOT_ZERO                 = "58009.C.15";
    String NET_DSS_CHAINED_WITH_SAME_ID     = "58009.C.16";
    String NET_PREMATURE_EOS_DISCONNECT     = "58009.C.17";
    String NET_INVALID_FDOCA_ID             = "58009.C.18";
    String NET_SECTKN_NOT_RETURNED          = "58009.C.19";
    String NET_NVCM_NVCS_BOTH_NON_NULL      = "58009.C.20";
    String NET_SQLCDTA_INVALID_FOR_RDBNAM   = "58009.C.21";

    String DRDA_MGRLVLRM                                            = "58010.C";
    String DRDA_DDM_COMMAND_NOT_SUPPORTED                           = "58014.C";
    String DRDA_DDM_OBJECT_NOT_SUPPORTED                            = "58015.C";
    String DRDA_DDM_PARAM_NOT_SUPPORTED                             = "58016.C";
    String DRDA_DDM_PARAMVAL_NOT_SUPPORTED                          = "58017.C";
    String DRDA_NO_AVAIL_CODEPAGE_CONVERSION                        = "57017.C";

    /*
    ** com.splicemachine.db.database.UserUtility
        */
    String UU_UNKNOWN_PERMISSION                                    = "XCZ00.S";
    String UU_UNKNOWN_USER                                            = "XCZ01.S";
    String UU_INVALID_PARAMETER                                        = "XCZ02.S";

    /*
    ** SQL Java DDL 46xxx
    ** SQLJ jar file support
    */
    String SQLJ_INVALID_JAR                = "46001";
    String SQLJ_SIGNATURE_INVALID                = "46J01";
    String SQLJ_SIGNATURE_PARAMETER_COUNT        = "46J02";

    /*
    ** Import/Export
    */
    String CONNECTION_NULL                                         ="XIE01.S";
    String DATA_AFTER_STOP_DELIMITER                               ="XIE03.S";
    String DATA_FILE_NOT_FOUND                                     ="XIE04.S";
    String DATA_FILE_NULL                                          ="XIE05.S";
    String ENTITY_NAME_MISSING                                     ="XIE06.S";
    String FIELD_IS_RECORD_SEPERATOR_SUBSET                        ="XIE07.S";
    String INVALID_COLUMN_NAME                                     ="XIE08.S";
    String INVALID_COLUMN_NUMBER                                   ="XIE09.S";
    String COLUMN_NUMBER_MISMATCH                                  ="XIE0A.S";
    String UNSUPPORTED_COLUMN_TYPE                                 ="XIE0B.S";
    String ILLEGAL_DELIMITER_CHAR                                  ="XIE0C.S";
    String RECORD_SEPERATOR_MISSING                                ="XIE0D.S";
    String UNEXPECTED_END_OF_FILE                                  ="XIE0E.S";
    String DELIMITERS_SAME                                         ="XIE0F.S";
    String ERROR_WRITING_DATA                                      ="XIE0I.S";
    String DELIMITERS_ARE_NOT_MUTUALLY_EXCLUSIVE                   ="XIE0J.S";
    String PERIOD_AS_CHAR_DELIMITER_NOT_ALLOWED                    ="XIE0K.S";
    String TABLE_NOT_FOUND                                         ="XIE0M.S";
    String IMPORTFILE_HAS_INVALID_HEXSTRING                        ="XIE0N.S";
    String LOB_DATA_FILE_NOT_FOUND                                 ="XIE0P.S";
    String LOB_DATA_FILE_NULL                                      ="XIE0Q.S";
    String UNEXPECTED_IMPORT_ERROR                                 ="XIE0R.S";
    String DATA_FILE_EXISTS                                        ="XIE0S.S";
    String LOB_DATA_FILE_EXISTS                                    ="XIE0T.S";
    String EXPORT_PARAMETER_IS_WRONG                               ="XIE0U.S";
    String EXPORT_PARAMETER_VALUE_IS_WRONG                         ="XIE0X.S";
    String UNEXPECTED_IMPORT_READING_ERROR                         ="XIE10.S";
    String UNEXPECTED_IMPORT_CSV_ERROR                             ="XIE11.S";
    String REGION_SERVER_FAILURE_WITH_NO_WAL_ERROR                 ="XIE12.S";
    String UNSUPPORTED_COMPRESSION_FORMAT                          ="XIE13.S";
    String UNSUPPORTED_QUOTE_MODE                  = "XIE14.S";
    String UNSUPPORTED_FLOATING_POINT_NOTATION     = "XIE15.S";


    /*
     ** Security XK...
     */
    String POLICY_NOT_RELOADED = "XK000.S";
    String NO_SUCH_USER        = "XK001.S";

    /*
     ** Replication XRExx
     */
    String LOGMODULE_DOES_NOT_SUPPORT_REPLICATION       = "XRE00";
    String REPLICATION_LOG_CORRUPTED                    = "XRE01";
    String REPLICATION_PRIMARY_REPLICA_VERSION_MISMATCH = "XRE02";
    String REPLICATION_UNEXPECTED_EXCEPTION             = "XRE03";
    String REPLICATION_CONNECTION_EXCEPTION             = "XRE04.C.1";
    String REPLICATION_CONNECTION_LOST                  = "XRE04.C.2";
    String REPLICATION_LOG_OUT_OF_SYNCH                 = "XRE05.C";
    String REPLICATION_MASTER_TIMED_OUT                 = "XRE06";
    String REPLICATION_NOT_IN_MASTER_MODE               = "XRE07";
    String REPLICATION_REPLICA_STARTED_OK               = "XRE08";
    String CANNOT_START_REPLICA_ALREADY_BOOTED          = "XRE09.C";
    String REPLICATION_CONFLICTING_ATTRIBUTES           = "XRE10";
    String REPLICATION_DB_NOT_BOOTED                    = "XRE11.C";
    String REPLICATION_UNEXPECTED_MESSAGEID             = "XRE12";
    String REPLICATION_FAILOVER_SUCCESSFUL              = "XRE20.D";
    String REPLICATION_FAILOVER_UNSUCCESSFUL            = "XRE21.C";
    String REPLICATION_MASTER_ALREADY_BOOTED            = "XRE22.C";
    String REPLICATION_UNLOGGED_OPERATIONS_IN_PROGRESS  = "XRE23";
    String REPLICATION_NOT_IN_REPLICA_MODE              = "XRE40";
    String REPLICA_OPERATION_DENIED_WHILE_CONNECTED     = "XRE41.C";
    String REPLICATION_REPLICA_SHUTDOWN_OK              = "XRE42.C";
    String REPLICATION_STOPREPLICA_NOT_INITIATED        = "XRE43";

    //Inherited DB2 error codes
    String LANG_CANCELLATION_EXCEPTION                             = "57014";

    //general SPlice errors
    String LANG_INVALID_DAY             = "SE022";
    String ERROR_PARSING_EXCEPTION      = "SE023";
    String PARAMETER_CANNOT_BE_NULL     = "SE024";
    String PARAMETER_IS_NOT_HEXADECIMAL = "SE025";
    String MISSING_COPROCESSOR_SERVICE  = "SE030";

    /*
     * Backup and restore
     */
    String INVALID_BACKUP_TYPE                                      = "BR001";
    String INVALID_BACKUP_DIRECTORY                                 = "BR002";
    String NO_RESTORE_DURING_BACKUP                                = "BR003";
    String INVALID_BACKUP_WINDOW                                   = "BR004";
    String INVALID_BACKUP_HOUR                                     = "BR005";
    String INVALID_BACKUP_JOB_ID                                   = "BR006";
    String INVALID_BACKUP_ID                                       = "BR007";
    String CHECKSUM_FILE_MISSING                                   = "BR008";
    String BAD_FILE_CHECKSUM                                       = "BR009";
    String DATA_FILE_MISSING                                       = "BR010";
    String BACKUP_CANCELED                                         = "BR011";
    String BACKUP_DOESNOT_EXIST                                    = "BR012";
    String PARENT_BACKUP_MISSING                                   = "BR013";
    String EXISTS_CONCURRENT_BACKUP                                = "BR014";
    String BACKUP_TIMEOUT                                          = "BR016";
    String INCOMPATIBLE_BACKUP                                     = "BR017";
    String MISSING_BACKUP                                          = "BR018";
    String BACKUP_NOT_IN_CHAIN                                     = "BR019";
    String NOT_ENOUGH_SPACE                                        = "BR020";
    String INCREMENTAL_NOT_ENABLED                                   = "BR021";
    String POINT_IN_TIME_TOO_SMALL                                 = "BR022";
    String RESTORE_TXNID_TOO_LARGE                                   = "BR023";
    String NO_BACKUP_EXT_TABLE                                       = "BR024";
    String EMPTY_SCHEMA                                            = "BR025";
    String CANNOT_CONNECT_DURING_RESTORE                           = "BR026";
    String CANNOT_RESTORE_METADATA                  = "BR027";
    /**
     * Replication
     */
    String INVALID_REPLICATION_ROLE                                    = "RPL001";
    String PEER_EXISTS                                                = "RPL002";
    String INVALID_REPLICATION_PEER                                    = "RPL003";
    String CANNOT_CONNECT_PEER                                      = "RPL004";
    String READ_ONLY                                                = "RPL005";
    String REPLICATION_CONFIG_ERROR                                 = "RPL006";
    /**
     * External table
     */
    String ROW_FORMAT_NOT_ALLOWED_WITH_PARQUET                           = "EXT01";
    String ROW_FORMAT_NOT_ALLOWED_WITH_ORC                               = "EXT02";
    String STORED_AS_REQUIRED_WITH_EXTERNAL_TABLES                       = "EXT03";
    String LOCATION_REQUIRED_WITH_EXTERNAL_TABLES                       = "EXT04";
    String EXTERNAL_TABLES_ARE_NOT_UPDATEABLE                           = "EXT05";
    String EXTERNAL_TABLES_NO_PRIMARY_KEYS                               = "EXT06";
    String EXTERNAL_TABLES_NO_CHECK_CONSTRAINTS                           = "EXT07";
    String EXTERNAL_TABLES_NO_REFERENCE_CONSTRAINTS                       = "EXT08";
    String EXTERNAL_TABLES_NO_UNIQUE_CONSTRAINTS                       = "EXT09";
    String EXTERNAL_TABLES_NO_GENERATION_CLAUSES                       = "EXT10";
    String EXTERNAL_TABLES_READ_FAILURE                                   = "EXT11";
    String EXTERNAL_TABLES_NO_ALTER                                       = "EXT12";
    String EXTERNAL_TABLES_NO_INDEX                                       = "EXT13";
    String EXTERNAL_TABLES_NO_TRIGGERS                                   = "EXT14";
    String EXTERNAL_TABLES_NO_STATS                                       = "EXT15";
    String PIN_READ_FAILURE                                               = "EXT16";
    String COMPRESSION_NOT_ALLOWED_WITH_TEXT_FILE                    = "EXT17";
    String STORED_AS_OR_LOCATION_WITHOUT_EXTERNAL                    = "EXT18";
    String NOT_AN_EXTERNAL_TABLE                                       = "EXT19";
    String UNSUPPORTED_ENCODING_EXCEPTION                            = "EXT20";
    String EXTERNAL_TABLES_PARTITIONS_REQUIRED                         = "EXT21";
    String CANNOT_WRITE_AT_LOCATION                                    = "EXT22";
    String INCONSISTENT_NUMBER_OF_ATTRIBUTE                            = "EXT23";
    String INCONSISTENT_DATATYPE_ATTRIBUTES                            = "EXT24";
    String FILESYSTEM_URI_EXCEPTION                                    = "EXT25";
    String FILESYSTEM_IO_EXCEPTION                                    = "EXT26";
    String NO_ARRAY_IN_PRIMARY_KEY                                    = "EXT27";
    String INSERT_PIN_VIOLATION                                        = "EXT29";
    String UPDATE_PIN_VIOLATION                                        = "EXT30";
    String DELETE_PIN_VIOLATION                                        = "EXT31";
    String TABLE_NOT_PINNED                                            = "EXT32";
    String DIRECTORY_REQUIRED                                        = "EXT33";
    String ACCESSING_S3_EXCEPTION                                   = "EXT34";
    String EXISTING_PIN_VIOLATION                                    = "EXT35";
    String ROW_FORMAT_NOT_ALLOWED_WITH_AVRO                               = "EXT36";
    String NO_GRANT_PERMISSIONS_WITH_RANGER                         = "EXT37";
    String NO_REVOKE_PERMISSIONS_WITH_RANGER                        = "EXT38";
    String ACCESS_DENIED_SENTRY                                     = "EXT39";
    String ROLE_ALREADY_EXISTS_SENTRY                               = "EXT40";
    String EXTERNAL_TABLES_LOCATION_NOT_EXIST                           = "EXT41";
    String NO_GRANT_PERMISSIONS_WITH_SENTRY                                = "EXT42";
    String NO_REVOKE_PERMISSIONS_WITH_SENTRY                               = "EXT43";

    String SNAPSHOT_EXISTS                                            = "SNA01";
    String SNAPSHOT_NOT_EXISTS                                        = "SNA02";
    String SNAPSHOT_NAME_ILLEGAL                                    = "SNA03";
    String SNAPSHOT_EXTERNAL_TABLE_UNSUPPORTED                        = "SNA04";

    String SPLITKEY_EQUALS_STARTKEY                                 = "TS001";
    String NO_PRIMARY_KEY                                            = "TS002";
    String REGION_DOESNOT_EXIST                                     = "TS003";
    String WRONG_REGION_NAME_TYPE                                     = "TS004";
    String REGION_NOT_ADJACENT                                      = "TS005";
    String SPLIT_KEY_CANNOT_BE_NULL                                    = "TS006";
    String INVALID_CONSISTENCY_LEVEL                                = "TS007";
    String INVALID_PARAMETER                                        = "TS008";
    String CANNOT_MERGE_REGION                                      = "TS009";

    String OLAP_SERVER_CONNECTION                                   = "OS001";
    String TIMESTAMP_SERVER_CONNECTION                              = "TSS01";

    String TOKEN_NOT_FOUND                                            = "ST001";
    String TOKEN_EXPIRED                                            = "ST002";

    String HBASE_OPERATION_ERROR                                    = "HO001";

    String ERROR_CALL_PARAMETER_COUNT_WRONG = "44004";
    String ERROR_CALL_PARAMETER_CAST_ERROR = "44005";

}
<|MERGE_RESOLUTION|>--- conflicted
+++ resolved
@@ -960,53 +960,35 @@
     String LANG_DB_CLASS_PATH_HAS_MISSING_JAR                          = "42X96";
     String LANG_NO_PARAMS_IN_VIEWS                                     = "42X98";
     String LANG_NO_PARAMS_IN_TABLES                                    = "42X99";
-    String LANG_UNASSIGNABLE_GENERATION_CLAUSE                  = "42XA0";
-    String LANG_AGGREGATE_IN_GENERATION_CLAUSE                  = "42XA1";
-    String LANG_NON_DETERMINISTIC_GENERATION_CLAUSE                  = "42XA2";
-    String LANG_CANT_OVERRIDE_GENERATION_CLAUSE                  = "42XA3";
-    String LANG_CANT_REFERENCE_GENERATED_COLUMN                  = "42XA4";
-    String LANG_ROUTINE_CANT_PERMIT_SQL                                   = "42XA5";
-    String LANG_BAD_FK_ON_GENERATED_COLUMN                           = "42XA6";
-    String LANG_GEN_COL_DEFAULT                                                 = "42XA7";
-    String LANG_GEN_COL_BAD_RENAME                                           = "42XA8";
-    String LANG_NEEDS_DATATYPE                                                      = "42XA9";
-    String LANG_GEN_COL_BEFORE_TRIG                                             = "42XAA";
-    String LANG_NOT_NULL_NEEDS_DATATYPE                                    = "42XAB";
-<<<<<<< HEAD
-    String LANG_SEQ_INCREMENT_ZERO                                         = "42XAC";
-    String LANG_SEQ_ARG_OUT_OF_DATATYPE_RANGE                              = "42XAE";
-    String LANG_SEQ_MIN_EXCEEDS_MAX                                        = "42XAF";
-    String LANG_SEQ_INVALID_START                                          = "42XAG";
-    String LANG_NEXT_VALUE_FOR_ILLEGAL                                     = "42XAH";
-    String LANG_SEQUENCE_REFERENCED_TWICE                                  = "42XAI";
-    String LANG_DUPLICATE_CS_CLAUSE                                        = "42XAJ";
-    String LANG_INVALID_USER_AGGREGATE_DEFINITION2                         = "42Y00";
-    String LANG_INVALID_CHECK_CONSTRAINT                                   = "42Y01";
-    // String LANG_NO_ALTER_TABLE_COMPRESS_ON_TARGET_TABLE                 = "42Y02";
-    String LANG_NO_SUCH_METHOD_ALIAS                                       = "42Y03.S.0";
-    String LANG_NO_SUCH_PROCEDURE                                          = "42Y03.S.1";
-    String LANG_NO_SUCH_FUNCTION                                           = "42Y03.S.2";
-    String LANG_NO_SUCH_PROCEDURE2                                         = "42Y03.S.3";
-    String LANG_INVALID_FULL_STATIC_METHOD_NAME                            = "42Y04";
-    String LANG_NO_SUCH_FOREIGN_KEY                                        = "42Y05";
-=======
+    String LANG_UNASSIGNABLE_GENERATION_CLAUSE                         = "42XA0";
+    String LANG_AGGREGATE_IN_GENERATION_CLAUSE                         = "42XA1";
+    String LANG_NON_DETERMINISTIC_GENERATION_CLAUSE                    = "42XA2";
+    String LANG_CANT_OVERRIDE_GENERATION_CLAUSE                        = "42XA3";
+    String LANG_CANT_REFERENCE_GENERATED_COLUMN                        = "42XA4";
+    String LANG_ROUTINE_CANT_PERMIT_SQL                                = "42XA5";
+    String LANG_BAD_FK_ON_GENERATED_COLUMN                             = "42XA6";
+    String LANG_GEN_COL_DEFAULT                                        = "42XA7";
+    String LANG_GEN_COL_BAD_RENAME                                     = "42XA8";
+    String LANG_NEEDS_DATATYPE                                         = "42XA9";
+    String LANG_GEN_COL_BEFORE_TRIG                                    = "42XAA";
+    String LANG_NOT_NULL_NEEDS_DATATYPE                                = "42XAB";
     String LANG_SEQ_INCREMENT_ZERO                                     = "42XAC";
     String LANG_SEQ_ARG_OUT_OF_DATATYPE_RANGE                          = "42XAE";
     String LANG_SEQ_MIN_EXCEEDS_MAX                                    = "42XAF";
     String LANG_SEQ_INVALID_START                                      = "42XAG";
-    String LANG_NEXT_VALUE_FOR_ILLEGAL                                      = "42XAH";
-    String LANG_SEQUENCE_REFERENCED_TWICE                                      = "42XAI";
-    String LANG_DUPLICATE_CS_CLAUSE                                      = "42XAJ";
+    String LANG_NEXT_VALUE_FOR_ILLEGAL                                 = "42XAH";
+    String LANG_SEQUENCE_REFERENCED_TWICE                              = "42XAI";
+    String LANG_DUPLICATE_CS_CLAUSE                                    = "42XAJ";
     String LANG_INVALID_USER_AGGREGATE_DEFINITION2                     = "42Y00";
     String LANG_INVALID_CHECK_CONSTRAINT                               = "42Y01";
-    // String LANG_NO_ALTER_TABLE_COMPRESS_ON_TARGET_TABLE                = "42Y02";
+    // String LANG_NO_ALTER_TABLE_COMPRESS_ON_TARGET_TABLE             = "42Y02";
     String LANG_NO_SUCH_METHOD_ALIAS                                   = "42Y03.S.0";
     String LANG_NO_SUCH_PROCEDURE                                      = "42Y03.S.1";
     String LANG_NO_SUCH_FUNCTION                                       = "42Y03.S.2";
+    String LANG_NO_SUCH_PROCEDURE2                                     = "42Y03.S.3";
     String LANG_INVALID_FULL_STATIC_METHOD_NAME                        = "42Y04";
     String LANG_NO_SUCH_FOREIGN_KEY                                    = "42Y05";
->>>>>>> 188ea84c
-    String LANG_CURRENT_FUNCTION_PATH_SCHEMA_DOES_NOT_EXIST                = "42Y06";
+    String LANG_CURRENT_FUNCTION_PATH_SCHEMA_DOES_NOT_EXIST            = "42Y06";
     String LANG_SCHEMA_DOES_NOT_EXIST                                  = "42Y07";
     String LANG_NO_FK_ON_SYSTEM_SCHEMA                                 = "42Y08";
     String LANG_VOID_METHOD_CALL                                       = "42Y09";
