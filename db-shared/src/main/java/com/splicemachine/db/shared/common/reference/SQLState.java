--- conflicted
+++ resolved
@@ -971,10 +971,10 @@
     String LANG_SEQ_INCREMENT_ZERO                                     = "42XAC";
     String LANG_SEQ_ARG_OUT_OF_DATATYPE_RANGE                          = "42XAE";
     String LANG_SEQ_MIN_EXCEEDS_MAX                                    = "42XAF";
-    String LANG_SEQ_INVALID_START                                      = "42XAG";    
-    String LANG_NEXT_VALUE_FOR_ILLEGAL                                      = "42XAH";    
-    String LANG_SEQUENCE_REFERENCED_TWICE                                      = "42XAI";    
-    String LANG_DUPLICATE_CS_CLAUSE                                      = "42XAJ";    
+    String LANG_SEQ_INVALID_START                                      = "42XAG";
+    String LANG_NEXT_VALUE_FOR_ILLEGAL                                      = "42XAH";
+    String LANG_SEQUENCE_REFERENCED_TWICE                                      = "42XAI";
+    String LANG_DUPLICATE_CS_CLAUSE                                      = "42XAJ";
     String LANG_INVALID_USER_AGGREGATE_DEFINITION2                     = "42Y00";
     String LANG_INVALID_CHECK_CONSTRAINT                               = "42Y01";
     // String LANG_NO_ALTER_TABLE_COMPRESS_ON_TARGET_TABLE                = "42Y02";
@@ -1456,15 +1456,9 @@
     String LANG_CREATE_SYSTEM_INDEX_ATTEMPTED                          = "X0Y28.S";
     String LANG_PROVIDER_HAS_DEPENDENT_TABLE                            = "X0Y29.S";
     String LANG_PROVIDER_HAS_DEPENDENT_ALIAS                            = "X0Y30.S";
-<<<<<<< HEAD
     String LANG_PROVIDER_HAS_EXTERNAL_DEPENDENCY                       = "X0Y31.S";
     String LANG_OBJECT_ALREADY_EXISTS_IN_OBJECT                           = "X0Y32.S";
     String LANG_CYCLIC_DEPENDENCY_DETECTED                             = "X0Y33.S";
-=======
-	String LANG_PROVIDER_HAS_EXTERNAL_DEPENDENCY                       = "X0Y31.S";
-    String LANG_OBJECT_ALREADY_EXISTS_IN_OBJECT                           = "X0Y32.S";
-	String LANG_CYCLIC_DEPENDENCY_DETECTED                             = "X0Y33.S";
->>>>>>> ded724ea
     String LANG_CREATE_INDEX_NO_TABLE                                  = "X0Y38.S";
     String LANG_INVALID_FK_NO_PK                                       = "X0Y41.S";
     String LANG_INVALID_FK_COL_TYPES_DO_NOT_MATCH                      = "X0Y42.S";
@@ -1668,8 +1662,8 @@
     String STREAM_EOF = "XJ085.S";
     String CURSOR_NOT_POSITIONED_ON_INSERT_ROW = "XJ086.S";
     String POS_AND_LENGTH_GREATER_THAN_LOB = "XJ087.S";
-    
-    
+
+
     String WASNULL_INVALID = "XJ088.S";
     String CALENDAR_IS_NULL = "XJ090.S";
     String PARAM_NOT_OUT_OR_INOUT = "XJ091.S";
@@ -1688,7 +1682,7 @@
     String CRYPTO_ILLEGAL_BLOCK_SIZE = "XJ108.S";
     String PRIMARY_TABLE_NAME_IS_NULL = "XJ110.S";
     String FOREIGN_TABLE_NAME_IS_NULL = "XJ111.S";
-    String SECURITY_EXCEPTION_ENCOUNTERED = "XJ112.S";    
+    String SECURITY_EXCEPTION_ENCOUNTERED = "XJ112.S";
     String UNABLE_TO_OPEN_FILE = "XJ113.S";
     String CURSOR_INVALID_CURSOR_NAME = "XJ114.S";
     String UNABLE_TO_OPEN_RESULTSET_WITH_REQUESTED_HOLDABILTY = "XJ115.S";
@@ -1762,7 +1756,7 @@
     String CONFLICTING_CREATE_ATTRIBUTES = "XJ049.C";
     String CONFLICTING_RESTORE_ATTRIBUTES = "XJ081.C";
     String INVALID_ATTRIBUTE = "XJ05B.C";
-    
+
     // Connection exceptions - SQL State class 08
 
     // 08004 SQL State means the server rejected the connection request
@@ -1808,7 +1802,7 @@
     String CONNECTION_FAILED_ON_DEFERRED_RESET                  = "08006.C.4";
     String NET_INSUFFICIENT_DATA                                = "08006.C.5";
     String NET_LOB_DATA_TOO_LARGE_FOR_JVM                       = "08006.C.6";
-    
+
     String CORE_JDBC_DRIVER_UNREGISTERED                    = "08006.C.8"; // JDBCDriver is not registered with the JDBC driver manager
     String CONNECTION_RESET_ON_RESTORE_MODE                     = "08006.C.9";
 
@@ -1906,7 +1900,7 @@
     String DRDA_DDM_PARAM_NOT_SUPPORTED                             = "58016.C";
     String DRDA_DDM_PARAMVAL_NOT_SUPPORTED                          = "58017.C";
     String DRDA_NO_AVAIL_CODEPAGE_CONVERSION                        = "57017.C";
-    
+
     /*
     ** com.splicemachine.db.database.UserUtility
         */
