/*
* Licensed to the Apache Software Foundation (ASF) under one or more
* contributor license agreements.  See the NOTICE file distributed with
* this work for additional information regarding copyright ownership.
* The ASF licenses this file to you under the Apache License, Version 2.0
* (the "License"); you may not use this file except in compliance with
* the License.  You may obtain a copy of the License at
*
*     http://www.apache.org/licenses/LICENSE-2.0
*
* Unless required by applicable law or agreed to in writing, software
* distributed under the License is distributed on an "AS IS" BASIS,
* WITHOUT WARRANTIES OR CONDITIONS OF ANY KIND, either express or implied.
* See the License for the specific language governing permissions and
* limitations under the License.
*/


options {
    STATIC = false;
    LOOKAHEAD = 1;
    DEBUG_PARSER = false;
    DEBUG_TOKEN_MANAGER = false;
    ERROR_REPORTING = true;
    USER_TOKEN_MANAGER = false;
    USER_CHAR_STREAM = true;
    JAVA_UNICODE_ESCAPE = false;
    UNICODE_INPUT = true;
    IGNORE_CASE = true;
    CACHE_TOKENS = true;
}

PARSER_BEGIN(ij)

package com.splicemachine.db.impl.tools.ij;

import com.splicemachine.db.tools.JDBCDisplayUtil;


import com.splicemachine.db.iapi.tools.i18n.LocalizedInput;
import com.splicemachine.db.iapi.tools.i18n.LocalizedResource;

import java.lang.reflect.*;
import java.security.AccessController;
import java.security.PrivilegedAction;
import java.sql.Connection;
import java.sql.DatabaseMetaData;
import java.sql.DriverManager;
import java.sql.Statement;
import java.sql.PreparedStatement;
import java.sql.ResultSet;
import java.sql.ResultSetMetaData;
import java.sql.SQLException;
import java.sql.SQLWarning;
import java.util.Hashtable;
import java.util.Properties;
import java.util.StringTokenizer;
import java.io.IOException;
import java.util.Vector;
import java.util.Enumeration;
import java.util.Locale;
import javax.transaction.xa.XAResource;

/**
    This parser works on a statement-at-a-time basis.
    It maintains a connection environment that is
    set by the caller and contains a list of
    connections for the current thread/ij session.
    Multi-user frameworks that use this parser
    tend to maintain multiple connectionEnv's and
    pass in the current one to set ij up.
    A connectionEnv has a default connection in use,
    and the ij connect/set connection/disconnect commands
    are used to change the current connection.

    Each connection has associated with it a list
    of prepared statements and cursors, created by
    the ij prepare and get cursor statements and
    manipulated by additional ij statements.

    To enable multiple display modes, this parser will
    not output anything, but will return
    objects that the caller can then display.

    This means the caller is responsible for displaying
    thrown exceptions and also SQLWarnings. So, our
    return value is the JDBC object upon which warnings
    will be hung, i.e. the one manipulated by the statement,
    if any.

    If there is no object to display, then a null is
    returned.

 */
class ij {
    static final String PROTOCOL_PROPERTY = "ij.protocol";
    static final String URLCHECK_PROPERTY = "ij.URLCheck";
    static final String USER_PROPERTY = "ij.user";
    static final String PASSWORD_PROPERTY = "ij.password";
<<<<<<< HEAD
    static final String FRAMEWORK_PROPERTY = "framework";

    boolean            elapsedTime = true;

    Connection theConnection = null;
    ConnectionEnv currentConnEnv = null;
    String urlCheck = null;

    xaAbstractHelper xahelper = null;
    boolean exit = false;

    utilMain utilInstance = null;
    Hashtable ignoreErrors = null;
    String protocol = null;        // the (single) unnamed protocol
    Hashtable namedProtocols;



    /**
     * A constructor that understands the local state that needs to be
     * initialized.
     *
     * @param tm            The token manager to use
     * @param utilInstance    The util to use
     */
    ij(ijTokenManager tm, utilMain utilInstance) {
        this(tm);
        this.utilInstance = utilInstance;
    }

    /**
       Initialize this parser from the environment
       (system properties). Used when ij is being run
       as a command line program.
    */
    void initFromEnvironment() {

        // load all protocols specified via properties
        //
=======
	static final String FRAMEWORK_PROPERTY = "framework";

	static final String DOUBLEQUOTES = "\"\"";

	boolean			elapsedTime = true;

	Connection theConnection = null;
	ConnectionEnv currentConnEnv = null;
	String urlCheck = null;

	xaAbstractHelper xahelper = null;
	boolean exit = false;

	utilMain utilInstance = null;
	Hashtable ignoreErrors = null;
	String protocol = null;		// the (single) unnamed protocol
	Hashtable namedProtocols;



	/**
	 * A constructor that understands the local state that needs to be
	 * initialized.
	 *
	 * @param tm			The token manager to use
	 * @param utilInstance	The util to use
	 */
	ij(ijTokenManager tm, utilMain utilInstance) {
		this(tm);
		this.utilInstance = utilInstance;
	}
	
	/**
	   Initialize this parser from the environment
	   (system properties). Used when ij is being run
	   as a command line program.
	*/
	void initFromEnvironment() {

		// load all protocols specified via properties
		//
>>>>>>> 5d20d63f
        Properties p = (Properties) AccessController.doPrivileged(new PrivilegedAction() {
              public Object run() {
                  return System.getProperties();
            }
        });
        urlCheck = p.getProperty(URLCHECK_PROPERTY);
        protocol = p.getProperty(PROTOCOL_PROPERTY);
        String framework_property = p.getProperty(FRAMEWORK_PROPERTY);

        if (ij.JDBC20X() && ij.JTA() && ij.JNDI())
        {
            try {
                xahelper = (xaAbstractHelper) Class.forName("com.splicemachine.dbpl.tools.ij.xaHelper").newInstance();
                xahelper.setFramework(framework_property);
            } catch (Exception e) {
            }

        }


        namedProtocols = new Hashtable();
        String prefix = PROTOCOL_PROPERTY + ".";
        for (Enumeration e = p.propertyNames(); e.hasMoreElements(); )
        {
            String key = (String)e.nextElement();
            if (key.startsWith(prefix)) {
                String name = key.substring(prefix.length());
                installProtocol(name.toUpperCase(Locale.ENGLISH), p.getProperty(key));
            }
        }
    }
    /**
     * Return whether or not JDBC 2.0 (and greater) extension classes can be loaded
     *
     * @return true if JDBC 2.0 (and greater) extension classes can be loaded
     */
    private static boolean JDBC20X()
    {
        try
        {
            Class.forName("javax.sql.DataSource");
            Class.forName("javax.sql.ConnectionPoolDataSource");
            Class.forName("javax.sql.PooledConnection");
            Class.forName("javax.sql.XAConnection");
            Class.forName("javax.sql.XADataSource");
        }
        catch(ClassNotFoundException cnfe)
        {
            return false;
        }
        return true;
    }
    /**
     * Return whether or not JTA classes can be loaded
     *
     * @return true if JTA classes can be loaded
     */
    private static boolean JTA()
    {
        try
        {
            Class.forName("javax.transaction.xa.Xid");
            Class.forName("javax.transaction.xa.XAResource");
            Class.forName("javax.transaction.xa.XAException");
        }
        catch(ClassNotFoundException cnfe)
        {
            return false;
        }
        return true;
    }

    /**
     * Return whether or not JNDI extension classes can be loaded
     *
     * @return true if JNDI extension classes can be loaded
     */
    private static boolean JNDI()
    {
        try
        {
            Class.forName("javax.naming.spi.Resolver");
            Class.forName("javax.naming.Referenceable");
            Class.forName("javax.naming.directory.Attribute");
        }
        catch(ClassNotFoundException cnfe)
        {
            return false;
        }
        return true;
    }
// FIXME: caller has to deal with ignoreErrors and handleSQLException behavior

    /**
        Add the warnings of wTail to the end of those of wHead.
     */
    SQLWarning appendWarnings(SQLWarning wHead, SQLWarning wTail) {
        if (wHead == null) return wTail;

        if (wHead.getNextException() == null) {
            wHead.setNextException(wTail);
        } else {
            appendWarnings(wHead.getNextWarning(), wTail);
        }
        return wHead;
    }

    /**
     * Get the "elapsedTime state".
     */
    boolean getElapsedTimeState()
    {
        return elapsedTime;
    }

    /**
       this removes the outside quotes from the string.
       it will also swizzle the special characters
       into their actual characters, like '' for ', etc.
     */
    String stringValue(String s) {
        String result = s.substring(1,s.length()-1);
        char quotes = '\'';
        int        index;

        /* Find the first occurrence of adjacent quotes. */
        index = result.indexOf(quotes);

        /* Replace each occurrence with a single quote and begin the
         * search for the next occurrence from where we left off.
         */
        while (index != -1)
        {
            result = result.substring(0, index + 1) + result.substring(index + 2);

            index = result.indexOf(quotes, index + 1);
        }

        return result;
    }

    void installProtocol(String name, String value) {
        try {
            // `value' is a JDBC protocol;
            // we load the "driver" in the prototypical
            // manner, it will register itself with
            // the DriverManager.
            util.loadDriverIfKnown(value);
        } catch (ClassNotFoundException e) {
            throw ijException.classNotFoundForProtocol(value);
        } catch (IllegalArgumentException e) {
            throw ijException.classNotFoundForProtocol(value);
        } catch (IllegalAccessException e) {
            throw ijException.classNotFoundForProtocol(value);
        } catch (InstantiationException e) {
            throw ijException.classNotFoundForProtocol(value);
        }
        if (name == null)
            protocol = value;
        else
            namedProtocols.put(name, value);
    }

    void haveConnection() {
        JDBCDisplayUtil.checkNotNull(theConnection, "connection");
    }

    /**
        Find a session by its name. Throws an exception if the session does
        not exists.
    */
    Session findSession(String name) {
        Session session = currentConnEnv.getSession(name);

        if (session == null)
            throw ijException.noSuchConnection(name);

        return session;
    }

    /**
        Find a prepared statement. Throws an exception if the session does
        not exists or the prepared statement can't be found.
    */
    PreparedStatement findPreparedStatement(QualifiedIdentifier qi) {
        Session session = findSession(qi.getSessionName());
        PreparedStatement ps = session.getPreparedStatement(qi.getLocalName());

        JDBCDisplayUtil.checkNotNull(ps, "prepared statement " + qi);

        return ps;
    }

    /**
        Find a cursor. Throws an exception if the session does not exits or
        it deosn't have the correspondig cursor.
    */
    ResultSet findCursor(QualifiedIdentifier qi) {
        Session     session    = findSession(qi.getSessionName());
        ResultSet    c        = session.getCursor(qi.getLocalName());

        JDBCDisplayUtil.checkNotNull(c, "cursor " + qi);

        return c;
    }

    /**
        We do not reuse statement objects at all, because
        some systems require you to close the object to release
        resources (JBMS), while others will not let you reuse
        the statement object once it is closed (WebLogic).

        If you want to reuse statement objects, you need to
        use the ij PREPARE and EXECUTE statements.

        @param stmt the statement

     **/
    ijResult executeImmediate(String stmt) throws SQLException {
        Statement aStatement = null;
        try {
            long    beginTime = 0;
            long    endTime = 0;
            boolean cleanUpStmt = false;

            haveConnection();
            aStatement = theConnection.createStatement();

            // for JCC - remove comments at the beginning of the statement
            // and trim; do the same for Derby Clients that have versions
            // earlier than 10.2.
            if (currentConnEnv != null) {
                boolean trimForDNC = currentConnEnv.getSession().getIsDNC();
                if (trimForDNC) {
                // we're using the Derby Client, but we only want to trim
                // if the version is earlier than 10.2.
                    DatabaseMetaData dbmd = theConnection.getMetaData();
                    int majorVersion = dbmd.getDriverMajorVersion();
                    if ((majorVersion > 10) || ((majorVersion == 10) &&
                        (dbmd.getDriverMinorVersion() > 1)))
                    { // 10.2 or later, so don't trim/remove comments.
                        trimForDNC = false;
                    }
                }
                if (currentConnEnv.getSession().getIsJCC() || trimForDNC) {
                // remove comments and trim.
                    int nextline;
                    while(stmt.startsWith("--"))
                    {
                        nextline = stmt.indexOf('\n')+1;
                        stmt = stmt.substring(nextline);
                    }
                    stmt = stmt.trim();
                }
            }

            aStatement.execute(stmt);

            // FIXME: display results. return start time.
            return new ijStatementResult(aStatement,true);

        } catch (SQLException e) {
            try {
                if (aStatement!=null)  // free the resource
                    aStatement.close();
            } catch (SQLException se) {
            }
            throw e;
        }
    }

    ijResult quit() throws SQLException {
        exit = true;
        if (getExpect()) { // report stats
            // FIXME: replace with MVC...
            // FIXME: this is a kludgy way to quiet /0 and make 0/0=1...
            int numExpectOr1 = (numExpect==0?1:numExpect);
            int numPassOr1 = (numPass==numExpect && numPass==0)?1:numPass;
            int numFailOr1 = (numFail==numExpect && numFail==0)?1:numFail;
            int numUnxOr1 = (numUnx==numExpect && numUnx==0)?1:numUnx;

            LocalizedResource.OutputWriter().println(LocalizedResource.getMessage("IJ_TestsRun0Pass12Fail34",
            new Object[]{
            LocalizedResource.getNumber(numExpect), LocalizedResource.getNumber(100*(numPassOr1/numExpectOr1)),
            LocalizedResource.getNumber(100*(numFailOr1/numExpectOr1))}));
                        if (numUnx > 0) {
                            LocalizedResource.OutputWriter().println();
                            LocalizedResource.OutputWriter().println(LocalizedResource.getMessage("IJ_UnexpResulUnx01",
                            LocalizedResource.getNumber(numUnx), LocalizedResource.getNumber(100*(numUnxOr1/numExpectOr1))));
            }
        }
        currentConnEnv.removeAllSessions();
        theConnection = null;
        return null;
    }

    /**
        Async execution wants to return results off-cycle.
        We want to control their output, and so will hold it
        up until it is requested with a WAIT FOR asyncName
        statement.  WAIT FOR will return the results of
        the async statement once they are ready.  Note that using
        a select only waits for the execute to complete; the
        logic to step through the result set is in the caller.
     **/
    ijResult executeAsync(String stmt, QualifiedIdentifier qi) {
        Session sn = findSession(qi.getSessionName());
        AsyncStatement as = new AsyncStatement(sn.getConnection(), stmt);

        sn.addAsyncStatement(qi.getLocalName(),as);

        as.start();

        return null;
    }


    
    void setConnection(ConnectionEnv connEnv, boolean multipleEnvironments) {
        Connection conn = connEnv.getConnection();

        if (connEnv != currentConnEnv) // single connenv is common case
            currentConnEnv = connEnv;

        if (theConnection == conn) return; // not changed.

        if ((theConnection == null) || multipleEnvironments) {
            // must have switched env's (could check)
            theConnection = conn;
        } else {
            throw ijException.needToDisconnect();
        }
    }

    /**
        Note the Expect Result in the output and in the stats.

        FIXME
     */
    int numExpect, numPass, numFail, numUnx;
    private void noteExpect(boolean actual, boolean want) {
        numExpect++;
        if (actual) numPass++;
        else numFail++;

                LocalizedResource.OutputWriter().print(LocalizedResource.getMessage(actual?"IJ_Pass":"IJ_Fail"));
        if (actual != want) {
            numUnx++;
                    LocalizedResource.OutputWriter().println(LocalizedResource.getMessage("IJ_Unx"));
        }
                else LocalizedResource.OutputWriter().println();
    }

    private boolean getExpect() {
        String s = util.getSystemProperty("ij.expect");
        return Boolean.valueOf(s).booleanValue();
    }

    private    ijResult    addSession
    (
        Connection    newConnection,
        String        name
    )
        throws SQLException
    {
        if (currentConnEnv.haveSession(name)) {
            throw ijException.alreadyHaveConnectionNamed(name);
        }

        currentConnEnv.addSession( newConnection, name );
        return new ijConnectionResult( newConnection );
    }

    private String[] sortConnectionNames()
    {
        int size = 100;
        int count = 0;
        String[] array = new String[size];
        String key;

                Hashtable ss = currentConnEnv.getSessions();
        // Calculate the number of connections in the sessions list and
        // build an array of all the connection names.
        for (Enumeration connectionNames = ss.keys(); connectionNames.hasMoreElements();) {
             if (count == size) {
               // need to expand the array
               size = size*2;
               String[] expandedArray = new String[size];
               System.arraycopy(array, 0, expandedArray, 0, count);
               array = expandedArray;
            }
            key = (String)connectionNames.nextElement();
            array[ count++ ] = key;
        }

        java.util.Arrays.sort(array, 0, count);

        return array;
    }

        /**
      This is used at the ij startup time to see if there are already some
          connections made and if so, show connections made so far.
      Following also gets executed when user types show connections command
          in ij. In the former case, ignore0Rows is set whereas in the later cas
      it's set to false. The reason for this is, at ij startup time, if there
      are no connections made so far, we don't want to show anything. Only if
      there are connections made, we show the connections. Whereas in show
      connection command case, we want to show the connection status either way
      ie if there are no connections, we say no connections. Otherwise we list
      all the connections made so far.
        */
    public ijResult showConnectionsMethod(boolean ignore0Rows) throws SQLException {
          Hashtable ss = currentConnEnv.getSessions();
          Vector v = new Vector();
          SQLWarning w = null;
        if (ss == null || ss.size() == 0) {
            if (!ignore0Rows)
                v.addElement(LocalizedResource.getMessage("IJ_NoConneAvail"));
        } 
        else {
            boolean haveCurrent=false;
            int count = 0;
            for (Enumeration connectionNames = ss.keys(); connectionNames.hasMoreElements();
                        connectionNames.nextElement())
                count++;
            String[] array = sortConnectionNames();
            for ( int ictr = 0; ictr < count; ictr++ ) {
                String connectionName = array[ ictr ];
                Session s = (Session)ss.get(connectionName);
                if (s.getConnection().isClosed()) {
                    if (currentConnEnv.getSession() != null &&
                            connectionName.equals(currentConnEnv.getSession().getName())) {
                          currentConnEnv.removeCurrentSession();
                          theConnection = null;
                       }
                       else
                        currentConnEnv.removeSession(connectionName);
                }
                else {
                    StringBuilder row = new StringBuilder();
                      row.append(connectionName);
                      if (currentConnEnv.getSession() != null &&
                          connectionName.equals(currentConnEnv.getSession().getName())) {
                           row.append('*');
                         haveCurrent=true;
                      }
              
                      //If ij.dataSource property is set, show only connection names.
                      //In this case, URL is not used to get connection, so do not append URL
                      String dsName = util.getSystemProperty("ij.dataSource");
                      if(dsName == null){
                        row.append(" -     ");
                        String url = s.getConnection().getMetaData().getURL();
                        url = url.replace(":derby:", ":splice:");
                          row.append(url);
                      }
                      // save the warnings from these connections
                      w = appendWarnings(w,s.getConnection().getWarnings());
                      s.getConnection().clearWarnings();
                      v.addElement(row.toString());
                }
            }
              if (haveCurrent)
                v.addElement(LocalizedResource.getMessage("IJ_CurreConne"));
            else
                v.addElement(LocalizedResource.getMessage("IJ_NoCurreConne"));
          }
          return new ijVectorResult(v,w);
    }

    /**
       Returns a subset of the input integer array

       @param input The input integer array
       @param start Starting index, inclusive
       @param end   Ending index, exclusive
     */
    public static int[] intArraySubset(final int[] input, int start, int end) {
        int[] res = new int[end-start];
        System.arraycopy(input, start, res, 0, end-start);
        return res;
    }

    /**
       Verify that a table exists within a schema. Throws an exception
       if table does not exist.

       @param schema Schema for the table
       @param table  Name of table to check for existence of
     */
    public void verifyTableExists(String schema, String table)
    throws SQLException {
        if(schema == null)
            return;

        ResultSet rs = null;
        try {
            DatabaseMetaData dbmd = theConnection.getMetaData();

            rs = dbmd.getSchemas(null,schema);
            if (!rs.next())
                throw ijException.noSuchSchema(schema);
            rs.close();

            rs = dbmd.getTables(null,schema,table,null);
            if(!rs.next())
                throw ijException.noSuchTable(table);
        } finally {
            try {
                if(rs!=null)
                    rs.close();
            } catch (SQLException e) {
            }
        }
    }

    /**
       Verify that a procedure exists within a schema. Throws an exception
       if procedure does not exist.
       
       @param schema Schema for the table
       @param proc  Name of procedure to check for existence of
     */
    public void verifyProcedureExists(String schema, String proc) 
    throws SQLException {
        if(schema == null)
            return;

        ResultSet rs = null;
        try {
            DatabaseMetaData dbmd = theConnection.getMetaData();
            rs = dbmd.getProcedures(null,schema,proc);
            if(!rs.next())
                throw ijException.noSuchProcedure(proc);
        } finally {
            try {
                if(rs!=null)
                    rs.close();
            } catch (SQLException e) {
            }
        }
    }

    /**
       Return a resultset of tables (or views, procs...) in the given schema.

       @param schema  Schema to get tables for, or null for search
                      in all schemas.
       @param tableType Types of tables to return, see
                      {@link java.sql.DatabaseMetaData#getTableTypes}
     */
    public ijResult showTables(String schema, String[] tableType) throws SQLException {
        ResultSet rs = null;
        try {
            haveConnection();

            DatabaseMetaData dbmd = theConnection.getMetaData();
            rs = dbmd.getTables(null,schema,null,tableType);

            int[] displayColumns = new int[] {
                rs.findColumn("TABLE_SCHEM"),
                rs.findColumn("TABLE_NAME"),
                rs.findColumn("CONGLOM_ID"),
                rs.findColumn("REMARKS"),
            };
            int[] columnWidths = new int[] {
                20,
                50,
                10,
                20,
            };

            return new ijResultSetResult(rs, displayColumns, columnWidths);
        } catch (SQLException e) {
            try {
                if(rs!=null)
                    rs.close();
            } catch (SQLException se) {
            }
            throw e;
        }
    }

    /**
       Return a resultset of indexes for the given table or schema

       @param schema  schema to find indexes for
       @param table the exact name of the table to find indexes for
    */
    private ResultSet getIndexInfoForTable(String schema, String table) 
      throws SQLException {

        haveConnection();

        DatabaseMetaData dbmd = theConnection.getMetaData();
        return dbmd.getIndexInfo(null, schema, table, false, true);
    }

    /**
     * Used by showIndexes to get columns in correct order
     */
    private int[] getDisplayColumnsForIndex(String schema, ResultSet rs)
        throws SQLException{
        int[] displayColumns = new int[] {
            rs.findColumn("TABLE_SCHEM"),
            rs.findColumn("TABLE_NAME"),
            rs.findColumn("INDEX_NAME"),
            rs.findColumn("COLUMN_NAME"),
            rs.findColumn("ORDINAL_POSITION"),
            rs.findColumn("NON_UNIQUE"),
            rs.findColumn("TYPE"),
            rs.findColumn("ASC_OR_DESC"),
            rs.findColumn("CONGLOM_NO"),
        };
        if(schema!=null) {
            displayColumns = intArraySubset(displayColumns, 1, 
                                            displayColumns.length);
        }
        return displayColumns;
    }

    /**
     * Used by showIndexes to get correct column widths
     */
    private int[] getColumnWidthsForIndex(String schema){
        int[] columnWidths = new int[] {
            20,
            50,
            50,
            20,
            8,
            10,
            5,
            4,
            10,
        };
        if(schema!=null) {
            columnWidths = intArraySubset(columnWidths, 1, 
                                            columnWidths.length);
        }
        return columnWidths;
    }

    /**
     * Used to show all indices.
     *
     * @param schema the schema indices are shown from. 
     * @param table the table name to show indices for. If <code>null</code>,
     *      all indices of the schema are returned.
     */
    public ijResult showIndexes(String schema, String table)
            throws SQLException {
          
        ijResult result = null;

        int[] displayColumns = null;
        int[] columnWidths = null;

        try {
            ResultSet rs = getIndexInfoForTable(schema, table);
            displayColumns = getDisplayColumnsForIndex(schema, rs);
            columnWidths = getColumnWidthsForIndex(schema);
            result = new ijResultSetResult(rs, displayColumns,
                                           columnWidths); 
            return result;
        } catch (SQLException e) {
            try {
                if(result!=null)
                    result.closeStatement();
            } catch (SQLException se) {
            }
            throw e;
        }
    }

    /**
       Return a resultset of procedures from database metadata
     */
    public ijResult showProcedures(String schema) throws SQLException {
        ResultSet rs = null;
        try {
            haveConnection();

            DatabaseMetaData dbmd = theConnection.getMetaData();
            rs = dbmd.getProcedures(null,schema,null);

            int[] displayColumns = new int[] {
                rs.findColumn("PROCEDURE_SCHEM"),
                rs.findColumn("PROCEDURE_NAME"),
                rs.findColumn("REMARKS"),
            };
            int[] columnWidths = new int[] {
                20,
                60,
                100,
            };

            return new ijResultSetResult(rs, displayColumns, columnWidths);
        } catch (SQLException e) {
            try {
                if(rs!=null)
                    rs.close();
            } catch (SQLException se) {
            }
            throw e;
        }
    }

    /**
       Return a resultset of procedure columns from database metadata
     */
    public ijResult showProcedureColumns(String schema, String proc) throws SQLException {
        ResultSet rs = null;
        try {
            haveConnection();
            verifyProcedureExists(schema,proc);

            DatabaseMetaData dbmd = theConnection.getMetaData();
            rs = dbmd.getProcedureColumns(null,schema,proc,null);

            // Small subset of the result set fields available
            int[] displayColumns = new int[] {
                rs.findColumn("COLUMN_NAME"),
                rs.findColumn("TYPE_NAME"),
                rs.findColumn("ORDINAL_POSITION")
            };

            int[] columnWidths = new int[] {
                32,
                16,
                16,
            };

            return new ijResultSetResult(rs, displayColumns, columnWidths);
        } catch (SQLException e) {
            try {
                if(rs!=null)
                    rs.close();
            } catch (SQLException se) {
            }
            throw e;
        }
    }

    /**
       Return a resultset of primary keys from database metadata
     */
    public ijResult showPrimaryKeys(String schema, String table) throws SQLException {
        ResultSet rs = null;
        try {
            haveConnection();

            DatabaseMetaData dbmd = theConnection.getMetaData();
            rs = dbmd.getPrimaryKeys(null,schema,table);

            int[] displayColumns = new int[] {
                rs.findColumn("TABLE_NAME"),
                rs.findColumn("COLUMN_NAME"),
                rs.findColumn("KEY_SEQ"),
                rs.findColumn("PK_NAME"),
            };
            int[] columnWidths = new int[] {
                30,
                30,
                10,
                30
            };

            return new ijResultSetResult(rs, displayColumns, columnWidths);
        } catch (SQLException e) {
            try {
                if(rs!=null)
                    rs.close();
            } catch (SQLException se) {
            }
            throw e;
        }
    }

    /**
       Return a resultset of functions from database metadata.

       JDBC4.0 has a method in DatabaseMetaData called getFunctions().
       Since this method is implemented in Derby's JDBC3.0 driver
       we can use it. But only through Java reflection.
     */
    public ijResult showFunctions(String schema) throws SQLException {
        ResultSet rs = null;

        try {
            haveConnection();

            DatabaseMetaData dbmd = theConnection.getMetaData();
            Method getFunctions;
            try {
                getFunctions = dbmd.getClass().getMethod("getFunctions",
                                                    new Class[] { String.class,
                                                               String.class,
                                                               String.class});
                rs = (ResultSet)getFunctions.invoke(dbmd, new Object[] { null, schema, null});
            } catch(NoSuchMethodException nsme) {
                throw ijException.notAvailableForDriver(dbmd.getDriverName());
            } catch(IllegalAccessException iae) {
                throw ijException.notAvailableForDriver(dbmd.getDriverName());
            } catch(AbstractMethodError ame) {
                // According to http://bugs.sun.com/view_bug.do?bug_id=6531596
                // invoke() may throw AbstractMethodError instead of
                // InvocationTargetException on some JREs
                throw ijException.notAvailableForDriver(dbmd.getDriverName());
            } catch(InvocationTargetException ite) {
                Throwable cause = ite.getCause();
                // 'cause' *must* be an SQLException if the method is
                // *actually* called. But may be AbstractMethodError in some
                // cases, if the driver implements an older version of the
                // JDBC spec (pre-JDBC 4.0). See issue DERBY-3809.
                if (cause instanceof SQLException)
                    throw (SQLException)cause;

                // else
                throw ijException.notAvailableForDriver(dbmd.getDriverName());
            }

            int[] displayColumns = new int[] {
                    rs.findColumn("FUNCTION_SCHEM"),
                    rs.findColumn("FUNCTION_NAME"),
                    rs.findColumn("REMARKS")
            };
            int[] columnWidths = new int[] {
                    14,
                    35,
                    80
            };

            return new ijResultSetResult(rs, displayColumns, columnWidths);
        } catch (SQLException e) {
            try {
                if(rs!=null)
                    rs.close();
            } catch (SQLException se) {
            }
            throw e;
        }
    }

    /**
       Return a resultset of schemas from database metadata
     */
    public ijResult showSchemas() throws SQLException {
        ResultSet rs = null;
        try {
            haveConnection();

            DatabaseMetaData dbmd = theConnection.getMetaData();
            rs = dbmd.getSchemas();

            int[] displayColumns = new int[] {
                rs.findColumn("TABLE_SCHEM")
            };
            int[] columnWidths = new int[] {
                30
            };

            return new ijResultSetResult(rs, displayColumns, columnWidths);
        } catch (SQLException e) {
            try {
                if(rs!=null)
                    rs.close();
            } catch (SQLException se) {
            }
            throw e;
        }
    }

    /**
       Return a resultset of databases from database metadata
     */
    public ijResult showDatabases() throws SQLException {
        ResultSet rs = null;
        try {
            haveConnection();

            rs = theConnection.createStatement().executeQuery
                ("SELECT DATABASENAME FROM SYS.SYSDATABASES");

            int[] displayColumns = new int[] {
                rs.findColumn("DATABASENAME")
            };
            int[] columnWidths = new int[] {
                36
            };

            return new ijResultSetResult(rs, displayColumns, columnWidths);
        } catch (SQLException e) {
            try {
                if(rs!=null)
                    rs.close();
            } catch (SQLException se) {
            }
            throw e;
        }
    }

    /**
       Return a resultset of roles. No database metadata
       available, so select from SYS.SYSROLES directly. This has
       the side effect of starting a transaction if one is not
       already active, so we should perhaps give warning when not
       in autocommit mode.
    */
    public ijResult showRoles() throws SQLException {
        ResultSet rs = null;
        try {
            haveConnection();

            if (currentConnEnv.getSession().getIsDNC() ||
                currentConnEnv.getSession().getIsEmbeddedDerby()) {
                rs = theConnection.createStatement().executeQuery
                    ("SELECT ROLEID FROM SYS.SYSROLES WHERE ISDEF='Y' " +
                     "ORDER BY ROLEID ASC");

                int[] displayColumns = new int[] {
                    rs.findColumn("ROLEID")
                };
                int[] columnWidths = new int[] {
                    30
                };

                return new ijResultSetResult(rs, displayColumns, columnWidths);
            } else {
                throw ijException.notAvailableForDriver(
                    theConnection.getMetaData().getDriverName());
            }
        } catch (SQLException e) {
            try {
                if(rs!=null)
                    rs.close();
            } catch (SQLException se) {
            }
            throw e;
        }
    }

    /**
     * Return a resultset of enabled roles, sorted on ROLEID. No information
     * schema is available, we select from VTI SYSCS_DIAG.CONTAINED_ROLES
     * instead.
     */
    public ijResult showEnabledRoles() throws SQLException {
        ResultSet rs = null;
        try {
            haveConnection();

            if (currentConnEnv.getSession().getIsDNC() ||
                currentConnEnv.getSession().getIsEmbeddedDerby()) {
                rs = theConnection.createStatement().executeQuery
                    ("SELECT * FROM" +
                    "     TABLE(" +
                    "       SYSCS_DIAG.CONTAINED_ROLES(CURRENT_ROLE)) T " +
                    "ORDER BY ROLEID");

                int[] displayColumns = new int[] {
                    rs.findColumn("ROLEID")
                };
                int[] columnWidths = new int[] {
                    30
                };

                return new ijResultSetResult(rs, displayColumns, columnWidths);
            } else {
                throw ijException.notAvailableForDriver(
                    theConnection.getMetaData().getDriverName());
            }
        } catch (SQLException e) {
            try {
                if(rs!=null)
                    rs.close();
            } catch (SQLException se) {
            }
            throw e;
        }
    }


    /**
     * Return a resultset of settable roles, sorted on ROLEID.  This has the
     * side effect of starting a transaction if one is not already active, so
     * we should perhaps give warning when not in autocommit mode.
     */
    public ijResult showSettableRoles() throws SQLException {
        ResultSet rs = null;
        final String query  =
            // Ordinary user is restricted to roles explicitly granted:
            "select distinct * from (" +
            "  select roleid from sys.sysroles s" +
            "    where s.grantee = current_user or s.grantee = 'PUBLIC'" +
            "  union" +
            // Data base owner can set all roles:
            "  select roleid from sys.sysroles s" +
            "    where s.isdef='Y' and current_user in" +
            "        (select authorizationid from sys.sysschemas" +
            "             where schemaname = 'SYS')) t " +
            "order by roleid";

        try {
            haveConnection();

            if (currentConnEnv.getSession().getIsDNC() ||
                currentConnEnv.getSession().getIsEmbeddedDerby()) {
                rs = theConnection.createStatement().executeQuery(query);

                int[] displayColumns = new int[] {
                    rs.findColumn("ROLEID")
                };
                int[] columnWidths = new int[] {
                    30
                };

                return new ijResultSetResult(rs, displayColumns, columnWidths);
            } else {
                throw ijException.notAvailableForDriver(
                    theConnection.getMetaData().getDriverName());
            }
        } catch (SQLException e) {
            try {
                if(rs!=null)
                    rs.close();
            } catch (SQLException se) {
            }
            throw e;
        }
    }
    /**
       Outputs the DDL of given table.
     */
    public ijResult showCreateTable(String schema, String table) throws SQLException {
        ResultSet rs = null;
        try {
            haveConnection();
            Statement stmt = theConnection.createStatement();
            rs = stmt.executeQuery("CALL SYSCS_UTIL.SHOW_CREATE_TABLE(\'" +
                    schema + "\'," + "\'" + table + "\')" );
            int[] displayColumns = new int[] { 1 };
            int[] columnWidths = new int[] { 0 };
            return new ijResultSetResult(rs, displayColumns, columnWidths);
        } catch (SQLException e) {
            try {
                if(rs!=null)
                    rs.close();
            } catch (SQLException se) {
            }
            throw e;
        }
    }
    /**
       Same as SYSCS_UTIL.SYSCS_GET_VERSION_INFO()
           and SYSCS_UTIL.SYSCS_GET_VERSION_INFO_LOCAL()
     */
    public ijResult showVersionLocal(boolean local) throws SQLException {
        ResultSet rs = null;
        String procedurePostfix = local ? "_LOCAL()" : "()";
        try {
            haveConnection();
            Statement stmt = theConnection.createStatement();
            rs = stmt.executeQuery("CALL SYSCS_UTIL.SYSCS_GET_VERSION_INFO" + procedurePostfix );
            int[] displayColumns = new int[] { 1,2,3,4,5 };
            int[] columnWidths = new int[] { 0,0,0,0,0};
            return new ijResultSetResult(rs, displayColumns, columnWidths);
        } catch (SQLException e) {
            try {
                if(rs!=null)
                    rs.close();
            } catch (SQLException se) {
            }
            throw e;
        }
    }

    /**
       Outputs the names of all fields of given table. Outputs field
       names and data type.
     */
    public ijResult describeTable(String schema, String table) throws SQLException {
        ResultSet rs = null;
        try {
            haveConnection();
            verifyTableExists(schema,table);

            DatabaseMetaData dbmd = theConnection.getMetaData();

            //Check if it's a synonym table
            String getSynonymAliasInfo = "SELECT BASETABLE \n" +
                    " FROM \n" +
                    " SYSVW.SYSALIASTOTABLEVIEW V \n" +
                    " WHERE \n" +
                    " (V.SCHEMANAME LIKE ?) AND (V.ALIAS LIKE ?)";

            PreparedStatement s = theConnection.prepareStatement(getSynonymAliasInfo);
            s.setString(1, schema);
            s.setString(2, table);
            rs = s.executeQuery();

            if (rs.next()){
                String[] fullName = rs.getString(1).split("\\.");
                if (fullName.length == 2) {
                    schema = fullName[0].substring(1,fullName[0].length()-1);
                    table = fullName[1].substring(1,fullName[1].length()-1);
                }
            }

            rs = dbmd.getColumns(null,schema,table,null);

            int[] displayColumns = new int[] {
                rs.findColumn("TABLE_SCHEM"),
                rs.findColumn("TABLE_NAME"),
                rs.findColumn("COLUMN_NAME"),
                rs.findColumn("TYPE_NAME"),
                rs.findColumn("DECIMAL_DIGITS"),
                rs.findColumn("NUM_PREC_RADIX"),
                rs.findColumn("COLUMN_SIZE"),
                rs.findColumn("COLUMN_DEF"),
                rs.findColumn("CHAR_OCTET_LENGTH"),
                rs.findColumn("IS_NULLABLE"),
            };
            int[] columnWidths = new int[] {
                20,
                20,
                40,
                9,
                4,
                4,
                6,
                10,
                10,
                8
            };

            //
            // If schema is specified (if util.getSelectedSchema in
            // DescTableStatement() returns correct value), then we
            // don't need to output schema and table names.
            if(schema!=null && table != null) {
                displayColumns = intArraySubset(displayColumns, 2,
                                                displayColumns.length);
                columnWidths   = intArraySubset(columnWidths, 2,
                                                columnWidths.length);
            }

            return new ijResultSetResult(rs, displayColumns, columnWidths);
        } catch (SQLException e) {
            try {
                if(rs!=null)
                    rs.close();
            } catch (SQLException se) {
            }
            throw e;
        }
    }

    private Object makeXid(int xid)
    {
        return null;
    }

    void set_xplain_trace(boolean enable) throws SQLException{

        haveConnection();
        Statement    aStatement = theConnection.createStatement();

        if (enable) {
            aStatement.execute("call SYSCS_UTIL.SYSCS_SET_RUNTIMESTATISTICS(1)");
            aStatement.execute("call SYSCS_UTIL.SYSCS_SET_STATISTICS_TIMING(1)");
        }
        else {
            aStatement.execute("call SYSCS_UTIL.SYSCS_SET_RUNTIMESTATISTICS(0)");
            aStatement.execute("call SYSCS_UTIL.SYSCS_SET_STATISTICS_TIMING(0)");
        }

    }

    /*
     * Compress 2 adjacent (single or double) quotes into a single (s or d)
     * quote when found in the middle of a String.
     * This function comes from com.splicemachine.db.iapi.util.StringUtil
     */
    private static String compressQuotes(String source,String quotes)
    {
        String result=source;
        int index;

        /* Find the first occurrence of adjacent quotes. */
        index=result.indexOf(quotes);

        /* Replace each occurrence with a single quote and begin the
         * search for the next occurrence from where we left off.
         */
        while(index!=-1){
            result=result.substring(0,index+1)+ result.substring(index+2);
            index=result.indexOf(quotes,index+1);
        }

        return result;
    }

    private static String normalizeDelimitedID(String str)
    {
        str = compressQuotes(str, DOUBLEQUOTES);
        return str;
    }

    private String castIdentifier(String identifier) throws SQLException
    {
        haveConnection();
        DatabaseMetaData dbmd = theConnection.getMetaData();

        if (dbmd.storesLowerCaseIdentifiers())
            return identifier.toLowerCase(Locale.ENGLISH);
        else if (dbmd.storesUpperCaseIdentifiers())
            return identifier.toUpperCase(Locale.ENGLISH);

        return identifier;
    }

}

PARSER_END(ij)

TOKEN_MGR_DECLS :
{
    int commentNestingDepth = 0;
}

/* WHITE SPACE */

SKIP :
{
  " "
| "\t"
| "\r\n"
| "\n"
| "\r"
| "\f"
}

SPECIAL_TOKEN : /* COMMENTS */
{
  <SINGLE_LINE_SQLCOMMENT: "--" (~["\n","\r"])* ("\n"|"\r"|"\r\n")>
//| <SINGLE_LINE_COMMENT: "//" (~["\n","\r"])* ("\n"|"\r"|"\r\n")>
//| <FORMAL_COMMENT: "/**" (~["*"])* "*" ("*" | (~["*","/"] (~["*"])* "*"))* "/">
//| <MULTI_LINE_COMMENT: "/*" (~["*"])* "*" ("*" | (~["*","/"] (~["*"])* "*"))* "/">
}


MORE :
{
    "/*" : IN_BRACKETED_COMMENT
}

<IN_BRACKETED_COMMENT> MORE :
{
    "/*" { commentNestingDepth = 1; } : IN_NESTED_BRACKETED_COMMENT
}

<IN_BRACKETED_COMMENT> SKIP :
{
    "*/" : DEFAULT
}

<IN_NESTED_BRACKETED_COMMENT> MORE :
{
    "/*" { commentNestingDepth++; }
}

<IN_NESTED_BRACKETED_COMMENT> MORE :
{
    "*/"
    { commentNestingDepth--; SwitchTo(commentNestingDepth == 0 ? IN_BRACKETED_COMMENT : IN_NESTED_BRACKETED_COMMENT); }
}

<IN_BRACKETED_COMMENT,IN_NESTED_BRACKETED_COMMENT> MORE :
{
    < ~[] >
}

TOKEN [IGNORE_CASE] :
{    /* ij Keywords */
    <ABSOLUTE: "absolute">
|    <AFTER: "after">
|    <ALIASES: "aliases">
|    <ALL: "all">
|    <AS: "as">
|    <ASYNC: "async">
|    <ATTRIBUTES: "attributes">
|    <AUTOCOMMIT: "autocommit">
|    <BANG: "!">
|    <BEFORE: "before">
|    <CLOSE: "close">
|     <COMMIT: "commit">
|     <CONNECT: "connect">
|     <CONNECTION: "connection">
|     <CONNECTIONS: "connections">
|     <CREATE: "create">
|    <CURRENT: "current">
|    <CURSOR: "cursor">
|    <DATABASES: "databases">
|    <DESCRIBE: "describe">
|    <DISCONNECT: "disconnect">
|    <DRIVER: "driver">
|    <ELAPSEDTIME: "elapsedtime">
|    <ENABLED_ROLES: "enabled_roles">
|    <END: "end">
|    <EQUALS_OPERATOR: "=">
|    <EXECUTE: "execute">
|    <EXIT: "exit">
|    <EXPECT: "expect">
|    <FAIL: "fail">
|    <FIRST: "first">
|    <FOR: "for">
|    <FROM: "from">
|    <FUNCTIONS: "functions">
|    <GET: "get">
|    <GETCURRENTROWNUMBER: "getcurrentrownumber">
|    <HOLD: "hold">
|    <HELP: "help">
|    <IN: "in">
|    <INDEXES: "indexes">
|    <INSENSITIVE: "insensitive">
|    <INTO: "into">
|    <LAST: "last">
|   <LOCAL: "local">
|    <LOCALIZEDDISPLAY: "localizeddisplay">
|    <MAXIMUMDISPLAYWIDTH: "maximumdisplaywidth">
|    <NAME: "name">
|    <NEXT: "next">
|    <NOHOLD: "nohold">
|    <NOHOLDFORCONNECTION: "noholdforconnection">
|    <OFF: "off">
|    <ON: "on">
|    <PASSWORD: "password">
|    <PERIOD: ".">
|    <PREPARE: "prepare">
|    <PREVIOUS: "previous">
|   <PRIMARYKEYS: "primarykeys">
|    <PROCEDURE: "procedure">
|    <PROCEDURES: "procedures">
|   <PROCEDURECOLS: "procedurecols">
|    <PROPERTIES: "properties">
|    <PROTOCOL: "protocol">
|    <QUIT: "quit">
|    <READONLY: "readonly">
|    <RELATIVE: "relative">
|    <REMOVE: "remove">
|    <RESOURCE: "resource">
|    <ROLES: "roles">
|    <ROLLBACK: "rollback">
|    <RUN: "run">
|    <TABLE: "table">
|    <TO: "to">
|    <SAVEPOINT: "savepoint">
|    <SCHEMAS: "schemas">
|    <SCROLL: "scroll">
|    <SENSITIVE: "sensitive">
|    <SET: "set">
|    <SETTABLE_ROLES: "settable_roles">
|    <SHOW: "show">
|    <SHUTDOWN: "shutdown">
|    <STATEMENT: "statement">
|    <SYNONYMS: "synonyms">
|    <TABLES: "tables">
|    <USER: "user">
|    <USING: "using">
|   <VERSION: "version">
|    <VIEWS: "views">
|    <WAIT: "wait">
|    <WITH: "with">
|    <XA_1PHASE: "XA_1phase">
|    <XA_2PHASE: "XA_2phase">
|    <XA_DATASOURCE: "XA_datasource">
|    <XA_CONNECT: "XA_connect">
|    <XA_COMMIT: "XA_commit">
|    <XA_DISCONNECT: "XA_disconnect">
|    <XA_END: "XA_end">
|    <XA_ENDRSCAN: "XA_endrscan">
|    <XA_FAIL: "XA_fail">
|    <XA_FORGET: "XA_forget">
|    <XA_GETCONNECTION: "XA_getconnection">
|    <XA_JOIN: "XA_join">
|    <XA_NOFLAGS: "XA_noflags">
|    <XA_PREPARE: "XA_prepare">
|    <XA_RECOVER: "XA_recover">
|    <XA_RESUME: "XA_resume">
|    <XA_ROLLBACK: "XA_rollback">
|    <XA_START: "XA_start">
|    <XA_STARTRSCAN: "XA_startrscan">
|    <XA_SUCCESS: "XA_success">
|    <XA_SUSPEND: "XA_suspend">
|    <DATASOURCE: "datasource">
|    <CP_DATASOURCE: "CP_datasource">
|    <CP_CONNECT: "CP_connect">
|    <CP_GETCONNECTION: "CP_getconnection">
|    <CP_DISCONNECT: "CP_disconnect">
|    <WORK : "work">
|   <JSON: "JSON">
|   <PROMPT: "prompt">
|   <CLOCK: "clock">
|   <SPOOL: "SPOOL">
|   <STOP: "STOP">
|   <CLEAR: "CLEAR">
|   <WITHOUT: "WITHOUT">
|   <HEADER: "HEADER">
}

TOKEN :
{    /* Operators and punctuation -- to avoid lexical errors for SQL-J stuff, mostly */
    <AT: "@">
|    <COMMA: ",">
|   <LEFT_PAREN: "(">
|   <RIGHT_PAREN: ")">
|   <DOUBLE_QUOTE: "\"">
|   <HASH: "#">
|    <MINUS_SIGN: "-">
|    <PLUS_SIGN: "+">
}

/**
TOKEN :
{
    <IDENTIFIER: ["a"-"z","A"-"Z"](["a"-"z","A"-"Z","_","0"-"9"])*>
}
*/

TOKEN :
{   /* Identifiers */
        <IDENTIFIER: ( <LETTER> | "_" ) (<LETTER> | "_" | <DIGIT>)* >
}

TOKEN:
{
        <#LETTER: [
                                "a"-"z",
                                "A"-"Z",
                                "\u00aa",
                                "\u00b5",
                                "\u00ba",
                                "\u00c0" - "\u00d6",
                                "\u00d8" - "\u00f6",
                                "\u00f8" - "\u01f5",
                                "\u01fa" - "\u0217",
                                "\u0250" - "\u02a8",
                                "\u02b0" - "\u02b8",
                                "\u02bb" - "\u02c1",
                                "\u02d0" - "\u02d1",
                                "\u02e0" - "\u02e4",
                                "\u037a",
                                "\u0386",
                                "\u0388" - "\u038a",
                                "\u038c",
                                "\u038e" - "\u03a1",
                                "\u03a3" - "\u03ce",
                                "\u03d0" - "\u03d6",
                                "\u03da",
                                "\u03dc",
                                "\u03de",
                                "\u03e0",
                                "\u03e2" - "\u03f3",
                                "\u0401" - "\u040c",
                                "\u040e" - "\u044f",
                                "\u0451" - "\u045c",
                                "\u045e" - "\u0481",
                                "\u0490" - "\u04c4",
                                "\u04c7" - "\u04c8",
                                "\u04cb" - "\u04cc",
                                "\u04d0" - "\u04eb",
                                "\u04ee" - "\u04f5",
                                "\u04f8" - "\u04f9",
                                "\u0531" - "\u0556",
                                "\u0559",
                                "\u0561" - "\u0587",
                                "\u05d0" - "\u05ea",
                                "\u05f0" - "\u05f2",
                                "\u0621" - "\u063a",
                                "\u0640" - "\u064a",
                                "\u0671" - "\u06b7",
                                "\u06ba" - "\u06be",
                                "\u06c0" - "\u06ce",
                                "\u06d0" - "\u06d3",
                                "\u06d5",
                                "\u06e5" - "\u06e6",
                                "\u0905" - "\u0939",
                                "\u093d",
                                "\u0958" - "\u0961",
                                "\u0985" - "\u098c",
                                "\u098f" - "\u0990",
                                "\u0993" - "\u09a8",
                                "\u09aa" - "\u09b0",
                                "\u09b2",
                                "\u09b6" - "\u09b9",
                                "\u09dc" - "\u09dd",
                                "\u09df" - "\u09e1",
                                "\u09f0" - "\u09f1",
                                "\u0a05" - "\u0a0a",
                                "\u0a0f" - "\u0a10",
                                "\u0a13" - "\u0a28",
                                "\u0a2a" - "\u0a30",
                                "\u0a32" - "\u0a33",
                                "\u0a35" - "\u0a36",
                                "\u0a38" - "\u0a39",
                                "\u0a59" - "\u0a5c",
                                "\u0a5e",
                                "\u0a72" - "\u0a74",
                                "\u0a85" - "\u0a8b",
                                "\u0a8d",
                                "\u0a8f" - "\u0a91",
                                "\u0a93" - "\u0aa8",
                                "\u0aaa" - "\u0ab0",
                                "\u0ab2" - "\u0ab3",
                                "\u0ab5" - "\u0ab9",
                                "\u0abd",
                                "\u0ae0",
                                "\u0b05" - "\u0b0c",
                                "\u0b0f" - "\u0b10",
                                "\u0b13" - "\u0b28",
                                "\u0b2a" - "\u0b30",
                                "\u0b32" - "\u0b33",
                                "\u0b36" - "\u0b39",
                                "\u0b3d",
                                "\u0b5c" - "\u0b5d",
                                "\u0b5f" - "\u0b61",
                                "\u0b85" - "\u0b8a",
                                "\u0b8e" - "\u0b90",
                                "\u0b92" - "\u0b95",
                                "\u0b99" - "\u0b9a",
                                "\u0b9c",
                                "\u0b9e" - "\u0b9f",
                                "\u0ba3" - "\u0ba4",
                                "\u0ba8" - "\u0baa",
                                "\u0bae" - "\u0bb5",
                                "\u0bb7" - "\u0bb9",
                                "\u0c05" - "\u0c0c",
                                "\u0c0e" - "\u0c10",
                                "\u0c12" - "\u0c28",
                                "\u0c2a" - "\u0c33",
                                "\u0c35" - "\u0c39",
                                "\u0c60" - "\u0c61",
                                "\u0c85" - "\u0c8c",
                                "\u0c8e" - "\u0c90",
                                "\u0c92" - "\u0ca8",
                                "\u0caa" - "\u0cb3",
                                "\u0cb5" - "\u0cb9",
                                "\u0cde",
                                "\u0ce0" - "\u0ce1",
                                "\u0d05" - "\u0d0c",
                                "\u0d0e" - "\u0d10",
                                "\u0d12" - "\u0d28",
                                "\u0d2a" - "\u0d39",
                                "\u0d60" - "\u0d61",
                                "\u0e01" - "\u0e2e",
                                "\u0e30",
                                "\u0e32" - "\u0e33",
                                "\u0e40" - "\u0e46",
                                "\u0e81" - "\u0e82",
                                "\u0e84",
                                "\u0e87" - "\u0e88",
                                "\u0e8a",
                                "\u0e8d",
                                "\u0e94" - "\u0e97",
                                "\u0e99" - "\u0e9f",
                                "\u0ea1" - "\u0ea3",
                                "\u0ea5",
                                "\u0ea7",
                                "\u0eaa" - "\u0eab",
                                "\u0ead" - "\u0eae",
                                "\u0eb0",
                                "\u0eb2" - "\u0eb3",
                                "\u0ebd",
                                "\u0ec0" - "\u0ec4",
                                "\u0ec6",
                                "\u0edc" - "\u0edd",
                                "\u0f40" - "\u0f47",
                                "\u0f49" - "\u0f69",
                                "\u10a0" - "\u10c5",
                                "\u10d0" - "\u10f6",
                                "\u1100" - "\u1159",
                                "\u115f" - "\u11a2",
                                "\u11a8" - "\u11f9",
                                "\u1e00" - "\u1e9b",
                                "\u1ea0" - "\u1ef9",
                                "\u1f00" - "\u1f15",
                                "\u1f18" - "\u1f1d",
                                "\u1f20" - "\u1f45",
                                "\u1f48" - "\u1f4d",
                                "\u1f50" - "\u1f57",
                                "\u1f59",
                                "\u1f5b",
                                "\u1f5d",
                                "\u1f5f" - "\u1f7d",
                                "\u1f80" - "\u1fb4",
                                "\u1fb6" - "\u1fbc",
                                "\u1fbe",
                                "\u1fc2" - "\u1fc4",
                                "\u1fc6" - "\u1fcc",
                                "\u1fd0" - "\u1fd3",
                                "\u1fd6" - "\u1fdb",
                                "\u1fe0" - "\u1fec",
                                "\u1ff2" - "\u1ff4",
                                "\u1ff6" - "\u1ffc",
                                "\u207f",
                                "\u2102",
                                "\u2107",
                                "\u210a" - "\u2113",
                                "\u2115",
                                "\u2118" - "\u211d",
                                "\u2124",
                                "\u2126",
                                "\u2128",
                                "\u212a" - "\u2131",
                                "\u2133" - "\u2138",
                                "\u3005",
                                "\u3031" - "\u3035",
                                "\u3041" - "\u3094",
                                "\u309b" - "\u309e",
                                "\u30a1" - "\u30fa",
                                "\u30fc" - "\u30fe",
                                "\u3105" - "\u312c",
                                "\u3131" - "\u318e",
                                "\u4e00" - "\u9fa5",
                                "\uac00" - "\ud7a3",
                                "\uf900" - "\ufa2d",
                                "\ufb00" - "\ufb06",
                                "\ufb13" - "\ufb17",
                                "\ufb1f" - "\ufb28",
                                "\ufb2a" - "\ufb36",
                                "\ufb38" - "\ufb3c",
                                "\ufb3e",
                                "\ufb40" - "\ufb41",
                                "\ufb43" - "\ufb44",
                                "\ufb46" - "\ufbb1",
                                "\ufbd3" - "\ufd3d",
                                "\ufd50" - "\ufd8f",
                                "\ufd92" - "\ufdc7",
                                "\ufdf0" - "\ufdfb",
                                "\ufe70" - "\ufe72",
                                "\ufe74",
                                "\ufe76" - "\ufefc",
                                "\uff21" - "\uff3a",
                                "\uff41" - "\uff5a",
                                "\uff66" - "\uffbe",
                                "\uffc2" - "\uffc7",
                                "\uffca" - "\uffcf",
                                "\uffd2" - "\uffd7",
                                "\uffda" - "\uffdc"
                        ]>
}

TOKEN :
{
        <#DIGIT: [
                                "0" - "9",
                                "\u0660" - "\u0669",
                                "\u06f0" - "\u06f9",
                                "\u0966" - "\u096f",
                                "\u09e6" - "\u09ef",
                                "\u0a66" - "\u0a6f",
                                "\u0ae6" - "\u0aef",
                                "\u0b66" - "\u0b6f",
                                "\u0be7" - "\u0bef",
                                "\u0c66" - "\u0c6f",
                                "\u0ce6" - "\u0cef",
                                "\u0d66" - "\u0d6f",
                                "\u0e50" - "\u0e59",
                                "\u0ed0" - "\u0ed9",
                                "\u0f20" - "\u0f29",
                                "\uff10" - "\uff19"
                        ]>
}

TOKEN :
{    /* Delimited Identifiers - NOTE: this does not allow zero-length identifiers */
    <DELIMITED_IDENTIFIER: "\""
        (
            ("\"\"") |
            (~["\""])
        ) +
        "\"">
}

TOKEN :
{    /* Literals */
    <INTEGER: (["0" - "9"])+ >
|    <STRING: "'"
        (
            "''" |
            ~["'"]
        ) *
        "'">
}

//
// start of BNF rules
//

ijResult
ijStatement() 
throws SQLException, IOException
:
{
    ijResult r = null;
}
{
(
    LOOKAHEAD(
        {
            getToken(1).kind == ROLLBACK &&
            (!(getToken(3).kind == TO || getToken(3).kind == SAVEPOINT))
        })
    r=RollbackStatement()
|    r=AbsoluteStatement()
|    r=AfterLastStatement()
|    r=AutocommitStatement()
|    r=AsyncStatement()
|    r=Bang()
|    r=BeforeFirstStatement()
|     r=CloseStatement()
|     r=CommitStatement()
|     r=ConnectStatement()
|    r=DescTableStatement()
|    r=DisconnectStatement()
|    r=DriverStatement()
|    r=ElapsedTimeStatement()
|    r=ExecuteStatement()
|    r=FirstStatement()
|    r=ExitStatement()
|    r=ExpectStatement()
|    r=GetCursorStatement()
|    r=GetCurrentRowNumber()
|    r=HelpStatement()
|    r=LastStatement()
|    r=LocalizedDisplay()
|    r=MaximumDisplayWidthStatement()
|    r=NextStatement()
|    r=NoHoldForConnectionStatement()
|    r=PrepareStatement()
|    r=PreviousStatement()
|    r=ProtocolStatement()
|    r=ReadOnlyStatement()
|    r=RelativeStatement()
|    r=RemoveStatement()
|    r=RunStatement()
|    r=SetConnectionStatement()
|    r=ShowStatement()
|    r=WaitForStatement()
|    r=XA_DataSourceStatement()
|    r=XA_ConnectStatement()
|    r=XA_CommitStatement()
|    r=XA_DisconnectStatement()
|    r=XA_GetConnectionStatement()
|    r=XA_EndStatement()
|    r=XA_ForgetStatement()
|    r=XA_PrepareStatement()
|    r=XA_RecoverStatement()
|    r=XA_RollbackStatement()
|    r=XA_StartStatement()
|    r=DataSourceStatement()
|    r=CP_DataSourceStatement()
|    r=CP_ConnectStatement()
|    r=CP_GetConnectionStatement()
|    r=CP_DisconnectStatement()
|   r=Prompt()
|   r=Spool()
|   r=ResultHeader()
)? <EOF>
    {
        return r;
    }
}

/**
 * ProtocolStatement is PROTOCOL 'JDBC protocol' where
 * the protocol is used to prefix any connect request that
 * cannot find a driver.  We will take a stab at loading
 * a driver as each protocol comes in -- we only know about
 * two.
 */
ijResult
ProtocolStatement()
throws SQLException
:
{
    Token t;
    String n = null;
}
{
    <PROTOCOL> t=<STRING> [ <AS> n=identifier() ]
    {
        // TODO: remove this when PROTOCOL is supported
        return new ijUnsupportedCommandResult("PROTOCOL");

        installProtocol(n, stringValue(t.image));
        return null;
    }
}

/**
 * DriverStatement is DRIVER 'class' where class is the
 * name of a class that is a JDBC driver. It is loaded
 * into the DriverManager with a Class.forName call.
 * <p>
 * You can load as many drivers as you want, the idea is
 * to load up the appropriate one(s) for the connect(s)
 * that you will be issuing.
 */
ijResult
DriverStatement()
throws SQLException
:
{
    Token t;
    String sVal = null;
}
{
    <DRIVER> t=<STRING>
    {
        try {
        // t.image is a class name;
        // we load the "driver" in the prototypical
        // manner, it will register itself with
        // the DriverManager.
            sVal = stringValue(t.image);
            util.loadDriver(sVal);
        } catch (ClassNotFoundException e) {
            throw ijException.classNotFound(sVal);
        } catch (IllegalArgumentException e) {
            throw ijException.driverNotClassName(sVal);
        } catch (IllegalAccessException e) {
            throw ijException.classNotFound(sVal);
        } catch (InstantiationException e) {
            throw ijException.classNotFound(sVal);
        }
        return null;
    }
}

ijResult
ConnectStatement()
throws SQLException
:
{
    ijResult    result;
}
{
    <CONNECT> (
        <TO> ( result = dynamicConnection(true) ) |
        ( result = dynamicConnection(false) | result = staticConnection() )
    )
    {
        return result;
    }
}



/**
 * ConnectStatement is CONNECT 'url' [ PROTOCOL proto ] 
    [ USER     String PASSWORD String ]
    [ATTRIBUTES attributeName = value [, attributeName = value]* ]
    [ AS ident ], where url is the
 * url for the database, i.e. jdbc:protocol:dbname etc.
 * Attributes are connection attributes to 
 * <p>
 * There can only be one connection at a time; if there
 * is already one, it is put on hold and this one takes its place.
 * <p>
 * if a driver can't be found, the current protocol will
 * be added at the front.
 * <p>
 * the as ident part is used for set connection.  If you don't
 * specify a name, we create one that is CONNECTION# for the #
 * of open connections that now exists. If the name duplicates,
 * an error results.
 */
ijResult
dynamicConnection(boolean simplifiedPath)
throws SQLException
:
{
    Token t;
    Token userT = null;
    Token passwordT = null;
    String n = null, p = null, sVal;
    String userS =  util.getSystemProperty(USER_PROPERTY);
    String passwordS = util.getSystemProperty(PASSWORD_PROPERTY);
    Properties connInfo = new Properties();
}
{
    t=<STRING>    [ <PROTOCOL> p=identifier() ]
                [ <USER> userT=<STRING> ]
                [ <PASSWORD> passwordT=<STRING> ]
                [ <ATTRIBUTES> [ attributeList(connInfo) ] ]
                [ <AS> n=identifier() ]
    {
        // t.image is a database URL
        // we get the connection and salt it away
        // for use with other statements.
        //
        // FUTURE: we could have the syntax be
        // CONNECT <STRING> AS <IDENTIFIER>
        // and have a SET CONNECTION string to
        // re-activate a named connection.
        // Or not, and wait for SQL-J to support that
        // statement... although then we will have to
        // figure out if we will allow that SQL-J through
        // JDBC or not.
        // get the value of the string
        // n.b. at some point this will have to deal with ''s
        if (userT != null)
            userS = stringValue(userT.image);

        if (passwordT != null)
            passwordS = stringValue(passwordT.image);

        //If ij.dataSource property is set,use DataSource to get the connection
        String dsName = util.getSystemProperty("ij.dataSource");
        if (dsName != null){
            //Check that t.image does not start with jdbc:
            //If it starts with jdbc:, do not use DataSource to get connection
            sVal = stringValue(t.image);
            if(!sVal.startsWith("jdbc:") ){
                theConnection = util.getDataSourceConnection(dsName,userS,passwordS,sVal,false);
                return addSession( theConnection, n );
            }
        }

        if (simplifiedPath)
            // url for the database W/O 'jdbc:protocol:', i.e. just a dbname
            // For example,
            //        CONNECT TO 'test'
            // is equivalent to
            //         CONNECT TO 'jdbc:splice:test'
            sVal = "jdbc:splice:" + stringValue(t.image);
        else
            sVal = stringValue(t.image);

        // add named protocol if it was specified
        if (p != null) {
            String protocol = (String)namedProtocols.get(p);
            if (protocol == null) { throw ijException.noSuchProtocol(p); }
            sVal = protocol + sVal;
        }

        // add protocol if no driver matches url
        boolean noDriver = false;
            // if we have a full URL, make sure it's loaded first
            try {
                if (sVal.startsWith("jdbc:"))
                    util.loadDriverIfKnown(sVal);
            } catch (Exception e) {
                // want to continue with the attempt
                        }
            // By default perform extra checking on the URL attributes.
            // This checking does not change the processing.
            if (urlCheck == null || Boolean.valueOf(urlCheck).booleanValue()) {
                          URLCheck aCheck = new URLCheck(sVal);
                        }
        if (!sVal.startsWith("jdbc:") && (p == null) && (protocol != null)) {
            sVal = protocol + sVal;
        }


        // If no ATTRIBUTES on the connection get them from the
        // defaults
        connInfo = util.updateConnInfo(userS,passwordS, connInfo);


        theConnection = DriverManager.getConnection(sVal,connInfo);

        return addSession( theConnection, n );
    }
}

/**
 * Handles DESCRIBE <table> and DESCRIBE PROCEDURE <procedure>
 */
ijResult
DescTableStatement()
throws SQLException
:
{
    String i = null;
    String i2 = null;
    Token  s = null;
    String schema;
    String table;
    String proc;
}
{

    <DESCRIBE>
    (
        /* DESCRIBE PROCEDURE is a splice specific enhancement */
        <PROCEDURE>
            [ i = caIdentifier() ( <PERIOD> i2 = caIdentifier() ) ]
        {
            if (i2 == null) {
                schema = null;
                proc = i;
            } else {
                schema = i;
                proc = i2;
            }
            if (schema == null) {
                schema = util.getSelectedSchema(theConnection);
            }
            return showProcedureColumns(schema, proc);
        }
    |
        ( i = caIdentifier() ( <PERIOD> i2 = caIdentifier() )? )
        {
            if (i2 == null) {
                schema = null;
                table = i;
            } else {
                schema = i;
                table = i2;
            }
        }
    |
        s=<STRING>
        {
            i2 = stringValue(s.image);

            if (i2.length() == 0)
                throw ijException.noSuchTable("(missing)");

            int dotPosition = i2.indexOf('.');
            if(dotPosition!=-1) {
                i = i2.substring(0,dotPosition);
                i2 = i2.substring(dotPosition+1);
            }
            if ("*".equals(i2))
                i2 = null;

            schema = i;
            table = i2;
        }
    )
    {
        if (schema == null) {
            schema = util.getSelectedSchema(theConnection);
        }

        return describeTable(schema, table);
    }
}


/**
  * Handles CONNECT yadda.yadda.foo( stringArg, ... stringArg ) AS connectionName
  */
ijResult
staticConnection()
throws SQLException
:
{
    String            name = null;
    Vector            idList;
    int                idx = 0;
    int                lastID = 0;
    StringBuilder    buffer;
    String            className;
    String            methodName;
    Class            classC;
    Method            method;
    int                argCount;
    String[]        args;
    Class            stringClass;
    Class[]            argTypes;
    ijResult        result = null;
}
{
    idList = staticMethodName() args = staticMethodArgs() [ <AS> name = identifier() ]
    {
        lastID = idList.size() - 1;
        buffer = new StringBuilder();

        for ( ; idx < lastID; idx++ )
        {
            if ( idx > 0 ) { buffer.append( "." ); }
            buffer.append( (String) idList.elementAt( idx ) );
        }
        methodName = (String) idList.elementAt( idx );
        className = buffer.toString();

        try {
            argCount = args.length;
            argTypes = new Class[ argCount ];
            stringClass = Class.forName( "java.lang.String" );
            for ( idx = 0; idx < argCount; idx++ ) { argTypes[ idx ] = stringClass; }

            classC = Class.forName( className );
            method = classC.getMethod( methodName, argTypes );
            theConnection = (Connection) method.invoke( null, args );
            result = addSession( theConnection, name );

        }
        catch (java.lang.reflect.InvocationTargetException ite) {
            Throwable t = ite.getTargetException();
            if (t instanceof SQLException)
                throw (SQLException) t;

            throw new SQLException( t.toString() );
        }
        catch (Exception e) { throw new SQLException( e.toString() ); }

        return result;
    }
}


/**
 * SetConnectionStatement is SET CONNECTION ident
 * <p>
 * Moves to the named session, if it exists. If it doesn't
 * exist, remains on the current session and returns an error.
 */
ijResult
SetConnectionStatement()
throws SQLException
:
{
    String t;
}
{
    <SET> <CONNECTION> t=identifier()
    {
        if (!currentConnEnv.haveSession(t)) {
            throw ijException.noSuchConnection(t);
        }
        currentConnEnv.setCurrentSession(t);
        theConnection = currentConnEnv.getConnection();
        return new ijConnectionResult(theConnection);
    }
}

/**
 * Handles showing current connections for the current environment, and
 * SHOW TABLES/VIEWS/... commands.
 */
ijResult
ShowStatement()
throws SQLException
:
{
    String schema  = null;
    String tblname = null;
    String str     = null;
    String strProc = null;
    String[] types = null;
    Token t = null;
    Token v = null;
    String i = null;
    String i2 = null;
    Token  s = null;
}
{
    <SHOW> (

    <CONNECTIONS>
    {
        return showConnectionsMethod(false);
    }
|   (t=<TABLES> | v=<VIEWS> | <SYNONYMS> | <ALIASES>)
<<<<<<< HEAD
        [ <IN> schema=caIdentifier() ]
    {
        if(t!=null) {
            types = new String[] { "TABLE", "SYSTEM TABLE", "EXTERNAL TABLE" };
        }
        else if(v!=null)
            types = new String[] { "VIEW" };
        else
        {
            types = new String[] { "SYNONYM" };
        }
        return showTables(schema, types);
    }
|   <CREATE> <TABLE> ( i = caIdentifier() ( <PERIOD> i2 = caIdentifier() )?
    {
        if (i2 == null) {
            schema = null;
            tblname = i;
        } else {
            schema = i;
            tblname = i2;
        }
        if (schema == null) {
            schema = util.getSelectedSchema(theConnection);
        }
        return showCreateTable(schema, tblname);
    }
| s=<STRING>
    {
        i2 = stringValue(s.image);
=======
		[ <IN> schema=caIdentifier() ]
	{
		if(t!=null) {
		    types = new String[] { "TABLE", "SYSTEM TABLE", "EXTERNAL TABLE" };
		}
		else if(v!=null)
			types = new String[] { "VIEW" };
		else
		{
			types = new String[] { "SYNONYM" };
		}
		return showTables(schema, types);
	}
|   <CREATE> <TABLE> ( i = caIdentifierForSysProcs() ( <PERIOD> i2 = caIdentifierForSysProcs() )?
>>>>>>> 5d20d63f

        if (i2.length() == 0)
            throw ijException.noSuchTable("(missing)");

        int dotPosition = i2.indexOf('.');
        if(dotPosition!=-1) {
            i = i2.substring(0,dotPosition);
            i2 = i2.substring(dotPosition+1);
        }

        schema = i;
        tblname = i2;

        if (schema == null) {
            schema = util.getSelectedSchema(theConnection);
        }
        return showCreateTable(schema, tblname);
    })
|    <INDEXES>
        [ (<IN> schema=caIdentifier()) |
          (<FROM> tblname=caIdentifier() [ <PERIOD> str=caIdentifier() ] ) ]
    {
        if(str != null) {
            // if absolute table reference given
            schema = tblname;
            tblname = str;
        }

        // If user specifies a table name, then assume schema is
        // current schema. Note that getSelectedSchema may return
        // null for some DBMSes.
        if(schema == null && tblname != null)
            schema = util.getSelectedSchema(theConnection);
        return showIndexes(schema,tblname);
    }
|   <PRIMARYKEYS>
        [ (<IN> schema=caIdentifier()) |
          (<FROM> tblname=caIdentifier() [ <PERIOD> str=caIdentifier() ] ) ]
    {
        if(str != null) {
            // if absolute table reference given then use it
            schema = tblname;
            tblname = str;
        }

        // If user specifies a table name, then assume schema is
        // current schema. Note that getSelectedSchema may return
        // null for some DBMSes.
        if(schema == null && tblname != null)
            schema = util.getSelectedSchema(theConnection);
        return showPrimaryKeys(schema,tblname);
    }
|   <PROCEDURECOLS>
        [ (<IN> schema=caIdentifier()    [ <FROM> strProc=caIdentifier() ] ) |
          (<FROM> tblname=caIdentifier() [ <PERIOD> str=caIdentifier() ] ) ]
    {
        if(strProc != null) {
            tblname = strProc;
        }
        
        if(str != null) {
            // if absolute table reference given then use it
            schema = tblname;
            tblname = str;
        }

        // If user specifies a table name, then assume schema is
        // current schema. Note that getSelectedSchema may return
        // null for some DBMSes.
        if(schema == null && tblname != null)
            schema = util.getSelectedSchema(theConnection);
        return showProcedureColumns(schema,tblname);
    }
|   <PROCEDURES>
        [ <IN> schema=caIdentifier() ]
    {
        return showProcedures(schema);
    }
|   <FUNCTIONS>
        [ <IN> schema=caIdentifier() ]
    {
        return showFunctions(schema);
    }
|   <SCHEMAS>
    {
        return showSchemas();
    }
|   <DATABASES>
    {
        return showDatabases();
    }
|   <ROLES>
    {
        return showRoles();
    }
|   <ENABLED_ROLES>
    {
        // TODO: remove this when ROLE is supported
        return new ijUnsupportedCommandResult("SHOW ENABLED_ROLES");
        return showEnabledRoles();
    }
|   <SETTABLE_ROLES>
    {
        return showSettableRoles();
    }
|   <VERSION>
    [ t = <LOCAL> ]
    {
        return (t != null) ? showVersionLocal(true) : showVersionLocal(false);
    }
    )
}

/**
 * CommitStatement is simply COMMIT.
 * It commits the current transation.
 */
ijResult
CommitStatement()
throws SQLException
:
{
}
{
    <COMMIT> [ <WORK> ]
    {
        haveConnection();
        theConnection.commit();
        return null;
    }
}

/**
 * RollbackStatement is simply ROLLBACK.
 * It undoes the current transation.
 */
ijResult
RollbackStatement()
throws SQLException
:
{
}
{
    <ROLLBACK> [ <WORK> ]
    {
        haveConnection();
        theConnection.rollback();
        return null;
    }
}

/**
 * DisconnectStatement is simply DISCONNECT [ ALL | CURRENT | connectionName ]
 * it ends the specified connection(s) and
 * releases its statement resource.
 * <p>
 * If ALL is specified, it disconnects all available sessions
 * in the current environment.
 */
ijResult
DisconnectStatement()
throws SQLException
:
{
    Token a = null;
    String n = null;
}
{
    <DISCONNECT> [ ( <CURRENT> | a = <ALL> | n = identifier() ) ]
    {
        if ( a == null ) {
            if (n == null) {
                // only remove the current session
                haveConnection();
                // Also need to release the session object
                currentConnEnv.removeCurrentSession();
                theConnection = null;
            }
            else {
                if (! currentConnEnv.haveSession(n))
                    throw ijException.noSuchConnection(n);
                currentConnEnv.removeSession(n);
                if (currentConnEnv.getSession() == null)
                    theConnection = null;
            }
        } else {
            currentConnEnv.removeAllSessions();
            theConnection = null;
        }
        return null;
    }
}

ijResult
ExitStatement()
throws SQLException
:
{
}
{
    <EXIT>
    {
        return quit();
    }
|    <QUIT>
    {
        return quit();
    }
}

ijResult
PrepareStatement()
throws SQLException
:
{
    Token t;
    QualifiedIdentifier qi;
    PreparedStatement ps;
    String sVal;
}
{
    <PREPARE> (

    <PROCEDURE> <AS> t = <STRING>
    {
        // "procedure" is not allowed as a statement name. This is
        // because "execute procedure" is a valid Foundation2000
        // command.
        throw ijException.illegalStatementName( "procedure" );
    }
|
    qi=qualifiedIdentifier() <AS> t=<STRING>
    {
        Session session = findSession(qi.getSessionName());

        sVal = stringValue(t.image);
        ps = session.getConnection().prepareStatement(sVal);
        JDBCDisplayUtil.checkNotNull(ps,"prepared statement");
        session.addPreparedStatement(qi.getLocalName(),ps);

        // all we want callers to see are the warnings.
        SQLWarning w = ps.getWarnings();
        ps.clearWarnings();
        return new ijWarningResult(w);
    }

    )
}

ijResult
GetCursorStatement()
throws SQLException
:
{
    haveConnection();
    int scrollType = ResultSet.TYPE_FORWARD_ONLY;
    Token s;
    Token scrolling = null;
    Token withtoken = null;
    int holdType = theConnection.getHoldability();
    QualifiedIdentifier qi;
    Statement st = null;
    String sVal;
    ResultSet rs = null;
    SQLWarning warns;
}
{
    <GET> [ scrolling = <SCROLL>  scrollType = scrollType()]
          [ withtoken = <WITH> holdType = holdType()]
          <CURSOR> qi=qualifiedIdentifier() <AS> s=<STRING>
    {
        // TODO: remove this when CURSOR is supported
        //return new ijUnsupportedCommandResult("CURSOR");

        sVal = stringValue(s.image);
        try {
            Session sn = findSession(qi.getSessionName());

            st = sn.getConnection().createStatement(
                scrollType, ResultSet.CONCUR_READ_ONLY, holdType);
            JDBCDisplayUtil.checkNotNull(st,"cursor");
            st.setCursorName(qi.getLocalName());
            rs = st.executeQuery(sVal);
            JDBCDisplayUtil.checkNotNull(rs,"cursor");
            sn.addCursorStatement(qi.getLocalName(),st);
            sn.addCursor(qi.getLocalName(),rs);
        } catch (SQLException e) {
            try {
                if (rs!=null) rs.close();
            } catch (SQLException se) {
            }
            try {
                if (st!=null) st.close();
            } catch (SQLException se) {
            }
            throw e;
        }

        // all we want callers to see are the warnings.
        SQLWarning w1 = theConnection.getWarnings();
        SQLWarning w2 = st.getWarnings();
        SQLWarning w3 = rs.getWarnings();
        theConnection.clearWarnings();
        st.clearWarnings();
        rs.clearWarnings();
        warns = appendWarnings(w1,w2);
        return new ijWarningResult(appendWarnings(warns,w3));
    }
}

int
scrollType()
throws SQLException
:
{
}
{
    <INSENSITIVE>
    {
        return ResultSet.TYPE_SCROLL_INSENSITIVE;
    }
|
    <SENSITIVE>
    {
        return ResultSet.TYPE_SCROLL_SENSITIVE;
    }
}

int
holdType()
throws SQLException
:
{
}
{
    <HOLD>
    {
        return ResultSet.HOLD_CURSORS_OVER_COMMIT;
    }
|
    <NOHOLD>
    {
        return ResultSet.CLOSE_CURSORS_AT_COMMIT;
    }
}

ijResult
AbsoluteStatement()
throws SQLException
:
{
    int row;
    QualifiedIdentifier qi;
}
{
    <ABSOLUTE> row = intLiteral() qi=qualifiedIdentifier()
    {
        // TODO: remove this when ABSOLUTE is supported
        //return new ijUnsupportedCommandResult("ABSOLUTE");
        // Verify that we have JDBC 2.0
        ResultSet rs = findCursor(qi);
        return utilInstance.absolute(rs, row);
    }
}

ijResult
RelativeStatement()
throws SQLException
:
{
    int row;
    QualifiedIdentifier qi;
}
{
    <RELATIVE> row = intLiteral() qi=qualifiedIdentifier()
    {
        // TODO: remove this when RELATIVE is supported
        //return new ijUnsupportedCommandResult("RELATIVE");
        // Verify that we have JDBC 2.0
        ResultSet rs = findCursor(qi);
        return utilInstance.relative(rs, row);
    }
}

ijResult
BeforeFirstStatement()
throws SQLException
:
{
    QualifiedIdentifier qi;
}
{
    <BEFORE> <FIRST> qi=qualifiedIdentifier()
    {
        // TODO: remove this when BEFORE FIRST is supported
        //return new ijUnsupportedCommandResult("BEFORE FIRST");
        // Verify that we have JDBC 2.0
        ResultSet rs = findCursor(qi);
        return utilInstance.beforeFirst(rs);
    }
}

ijResult
FirstStatement()
throws SQLException
:
{
    QualifiedIdentifier qi;
}
{
    <FIRST> qi=qualifiedIdentifier()
    {
        // TODO: remove this when FIRST is supported
        //return new ijUnsupportedCommandResult("FIRST");
        // Verify that we have JDBC 2.0
        ResultSet rs = findCursor(qi);
        return utilInstance.first(rs);
    }
}

ijResult
NextStatement()
throws SQLException
:
{
    QualifiedIdentifier qi;
}
{
    <NEXT> qi=qualifiedIdentifier()
    {
        // TODO: remove this when NEXT is supported
        //return new ijUnsupportedCommandResult("NEXT");
        // Verify that we have JDBC 2.0
        ResultSet rs = findCursor(qi);
        return new ijRowResult(rs, rs.next());
    }
}

ijResult
AfterLastStatement()
throws SQLException
:
{
    QualifiedIdentifier qi;
}
{
    <AFTER> <LAST> qi=qualifiedIdentifier()
    {
        // TODO: remove this when AFTER LAST is supported
        //return new ijUnsupportedCommandResult("AFTER LAST");
        // Verify that we have JDBC 2.0
        ResultSet rs = findCursor(qi);
        return utilInstance.afterLast(rs);
    }
}

ijResult
LastStatement()
throws SQLException
:
{
    QualifiedIdentifier qi;
}
{
    <LAST> qi=qualifiedIdentifier()
    {
        // TODO: remove this when LAST is supported
        //return new ijUnsupportedCommandResult("LAST");
        // Verify that we have JDBC 2.0
        ResultSet rs = findCursor(qi);
        return utilInstance.last(rs);
    }
}

ijResult
PreviousStatement()
throws SQLException
:
{
    QualifiedIdentifier qi;
}
{
    <PREVIOUS> qi=qualifiedIdentifier()
    {
        // TODO: remove this when PREVIOUS is supported
        //return new ijUnsupportedCommandResult("PREVIOUS");
        // Verify that we have JDBC 2.0
        ResultSet rs = findCursor(qi);
        return utilInstance.previous(rs);
    }
}

ijResult
GetCurrentRowNumber()
throws SQLException
:
{
    QualifiedIdentifier qi;
}
{
    <GETCURRENTROWNUMBER> qi=qualifiedIdentifier()
    {
        // TODO: remove this when GETCURRENTROWNUMBER is supported
        //return new ijUnsupportedCommandResult("GETCURRENTROWNUMBER");
        // Verify that we have JDBC 2.0
        ResultSet rs = findCursor(qi);
        return new ijVectorResult(utilInstance.getCurrentRowNumber(rs), null);
    }
}

ijResult
CloseStatement()
throws SQLException
:
{
    QualifiedIdentifier qi;
    Statement s;
}
{
    <CLOSE> qi=qualifiedIdentifier()
    {
        // TODO: remove this when CLOSE is supported
        //return new ijUnsupportedCommandResult("CLOSE");
        Session sn = findSession(qi.getSessionName());

        ResultSet rs = sn.getCursor(qi.getLocalName());
        JDBCDisplayUtil.checkNotNull(rs,"cursor " + qi);
        s = (Statement) sn.getCursorStatement(qi.getLocalName());
        JDBCDisplayUtil.checkNotNull(s,"cursor" + qi);
        rs.close();
        s.close();
        sn.removeCursor(qi.getLocalName());
        sn.removeCursorStatement(qi.getLocalName());

        return null;
    }
}

/**
 * Two forms of execute: immediate, with a string
 * and prepared, with the id of a prepared statement.
 * We expect the latter form will
 * eventually support a USING clause to supply
 * parameter values (that will be constants).
 * No parameters yet, however.
 * <p>
 * Syntax:
 *   EXECUTE statementSource [ USING statementSource] ;
 *
 *     statementSource is an identifier of a previously prepared statement
 *     or a string containing SQL-J text.
 */
ijResult
ExecuteStatement()
throws SQLException
:
{
    QualifiedIdentifier qi = null;
    Token s = null;
    PreparedStatement ps;
    String sVal = null;

    QualifiedIdentifier qiUsing = null;
    Token sUsing = null;
    Token    usingObject = null;
}
{
    <EXECUTE> (

    // Hack to get the grammar to leave a
    // EXECUTE STATEMENT <stmt> alone. Short
    // circuit the ij EXECUTE built in.
    <STATEMENT> s = <STRING>
    {
        return executeImmediate(stringValue(s.image));
    }
|
    // Hack to get the grammar to leave a
    // EXECUTE PROCEDURE <procSpec> alone. Short
    // circuit the ij EXECUTE built in so that
    // we can deploy ij against Foundation2000.
    <PROCEDURE> s = <STRING>
    {
        haveConnection();

        Statement    aStatement = theConnection.createStatement();
        String        text = "execute procedure " + s;

        aStatement.execute( text );

        return new ijStatementResult( aStatement,true );
    }
|
    ( qi=qualifiedIdentifier()
    | s=<STRING>
    )
    ( <USING> ( qiUsing=qualifiedIdentifier()
            | sUsing=<STRING>
            )
    )?
    {
        if (qiUsing!=null || sUsing!=null) { // parameters in use
            String sUsingVal = null;
            PreparedStatement psUsing;
            SQLWarning warns = null;

            // haveConnection();

            /*
                Steps:
                1. find or prepare the statement
                2. execute the using statement
                3. push the row of the using statement into the parameters
                4. execute the statement against those parameters
                5. clear the parameters
             */
            /*
                get the prepared statement
             */
            boolean closeWhenDone = false; // will we close the ps when done?
            if (qi!=null) {
                ps = findPreparedStatement(qi);
            }
            else { // (s!=null)
                sVal = stringValue(s.image);
                ps = theConnection.prepareStatement(sVal);
                closeWhenDone = true;
                JDBCDisplayUtil.checkNotNull(ps,"prepared statement");
                warns = appendWarnings(warns, ps.getWarnings());
                ps.clearWarnings();
            }

            /*
                execute the using statement
             */
            if (qiUsing!=null) {
                psUsing = findPreparedStatement(qiUsing);
            }
            else { // (sUsing!=null)
                sUsingVal = stringValue(sUsing.image);
                psUsing = theConnection.prepareStatement(sUsingVal);
                JDBCDisplayUtil.checkNotNull(psUsing,"prepared statement");
                warns = appendWarnings(warns, psUsing.getWarnings());
                psUsing.clearWarnings();
            }

            ResultSet rsUsing;
            /*
                If the USING statement is not a query, we
                will not execute the statement; the number of
                rows controls the execution.
             */
            if (psUsing.execute()) {
                rsUsing = psUsing.getResultSet();

                /*
                    push the row of the using statement into the parameters
                 */

                ResultSetMetaData rsmdUsing = rsUsing.getMetaData();
                int numCols = rsmdUsing.getColumnCount();

                /*
                    Insufficient or too many parameters will
                    be caught at the JDBC level, and halt execution.
                 */
                boolean exec = false;

                /* Only do 1 next on rsUsing if autocommit is on,
                 * since rsUsing will be closed when ps is closed.
                 */
                boolean autoCommited = false;
                ijMultiResult result = new ijMultiResult(ps,rsUsing,closeWhenDone);

//                while (! autoCommited && rsUsing.next()) {
//                    // note the first time through
//                    if (!exec) {
//                        exec = true;
//
//                        // send a warning if additional results may be lost
//                        if (theConnection.getAutoCommit()) {
//                            // FIXME: currOut.println("IJ WARNING: Autocommit may close using result set");
//                            autoCommited = true;
//                        }
//                    }
//                    for (int c=1; c<=numCols; c++) {
//                        if (usingObject == null)
//                        {
//                            ps.setObject(c,rsUsing.getObject(c),
//                                rsmdUsing.getColumnType(c));
//                        }
//                        else
//                        {
//                            ps.setObject(c,rsUsing.getObject(c));
//                        }
//                    }
//
//                    /*
//                        4. execute the statement against those parameters
//                     */
//
//                    ps.execute();
//                    result.addStatementResult(ps);
//
//                    /*
//                        5. clear the parameters
//                     */
//                    ps.clearParameters();
//
//                }
//                if (!exec) {
//                    throw ijException.noUsingResults();
//                }
//
//                if (! theConnection.getAutoCommit())
//                {
//                    rsUsing.close();
//                }
//                // REMIND: any way to look for more rsUsing rows if autoCommit?
//                // perhaps just document the behavior...

                return result;
            }
            else
                throw ijException.noUsingResults();
        }
        else { // no parameters in use
            if (qi!=null) {
                haveConnection();
                ps = findPreparedStatement(qi);
                ps.execute();

                return new ijStatementResult(ps,false);
            }
            else { // (s!=null)
                return executeImmediate(stringValue(s.image));
            }
        }
    }

    )
}

/**
 * Async: like execute immediate, without using,
 * but runs the statement in a separate thread, against
 * the current connection.
 * <p>
 * Syntax:
 *   ASYNC asyncName statementSource 
 *
 *     statementSource is a string containing SQL-J text.
 */
ijResult
AsyncStatement()
throws SQLException
:
{
    Token s = null;
    QualifiedIdentifier qi;
}
{
    <ASYNC> qi=qualifiedIdentifier() s=<STRING>
    {
        return executeAsync(stringValue(s.image), qi);
    }
}

/**
 * Wait for: the second half of Async, waits for completion
 * if needed and then supplies the result.  Only execute is done,
 * not row fetching.
 * <p>
 * Syntax:
 *   WAIT FOR asyncName 
 *
 *     asyncName is a name used in an ASYNC statement previously
 */
ijResult
WaitForStatement()
throws SQLException
:
{
    Token s = null;
    QualifiedIdentifier qi;
}
{
    <WAIT> <FOR> qi=qualifiedIdentifier()
    {
        Session sn = findSession(qi.getSessionName());
        AsyncStatement as = sn.getAsyncStatement(qi.getLocalName());
        if (as == null) throw ijException.noSuchAsyncStatement(qi.toString());
        try {
            as.join(); // we wait for it to finish.
        } catch (InterruptedException ie) {
            throw ijException.waitInterrupted(ie);
        }
        return as.getResult();
    }
}

/**
 * RemoveStatement is REMOVE identifier. It identifies
 * a previously prepared statement.  We would prefer a DROP
 * syntax, but SQL-J is using that word and I want to point out
 * that special processing will be needed to give that parser
 * this parser's input for unrecognized text.
 */
ijResult
RemoveStatement()
throws SQLException
:
{
    QualifiedIdentifier qi;
    PreparedStatement ps;
}
{
    <REMOVE> qi=qualifiedIdentifier()
    {
        Session s = findSession(qi.getSessionName());
        ps = (PreparedStatement) s.getPreparedStatement(qi.getLocalName());
        JDBCDisplayUtil.checkNotNull(ps,"prepared statement "+qi);
        ps.close();
        s.removePreparedStatement(qi.getLocalName());

        return null;
    }
}

ijResult
RunStatement()
throws SQLException
:
{
    Token i;
    Token r = null;
    PreparedStatement ps;
}
{
    <RUN>     [r = <RESOURCE>] i=<STRING>
    {
        if (utilInstance==null) return null;
        if (r == null)
            utilInstance.newInput(stringValue(i.image));
        else
            utilInstance.newResourceInput(stringValue(i.image));
        return null;
    }
}

/**
 * Autocommit lets you control this aspect of the connection.
 * REMIND: should have a general way to set all connection attributes,
 * this is a shortcut for immediate needs.
 * <p>
 * Syntax:
 *   AUTOCOMMIT [ ON | OFF ] ;
 */
ijResult
AutocommitStatement()
throws SQLException
:
{
    Token on=null;
}
{
    <AUTOCOMMIT>
    ( on=<ON>
    | <OFF>
    )
    {
        haveConnection();
        // REMIND: want to warn if unchanged?
        theConnection.setAutoCommit((on==null?false:true));

        return null;
    }
}

/**
 * By default, holdability is set to true for Connection objects. This syntax NOHOLDFORCONNECTION lets you set it to close cursors at commit.
 * Syntax:
 *   NOHOLDFORCONNECTION ;
 */
ijResult
NoHoldForConnectionStatement()
throws SQLException
:
{
    Token on=null;
}
{
    <NOHOLDFORCONNECTION>
    {
        haveConnection();
        theConnection.setHoldability(ResultSet.CLOSE_CURSORS_AT_COMMIT);
        return null;
    }
}

/**
 * Localizeddisplay controls locale sensitive data representayion
 * <p>
 * Syntax:
 *   LOCALIZEDDISPLAY [ ON | OFF ] ;
 */
ijResult LocalizedDisplay()
:
{
     Token on=null;
}
{
    <LOCALIZEDDISPLAY>
    ( on=<ON>
    | <OFF>
    )
    {
        LocalizedResource.enableLocalization((on==null?false:true));
        return null;
    }
}

/**
 * ReadOnly lets you control this aspect of the connection.
 * REMIND: should have a general way to set all connection attributes,
 * this is a shortcut for immediate needs.
 * <p>
 * Syntax:
 *   READONLY [ ON | OFF ] ;
 */
ijResult
ReadOnlyStatement()
throws SQLException
:
{
    Token on=null;
}
{
    <READONLY>
    ( on=<ON>
    | <OFF>
    )
    {
        haveConnection();
        theConnection.setReadOnly((on==null?false:true));
        return null;
    }
}

/**
 * Elapsedtime on causes ij to dump out the elapsed time it takes
 * to run a user statement at the end of that statement.
 * <p>
 * Syntax:
 *   ELAPSEDTIME [ ON | OFF ] ;
 */
ijResult
ElapsedTimeStatement() :
{
    Token on=null;
}
{
    <ELAPSEDTIME>
    ( on=<ON>
    | <OFF>
    )
    {
        elapsedTime = (on != null);
        return null;
    }
}

/**
 * MaximumDisplayWidth EXACT_NUMERIC changes the maximum display width for
 * java.lang.String to the specified EXACT_NUMERIC.
 * This is only used by the console view.
 * <p>
 * Syntax:
 *   MAXIMUMDISPLAYWIDTH INTEGER ;
 */
ijResult
MaximumDisplayWidthStatement() :
{
    int      maxWidth;
}
{
    <MAXIMUMDISPLAYWIDTH> maxWidth=intValue()
    {
        JDBCDisplayUtil.setMaxDisplayWidth(maxWidth);
        return null;
    }
}

int
intValue() :
{
    Token t;
}
{
    t = <INTEGER>
    {
        return Integer.parseInt(t.image);
    }
}

/**
 * Bang lets you issue a system command using System.exec.
 * <p>
 * Syntax:
 *   ! 'command to issue' ;
 */
ijResult
Bang() :
{
    Token cmd=null;
}
{
    <BANG> cmd=<STRING>
    {
      ijResult result = null;
      try {
        Process p = Runtime.getRuntime().exec(stringValue(cmd.image));
        LocalizedInput in = new LocalizedInput(p.getInputStream());
        int c;
        Vector v = new Vector();
        StringBuilder output = new StringBuilder();
        // echo output
        while ((c = in.read()) != -1) {
            output.append((char)c);
        }
        in.close();
        // echo errors
        in = new LocalizedInput(p.getErrorStream());
        // echo output
        while ((c = in.read()) != -1) {
            output.append((char)c);
        }
        in.close();
        v.addElement(output);
        result = new ijVectorResult(v,null);
        // wait for completion
        try {
            p.waitFor();
        } catch (InterruptedException e) {
            throw ijException.bangException(e);
        }
      } catch (IOException ioe) {
        throw ijException.bangException(ioe);
      }
      return result;
    }
}

/**
    ExpectStatement is EXPECT [ FAIL ] {'String'}* END EXPECT
    <p>
    Will eventually detect the lines that the strings are without
    special literals, but for now this is expedient (except for the
    doubling of quotes...)
    <p>
    Used to test the previous statement's output. Note that ij must be
    in "expect" mode to use this statement, otherwise it is just
    ignored.  This is due to the overhead of tracking the prior statement's
    output.
 */
ijResult
ExpectStatement() :
{
    Token f = null;
    Vector stringVector = new Vector();
}
{
    <EXPECT> [ f = <FAIL> ] StringList(stringVector) <END> <EXPECT>
    {
        if (!getExpect()) return null; // don't bother processing.

        // FIXME

        // Do the comparison of the string list to the prior rows of
        // output, using a row-by-row perl-regex comparison.
        boolean result = true;

        // register the result and whether it should be true or false
        // FIXME: how to find the expecter??
        noteExpect(result, f==null);

        return null;
    }
}

void
StringList(Vector v) :
{
}
{
    StringItem(v) ( StringItem(v) ) *
}

void
StringItem(Vector v) :
{
    Token s;
}
{
    s = <STRING>
    {
        v.addElement(s);
    }
}

/**
    Haven't included: ASYNC, !, EXPECT
    Don't include: XA_*
 **/
ijResult
HelpStatement() :
{
}
{
    <HELP>
    {
        Vector v = new Vector();

        StringTokenizer st = new StringTokenizer(LocalizedResource.getMessage("IJ_HelpText"), "\n");
        while (st.hasMoreTokens()) {
            v.addElement(st.nextToken());
        }

        return new ijVectorResult(v,null);
    }
}

String
identifier() :
{
    Token t;
}
{
<<<<<<< HEAD
    t=<IDENTIFIER>
    {
        // identifiers are case insensitive, so we map them up.
        // ij doesn't recognize any use of delimited identifiers in its syntax.
        return (t.image.toUpperCase(Locale.ENGLISH));
    }
=======
	t=<IDENTIFIER>
	{
		// identifiers are case insensitive, so we map them up.
		return (t.image.toUpperCase(Locale.ENGLISH));
	}
>>>>>>> 5d20d63f
}

String
delimitedIdentifier() :
{
    String    str;
    Token    tok;
}
{
    tok=<DELIMITED_IDENTIFIER>
    {
        str = tok.image.substring(1, tok.image.length() -1);
        str = normalizeDelimitedID( str );
        return str;
    }
}

/*
 * System procedures expect delimited identifier with quotes.
 * If a command calls a system procedure, we need to keep them.
 */
String
delimitedIdentifierPreserveQuotes() :
{
    String str;
}
{
    str = delimitedIdentifier()
    {
        return "\"" + str + "\"";
    }
}

String
path() :
{
    Token t;
}
{
    t=<STRING>
    {
        return (stringValue(t.image));
    }
}

/**
    A qualified identifier is localName [ <AT> sessionName ]
*/
QualifiedIdentifier
qualifiedIdentifier() :
{
    String    sn    = null;
    String    ln    = null;
}
{
    ln=identifier() [ <AT> sn=identifier() ]
    {
        if (sn == null) {
            haveConnection();
            sn = currentConnEnv.getSession().getName();
        }

        return new QualifiedIdentifier(sn, ln);
    }
}

/**
    A case/connection respectful identifier.

    Like an ordinary identifier(), but require a connection in order
    to extract the case policy from database meta data.
*/
String
caIdentifier() throws SQLException :
{
    Token t = null;
    String i = null;
}
{
    ( i=keyword()|t=<IDENTIFIER> )
    {
        String identifier = i;
        if(t!=null)
            identifier = t.image;

        return castIdentifier(identifier);
    }
|
    i=delimitedIdentifier()
    {
        return i;
    }
}

String
caIdentifierForSysProcs() throws SQLException :
{
    Token t = null;
    String i = null;
}
{
    ( i=keyword()|t=<IDENTIFIER> )
    {
        String identifier = i;
        if(t!=null)
            identifier = t.image;

        return castIdentifier(identifier);
    }
|
    i=delimitedIdentifierPreserveQuotes()
    {
        return i;
    }
}

int
intLiteral() throws SQLException :
{
    String    sign = "";
    Token    tok;
}
{
    [ sign = sign() ] tok = <INTEGER>
    {
        /*
        ** The various java parse utilities can't handle leading +,
        ** so only concatenate leading -.
        */

        String num = tok.image;

        if (sign.equals("-"))
        {
            num = sign.concat(num);
        }

        return Integer.parseInt(num);
    }
}

Vector
staticMethodName() throws SQLException :
{
    Vector    list = new Vector();
}
{
    methodLeg( list ) ( <PERIOD> methodLeg( list ) )+
    {
        return list;
    }
}

void
methodLeg( Vector list ) throws SQLException :
{
    Token    id;
}
{
    id = <IDENTIFIER>
    {
        list.addElement( id.image );
    }
}

String[]
staticMethodArgs() throws SQLException :
{
    Vector        list = new Vector();
    String[]    args;
}
{
    <LEFT_PAREN>
        [ oneStaticArg( list ) ( <COMMA> oneStaticArg( list ) )* ]
    <RIGHT_PAREN>
    {
        args = new String[ list.size() ];
        list.copyInto( args );

        return args;
    }
}

void
oneStaticArg( Vector list ) throws SQLException :
{
    Token    tok;
}
{
    tok = <STRING>
    {
        list.addElement( stringValue( tok.image ) );
    }
}



/*
 * <A NAME="sign">sign</A>
 */
String
sign() throws SQLException :
{
    Token    s;
}
{
    s = <PLUS_SIGN>
    {
        return s.image;
    }
|
    s = <MINUS_SIGN>
    {
        return s.image;
    }
}

/**
    Undocumented commands to help XA testing.

    This is the grammer for the XA commands

    &lt;XA_DATASOURCE&gt; 'dbname' ( &lt;CREATE&gt; | shutdown )
         - get a XADataSource whose database name is dbname and make that
        XADataSource the current XADataSource

    &lt;XA_CONNECT&gt;     [ &lt;USER&gt; 'user' ]
            [ &lt;PASSWORD&gt; 'password' ]
            [ &lt;AS&gt; xaconnid ]
        - make an XAConnection using the current XADataSource and make
        that XAConnection the current XAConnection.  If xaconnid is
        given, then associate xaconnid with the XAConnection.
        (xaconnid not implemeneted)


    &lt;XA_COMMIT&gt;  ( &lt;XA_1PHASE&gt; | &lt;XA_2PHASE&gt; ) xid
        - commit a global transaction xid


    &lt;XA_DISCONNECT&gt; [ xaconnid = identifier() ]
        - disconnect an XAConnection.  If xaconnid is given, then
        disconnect the XAConnection with the given xaconnid.
        (xaconnid not implemeneted)


    &lt;XA_END&gt; ( &lt;XA_SUSPEND&gt; | &lt;XA_SUCCESS&gt; | &lt;XA_FAIL&gt; ) xid
        - dissociate a transaction from the current XAConnection or end
        an already suspened one

    &lt;XA_FORGET&gt; xid        - forget about a global transaction

    &lt;XA_GETCONNECTION&gt;  [ &lt;AS&gt; connid ]
        - get a Connection object from the current XAConnection.
        If connid is given, then associate connid with the connection.
        (connid not implemented)

    &lt;XA_PREPARE&gt; xid    - prepare a global transaction

    &lt;XA_RECOVER&gt; ( &lt;XA_NOFLAGS&gt; | &lt;XA_STARTRSCAN&gt; | &lt;XA_ENDRSCAN&gt; )
         - return the list of in-doubt transactions

    &lt;XA_ROLLBACK&gt; xid    - rollback a global transaction

    &lt;XA_START&gt; ( &lt;XA_NOFLAGS&gt; | &lt;XA_JOIN&gt; | &lt;XA_RESUME&gt; ) xid
        - associate a transaction or start a new global
        transaction with the current XAConnection.

    The following is for testing other JDBC2.0 ext interface, DataSource
    and ConnectionPoolDataSource.  Strictly speaking, these are not xa, but
    their functionality will be lumped into xaHelper because these are here
    only for testing purposes.

    &lt;DATASOURCE&gt; 'dbname'    [ &lt;PROTOCOL&gt; 'protocol' ]
                [ &lt;USER&gt; 'user' ]
                [ &lt;PASSWORD&gt; 'password' ]
                [ &lt;AS&gt; n=identifier() ]
        - get a data source whose database name is dbname and make that
        DataSource the current DataSource.  If &lt;PROTOCOL&gt; is specified,
        the DataSource may be remote.   Get a connection from that
        dataSource and use the user/password if specified.

    &lt;CP_DATASOURCE&gt; 'dbname' [ &lt;PROTOCOL&gt; 'protocol' ]
        - get a connection pool data source whose database name is
        dbname and make that DataSource the current CPDataSource.
        If &lt;PROTOCOL&gt; is specified, the DataSource may be
        remote.

    &lt;CP_CONNECT&gt;    [ &lt;USER&gt; 'user' ]
            [ &lt;PASSWORD&gt; 'password' ]
            [ &lt;AS&gt; cpconnid ]
        - make a PooledConnection using the current CPDataSource and
        make that PooledConnection the current PooledConnection.
        If cpconnid is given, then associate cpconnid with the
        PooledConnection. (cpconnid not implemented).

    &lt;CP_GETCONNECTION&gt; [ &lt;AS&gt; connid ]
        - get a Connection object from the current PooledConnection.
        If connid is given, the associate connid with the connection.
        (connid not implemented)

    &lt;CP_DISCONNECT&gt; [  cpconnid = identifier() ]
        - disconnect a PooledConnection.  If cpconnid is given, then
        disconnect the PooledConnection with the given cpconnid.
        (cpconnid not implemented)

*/


/**
 * XA_DataSourceStatement is XA_DataSource 'dbname' ( create | shutdown )
 * We new'ed an instance of XADataSource as the current DataSource and set its
 * database name to dbname.
 */
ijResult
XA_DataSourceStatement()
throws SQLException
:
{
    Token dbname = null;
    Token shut = null;
    String create = null;
}
{
    <XA_DATASOURCE> dbname=<STRING>
        [ ( shut = <SHUTDOWN> | create = identifier() ) ]
    {
        xahelper.XADataSourceStatement(this, dbname, shut, create);

        return null;
    }

}

/**
 * XA_ConnectStatement is XA_CONNECT (&lt;AS&gt; connid)
 * make a XAConnection using the currentXADataSource and make that XAConnection
 * the current XAConnection.  If connid is given, then associate connid with
 * the XAConnection.  This connid is not th xid.
 */
ijResult
XA_ConnectStatement()
throws SQLException
:
{
    Token userT = null;
    Token passwordT = null;
    String n = null;
}
{
    <XA_CONNECT>    [ <USER> userT=<STRING> ]
            [ <PASSWORD> passwordT=<STRING> ]
            [ <AS> n=identifier() ]
    {
        xahelper.XAConnectStatement(this, userT, passwordT, n);
        return null;
    }
}

/**
 * XA_DisconnectStatement is XA_DISCONNECT [xaconnid = identifier()]
 * disconnect the current XAConnection 
 * If xaconnid is given, then disconnect XAConnection with xaconnid (xaconnid
 *    not implemented).
 * 
 */
ijResult
XA_DisconnectStatement()
throws SQLException
:
{
    String n = null;
}
{
    <XA_DISCONNECT>    [ n = identifier() ]
    {
        xahelper.XADisconnectStatement(this, n);
        return null;
    }
}

/**
 * XA_CommitStatement is XA_COMMIT [ XA_1PHASE | XA_2PHASE ] xid
 * commits a global transaction xid
 */
ijResult
XA_CommitStatement()
throws SQLException
:
{
    Token onePhase=null;
    Token twoPhase=null;
    int xid = 0;
}
{
    <XA_COMMIT> ( onePhase=<XA_1PHASE> | twoPhase=<XA_2PHASE> ) xid=intValue()
    {
        xahelper.CommitStatement(this, onePhase, twoPhase, xid);
        return null;
    }
}

/**
 * XA_EndStatement is XA_END [ XA_SUSPEND | XA_SUCCESS | XA_FAIL] xid
 * dissociates a transaction from the current XAConnection or end an already
 * suspended one
 */
ijResult
XA_EndStatement()
throws SQLException
:
{
    int flag = 0;
    int xid = 0;
}
{
    <XA_END> flag=xatmflag() xid=intValue()
    {
        xahelper.EndStatement(this, flag, xid);
        return null;
    }
}

/**
 * XA_ForgetStatement is XA_FORGET xid
 * forgets about a heuristically completed transaction
 */
ijResult
XA_ForgetStatement()
throws SQLException
:
{
    int xid = 0;
}
{
    <XA_FORGET> xid=intValue()
    {
        xahelper.ForgetStatement(this, xid);
        return null;
    }
}


/**
 * XA_GetConnectionStatement is XA_GETCONNECTION
 * it gets a Connection from the currentXAConnection and uses that as the
 * current connection 
 */
ijResult
XA_GetConnectionStatement()
throws SQLException
:
{
    String n = "XA";
}
{
    <XA_GETCONNECTION>  [ <AS> n=identifier() ]
    {
        theConnection = xahelper.XAGetConnectionStatement(this, n);
        currentConnEnv.addSession(theConnection, n);

        return new ijConnectionResult(theConnection);
    }
}

/**
 * XA_PrepareStatement is XA_PREPARE xid
 * prepares a global transaction
 */
ijResult
XA_PrepareStatement()
throws SQLException
:
{
    int xid = 0;
}
{
    <XA_PREPARE> xid = intValue()
    {
        xahelper.PrepareStatement(this, xid);
        return null;
    }
}

/**
 * XA_RecoverStatement is XA_RECOVER flag
 * displays the list of prepared transactions
 */
ijResult
XA_RecoverStatement()
throws SQLException
:
{
    int flag = 0;
}
{
    <XA_RECOVER> flag=xatmflag()
    {
        return xahelper.RecoverStatement(this, flag);
    }
}

/**
 * XA_RollbackStatement is XA_Rollback xid
 * rolls back a global transaction
 */
ijResult
XA_RollbackStatement()
throws SQLException
:
{
    int xid = 0;
}
{
    <XA_ROLLBACK> xid = intValue()
    {
        xahelper.RollbackStatement(this, xid);
        return null;
    }
}


/**
 * XA_StartStatement is XA_START [ XA_NOFLAGS | XA_JOIN | XA_RESUME ] xid
 * start or associates a transaction with the current XAConnection
 */
ijResult XA_StartStatement() throws SQLException
:
{
    int flag = 0;
    int xid = 0;
}
{
    <XA_START> flag=xatmflag() xid=intValue()
    {
        xahelper.StartStatement(this, flag, xid);
        return null;
    }
}

int
xatmflag()
throws SQLException
:
{
}
{
    <XA_ENDRSCAN>
    {
        return XAResource.TMENDRSCAN;
    }
|
    <XA_FAIL>
    {
        return XAResource.TMFAIL;
    }
|
    <XA_JOIN>
    {
        return XAResource.TMJOIN;
    }
|
    <XA_NOFLAGS>
    {
        return XAResource.TMNOFLAGS;
    }
|
    <XA_RESUME>
    {
        return XAResource.TMRESUME;
    }
|
    <XA_STARTRSCAN>
    {
        return XAResource.TMSTARTRSCAN;
    }
|
    <XA_SUCCESS>
    {
        return XAResource.TMSUCCESS;
    }
|
    <XA_SUSPEND>
    {
        return XAResource.TMSUSPEND;
    }

}


/**
 * DataSourceStatement is 
 *    DataSource 'dbname'
 *        [ &lt;PROTCOL&gt; 'protocol']
 *        [ &lt;USER&gt; 'user' ]
 *        [ &lt;PASSWORD&gt; 'password' ]
 *        [ &lt;AS&gt; n=identifier() ]
 *
 * We new'ed an instance of DataSource as the current DataSource and set its
 * database name to dbname.  Also get a connection
 */
ijResult DataSourceStatement() throws SQLException
:
{
    Token dbname = null;
    Token protocol = null;
    Token userT = null;
    Token passwordT = null;
    String n = null;
}
{
    <DATASOURCE> dbname=<STRING>    [ <PROTOCOL> protocol=<STRING> ]
                    [ <USER> userT=<STRING> ]
                    [ <PASSWORD> passwordT=<STRING> ]
                    [ <AS> n = identifier() ]
    {

        theConnection = xahelper.DataSourceStatement(this, dbname, protocol,
            userT, passwordT, n);

        return addSession( theConnection, n );
    }

}

/**
 * CP_DataSourceStatement is
 *    CP_DataSource 'dbname' [ &lt;PROTOCOL&gt; 'protocol' ]
 *        - get a connection pool data source whose database name is
 *        dbname and make that DataSource the current CPDataSource.
 *        If &lt;PROTOCOL&gt; is specified, the DataSource may be
 *        remote.
 */
ijResult CP_DataSourceStatement() throws SQLException
:
{
    Token dbname = null;
    Token protocol = null;
}
{
    <CP_DATASOURCE> dbname=<STRING> [ <PROTOCOL> protocol=<STRING> ]
    {
        xahelper.CPDataSourceStatement(this, dbname, protocol);
        return null;
    }
}

/**
 * CP_ConnectStatement is
 *    &lt;CP_CONNECT&gt;    [ &lt;USER&gt; 'user' ]
 *            [ &lt;PASSWORD&gt; 'password' ]
 *            [ &lt;AS&gt; cpconnid ]
 * make a PooledConnection using the current CPDataSource and
 * make that PooledConnection the current PooledConnection.
 * If cpconnid is given, then associate cpconnid with the
 * PooledConnection. (cpconnid not implemented).
 */
ijResult CP_ConnectStatement() throws SQLException
:
{
    Token userT = null;
    Token passwordT = null;
    String n = null;
}
{
    <CP_CONNECT>    [ <USER> userT=<STRING> ]
            [ <PASSWORD> passwordT=<STRING> ]
            [ <AS> n = identifier() ]
    {
        xahelper.CPConnectStatement(this, userT, passwordT, n);
        return null;
    }
}

/**
 * CP_GetConnectionStatement is
 *    &lt;CP_GETCONNECTION&gt; [ &lt;AS&gt; connid ]
 * get a Connection object from the current PooledConnection.
 * If connid is given, the associate connid with the connection.
 * (connid not implemented)
 */
ijResult CP_GetConnectionStatement() throws SQLException
:
{
    String n = "Pooled";
}
{
    <CP_GETCONNECTION> [ <AS> n=identifier() ]
    {
        theConnection = xahelper.CPGetConnectionStatement(this, n);
        currentConnEnv.addSession(theConnection, n);
        return new ijConnectionResult(theConnection);
    }
}

/**
 * CP_DisconnectStatement is
 *    &lt;CP_DISCONNECT&gt; [ cpconnid = identifier() ]
 * disconnect a PooledConnection.  If cpconnid is given, then
 * disconnect the PooledConnection with the given cpconnid. 
 * (cpconnid not implemented)
 */
ijResult CP_DisconnectStatement() throws SQLException
:
{
    String n = null;
}
{
    <CP_DISCONNECT> [ n = identifier() ]
    {
        xahelper.CPDisconnectStatement(this, n);
        return null;
    }

}

ijResult Prompt() throws SQLException
:
{
    Token clockOn=null;
}
{
    <PROMPT> <CLOCK> ( clockOn=<ON> | <OFF> )
    {
        utilInstance.setPromptClock((clockOn == null ? false : true));
        return null;
    }
}

ijResult Spool() throws IOException
:
{}
{
    <SPOOL>
    {
        return HandleSpool();
    }
}

ijResult HandleSpool() throws IOException
:
{
    String n = null;
}
{
    n=path()
    {
        utilInstance.startSpooling(n);
        return new ijShellConfigResult();
    }
|
    <STOP>
    {
        utilInstance.stopSpooling();
        return new ijShellConfigResult();
    }
|
    <CLEAR>
    {
        utilInstance.clearSpooling();
        return new ijShellConfigResult();
    }
}

ijResult ResultHeader() throws IOException
:
{}
{
    <WITH> <HEADER>
    {
       utilInstance.setOmitHeader(false);
       return null;
    }
|
    <WITHOUT> <HEADER>
    {
       utilInstance.setOmitHeader(true);
       return null;
    }
}

void attributeList(Properties properties) :
{
    Token tok;
    String value;
}
{

    LOOKAHEAD({ getToken(2).kind == EQUALS_OPERATOR })
    ( property(properties) (<COMMA> property(properties) )* )

    {
    }

}

void
property(Properties properties)  :
{
    String key;
    String value;
}
{
    key = caseSensitiveIdentifierOrKeyword()
        <EQUALS_OPERATOR> value = caseSensitiveIdentifierOrKeyword()
    {
        properties.put(key, value);
    }
}


String
caseSensitiveIdentifierOrKeyword () :
{
    String value=null;
    Token tok;
}
{
    value = keyword()
    {
        return value;
    }
|
    tok = <IDENTIFIER>
    {
        return tok.image;
    }


}

String
caseSensitiveIdentifier() :
{
    Token tok;
}
{
    tok = <IDENTIFIER>
    {
        return tok.image;
    }

}

String 
keyword() :
{
    Token tok;
    String value= null;
}
{
    (
    tok = <ABSOLUTE>
|    tok = <AFTER>
|    tok = <ALIASES>
|    tok = <ALL>
|    tok = <AS>
|    tok = <ASYNC>
|    tok = <ATTRIBUTES>
|    tok = <AUTOCOMMIT>
|    tok = <BANG>
|    tok = <BEFORE>
|    tok = <CLOSE>
|     tok = <COMMIT>
|     tok = <CONNECT>
|     tok = <CONNECTION>
|     tok = <CONNECTIONS>
|     tok = <CREATE>
|    tok = <CURRENT>
|    tok = <CURSOR>
|    tok = <DATABASES>
|    tok = <DESCRIBE>
|    tok = <DISCONNECT>
|    tok = <DRIVER>
|    tok = <ELAPSEDTIME>
|    tok = <END>
|    tok = <EXECUTE>
|    tok = <EXIT>
|    tok = <EXPECT>
|    tok = <FAIL>
|    tok = <FIRST>
|    tok = <FOR>
|    tok = <FROM>
|    tok = <GET>
|    tok = <GETCURRENTROWNUMBER>
|    tok = <HOLD>
|    tok = <HELP>
|    tok = <IN>
|    tok = <INDEXES>
|    tok = <INSENSITIVE>
|    tok = <INTO>
|    tok = <LAST>
|   tok = <LOCAL>
|    tok = <LOCALIZEDDISPLAY>
|    tok = <MAXIMUMDISPLAYWIDTH>
|    tok = <NAME>
|    tok = <NEXT>
|    tok = <NOHOLD>
|    tok = <NOHOLDFORCONNECTION>
|    tok = <OFF>
|    tok = <ON>
|    tok = <PASSWORD>
|    tok = <PERIOD>
|    tok = <PREPARE>
|    tok = <PREVIOUS>
|    tok = <PROCEDURE>
|    tok = <PROCEDURES>
|   tok = <PROCEDURECOLS>
|    tok = <PROPERTIES>
|    tok = <PROTOCOL>
|    tok = <QUIT>
|    tok = <READONLY>
|    tok = <RELATIVE>
|    tok = <REMOVE>
|    tok = <RESOURCE>
|    tok = <ROLLBACK>
|    tok = <RUN>
|    tok = <TO>
|    tok = <SCHEMAS>
|    tok = <SCROLL>
|    tok = <SENSITIVE>
|    tok = <SET>
|    tok = <SHOW>
|    tok = <SHUTDOWN>
|    tok = <STATEMENT>
|    tok = <SYNONYMS>
|    tok = <TABLE>
|    tok = <TABLES>
|    tok = <USER>
|    tok = <USING>
|   tok = <VERSION>
|    tok = <VIEWS>
|    tok = <WAIT>
|    tok = <WITH>
|    tok = <XA_1PHASE>
|    tok = <XA_2PHASE>
|    tok = <XA_DATASOURCE>
|    tok = <XA_CONNECT>
|    tok = <XA_COMMIT>
|    tok = <XA_DISCONNECT>
|    tok = <XA_END>
|    tok = <XA_ENDRSCAN>
|    tok = <XA_FAIL>
|    tok = <XA_FORGET>
|    tok = <XA_GETCONNECTION>
|    tok = <XA_JOIN>
|    tok = <XA_NOFLAGS>
|    tok = <XA_PREPARE>
|    tok = <XA_RECOVER>
|    tok = <XA_RESUME>
|    tok = <XA_ROLLBACK>
|    tok = <XA_START>
|    tok = <XA_STARTRSCAN>
|    tok = <XA_SUCCESS>
|    tok = <XA_SUSPEND>
|    tok = <DATASOURCE>
|    tok = <CP_DATASOURCE>
|    tok = <CP_CONNECT>
|    tok = <CP_GETCONNECTION>
|    tok = <CP_DISCONNECT>
|    tok = <WORK>
|   tok = <JSON>
|   tok = <PROMPT>
|   tok = <CLOCK>
|   tok = <SPOOL>
|   tok = <STOP>
|   tok = <CLEAR>
)
    {

        return tok.image;

    }
}<|MERGE_RESOLUTION|>--- conflicted
+++ resolved
@@ -97,8 +97,9 @@
     static final String URLCHECK_PROPERTY = "ij.URLCheck";
     static final String USER_PROPERTY = "ij.user";
     static final String PASSWORD_PROPERTY = "ij.password";
-<<<<<<< HEAD
     static final String FRAMEWORK_PROPERTY = "framework";
+
+	static final String DOUBLEQUOTES = "\"\"";
 
     boolean            elapsedTime = true;
 
@@ -137,49 +138,6 @@
 
         // load all protocols specified via properties
         //
-=======
-	static final String FRAMEWORK_PROPERTY = "framework";
-
-	static final String DOUBLEQUOTES = "\"\"";
-
-	boolean			elapsedTime = true;
-
-	Connection theConnection = null;
-	ConnectionEnv currentConnEnv = null;
-	String urlCheck = null;
-
-	xaAbstractHelper xahelper = null;
-	boolean exit = false;
-
-	utilMain utilInstance = null;
-	Hashtable ignoreErrors = null;
-	String protocol = null;		// the (single) unnamed protocol
-	Hashtable namedProtocols;
-
-
-
-	/**
-	 * A constructor that understands the local state that needs to be
-	 * initialized.
-	 *
-	 * @param tm			The token manager to use
-	 * @param utilInstance	The util to use
-	 */
-	ij(ijTokenManager tm, utilMain utilInstance) {
-		this(tm);
-		this.utilInstance = utilInstance;
-	}
-	
-	/**
-	   Initialize this parser from the environment
-	   (system properties). Used when ij is being run
-	   as a command line program.
-	*/
-	void initFromEnvironment() {
-
-		// load all protocols specified via properties
-		//
->>>>>>> 5d20d63f
         Properties p = (Properties) AccessController.doPrivileged(new PrivilegedAction() {
               public Object run() {
                   return System.getProperties();
@@ -2351,7 +2309,6 @@
         return showConnectionsMethod(false);
     }
 |   (t=<TABLES> | v=<VIEWS> | <SYNONYMS> | <ALIASES>)
-<<<<<<< HEAD
         [ <IN> schema=caIdentifier() ]
     {
         if(t!=null) {
@@ -2365,7 +2322,7 @@
         }
         return showTables(schema, types);
     }
-|   <CREATE> <TABLE> ( i = caIdentifier() ( <PERIOD> i2 = caIdentifier() )?
+|   <CREATE> <TABLE> ( i = caIdentifierForSysProcs() ( <PERIOD> i2 = caIdentifierForSysProcs() )?
     {
         if (i2 == null) {
             schema = null;
@@ -2382,22 +2339,6 @@
 | s=<STRING>
     {
         i2 = stringValue(s.image);
-=======
-		[ <IN> schema=caIdentifier() ]
-	{
-		if(t!=null) {
-		    types = new String[] { "TABLE", "SYSTEM TABLE", "EXTERNAL TABLE" };
-		}
-		else if(v!=null)
-			types = new String[] { "VIEW" };
-		else
-		{
-			types = new String[] { "SYNONYM" };
-		}
-		return showTables(schema, types);
-	}
-|   <CREATE> <TABLE> ( i = caIdentifierForSysProcs() ( <PERIOD> i2 = caIdentifierForSysProcs() )?
->>>>>>> 5d20d63f
 
         if (i2.length() == 0)
             throw ijException.noSuchTable("(missing)");
@@ -3536,20 +3477,11 @@
     Token t;
 }
 {
-<<<<<<< HEAD
     t=<IDENTIFIER>
     {
         // identifiers are case insensitive, so we map them up.
-        // ij doesn't recognize any use of delimited identifiers in its syntax.
         return (t.image.toUpperCase(Locale.ENGLISH));
     }
-=======
-	t=<IDENTIFIER>
-	{
-		// identifiers are case insensitive, so we map them up.
-		return (t.image.toUpperCase(Locale.ENGLISH));
-	}
->>>>>>> 5d20d63f
 }
 
 String
