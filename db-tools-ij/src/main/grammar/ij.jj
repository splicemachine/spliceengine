/*
* Licensed to the Apache Software Foundation (ASF) under one or more
* contributor license agreements.  See the NOTICE file distributed with
* this work for additional information regarding copyright ownership.
* The ASF licenses this file to you under the Apache License, Version 2.0
* (the "License"); you may not use this file except in compliance with
* the License.  You may obtain a copy of the License at
*
*     http://www.apache.org/licenses/LICENSE-2.0
*
* Unless required by applicable law or agreed to in writing, software
* distributed under the License is distributed on an "AS IS" BASIS,
* WITHOUT WARRANTIES OR CONDITIONS OF ANY KIND, either express or implied.
* See the License for the specific language governing permissions and
* limitations under the License.
*/


options {
    STATIC = false;
    LOOKAHEAD = 1;
    DEBUG_PARSER = false;
    DEBUG_TOKEN_MANAGER = false;
    ERROR_REPORTING = true;
    USER_TOKEN_MANAGER = false;
    USER_CHAR_STREAM = true;
    JAVA_UNICODE_ESCAPE = false;
    UNICODE_INPUT = true;
    IGNORE_CASE = true;
    CACHE_TOKENS = true;
}

PARSER_BEGIN(ij)

package com.splicemachine.db.impl.tools.ij;

import com.splicemachine.db.tools.JDBCDisplayUtil;


import com.splicemachine.db.iapi.tools.i18n.LocalizedInput;
import com.splicemachine.db.iapi.tools.i18n.LocalizedResource;
import com.splicemachine.db.shared.common.sql.Utils;

import java.lang.reflect.*;
import java.security.AccessController;
import java.security.PrivilegedAction;
import java.sql.Connection;
import java.sql.DriverManager;
import java.sql.Statement;
import java.sql.PreparedStatement;
import java.sql.ResultSet;
import java.sql.ResultSetMetaData;
import java.sql.SQLException;
import java.sql.SQLWarning;
import java.util.Properties;
import java.util.StringTokenizer;
import java.io.IOException;
import java.util.Vector;
import java.util.Enumeration;
import java.util.Locale;
import javax.transaction.xa.XAResource;
import com.splicemachine.db.impl.tools.ij.ijImpl;

/**
 *  This parser works on a statement-at-a-time basis.
 *  It maintains a connection environment that is
 *  set by the caller and contains a list of
 *  connections for the current thread/ij session.
 *  Multi-user frameworks that use this parser
 *  tend to maintain multiple connectionEnv's and
 *  pass in the current one to set ij up.
 *  A connectionEnv has a default connection in use,
 *  and the ij connect/set connection/disconnect commands
 *  are used to change the current connection.
 *
 *  Each connection has associated with it a list
 *  of prepared statements and cursors, created by
 *  the ij prepare and get cursor statements and
 *  manipulated by additional ij statements.
 *
 *  To enable multiple display modes, this parser will
 *  not output anything, but will return
 *  objects that the caller can then display.
 *
 *  This means the caller is responsible for displaying
 *  thrown exceptions and also SQLWarnings. So, our
 *  return value is the JDBC object upon which warnings
 *  will be hung, i.e. the one manipulated by the statement,
 *  if any.
 *
 *  If there is no object to display, then a null is
 *  returned.
 *
 *  see implementation of helper methods in ijImpl
 *  actual commands are in ijCommands
 */
<<<<<<< HEAD
class ij {
    static final String PROTOCOL_PROPERTY = "ij.protocol";
    static final String URLCHECK_PROPERTY = "ij.URLCheck";
    static final String USER_PROPERTY = "ij.user";
    static final String PASSWORD_PROPERTY = "ij.password";
    static final String FRAMEWORK_PROPERTY = "framework";

    static final String DOUBLEQUOTES = "\"\"";

    boolean            elapsedTime = true;

    Connection theConnection = null;
    ConnectionEnv currentConnEnv = null;
    String urlCheck = null;

    xaAbstractHelper xahelper = null;
    boolean exit = false;

    utilMain utilInstance = null;
    Hashtable ignoreErrors = null;
    String protocol = null;        // the (single) unnamed protocol
    Hashtable namedProtocols;
=======
class ij extends ijImpl {
    utilMain utilInstance = null;
>>>>>>> 50b140fa

    /**
     * A constructor that understands the local state that needs to be
     * initialized.
     *
     * @param tm            The token manager to use
     * @param utilInstance    The util to use
     */
    ij(ijTokenManager tm, utilMain utilInstance) {
        this(tm);
        this.utilInstance = utilInstance;
    }
<<<<<<< HEAD

    /**
       Initialize this parser from the environment
       (system properties). Used when ij is being run
       as a command line program.
    */
    void initFromEnvironment() {

        // load all protocols specified via properties
        //
        Properties p = (Properties) AccessController.doPrivileged(new PrivilegedAction() {
              public Object run() {
                  return System.getProperties();
            }
        });
        urlCheck = p.getProperty(URLCHECK_PROPERTY);
        protocol = p.getProperty(PROTOCOL_PROPERTY);
        String framework_property = p.getProperty(FRAMEWORK_PROPERTY);

        if (ij.JDBC20X() && ij.JTA() && ij.JNDI())
        {
            try {
                xahelper = (xaAbstractHelper) Class.forName("com.splicemachine.dbpl.tools.ij.xaHelper").newInstance();
                xahelper.setFramework(framework_property);
            } catch (Exception e) {
            }

        }


        namedProtocols = new Hashtable();
        String prefix = PROTOCOL_PROPERTY + ".";
        for (Enumeration e = p.propertyNames(); e.hasMoreElements(); )
        {
            String key = (String)e.nextElement();
            if (key.startsWith(prefix)) {
                String name = key.substring(prefix.length());
                installProtocol(name.toUpperCase(Locale.ENGLISH), p.getProperty(key));
            }
        }
    }
    /**
     * Return whether or not JDBC 2.0 (and greater) extension classes can be loaded
     *
     * @return true if JDBC 2.0 (and greater) extension classes can be loaded
     */
    private static boolean JDBC20X()
    {
        try
        {
            Class.forName("javax.sql.DataSource");
            Class.forName("javax.sql.ConnectionPoolDataSource");
            Class.forName("javax.sql.PooledConnection");
            Class.forName("javax.sql.XAConnection");
            Class.forName("javax.sql.XADataSource");
        }
        catch(ClassNotFoundException cnfe)
        {
            return false;
        }
        return true;
    }
    /**
     * Return whether or not JTA classes can be loaded
     *
     * @return true if JTA classes can be loaded
     */
    private static boolean JTA()
    {
        try
        {
            Class.forName("javax.transaction.xa.Xid");
            Class.forName("javax.transaction.xa.XAResource");
            Class.forName("javax.transaction.xa.XAException");
        }
        catch(ClassNotFoundException cnfe)
        {
            return false;
        }
        return true;
    }

    /**
     * Return whether or not JNDI extension classes can be loaded
     *
     * @return true if JNDI extension classes can be loaded
     */
    private static boolean JNDI()
    {
        try
        {
            Class.forName("javax.naming.spi.Resolver");
            Class.forName("javax.naming.Referenceable");
            Class.forName("javax.naming.directory.Attribute");
        }
        catch(ClassNotFoundException cnfe)
        {
            return false;
        }
        return true;
    }
// FIXME: caller has to deal with ignoreErrors and handleSQLException behavior

    /**
        Add the warnings of wTail to the end of those of wHead.
     */
    SQLWarning appendWarnings(SQLWarning wHead, SQLWarning wTail) {
        if (wHead == null) return wTail;

        if (wHead.getNextException() == null) {
            wHead.setNextException(wTail);
        } else {
            appendWarnings(wHead.getNextWarning(), wTail);
        }
        return wHead;
    }

    /**
     * Get the "elapsedTime state".
     */
    boolean getElapsedTimeState()
    {
        return elapsedTime;
    }

    /**
       this removes the outside quotes from the string.
       it will also swizzle the special characters
       into their actual characters, like '' for ', etc.
     */
    String stringValue(String s) {
        String result = s.substring(1,s.length()-1);
        char quotes = '\'';
        int        index;

        /* Find the first occurrence of adjacent quotes. */
        index = result.indexOf(quotes);

        /* Replace each occurrence with a single quote and begin the
         * search for the next occurrence from where we left off.
         */
        while (index != -1)
        {
            result = result.substring(0, index + 1) + result.substring(index + 2);

            index = result.indexOf(quotes, index + 1);
        }

        return result;
    }

    void installProtocol(String name, String value) {
        try {
            // `value' is a JDBC protocol;
            // we load the "driver" in the prototypical
            // manner, it will register itself with
            // the DriverManager.
            util.loadDriverIfKnown(value);
        } catch (ClassNotFoundException e) {
            throw ijException.classNotFoundForProtocol(value);
        } catch (IllegalArgumentException e) {
            throw ijException.classNotFoundForProtocol(value);
        } catch (IllegalAccessException e) {
            throw ijException.classNotFoundForProtocol(value);
        } catch (InstantiationException e) {
            throw ijException.classNotFoundForProtocol(value);
        }
        if (name == null)
            protocol = value;
        else
            namedProtocols.put(name, value);
    }

    void haveConnection() {
        JDBCDisplayUtil.checkNotNull(theConnection, "connection");
    }

    /**
        Find a session by its name. Throws an exception if the session does
        not exists.
    */
    Session findSession(String name) {
        Session session = currentConnEnv.getSession(name);

        if (session == null)
            throw ijException.noSuchConnection(name);

        return session;
    }

    /**
        Find a prepared statement. Throws an exception if the session does
        not exists or the prepared statement can't be found.
    */
    PreparedStatement findPreparedStatement(QualifiedIdentifier qi) {
        Session session = findSession(qi.getSessionName());
        PreparedStatement ps = session.getPreparedStatement(qi.getLocalName());

        JDBCDisplayUtil.checkNotNull(ps, "prepared statement " + qi);

        return ps;
    }

    /**
        Find a cursor. Throws an exception if the session does not exits or
        it deosn't have the correspondig cursor.
    */
    ResultSet findCursor(QualifiedIdentifier qi) {
        Session     session    = findSession(qi.getSessionName());
        ResultSet    c        = session.getCursor(qi.getLocalName());

        JDBCDisplayUtil.checkNotNull(c, "cursor " + qi);

        return c;
    }

    /**
        We do not reuse statement objects at all, because
        some systems require you to close the object to release
        resources (JBMS), while others will not let you reuse
        the statement object once it is closed (WebLogic).

        If you want to reuse statement objects, you need to
        use the ij PREPARE and EXECUTE statements.

        @param stmt the statement

     **/
    ijResult executeImmediate(String stmt) throws SQLException {
        Statement aStatement = null;
        try {
            long    beginTime = 0;
            long    endTime = 0;
            boolean cleanUpStmt = false;

            haveConnection();
            aStatement = theConnection.createStatement();

            // for JCC - remove comments at the beginning of the statement
            // and trim; do the same for Derby Clients that have versions
            // earlier than 10.2.
            if (currentConnEnv != null) {
                boolean trimForDNC = currentConnEnv.getSession().getIsDNC();
                if (trimForDNC) {
                // we're using the Derby Client, but we only want to trim
                // if the version is earlier than 10.2.
                    DatabaseMetaData dbmd = theConnection.getMetaData();
                    int majorVersion = dbmd.getDriverMajorVersion();
                    if ((majorVersion > 10) || ((majorVersion == 10) &&
                        (dbmd.getDriverMinorVersion() > 1)))
                    { // 10.2 or later, so don't trim/remove comments.
                        trimForDNC = false;
                    }
                }
                if (currentConnEnv.getSession().getIsJCC() || trimForDNC) {
                // remove comments and trim.
                    int nextline;
                    while(stmt.startsWith("--"))
                    {
                        nextline = stmt.indexOf('\n')+1;
                        stmt = stmt.substring(nextline);
                    }
                    stmt = stmt.trim();
                }
            }

            aStatement.execute(stmt);

            // FIXME: display results. return start time.
            return new ijStatementResult(aStatement,true);

        } catch (SQLException e) {
            try {
                if (aStatement!=null)  // free the resource
                    aStatement.close();
            } catch (SQLException se) {
            }
            throw e;
        }
    }

    ijResult quit() throws SQLException {
        exit = true;
        if (getExpect()) { // report stats
            // FIXME: replace with MVC...
            // FIXME: this is a kludgy way to quiet /0 and make 0/0=1...
            int numExpectOr1 = (numExpect==0?1:numExpect);
            int numPassOr1 = (numPass==numExpect && numPass==0)?1:numPass;
            int numFailOr1 = (numFail==numExpect && numFail==0)?1:numFail;
            int numUnxOr1 = (numUnx==numExpect && numUnx==0)?1:numUnx;

            LocalizedResource.OutputWriter().println(LocalizedResource.getMessage("IJ_TestsRun0Pass12Fail34",
            new Object[]{
            LocalizedResource.getNumber(numExpect), LocalizedResource.getNumber(100*(numPassOr1/numExpectOr1)),
            LocalizedResource.getNumber(100*(numFailOr1/numExpectOr1))}));
                        if (numUnx > 0) {
                            LocalizedResource.OutputWriter().println();
                            LocalizedResource.OutputWriter().println(LocalizedResource.getMessage("IJ_UnexpResulUnx01",
                            LocalizedResource.getNumber(numUnx), LocalizedResource.getNumber(100*(numUnxOr1/numExpectOr1))));
            }
        }
        currentConnEnv.removeAllSessions();
        theConnection = null;
        return null;
    }

    /**
        Async execution wants to return results off-cycle.
        We want to control their output, and so will hold it
        up until it is requested with a WAIT FOR asyncName
        statement.  WAIT FOR will return the results of
        the async statement once they are ready.  Note that using
        a select only waits for the execute to complete; the
        logic to step through the result set is in the caller.
     **/
    ijResult executeAsync(String stmt, QualifiedIdentifier qi) {
        Session sn = findSession(qi.getSessionName());
        AsyncStatement as = new AsyncStatement(sn.getConnection(), stmt);

        sn.addAsyncStatement(qi.getLocalName(),as);

        as.start();

        return null;
    }


    
    void setConnection(ConnectionEnv connEnv, boolean multipleEnvironments) {
        Connection conn = connEnv.getConnection();

        if (connEnv != currentConnEnv) // single connenv is common case
            currentConnEnv = connEnv;

        if (theConnection == conn) return; // not changed.

        if ((theConnection == null) || multipleEnvironments) {
            // must have switched env's (could check)
            theConnection = conn;
        } else {
            throw ijException.needToDisconnect();
        }
    }

    /**
        Note the Expect Result in the output and in the stats.

        FIXME
     */
    int numExpect, numPass, numFail, numUnx;
    private void noteExpect(boolean actual, boolean want) {
        numExpect++;
        if (actual) numPass++;
        else numFail++;

                LocalizedResource.OutputWriter().print(LocalizedResource.getMessage(actual?"IJ_Pass":"IJ_Fail"));
        if (actual != want) {
            numUnx++;
                    LocalizedResource.OutputWriter().println(LocalizedResource.getMessage("IJ_Unx"));
        }
                else LocalizedResource.OutputWriter().println();
    }

    private boolean getExpect() {
        String s = util.getSystemProperty("ij.expect");
        return Boolean.valueOf(s).booleanValue();
    }

    private    ijResult    addSession
    (
        Connection    newConnection,
        String        name
    )
        throws SQLException
    {
        if (currentConnEnv.haveSession(name)) {
            throw ijException.alreadyHaveConnectionNamed(name);
        }

        currentConnEnv.addSession( newConnection, name );
        return new ijConnectionResult( newConnection );
    }

    private String[] sortConnectionNames()
    {
        int size = 100;
        int count = 0;
        String[] array = new String[size];
        String key;

                Hashtable ss = currentConnEnv.getSessions();
        // Calculate the number of connections in the sessions list and
        // build an array of all the connection names.
        for (Enumeration connectionNames = ss.keys(); connectionNames.hasMoreElements();) {
             if (count == size) {
               // need to expand the array
               size = size*2;
               String[] expandedArray = new String[size];
               System.arraycopy(array, 0, expandedArray, 0, count);
               array = expandedArray;
            }
            key = (String)connectionNames.nextElement();
            array[ count++ ] = key;
        }

        java.util.Arrays.sort(array, 0, count);

        return array;
    }

        /**
      This is used at the ij startup time to see if there are already some
          connections made and if so, show connections made so far.
      Following also gets executed when user types show connections command
          in ij. In the former case, ignore0Rows is set whereas in the later cas
      it's set to false. The reason for this is, at ij startup time, if there
      are no connections made so far, we don't want to show anything. Only if
      there are connections made, we show the connections. Whereas in show
      connection command case, we want to show the connection status either way
      ie if there are no connections, we say no connections. Otherwise we list
      all the connections made so far.
        */
    public ijResult showConnectionsMethod(boolean ignore0Rows) throws SQLException {
          Hashtable ss = currentConnEnv.getSessions();
          Vector v = new Vector();
          SQLWarning w = null;
        if (ss == null || ss.size() == 0) {
            if (!ignore0Rows)
                v.addElement(LocalizedResource.getMessage("IJ_NoConneAvail"));
        } 
        else {
            boolean haveCurrent=false;
            int count = 0;
            for (Enumeration connectionNames = ss.keys(); connectionNames.hasMoreElements();
                        connectionNames.nextElement())
                count++;
            String[] array = sortConnectionNames();
            for ( int ictr = 0; ictr < count; ictr++ ) {
                String connectionName = array[ ictr ];
                Session s = (Session)ss.get(connectionName);
                if (s.getConnection().isClosed()) {
                    if (currentConnEnv.getSession() != null &&
                            connectionName.equals(currentConnEnv.getSession().getName())) {
                          currentConnEnv.removeCurrentSession();
                          theConnection = null;
                       }
                       else
                        currentConnEnv.removeSession(connectionName);
                }
                else {
                    StringBuilder row = new StringBuilder();
                      row.append(connectionName);
                      if (currentConnEnv.getSession() != null &&
                          connectionName.equals(currentConnEnv.getSession().getName())) {
                           row.append('*');
                         haveCurrent=true;
                      }

                      //If ij.dataSource property is set, show only connection names.
                      //In this case, URL is not used to get connection, so do not append URL
                      String dsName = util.getSystemProperty("ij.dataSource");
                      if(dsName == null){
                        row.append(" -     ");
                        String url = s.getConnection().getMetaData().getURL();
                        url = url.replace(":derby:", ":splice:");
                          row.append(url);
                      }
                      // save the warnings from these connections
                      w = appendWarnings(w,s.getConnection().getWarnings());
                      s.getConnection().clearWarnings();
                      v.addElement(row.toString());
                }
            }
              if (haveCurrent)
                v.addElement(LocalizedResource.getMessage("IJ_CurreConne"));
            else
                v.addElement(LocalizedResource.getMessage("IJ_NoCurreConne"));
          }
          return new ijVectorResult(v,w);
    }

    /**
       Returns a subset of the input integer array

       @param input The input integer array
       @param start Starting index, inclusive
       @param end   Ending index, exclusive
     */
    public static int[] intArraySubset(final int[] input, int start, int end) {
        int[] res = new int[end-start];
        System.arraycopy(input, start, res, 0, end-start);
        return res;
    }

    /**
       Verify that a table exists within a schema. Throws an exception
       if table does not exist.

       @param schema Schema for the table
       @param table  Name of table to check for existence of
     */
    public void verifyTableExists(String schema, String table)
    throws SQLException {
        if(schema == null)
            return;

        ResultSet rs = null;
        try {
            DatabaseMetaData dbmd = theConnection.getMetaData();

            rs = dbmd.getSchemas(null,Utils.escape(schema));
            if (!rs.next())
                throw ijException.noSuchSchema(schema);
            rs.close();

            rs = dbmd.getTables(null,Utils.escape(schema), Utils.escape(table),null);
            if(!rs.next())
                throw ijException.noSuchTable(table);
        } finally {
            try {
                if(rs!=null)
                    rs.close();
            } catch (SQLException e) {
            }
        }
    }

    /**
       Verify that a procedure exists within a schema. Throws an exception
       if procedure does not exist.

       @param schema Schema for the table
       @param proc  Name of procedure to check for existence of
     */
    public void verifyProcedureExists(String schema, String proc)
    throws SQLException {
        if(schema == null)
            return;

        ResultSet rs = null;
        try {
            DatabaseMetaData dbmd = theConnection.getMetaData();
            rs = dbmd.getProcedures(null,Utils.escape(schema),Utils.escape(proc));
            if(!rs.next())
                throw ijException.noSuchProcedure(proc);
        } finally {
            try {
                if(rs!=null)
                    rs.close();
            } catch (SQLException e) {
            }
        }
    }

    /**
       Return a resultset of tables (or views, procs...) in the given schema.

       @param schema  Schema to get tables for, or null for search
                      in all schemas.
       @param tableType Types of tables to return, see
                      {@link java.sql.DatabaseMetaData#getTableTypes}
     */
    public ijResult showTables(String schema, String[] tableType) throws SQLException {
        ResultSet rs = null;
        try {
            haveConnection();

            DatabaseMetaData dbmd = theConnection.getMetaData();
            rs = dbmd.getTables(null,Utils.escape(schema),null,tableType);

            int[] displayColumns = new int[] {
                rs.findColumn("TABLE_SCHEM"),
                rs.findColumn("TABLE_NAME"),
                rs.findColumn("CONGLOM_ID"),
                rs.findColumn("REMARKS"),
            };
            int[] columnWidths = new int[] {
                20,
                50,
                10,
                20,
            };

            return new ijResultSetResult(rs, displayColumns, columnWidths);
        } catch (SQLException e) {
            try {
                if(rs!=null)
                    rs.close();
            } catch (SQLException se) {
            }
            throw e;
        }
    }

    /**
       Return a resultset of indexes for the given table or schema

       @param schema  schema to find indexes for
       @param table the exact name of the table to find indexes for
    */
    private ResultSet getIndexInfoForTable(String schema, String table) 
      throws SQLException {

        haveConnection();

        DatabaseMetaData dbmd = theConnection.getMetaData();
        return dbmd.getIndexInfo(null, Utils.escape(schema), Utils.escape(table), false, true);
    }

    /**
     * Used by showIndexes to get columns in correct order
     */
    private int[] getDisplayColumnsForIndex(String schema, ResultSet rs)
        throws SQLException{
        int[] displayColumns = new int[] {
            rs.findColumn("TABLE_SCHEM"),
            rs.findColumn("TABLE_NAME"),
            rs.findColumn("INDEX_NAME"),
            rs.findColumn("COLUMN_NAME"),
            rs.findColumn("ORDINAL_POSITION"),
            rs.findColumn("NON_UNIQUE"),
            rs.findColumn("TYPE"),
            rs.findColumn("ASC_OR_DESC"),
            rs.findColumn("CONGLOM_NO"),
        };
        if(schema!=null) {
            displayColumns = intArraySubset(displayColumns, 1,
                                            displayColumns.length);
        }
        return displayColumns;
    }

    /**
     * Used by showIndexes to get correct column widths
     */
    private int[] getColumnWidthsForIndex(String schema){
        int[] columnWidths = new int[] {
            20,
            50,
            50,
            20,
            8,
            10,
            5,
            4,
            10,
        };
        if(schema!=null) {
            columnWidths = intArraySubset(columnWidths, 1,
                                            columnWidths.length);
        }
        return columnWidths;
    }

    /**
     * Used to show all indices.
     *
     * @param schema the schema indices are shown from.
     * @param table the table name to show indices for. If <code>null</code>,
     *      all indices of the schema are returned.
     */
    public ijResult showIndexes(String schema, String table)
            throws SQLException {

        ijResult result = null;

        int[] displayColumns = null;
        int[] columnWidths = null;

        try {
            ResultSet rs = getIndexInfoForTable(schema, table);
            displayColumns = getDisplayColumnsForIndex(schema, rs);
            columnWidths = getColumnWidthsForIndex(schema);
            result = new ijResultSetResult(rs, displayColumns,
                                           columnWidths);
            return result;
        } catch (SQLException e) {
            try {
                if(result!=null)
                    result.closeStatement();
            } catch (SQLException se) {
            }
            throw e;
        }
    }

    /**
       Return a resultset of procedures from database metadata
     */
    public ijResult showProcedures(String schema) throws SQLException {
        ResultSet rs = null;
        try {
            haveConnection();

            DatabaseMetaData dbmd = theConnection.getMetaData();
            rs = dbmd.getProcedures(null,Utils.escape(schema),null);

            int[] displayColumns = new int[] {
                rs.findColumn("PROCEDURE_SCHEM"),
                rs.findColumn("PROCEDURE_NAME"),
                rs.findColumn("REMARKS"),
            };
            int[] columnWidths = new int[] {
                20,
                60,
                100,
            };

            return new ijResultSetResult(rs, displayColumns, columnWidths);
        } catch (SQLException e) {
            try {
                if(rs!=null)
                    rs.close();
            } catch (SQLException se) {
            }
            throw e;
        }
    }

    /**
       Return a resultset of procedure columns from database metadata
     */
    public ijResult showProcedureColumns(String schema, String proc) throws SQLException {
        ResultSet rs = null;
        try {
            haveConnection();
            verifyProcedureExists(schema,proc);

            DatabaseMetaData dbmd = theConnection.getMetaData();
            rs = dbmd.getProcedureColumns(null,Utils.escape(schema),Utils.escape(proc),null);

            // Small subset of the result set fields available
            int[] displayColumns = new int[] {
                rs.findColumn("COLUMN_NAME"),
                rs.findColumn("TYPE_NAME"),
                rs.findColumn("ORDINAL_POSITION")
            };

            int[] columnWidths = new int[] {
                32,
                16,
                16,
            };

            return new ijResultSetResult(rs, displayColumns, columnWidths);
        } catch (SQLException e) {
            try {
                if(rs!=null)
                    rs.close();
            } catch (SQLException se) {
            }
            throw e;
        }
    }

    /**
       Return a resultset of primary keys from database metadata
     */
    public ijResult showPrimaryKeys(String schema, String table) throws SQLException {
        ResultSet rs = null;
        try {
            haveConnection();

            DatabaseMetaData dbmd = theConnection.getMetaData();
            rs = dbmd.getPrimaryKeys(null,Utils.escape(schema),Utils.escape(table));

            int[] displayColumns = new int[] {
                rs.findColumn("TABLE_NAME"),
                rs.findColumn("COLUMN_NAME"),
                rs.findColumn("KEY_SEQ"),
                rs.findColumn("PK_NAME"),
            };
            int[] columnWidths = new int[] {
                30,
                30,
                10,
                30
            };

            return new ijResultSetResult(rs, displayColumns, columnWidths);
        } catch (SQLException e) {
            try {
                if(rs!=null)
                    rs.close();
            } catch (SQLException se) {
            }
            throw e;
        }
    }

    /**
       Return a resultset of functions from database metadata.

       JDBC4.0 has a method in DatabaseMetaData called getFunctions().
       Since this method is implemented in Derby's JDBC3.0 driver
       we can use it. But only through Java reflection.
     */
    public ijResult showFunctions(String schema) throws SQLException {
        ResultSet rs = null;

        try {
            haveConnection();

            DatabaseMetaData dbmd = theConnection.getMetaData();
            Method getFunctions;
            try {
                getFunctions = dbmd.getClass().getMethod("getFunctions",
                                                    new Class[] { String.class,
                                                               String.class,
                                                               String.class});
                rs = (ResultSet)getFunctions.invoke(dbmd, new Object[] { null, Utils.escape(schema), null});
            } catch(NoSuchMethodException nsme) {
                throw ijException.notAvailableForDriver(dbmd.getDriverName());
            } catch(IllegalAccessException iae) {
                throw ijException.notAvailableForDriver(dbmd.getDriverName());
            } catch(AbstractMethodError ame) {
                // According to http://bugs.sun.com/view_bug.do?bug_id=6531596
                // invoke() may throw AbstractMethodError instead of
                // InvocationTargetException on some JREs
                throw ijException.notAvailableForDriver(dbmd.getDriverName());
            } catch(InvocationTargetException ite) {
                Throwable cause = ite.getCause();
                // 'cause' *must* be an SQLException if the method is
                // *actually* called. But may be AbstractMethodError in some
                // cases, if the driver implements an older version of the
                // JDBC spec (pre-JDBC 4.0). See issue DERBY-3809.
                if (cause instanceof SQLException)
                    throw (SQLException)cause;

                // else
                throw ijException.notAvailableForDriver(dbmd.getDriverName());
            }

            int[] displayColumns = new int[] {
                    rs.findColumn("FUNCTION_SCHEM"),
                    rs.findColumn("FUNCTION_NAME"),
                    rs.findColumn("REMARKS")
            };
            int[] columnWidths = new int[] {
                    14,
                    35,
                    80
            };

            return new ijResultSetResult(rs, displayColumns, columnWidths);
        } catch (SQLException e) {
            try {
                if(rs!=null)
                    rs.close();
            } catch (SQLException se) {
            }
            throw e;
        }
    }

    /**
       Return a resultset of schemas from database metadata
     */
    public ijResult showSchemas() throws SQLException {
        ResultSet rs = null;
        try {
            haveConnection();

            DatabaseMetaData dbmd = theConnection.getMetaData();
            rs = dbmd.getSchemas();

            int[] displayColumns = new int[] {
                rs.findColumn("TABLE_SCHEM")
            };
            int[] columnWidths = new int[] {
                30
            };

            return new ijResultSetResult(rs, displayColumns, columnWidths);
        } catch (SQLException e) {
            try {
                if(rs!=null)
                    rs.close();
            } catch (SQLException se) {
            }
            throw e;
        }
    }

    /**
       Return a resultset of databases from database metadata
     */
    public ijResult showDatabases() throws SQLException {
        ResultSet rs = null;
        try {
            haveConnection();

            rs = theConnection.createStatement().executeQuery
                ("SELECT DATABASENAME FROM SYSVW.SYSDATABASESVIEW");

            int[] displayColumns = new int[] {
                rs.findColumn("DATABASENAME")
            };
            int[] columnWidths = new int[] {
                36
            };

            return new ijResultSetResult(rs, displayColumns, columnWidths);
        } catch (SQLException e) {
            try {
                if(rs!=null)
                    rs.close();
            } catch (SQLException se) {
            }
            throw e;
        }
    }

    /**
       Return a resultset of roles. No database metadata
       available, so select from SYS.SYSROLES directly. This has
       the side effect of starting a transaction if one is not
       already active, so we should perhaps give warning when not
       in autocommit mode.
    */
    public ijResult showRoles() throws SQLException {
        ResultSet rs = null;
        try {
            haveConnection();

            if (currentConnEnv.getSession().getIsDNC() ||
                currentConnEnv.getSession().getIsEmbeddedDerby()) {
                rs = theConnection.createStatement().executeQuery
                    ("SELECT ROLEID FROM SYS.SYSROLES WHERE ISDEF='Y' " +
                     "ORDER BY ROLEID ASC");

                int[] displayColumns = new int[] {
                    rs.findColumn("ROLEID")
                };
                int[] columnWidths = new int[] {
                    30
                };

                return new ijResultSetResult(rs, displayColumns, columnWidths);
            } else {
                throw ijException.notAvailableForDriver(
                    theConnection.getMetaData().getDriverName());
            }
        } catch (SQLException e) {
            try {
                if(rs!=null)
                    rs.close();
            } catch (SQLException se) {
            }
            throw e;
        }
    }

    /**
     * Return a resultset of enabled roles, sorted on ROLEID. No information
     * schema is available, we select from VTI SYSCS_DIAG.CONTAINED_ROLES
     * instead.
     */
    public ijResult showEnabledRoles() throws SQLException {
        ResultSet rs = null;
        try {
            haveConnection();

            if (currentConnEnv.getSession().getIsDNC() ||
                currentConnEnv.getSession().getIsEmbeddedDerby()) {
                rs = theConnection.createStatement().executeQuery
                    ("SELECT * FROM" +
                    "     TABLE(" +
                    "       SYSCS_DIAG.CONTAINED_ROLES(CURRENT_ROLE)) T " +
                    "ORDER BY ROLEID");

                int[] displayColumns = new int[] {
                    rs.findColumn("ROLEID")
                };
                int[] columnWidths = new int[] {
                    30
                };

                return new ijResultSetResult(rs, displayColumns, columnWidths);
            } else {
                throw ijException.notAvailableForDriver(
                    theConnection.getMetaData().getDriverName());
            }
        } catch (SQLException e) {
            try {
                if(rs!=null)
                    rs.close();
            } catch (SQLException se) {
            }
            throw e;
        }
    }


    /**
     * Return a resultset of settable roles, sorted on ROLEID.  This has the
     * side effect of starting a transaction if one is not already active, so
     * we should perhaps give warning when not in autocommit mode.
     */
    public ijResult showSettableRoles() throws SQLException {
        ResultSet rs = null;
        final String query  =
            // Ordinary user is restricted to roles explicitly granted:
            "select distinct * from (" +
            "  select roleid from sys.sysroles s" +
            "    where s.grantee = current_user or s.grantee = 'PUBLIC'" +
            "  union" +
            // Data base owner can set all roles:
            "  select roleid from sys.sysroles s" +
            "    where s.isdef='Y' and current_user in" +
            "        (select authorizationid from sys.sysschemas" +
            "             where schemaname = 'SYS')) t " +
            "order by roleid";

        try {
            haveConnection();

            if (currentConnEnv.getSession().getIsDNC() ||
                currentConnEnv.getSession().getIsEmbeddedDerby()) {
                rs = theConnection.createStatement().executeQuery(query);

                int[] displayColumns = new int[] {
                    rs.findColumn("ROLEID")
                };
                int[] columnWidths = new int[] {
                    30
                };

                return new ijResultSetResult(rs, displayColumns, columnWidths);
            } else {
                throw ijException.notAvailableForDriver(
                    theConnection.getMetaData().getDriverName());
            }
        } catch (SQLException e) {
            try {
                if(rs!=null)
                    rs.close();
            } catch (SQLException se) {
            }
            throw e;
        }
    }
    /**
       Outputs the DDL of given table.
     */
    public ijResult showCreateTable(String schema, String table) throws SQLException {
        ResultSet rs = null;
        try {
            haveConnection();
            Statement stmt = theConnection.createStatement();
            rs = stmt.executeQuery("CALL SYSCS_UTIL.SHOW_CREATE_TABLE(\'" +
                    schema + "\'," + "\'" + table + "\')" );
            int[] displayColumns = new int[] { 1 };
            int[] columnWidths = new int[] { 0 };
            return new ijResultSetResult(rs, displayColumns, columnWidths);
        } catch (SQLException e) {
            try {
                if(rs!=null)
                    rs.close();
            } catch (SQLException se) {
            }
            throw e;
        }
    }
    /**
       Same as SYSCS_UTIL.SYSCS_GET_VERSION_INFO()
           and SYSCS_UTIL.SYSCS_GET_VERSION_INFO_LOCAL()
     */
    public ijResult showVersionLocal(boolean local) throws SQLException {
        ResultSet rs = null;
        String procedurePostfix = local ? "_LOCAL()" : "()";
        try {
            haveConnection();
            Statement stmt = theConnection.createStatement();
            rs = stmt.executeQuery("CALL SYSCS_UTIL.SYSCS_GET_VERSION_INFO" + procedurePostfix );
            int[] displayColumns = new int[] { 1,2,3,4,5 };
            int[] columnWidths = new int[] { 0,0,0,0,0};
            return new ijResultSetResult(rs, displayColumns, columnWidths);
        } catch (SQLException e) {
            try {
                if(rs!=null)
                    rs.close();
            } catch (SQLException se) {
            }
            throw e;
        }
    }

    /**
       Outputs the names of all fields of given table. Outputs field
       names and data type.
     */
    public ijResult describeTable(String schema, String table) throws SQLException {
        ResultSet rs = null;
        try {
            haveConnection();
            verifyTableExists(schema,table);

            DatabaseMetaData dbmd = theConnection.getMetaData();

            //Check if it's a synonym table
            String getSynonymAliasInfo = String.format(
                    "SELECT BASETABLE FROM SYSVW.SYSALIASTOTABLEVIEW V WHERE (V.SCHEMANAME LIKE ? ESCAPE '%s') AND (V.ALIAS LIKE ? ESCAPE '%s')",
                    Utils.defaultEscapeCharacter, Utils.defaultEscapeCharacter);

            PreparedStatement s = theConnection.prepareStatement(getSynonymAliasInfo);
            s.setString(1, Utils.escape(schema));
            s.setString(2, Utils.escape(table));
            rs = s.executeQuery();

            if (rs.next()){
                String[] fullName = rs.getString(1).split("\\.");
                if (fullName.length == 2) {
                    schema = fullName[0].substring(1,fullName[0].length()-1);
                    table = fullName[1].substring(1,fullName[1].length()-1);
                }
            }

            rs = dbmd.getColumns(null, Utils.escape(schema), Utils.escape(table), null);

            int[] displayColumns = new int[] {
                rs.findColumn("TABLE_SCHEM"),
                rs.findColumn("TABLE_NAME"),
                rs.findColumn("COLUMN_NAME"),
                rs.findColumn("TYPE_NAME"),
                rs.findColumn("DECIMAL_DIGITS"),
                rs.findColumn("NUM_PREC_RADIX"),
                rs.findColumn("COLUMN_SIZE"),
                rs.findColumn("COLUMN_DEF"),
                rs.findColumn("CHAR_OCTET_LENGTH"),
                rs.findColumn("IS_NULLABLE"),
            };
            int[] columnWidths = new int[] {
                20,
                20,
                40,
                9,
                4,
                4,
                6,
                10,
                10,
                8
            };

            //
            // If schema is specified (if util.getSelectedSchema in
            // DescTableStatement() returns correct value), then we
            // don't need to output schema and table names.
            if(schema!=null && table != null) {
                displayColumns = intArraySubset(displayColumns, 2,
                                                displayColumns.length);
                columnWidths   = intArraySubset(columnWidths, 2,
                                                columnWidths.length);
            }

            return new ijResultSetResult(rs, displayColumns, columnWidths);
        } catch (SQLException e) {
            try {
                if(rs!=null)
                    rs.close();
            } catch (SQLException se) {
            }
            throw e;
        }
    }

    private Object makeXid(int xid)
    {
        return null;
    }

    void set_xplain_trace(boolean enable) throws SQLException{

        haveConnection();
        Statement    aStatement = theConnection.createStatement();

        if (enable) {
            aStatement.execute("call SYSCS_UTIL.SYSCS_SET_RUNTIMESTATISTICS(1)");
            aStatement.execute("call SYSCS_UTIL.SYSCS_SET_STATISTICS_TIMING(1)");
        }
        else {
            aStatement.execute("call SYSCS_UTIL.SYSCS_SET_RUNTIMESTATISTICS(0)");
            aStatement.execute("call SYSCS_UTIL.SYSCS_SET_STATISTICS_TIMING(0)");
        }

    }

    /*
     * Compress 2 adjacent (single or double) quotes into a single (s or d)
     * quote when found in the middle of a String.
     * This function comes from com.splicemachine.db.iapi.util.StringUtil
     */
    private static String compressQuotes(String source,String quotes)
    {
        String result=source;
        int index;

        /* Find the first occurrence of adjacent quotes. */
        index=result.indexOf(quotes);

        /* Replace each occurrence with a single quote and begin the
         * search for the next occurrence from where we left off.
         */
        while(index!=-1){
            result=result.substring(0,index+1)+ result.substring(index+2);
            index=result.indexOf(quotes,index+1);
        }

        return result;
    }

    private static String normalizeDelimitedID(String str)
    {
        str = compressQuotes(str, DOUBLEQUOTES);
        return str;
    }

    private String castIdentifier(String identifier) throws SQLException
    {
        haveConnection();
        DatabaseMetaData dbmd = theConnection.getMetaData();

        if (dbmd.storesLowerCaseIdentifiers())
            return identifier.toLowerCase(Locale.ENGLISH);
        else if (dbmd.storesUpperCaseIdentifiers())
            return identifier.toUpperCase(Locale.ENGLISH);

        return identifier;
    }

=======
>>>>>>> 50b140fa
}

PARSER_END(ij)

TOKEN_MGR_DECLS :
{
    int commentNestingDepth = 0;
}

/* WHITE SPACE */

SKIP :
{
  " "
| "\t"
| "\r\n"
| "\n"
| "\r"
| "\f"
}

SPECIAL_TOKEN : /* COMMENTS */
{
  <SINGLE_LINE_SQLCOMMENT: "--" (~["\n","\r"])* ("\n"|"\r"|"\r\n")>
//| <SINGLE_LINE_COMMENT: "//" (~["\n","\r"])* ("\n"|"\r"|"\r\n")>
//| <FORMAL_COMMENT: "/**" (~["*"])* "*" ("*" | (~["*","/"] (~["*"])* "*"))* "/">
//| <MULTI_LINE_COMMENT: "/*" (~["*"])* "*" ("*" | (~["*","/"] (~["*"])* "*"))* "/">
}


MORE :
{
    "/*" : IN_BRACKETED_COMMENT
}

<IN_BRACKETED_COMMENT> MORE :
{
    "/*" { commentNestingDepth = 1; } : IN_NESTED_BRACKETED_COMMENT
}

<IN_BRACKETED_COMMENT> SKIP :
{
    "*/" : DEFAULT
}

<IN_NESTED_BRACKETED_COMMENT> MORE :
{
    "/*" { commentNestingDepth++; }
}

<IN_NESTED_BRACKETED_COMMENT> MORE :
{
    "*/"
    { commentNestingDepth--; SwitchTo(commentNestingDepth == 0 ? IN_BRACKETED_COMMENT : IN_NESTED_BRACKETED_COMMENT); }
}

<IN_BRACKETED_COMMENT,IN_NESTED_BRACKETED_COMMENT> MORE :
{
    < ~[] >
}

TOKEN [IGNORE_CASE] :
{    /* ij Keywords */
    <ABSOLUTE: "absolute">
|    <AFTER: "after">
|    <ALIASES: "aliases">
|    <ALL: "all">
|    <AS: "as">
|    <ASYNC: "async">
|    <ATTRIBUTES: "attributes">
|    <AUTOCOMMIT: "autocommit">
|    <BANG: "!">
|    <BEFORE: "before">
|    <CLOSE: "close">
|     <COMMIT: "commit">
|     <CONNECT: "connect">
|     <CONNECTION: "connection">
|     <CONNECTIONS: "connections">
|     <CREATE: "create">
|    <CURRENT: "current">
|    <CURSOR: "cursor">
|    <DATABASES: "databases">
|    <DESCRIBE: "describe">
|    <DISCONNECT: "disconnect">
|    <DRIVER: "driver">
|    <ELAPSEDTIME: "elapsedtime">
|    <ENABLED_ROLES: "enabled_roles">
|    <END: "end">
|    <EQUALS_OPERATOR: "=">
|    <EXECUTE: "execute">
|    <EXIT: "exit">
|    <EXPECT: "expect">
|    <FAIL: "fail">
|    <FIRST: "first">
|    <FOR: "for">
|    <FROM: "from">
|    <FUNCTIONS: "functions">
|    <GET: "get">
|    <GETCURRENTROWNUMBER: "getcurrentrownumber">
|    <HOLD: "hold">
|    <HELP: "help">
|    <IN: "in">
|    <INDEXES: "indexes">
|    <INSENSITIVE: "insensitive">
|    <INTO: "into">
|    <LAST: "last">
|   <LOCAL: "local">
|    <LOCALIZEDDISPLAY: "localizeddisplay">
|    <MAXIMUMDISPLAYWIDTH: "maximumdisplaywidth">
|    <NAME: "name">
|    <NEXT: "next">
|    <NOHOLD: "nohold">
|    <NOHOLDFORCONNECTION: "noholdforconnection">
|    <OFF: "off">
|    <ON: "on">
|    <PASSWORD: "password">
|    <PERIOD: ".">
|    <PREPARE: "prepare">
|    <PREVIOUS: "previous">
|   <PRIMARYKEYS: "primarykeys">
|    <PROCEDURE: "procedure">
|    <PROCEDURES: "procedures">
|   <PROCEDURECOLS: "procedurecols">
|    <PROPERTIES: "properties">
|    <PROTOCOL: "protocol">
|    <QUIT: "quit">
|    <READONLY: "readonly">
|    <RELATIVE: "relative">
|    <REMOVE: "remove">
|    <RESOURCE: "resource">
|    <ROLES: "roles">
|    <ROLLBACK: "rollback">
|    <RUN: "run">
|    <TABLE: "table">
|    <TO: "to">
|    <SAVEPOINT: "savepoint">
|    <SCHEMAS: "schemas">
|    <SCROLL: "scroll">
|    <SENSITIVE: "sensitive">
|    <SET: "set">
|    <SETTABLE_ROLES: "settable_roles">
|    <SHOW: "show">
|    <SHUTDOWN: "shutdown">
|    <STATEMENT: "statement">
|    <SYNONYMS: "synonyms">
|    <TABLES: "tables">
|    <USER: "user">
|    <USING: "using">
|   <VERSION: "version">
|    <VIEWS: "views">
|    <WAIT: "wait">
|    <WITH: "with">
|    <XA_1PHASE: "XA_1phase">
|    <XA_2PHASE: "XA_2phase">
|    <XA_DATASOURCE: "XA_datasource">
|    <XA_CONNECT: "XA_connect">
|    <XA_COMMIT: "XA_commit">
|    <XA_DISCONNECT: "XA_disconnect">
|    <XA_END: "XA_end">
|    <XA_ENDRSCAN: "XA_endrscan">
|    <XA_FAIL: "XA_fail">
|    <XA_FORGET: "XA_forget">
|    <XA_GETCONNECTION: "XA_getconnection">
|    <XA_JOIN: "XA_join">
|    <XA_NOFLAGS: "XA_noflags">
|    <XA_PREPARE: "XA_prepare">
|    <XA_RECOVER: "XA_recover">
|    <XA_RESUME: "XA_resume">
|    <XA_ROLLBACK: "XA_rollback">
|    <XA_START: "XA_start">
|    <XA_STARTRSCAN: "XA_startrscan">
|    <XA_SUCCESS: "XA_success">
|    <XA_SUSPEND: "XA_suspend">
|    <DATASOURCE: "datasource">
|    <CP_DATASOURCE: "CP_datasource">
|    <CP_CONNECT: "CP_connect">
|    <CP_GETCONNECTION: "CP_getconnection">
|    <CP_DISCONNECT: "CP_disconnect">
|    <WORK : "work">
|   <JSON: "JSON">
| <SPOOL: "SPOOL">
| <STOP: "STOP">
| <CLEAR: "CLEAR">
| <PROMPT: "prompt">
| <CLOCK: "clock">
| <WITHOUT: "WITHOUT">
| <HEADER: "HEADER">
| <TERMINATOR: "TERMINATOR">
}

TOKEN :
{    /* Operators and punctuation -- to avoid lexical errors for SQL-J stuff, mostly */
    <AT: "@">
|    <COMMA: ",">
|   <LEFT_PAREN: "(">
|   <RIGHT_PAREN: ")">
|   <DOUBLE_QUOTE: "\"">
|   <HASH: "#">
|    <MINUS_SIGN: "-">
|    <PLUS_SIGN: "+">
}

/**
TOKEN :
{
    <IDENTIFIER: ["a"-"z","A"-"Z"](["a"-"z","A"-"Z","_","0"-"9"])*>
}
*/

TOKEN :
{   /* Identifiers */
        <IDENTIFIER: ( <LETTER> | "_" ) (<LETTER> | "_" | <DIGIT>)* >
}

TOKEN:
{
        <#LETTER: [
                                "a"-"z",
                                "A"-"Z",
                                "\u00aa",
                                "\u00b5",
                                "\u00ba",
                                "\u00c0" - "\u00d6",
                                "\u00d8" - "\u00f6",
                                "\u00f8" - "\u01f5",
                                "\u01fa" - "\u0217",
                                "\u0250" - "\u02a8",
                                "\u02b0" - "\u02b8",
                                "\u02bb" - "\u02c1",
                                "\u02d0" - "\u02d1",
                                "\u02e0" - "\u02e4",
                                "\u037a",
                                "\u0386",
                                "\u0388" - "\u038a",
                                "\u038c",
                                "\u038e" - "\u03a1",
                                "\u03a3" - "\u03ce",
                                "\u03d0" - "\u03d6",
                                "\u03da",
                                "\u03dc",
                                "\u03de",
                                "\u03e0",
                                "\u03e2" - "\u03f3",
                                "\u0401" - "\u040c",
                                "\u040e" - "\u044f",
                                "\u0451" - "\u045c",
                                "\u045e" - "\u0481",
                                "\u0490" - "\u04c4",
                                "\u04c7" - "\u04c8",
                                "\u04cb" - "\u04cc",
                                "\u04d0" - "\u04eb",
                                "\u04ee" - "\u04f5",
                                "\u04f8" - "\u04f9",
                                "\u0531" - "\u0556",
                                "\u0559",
                                "\u0561" - "\u0587",
                                "\u05d0" - "\u05ea",
                                "\u05f0" - "\u05f2",
                                "\u0621" - "\u063a",
                                "\u0640" - "\u064a",
                                "\u0671" - "\u06b7",
                                "\u06ba" - "\u06be",
                                "\u06c0" - "\u06ce",
                                "\u06d0" - "\u06d3",
                                "\u06d5",
                                "\u06e5" - "\u06e6",
                                "\u0905" - "\u0939",
                                "\u093d",
                                "\u0958" - "\u0961",
                                "\u0985" - "\u098c",
                                "\u098f" - "\u0990",
                                "\u0993" - "\u09a8",
                                "\u09aa" - "\u09b0",
                                "\u09b2",
                                "\u09b6" - "\u09b9",
                                "\u09dc" - "\u09dd",
                                "\u09df" - "\u09e1",
                                "\u09f0" - "\u09f1",
                                "\u0a05" - "\u0a0a",
                                "\u0a0f" - "\u0a10",
                                "\u0a13" - "\u0a28",
                                "\u0a2a" - "\u0a30",
                                "\u0a32" - "\u0a33",
                                "\u0a35" - "\u0a36",
                                "\u0a38" - "\u0a39",
                                "\u0a59" - "\u0a5c",
                                "\u0a5e",
                                "\u0a72" - "\u0a74",
                                "\u0a85" - "\u0a8b",
                                "\u0a8d",
                                "\u0a8f" - "\u0a91",
                                "\u0a93" - "\u0aa8",
                                "\u0aaa" - "\u0ab0",
                                "\u0ab2" - "\u0ab3",
                                "\u0ab5" - "\u0ab9",
                                "\u0abd",
                                "\u0ae0",
                                "\u0b05" - "\u0b0c",
                                "\u0b0f" - "\u0b10",
                                "\u0b13" - "\u0b28",
                                "\u0b2a" - "\u0b30",
                                "\u0b32" - "\u0b33",
                                "\u0b36" - "\u0b39",
                                "\u0b3d",
                                "\u0b5c" - "\u0b5d",
                                "\u0b5f" - "\u0b61",
                                "\u0b85" - "\u0b8a",
                                "\u0b8e" - "\u0b90",
                                "\u0b92" - "\u0b95",
                                "\u0b99" - "\u0b9a",
                                "\u0b9c",
                                "\u0b9e" - "\u0b9f",
                                "\u0ba3" - "\u0ba4",
                                "\u0ba8" - "\u0baa",
                                "\u0bae" - "\u0bb5",
                                "\u0bb7" - "\u0bb9",
                                "\u0c05" - "\u0c0c",
                                "\u0c0e" - "\u0c10",
                                "\u0c12" - "\u0c28",
                                "\u0c2a" - "\u0c33",
                                "\u0c35" - "\u0c39",
                                "\u0c60" - "\u0c61",
                                "\u0c85" - "\u0c8c",
                                "\u0c8e" - "\u0c90",
                                "\u0c92" - "\u0ca8",
                                "\u0caa" - "\u0cb3",
                                "\u0cb5" - "\u0cb9",
                                "\u0cde",
                                "\u0ce0" - "\u0ce1",
                                "\u0d05" - "\u0d0c",
                                "\u0d0e" - "\u0d10",
                                "\u0d12" - "\u0d28",
                                "\u0d2a" - "\u0d39",
                                "\u0d60" - "\u0d61",
                                "\u0e01" - "\u0e2e",
                                "\u0e30",
                                "\u0e32" - "\u0e33",
                                "\u0e40" - "\u0e46",
                                "\u0e81" - "\u0e82",
                                "\u0e84",
                                "\u0e87" - "\u0e88",
                                "\u0e8a",
                                "\u0e8d",
                                "\u0e94" - "\u0e97",
                                "\u0e99" - "\u0e9f",
                                "\u0ea1" - "\u0ea3",
                                "\u0ea5",
                                "\u0ea7",
                                "\u0eaa" - "\u0eab",
                                "\u0ead" - "\u0eae",
                                "\u0eb0",
                                "\u0eb2" - "\u0eb3",
                                "\u0ebd",
                                "\u0ec0" - "\u0ec4",
                                "\u0ec6",
                                "\u0edc" - "\u0edd",
                                "\u0f40" - "\u0f47",
                                "\u0f49" - "\u0f69",
                                "\u10a0" - "\u10c5",
                                "\u10d0" - "\u10f6",
                                "\u1100" - "\u1159",
                                "\u115f" - "\u11a2",
                                "\u11a8" - "\u11f9",
                                "\u1e00" - "\u1e9b",
                                "\u1ea0" - "\u1ef9",
                                "\u1f00" - "\u1f15",
                                "\u1f18" - "\u1f1d",
                                "\u1f20" - "\u1f45",
                                "\u1f48" - "\u1f4d",
                                "\u1f50" - "\u1f57",
                                "\u1f59",
                                "\u1f5b",
                                "\u1f5d",
                                "\u1f5f" - "\u1f7d",
                                "\u1f80" - "\u1fb4",
                                "\u1fb6" - "\u1fbc",
                                "\u1fbe",
                                "\u1fc2" - "\u1fc4",
                                "\u1fc6" - "\u1fcc",
                                "\u1fd0" - "\u1fd3",
                                "\u1fd6" - "\u1fdb",
                                "\u1fe0" - "\u1fec",
                                "\u1ff2" - "\u1ff4",
                                "\u1ff6" - "\u1ffc",
                                "\u207f",
                                "\u2102",
                                "\u2107",
                                "\u210a" - "\u2113",
                                "\u2115",
                                "\u2118" - "\u211d",
                                "\u2124",
                                "\u2126",
                                "\u2128",
                                "\u212a" - "\u2131",
                                "\u2133" - "\u2138",
                                "\u3005",
                                "\u3031" - "\u3035",
                                "\u3041" - "\u3094",
                                "\u309b" - "\u309e",
                                "\u30a1" - "\u30fa",
                                "\u30fc" - "\u30fe",
                                "\u3105" - "\u312c",
                                "\u3131" - "\u318e",
                                "\u4e00" - "\u9fa5",
                                "\uac00" - "\ud7a3",
                                "\uf900" - "\ufa2d",
                                "\ufb00" - "\ufb06",
                                "\ufb13" - "\ufb17",
                                "\ufb1f" - "\ufb28",
                                "\ufb2a" - "\ufb36",
                                "\ufb38" - "\ufb3c",
                                "\ufb3e",
                                "\ufb40" - "\ufb41",
                                "\ufb43" - "\ufb44",
                                "\ufb46" - "\ufbb1",
                                "\ufbd3" - "\ufd3d",
                                "\ufd50" - "\ufd8f",
                                "\ufd92" - "\ufdc7",
                                "\ufdf0" - "\ufdfb",
                                "\ufe70" - "\ufe72",
                                "\ufe74",
                                "\ufe76" - "\ufefc",
                                "\uff21" - "\uff3a",
                                "\uff41" - "\uff5a",
                                "\uff66" - "\uffbe",
                                "\uffc2" - "\uffc7",
                                "\uffca" - "\uffcf",
                                "\uffd2" - "\uffd7",
                                "\uffda" - "\uffdc"
                        ]>
}

TOKEN :
{
        <#DIGIT: [
                                "0" - "9",
                                "\u0660" - "\u0669",
                                "\u06f0" - "\u06f9",
                                "\u0966" - "\u096f",
                                "\u09e6" - "\u09ef",
                                "\u0a66" - "\u0a6f",
                                "\u0ae6" - "\u0aef",
                                "\u0b66" - "\u0b6f",
                                "\u0be7" - "\u0bef",
                                "\u0c66" - "\u0c6f",
                                "\u0ce6" - "\u0cef",
                                "\u0d66" - "\u0d6f",
                                "\u0e50" - "\u0e59",
                                "\u0ed0" - "\u0ed9",
                                "\u0f20" - "\u0f29",
                                "\uff10" - "\uff19"
                        ]>
}

TOKEN :
{    /* Delimited Identifiers - NOTE: this does not allow zero-length identifiers */
    <DELIMITED_IDENTIFIER: "\""
        (
            ("\"\"") |
            (~["\""])
        ) +
        "\"">
}

TOKEN :
{    /* Literals */
    <INTEGER: (["0" - "9"])+ >
|    <STRING: "'"
        (
            "''" |
            ~["'"]
        ) *
        "'">
}

//
// start of BNF rules
//

ijResult
ijStatement()
throws SQLException, IOException
:
{
    ijResult r = null;
}
{
(
    LOOKAHEAD(
        {
            getToken(1).kind == ROLLBACK &&
            (!(getToken(3).kind == TO || getToken(3).kind == SAVEPOINT))
        })
    r=RollbackStatement()
|    r=AbsoluteStatement()
|    r=AfterLastStatement()
|    r=AutocommitStatement()
|    r=AsyncStatement()
|    r=Bang()
|    r=BeforeFirstStatement()
|     r=CloseStatement()
|     r=CommitStatement()
|     r=ConnectStatement()
|    r=DescTableStatement()
|    r=DisconnectStatement()
|    r=DriverStatement()
|    r=ElapsedTimeStatement()
|    r=ExecuteStatement()
|    r=FirstStatement()
|    r=ExitStatement()
|    r=ExpectStatement()
|    r=GetCursorStatement()
|    r=GetCurrentRowNumber()
|    r=HelpStatement()
|    r=LastStatement()
|    r=LocalizedDisplay()
|    r=MaximumDisplayWidthStatement()
|    r=NextStatement()
|    r=NoHoldForConnectionStatement()
|    r=PrepareStatement()
|    r=PreviousStatement()
|    r=ProtocolStatement()
|    r=ReadOnlyStatement()
|    r=RelativeStatement()
|    r=RemoveStatement()
|    r=RunStatement()
| r=SetStatement()
|    r=ShowStatement()
|    r=WaitForStatement()
|    r=XA_DataSourceStatement()
|    r=XA_ConnectStatement()
|    r=XA_CommitStatement()
|    r=XA_DisconnectStatement()
|    r=XA_GetConnectionStatement()
|    r=XA_EndStatement()
|    r=XA_ForgetStatement()
|    r=XA_PrepareStatement()
|    r=XA_RecoverStatement()
|    r=XA_RollbackStatement()
|    r=XA_StartStatement()
|    r=DataSourceStatement()
|    r=CP_DataSourceStatement()
|    r=CP_ConnectStatement()
|    r=CP_GetConnectionStatement()
|    r=CP_DisconnectStatement()
|   r=Spool()
|   r=Prompt()
|   r=ResultHeader()
)? <EOF>
    {
        return r;
    }
}

/**
 * ProtocolStatement is PROTOCOL 'JDBC protocol' where
 * the protocol is used to prefix any connect request that
 * cannot find a driver.  We will take a stab at loading
 * a driver as each protocol comes in -- we only know about
 * two.
 */
ijResult
ProtocolStatement()
throws SQLException
:
{
    Token t;
    String n = null;
}
{
    <PROTOCOL> t=<STRING> [ <AS> n=identifier() ]
    {
        // TODO: remove this when PROTOCOL is supported
        return new ijUnsupportedCommandResult("PROTOCOL");

        installProtocol(n, stringValue(t.image));
        return null;
    }
}

/**
 * DriverStatement is DRIVER 'class' where class is the
 * name of a class that is a JDBC driver. It is loaded
 * into the DriverManager with a Class.forName call.
 * <p>
 * You can load as many drivers as you want, the idea is
 * to load up the appropriate one(s) for the connect(s)
 * that you will be issuing.
 */
ijResult
DriverStatement()
throws SQLException
:
{
    Token t;
    String sVal = null;
}
{
    <DRIVER> t=<STRING>
    {
        try {
        // t.image is a class name;
        // we load the "driver" in the prototypical
        // manner, it will register itself with
        // the DriverManager.
            sVal = stringValue(t.image);
            util.loadDriver(sVal);
        } catch (ClassNotFoundException e) {
            throw ijException.classNotFound(sVal);
        } catch (IllegalArgumentException e) {
            throw ijException.driverNotClassName(sVal);
        } catch (IllegalAccessException e) {
            throw ijException.classNotFound(sVal);
        } catch (InstantiationException e) {
            throw ijException.classNotFound(sVal);
        }
        return null;
    }
}

ijResult
ConnectStatement()
throws SQLException
:
{
    ijResult    result;
}
{
    <CONNECT> (
        <TO> ( result = dynamicConnection(true) ) |
        ( result = dynamicConnection(false) | result = staticConnection() )
    )
    {
        return result;
    }
}



/**
 * ConnectStatement is CONNECT 'url' [ PROTOCOL proto ]
 *  [ USER  String PASSWORD String ]
 *  [ATTRIBUTES attributeName = value [, attributeName = value]* ]
 *  [ AS ident ], where url is the
 * url for the database, i.e. jdbc:protocol:dbname etc.
 * Attributes are connection attributes to
 * <p>
 * There can only be one connection at a time; if there
 * is already one, it is put on hold and this one takes its place.
 * <p>
 * if a driver can't be found, the current protocol will
 * be added at the front.
 * <p>
 * the as ident part is used for set connection.  If you don't
 * specify a name, we create one that is CONNECTION# for the #
 * of open connections that now exists. If the name duplicates,
 * an error results.
 */
ijResult
dynamicConnection(boolean simplifiedPath)
throws SQLException
:
{
    Token t;
    Token userT = null;
    Token passwordT = null;
    String n = null, p = null, sVal;
    String userS =  util.getSystemProperty(USER_PROPERTY);
    String passwordS = util.getSystemProperty(PASSWORD_PROPERTY);
    Properties connInfo = new Properties();
}
{
    t=<STRING>    [ <PROTOCOL> p=identifier() ]
                [ <USER> userT=<STRING> ]
                [ <PASSWORD> passwordT=<STRING> ]
                [ <ATTRIBUTES> [ attributeList(connInfo) ] ]
                [ <AS> n=identifier() ]
    {
        // t.image is a database URL
        // we get the connection and salt it away
        // for use with other statements.
        //
        // FUTURE: we could have the syntax be
        // CONNECT <STRING> AS <IDENTIFIER>
        // and have a SET CONNECTION string to
        // re-activate a named connection.
        // Or not, and wait for SQL-J to support that
        // statement... although then we will have to
        // figure out if we will allow that SQL-J through
        // JDBC or not.
        // get the value of the string
        // n.b. at some point this will have to deal with ''s
        if (userT != null)
            userS = stringValue(userT.image);

        if (passwordT != null)
            passwordS = stringValue(passwordT.image);

        //If ij.dataSource property is set,use DataSource to get the connection
        String dsName = util.getSystemProperty("ij.dataSource");
        if (dsName != null){
            //Check that t.image does not start with jdbc:
            //If it starts with jdbc:, do not use DataSource to get connection
            sVal = stringValue(t.image);
            if(!sVal.startsWith("jdbc:") ){
                theConnection = util.getDataSourceConnection(dsName,userS,passwordS,sVal,false);
                return addSession( theConnection, n );
            }
        }

        if (simplifiedPath)
            // url for the database W/O 'jdbc:protocol:', i.e. just a dbname
            // For example,
            //        CONNECT TO 'test'
            // is equivalent to
            //         CONNECT TO 'jdbc:splice:test'
            sVal = "jdbc:splice:" + stringValue(t.image);
        else
            sVal = stringValue(t.image);

        // add named protocol if it was specified
        if (p != null) {
            String protocol = (String)namedProtocols.get(p);
            if (protocol == null) { throw ijException.noSuchProtocol(p); }
            sVal = protocol + sVal;
        }

        // add protocol if no driver matches url
        boolean noDriver = false;
            // if we have a full URL, make sure it's loaded first
            try {
                if (sVal.startsWith("jdbc:"))
                    util.loadDriverIfKnown(sVal);
            } catch (Exception e) {
                // want to continue with the attempt
                        }
            // By default perform extra checking on the URL attributes.
            // This checking does not change the processing.
            if (urlCheck == null || Boolean.valueOf(urlCheck).booleanValue()) {
                          URLCheck aCheck = new URLCheck(sVal);
                        }
        if (!sVal.startsWith("jdbc:") && (p == null) && (protocol != null)) {
            sVal = protocol + sVal;
        }


        // If no ATTRIBUTES on the connection get them from the
        // defaults
        connInfo = util.updateConnInfo(userS,passwordS, connInfo);


        theConnection = DriverManager.getConnection(sVal,connInfo);

        return addSession( theConnection, n );
    }
}

/**
 * Handles DESCRIBE <table> and DESCRIBE PROCEDURE <procedure>
 */
ijResult
DescTableStatement()
throws SQLException
:
{
    String i = null;
    String i2 = null;
    Token  s = null;
    String schema;
    String table;
    String proc;
}
{

    <DESCRIBE>
    (
        /* DESCRIBE PROCEDURE is a splice specific enhancement */
        <PROCEDURE>
            [ i = caIdentifier() ( <PERIOD> i2 = caIdentifier() ) ]
        {
            if (i2 == null) {
                schema = null;
                proc = i;
            } else {
                schema = i;
                proc = i2;
            }
            if (schema == null) {
                schema = util.getSelectedSchema(theConnection);
            }
            return showProcedureColumns(schema, proc);
        }
    |
        ( i = caIdentifier() ( <PERIOD> i2 = caIdentifier() )? )
        {
            if (i2 == null) {
                schema = null;
                table = i;
            } else {
                schema = i;
                table = i2;
            }
        }
    |
        s=<STRING>
        {
            i2 = stringValue(s.image);

            if (i2.length() == 0)
                throw ijException.noSuchTable("(missing)");

            int dotPosition = i2.indexOf('.');
            if(dotPosition!=-1) {
                i = i2.substring(0,dotPosition);
                i2 = i2.substring(dotPosition+1);
            }
            if ("*".equals(i2))
                i2 = null;

            schema = i;
            table = i2;
        }
    )
    {
        if (schema == null) {
            schema = util.getSelectedSchema(theConnection);
        }

        return describeTable(schema, table);
    }
}


/**
  * Handles CONNECT yadda.yadda.foo( stringArg, ... stringArg ) AS connectionName
  */
ijResult
staticConnection()
throws SQLException
:
{
    String            name = null;
    Vector            idList;
    int                idx = 0;
    int                lastID = 0;
    StringBuilder    buffer;
    String            className;
    String            methodName;
    Class            classC;
    Method            method;
    int                argCount;
    String[]        args;
    Class            stringClass;
    Class[]            argTypes;
    ijResult        result = null;
}
{
    idList = staticMethodName() args = staticMethodArgs() [ <AS> name = identifier() ]
    {
        lastID = idList.size() - 1;
        buffer = new StringBuilder();

        for ( ; idx < lastID; idx++ )
        {
            if ( idx > 0 ) { buffer.append( "." ); }
            buffer.append( (String) idList.elementAt( idx ) );
        }
        methodName = (String) idList.elementAt( idx );
        className = buffer.toString();

        try {
            argCount = args.length;
            argTypes = new Class[ argCount ];
            stringClass = Class.forName( "java.lang.String" );
            for ( idx = 0; idx < argCount; idx++ ) { argTypes[ idx ] = stringClass; }

            classC = Class.forName( className );
            method = classC.getMethod( methodName, argTypes );
            theConnection = (Connection) method.invoke( null, args );
            result = addSession( theConnection, name );

        }
        catch (java.lang.reflect.InvocationTargetException ite) {
            Throwable t = ite.getTargetException();
            if (t instanceof SQLException)
                throw (SQLException) t;

            throw new SQLException( t.toString() );
        }
        catch (Exception e) { throw new SQLException( e.toString() ); }

        return result;
    }
}

ijResult SetStatement() throws SQLException
:
{}
{
    <SET>
    {
        return HandleSetStatement();
    }
}

ijResult HandleSetStatement() throws SQLException
:
{
    String id;
    Token t;
}
{
    // SetConnectionStatement is SET CONNECTION ident
    // Moves to the named session, if it exists. If it doesn't
    // exist, remains on the current session and returns an error.
    <CONNECTION> id=identifier()
    {
        if (!currentConnEnv.haveSession(id)) {
            throw ijException.noSuchConnection(id);
        }
        currentConnEnv.setCurrentSession(id);
        theConnection = currentConnEnv.getConnection();
        return new ijConnectionResult(theConnection);
    }
|
   <TERMINATOR> t=<STRING>
   {
       utilInstance.setTerminator(stringValue(t.image));
       return new ijShellConfigResult();
   }
}

/**
 * Handles showing current connections for the current environment, and
 * SHOW TABLES/VIEWS/... commands.
 */
ijResult
ShowStatement()
throws SQLException
:
{
    String schema  = null;
    String tblname = null;
    String str     = null;
    String strProc = null;
    String[] types = null;
    Token t = null;
    Token v = null;
    String i = null;
    String i2 = null;
    Token  s = null;
}
{
    <SHOW> (

    <CONNECTIONS>
    {
        return showConnectionsMethod(false);
    }
|   (t=<TABLES> | v=<VIEWS> | <SYNONYMS> | <ALIASES>)
        [ <IN> schema=caIdentifier() ]
    {
        if(t!=null) {
            types = new String[] { "TABLE", "SYSTEM TABLE", "EXTERNAL TABLE" };
        }
        else if(v!=null)
            types = new String[] { "VIEW" };
        else
        {
            types = new String[] { "SYNONYM" };
        }
        return
        showTables(schema, types);
    }
|   <CREATE> <TABLE> ( i = caIdentifierForSysProcs() ( <PERIOD> i2 = caIdentifierForSysProcs() )?
<<<<<<< HEAD
    {
        if (i2 == null) {
            schema = null;
            tblname = i;
        } else {
            schema = i;
            tblname = i2;
=======


        {
            if (i2 == null) {
                schema = null;
                tblname = i;
            } else {
                schema = i;
                tblname = i2;
            }
            if (schema == null) {
                schema = util.getSelectedSchema(theConnection);
            }
            return
            showCreateTable(schema, tblname);
>>>>>>> 50b140fa
        }
        if (schema == null) {
            schema = util.getSelectedSchema(theConnection);
        }
        return showCreateTable(schema, tblname);
    }
| s=<STRING>
    {
        i2 = stringValue(s.image);

        if (i2.length() == 0)
            throw ijException.noSuchTable("(missing)");

        int dotPosition = i2.indexOf('.');
        if(dotPosition!=-1) {
            i = i2.substring(0,dotPosition);
            i2 = i2.substring(dotPosition+1);
        }

        schema = i;
        tblname = i2;

        if (schema == null) {
            schema = util.getSelectedSchema(theConnection);
        }
        return showCreateTable(schema, tblname);
    })
|    <INDEXES>
        [ (<IN> schema=caIdentifier()) |
          (<FROM> tblname=caIdentifier() [ <PERIOD> str=caIdentifier() ] ) ]
    {
        if(str != null) {
            // if absolute table reference given
            schema = tblname;
            tblname = str;
        }

        // If user specifies a table name, then assume schema is
        // current schema. Note that getSelectedSchema may return
        // null for some DBMSes.
        if(schema == null && tblname != null)
            schema = util.getSelectedSchema(theConnection);
        return showIndexes(schema,tblname);
    }
|   <PRIMARYKEYS>
        [ (<IN> schema=caIdentifier()) |
          (<FROM> tblname=caIdentifier() [ <PERIOD> str=caIdentifier() ] ) ]
    {
        if(str != null) {
            // if absolute table reference given then use it
            schema = tblname;
            tblname = str;
        }

        // If user specifies a table name, then assume schema is
        // current schema. Note that getSelectedSchema may return
        // null for some DBMSes.
        if(schema == null && tblname != null)
            schema = util.getSelectedSchema(theConnection);
        return showPrimaryKeys(schema,tblname);
    }
|   <PROCEDURECOLS>
        [ (<IN> schema=caIdentifier()    [ <FROM> strProc=caIdentifier() ] ) |
          (<FROM> tblname=caIdentifier() [ <PERIOD> str=caIdentifier() ] ) ]
    {
        if(strProc != null) {
            tblname = strProc;
        }

        if(str != null) {
            // if absolute table reference given then use it
            schema = tblname;
            tblname = str;
        }

        // If user specifies a table name, then assume schema is
        // current schema. Note that getSelectedSchema may return
        // null for some DBMSes.
        if(schema == null && tblname != null)
            schema = util.getSelectedSchema(theConnection);
        return showProcedureColumns(schema,tblname);
    }
|   <PROCEDURES>
        [ <IN> schema=caIdentifier() ]
    {
        return showProcedures(schema);
    }
|   <FUNCTIONS>
        [ <IN> schema=caIdentifier() ]
    {
        return showFunctions(schema);
    }
|   <SCHEMAS>
    {
        return showSchemas();
    }
|   <DATABASES>
    {
        return showDatabases();
    }
|   <ROLES>
    {
        return showRoles();
    }
|   <ENABLED_ROLES>
    {
        // TODO: remove this when ROLE is supported
        return new ijUnsupportedCommandResult("SHOW ENABLED_ROLES");
        return showEnabledRoles();
    }
|   <SETTABLE_ROLES>
    {
        return showSettableRoles();
    }
|   <VERSION>
    [ t = <LOCAL> ]
    {
        return (t != null) ? showVersionLocal(true) : showVersionLocal(false);
    }
    )
}

/**
 * CommitStatement is simply COMMIT.
 * It commits the current transation.
 */
ijResult
CommitStatement()
throws SQLException
:
{
}
{
    <COMMIT> [ <WORK> ]
    {
        haveConnection();
        theConnection.commit();
        return null;
    }
}

/**
 * RollbackStatement is simply ROLLBACK.
 * It undoes the current transation.
 */
ijResult
RollbackStatement()
throws SQLException
:
{
}
{
    <ROLLBACK> [ <WORK> ]
    {
        haveConnection();
        theConnection.rollback();
        return null;
    }
}

/**
 * DisconnectStatement is simply DISCONNECT [ ALL | CURRENT | connectionName ]
 * it ends the specified connection(s) and
 * releases its statement resource.
 * <p>
 * If ALL is specified, it disconnects all available sessions
 * in the current environment.
 */
ijResult
DisconnectStatement()
throws SQLException
:
{
    Token a = null;
    String n = null;
}
{
    <DISCONNECT> [ ( <CURRENT> | a = <ALL> | n = identifier() ) ]
    {
        if ( a == null ) {
            if (n == null) {
                // only remove the current session
                haveConnection();
                // Also need to release the session object
                currentConnEnv.removeCurrentSession();
                theConnection = null;
            }
            else {
                if (! currentConnEnv.haveSession(n))
                    throw ijException.noSuchConnection(n);
                currentConnEnv.removeSession(n);
                if (currentConnEnv.getSession() == null)
                    theConnection = null;
            }
        } else {
            currentConnEnv.removeAllSessions();
            theConnection = null;
        }
        return null;
    }
}

ijResult
ExitStatement()
throws SQLException
:
{
}
{
    <EXIT>
    {
        return quit();
    }
|    <QUIT>
    {
        return quit();
    }
}

ijResult
PrepareStatement()
throws SQLException
:
{
    Token t;
    QualifiedIdentifier qi;
    PreparedStatement ps;
    String sVal;
}
{
    <PREPARE> (

    <PROCEDURE> <AS> t = <STRING>
    {
        // "procedure" is not allowed as a statement name. This is
        // because "execute procedure" is a valid Foundation2000
        // command.
        throw ijException.illegalStatementName( "procedure" );
    }
|
    qi=qualifiedIdentifier() <AS> t=<STRING>
    {
        Session session = findSession(qi.getSessionName());

        sVal = stringValue(t.image);
        ps = session.getConnection().prepareStatement(sVal);
        JDBCDisplayUtil.checkNotNull(ps,"prepared statement");
        session.addPreparedStatement(qi.getLocalName(),ps);

        // all we want callers to see are the warnings.
        SQLWarning w = ps.getWarnings();
        ps.clearWarnings();
        return new ijWarningResult(w);
    }

    )
}

ijResult
GetCursorStatement()
throws SQLException
:
{
    haveConnection();
    int scrollType = ResultSet.TYPE_FORWARD_ONLY;
    Token s;
    Token scrolling = null;
    Token withtoken = null;
    int holdType = theConnection.getHoldability();
    QualifiedIdentifier qi;
    Statement st = null;
    String sVal;
    ResultSet rs = null;
    SQLWarning warns;
}
{
    <GET> [ scrolling = <SCROLL>  scrollType = scrollType()]
          [ withtoken = <WITH> holdType = holdType()]
          <CURSOR> qi=qualifiedIdentifier() <AS> s=<STRING>
    {
        // TODO: remove this when CURSOR is supported
        //return new ijUnsupportedCommandResult("CURSOR");

        sVal = stringValue(s.image);
        try {
            Session sn = findSession(qi.getSessionName());

            st = sn.getConnection().createStatement(
                scrollType, ResultSet.CONCUR_READ_ONLY, holdType);
            JDBCDisplayUtil.checkNotNull(st,"cursor");
            st.setCursorName(qi.getLocalName());
            rs = st.executeQuery(sVal);
            JDBCDisplayUtil.checkNotNull(rs,"cursor");
            sn.addCursorStatement(qi.getLocalName(),st);
            sn.addCursor(qi.getLocalName(),rs);
        } catch (SQLException e) {
            try {
                if (rs!=null) rs.close();
            } catch (SQLException se) {
            }
            try {
                if (st!=null) st.close();
            } catch (SQLException se) {
            }
            throw e;
        }

        // all we want callers to see are the warnings.
        SQLWarning w1 = theConnection.getWarnings();
        SQLWarning w2 = st.getWarnings();
        SQLWarning w3 = rs.getWarnings();
        theConnection.clearWarnings();
        st.clearWarnings();
        rs.clearWarnings();
        warns = appendWarnings(w1,w2);
        return new ijWarningResult(appendWarnings(warns,w3));
    }
}

int
scrollType()
throws SQLException
:
{
}
{
    <INSENSITIVE>
    {
        return ResultSet.TYPE_SCROLL_INSENSITIVE;
    }
|
    <SENSITIVE>
    {
        return ResultSet.TYPE_SCROLL_SENSITIVE;
    }
}

int
holdType()
throws SQLException
:
{
}
{
    <HOLD>
    {
        return ResultSet.HOLD_CURSORS_OVER_COMMIT;
    }
|
    <NOHOLD>
    {
        return ResultSet.CLOSE_CURSORS_AT_COMMIT;
    }
}

ijResult
AbsoluteStatement()
throws SQLException
:
{
    int row;
    QualifiedIdentifier qi;
}
{
    <ABSOLUTE> row = intLiteral() qi=qualifiedIdentifier()
    {
        // TODO: remove this when ABSOLUTE is supported
        //return new ijUnsupportedCommandResult("ABSOLUTE");
        // Verify that we have JDBC 2.0
        ResultSet rs = findCursor(qi);
        return utilMain.absolute(rs, row);
    }
}

ijResult
RelativeStatement()
throws SQLException
:
{
    int row;
    QualifiedIdentifier qi;
}
{
    <RELATIVE> row = intLiteral() qi=qualifiedIdentifier()
    {
        // TODO: remove this when RELATIVE is supported
        //return new ijUnsupportedCommandResult("RELATIVE");
        // Verify that we have JDBC 2.0
        ResultSet rs = findCursor(qi);
        return utilMain.relative(rs, row);
    }
}

ijResult
BeforeFirstStatement()
throws SQLException
:
{
    QualifiedIdentifier qi;
}
{
    <BEFORE> <FIRST> qi=qualifiedIdentifier()
    {
        // TODO: remove this when BEFORE FIRST is supported
        //return new ijUnsupportedCommandResult("BEFORE FIRST");
        // Verify that we have JDBC 2.0
        ResultSet rs = findCursor(qi);
        return utilMain.beforeFirst(rs);
    }
}

ijResult
FirstStatement()
throws SQLException
:
{
    QualifiedIdentifier qi;
}
{
    <FIRST> qi=qualifiedIdentifier()
    {
        // TODO: remove this when FIRST is supported
        //return new ijUnsupportedCommandResult("FIRST");
        // Verify that we have JDBC 2.0
        ResultSet rs = findCursor(qi);
        return utilMain.first(rs);
    }
}

ijResult
NextStatement()
throws SQLException
:
{
    QualifiedIdentifier qi;
}
{
    <NEXT> qi=qualifiedIdentifier()
    {
        // TODO: remove this when NEXT is supported
        //return new ijUnsupportedCommandResult("NEXT");
        // Verify that we have JDBC 2.0
        ResultSet rs = findCursor(qi);
        return new ijRowResult(rs, rs.next());
    }
}

ijResult
AfterLastStatement()
throws SQLException
:
{
    QualifiedIdentifier qi;
}
{
    <AFTER> <LAST> qi=qualifiedIdentifier()
    {
        // TODO: remove this when AFTER LAST is supported
        //return new ijUnsupportedCommandResult("AFTER LAST");
        // Verify that we have JDBC 2.0
        ResultSet rs = findCursor(qi);
        return utilMain.afterLast(rs);
    }
}

ijResult
LastStatement()
throws SQLException
:
{
    QualifiedIdentifier qi;
}
{
    <LAST> qi=qualifiedIdentifier()
    {
        // TODO: remove this when LAST is supported
        //return new ijUnsupportedCommandResult("LAST");
        // Verify that we have JDBC 2.0
        ResultSet rs = findCursor(qi);
        return utilMain.last(rs);
    }
}

ijResult
PreviousStatement()
throws SQLException
:
{
    QualifiedIdentifier qi;
}
{
    <PREVIOUS> qi=qualifiedIdentifier()
    {
        // TODO: remove this when PREVIOUS is supported
        //return new ijUnsupportedCommandResult("PREVIOUS");
        // Verify that we have JDBC 2.0
        ResultSet rs = findCursor(qi);
        return utilMain.previous(rs);
    }
}

ijResult
GetCurrentRowNumber()
throws SQLException
:
{
    QualifiedIdentifier qi;
}
{
    <GETCURRENTROWNUMBER> qi=qualifiedIdentifier()
    {
        // TODO: remove this when GETCURRENTROWNUMBER is supported
        //return new ijUnsupportedCommandResult("GETCURRENTROWNUMBER");
        // Verify that we have JDBC 2.0
        ResultSet rs = findCursor(qi);
        return new ijVectorResult(utilInstance.getCurrentRowNumber(rs), null);
    }
}

ijResult
CloseStatement()
throws SQLException
:
{
    QualifiedIdentifier qi;
    Statement s;
}
{
    <CLOSE> qi=qualifiedIdentifier()
    {
        // TODO: remove this when CLOSE is supported
        //return new ijUnsupportedCommandResult("CLOSE");
        Session sn = findSession(qi.getSessionName());

        ResultSet rs = sn.getCursor(qi.getLocalName());
        JDBCDisplayUtil.checkNotNull(rs,"cursor " + qi);
        s = (Statement) sn.getCursorStatement(qi.getLocalName());
        JDBCDisplayUtil.checkNotNull(s,"cursor" + qi);
        rs.close();
        s.close();
        sn.removeCursor(qi.getLocalName());
        sn.removeCursorStatement(qi.getLocalName());

        return null;
    }
}

/**
 * Two forms of execute: immediate, with a string
 * and prepared, with the id of a prepared statement.
 * We expect the latter form will
 * eventually support a USING clause to supply
 * parameter values (that will be constants).
 * No parameters yet, however.
 * <p>
 * Syntax:
 *   EXECUTE statementSource [ USING statementSource] ;
 *
 *     statementSource is an identifier of a previously prepared statement
 *     or a string containing SQL-J text.
 */
ijResult
ExecuteStatement()
throws SQLException
:
{
    QualifiedIdentifier qi = null;
    Token s = null;
    PreparedStatement ps;
    String sVal = null;

    QualifiedIdentifier qiUsing = null;
    Token sUsing = null;
    Token    usingObject = null;
}
{
    <EXECUTE> (

    // Hack to get the grammar to leave a
    // EXECUTE STATEMENT <stmt> alone. Short
    // circuit the ij EXECUTE built in.
    <STATEMENT> s = <STRING>
    {
        return executeImmediate(stringValue(s.image));
    }
|
    // Hack to get the grammar to leave a
    // EXECUTE PROCEDURE <procSpec> alone. Short
    // circuit the ij EXECUTE built in so that
    // we can deploy ij against Foundation2000.
    <PROCEDURE> s = <STRING>
    {
        haveConnection();

        Statement    aStatement = theConnection.createStatement();
        String        text = "execute procedure " + s;

        aStatement.execute( text );

        return new ijStatementResult( aStatement,true );
    }
|
    ( qi=qualifiedIdentifier()
    | s=<STRING>
    )
    ( <USING> ( qiUsing=qualifiedIdentifier()
            | sUsing=<STRING>
            )
    )?
    {
        if (qiUsing!=null || sUsing!=null) { // parameters in use
            String sUsingVal = null;
            PreparedStatement psUsing;
            SQLWarning warns = null;

            // haveConnection();

            /*
                Steps:
                1. find or prepare the statement
                2. execute the using statement
                3. push the row of the using statement into the parameters
                4. execute the statement against those parameters
                5. clear the parameters
             */
            /*
                get the prepared statement
             */
            boolean closeWhenDone = false; // will we close the ps when done?
            if (qi!=null) {
                ps = findPreparedStatement(qi);
            }
            else { // (s!=null)
                sVal = stringValue(s.image);
                ps = theConnection.prepareStatement(sVal);
                closeWhenDone = true;
                JDBCDisplayUtil.checkNotNull(ps,"prepared statement");
                warns = appendWarnings(warns, ps.getWarnings());
                ps.clearWarnings();
            }

            /*
                execute the using statement
             */
            if (qiUsing!=null) {
                psUsing = findPreparedStatement(qiUsing);
            }
            else { // (sUsing!=null)
                sUsingVal = stringValue(sUsing.image);
                psUsing = theConnection.prepareStatement(sUsingVal);
                JDBCDisplayUtil.checkNotNull(psUsing,"prepared statement");
                warns = appendWarnings(warns, psUsing.getWarnings());
                psUsing.clearWarnings();
            }

            ResultSet rsUsing;
            /*
                If the USING statement is not a query, we
                will not execute the statement; the number of
                rows controls the execution.
             */
            if (psUsing.execute()) {
                rsUsing = psUsing.getResultSet();

                /*
                    push the row of the using statement into the parameters
                 */

                ResultSetMetaData rsmdUsing = rsUsing.getMetaData();
                int numCols = rsmdUsing.getColumnCount();

                /*
                    Insufficient or too many parameters will
                    be caught at the JDBC level, and halt execution.
                 */
                boolean exec = false;

                /* Only do 1 next on rsUsing if autocommit is on,
                 * since rsUsing will be closed when ps is closed.
                 */
                boolean autoCommited = false;
                ijMultiResult result = new ijMultiResult(ps,rsUsing,closeWhenDone);

//                while (! autoCommited && rsUsing.next()) {
//                    // note the first time through
//                    if (!exec) {
//                        exec = true;
//
//                        // send a warning if additional results may be lost
//                        if (theConnection.getAutoCommit()) {
//                            // FIXME: currOut.println("IJ WARNING: Autocommit may close using result set");
//                            autoCommited = true;
//                        }
//                    }
//                    for (int c=1; c<=numCols; c++) {
//                        if (usingObject == null)
//                        {
//                            ps.setObject(c,rsUsing.getObject(c),
//                                rsmdUsing.getColumnType(c));
//                        }
//                        else
//                        {
//                            ps.setObject(c,rsUsing.getObject(c));
//                        }
//                    }
//
//                    /*
//                        4. execute the statement against those parameters
//                     */
//
//                    ps.execute();
//                    result.addStatementResult(ps);
//
//                    /*
//                        5. clear the parameters
//                     */
//                    ps.clearParameters();
//
//                }
//                if (!exec) {
//                    throw ijException.noUsingResults();
//                }
//
//                if (! theConnection.getAutoCommit())
//                {
//                    rsUsing.close();
//                }
//                // REMIND: any way to look for more rsUsing rows if autoCommit?
//                // perhaps just document the behavior...

                return result;
            }
            else
                throw ijException.noUsingResults();
        }
        else { // no parameters in use
            if (qi!=null) {
                haveConnection();
                ps = findPreparedStatement(qi);
                ps.execute();

                return new ijStatementResult(ps,false);
            }
            else { // (s!=null)
                return executeImmediate(stringValue(s.image));
            }
        }
    }

    )
}

/**
 * Async: like execute immediate, without using,
 * but runs the statement in a separate thread, against
 * the current connection.
 * <p>
 * Syntax:
 *   ASYNC asyncName statementSource
 *
 *     statementSource is a string containing SQL-J text.
 */
ijResult
AsyncStatement()
throws SQLException
:
{
    Token s = null;
    QualifiedIdentifier qi;
}
{
    <ASYNC> qi=qualifiedIdentifier() s=<STRING>
    {
        return executeAsync(stringValue(s.image), qi);
    }
}

/**
 * Wait for: the second half of Async, waits for completion
 * if needed and then supplies the result.  Only execute is done,
 * not row fetching.
 * <p>
 * Syntax:
 *   WAIT FOR asyncName
 *
 *     asyncName is a name used in an ASYNC statement previously
 */
ijResult
WaitForStatement()
throws SQLException
:
{
    Token s = null;
    QualifiedIdentifier qi;
}
{
    <WAIT> <FOR> qi=qualifiedIdentifier()
    {
        Session sn = findSession(qi.getSessionName());
        AsyncStatement as = sn.getAsyncStatement(qi.getLocalName());
        if (as == null) throw ijException.noSuchAsyncStatement(qi.toString());
        try {
            as.join(); // we wait for it to finish.
        } catch (InterruptedException ie) {
            throw ijException.waitInterrupted(ie);
        }
        return as.getResult();
    }
}

/**
 * RemoveStatement is REMOVE identifier. It identifies
 * a previously prepared statement.  We would prefer a DROP
 * syntax, but SQL-J is using that word and I want to point out
 * that special processing will be needed to give that parser
 * this parser's input for unrecognized text.
 */
ijResult
RemoveStatement()
throws SQLException
:
{
    QualifiedIdentifier qi;
    PreparedStatement ps;
}
{
    <REMOVE> qi=qualifiedIdentifier()
    {
        Session s = findSession(qi.getSessionName());
        ps = (PreparedStatement) s.getPreparedStatement(qi.getLocalName());
        JDBCDisplayUtil.checkNotNull(ps,"prepared statement "+qi);
        ps.close();
        s.removePreparedStatement(qi.getLocalName());

        return null;
    }
}

ijResult
RunStatement()
throws SQLException
:
{
    Token i;
    Token r = null;
    PreparedStatement ps;
}
{
    <RUN>     [r = <RESOURCE>] i=<STRING>
    {
        if (utilInstance==null) return null;
        if (r == null)
            utilInstance.newInput(stringValue(i.image));
        else
            utilInstance.newResourceInput(stringValue(i.image));
        return null;
    }
}

/**
 * Autocommit lets you control this aspect of the connection.
 * REMIND: should have a general way to set all connection attributes,
 * this is a shortcut for immediate needs.
 * <p>
 * Syntax:
 *   AUTOCOMMIT [ ON | OFF ] ;
 */
ijResult
AutocommitStatement()
throws SQLException
:
{
    Token on=null;
}
{
    <AUTOCOMMIT>
    ( on=<ON>
    | <OFF>
    )
    {
        haveConnection();
        // REMIND: want to warn if unchanged?
        theConnection.setAutoCommit((on==null?false:true));

        return null;
    }
}

/**
 * By default, holdability is set to true for Connection objects. This syntax NOHOLDFORCONNECTION lets you set it to close cursors at commit.
 * Syntax:
 *   NOHOLDFORCONNECTION ;
 */
ijResult
NoHoldForConnectionStatement()
throws SQLException
:
{
    Token on=null;
}
{
    <NOHOLDFORCONNECTION>
    {
        haveConnection();
        theConnection.setHoldability(ResultSet.CLOSE_CURSORS_AT_COMMIT);
        return null;
    }
}

/**
 * Localizeddisplay controls locale sensitive data representayion
 * <p>
 * Syntax:
 *   LOCALIZEDDISPLAY [ ON | OFF ] ;
 */
ijResult LocalizedDisplay()
:
{
     Token on=null;
}
{
    <LOCALIZEDDISPLAY>
    ( on=<ON>
    | <OFF>
    )
    {
        LocalizedResource.enableLocalization((on==null?false:true));
        return null;
    }
}

/**
 * ReadOnly lets you control this aspect of the connection.
 * REMIND: should have a general way to set all connection attributes,
 * this is a shortcut for immediate needs.
 * <p>
 * Syntax:
 *   READONLY [ ON | OFF ] ;
 */
ijResult
ReadOnlyStatement()
throws SQLException
:
{
    Token on=null;
}
{
    <READONLY>
    ( on=<ON>
    | <OFF>
    )
    {
        haveConnection();
        theConnection.setReadOnly((on==null?false:true));
        return null;
    }
}

/**
 * Elapsedtime on causes ij to dump out the elapsed time it takes
 * to run a user statement at the end of that statement.
 * <p>
 * Syntax:
 *   ELAPSEDTIME [ ON | OFF ] ;
 */
ijResult
ElapsedTimeStatement() :
{
    Token on=null;
}
{
    <ELAPSEDTIME>
    ( on=<ON>
    | <OFF>
    )
    {
        elapsedTime = (on != null);
        return null;
    }
}

/**
 * MaximumDisplayWidth EXACT_NUMERIC changes the maximum display width for
 * java.lang.String to the specified EXACT_NUMERIC.
 * This is only used by the console view.
 * <p>
 * Syntax:
 *   MAXIMUMDISPLAYWIDTH INTEGER ;
 */
ijResult
MaximumDisplayWidthStatement() :
{
    int      maxWidth;
}
{
    <MAXIMUMDISPLAYWIDTH> maxWidth=intValue()
    {
        JDBCDisplayUtil.setMaxDisplayWidth(maxWidth);
        return null;
    }
}

int
intValue() :
{
    Token t;
}
{
    t = <INTEGER>
    {
        return Integer.parseInt(t.image);
    }
}

/**
 * Bang lets you issue a system command using System.exec.
 * <p>
 * Syntax:
 *   ! 'command to issue' ;
 */
ijResult
Bang() :
{
    Token cmd=null;
}
{
    <BANG> cmd=<STRING>
    {
      ijResult result = null;
      try {
        Process p = Runtime.getRuntime().exec(stringValue(cmd.image));
        LocalizedInput in = new LocalizedInput(p.getInputStream());
        int c;
        Vector v = new Vector();
        StringBuilder output = new StringBuilder();
        // echo output
        while ((c = in.read()) != -1) {
            output.append((char)c);
        }
        in.close();
        // echo errors
        in = new LocalizedInput(p.getErrorStream());
        // echo output
        while ((c = in.read()) != -1) {
            output.append((char)c);
        }
        in.close();
        v.addElement(output);
        result = new ijVectorResult(v,null);
        // wait for completion
        try {
            p.waitFor();
        } catch (InterruptedException e) {
            throw ijException.bangException(e);
        }
      } catch (IOException ioe) {
        throw ijException.bangException(ioe);
      }
      return result;
    }
}

/**
    ExpectStatement is EXPECT [ FAIL ] {'String'}* END EXPECT
    <p>
    Will eventually detect the lines that the strings are without
    special literals, but for now this is expedient (except for the
    doubling of quotes...)
    <p>
    Used to test the previous statement's output. Note that ij must be
    in "expect" mode to use this statement, otherwise it is just
    ignored.  This is due to the overhead of tracking the prior statement's
    output.
 */
ijResult
ExpectStatement() :
{
    Token f = null;
    Vector stringVector = new Vector();
}
{
    <EXPECT> [ f = <FAIL> ] StringList(stringVector) <END> <EXPECT>
    {
        if (!getExpect()) return null; // don't bother processing.

        // FIXME

        // Do the comparison of the string list to the prior rows of
        // output, using a row-by-row perl-regex comparison.
        boolean result = true;

        // register the result and whether it should be true or false
        // FIXME: how to find the expecter??
        noteExpect(result, f==null);

        return null;
    }
}

void
StringList(Vector v) :
{
}
{
    StringItem(v) ( StringItem(v) ) *
}

void
StringItem(Vector v) :
{
    Token s;
}
{
    s = <STRING>
    {
        v.addElement(s);
    }
}

/**
    Haven't included: ASYNC, !, EXPECT
    Don't include: XA_*
 **/
ijResult
HelpStatement() :
{
}
{
    <HELP>
    {
        Vector v = new Vector();

        StringTokenizer st = new StringTokenizer(LocalizedResource.getMessage("IJ_HelpText"), "\n");
        while (st.hasMoreTokens()) {
            v.addElement(st.nextToken());
        }

        return new ijVectorResult(v,null);
    }
}

String
identifier() :
{
    Token t;
}
{
    t=<IDENTIFIER>
    {
        // identifiers are case insensitive, so we map them up.
        return (t.image.toUpperCase(Locale.ENGLISH));
    }
}

String
delimitedIdentifier() :
{
    String    str;
    Token    tok;
}
{
    tok=<DELIMITED_IDENTIFIER>
    {
        str = tok.image.substring(1, tok.image.length() -1);
        str = normalizeDelimitedID( str );
        return str;
    }
}

/*
 * System procedures expect delimited identifier with quotes.
 * If a command calls a system procedure, we need to keep them.
 */
String
delimitedIdentifierPreserveQuotes() :
{
    String str;
}
{
    str = delimitedIdentifier()
    {
        return "\"" + str + "\"";
    }
}

String
path() :
{
    Token t;
}
{
    t=<STRING>
    {
        return (stringValue(t.image));
    }
}

/**
    A qualified identifier is localName [ <AT> sessionName ]
*/
QualifiedIdentifier
qualifiedIdentifier() :
{
    String    sn    = null;
    String    ln    = null;
}
{
    ln=identifier() [ <AT> sn=identifier() ]
    {
        if (sn == null) {
            haveConnection();
            sn = currentConnEnv.getSession().getName();
        }

        return new QualifiedIdentifier(sn, ln);
    }
}

/**
    A case/connection respectful identifier.

    Like an ordinary identifier(), but require a connection in order
    to extract the case policy from database meta data.
*/
String
caIdentifier() throws SQLException :
{
    Token t = null;
    String i = null;
}
{
    ( i=keyword()|t=<IDENTIFIER> )
    {
        String identifier = i;
        if(t!=null)
            identifier = t.image;

        return castIdentifier(identifier);
    }
|
    i=delimitedIdentifier()
    {
        return i;
    }
}

String
caIdentifierForSysProcs() throws SQLException :
{
    Token t = null;
    String i = null;
}
{
    ( i=keyword()|t=<IDENTIFIER> )
    {
        String identifier = i;
        if(t!=null)
            identifier = t.image;

        return castIdentifier(identifier);
    }
|
    i=delimitedIdentifierPreserveQuotes()
    {
        return i;
    }
}

int
intLiteral() throws SQLException :
{
    String    sign = "";
    Token    tok;
}
{
    [ sign = sign() ] tok = <INTEGER>
    {
        /*
        ** The various java parse utilities can't handle leading +,
        ** so only concatenate leading -.
        */

        String num = tok.image;

        if (sign.equals("-"))
        {
            num = sign.concat(num);
        }

        return Integer.parseInt(num);
    }
}

Vector
staticMethodName() throws SQLException :
{
    Vector    list = new Vector();
}
{
    methodLeg( list ) ( <PERIOD> methodLeg( list ) )+
    {
        return list;
    }
}

void
methodLeg( Vector list ) throws SQLException :
{
    Token    id;
}
{
    id = <IDENTIFIER>
    {
        list.addElement( id.image );
    }
}

String[]
staticMethodArgs() throws SQLException :
{
    Vector        list = new Vector();
    String[]    args;
}
{
    <LEFT_PAREN>
        [ oneStaticArg( list ) ( <COMMA> oneStaticArg( list ) )* ]
    <RIGHT_PAREN>
    {
        args = new String[ list.size() ];
        list.copyInto( args );

        return args;
    }
}

void
oneStaticArg( Vector list ) throws SQLException :
{
    Token    tok;
}
{
    tok = <STRING>
    {
        list.addElement( stringValue( tok.image ) );
    }
}



/*
 * <A NAME="sign">sign</A>
 */
String
sign() throws SQLException :
{
    Token    s;
}
{
    s = <PLUS_SIGN>
    {
        return s.image;
    }
|
    s = <MINUS_SIGN>
    {
        return s.image;
    }
}

/**
    Undocumented commands to help XA testing.

    This is the grammer for the XA commands

    &lt;XA_DATASOURCE&gt; 'dbname' ( &lt;CREATE&gt; | shutdown )
         - get a XADataSource whose database name is dbname and make that
        XADataSource the current XADataSource

    &lt;XA_CONNECT&gt;     [ &lt;USER&gt; 'user' ]
            [ &lt;PASSWORD&gt; 'password' ]
            [ &lt;AS&gt; xaconnid ]
        - make an XAConnection using the current XADataSource and make
        that XAConnection the current XAConnection.  If xaconnid is
        given, then associate xaconnid with the XAConnection.
        (xaconnid not implemeneted)


    &lt;XA_COMMIT&gt;  ( &lt;XA_1PHASE&gt; | &lt;XA_2PHASE&gt; ) xid
        - commit a global transaction xid


    &lt;XA_DISCONNECT&gt; [ xaconnid = identifier() ]
        - disconnect an XAConnection.  If xaconnid is given, then
        disconnect the XAConnection with the given xaconnid.
        (xaconnid not implemeneted)


    &lt;XA_END&gt; ( &lt;XA_SUSPEND&gt; | &lt;XA_SUCCESS&gt; | &lt;XA_FAIL&gt; ) xid
        - dissociate a transaction from the current XAConnection or end
        an already suspened one

    &lt;XA_FORGET&gt; xid        - forget about a global transaction

    &lt;XA_GETCONNECTION&gt;  [ &lt;AS&gt; connid ]
        - get a Connection object from the current XAConnection.
        If connid is given, then associate connid with the connection.
        (connid not implemented)

    &lt;XA_PREPARE&gt; xid    - prepare a global transaction

    &lt;XA_RECOVER&gt; ( &lt;XA_NOFLAGS&gt; | &lt;XA_STARTRSCAN&gt; | &lt;XA_ENDRSCAN&gt; )
         - return the list of in-doubt transactions

    &lt;XA_ROLLBACK&gt; xid    - rollback a global transaction

    &lt;XA_START&gt; ( &lt;XA_NOFLAGS&gt; | &lt;XA_JOIN&gt; | &lt;XA_RESUME&gt; ) xid
        - associate a transaction or start a new global
        transaction with the current XAConnection.

    The following is for testing other JDBC2.0 ext interface, DataSource
    and ConnectionPoolDataSource.  Strictly speaking, these are not xa, but
    their functionality will be lumped into xaHelper because these are here
    only for testing purposes.

    &lt;DATASOURCE&gt; 'dbname'    [ &lt;PROTOCOL&gt; 'protocol' ]
                [ &lt;USER&gt; 'user' ]
                [ &lt;PASSWORD&gt; 'password' ]
                [ &lt;AS&gt; n=identifier() ]
        - get a data source whose database name is dbname and make that
        DataSource the current DataSource.  If &lt;PROTOCOL&gt; is specified,
        the DataSource may be remote.   Get a connection from that
        dataSource and use the user/password if specified.

    &lt;CP_DATASOURCE&gt; 'dbname' [ &lt;PROTOCOL&gt; 'protocol' ]
        - get a connection pool data source whose database name is
        dbname and make that DataSource the current CPDataSource.
        If &lt;PROTOCOL&gt; is specified, the DataSource may be
        remote.

    &lt;CP_CONNECT&gt;    [ &lt;USER&gt; 'user' ]
            [ &lt;PASSWORD&gt; 'password' ]
            [ &lt;AS&gt; cpconnid ]
        - make a PooledConnection using the current CPDataSource and
        make that PooledConnection the current PooledConnection.
        If cpconnid is given, then associate cpconnid with the
        PooledConnection. (cpconnid not implemented).

    &lt;CP_GETCONNECTION&gt; [ &lt;AS&gt; connid ]
        - get a Connection object from the current PooledConnection.
        If connid is given, the associate connid with the connection.
        (connid not implemented)

    &lt;CP_DISCONNECT&gt; [  cpconnid = identifier() ]
        - disconnect a PooledConnection.  If cpconnid is given, then
        disconnect the PooledConnection with the given cpconnid.
        (cpconnid not implemented)

*/


/**
 * XA_DataSourceStatement is XA_DataSource 'dbname' ( create | shutdown )
 * We new'ed an instance of XADataSource as the current DataSource and set its
 * database name to dbname.
 */
ijResult
XA_DataSourceStatement()
throws SQLException
:
{
    Token dbname = null;
    Token shut = null;
    String create = null;
}
{
    <XA_DATASOURCE> dbname=<STRING>
        [ ( shut = <SHUTDOWN> | create = identifier() ) ]
    {
        xahelper.XADataSourceStatement(this, dbname, shut, create);

        return null;
    }

}

/**
 * XA_ConnectStatement is XA_CONNECT (&lt;AS&gt; connid)
 * make a XAConnection using the currentXADataSource and make that XAConnection
 * the current XAConnection.  If connid is given, then associate connid with
 * the XAConnection.  This connid is not th xid.
 */
ijResult
XA_ConnectStatement()
throws SQLException
:
{
    Token userT = null;
    Token passwordT = null;
    String n = null;
}
{
    <XA_CONNECT>    [ <USER> userT=<STRING> ]
            [ <PASSWORD> passwordT=<STRING> ]
            [ <AS> n=identifier() ]
    {
        xahelper.XAConnectStatement(this, userT, passwordT, n);
        return null;
    }
}

/**
 * XA_DisconnectStatement is XA_DISCONNECT [xaconnid = identifier()]
 * disconnect the current XAConnection
 * If xaconnid is given, then disconnect XAConnection with xaconnid (xaconnid
 *    not implemented).
 * 
 */
ijResult
XA_DisconnectStatement()
throws SQLException
:
{
    String n = null;
}
{
    <XA_DISCONNECT>    [ n = identifier() ]
    {
        xahelper.XADisconnectStatement(this, n);
        return null;
    }
}

/**
 * XA_CommitStatement is XA_COMMIT [ XA_1PHASE | XA_2PHASE ] xid
 * commits a global transaction xid
 */
ijResult
XA_CommitStatement()
throws SQLException
:
{
    Token onePhase=null;
    Token twoPhase=null;
    int xid = 0;
}
{
    <XA_COMMIT> ( onePhase=<XA_1PHASE> | twoPhase=<XA_2PHASE> ) xid=intValue()
    {
        xahelper.CommitStatement(this, onePhase, twoPhase, xid);
        return null;
    }
}

/**
 * XA_EndStatement is XA_END [ XA_SUSPEND | XA_SUCCESS | XA_FAIL] xid
 * dissociates a transaction from the current XAConnection or end an already
 * suspended one
 */
ijResult
XA_EndStatement()
throws SQLException
:
{
    int flag = 0;
    int xid = 0;
}
{
    <XA_END> flag=xatmflag() xid=intValue()
    {
        xahelper.EndStatement(this, flag, xid);
        return null;
    }
}

/**
 * XA_ForgetStatement is XA_FORGET xid
 * forgets about a heuristically completed transaction
 */
ijResult
XA_ForgetStatement()
throws SQLException
:
{
    int xid = 0;
}
{
    <XA_FORGET> xid=intValue()
    {
        xahelper.ForgetStatement(this, xid);
        return null;
    }
}


/**
 * XA_GetConnectionStatement is XA_GETCONNECTION
 * it gets a Connection from the currentXAConnection and uses that as the
 * current connection
 */
ijResult
XA_GetConnectionStatement()
throws SQLException
:
{
    String n = "XA";
}
{
    <XA_GETCONNECTION>  [ <AS> n=identifier() ]
    {
        theConnection = xahelper.XAGetConnectionStatement(this, n);
        currentConnEnv.addSession(theConnection, n);

        return new ijConnectionResult(theConnection);
    }
}

/**
 * XA_PrepareStatement is XA_PREPARE xid
 * prepares a global transaction
 */
ijResult
XA_PrepareStatement()
throws SQLException
:
{
    int xid = 0;
}
{
    <XA_PREPARE> xid = intValue()
    {
        xahelper.PrepareStatement(this, xid);
        return null;
    }
}

/**
 * XA_RecoverStatement is XA_RECOVER flag
 * displays the list of prepared transactions
 */
ijResult
XA_RecoverStatement()
throws SQLException
:
{
    int flag = 0;
}
{
    <XA_RECOVER> flag=xatmflag()
    {
        return xahelper.RecoverStatement(this, flag);
    }
}

/**
 * XA_RollbackStatement is XA_Rollback xid
 * rolls back a global transaction
 */
ijResult
XA_RollbackStatement()
throws SQLException
:
{
    int xid = 0;
}
{
    <XA_ROLLBACK> xid = intValue()
    {
        xahelper.RollbackStatement(this, xid);
        return null;
    }
}


/**
 * XA_StartStatement is XA_START [ XA_NOFLAGS | XA_JOIN | XA_RESUME ] xid
 * start or associates a transaction with the current XAConnection
 */
ijResult XA_StartStatement() throws SQLException
:
{
    int flag = 0;
    int xid = 0;
}
{
    <XA_START> flag=xatmflag() xid=intValue()
    {
        xahelper.StartStatement(this, flag, xid);
        return null;
    }
}

int
xatmflag()
throws SQLException
:
{
}
{
    <XA_ENDRSCAN>
    {
        return XAResource.TMENDRSCAN;
    }
|
    <XA_FAIL>
    {
        return XAResource.TMFAIL;
    }
|
    <XA_JOIN>
    {
        return XAResource.TMJOIN;
    }
|
    <XA_NOFLAGS>
    {
        return XAResource.TMNOFLAGS;
    }
|
    <XA_RESUME>
    {
        return XAResource.TMRESUME;
    }
|
    <XA_STARTRSCAN>
    {
        return XAResource.TMSTARTRSCAN;
    }
|
    <XA_SUCCESS>
    {
        return XAResource.TMSUCCESS;
    }
|
    <XA_SUSPEND>
    {
        return XAResource.TMSUSPEND;
    }

}


/**
 * DataSourceStatement is 
 *    DataSource 'dbname'
 *        [ &lt;PROTCOL&gt; 'protocol']
 *        [ &lt;USER&gt; 'user' ]
 *        [ &lt;PASSWORD&gt; 'password' ]
 *        [ &lt;AS&gt; n=identifier() ]
 *
 * We new'ed an instance of DataSource as the current DataSource and set its
 * database name to dbname.  Also get a connection
 */
ijResult DataSourceStatement() throws SQLException
:
{
    Token dbname = null;
    Token protocol = null;
    Token userT = null;
    Token passwordT = null;
    String n = null;
}
{
    <DATASOURCE> dbname=<STRING>    [ <PROTOCOL> protocol=<STRING> ]
                    [ <USER> userT=<STRING> ]
                    [ <PASSWORD> passwordT=<STRING> ]
                    [ <AS> n = identifier() ]
    {

        theConnection = xahelper.DataSourceStatement(this, dbname, protocol,
            userT, passwordT, n);

        return addSession( theConnection, n );
    }

}

/**
 * CP_DataSourceStatement is
 *    CP_DataSource 'dbname' [ &lt;PROTOCOL&gt; 'protocol' ]
 *        - get a connection pool data source whose database name is
 *        dbname and make that DataSource the current CPDataSource.
 *        If &lt;PROTOCOL&gt; is specified, the DataSource may be
 *        remote.
 */
ijResult CP_DataSourceStatement() throws SQLException
:
{
    Token dbname = null;
    Token protocol = null;
}
{
    <CP_DATASOURCE> dbname=<STRING> [ <PROTOCOL> protocol=<STRING> ]
    {
        xahelper.CPDataSourceStatement(this, dbname, protocol);
        return null;
    }
}

/**
 * CP_ConnectStatement is
 *    &lt;CP_CONNECT&gt;    [ &lt;USER&gt; 'user' ]
 *            [ &lt;PASSWORD&gt; 'password' ]
 *            [ &lt;AS&gt; cpconnid ]
 * make a PooledConnection using the current CPDataSource and
 * make that PooledConnection the current PooledConnection.
 * If cpconnid is given, then associate cpconnid with the
 * PooledConnection. (cpconnid not implemented).
 */
ijResult CP_ConnectStatement() throws SQLException
:
{
    Token userT = null;
    Token passwordT = null;
    String n = null;
}
{
    <CP_CONNECT>    [ <USER> userT=<STRING> ]
            [ <PASSWORD> passwordT=<STRING> ]
            [ <AS> n = identifier() ]
    {
        xahelper.CPConnectStatement(this, userT, passwordT, n);
        return null;
    }
}

/**
 * CP_GetConnectionStatement is
 *    &lt;CP_GETCONNECTION&gt; [ &lt;AS&gt; connid ]
 * get a Connection object from the current PooledConnection.
 * If connid is given, the associate connid with the connection.
 * (connid not implemented)
 */
ijResult CP_GetConnectionStatement() throws SQLException
:
{
    String n = "Pooled";
}
{
    <CP_GETCONNECTION> [ <AS> n=identifier() ]
    {
        theConnection = xahelper.CPGetConnectionStatement(this, n);
        currentConnEnv.addSession(theConnection, n);
        return new ijConnectionResult(theConnection);
    }
}

/**
 * CP_DisconnectStatement is
 *    &lt;CP_DISCONNECT&gt; [ cpconnid = identifier() ]
 * disconnect a PooledConnection.  If cpconnid is given, then
 * disconnect the PooledConnection with the given cpconnid.
 * (cpconnid not implemented)
 */
ijResult CP_DisconnectStatement() throws SQLException
:
{
    String n = null;
}
{
    <CP_DISCONNECT> [ n = identifier() ]
    {
        xahelper.CPDisconnectStatement(this, n);
        return null;
    }

}

ijResult Spool() throws IOException
:
{}
{
    <SPOOL>
    {
        return HandleSpool();
    }
}

ijResult Prompt() throws SQLException
:
{
    Token clockOn=null;
}
{
    <PROMPT> <CLOCK> ( clockOn=<ON> | <OFF> )
    {
        utilInstance.setPromptClock((clockOn == null ? false : true));
        return null;
    }
}

ijResult HandleSpool() throws IOException
:
{
    String n = null;
}
{
    n=path()
    {
        utilInstance.startSpooling(n);
        return new ijShellConfigResult();
    }
|
    <STOP>
    {
        utilInstance.stopSpooling();
        return new ijShellConfigResult();
    }
|
    <CLEAR>
    {
        utilInstance.clearSpooling();
        return new ijShellConfigResult();
    }
}

ijResult ResultHeader() throws IOException
:
{}
{
    <WITH> <HEADER>
    {
       utilInstance.setOmitHeader(false);
       return null;
    }
|
    <WITHOUT> <HEADER>
    {
       utilInstance.setOmitHeader(true);
       return null;
    }
}

void attributeList(Properties properties) :
{
    Token tok;
    String value;
}
{

    LOOKAHEAD({ getToken(2).kind == EQUALS_OPERATOR })
    ( property(properties) (<COMMA> property(properties) )* )

    {
    }

}

void
property(Properties properties)  :
{
    String key;
    String value;
}
{
    key = caseSensitiveIdentifierOrKeyword()
        <EQUALS_OPERATOR> value = caseSensitiveIdentifierOrKeyword()
    {
        properties.put(key, value);
    }
}


String
caseSensitiveIdentifierOrKeyword () :
{
    String value=null;
    Token tok;
}
{
    value = keyword()
    {
        return value;
    }
|
    tok = <IDENTIFIER>
    {
        return tok.image;
    }


}

String
caseSensitiveIdentifier() :
{
    Token tok;
}
{
    tok = <IDENTIFIER>
    {
        return tok.image;
    }

}

String
keyword() :
{
    Token tok;
    String value= null;
}
{
    (
    tok = <ABSOLUTE>
|    tok = <AFTER>
|    tok = <ALIASES>
|    tok = <ALL>
|    tok = <AS>
|    tok = <ASYNC>
|    tok = <ATTRIBUTES>
|    tok = <AUTOCOMMIT>
|    tok = <BANG>
|    tok = <BEFORE>
|    tok = <CLOSE>
|     tok = <COMMIT>
|     tok = <CONNECT>
|     tok = <CONNECTION>
|     tok = <CONNECTIONS>
|     tok = <CREATE>
|    tok = <CURRENT>
|    tok = <CURSOR>
|    tok = <DATABASES>
|    tok = <DESCRIBE>
|    tok = <DISCONNECT>
|    tok = <DRIVER>
|    tok = <ELAPSEDTIME>
|    tok = <END>
|    tok = <EXECUTE>
|    tok = <EXIT>
|    tok = <EXPECT>
|    tok = <FAIL>
|    tok = <FIRST>
|    tok = <FOR>
|    tok = <FROM>
|    tok = <GET>
|    tok = <GETCURRENTROWNUMBER>
|    tok = <HOLD>
|    tok = <HELP>
|    tok = <IN>
|    tok = <INDEXES>
|    tok = <INSENSITIVE>
|    tok = <INTO>
|    tok = <LAST>
|   tok = <LOCAL>
|    tok = <LOCALIZEDDISPLAY>
|    tok = <MAXIMUMDISPLAYWIDTH>
|    tok = <NAME>
|    tok = <NEXT>
|    tok = <NOHOLD>
|    tok = <NOHOLDFORCONNECTION>
|    tok = <OFF>
|    tok = <ON>
|    tok = <PASSWORD>
|    tok = <PERIOD>
|    tok = <PREPARE>
|    tok = <PREVIOUS>
|    tok = <PROCEDURE>
|    tok = <PROCEDURES>
|   tok = <PROCEDURECOLS>
|    tok = <PROPERTIES>
|    tok = <PROTOCOL>
|    tok = <QUIT>
|    tok = <READONLY>
|    tok = <RELATIVE>
|    tok = <REMOVE>
|    tok = <RESOURCE>
|    tok = <ROLLBACK>
|    tok = <RUN>
|    tok = <TO>
|    tok = <SCHEMAS>
|    tok = <SCROLL>
|    tok = <SENSITIVE>
|    tok = <SET>
|    tok = <SHOW>
|    tok = <SHUTDOWN>
|    tok = <STATEMENT>
|    tok = <SYNONYMS>
|    tok = <TABLE>
|    tok = <TABLES>
|    tok = <USER>
|    tok = <USING>
|   tok = <VERSION>
|    tok = <VIEWS>
|    tok = <WAIT>
|    tok = <WITH>
|    tok = <XA_1PHASE>
|    tok = <XA_2PHASE>
|    tok = <XA_DATASOURCE>
|    tok = <XA_CONNECT>
|    tok = <XA_COMMIT>
|    tok = <XA_DISCONNECT>
|    tok = <XA_END>
|    tok = <XA_ENDRSCAN>
|    tok = <XA_FAIL>
|    tok = <XA_FORGET>
|    tok = <XA_GETCONNECTION>
|    tok = <XA_JOIN>
|    tok = <XA_NOFLAGS>
|    tok = <XA_PREPARE>
|    tok = <XA_RECOVER>
|    tok = <XA_RESUME>
|    tok = <XA_ROLLBACK>
|    tok = <XA_START>
|    tok = <XA_STARTRSCAN>
|    tok = <XA_SUCCESS>
|    tok = <XA_SUSPEND>
|    tok = <DATASOURCE>
|    tok = <CP_DATASOURCE>
|    tok = <CP_CONNECT>
|    tok = <CP_GETCONNECTION>
|    tok = <CP_DISCONNECT>
|    tok = <WORK>
|   tok = <JSON>
|   tok = <PROMPT>
|   tok = <CLOCK>
|   tok = <SPOOL>
|   tok = <STOP>
|   tok = <CLEAR>
| tok = <TERMINATOR>
)
    {

        return tok.image;

    }
}<|MERGE_RESOLUTION|>--- conflicted
+++ resolved
@@ -94,33 +94,8 @@
  *  see implementation of helper methods in ijImpl
  *  actual commands are in ijCommands
  */
-<<<<<<< HEAD
-class ij {
-    static final String PROTOCOL_PROPERTY = "ij.protocol";
-    static final String URLCHECK_PROPERTY = "ij.URLCheck";
-    static final String USER_PROPERTY = "ij.user";
-    static final String PASSWORD_PROPERTY = "ij.password";
-    static final String FRAMEWORK_PROPERTY = "framework";
-
-    static final String DOUBLEQUOTES = "\"\"";
-
-    boolean            elapsedTime = true;
-
-    Connection theConnection = null;
-    ConnectionEnv currentConnEnv = null;
-    String urlCheck = null;
-
-    xaAbstractHelper xahelper = null;
-    boolean exit = false;
-
-    utilMain utilInstance = null;
-    Hashtable ignoreErrors = null;
-    String protocol = null;        // the (single) unnamed protocol
-    Hashtable namedProtocols;
-=======
 class ij extends ijImpl {
     utilMain utilInstance = null;
->>>>>>> 50b140fa
 
     /**
      * A constructor that understands the local state that needs to be
@@ -133,1240 +108,6 @@
         this(tm);
         this.utilInstance = utilInstance;
     }
-<<<<<<< HEAD
-
-    /**
-       Initialize this parser from the environment
-       (system properties). Used when ij is being run
-       as a command line program.
-    */
-    void initFromEnvironment() {
-
-        // load all protocols specified via properties
-        //
-        Properties p = (Properties) AccessController.doPrivileged(new PrivilegedAction() {
-              public Object run() {
-                  return System.getProperties();
-            }
-        });
-        urlCheck = p.getProperty(URLCHECK_PROPERTY);
-        protocol = p.getProperty(PROTOCOL_PROPERTY);
-        String framework_property = p.getProperty(FRAMEWORK_PROPERTY);
-
-        if (ij.JDBC20X() && ij.JTA() && ij.JNDI())
-        {
-            try {
-                xahelper = (xaAbstractHelper) Class.forName("com.splicemachine.dbpl.tools.ij.xaHelper").newInstance();
-                xahelper.setFramework(framework_property);
-            } catch (Exception e) {
-            }
-
-        }
-
-
-        namedProtocols = new Hashtable();
-        String prefix = PROTOCOL_PROPERTY + ".";
-        for (Enumeration e = p.propertyNames(); e.hasMoreElements(); )
-        {
-            String key = (String)e.nextElement();
-            if (key.startsWith(prefix)) {
-                String name = key.substring(prefix.length());
-                installProtocol(name.toUpperCase(Locale.ENGLISH), p.getProperty(key));
-            }
-        }
-    }
-    /**
-     * Return whether or not JDBC 2.0 (and greater) extension classes can be loaded
-     *
-     * @return true if JDBC 2.0 (and greater) extension classes can be loaded
-     */
-    private static boolean JDBC20X()
-    {
-        try
-        {
-            Class.forName("javax.sql.DataSource");
-            Class.forName("javax.sql.ConnectionPoolDataSource");
-            Class.forName("javax.sql.PooledConnection");
-            Class.forName("javax.sql.XAConnection");
-            Class.forName("javax.sql.XADataSource");
-        }
-        catch(ClassNotFoundException cnfe)
-        {
-            return false;
-        }
-        return true;
-    }
-    /**
-     * Return whether or not JTA classes can be loaded
-     *
-     * @return true if JTA classes can be loaded
-     */
-    private static boolean JTA()
-    {
-        try
-        {
-            Class.forName("javax.transaction.xa.Xid");
-            Class.forName("javax.transaction.xa.XAResource");
-            Class.forName("javax.transaction.xa.XAException");
-        }
-        catch(ClassNotFoundException cnfe)
-        {
-            return false;
-        }
-        return true;
-    }
-
-    /**
-     * Return whether or not JNDI extension classes can be loaded
-     *
-     * @return true if JNDI extension classes can be loaded
-     */
-    private static boolean JNDI()
-    {
-        try
-        {
-            Class.forName("javax.naming.spi.Resolver");
-            Class.forName("javax.naming.Referenceable");
-            Class.forName("javax.naming.directory.Attribute");
-        }
-        catch(ClassNotFoundException cnfe)
-        {
-            return false;
-        }
-        return true;
-    }
-// FIXME: caller has to deal with ignoreErrors and handleSQLException behavior
-
-    /**
-        Add the warnings of wTail to the end of those of wHead.
-     */
-    SQLWarning appendWarnings(SQLWarning wHead, SQLWarning wTail) {
-        if (wHead == null) return wTail;
-
-        if (wHead.getNextException() == null) {
-            wHead.setNextException(wTail);
-        } else {
-            appendWarnings(wHead.getNextWarning(), wTail);
-        }
-        return wHead;
-    }
-
-    /**
-     * Get the "elapsedTime state".
-     */
-    boolean getElapsedTimeState()
-    {
-        return elapsedTime;
-    }
-
-    /**
-       this removes the outside quotes from the string.
-       it will also swizzle the special characters
-       into their actual characters, like '' for ', etc.
-     */
-    String stringValue(String s) {
-        String result = s.substring(1,s.length()-1);
-        char quotes = '\'';
-        int        index;
-
-        /* Find the first occurrence of adjacent quotes. */
-        index = result.indexOf(quotes);
-
-        /* Replace each occurrence with a single quote and begin the
-         * search for the next occurrence from where we left off.
-         */
-        while (index != -1)
-        {
-            result = result.substring(0, index + 1) + result.substring(index + 2);
-
-            index = result.indexOf(quotes, index + 1);
-        }
-
-        return result;
-    }
-
-    void installProtocol(String name, String value) {
-        try {
-            // `value' is a JDBC protocol;
-            // we load the "driver" in the prototypical
-            // manner, it will register itself with
-            // the DriverManager.
-            util.loadDriverIfKnown(value);
-        } catch (ClassNotFoundException e) {
-            throw ijException.classNotFoundForProtocol(value);
-        } catch (IllegalArgumentException e) {
-            throw ijException.classNotFoundForProtocol(value);
-        } catch (IllegalAccessException e) {
-            throw ijException.classNotFoundForProtocol(value);
-        } catch (InstantiationException e) {
-            throw ijException.classNotFoundForProtocol(value);
-        }
-        if (name == null)
-            protocol = value;
-        else
-            namedProtocols.put(name, value);
-    }
-
-    void haveConnection() {
-        JDBCDisplayUtil.checkNotNull(theConnection, "connection");
-    }
-
-    /**
-        Find a session by its name. Throws an exception if the session does
-        not exists.
-    */
-    Session findSession(String name) {
-        Session session = currentConnEnv.getSession(name);
-
-        if (session == null)
-            throw ijException.noSuchConnection(name);
-
-        return session;
-    }
-
-    /**
-        Find a prepared statement. Throws an exception if the session does
-        not exists or the prepared statement can't be found.
-    */
-    PreparedStatement findPreparedStatement(QualifiedIdentifier qi) {
-        Session session = findSession(qi.getSessionName());
-        PreparedStatement ps = session.getPreparedStatement(qi.getLocalName());
-
-        JDBCDisplayUtil.checkNotNull(ps, "prepared statement " + qi);
-
-        return ps;
-    }
-
-    /**
-        Find a cursor. Throws an exception if the session does not exits or
-        it deosn't have the correspondig cursor.
-    */
-    ResultSet findCursor(QualifiedIdentifier qi) {
-        Session     session    = findSession(qi.getSessionName());
-        ResultSet    c        = session.getCursor(qi.getLocalName());
-
-        JDBCDisplayUtil.checkNotNull(c, "cursor " + qi);
-
-        return c;
-    }
-
-    /**
-        We do not reuse statement objects at all, because
-        some systems require you to close the object to release
-        resources (JBMS), while others will not let you reuse
-        the statement object once it is closed (WebLogic).
-
-        If you want to reuse statement objects, you need to
-        use the ij PREPARE and EXECUTE statements.
-
-        @param stmt the statement
-
-     **/
-    ijResult executeImmediate(String stmt) throws SQLException {
-        Statement aStatement = null;
-        try {
-            long    beginTime = 0;
-            long    endTime = 0;
-            boolean cleanUpStmt = false;
-
-            haveConnection();
-            aStatement = theConnection.createStatement();
-
-            // for JCC - remove comments at the beginning of the statement
-            // and trim; do the same for Derby Clients that have versions
-            // earlier than 10.2.
-            if (currentConnEnv != null) {
-                boolean trimForDNC = currentConnEnv.getSession().getIsDNC();
-                if (trimForDNC) {
-                // we're using the Derby Client, but we only want to trim
-                // if the version is earlier than 10.2.
-                    DatabaseMetaData dbmd = theConnection.getMetaData();
-                    int majorVersion = dbmd.getDriverMajorVersion();
-                    if ((majorVersion > 10) || ((majorVersion == 10) &&
-                        (dbmd.getDriverMinorVersion() > 1)))
-                    { // 10.2 or later, so don't trim/remove comments.
-                        trimForDNC = false;
-                    }
-                }
-                if (currentConnEnv.getSession().getIsJCC() || trimForDNC) {
-                // remove comments and trim.
-                    int nextline;
-                    while(stmt.startsWith("--"))
-                    {
-                        nextline = stmt.indexOf('\n')+1;
-                        stmt = stmt.substring(nextline);
-                    }
-                    stmt = stmt.trim();
-                }
-            }
-
-            aStatement.execute(stmt);
-
-            // FIXME: display results. return start time.
-            return new ijStatementResult(aStatement,true);
-
-        } catch (SQLException e) {
-            try {
-                if (aStatement!=null)  // free the resource
-                    aStatement.close();
-            } catch (SQLException se) {
-            }
-            throw e;
-        }
-    }
-
-    ijResult quit() throws SQLException {
-        exit = true;
-        if (getExpect()) { // report stats
-            // FIXME: replace with MVC...
-            // FIXME: this is a kludgy way to quiet /0 and make 0/0=1...
-            int numExpectOr1 = (numExpect==0?1:numExpect);
-            int numPassOr1 = (numPass==numExpect && numPass==0)?1:numPass;
-            int numFailOr1 = (numFail==numExpect && numFail==0)?1:numFail;
-            int numUnxOr1 = (numUnx==numExpect && numUnx==0)?1:numUnx;
-
-            LocalizedResource.OutputWriter().println(LocalizedResource.getMessage("IJ_TestsRun0Pass12Fail34",
-            new Object[]{
-            LocalizedResource.getNumber(numExpect), LocalizedResource.getNumber(100*(numPassOr1/numExpectOr1)),
-            LocalizedResource.getNumber(100*(numFailOr1/numExpectOr1))}));
-                        if (numUnx > 0) {
-                            LocalizedResource.OutputWriter().println();
-                            LocalizedResource.OutputWriter().println(LocalizedResource.getMessage("IJ_UnexpResulUnx01",
-                            LocalizedResource.getNumber(numUnx), LocalizedResource.getNumber(100*(numUnxOr1/numExpectOr1))));
-            }
-        }
-        currentConnEnv.removeAllSessions();
-        theConnection = null;
-        return null;
-    }
-
-    /**
-        Async execution wants to return results off-cycle.
-        We want to control their output, and so will hold it
-        up until it is requested with a WAIT FOR asyncName
-        statement.  WAIT FOR will return the results of
-        the async statement once they are ready.  Note that using
-        a select only waits for the execute to complete; the
-        logic to step through the result set is in the caller.
-     **/
-    ijResult executeAsync(String stmt, QualifiedIdentifier qi) {
-        Session sn = findSession(qi.getSessionName());
-        AsyncStatement as = new AsyncStatement(sn.getConnection(), stmt);
-
-        sn.addAsyncStatement(qi.getLocalName(),as);
-
-        as.start();
-
-        return null;
-    }
-
-
-    
-    void setConnection(ConnectionEnv connEnv, boolean multipleEnvironments) {
-        Connection conn = connEnv.getConnection();
-
-        if (connEnv != currentConnEnv) // single connenv is common case
-            currentConnEnv = connEnv;
-
-        if (theConnection == conn) return; // not changed.
-
-        if ((theConnection == null) || multipleEnvironments) {
-            // must have switched env's (could check)
-            theConnection = conn;
-        } else {
-            throw ijException.needToDisconnect();
-        }
-    }
-
-    /**
-        Note the Expect Result in the output and in the stats.
-
-        FIXME
-     */
-    int numExpect, numPass, numFail, numUnx;
-    private void noteExpect(boolean actual, boolean want) {
-        numExpect++;
-        if (actual) numPass++;
-        else numFail++;
-
-                LocalizedResource.OutputWriter().print(LocalizedResource.getMessage(actual?"IJ_Pass":"IJ_Fail"));
-        if (actual != want) {
-            numUnx++;
-                    LocalizedResource.OutputWriter().println(LocalizedResource.getMessage("IJ_Unx"));
-        }
-                else LocalizedResource.OutputWriter().println();
-    }
-
-    private boolean getExpect() {
-        String s = util.getSystemProperty("ij.expect");
-        return Boolean.valueOf(s).booleanValue();
-    }
-
-    private    ijResult    addSession
-    (
-        Connection    newConnection,
-        String        name
-    )
-        throws SQLException
-    {
-        if (currentConnEnv.haveSession(name)) {
-            throw ijException.alreadyHaveConnectionNamed(name);
-        }
-
-        currentConnEnv.addSession( newConnection, name );
-        return new ijConnectionResult( newConnection );
-    }
-
-    private String[] sortConnectionNames()
-    {
-        int size = 100;
-        int count = 0;
-        String[] array = new String[size];
-        String key;
-
-                Hashtable ss = currentConnEnv.getSessions();
-        // Calculate the number of connections in the sessions list and
-        // build an array of all the connection names.
-        for (Enumeration connectionNames = ss.keys(); connectionNames.hasMoreElements();) {
-             if (count == size) {
-               // need to expand the array
-               size = size*2;
-               String[] expandedArray = new String[size];
-               System.arraycopy(array, 0, expandedArray, 0, count);
-               array = expandedArray;
-            }
-            key = (String)connectionNames.nextElement();
-            array[ count++ ] = key;
-        }
-
-        java.util.Arrays.sort(array, 0, count);
-
-        return array;
-    }
-
-        /**
-      This is used at the ij startup time to see if there are already some
-          connections made and if so, show connections made so far.
-      Following also gets executed when user types show connections command
-          in ij. In the former case, ignore0Rows is set whereas in the later cas
-      it's set to false. The reason for this is, at ij startup time, if there
-      are no connections made so far, we don't want to show anything. Only if
-      there are connections made, we show the connections. Whereas in show
-      connection command case, we want to show the connection status either way
-      ie if there are no connections, we say no connections. Otherwise we list
-      all the connections made so far.
-        */
-    public ijResult showConnectionsMethod(boolean ignore0Rows) throws SQLException {
-          Hashtable ss = currentConnEnv.getSessions();
-          Vector v = new Vector();
-          SQLWarning w = null;
-        if (ss == null || ss.size() == 0) {
-            if (!ignore0Rows)
-                v.addElement(LocalizedResource.getMessage("IJ_NoConneAvail"));
-        } 
-        else {
-            boolean haveCurrent=false;
-            int count = 0;
-            for (Enumeration connectionNames = ss.keys(); connectionNames.hasMoreElements();
-                        connectionNames.nextElement())
-                count++;
-            String[] array = sortConnectionNames();
-            for ( int ictr = 0; ictr < count; ictr++ ) {
-                String connectionName = array[ ictr ];
-                Session s = (Session)ss.get(connectionName);
-                if (s.getConnection().isClosed()) {
-                    if (currentConnEnv.getSession() != null &&
-                            connectionName.equals(currentConnEnv.getSession().getName())) {
-                          currentConnEnv.removeCurrentSession();
-                          theConnection = null;
-                       }
-                       else
-                        currentConnEnv.removeSession(connectionName);
-                }
-                else {
-                    StringBuilder row = new StringBuilder();
-                      row.append(connectionName);
-                      if (currentConnEnv.getSession() != null &&
-                          connectionName.equals(currentConnEnv.getSession().getName())) {
-                           row.append('*');
-                         haveCurrent=true;
-                      }
-
-                      //If ij.dataSource property is set, show only connection names.
-                      //In this case, URL is not used to get connection, so do not append URL
-                      String dsName = util.getSystemProperty("ij.dataSource");
-                      if(dsName == null){
-                        row.append(" -     ");
-                        String url = s.getConnection().getMetaData().getURL();
-                        url = url.replace(":derby:", ":splice:");
-                          row.append(url);
-                      }
-                      // save the warnings from these connections
-                      w = appendWarnings(w,s.getConnection().getWarnings());
-                      s.getConnection().clearWarnings();
-                      v.addElement(row.toString());
-                }
-            }
-              if (haveCurrent)
-                v.addElement(LocalizedResource.getMessage("IJ_CurreConne"));
-            else
-                v.addElement(LocalizedResource.getMessage("IJ_NoCurreConne"));
-          }
-          return new ijVectorResult(v,w);
-    }
-
-    /**
-       Returns a subset of the input integer array
-
-       @param input The input integer array
-       @param start Starting index, inclusive
-       @param end   Ending index, exclusive
-     */
-    public static int[] intArraySubset(final int[] input, int start, int end) {
-        int[] res = new int[end-start];
-        System.arraycopy(input, start, res, 0, end-start);
-        return res;
-    }
-
-    /**
-       Verify that a table exists within a schema. Throws an exception
-       if table does not exist.
-
-       @param schema Schema for the table
-       @param table  Name of table to check for existence of
-     */
-    public void verifyTableExists(String schema, String table)
-    throws SQLException {
-        if(schema == null)
-            return;
-
-        ResultSet rs = null;
-        try {
-            DatabaseMetaData dbmd = theConnection.getMetaData();
-
-            rs = dbmd.getSchemas(null,Utils.escape(schema));
-            if (!rs.next())
-                throw ijException.noSuchSchema(schema);
-            rs.close();
-
-            rs = dbmd.getTables(null,Utils.escape(schema), Utils.escape(table),null);
-            if(!rs.next())
-                throw ijException.noSuchTable(table);
-        } finally {
-            try {
-                if(rs!=null)
-                    rs.close();
-            } catch (SQLException e) {
-            }
-        }
-    }
-
-    /**
-       Verify that a procedure exists within a schema. Throws an exception
-       if procedure does not exist.
-
-       @param schema Schema for the table
-       @param proc  Name of procedure to check for existence of
-     */
-    public void verifyProcedureExists(String schema, String proc)
-    throws SQLException {
-        if(schema == null)
-            return;
-
-        ResultSet rs = null;
-        try {
-            DatabaseMetaData dbmd = theConnection.getMetaData();
-            rs = dbmd.getProcedures(null,Utils.escape(schema),Utils.escape(proc));
-            if(!rs.next())
-                throw ijException.noSuchProcedure(proc);
-        } finally {
-            try {
-                if(rs!=null)
-                    rs.close();
-            } catch (SQLException e) {
-            }
-        }
-    }
-
-    /**
-       Return a resultset of tables (or views, procs...) in the given schema.
-
-       @param schema  Schema to get tables for, or null for search
-                      in all schemas.
-       @param tableType Types of tables to return, see
-                      {@link java.sql.DatabaseMetaData#getTableTypes}
-     */
-    public ijResult showTables(String schema, String[] tableType) throws SQLException {
-        ResultSet rs = null;
-        try {
-            haveConnection();
-
-            DatabaseMetaData dbmd = theConnection.getMetaData();
-            rs = dbmd.getTables(null,Utils.escape(schema),null,tableType);
-
-            int[] displayColumns = new int[] {
-                rs.findColumn("TABLE_SCHEM"),
-                rs.findColumn("TABLE_NAME"),
-                rs.findColumn("CONGLOM_ID"),
-                rs.findColumn("REMARKS"),
-            };
-            int[] columnWidths = new int[] {
-                20,
-                50,
-                10,
-                20,
-            };
-
-            return new ijResultSetResult(rs, displayColumns, columnWidths);
-        } catch (SQLException e) {
-            try {
-                if(rs!=null)
-                    rs.close();
-            } catch (SQLException se) {
-            }
-            throw e;
-        }
-    }
-
-    /**
-       Return a resultset of indexes for the given table or schema
-
-       @param schema  schema to find indexes for
-       @param table the exact name of the table to find indexes for
-    */
-    private ResultSet getIndexInfoForTable(String schema, String table) 
-      throws SQLException {
-
-        haveConnection();
-
-        DatabaseMetaData dbmd = theConnection.getMetaData();
-        return dbmd.getIndexInfo(null, Utils.escape(schema), Utils.escape(table), false, true);
-    }
-
-    /**
-     * Used by showIndexes to get columns in correct order
-     */
-    private int[] getDisplayColumnsForIndex(String schema, ResultSet rs)
-        throws SQLException{
-        int[] displayColumns = new int[] {
-            rs.findColumn("TABLE_SCHEM"),
-            rs.findColumn("TABLE_NAME"),
-            rs.findColumn("INDEX_NAME"),
-            rs.findColumn("COLUMN_NAME"),
-            rs.findColumn("ORDINAL_POSITION"),
-            rs.findColumn("NON_UNIQUE"),
-            rs.findColumn("TYPE"),
-            rs.findColumn("ASC_OR_DESC"),
-            rs.findColumn("CONGLOM_NO"),
-        };
-        if(schema!=null) {
-            displayColumns = intArraySubset(displayColumns, 1,
-                                            displayColumns.length);
-        }
-        return displayColumns;
-    }
-
-    /**
-     * Used by showIndexes to get correct column widths
-     */
-    private int[] getColumnWidthsForIndex(String schema){
-        int[] columnWidths = new int[] {
-            20,
-            50,
-            50,
-            20,
-            8,
-            10,
-            5,
-            4,
-            10,
-        };
-        if(schema!=null) {
-            columnWidths = intArraySubset(columnWidths, 1,
-                                            columnWidths.length);
-        }
-        return columnWidths;
-    }
-
-    /**
-     * Used to show all indices.
-     *
-     * @param schema the schema indices are shown from.
-     * @param table the table name to show indices for. If <code>null</code>,
-     *      all indices of the schema are returned.
-     */
-    public ijResult showIndexes(String schema, String table)
-            throws SQLException {
-
-        ijResult result = null;
-
-        int[] displayColumns = null;
-        int[] columnWidths = null;
-
-        try {
-            ResultSet rs = getIndexInfoForTable(schema, table);
-            displayColumns = getDisplayColumnsForIndex(schema, rs);
-            columnWidths = getColumnWidthsForIndex(schema);
-            result = new ijResultSetResult(rs, displayColumns,
-                                           columnWidths);
-            return result;
-        } catch (SQLException e) {
-            try {
-                if(result!=null)
-                    result.closeStatement();
-            } catch (SQLException se) {
-            }
-            throw e;
-        }
-    }
-
-    /**
-       Return a resultset of procedures from database metadata
-     */
-    public ijResult showProcedures(String schema) throws SQLException {
-        ResultSet rs = null;
-        try {
-            haveConnection();
-
-            DatabaseMetaData dbmd = theConnection.getMetaData();
-            rs = dbmd.getProcedures(null,Utils.escape(schema),null);
-
-            int[] displayColumns = new int[] {
-                rs.findColumn("PROCEDURE_SCHEM"),
-                rs.findColumn("PROCEDURE_NAME"),
-                rs.findColumn("REMARKS"),
-            };
-            int[] columnWidths = new int[] {
-                20,
-                60,
-                100,
-            };
-
-            return new ijResultSetResult(rs, displayColumns, columnWidths);
-        } catch (SQLException e) {
-            try {
-                if(rs!=null)
-                    rs.close();
-            } catch (SQLException se) {
-            }
-            throw e;
-        }
-    }
-
-    /**
-       Return a resultset of procedure columns from database metadata
-     */
-    public ijResult showProcedureColumns(String schema, String proc) throws SQLException {
-        ResultSet rs = null;
-        try {
-            haveConnection();
-            verifyProcedureExists(schema,proc);
-
-            DatabaseMetaData dbmd = theConnection.getMetaData();
-            rs = dbmd.getProcedureColumns(null,Utils.escape(schema),Utils.escape(proc),null);
-
-            // Small subset of the result set fields available
-            int[] displayColumns = new int[] {
-                rs.findColumn("COLUMN_NAME"),
-                rs.findColumn("TYPE_NAME"),
-                rs.findColumn("ORDINAL_POSITION")
-            };
-
-            int[] columnWidths = new int[] {
-                32,
-                16,
-                16,
-            };
-
-            return new ijResultSetResult(rs, displayColumns, columnWidths);
-        } catch (SQLException e) {
-            try {
-                if(rs!=null)
-                    rs.close();
-            } catch (SQLException se) {
-            }
-            throw e;
-        }
-    }
-
-    /**
-       Return a resultset of primary keys from database metadata
-     */
-    public ijResult showPrimaryKeys(String schema, String table) throws SQLException {
-        ResultSet rs = null;
-        try {
-            haveConnection();
-
-            DatabaseMetaData dbmd = theConnection.getMetaData();
-            rs = dbmd.getPrimaryKeys(null,Utils.escape(schema),Utils.escape(table));
-
-            int[] displayColumns = new int[] {
-                rs.findColumn("TABLE_NAME"),
-                rs.findColumn("COLUMN_NAME"),
-                rs.findColumn("KEY_SEQ"),
-                rs.findColumn("PK_NAME"),
-            };
-            int[] columnWidths = new int[] {
-                30,
-                30,
-                10,
-                30
-            };
-
-            return new ijResultSetResult(rs, displayColumns, columnWidths);
-        } catch (SQLException e) {
-            try {
-                if(rs!=null)
-                    rs.close();
-            } catch (SQLException se) {
-            }
-            throw e;
-        }
-    }
-
-    /**
-       Return a resultset of functions from database metadata.
-
-       JDBC4.0 has a method in DatabaseMetaData called getFunctions().
-       Since this method is implemented in Derby's JDBC3.0 driver
-       we can use it. But only through Java reflection.
-     */
-    public ijResult showFunctions(String schema) throws SQLException {
-        ResultSet rs = null;
-
-        try {
-            haveConnection();
-
-            DatabaseMetaData dbmd = theConnection.getMetaData();
-            Method getFunctions;
-            try {
-                getFunctions = dbmd.getClass().getMethod("getFunctions",
-                                                    new Class[] { String.class,
-                                                               String.class,
-                                                               String.class});
-                rs = (ResultSet)getFunctions.invoke(dbmd, new Object[] { null, Utils.escape(schema), null});
-            } catch(NoSuchMethodException nsme) {
-                throw ijException.notAvailableForDriver(dbmd.getDriverName());
-            } catch(IllegalAccessException iae) {
-                throw ijException.notAvailableForDriver(dbmd.getDriverName());
-            } catch(AbstractMethodError ame) {
-                // According to http://bugs.sun.com/view_bug.do?bug_id=6531596
-                // invoke() may throw AbstractMethodError instead of
-                // InvocationTargetException on some JREs
-                throw ijException.notAvailableForDriver(dbmd.getDriverName());
-            } catch(InvocationTargetException ite) {
-                Throwable cause = ite.getCause();
-                // 'cause' *must* be an SQLException if the method is
-                // *actually* called. But may be AbstractMethodError in some
-                // cases, if the driver implements an older version of the
-                // JDBC spec (pre-JDBC 4.0). See issue DERBY-3809.
-                if (cause instanceof SQLException)
-                    throw (SQLException)cause;
-
-                // else
-                throw ijException.notAvailableForDriver(dbmd.getDriverName());
-            }
-
-            int[] displayColumns = new int[] {
-                    rs.findColumn("FUNCTION_SCHEM"),
-                    rs.findColumn("FUNCTION_NAME"),
-                    rs.findColumn("REMARKS")
-            };
-            int[] columnWidths = new int[] {
-                    14,
-                    35,
-                    80
-            };
-
-            return new ijResultSetResult(rs, displayColumns, columnWidths);
-        } catch (SQLException e) {
-            try {
-                if(rs!=null)
-                    rs.close();
-            } catch (SQLException se) {
-            }
-            throw e;
-        }
-    }
-
-    /**
-       Return a resultset of schemas from database metadata
-     */
-    public ijResult showSchemas() throws SQLException {
-        ResultSet rs = null;
-        try {
-            haveConnection();
-
-            DatabaseMetaData dbmd = theConnection.getMetaData();
-            rs = dbmd.getSchemas();
-
-            int[] displayColumns = new int[] {
-                rs.findColumn("TABLE_SCHEM")
-            };
-            int[] columnWidths = new int[] {
-                30
-            };
-
-            return new ijResultSetResult(rs, displayColumns, columnWidths);
-        } catch (SQLException e) {
-            try {
-                if(rs!=null)
-                    rs.close();
-            } catch (SQLException se) {
-            }
-            throw e;
-        }
-    }
-
-    /**
-       Return a resultset of databases from database metadata
-     */
-    public ijResult showDatabases() throws SQLException {
-        ResultSet rs = null;
-        try {
-            haveConnection();
-
-            rs = theConnection.createStatement().executeQuery
-                ("SELECT DATABASENAME FROM SYSVW.SYSDATABASESVIEW");
-
-            int[] displayColumns = new int[] {
-                rs.findColumn("DATABASENAME")
-            };
-            int[] columnWidths = new int[] {
-                36
-            };
-
-            return new ijResultSetResult(rs, displayColumns, columnWidths);
-        } catch (SQLException e) {
-            try {
-                if(rs!=null)
-                    rs.close();
-            } catch (SQLException se) {
-            }
-            throw e;
-        }
-    }
-
-    /**
-       Return a resultset of roles. No database metadata
-       available, so select from SYS.SYSROLES directly. This has
-       the side effect of starting a transaction if one is not
-       already active, so we should perhaps give warning when not
-       in autocommit mode.
-    */
-    public ijResult showRoles() throws SQLException {
-        ResultSet rs = null;
-        try {
-            haveConnection();
-
-            if (currentConnEnv.getSession().getIsDNC() ||
-                currentConnEnv.getSession().getIsEmbeddedDerby()) {
-                rs = theConnection.createStatement().executeQuery
-                    ("SELECT ROLEID FROM SYS.SYSROLES WHERE ISDEF='Y' " +
-                     "ORDER BY ROLEID ASC");
-
-                int[] displayColumns = new int[] {
-                    rs.findColumn("ROLEID")
-                };
-                int[] columnWidths = new int[] {
-                    30
-                };
-
-                return new ijResultSetResult(rs, displayColumns, columnWidths);
-            } else {
-                throw ijException.notAvailableForDriver(
-                    theConnection.getMetaData().getDriverName());
-            }
-        } catch (SQLException e) {
-            try {
-                if(rs!=null)
-                    rs.close();
-            } catch (SQLException se) {
-            }
-            throw e;
-        }
-    }
-
-    /**
-     * Return a resultset of enabled roles, sorted on ROLEID. No information
-     * schema is available, we select from VTI SYSCS_DIAG.CONTAINED_ROLES
-     * instead.
-     */
-    public ijResult showEnabledRoles() throws SQLException {
-        ResultSet rs = null;
-        try {
-            haveConnection();
-
-            if (currentConnEnv.getSession().getIsDNC() ||
-                currentConnEnv.getSession().getIsEmbeddedDerby()) {
-                rs = theConnection.createStatement().executeQuery
-                    ("SELECT * FROM" +
-                    "     TABLE(" +
-                    "       SYSCS_DIAG.CONTAINED_ROLES(CURRENT_ROLE)) T " +
-                    "ORDER BY ROLEID");
-
-                int[] displayColumns = new int[] {
-                    rs.findColumn("ROLEID")
-                };
-                int[] columnWidths = new int[] {
-                    30
-                };
-
-                return new ijResultSetResult(rs, displayColumns, columnWidths);
-            } else {
-                throw ijException.notAvailableForDriver(
-                    theConnection.getMetaData().getDriverName());
-            }
-        } catch (SQLException e) {
-            try {
-                if(rs!=null)
-                    rs.close();
-            } catch (SQLException se) {
-            }
-            throw e;
-        }
-    }
-
-
-    /**
-     * Return a resultset of settable roles, sorted on ROLEID.  This has the
-     * side effect of starting a transaction if one is not already active, so
-     * we should perhaps give warning when not in autocommit mode.
-     */
-    public ijResult showSettableRoles() throws SQLException {
-        ResultSet rs = null;
-        final String query  =
-            // Ordinary user is restricted to roles explicitly granted:
-            "select distinct * from (" +
-            "  select roleid from sys.sysroles s" +
-            "    where s.grantee = current_user or s.grantee = 'PUBLIC'" +
-            "  union" +
-            // Data base owner can set all roles:
-            "  select roleid from sys.sysroles s" +
-            "    where s.isdef='Y' and current_user in" +
-            "        (select authorizationid from sys.sysschemas" +
-            "             where schemaname = 'SYS')) t " +
-            "order by roleid";
-
-        try {
-            haveConnection();
-
-            if (currentConnEnv.getSession().getIsDNC() ||
-                currentConnEnv.getSession().getIsEmbeddedDerby()) {
-                rs = theConnection.createStatement().executeQuery(query);
-
-                int[] displayColumns = new int[] {
-                    rs.findColumn("ROLEID")
-                };
-                int[] columnWidths = new int[] {
-                    30
-                };
-
-                return new ijResultSetResult(rs, displayColumns, columnWidths);
-            } else {
-                throw ijException.notAvailableForDriver(
-                    theConnection.getMetaData().getDriverName());
-            }
-        } catch (SQLException e) {
-            try {
-                if(rs!=null)
-                    rs.close();
-            } catch (SQLException se) {
-            }
-            throw e;
-        }
-    }
-    /**
-       Outputs the DDL of given table.
-     */
-    public ijResult showCreateTable(String schema, String table) throws SQLException {
-        ResultSet rs = null;
-        try {
-            haveConnection();
-            Statement stmt = theConnection.createStatement();
-            rs = stmt.executeQuery("CALL SYSCS_UTIL.SHOW_CREATE_TABLE(\'" +
-                    schema + "\'," + "\'" + table + "\')" );
-            int[] displayColumns = new int[] { 1 };
-            int[] columnWidths = new int[] { 0 };
-            return new ijResultSetResult(rs, displayColumns, columnWidths);
-        } catch (SQLException e) {
-            try {
-                if(rs!=null)
-                    rs.close();
-            } catch (SQLException se) {
-            }
-            throw e;
-        }
-    }
-    /**
-       Same as SYSCS_UTIL.SYSCS_GET_VERSION_INFO()
-           and SYSCS_UTIL.SYSCS_GET_VERSION_INFO_LOCAL()
-     */
-    public ijResult showVersionLocal(boolean local) throws SQLException {
-        ResultSet rs = null;
-        String procedurePostfix = local ? "_LOCAL()" : "()";
-        try {
-            haveConnection();
-            Statement stmt = theConnection.createStatement();
-            rs = stmt.executeQuery("CALL SYSCS_UTIL.SYSCS_GET_VERSION_INFO" + procedurePostfix );
-            int[] displayColumns = new int[] { 1,2,3,4,5 };
-            int[] columnWidths = new int[] { 0,0,0,0,0};
-            return new ijResultSetResult(rs, displayColumns, columnWidths);
-        } catch (SQLException e) {
-            try {
-                if(rs!=null)
-                    rs.close();
-            } catch (SQLException se) {
-            }
-            throw e;
-        }
-    }
-
-    /**
-       Outputs the names of all fields of given table. Outputs field
-       names and data type.
-     */
-    public ijResult describeTable(String schema, String table) throws SQLException {
-        ResultSet rs = null;
-        try {
-            haveConnection();
-            verifyTableExists(schema,table);
-
-            DatabaseMetaData dbmd = theConnection.getMetaData();
-
-            //Check if it's a synonym table
-            String getSynonymAliasInfo = String.format(
-                    "SELECT BASETABLE FROM SYSVW.SYSALIASTOTABLEVIEW V WHERE (V.SCHEMANAME LIKE ? ESCAPE '%s') AND (V.ALIAS LIKE ? ESCAPE '%s')",
-                    Utils.defaultEscapeCharacter, Utils.defaultEscapeCharacter);
-
-            PreparedStatement s = theConnection.prepareStatement(getSynonymAliasInfo);
-            s.setString(1, Utils.escape(schema));
-            s.setString(2, Utils.escape(table));
-            rs = s.executeQuery();
-
-            if (rs.next()){
-                String[] fullName = rs.getString(1).split("\\.");
-                if (fullName.length == 2) {
-                    schema = fullName[0].substring(1,fullName[0].length()-1);
-                    table = fullName[1].substring(1,fullName[1].length()-1);
-                }
-            }
-
-            rs = dbmd.getColumns(null, Utils.escape(schema), Utils.escape(table), null);
-
-            int[] displayColumns = new int[] {
-                rs.findColumn("TABLE_SCHEM"),
-                rs.findColumn("TABLE_NAME"),
-                rs.findColumn("COLUMN_NAME"),
-                rs.findColumn("TYPE_NAME"),
-                rs.findColumn("DECIMAL_DIGITS"),
-                rs.findColumn("NUM_PREC_RADIX"),
-                rs.findColumn("COLUMN_SIZE"),
-                rs.findColumn("COLUMN_DEF"),
-                rs.findColumn("CHAR_OCTET_LENGTH"),
-                rs.findColumn("IS_NULLABLE"),
-            };
-            int[] columnWidths = new int[] {
-                20,
-                20,
-                40,
-                9,
-                4,
-                4,
-                6,
-                10,
-                10,
-                8
-            };
-
-            //
-            // If schema is specified (if util.getSelectedSchema in
-            // DescTableStatement() returns correct value), then we
-            // don't need to output schema and table names.
-            if(schema!=null && table != null) {
-                displayColumns = intArraySubset(displayColumns, 2,
-                                                displayColumns.length);
-                columnWidths   = intArraySubset(columnWidths, 2,
-                                                columnWidths.length);
-            }
-
-            return new ijResultSetResult(rs, displayColumns, columnWidths);
-        } catch (SQLException e) {
-            try {
-                if(rs!=null)
-                    rs.close();
-            } catch (SQLException se) {
-            }
-            throw e;
-        }
-    }
-
-    private Object makeXid(int xid)
-    {
-        return null;
-    }
-
-    void set_xplain_trace(boolean enable) throws SQLException{
-
-        haveConnection();
-        Statement    aStatement = theConnection.createStatement();
-
-        if (enable) {
-            aStatement.execute("call SYSCS_UTIL.SYSCS_SET_RUNTIMESTATISTICS(1)");
-            aStatement.execute("call SYSCS_UTIL.SYSCS_SET_STATISTICS_TIMING(1)");
-        }
-        else {
-            aStatement.execute("call SYSCS_UTIL.SYSCS_SET_RUNTIMESTATISTICS(0)");
-            aStatement.execute("call SYSCS_UTIL.SYSCS_SET_STATISTICS_TIMING(0)");
-        }
-
-    }
-
-    /*
-     * Compress 2 adjacent (single or double) quotes into a single (s or d)
-     * quote when found in the middle of a String.
-     * This function comes from com.splicemachine.db.iapi.util.StringUtil
-     */
-    private static String compressQuotes(String source,String quotes)
-    {
-        String result=source;
-        int index;
-
-        /* Find the first occurrence of adjacent quotes. */
-        index=result.indexOf(quotes);
-
-        /* Replace each occurrence with a single quote and begin the
-         * search for the next occurrence from where we left off.
-         */
-        while(index!=-1){
-            result=result.substring(0,index+1)+ result.substring(index+2);
-            index=result.indexOf(quotes,index+1);
-        }
-
-        return result;
-    }
-
-    private static String normalizeDelimitedID(String str)
-    {
-        str = compressQuotes(str, DOUBLEQUOTES);
-        return str;
-    }
-
-    private String castIdentifier(String identifier) throws SQLException
-    {
-        haveConnection();
-        DatabaseMetaData dbmd = theConnection.getMetaData();
-
-        if (dbmd.storesLowerCaseIdentifiers())
-            return identifier.toLowerCase(Locale.ENGLISH);
-        else if (dbmd.storesUpperCaseIdentifiers())
-            return identifier.toUpperCase(Locale.ENGLISH);
-
-        return identifier;
-    }
-
-=======
->>>>>>> 50b140fa
 }
 
 PARSER_END(ij)
@@ -2342,7 +1083,6 @@
         showTables(schema, types);
     }
 |   <CREATE> <TABLE> ( i = caIdentifierForSysProcs() ( <PERIOD> i2 = caIdentifierForSysProcs() )?
-<<<<<<< HEAD
     {
         if (i2 == null) {
             schema = null;
@@ -2350,28 +1090,12 @@
         } else {
             schema = i;
             tblname = i2;
-=======
-
-
-        {
-            if (i2 == null) {
-                schema = null;
-                tblname = i;
-            } else {
-                schema = i;
-                tblname = i2;
-            }
-            if (schema == null) {
-                schema = util.getSelectedSchema(theConnection);
-            }
-            return
-            showCreateTable(schema, tblname);
->>>>>>> 50b140fa
         }
         if (schema == null) {
             schema = util.getSelectedSchema(theConnection);
         }
-        return showCreateTable(schema, tblname);
+            return
+            showCreateTable(schema, tblname);
     }
 | s=<STRING>
     {
@@ -3882,7 +2606,7 @@
  * disconnect the current XAConnection
  * If xaconnid is given, then disconnect XAConnection with xaconnid (xaconnid
  *    not implemented).
- * 
+ *
  */
 ijResult
 XA_DisconnectStatement()
@@ -4109,7 +2833,7 @@
 
 
 /**
- * DataSourceStatement is 
+ * DataSourceStatement is
  *    DataSource 'dbname'
  *        [ &lt;PROTCOL&gt; 'protocol']
  *        [ &lt;USER&gt; 'user' ]
