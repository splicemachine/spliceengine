--- conflicted
+++ resolved
@@ -1467,14 +1467,11 @@
 |	<CP_DISCONNECT: "CP_disconnect">
 |	<WORK : "work">
 |   <JSON: "JSON">
-<<<<<<< HEAD
 |   <PROMPT: "prompt">
 |   <CLOCK: "clock">
-=======
 |   <SPOOL: "SPOOL">
 |   <STOP: "STOP">
 |   <CLEAR: "CLEAR">
->>>>>>> 1bcf1555
 }
 
 TOKEN :
@@ -1821,11 +1818,8 @@
 |	r=CP_ConnectStatement()
 |	r=CP_GetConnectionStatement()
 |	r=CP_DisconnectStatement()
-<<<<<<< HEAD
 |   r=Prompt()
-=======
 |   r=Spool()
->>>>>>> 1bcf1555
 )? <EOF>
 	{
 		return r;
@@ -4064,7 +4058,6 @@
 
 }
 
-<<<<<<< HEAD
 ijResult Prompt() throws SQLException
 :
 {
@@ -4076,7 +4069,8 @@
 		utilInstance.setPromptClock((clockOn == null ? false : true));
 		return null;
 	}
-=======
+}
+
 ijResult Spool() throws IOException
 :
 {}
@@ -4085,7 +4079,6 @@
     {
         return HandleSpool();
     }
->>>>>>> 1bcf1555
 }
 
 ijResult HandleSpool() throws IOException
@@ -4293,15 +4286,12 @@
 |	tok = <CP_DISCONNECT>
 |	tok = <WORK>
 |   tok = <JSON>
-<<<<<<< HEAD
 |   tok = <PROMPT>
 |   tok = <CLOCK>
-=======
 |   tok = <SPOOL>
 |   tok = <STOP>
 |   tok = <CLEAR>
->>>>>>> 1bcf1555
-	)
+)
 	{
 
 		return tok.image;
