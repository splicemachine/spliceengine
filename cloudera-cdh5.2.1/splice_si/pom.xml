<?xml version="1.0" encoding="UTF-8"?>
<project xmlns="http://maven.apache.org/POM/4.0.0" xmlns:xsi="http://www.w3.org/2001/XMLSchema-instance" xsi:schemaLocation="http://maven.apache.org/POM/4.0.0 http://maven.apache.org/xsd/maven-4.0.0.xsd">
	<modelVersion>4.0.0</modelVersion>
	<packaging>jar</packaging>
	<artifactId>splice_si-cloudera-cdh5.2.1</artifactId>
	<name>${project.artifactId}</name>
	<description>Splice Engine Snapshot Isolation</description>
	<parent>
		<artifactId>spliceengine-cloudera-cdh5.2.1</artifactId>
		<groupId>com.splicemachine</groupId>
		<version>1.1.1-SNAPSHOT</version>
	</parent>
	<dependencies>
<<<<<<< HEAD
		<dependency> <groupId>com.splicemachine</groupId> <artifactId>splice_constants-cloudera-cdh5.2.1</artifactId> <version>1.1.1-SNAPSHOT</version> </dependency>
=======
		<dependency>
			<groupId>com.splicemachine</groupId>
			<artifactId>splice_constants-cloudera-cdh5.2.1</artifactId>
			<version>1.1.0-SNAPSHOT</version>
			<exclusions>
				<exclusion>
					<artifactId>servlet-api</artifactId>
					<groupId>javax.servlet</groupId>
				</exclusion>
			</exclusions>
		</dependency>
>>>>>>> 57a42f6f
	</dependencies>
	<profiles>
		<profile>
			<id>obfuscate</id>
			<activation>
				<property>
					<name>obfuscate</name>
					<value>true</value>
				</property>
			</activation>
			<build>
				<plugins>
					<plugin>
						<groupId>com.github.wvengen</groupId>
						<artifactId>proguard-maven-plugin</artifactId>
						<configuration>
							<injar>${project.build.finalName}.jar</injar>
							<outputDirectory>${project.build.directory}</outputDirectory>
							<addMavenDescriptor>false</addMavenDescriptor>
							<appendClassifier>true</appendClassifier>
							<!-- archive></archive -->
							<attach>true</attach>
							<attachArtifactClassifier>${obfuscate.si}</attachArtifactClassifier>
							<attachArtifactType>jar</attachArtifactType>
							<!-- exclusions></exclusions -->
							<!-- inFilter></inFilter -->
							<includeDependency>true</includeDependency>
							<injarNotExistsSkip>false</injarNotExistsSkip>
							<libs>
								<lib>${java.home}/lib/rt.jar</lib>
								<lib>${java.home}/lib/jsse.jar</lib>
								<lib>${java.home}/lib/jce.jar</lib>
								<lib>${java.home}/lib/charsets.jar</lib>
							</libs>
							<maxMemory>1024m</maxMemory>
							<options>
								<!-- This has to be set or all generics are lost.  -->
								<option>-keepattributes Signature</option>
								<option>-keepattributes Exceptions</option>
								<!-- # Write out an obfuscation mapping file for de-obfuscating any stack traces. -->
								<!-- # Or for incremental obfuscation of extensions... this will allow for patching obfuscated code if needed. -->
								<option>-printmapping ${project.build.directory}/${project.build.finalName}.map </option>
								<!-- # Kick-ass option to list all classes and class members that match the various -keep options. -->
								<!-- # Awesome for debugging config files. -->
								<option>-printseeds ${project.build.directory}/${project.build.finalName}.keep </option>
								<!-- ################################################# -->
								<!-- ### From the example for a typical library... ### -->
								<!-- ################################################# -->
								<!-- # SourceFile and LineNumberTable are needed for useful obfuscated stack traces.  Without these, the stack traces cannot be deciphered later on. -->
								<!-- # *Annotation* is needed to preserve @MXBean annotations for TransactionStatus. -->
								<!-- InnerClasses is needed for SI inner classes in SegmentedRollForward -->
								<option>-renamesourcefileattribute SourceFile</option>
								<option>-keepattributes SourceFile,LineNumberTable,MXBean,*Annotation*,InnerClasses</option>
								<!-- # Needed to keep enumerations working. -->
								<option>-keepclassmembers,allowoptimization enum * {
									public static **[] values();
									public static ** valueOf(java.lang.String);
									}
								</option>
								<!-- # Preserves methods and members for Serializable classes that are actually used. -->
								<!-- # TODO: Do we need to add Formattable too? -->
								<option>-keepclassmembers class * implements java.io.Serializable {
									static final long serialVersionUID;
									private static final java.io.ObjectStreamField[] serialPersistentFields;
									private void writeObject(java.io.ObjectOutputStream);
									private void readObject(java.io.ObjectInputStream);
									java.lang.Object writeReplace();
									java.lang.Object readResolve();
									}
								</option>
								<!-- ################################################################ -->
								<!-- ### From the example of obfuscating the ProGuard jar file... ### -->
								<!-- ################################################################ -->
								<!-- # Allow methods with the same signature, except for the return type, to get the same obfuscation name. -->
								<option>-overloadaggressively</option>
								<!-- # Put all obfuscated classes into the nameless root package. -->
								<option>-repackageclasses ''</option>
								<!-- # Allow classes and class members to be made public. -->
								<option>-allowaccessmodification</option>
								<!-- ################################### -->
								<!-- ### Overrides for structured_si ### -->
								<!-- ################################### -->
								<!-- # Just ignore the duplicate class definitions for now.  Our class path is crazy long and probably needs to be cleaned up.-->
								<option>-dontnote</option>
								<!-- # Ignore bogus warnings that are being generated from the Apache Derby java/stubs source code.-->
								<!-- # I believe these files could just be deleted from our repo.  This should be confirmed before deletion.-->
								<option>-ignorewarnings</option>
								<!-- ################################### -->
								<!-- ### Overrides for structured_si ### -->
								<!-- ################################### -->
								<!-- # Preserve the classes accessed externally. -->
								<option>-keep public class com.splicemachine.si.impl.WriteConflict { public *; }</option>
								<option>-keep public class com.splicemachine.si.impl.AdditiveWriteConflict { public *; }</option>
								<option>-keep public class com.splicemachine.si.impl.DDLFilter { public *; }</option>
								<option>-keep public class com.splicemachine.si.impl.PackedTxnFilter { public *; }</option>
								<option>-keep public class com.splicemachine.si.impl.PushBackIterator { public *; }</option>
								<option>-keep public class com.splicemachine.si.impl.RowAccumulator { public *; }</option>
								<option>-keep public class com.splicemachine.si.data.hbase.HRowAccumulator { public *; }</option>
								<option>-keep public class com.splicemachine.si.data.hbase.IHTable { public *; }</option>
								<option>-keep public class com.splicemachine.si.coprocessors.SIObserver { public *; }</option>
								<option>-keep public class com.splicemachine.si.coprocessors.SIFilter { public *; }</option>
								<!--<option>-keep public class com.splicemachine.si.api.TxnView { public *; }</option>-->
								<option>-keep public class com.splicemachine.si.coprocessors.TimestampMasterObserver { public *; }</option>
								<option>-keep public class com.splicemachine.si.impl.timestamp.TimestampMasterManagement { public *; }</option>
								<option>-keep public class com.splicemachine.si.impl.timestamp.TimestampRegionManagement { public *; }</option>
								<option>-keep public class com.splicemachine.si.impl.timestamp.TimestampOracle { public *; }</option>
								<option>-keep public class com.splicemachine.si.impl.timestamp.TimestampClient { public *; }</option>
								<option>-keep public class com.splicemachine.si.impl.Tracer { public *; }</option>
								<option>-keep public class com.splicemachine.si.api.Transactor { public *; }</option>
								<option>-keep public class com.splicemachine.si.impl.RootTransaction { public *; }</option>
								<option>-keep public class com.splicemachine.si.api.TransactionalFilter { public *; }</option>
								<option>-keep public class com.splicemachine.si.api.TransactionReadController { public *; }</option>
								<option>-keep public class com.splicemachine.si.api.ConstraintChecker { public *; }</option>
								<!-- ### Method: beginTransaction ### -->
								<option>-keep public class com.splicemachine.si.api.TransactionManager { public *; }</option>
								<!-- ### Needed for SpliceDriver.registerJMX() during database booting. ### -->
								<option>-keep public class com.splicemachine.si.api.HTransactorFactory { public *; }</option>
								<!-- ### Method: beginTransaction ### -->
								<option>-keep public class com.splicemachine.si.impl.SITransactionManager { public *; }</option>
								<!-- ### Needed as return value from TransactionManager.beginTransaction() ### -->
								<!-- ### Needed as return value from HTransactorFactory.getTransactorStatus() in SpliceDriver.registerJMX(). ### -->
								<option>-keep public class com.splicemachine.si.jmx.ManagedTransactor { public *; }</option>
								<!-- ### Needed as return value from HTransactorFactory.getTransactorStatus() in SpliceDriver.registerJMX(). ### -->
								<option>-keep public class com.splicemachine.si.jmx.TransactorStatus { public *; }</option>
								<!-- ### Needed by ij for SELECT queries. ### -->
								<option>-keep public class com.splicemachine.si.impl.RowAccumulator { public *; }</option>
								<!-- ### Method, newFilterState, needed by ij for SELECT queries. TODO: only need method? ### -->
								<option>-keep public class com.splicemachine.si.api.TransactionReadController { public *; }</option>
								<!-- ### Method, newFilterState, needs this as a parameter. ### -->
								<!-- ### Method, newFilterState, needs this as a parameter. ### -->
								<option>-keep public class com.splicemachine.si.impl.TxnFilter { public *; }</option>
								<!-- ### Method, newFilterState, needs this as a parameter. ### -->
								<!-- ### Needed by ij for INSERT statements. ### -->
								<!-- ### Needed for ITs. ### -->
								<option>-keep public class com.splicemachine.si.api.TransactionStatus { public *; }</option>
								<option>-keep public class com.splicemachine.si.api.TransactorListener { public *; }</option>
								<option>-keep public class com.splicemachine.si.api.SIFilter { public *; }</option>
								<!-- ### Needed after Scott's re-factoring of SI. ### -->
								<option>-keep public class com.splicemachine.si.api.CannotCommitException { public *; }</option>
								<option>-keep public class com.splicemachine.si.api.TransactionTimestamps { public *; }</option>
								<option>-keep public class com.splicemachine.si.api.TimestampSource { public *; }</option>
								<option>-keep public class com.splicemachine.si.api.ReadOnlyModificationException { public *; }</option>
								<option>-keep public class com.splicemachine.si.api.ReadResolver { public *; }</option>
								<option>-keep public class com.splicemachine.si.api.RollForward { public *; }</option>
								<option>-keep public class com.splicemachine.si.api.TransactionalRegion { public *; }</option>
								<option>-keep public class com.splicemachine.si.api.TransactionLifecycle { public *; }</option>
								<option>-keep public class com.splicemachine.si.api.TransactionOperations { public *; }</option>
								<option>-keep public class com.splicemachine.si.api.TransactionStorage { public *; }</option>
								<option>-keep public class com.splicemachine.si.api.Txn { public *; }</option>
								<option>-keep public enum com.splicemachine.si.api.Txn$IsolationLevel { public *; }</option>
								<option>-keep public enum com.splicemachine.si.api.Txn$State { public *; }</option>
								<option>-keep public class com.splicemachine.si.api.TxnDataStore { public *; }</option>
								<option>-keep public class com.splicemachine.si.api.TxnLifecycleManager { public *; }</option>
								<option>-keep public interface com.splicemachine.si.impl.txnclient.TxnStoreManagement {public *; }</option>
								<option>-keep public class com.splicemachine.si.api.TxnOperationFactory { public *; }</option>
								<option>-keep public class com.splicemachine.si.api.TxnStore { public *; }</option>
								<option>-keep public class com.splicemachine.si.api.TxnSupplier { public *; }</option>
								<option>-keep public class com.splicemachine.si.api.TxnView { public *; }</option>
								<option>-keep public class com.splicemachine.si.coprocessors.SIFilterPacked { public *; }</option>
								<option>-keep public class com.splicemachine.si.coprocessors.TxnLifecycleEndpoint { public *; }</option>
								<option>-keep public class com.splicemachine.si.impl.ActiveWriteTxn { public *; }</option>
								<option>-keep public class com.splicemachine.si.impl.ActionFactory { public *; }</option>
								<option>-keep public class com.splicemachine.si.impl.DataStore { public *; }</option>
								<option>-keep public class com.splicemachine.si.impl.DDLTxnView { public *; }</option>
								<option>-keep public class com.splicemachine.si.impl.DenseTxn { public *; }</option>
								<option>-keep public class com.splicemachine.si.impl.InheritingTxnView { public *; }</option>
								<option>-keep public class com.splicemachine.si.impl.LazyTxnView { public *; }</option>
								<option>-keep public class com.splicemachine.si.impl.ReadOnlyTxn { public *; }</option>
								<option>-keep public class com.splicemachine.si.impl.SimpleOperationFactory { public *; }</option>
								<option>-keep public class com.splicemachine.si.impl.SimpleTxnFilter { public *; protected void doResolve(org.apache.hadoop.hbase.KeyValue, long); }</option>
								<option>-keep public class com.splicemachine.si.impl.SparseTxn { public *; }</option>
								<option>-keep public class com.splicemachine.si.impl.TransactionalRegions { public *; }</option>
								<option>-keep public class com.splicemachine.si.impl.TxnFilter { public *; }</option>
								<option>-keep public class com.splicemachine.si.impl.TxnRegion { public *; }</option>
								<option>-keep public class com.splicemachine.si.impl.TxnViewBuilder { public *; }</option>
								<option>-keep public class com.splicemachine.si.impl.UnsupportedLifecycleManager { public *; }</option>
								<option>-keep public class com.splicemachine.si.impl.WritableTxn { public *; }</option>
								<option>-keep public class com.splicemachine.si.impl.readresolve.NoOpReadResolver { public *; }</option>
								<option>-keep public class com.splicemachine.si.impl.readresolve.SynchronousReadResolver { public *; }</option>
								<option>-keep public class com.splicemachine.si.impl.region.RegionTxnStore { public *; }</option>
								<option>-keep public class com.splicemachine.si.impl.region.V1TxnDecoder { public *; }</option>
								<option>-keep public class com.splicemachine.si.impl.region.V2TxnDecoder { public *; }</option>
								<option>-keep public class com.splicemachine.si.impl.rollforward.NoopRollForward { public *; }</option>
								<option>-keep public class com.splicemachine.si.impl.rollforward.SegmentedRollForward { public *; }</option>
								<option>-keep public interface com.splicemachine.si.impl.rollforward.SegmentedRollForward$Action { public *; }</option>
								<option>-keep public class com.splicemachine.si.impl.rollforward.SegmentedRollForward$Context { public *; }</option>
								<!-- ### Needed after consolidation of 94 and 98. ### -->
								<option>-keep public class com.splicemachine.async.AsyncSkippingScanFilter { public *; }</option>
								<option>-keep public class com.splicemachine.derby.hbase.BaseAllocatedFilter { public *; }</option>
								<option>-keep public class com.splicemachine.hbase.AbstractBufferedRegionScanner { public *; protected final org.apache.hadoop.hbase.regionserver.RegionScanner delegate;}</option>
								<option>-keep public class com.splicemachine.hbase.AbstractSkippingScanFilter { public *; }</option>
								<option>-keep public class com.splicemachine.hbase.BaseReadAheadRegionScanner { public *; }</option>
								<option>-keep public class com.splicemachine.hbase.RegionScanIterator* { public *; }</option>
								<option>-keep public class com.splicemachine.si.LStoreSetup { public *; }</option>
								<option>-keep public class com.splicemachine.si.LStoreTest { public *; }</option>
								<option>-keep public class com.splicemachine.si.TestTransactionSetup { public *; }</option>
								<option>-keep public class com.splicemachine.si.api.Clock { public *; }</option>
								<option>-keep public class com.splicemachine.si.api.RollForwardQueue { public *; }</option>
								<option>-keep public class com.splicemachine.si.api.RowAccumulator { public *; }</option>
								<option>-keep public class com.splicemachine.si.api.SIFactory { public *; }</option>
								<option>-keep public class com.splicemachine.si.api.TransactionTimeoutException { public *; }</option>
								<option>-keep public class com.splicemachine.si.api.TxnView { public *; }</option>
								<option>-keep public class com.splicemachine.si.coprocessors.BaseSICompactionScanner { public *; protected boolean nextDirect(java.util.List, int); }</option>
								<option>-keep public class com.splicemachine.si.coprocessors.RollForwardQueueMap { public *; }</option>
								<option>-keep public class com.splicemachine.si.coprocessors.SIBaseObserver { public *; protected *; }</option>
								<option>-keep public class com.splicemachine.si.coprocessors.TxnLifecycleEndpoint { public *; }</option>
								<option>-keep public class com.splicemachine.si.data.api.HTableSource { public *; }</option>
								<option>-keep public class com.splicemachine.si.data.api.IHTable { public *; }</option>
								<option>-keep public class com.splicemachine.si.data.api.SDataLib {public *; }</option>
								<option>-keep public class com.splicemachine.si.data.api.STableReader { public *; }</option>
								<option>-keep public class com.splicemachine.si.data.api.STableWriter { public *; }</option>
								<option>-keep public class com.splicemachine.si.data.api.SRowLock { public *; }</option>
								<option>-keep public class com.splicemachine.si.data.hbase.HRowAccumulator { public *; }</option>
								<option>-keep public class com.splicemachine.si.data.hbase.HTableReader { public *; }</option>
								<option>-keep public class com.splicemachine.si.data.hbase.HTableWriter { public *; }</option>
								<option>-keep public class com.splicemachine.si.data.hbase.BaseHbRegion { public *; protected *;}</option>
								<option>-keep public class com.splicemachine.si.data.hbase.HbRegion { public *; protected *;}</option>
								<option>-keep public class com.splicemachine.si.data.hbase.HbTable { public *; }</option>
								<option>-keep public class com.splicemachine.si.data.light.IncrementingClock { public *; }</option>
								<option>-keep public class com.splicemachine.si.data.light.LDataLib { public *; }</option>
								<option>-keep public class com.splicemachine.si.data.light.LGet { public *; }</option>
								<option>-keep public class com.splicemachine.si.data.light.LStore { public *; }</option>
								<option>-keep public class com.splicemachine.si.data.light.LTable { public *; }</option>
								<option>-keep public class com.splicemachine.si.data.light.LTuple { public *; }</option>
								<option>-keep public class com.splicemachine.si.data.light.ManualClock { public *; }</option>
								<option>-keep public class com.splicemachine.si.impl.AbstractTxn { public *; }</option>
								<option>-keep public class com.splicemachine.si.impl.AdditiveWriteConflict { public *; }</option>
								<option>-keep public class com.splicemachine.si.impl.BaseSIFilter { public *; }</option>
								<option>-keep public class com.splicemachine.si.impl.BaseSIFilterPacked { public *; }</option>
								<option>-keep public class com.splicemachine.si.impl.ClientTxnLifecycleManager { public *; }</option>
								<option>-keep public class com.splicemachine.si.impl.HTransactorFactory { public *; }</option>
								<option>-keep public class com.splicemachine.si.impl.KeepAliveScheduler { public *; }</option>
								<option>-keep public class com.splicemachine.si.impl.KeyValueType { public *; }</option>
								<option>-keep public class com.splicemachine.si.impl.SICompactionState { public *; }</option>
								<option>-keep public class com.splicemachine.si.impl.SIFactoryDriver { public *; }</option>
								<option>-keep public class com.splicemachine.si.impl.SIFactoryImpl { public *; }</option>
								<option>-keep public class com.splicemachine.si.impl.SITransactionReadController { public *; }</option>
								<option>-keep public class com.splicemachine.si.impl.SITransactor* { public *; }</option>
								<option>-keep public class com.splicemachine.si.impl.STableReaderDelegate { public *; }</option>
								<option>-keep public class com.splicemachine.si.impl.SystemClock { public *; }</option>
								<option>-keep public class com.splicemachine.si.impl.TransactionLifecycle { public *; }</option>
								<option>-keep public class com.splicemachine.si.impl.TransactionTimestamps { public *; }</option>
								<option>-keep public class com.splicemachine.si.impl.TxnDataStore { public *; }</option>
								<option>-keep public class com.splicemachine.si.impl.TxnUtils { public *; }</option>
								<option>-keep public class com.splicemachine.si.impl.UpdatingTxnFilter { public *; }</option>
								<option>-keep public class com.splicemachine.si.impl.region.AbstractV1TxnDecoder { public *; }</option>
								<option>-keep public class com.splicemachine.si.impl.region.AbstractV2TxnDecoder { public *; }</option>
								<option>-keep public class com.splicemachine.si.impl.region.ActiveTxnFilter { public *; }</option>
								<option>-keep public class com.splicemachine.si.impl.region.BaseActiveTxnFilter { public *; protected long afterTs; protected long beforeTs; }</option>
								<option>-keep public class com.splicemachine.si.impl.region.HTransactionLib { public *; }</option>
								<option>-keep public class com.splicemachine.si.impl.region.STransactionLib { public *; }</option>
								<option>-keep public class com.splicemachine.si.impl.region.TransactionResolver { public *; }</option>
								<option>-keep public class com.splicemachine.si.impl.region.TxnDecoder { public *; protected *; }</option>
								<option>-keep public class com.splicemachine.si.impl.rollforward.RollForwardManagement { public *; }</option>
								<option>-keep public class com.splicemachine.si.impl.rollforward.RollForwardStatus { public *; }</option>
								<option>-keep public class com.splicemachine.si.impl.store.ActiveTxnCacheSupplier { public *; }</option>
								<option>-keep public class com.splicemachine.si.impl.store.CompletedTxnCacheSupplier { public *; }</option>
								<option>-keep public class com.splicemachine.si.impl.store.LazyTxnSupplier { public *; }</option>
								<option>-keep public class com.splicemachine.si.txn.JtaXAResource { public *; }</option>
								<option>-keep public class com.splicemachine.si.txn.ZooKeeperStatTimestampSource { public *; }</option>
								<option>-keep public class com.splicemachine.si.txn.ZooKeeperTimestampSource { public *; }</option>
								<!-- ### Needed after consolidation of 94 and 98. cdh5.1.3 ### -->
								<option>-keep public class com.splicemachine.si.impl.SIFilterPacked { public *; }</option>
								<option>-keep public class com.splicemachine.si.impl.BaseSIFilterPacked { public *; protected *;}</option>
								<option>-keep public class com.splicemachine.derby.hbase.AllocatedFilter { public *; }</option>
								<option>-keep public class com.splicemachine.derby.hbase.BaseAllocatedFilter { public *; protected *;}</option>
								<option>-keep public class com.splicemachine.hbase.AbstractSkippingScanFilter { public *; protected *;}</option>
							</options>
							<!-- outjar></outjar -->
							<!-- proguardInclude></proguardInclude -->
							<!-- proguardMainClass></proguardMainClass -->
							<proguardVersion>4.11</proguardVersion>
							<skip>false</skip>
						</configuration>
						<executions>
							<execution>
								<phase>package</phase>
								<goals>
									<goal>proguard</goal>
								</goals>
							</execution>
						</executions>
						<dependencies>
							<dependency>
								<groupId>net.sf.proguard</groupId>
								<artifactId>proguard-base</artifactId>
								<version>4.11</version>
								<scope>runtime</scope>
							</dependency>
						</dependencies>
					</plugin>
				</plugins>
			</build>
		</profile>
	</profiles>
</project><|MERGE_RESOLUTION|>--- conflicted
+++ resolved
@@ -11,13 +11,10 @@
 		<version>1.1.1-SNAPSHOT</version>
 	</parent>
 	<dependencies>
-<<<<<<< HEAD
-		<dependency> <groupId>com.splicemachine</groupId> <artifactId>splice_constants-cloudera-cdh5.2.1</artifactId> <version>1.1.1-SNAPSHOT</version> </dependency>
-=======
 		<dependency>
 			<groupId>com.splicemachine</groupId>
 			<artifactId>splice_constants-cloudera-cdh5.2.1</artifactId>
-			<version>1.1.0-SNAPSHOT</version>
+			<version>1.1.1-SNAPSHOT</version>
 			<exclusions>
 				<exclusion>
 					<artifactId>servlet-api</artifactId>
@@ -25,7 +22,6 @@
 				</exclusion>
 			</exclusions>
 		</dependency>
->>>>>>> 57a42f6f
 	</dependencies>
 	<profiles>
 		<profile>
