--- conflicted
+++ resolved
@@ -33,21 +33,11 @@
             <version>3.6.6.Final</version>
             <scope>provided</scope>
         </dependency>
-<<<<<<< HEAD
-        <dependency>
-            <!-- org.spark_project.guava -->
-            <groupId>org.apache.spark</groupId>
-            <artifactId>spark-network-common_${scala.binary.version}</artifactId>
-            <version>${spark.version}</version>
-            <scope>provided</scope>
-        </dependency>
         <dependency>
             <groupId>com.splicemachine</groupId>
             <artifactId>splice_protocol</artifactId>
             <version>${project.version}</version>
             <scope>compile</scope>
         </dependency>
-=======
->>>>>>> 8edcacdd
     </dependencies>
 </project>