<?xml version="1.0" encoding="UTF-8"?>
<!--
  ~ Copyright (c) 2012 - 2020 Splice Machine, Inc.
  ~
  ~ This file is part of Splice Machine.
  ~ Splice Machine is free software: you can redistribute it and/or modify it under the terms of the
  ~ GNU Affero General Public License as published by the Free Software Foundation, either
  ~ version 3, or (at your option) any later version.
  ~ Splice Machine is distributed in the hope that it will be useful, but WITHOUT ANY WARRANTY;
  ~ without even the implied warranty of MERCHANTABILITY or FITNESS FOR A PARTICULAR PURPOSE.
  ~ See the GNU Affero General Public License for more details.
  ~ You should have received a copy of the GNU Affero General Public License along with Splice Machine.
  ~ If not, see <http://www.gnu.org/licenses/>.
  -->
<project xmlns="http://maven.apache.org/POM/4.0.0" xmlns:xsi="http://www.w3.org/2001/XMLSchema-instance" xsi:schemaLocation="http://maven.apache.org/POM/4.0.0 http://maven.apache.org/xsd/maven-4.0.0.xsd">
    <modelVersion>4.0.0</modelVersion>
    <artifactId>splice_timestamp_api</artifactId>
    <description>Splice Timestamp API</description>
    <parent>
        <artifactId>spliceengine-parent</artifactId>
        <groupId>com.splicemachine</groupId>
        <version>3.0.0.1965-SNAPSHOT</version>
    </parent>
    <dependencies>
        <dependency>
            <groupId>com.splicemachine</groupId>
            <artifactId>splice_encoding</artifactId>
<<<<<<< HEAD
            <version>${project.version}</version>
=======
            <version>3.0.0.1965-SNAPSHOT</version>
>>>>>>> f985376d
        </dependency>
        <dependency>
            <groupId>io.netty</groupId>
            <artifactId>netty</artifactId>
            <version>3.6.6.Final</version>
            <scope>provided</scope>
        </dependency>
        <dependency>
            <!-- org.spark_project.guava -->
            <groupId>org.apache.spark</groupId>
            <artifactId>spark-network-common_${scala.binary.version}</artifactId>
            <version>${spark.version}</version>
            <scope>provided</scope>
        </dependency>
        <dependency>
            <groupId>com.splicemachine</groupId>
            <artifactId>splice_protocol</artifactId>
            <version>${project.version}</version>
            <scope>compile</scope>
        </dependency>
    </dependencies>
</project><|MERGE_RESOLUTION|>--- conflicted
+++ resolved
@@ -25,11 +25,7 @@
         <dependency>
             <groupId>com.splicemachine</groupId>
             <artifactId>splice_encoding</artifactId>
-<<<<<<< HEAD
             <version>${project.version}</version>
-=======
-            <version>3.0.0.1965-SNAPSHOT</version>
->>>>>>> f985376d
         </dependency>
         <dependency>
             <groupId>io.netty</groupId>
