<?xml version="1.0" encoding="UTF-8"?>
<!--
  ~ Copyright (c) 2012 - 2017 Splice Machine, Inc.
  ~
  ~ This file is part of Splice Machine.
  ~ Splice Machine is free software: you can redistribute it and/or modify it under the terms of the
  ~ GNU Affero General Public License as published by the Free Software Foundation, either
  ~ version 3, or (at your option) any later version.
  ~ Splice Machine is distributed in the hope that it will be useful, but WITHOUT ANY WARRANTY;
  ~ without even the implied warranty of MERCHANTABILITY or FITNESS FOR A PARTICULAR PURPOSE.
  ~ See the GNU Affero General Public License for more details.
  ~ You should have received a copy of the GNU Affero General Public License along with Splice Machine.
  ~ If not, see <http://www.gnu.org/licenses/>.
  -->
<project xmlns="http://maven.apache.org/POM/4.0.0" xmlns:xsi="http://www.w3.org/2001/XMLSchema-instance" xsi:schemaLocation="http://maven.apache.org/POM/4.0.0 http://maven.apache.org/xsd/maven-4.0.0.xsd">
    <modelVersion>4.0.0</modelVersion>
    <artifactId>splice_timestamp_api</artifactId>
    <description>Splice Timestamp API</description>
    <parent>
        <artifactId>spliceengine-parent</artifactId>
        <groupId>com.splicemachine</groupId>
<<<<<<< HEAD
        <version>2.5.0.1806S</version>
=======
        <version>2.5.0.1808-SNAPSHOT</version>
>>>>>>> 3c35729a
    </parent>
    <dependencies>
        <dependency>
            <groupId>com.splicemachine</groupId>
            <artifactId>splice_encoding</artifactId>
<<<<<<< HEAD
            <version>2.5.0.1806S</version>
        </dependency>
        <dependency>
            <groupId>io.netty</groupId>
            <artifactId>netty</artifactId>
            <version>3.6.6.Final</version>
            <scope>provided</scope>
=======
            <version>2.5.0.1808-SNAPSHOT</version>
>>>>>>> 3c35729a
        </dependency>
    </dependencies>
</project><|MERGE_RESOLUTION|>--- conflicted
+++ resolved
@@ -19,27 +19,19 @@
     <parent>
         <artifactId>spliceengine-parent</artifactId>
         <groupId>com.splicemachine</groupId>
-<<<<<<< HEAD
-        <version>2.5.0.1806S</version>
-=======
         <version>2.5.0.1808-SNAPSHOT</version>
->>>>>>> 3c35729a
     </parent>
     <dependencies>
         <dependency>
             <groupId>com.splicemachine</groupId>
             <artifactId>splice_encoding</artifactId>
-<<<<<<< HEAD
-            <version>2.5.0.1806S</version>
+            <version>2.5.0.1808-SNAPSHOT</version>
         </dependency>
         <dependency>
             <groupId>io.netty</groupId>
             <artifactId>netty</artifactId>
             <version>3.6.6.Final</version>
             <scope>provided</scope>
-=======
-            <version>2.5.0.1808-SNAPSHOT</version>
->>>>>>> 3c35729a
         </dependency>
     </dependencies>
 </project>