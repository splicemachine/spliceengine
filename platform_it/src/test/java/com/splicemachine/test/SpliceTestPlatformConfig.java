/*
 * Copyright (c) 2012 - 2019 Splice Machine, Inc.
 *
 * This file is part of Splice Machine.
 * Splice Machine is free software: you can redistribute it and/or modify it under the terms of the
 * GNU Affero General Public License as published by the Free Software Foundation, either
 * version 3, or (at your option) any later version.
 * Splice Machine is distributed in the hope that it will be useful, but WITHOUT ANY WARRANTY;
 * without even the implied warranty of MERCHANTABILITY or FITNESS FOR A PARTICULAR PURPOSE.
 * See the GNU Affero General Public License for more details.
 * You should have received a copy of the GNU Affero General Public License along with Splice Machine.
 * If not, see <http://www.gnu.org/licenses/>.
 */

package com.splicemachine.test;

import com.google.common.base.Function;
import com.google.common.base.Joiner;
import com.google.common.collect.ImmutableList;
import com.splicemachine.access.HConfiguration;
import com.splicemachine.access.configuration.OlapConfigurations;
import com.splicemachine.access.configuration.SQLConfiguration;
import com.splicemachine.compactions.SpliceDefaultCompactionPolicy;
import com.splicemachine.compactions.SpliceDefaultCompactor;
import com.splicemachine.derby.hbase.SpliceIndexEndpoint;
import com.splicemachine.derby.hbase.SpliceIndexObserver;
import com.splicemachine.hbase.*;
import com.splicemachine.si.data.hbase.coprocessor.*;
import com.splicemachine.utils.BlockingProbeEndpoint;
import org.apache.commons.collections.ListUtils;
import org.apache.hadoop.conf.Configuration;
import org.apache.hadoop.fs.FileSystem;
import org.apache.hadoop.hbase.HConstants;
import org.apache.hadoop.hbase.io.hfile.CacheConfig;
import org.apache.hadoop.hbase.master.cleaner.TimeToLiveHFileCleaner;
import org.apache.hadoop.hbase.regionserver.DefaultStoreEngine;
import org.apache.hadoop.hbase.regionserver.compactions.CompactionPolicy;
import org.apache.hadoop.hbase.regionserver.compactions.Compactor;
import org.apache.hadoop.hbase.security.access.AccessController;
import org.apache.hadoop.hbase.security.token.TokenProvider;

import java.io.BufferedReader;
import java.io.IOException;
import java.io.InputStream;
import java.io.InputStreamReader;
import java.util.List;
import java.util.stream.Collectors;

import static com.google.common.collect.Lists.transform;
import static java.util.concurrent.TimeUnit.MINUTES;
import static java.util.concurrent.TimeUnit.SECONDS;

import com.splicemachine.access.HConfiguration;
import com.splicemachine.access.configuration.SQLConfiguration;
import com.splicemachine.derby.hbase.SpliceIndexObserver;
import com.splicemachine.si.data.hbase.coprocessor.SIObserver;
import com.splicemachine.si.data.hbase.coprocessor.TxnLifecycleEndpoint;
import com.splicemachine.utils.BlockingProbeEndpoint;
import com.splicemachine.hbase.SpliceReplicationService;
/**
 * HBase configuration for SpliceTestPlatform and SpliceTestClusterParticipant.
 */
class SpliceTestPlatformConfig {

    private static final List<Class<?>> REGION_SERVER_COPROCESSORS = ImmutableList.<Class<?>>of(
            RegionServerLifecycleObserver.class,
            BlockingProbeEndpoint.class,
            SpliceReplicationService.class,
<<<<<<< HEAD
            RegionServerEndpoint.class
=======
            SpliceRSRpcServices.class
>>>>>>> 91c798fc
    );

    private static final List<Class<?>> REGION_COPROCESSORS = ImmutableList.<Class<?>>of(
            MemstoreAwareObserver.class,
            SpliceIndexObserver.class,
            SpliceIndexEndpoint.class,
            RegionSizeEndpoint.class,
            TxnLifecycleEndpoint.class,
            SIObserver.class,
            BackupEndpointObserver.class ,
            TokenProvider.class
    );


    private static final List<Class<?>> SECURE_REGION_COPROCESSORS = ListUtils.union(ImmutableList.<Class<?>>of(
            TokenProvider.class,
            AccessController.class
    ), REGION_COPROCESSORS);


    private static final List<Class<?>> MASTER_COPROCESSORS = ImmutableList.<Class<?>>of(
            SpliceMasterObserver.class);

    private static final List<Class<?>> SECURE_MASTER_COPROCESSORS = ListUtils.union(
            ImmutableList.<Class<?>>of(
            AccessController.class), MASTER_COPROCESSORS);

    private static final List<Class<?>> HFILE_CLEANERS = ImmutableList.<Class<?>>of(
            SpliceHFileCleaner.class,
            TimeToLiveHFileCleaner.class);

    /*
     * Create an HBase config object suitable for use in our test platform.
     */
    public static Configuration create(String hbaseRootDirUri,
                                       Integer masterPort,
                                       Integer masterInfoPort,
                                       Integer regionServerPort,
                                       Integer regionServerInfoPort,
                                       Integer derbyPort,
                                       boolean failTasksRandomly,
                                       String olapLog4jConfig,
                                       boolean secure) {

        Configuration config = HConfiguration.unwrapDelegate();

        config.set(SQLConfiguration.STORAGE_FACTORY_HOME,hbaseRootDirUri);

        //
        // Coprocessors
        //
        config.set("hbase.coprocessor.regionserver.classes", getRegionServerCoprocessorsAsString());
        config.set("hbase.coprocessor.region.classes", getRegionCoprocessorsAsString(secure));
        config.set("hbase.coprocessor.master.classes", getMasterCoprocessorsAsString(secure));

        // Security

        if (secure) {
            String keytab = hbaseRootDirUri + "/splice.keytab";
            config.set("hadoop.security.authentication", "kerberos");
            config.set("hbase.security.authentication", "kerberos");
            config.set("hbase.regionserver.kerberos.principal", "hbase/example.com@EXAMPLE.COM");
            config.set("hbase.regionserver.keytab.file", keytab);
            config.set("hbase.master.kerberos.principal", "hbase/example.com@EXAMPLE.COM");
            config.set("hbase.master.keytab.file", keytab);
            config.set("yarn.nodemanager.principal", "yarn/example.com@EXAMPLE.COM");
            config.set("yarn.resourcemanager.principal", "yarn/example.com@EXAMPLE.COM");
            //read ee_key from a resource file
            ClassLoader classloader = Thread.currentThread().getContextClassLoader();
            try (InputStream is = classloader.getResourceAsStream("ee.txt")) {
                if (is != null) {
                    BufferedReader reader = new BufferedReader(new InputStreamReader(is));
                    String eeKey = reader.lines().collect(Collectors.joining(System.lineSeparator()));
                    config.set("splicemachine.enterprise.key", eeKey);
                    config.set("splice.authentication", "LDAP");
                    config.set("splice.authentication.ldap.server", "ldap://localhost:4016");
                    config.set("splice.authentication.ldap.searchAuthDN", "uid=admin,ou=system");
                    config.set("splice.authentication.ldap.searchAuth.password", "secret");
                    config.set("splice.authentication.ldap.searchBase", "ou=users,dc=example,dc=com");
                    config.set("splice.authentication.ldap.searchFilter", "(&(objectClass=inetOrgPerson)(uid=%USERNAME%))");
                }
            } catch (IOException e) {
                e.printStackTrace();
            }


        }

//        UserGroupInformation.setLoginUser(Us);

        //
        // Networking
        //
        config.set("hbase.zookeeper.quorum", "127.0.0.1:2181");
        config.setInt("hbase.master.port", masterPort);
        config.setInt("hbase.master.info.port", masterInfoPort);
        config.setInt("hbase.regionserver.port", regionServerPort);
        config.setInt("hbase.regionserver.info.port", regionServerInfoPort);
        config.setInt("hbase.master.jmx.port", HConfiguration.DEFAULT_JMX_BIND_PORT); // this is set because the HBase master and regionserver are running on the same machine and in the same JVM
        config.setInt(SQLConfiguration.NETWORK_BIND_PORT, derbyPort);
        config.setClass(DefaultStoreEngine.DEFAULT_COMPACTOR_CLASS_KEY, SpliceDefaultCompactor.class, Compactor.class);
       // config.setClass(ConsistencyControlUtils.MVCC_IMPL, SIMultiVersionConsistencyControl.class, ConsistencyControl.class);
        config.setClass(DefaultStoreEngine.DEFAULT_COMPACTION_POLICY_CLASS_KEY, SpliceDefaultCompactionPolicy.class, CompactionPolicy.class);
        config.setStrings(OlapConfigurations.OLAP_LOG4J_CONFIG, olapLog4jConfig);




        //
        // Networking -- interfaces
        //
        // force use of loop back interface on MacOSX, else don't set it
//        if (System.getProperty("os.name").contains("Mac") ) {
//            String interfaceName = "lo0";
//            config.set("hbase.zookeeper.dns.interface", interfaceName);
//            config.set("hbase.master.dns.interface", interfaceName);
//            config.set("hbase.regionserver.dns.interface", interfaceName);
//        }

        //
        // File System
        //
        String defaultFs = secure ? "hdfs://localhost:58878/" : "file:///";

        config.set("fs.defaultFS", defaultFs); // MapR Hack, tells it local filesystem // fs.default.name is deprecated
        config.set(FileSystem.FS_DEFAULT_NAME_KEY, defaultFs);
        config.setDouble("yarn.nodemanager.resource.io-spindles",2.0);
        config.set("fs.default.name", defaultFs);
        config.set("yarn.nodemanager.container-executor.class","org.apache.hadoop.yarn.server.nodemanager.DefaultContainerExecutor");

        // Must allow Cygwin instance to config its own rootURI
        if (!"CYGWIN".equals(hbaseRootDirUri)) {
            if (secure)
                config.set("hbase.rootdir", "hdfs://localhost:58878/hbase");
            else
                config.set("hbase.rootdir", hbaseRootDirUri+"/hbase");

        }


        //config.set("fs.maprfs.impl","org.apache.hadoop.fs.LocalFileSystem");
        //config.set("fs.hdfs.impl","org.apache.hadoop.fs.LocalFileSystem");
        //config.set("fs.AbstractFileSystem.splice.impll","com.splicemachine.fs.SpliceFs");

        //
        // Threads, timeouts
        //
        config.setLong("hbase.rpc.timeout", MINUTES.toMillis(5));
        config.setInt("hbase.client.max.perserver.tasks",50);
        config.setInt("hbase.client.ipc.pool.size",10);
        config.setInt("hbase.rowlock.wait.duration",0);

        config.setLong("hbase.client.scanner.timeout.period", MINUTES.toMillis(2)); // hbase.regionserver.lease.period is deprecated
        config.setLong("hbase.client.operation.timeout", MINUTES.toMillis(2));
        config.setLong("hbase.regionserver.handler.count", 50);
        config.setLong("hbase.regionserver.metahandler.count", 50);
        config.setInt("hbase.hconnection.threads.max", 128);
        config.setInt("hbase.hconnection.threads.core", 8);
        config.setLong("hbase.hconnection.threads.keepalivetime", 300);
        config.setLong("hbase.regionserver.msginterval", 1000);
        config.setLong("hbase.regionserver.optionalcacheflushinterval", 0); // disable automatic flush, meaningless since our timestamps are arbitrary
        config.setLong("hbase.master.event.waiting.time", 20);
        config.setLong("hbase.master.lease.thread.wakefrequency", SECONDS.toMillis(3));
//        config.setBoolean("hbase.master.loadbalance.bytable",true);
        config.setInt("hbase.balancer.period",5000);

        config.setLong("hbase.server.thread.wakefrequency", SECONDS.toMillis(1));
        config.setLong("hbase.client.pause", 100);

        //
        // Compaction Controls
        //
        config.setLong("hbase.hstore.compaction.min", 5); // min number of eligible files before we compact
        config.setLong("hbase.hstore.compaction.max", 10); // max files to be selected for a single minor compaction
        config.setLong("hbase.hstore.compaction.min.size", 16 * MiB); // store files smaller than this will always be eligible for minor compaction.  HFiles this size or larger are evaluated by hbase.hstore.compaction.ratio to determine if they are eligible
        config.setLong("hbase.hstore.compaction.max.size", 248 * MiB); // store files larger than this will be excluded from compaction
        config.setFloat("hbase.hstore.compaction.ratio", 1.25f); // default is 1.2f, at one point we had this set to 0.25f and 25f (which was likely a typo)

        //
        // Memstore, store files, splits
        //
        config.setLong(HConstants.HREGION_MAX_FILESIZE, 32 * MiB); // hbase.hregion.max.filesize
        config.setLong("hbase.hregion.memstore.flush.size", 128 * MiB); // was 512 MiB
        config.setLong("hbase.hregion.memstore.block.multiplier", 4);
        config.setFloat("hbase.regionserver.global.memstore.size", 0.25f); // set mem store to 25% of heap
        config.setLong("hbase.hstore.blockingStoreFiles", 20);
//        config.set("hbase.regionserver.region.split.policy", "org.apache.hadoop.hbase.regionserver.ConstantSizeRegionSplitPolicy"); // change default split policy.  this makes more sense for a standalone/single regionserver

        // Support SI
        //config.setClass(HConstants.MVCC_IMPL, SIMultiVersionConsistencyControl.class, ConsistencyControl.class);

        //
        // HFile
        //
        config.setInt("hfile.index.block.max.size", 16 * 1024); // 16KiB
        config.setFloat("hfile.block.cache.size", 0.25f); // set block cache to 25% of heap
        config.setFloat("io.hfile.bloom.error.rate", (float) 0.005);
        config.setBoolean(CacheConfig.CACHE_BLOOM_BLOCKS_ON_WRITE_KEY, true); // hfile.block.bloom.cacheonwrite
        config.set("hbase.master.hfilecleaner.plugins", getHFileCleanerAsString());
        config.setInt("hbase.mapreduce.bulkload.max.hfiles.perRegion.perFamily", 1024);
        //
        // Misc
        //
        config.set("hbase.cluster.distributed", "true");  // don't start zookeeper for us
        config.set("hbase.master.distributed.log.splitting", "false"); // TODO: explain why we are setting this

        //
        // AWS Credentials for test...
        //

        //config.set("presto.s3.access-key","");
        //config.set("presto.s3.secret-key","");
        config.set("fs.s3a.impl",com.splicemachine.fs.s3.PrestoS3FileSystem.class.getCanonicalName());
        config.set("hive.exec.orc.split.strategy","BI");
        config.setInt("io.file.buffer.size",65536);

        //
        // Splice
        //

        config.setLong("splice.ddl.drainingWait.maximum", SECONDS.toMillis(15)); // wait 15 seconds before bailing on bad ddl statements
        config.setLong("splice.ddl.maxWaitSeconds",120000);
        config.setInt("splice.olap_server.memory", 4096);
        config.setInt("splice.authentication.token.renew-interval",120);
        config.set("splice.authentication.impersonation.users", "dgf=splice;splice=*");
        config.setBoolean("splice.authentication.impersonation.enabled", true);
        config.set("splice.authentication.ldap.mapGroupAttr", "jy=splice,dgf=splice");
        config.setInt("splice.txn.completedTxns.cacheSize", 4096);
        // below two parameters are needed to test ranger authorization on standalone system
        // config.set("splice.authorization.scheme", "RANGER");
        // config.set("splice.metadataRestrictionEnabled", "RANGER");

        // Get more test coverage of the broadcast join Dataset path, as this is the
        // future of splice OLAP query execution.
        config.setLong("splice.optimizer.broadcastDatasetCostThreshold", -1);


        if (derbyPort > SQLConfiguration.DEFAULT_NETWORK_BIND_PORT) {
            // we are a member, let's ignore transactions for testing
            config.setBoolean("splice.ignore.missing.transactions", true);
        }
        //
        // Snapshots
        //
        config.setBoolean("hbase.snapshot.enabled", true);

        HConfiguration.reloadConfiguration(config);
        return HConfiguration.unwrapDelegate();
    }


    // - - - - - - - - - - - - - - - - - - - - - - - - - - - - - - - - - - - - - - - - - - - - - - - - - - - - - - - -

    private static final long MiB = 1024L * 1024L;

    private static final Function<Class, String> CLASS_NAME_FUNC = new Function<Class, String>() {
        @Override
        public String apply(Class input) {
            return input.getCanonicalName();
        }
    };

    private static String getRegionServerCoprocessorsAsString() {
        return Joiner.on(",").join(transform(REGION_SERVER_COPROCESSORS, CLASS_NAME_FUNC));
    }

    private static String getRegionCoprocessorsAsString(boolean secure) {
        return Joiner.on(",").join(transform(secure ? SECURE_REGION_COPROCESSORS : REGION_COPROCESSORS, CLASS_NAME_FUNC));
    }

    private static String getMasterCoprocessorsAsString(boolean secure) {
        return Joiner.on(",").join(transform(secure ? SECURE_MASTER_COPROCESSORS : MASTER_COPROCESSORS, CLASS_NAME_FUNC));
    }

    private static String getHFileCleanerAsString() {
        return Joiner.on(",").join(transform(HFILE_CLEANERS, CLASS_NAME_FUNC));
    }
}<|MERGE_RESOLUTION|>--- conflicted
+++ resolved
@@ -66,11 +66,7 @@
             RegionServerLifecycleObserver.class,
             BlockingProbeEndpoint.class,
             SpliceReplicationService.class,
-<<<<<<< HEAD
-            RegionServerEndpoint.class
-=======
             SpliceRSRpcServices.class
->>>>>>> 91c798fc
     );
 
     private static final List<Class<?>> REGION_COPROCESSORS = ImmutableList.<Class<?>>of(
