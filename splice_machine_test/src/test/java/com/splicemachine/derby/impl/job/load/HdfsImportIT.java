--- conflicted
+++ resolved
@@ -2,11 +2,8 @@
 
 import com.google.common.collect.Lists;
 import com.google.common.collect.Maps;
-<<<<<<< HEAD
 import com.splicemachine.db.iapi.types.DataValueDescriptor;
 import com.splicemachine.db.iapi.types.SQLTimestamp;
-=======
->>>>>>> 5464801c
 import com.splicemachine.derby.test.framework.SpliceSchemaWatcher;
 import com.splicemachine.derby.test.framework.SpliceTableWatcher;
 import com.splicemachine.derby.test.framework.SpliceUnitTest;
@@ -24,11 +21,7 @@
 import java.util.TimeZone;
 import static com.splicemachine.test_tools.Rows.row;
 import static com.splicemachine.test_tools.Rows.rows;
-<<<<<<< HEAD
 import static org.junit.Assert.assertTrue;
-=======
-import static org.junit.Assert.*;
->>>>>>> 5464801c
 
 public class HdfsImportIT extends SpliceUnitTest {
 	protected static SpliceWatcher spliceClassWatcher = new SpliceWatcher();
@@ -192,15 +185,9 @@
 
     @Test
     public void testAlternateDateAndTimeImport() throws Exception {
-<<<<<<< HEAD
 		methodWatcher.executeUpdate("delete from "+spliceSchemaWatcher.schemaName + "." + TABLE_12);
         PreparedStatement ps = methodWatcher.prepareStatement(format("call SYSCS_UTIL.IMPORT_DATA('%s','%s',null,'%s',',',null,null,'MM/dd/yyyy','HH.mm.ss',%d,'%s','true','utf-8')",
-        		spliceSchemaWatcher.schemaName,TABLE_12,getResourceDirectory()+"dateAndTime.in",1,baddir.newFolder().getCanonicalPath()));
-=======
-        methodWatcher.executeUpdate("delete from "+spliceSchemaWatcher.schemaName + "." + TABLE_12);
-        PreparedStatement ps = methodWatcher.prepareStatement(format("call SYSCS_UTIL.IMPORT_DATA('%s','%s',null,'%s',',',null,null,'MM/dd/yyyy','HH.mm.ss',%d,'%s')",
-                spliceSchemaWatcher.schemaName, TABLE_12, getResourceDirectory() + "dateAndTime.in",0,baddir.newFolder().getCanonicalPath()));
->>>>>>> 5464801c
+        		spliceSchemaWatcher.schemaName,TABLE_12,getResourceDirectory()+"dateAndTime.in",0,baddir.newFolder().getCanonicalPath()));
         ps.execute();
         ResultSet rs = methodWatcher.executeQuery(format("select * from %s.%s",spliceSchemaWatcher.schemaName,TABLE_12));
         List<String> results = Lists.newArrayList();
@@ -240,13 +227,8 @@
 	}
 
     @Test
-<<<<<<< HEAD
 	public void testHdfsImportGzipFile() throws Exception{
 		testImport(spliceSchemaWatcher.schemaName, TABLE_6, getResourceDirectory() + "importTest.in.gz", "NAME,TITLE,AGE",baddir.newFolder().getCanonicalPath(),0,5);
-=======
-	public void testHdfsImportGzipFile() throws Exception {
-        testImport(spliceSchemaWatcher.schemaName, TABLE_6, getResourceDirectory() + "importTest.in.gz", "NAME,TITLE,AGE");
->>>>>>> 5464801c
 	}
 
 	@Test
@@ -501,13 +483,8 @@
 		@Test
     public void testImportTableWithAutoIncrementColumn() throws Exception{
         String location = getResourceDirectory()+"default_column.txt";
-<<<<<<< HEAD
         PreparedStatement ps = methodWatcher.prepareStatement(format("call SYSCS_UTIL.IMPORT_DATA ('%s','%s','j'," +
                 "'%s',',',null,null,null,null,0,null,true,null)",spliceSchemaWatcher.schemaName,AUTO_INCREMENT_TABLE,location));
-=======
-            PreparedStatement ps = methodWatcher.prepareStatement(format("call SYSCS_UTIL.SYSCS_IMPORT_DATA ('%s','%s',null,null," +
-                    "'%s',',',null,null,null,null)", spliceSchemaWatcher.schemaName,AUTO_INCREMENT_TABLE,location));
->>>>>>> 5464801c
         ps.execute();
 
         ResultSet rs = methodWatcher.executeQuery(format("select * from %s.%s",spliceSchemaWatcher.schemaName,AUTO_INCREMENT_TABLE));
