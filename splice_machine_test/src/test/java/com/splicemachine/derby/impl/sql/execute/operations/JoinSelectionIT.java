--- conflicted
+++ resolved
@@ -203,11 +203,7 @@
             if (count == 2) {
     			String row = rs.getString(1);
     			String joinStrategy = row.substring(row.indexOf(PLAN_LINE_LEADER)+PLAN_LINE_LEADER.length(),row.indexOf(JOIN_STRATEGY_TERMINATOR));
-<<<<<<< HEAD
-    			Assert.assertEquals(MERGE_SORT_JOIN, joinStrategy);
-=======
     			Assert.assertEquals(LO_MERGE_SORT_JOIN, joinStrategy);
->>>>>>> daed41d1
             	break;
             }
         }    
