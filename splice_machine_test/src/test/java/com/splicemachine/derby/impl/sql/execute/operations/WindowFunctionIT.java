package com.splicemachine.derby.impl.sql.execute.operations;


import static com.splicemachine.test_tools.Rows.row;
import static com.splicemachine.test_tools.Rows.rows;
import static org.junit.Assert.assertEquals;
import static org.junit.Assert.assertNotNull;
import static org.junit.Assert.fail;

import java.sql.PreparedStatement;
import java.sql.ResultSet;
import java.sql.SQLException;

import org.junit.Assert;
import org.junit.ClassRule;
import org.junit.Ignore;
import org.junit.Rule;
import org.junit.Test;
import org.junit.rules.RuleChain;
import org.junit.rules.TestRule;
import org.junit.runner.Description;

import com.splicemachine.derby.management.XPlainTreeNode;
import com.splicemachine.derby.test.framework.SpliceDataWatcher;
import com.splicemachine.derby.test.framework.SpliceSchemaWatcher;
import com.splicemachine.derby.test.framework.SpliceTableWatcher;
import com.splicemachine.derby.test.framework.SpliceUnitTest;
import com.splicemachine.derby.test.framework.SpliceViewWatcher;
import com.splicemachine.derby.test.framework.SpliceWatcher;
import com.splicemachine.derby.test.framework.SpliceXPlainTrace;
import com.splicemachine.derby.test.framework.TestConnection;
import com.splicemachine.homeless.TestUtils;
import com.splicemachine.test_dao.TableDAO;
import com.splicemachine.test_tools.TableCreator;

/**
 *
 * Created by jyuan on 7/30/14.
 */
public class WindowFunctionIT extends SpliceUnitTest {
    private static final String SCHEMA = WindowFunctionIT.class.getSimpleName().toUpperCase();

    private static SpliceWatcher spliceClassWatcher = new SpliceWatcher();
    private static SpliceSchemaWatcher spliceSchemaWatcher = new SpliceSchemaWatcher(SCHEMA);

    private static String empTabDef = "(empnum int, dept int, salary int)";
    private static final String EMPTAB = "EMPTAB";
    private static SpliceTableWatcher empTabTableWatcher = new SpliceTableWatcher(EMPTAB, SCHEMA, empTabDef);

    private static String[] EMPTAB_ROWS = {
        "20,1,75000",
        "70,1,76000",
        "60,1,78000",
        "110,1,53000",
        "50,1,52000",
        "55,1,52000",
        "10,1,50000",
        "90,2,51000",
        "40,2,52000",
        "44,2,52000",
        "49,2,53000",
        "80,3,79000",
        "100,3,55000",
        "120,3,75000",
        "30,3,84000"
    };

    private static String perchacedDef = "(item int, price double, date timestamp)";
    private static final String PURCHASED = "purchased";
    private static SpliceTableWatcher purchacedTableWatcher = new SpliceTableWatcher(PURCHASED, SCHEMA, perchacedDef);

    private static String[] PURCHASED_ROWS = {
        "1, 1.0, '2014-09-08 18:27:48.881'",
        "1, 1.0, '2014-09-08 17:45:15.204'",
        "1, 7.0, '2014-09-08 18:33:46.446'",
        "2, 12.0, '2014-09-08 18:40:15.480'",
        "2, 5.0, '2014-09-08 18:26:51.387'",
        "2, 6.0, '2014-09-08 17:50:17.182'",
        "3, 10.0, '2014-09-08 18:25:42.387'",
        "3, 7.0, '2014-09-08 18:00:44.742'",
        "3, 3.0, '2014-09-08 17:36:55.414'",
        "4, 10.0, '2014-09-08 17:50:17.182'",
        "4, 2.0, '2014-09-08 18:05:47.166'",
        "4, 8.0, '2014-09-08 18:08:04.986'",
        "5, 4.0, '2014-09-08 17:46:26.428'",
        "5, 10.0, '2014-09-08 18:11:23.645'",
        "5, 11.0, '2014-09-08 17:41:56.353'"
    };

    private static String peopleDef = "(PersonID int,FamilyID int,FirstName varchar(10),LastName varchar(25),DOB timestamp)";
    private static final String PEOPLE = "people";
    private static SpliceTableWatcher peopleTableWatcher = new SpliceTableWatcher(PEOPLE, SCHEMA, peopleDef);

    private static String[] PEOPLE_ROWS = {
        "1,1,'Joe','Johnson', '2000-10-23 13:00:00'",
        "2,1,'Jim','Johnson','2001-12-15 05:45:00'",
        "3,2,'Karly','Matthews','2000-05-20 04:00:00'",
        "4,2,'Kacy','Matthews','2000-05-20 04:02:00'",
        "5,2,'Tom','Matthews','2001-09-15 11:52:00'",
        "1,1,'Joe','Johnson', '2000-10-23 13:00:00'",
        "2,1,'Jim','Johnson','2001-12-15 05:45:00'",
        "3,2,'Karly','Matthews','2000-05-20 04:00:00'",
        "5,2,'Tom','Matthews','2001-09-15 11:52:00'",
        "1,1,'Joe','Johnson', '2000-10-23 13:00:00'",
        "2,1,'Jim','Johnson','2001-12-15 05:45:00'"
    };

    private static String empDef = "(EMPNO NUMERIC(4) NOT NULL, ENAME VARCHAR(10), JOB VARCHAR(9), MGR numeric(4), HIREDATE DATE, SAL NUMERIC(7, 2), COMM numeric(7, 2), DEPTNO numeric(2))";
    private static final String EMP = "emp";
    private static SpliceTableWatcher empTableWatcher = new SpliceTableWatcher(EMP, SCHEMA, empDef);

    private static String[] EMP_ROWS = {
        "7369, 'SMITH', 'CLERK',    7902, '1980-12-17', 800, NULL, 20",
        "7499, 'ALLEN', 'SALESMAN', 7698, '1981-02-20', 1600, 300, 30",
        "7521, 'WARD',  'SALESMAN', 7698, '1981-02-22', 1250, 500, 30",
        "7566, 'JONES', 'MANAGER',  7839, '1981-04-02', 2975, NULL, 20",
        "7654, 'MARTIN', 'SALESMAN', 7698,'1981-09-28', 1250, 1400, 30",
        "7698, 'BLAKE', 'MANAGER', 7839,'1981-05-01', 2850, NULL, 30",
        "7782, 'CLARK', 'MANAGER', 7839,'1981-06-09', 2450, NULL, 10",
        "7788, 'SCOTT', 'ANALYST', 7566,'1982-12-09', 3000, NULL, 20",
        "7839, 'KING', 'PRESIDENT', NULL,'1981-11-17', 5000, NULL, 10",
        "7844, 'TURNER', 'SALESMAN', 7698,'1981-09-08', 1500, 0, 30",
        "7876, 'ADAMS', 'CLERK', 7788,'1983-01-12', 1100, NULL, 20",
        "7900, 'JAMES', 'CLERK', 7698,'1981-12-03', 950, NULL, 30",
        "7902, 'FORD', 'ANALYST', 7566,'1981-12-03', 3000, NULL, 20",
        "7934, 'MILLER', 'CLERK', 7782,'1982-01-23', 1300, NULL, 10"
    };

    private static final String YEAR_VIEW = "YEAR_VIEW";
    private static String viewYearDef = String.format("as select to_char(hiredate,'yy') as yr,ename,hiredate from %s.%s group by hiredate,ename",
                                                      SCHEMA, EMP);
    private static SpliceViewWatcher yearView = new SpliceViewWatcher(YEAR_VIEW, SCHEMA, viewYearDef);

    private static String departmentosDef = "(ID INT generated always as identity (START WITH 1, INCREMENT BY 1) PRIMARY KEY, Nome_Dep VARCHAR(200))";
    private static final String DEPARTAMENTOS = "Departamentos";
    private static SpliceTableWatcher departmentosTableWatcher = new SpliceTableWatcher(DEPARTAMENTOS, SCHEMA, departmentosDef);

    private static String[] DEPT_ROWS = {
        "'Vendas'",
        "'IT'",
        "'Recursos Humanos'"
    };

    private static String functionariosDef = "(ID INT generated always as identity (START WITH 1, INCREMENT BY 1) PRIMARY KEY, ID_Dep INT, Nome VARCHAR(200), Salario Numeric(18,2))";
    private static final String FUNCIONARIOS = "Funcionarios";
    private static SpliceTableWatcher functionariosTableWatcher = new SpliceTableWatcher(FUNCIONARIOS, SCHEMA, functionariosDef);

    private static String[] FUNC_ROWS = {
        "1, 'Fabiano', 2000",
        "1, 'Amorim', 2500",
        "1, 'Diego', 9000",
        "2, 'Felipe', 2000",
        "2, 'Ferreira', 2500",
        "2, 'Nogare', 11999",
        "3, 'Laerte', 5000",
        "3, 'Luciano', 23500",
        "3, 'Zavaschi', 13999"
    };

    private static String best_addr_freqDef = "(INDIVIDUAL_ID bigint, RESIDENCE_ID bigint, FILE_ID integer, GENERATION_QUALIFIER varchar(15), FIRST_NAME varchar(15), LAST_NAME varchar(15), US_ADDRESS_LINE_1 varchar(100), US_ADDRESS_LINE_2 varchar(100), US_ADDRESS_LINE_3 varchar(100), US_STATE varchar(100), US_CITY varchar(20), US_ZIP  varchar(10), US_ZIP4 varchar(10), BRAND integer, FREQUENCY bigint, RUS_NCOA_EFFECTIVE_DATE timestamp, RSOURCERECORD_POOL integer, RSOURCERECORD_SUM integer, SOURCE_DATE timestamp, RECORD_ID bigint, RWRNK bigint)";
    private static final String best_addr_freq_NAME = "best_addr_freq";
    private static SpliceTableWatcher spliceTableWatcherBest_addr_freq = new SpliceTableWatcher(best_addr_freq_NAME, SCHEMA, best_addr_freqDef);

    private static final String best_addr_freq_insert = "insert into %s (INDIVIDUAL_ID, RESIDENCE_ID, FILE_ID, GENERATION_QUALIFIER, FIRST_NAME, LAST_NAME, US_ADDRESS_LINE_1, US_ADDRESS_LINE_2, US_ADDRESS_LINE_3, US_STATE, US_CITY, US_ZIP, US_ZIP4, BRAND, FREQUENCY, RUS_NCOA_EFFECTIVE_DATE, RSOURCERECORD_POOL, RSOURCERECORD_SUM, SOURCE_DATE, RECORD_ID, RWRNK) values (%s)";
    private static String[] best_addr_freqRows = {
        "1,  7750, 1, 'a', 'a', 'a',        'Third Street', 'Suite 250', ' ', 'CA', 'San Francisco', '94105', '3333', 222, 1, '1900-01-01 00:00:00.0', 0, 0, NULL, 1, 1",
        "1, 29308, 1, 'a', 'a', 'a',       'Second Street', 'Suite 300', ' ', 'CA', 'San Francisco', '94105', '2222', 222, 1, '1900-01-01 00:00:00.0', 0, 0, NULL, 1, 1",
        "1,  7291, 1, 'a', 'a', 'a',       'Second Street', 'Suite 300', ' ', 'CA', 'San Francisco', '94105', '2222', 222, 1, '1900-01-01 00:00:00.0', 0, 0, NULL, 1, 1",
        "1, 17020, 1, 'a', 'a', 'a',        'Third Street', 'Suite 250', ' ', 'CA', 'San Francisco', '94105', '3333', 222, 1, '1900-01-01 00:00:00.0', 0, 0, NULL, 1, 1",
        "1, 20091, 1, 'a', 'a', 'a',        'Third Street', 'Suite 250', ' ', 'CA', 'San Francisco', '94105', '3333', 222, 1, '1900-01-01 00:00:00.0', 0, 0, NULL, 1, 1",
        "1, 15865, 1, 'a', 'a', 'a',         'Turtle Rock',  '---', ' ', 'CA', 'Irvine', '96789', '5555', 222, 1, '1900-01-01 00:00:00.0', 0, 0, NULL, 1, 1",
        "1, 30459, 1, 'a', 'a', 'a',         'Turtle Rock',  '---', ' ', 'CA', 'Irvine', '96789', '5555', 222, 1, '1900-01-01 00:00:00.0', 0, 0, NULL, 1, 1",
        "1,   570, 1, 'a', 'a', 'a',       'Howard Street', 'Financial District', ' ', 'CA', 'San Francisco', '94105', '1111', 222, 1, '1900-01-01 00:00:00.0', 0, 0, NULL, 1, 1",
        "1, 22471, 1, 'a', 'a', 'a',       'Howard Street', 'Financial District', ' ', 'CA', 'San Francisco', '94105', '1111', 222, 1, '1900-01-01 00:00:00.0', 0, 0, NULL, 1, 1",
        "1,  1337, 1, 'a', 'a', 'a', '19000 Stevens Creek', 'Suite A', ' ', 'CA', 'Cupertino', '95014', '8765', 222, 1, '1900-01-01 00:00:00.0', 0, 0, NULL, 1, 1"
    };

    private static String best_ids_poolDef = "(INDIVIDUAL_ID bigint, RESIDENCE_ID bigint, HOUSEHOLD_ID bigint, FILE_ID integer, BUSINESS_IND boolean, CREATED_BY varchar(100), CREATED_DATE timestamp, JOB_ID integer, BRAND integer, GENERATION_QUALIFIER varchar(15), FIRST_NAME varchar(25), LAST_NAME varchar(25), RSOURCERECORD_POOL integer, RSOURCERECORD_SUM integer, SOURCE_DATE timestamp, RECORD_ID bigint, US_ADDRESS_LINE_1 varchar(100), US_ADDRESS_LINE_2 varchar(100), US_ADDRESS_LINE_3 varchar(100), US_STATE varchar(100), US_CITY varchar(20), US_ZIP  varchar(10), US_ZIP4 varchar(10), RUS_NCOA_EFFECTIVE_DATE timestamp, RUS_NCOA_MOVE_CODE integer, RADDRESS_QUALITY integer, RPRIORITY integer, RINVALID_MOVE_IND integer, ROWRANK bigint)";
    private static final String best_ids_pool_NAME = "best_ids_pool";
    private static SpliceTableWatcher spliceTableWatcherBest_ids_pool = new SpliceTableWatcher(best_ids_pool_NAME, SCHEMA, best_ids_poolDef);

    private static final String best_ids_pool_insert = "insert into %s (INDIVIDUAL_ID ,RESIDENCE_ID ,HOUSEHOLD_ID ,FILE_ID ,BUSINESS_IND ,CREATED_BY ,CREATED_DATE ,JOB_ID ,BRAND ,GENERATION_QUALIFIER ,FIRST_NAME ,LAST_NAME ,RSOURCERECORD_POOL ,RSOURCERECORD_SUM ,SOURCE_DATE ,RECORD_ID ,US_ADDRESS_LINE_1 ,US_ADDRESS_LINE_2 ,US_ADDRESS_LINE_3 ,US_STATE ,US_CITY ,US_ZIP ,US_ZIP4 ,RUS_NCOA_EFFECTIVE_DATE ,RUS_NCOA_MOVE_CODE ,RADDRESS_QUALITY ,RPRIORITY ,RINVALID_MOVE_IND ,ROWRANK ) values (%s)";
    private static String[] best_ids_poolDefRows = {
        "1,  8416, 1, 1, NULL, 'a', NULL, 1, 222, 'a', 'a', 'a', 0, 0, NULL, 1, 'Howard Street', 'Financial District', ' ', 'CA', 'San Francisco', '94105', '1111', '1900-01-01 00:00:00.0', 0, 0, 333, 0, 325",
        "1, 26084, 1, 1, NULL, 'a', NULL, 1, 222, 'a', 'a', 'a', 0, 0, NULL, 1, 'Howard Street', 'Financial District', ' ', 'CA', 'San Francisco', '94105', '1111', '1900-01-01 00:00:00.0', 0, 0, 333, 0, 326",
        "1, 30183, 1, 1, NULL, 'a', NULL, 1, 222, 'a', 'a', 'a', 0, 0, NULL, 1, 'Howard Street', 'Financial District', ' ', 'CA', 'San Francisco', '94105', '1111', '1900-01-01 00:00:00.0', 0, 0, 333, 0, 328",
        "1,  4964, 1, 1, NULL, 'a', NULL, 1, 222, 'a', 'a', 'a', 0, 0, NULL, 1, 'Howard Street', 'Financial District', ' ', 'CA', 'San Francisco', '94105', '1111', '1900-01-01 00:00:00.0', 0, 0, 333, 0, 288",
        "1,  5034, 1, 1, NULL, 'a', NULL, 1, 222, 'a', 'a', 'a', 0, 0, NULL, 1, 'Howard Street', 'Financial District', ' ', 'CA', 'San Francisco', '94105', '1111', '1900-01-01 00:00:00.0', 0, 0, 333, 0, 310",
        "1, 32175, 1, 1, NULL, 'a', NULL, 1, 222, 'a', 'a', 'a', 0, 0, NULL, 1, 'Howard Street', 'Financial District', ' ', 'CA', 'San Francisco', '94105', '1111', '1900-01-01 00:00:00.0', 0, 0, 333, 0, 311",
        "1, 21939, 1, 1, NULL, 'a', NULL, 1, 222, 'a', 'a', 'a', 0, 0, NULL, 1, 'Howard Street', 'Financial District', ' ', 'CA', 'San Francisco', '94105', '1111', '1900-01-01 00:00:00.0', 0, 0, 333, 0, 312",
        "1, 21945, 1, 1, NULL, 'a', NULL, 1, 222, 'a', 'a', 'a', 0, 0, NULL, 1, 'Howard Street', 'Financial District', ' ', 'CA', 'San Francisco', '94105', '1111', '1900-01-01 00:00:00.0', 0, 0, 333, 0, 314",
        "1, 14527, 1, 1, NULL, 'a', NULL, 1, 222, 'a', 'a', 'a', 0, 0, NULL, 1, 'Howard Street', 'Financial District', ' ', 'CA', 'San Francisco', '94105', '1111', '1900-01-01 00:00:00.0', 0, 0, 333, 0, 315",
        "1, 19908, 1, 1, NULL, 'a', NULL, 1, 222, 'a', 'a', 'a', 0, 0, NULL, 1, 'Howard Street', 'Financial District', ' ', 'CA', 'San Francisco', '94105', '1111', '1900-01-01 00:00:00.0', 0, 0, 333, 0, 316"
    };

    private static String empTabHireDateDef = "(empnum int, dept int, salary int, hiredate date)";
    private static final String EMPTAB_HIRE_DATE = "EMPTAB_HIRE_DATE";
    private static SpliceTableWatcher empTabHireDateTableWatcher = new SpliceTableWatcher(EMPTAB_HIRE_DATE, SCHEMA, empTabHireDateDef);

    private static String[] EMPTAB_HIRE_DATE_ROWS = {
        "20,1,75000,'2012-11-11'",
        "70,1,76000,'2012-04-03'",
        "60,1,78000,'2014-03-04'",
        "110,1,53000,'2010-03-20'",
        "50,1,52000,'2011-05-24'",
        "55,1,52000,'2011-10-15'",
        "10,1,50000,'2010-03-20'",
        "90,2,51000,'2012-04-03'",
        "40,2,52000,'2013-06-06'",
        "44,2,52000,'2013-12-20'",
        "49,2,53000,'2012-04-03'",
        "80,3,79000,'2013-04-24'",
        "100,3,55000,'2010-04-12'",
        "120,3,75000,'2012-04-03'",
        "30,3,84000,'2010-08-09'",
    };

    private static final String EMPTAB_NULLS = "EMPTAB_NULLS";
    private static SpliceTableWatcher empTabNullsTableWatcher = new SpliceTableWatcher(EMPTAB_NULLS, SCHEMA, empTabHireDateDef);

    private static String[] EMPTAB_ROWS_NULL = {
        "20,1,75000,'2012-11-11'",
        "70,1,76000,'2012-04-03'",
        "60,1,78000,'2014-03-04'",
        "110,1,53000,'2010-03-20'",
        "50,1,52000,'2011-05-24'",
        "55,1,52000,'2011-10-15'",
        "10,1,50000,'2010-03-20'",
        "90,2,51000,'2012-04-03'",
        "40,2,52000,'2013-06-06'",
        "44,2,52000,'2013-12-20'",
        "49,2,53000,'2012-04-03'",
        "80,3,79000,'2013-04-24'",
        "100,3,55000,'2010-04-12'",
        "120,3,75000,'2012-04-03'",
        "30,3,84000,'2010-08-09'",
        "32,1,null,'2010-08-09'",
        "33,3,null,'2010-08-09'"
    };

    private static String txnDetailDef = "(SOURCE_SALES_INSTANCE_ID BIGINT, TRANSACTION_DT DATE NOT NULL, ORIGINAL_SKU_CATEGORY_ID INTEGER, SALES_AMT DECIMAL(9,2), CUSTOMER_MASTER_ID BIGINT)";
    private static final String TXN_DETAIL = "TXN_DETAIL";
    private static SpliceTableWatcher txnDetailTableWatcher = new SpliceTableWatcher(TXN_DETAIL, SCHEMA, txnDetailDef);

    private static String[] TXN_DETAIL_ROWS = {
        "0,'2013-05-12',44871,329.18,74065939",
        "0,'2013-05-12',44199,35.46,74065939",
        "0,'2013-05-12',44238,395.44,74065939",
        "0,'2013-05-12',44410,1763.41,74065939",
        "0,'2013-05-12',44797,915.97,74065939",
        "0,'2013-05-12',44837,179.88,74065939",
        "0,'2013-05-12',44600,0,74065939",
        "0,'2013-05-12',44880,467.33,74065939"
    };

    private static String allSalesDef = "(years INTEGER, month INTEGER, prd_type_id INTEGER, emp_id INTEGER , amount NUMERIC(8, 2))";
    private static final String ALL_SALES = "ALL_SALES";
    private static SpliceTableWatcher allSalesTableWatcher = new SpliceTableWatcher(ALL_SALES, SCHEMA, allSalesDef);

    private static String[] ALL_SALES_ROWS = {
        "2006,1,1,21,16034.84",
        "2006,2,1,21,15644.65",
        "2006,3,2,21,20167.83",
        "2006,4,2,21,25056.45",
        "2006,5,2,21,NULL",
        "2006,6,1,21,15564.66",
        "2006,7,1,21,15644.65",
        "2006,8,1,21,16434.82",
        "2006,9,1,21,19654.57",
        "2006,10,1,21,21764.19",
        "2006,11,1,21,13026.73",
        "2006,12,2,21,10034.64",
        "2005,1,2,22,16634.84",
        "2005,1,2,21,26034.84",
        "2005,2,1,21,12644.65",
        "2005,3,1,21,NULL",
        "2005,4,1,21,25026.45",
        "2005,5,1,21,17212.66",
        "2005,6,1,21,15564.26",
        "2005,7,2,21,62654.82",
        "2005,8,2,21,26434.82",
        "2005,9,2,21,15644.65",
        "2005,10,2,21,21264.19",
        "2005,11,1,21,13026.73",
        "2005,12,1,21,10032.64"
    };

    @ClassRule
    public static TestRule chain = RuleChain.outerRule(spliceClassWatcher)
                                            .around(spliceSchemaWatcher)
                                            .around(empTabTableWatcher)
                                            .around(new SpliceDataWatcher() {
                                                @Override
                                                protected void starting(Description description) {
                                                    PreparedStatement ps;
                                                    try {
                                                        for (String row : EMPTAB_ROWS) {
                                                            ps = spliceClassWatcher.prepareStatement(
                                                                String.format("insert into %s values (%s)", empTabTableWatcher, row));
                                                            ps.execute();
                                                        }
                                                    } catch (Exception e) {
                                                        throw new RuntimeException(e);
                                                    }
                                                }})
                                            .around(purchacedTableWatcher)
                                            .around(new SpliceDataWatcher() {
                                                @Override
                                                protected void starting(Description description) {
                                                    PreparedStatement ps;
                                                    try {
                                                        for (String row : PURCHASED_ROWS) {
                                                            String sql = String.format("insert into %s values (%s)",
                                                                                       purchacedTableWatcher, row);
//                            System.out.println(sql+";");  // will print insert statements
                                                            ps = spliceClassWatcher.prepareStatement(sql);
                                                            ps.execute();
                                                        }
                                                    } catch (Exception e) {
                                                        throw new RuntimeException(e);
                                                    }
                                                }
                                            })
                                            .around(peopleTableWatcher)
                                            .around(new SpliceDataWatcher() {
                                                @Override
                                                protected void starting(Description description) {
                                                    PreparedStatement ps;
                                                    try {
                                                        for (String row : PEOPLE_ROWS) {
                                                            ps = spliceClassWatcher.prepareStatement(
                                                                String.format("insert into %s values (%s)",
                                                                              peopleTableWatcher, row));
                                                            ps.execute();
                                                        }
                                                    } catch (Exception e) {
                                                        throw new RuntimeException(e);
                                                    }
                                                }
                                            })
                                            .around(empTableWatcher)
                                            .around(new SpliceDataWatcher() {
                                                @Override
                                                protected void starting(Description description) {
                                                    PreparedStatement ps;
                                                    try {
                                                        for (String row : EMP_ROWS) {
                                                            ps = spliceClassWatcher.prepareStatement(
                                                                String.format("insert into %s values (%s)",
                                                                              empTableWatcher, row));
                                                            ps.execute();
                                                        }
                                                    } catch (Exception e) {
                                                        throw new RuntimeException(e);
                                                    }
                                                }
                                            })
                                            .around(yearView)
                                            .around(departmentosTableWatcher)
                                            .around(new SpliceDataWatcher() {
                                                @Override
                                                protected void starting(Description description) {
                                                    PreparedStatement ps;
                                                    try {
                                                        for (String row : DEPT_ROWS) {
                                                            ps = spliceClassWatcher.prepareStatement(
                                                                String.format("insert into %s (Nome_Dep) values (%s)" +
                                                                                  "", departmentosTableWatcher, row));
                                                            ps.execute();
                                                        }
                                                    } catch (Exception e) {
                                                        throw new RuntimeException(e);
                                                    }
                                                }
                                            })
                                            .around(functionariosTableWatcher)
                                            .around(new SpliceDataWatcher() {
                                                @Override
                                                protected void starting(Description description) {
                                                    PreparedStatement ps;
                                                    try {
                                                        for (String row : FUNC_ROWS) {
                                                            ps = spliceClassWatcher.prepareStatement(
                                                                String.format("insert into %s (ID_Dep, Nome, " +
                                                                                  "Salario) values (%s)",
                                                                              functionariosTableWatcher, row));
                                                            ps.execute();
                                                        }
                                                    } catch (Exception e) {
                                                        throw new RuntimeException(e);
                                                    }
                                                }
                                            })
                                            .around(spliceTableWatcherBest_addr_freq)
                                            .around(new SpliceDataWatcher() {
                                                @Override
                                                protected void starting(Description description) {
                                                    PreparedStatement ps;
                                                    try {
                                                        for (String row : best_addr_freqRows) {
                                                            ps = spliceClassWatcher.prepareStatement(
                                                                String.format(best_addr_freq_insert,
                                                                              spliceTableWatcherBest_addr_freq, row));
                                                            ps.execute();
                                                        }
                                                    } catch (Exception e) {
                                                        throw new RuntimeException(e);
                                                    }
                                                }
                                            })
                                            .around(spliceTableWatcherBest_ids_pool)
                                            .around(new SpliceDataWatcher() {
                                                @Override
                                                protected void starting(Description description) {
                                                    PreparedStatement ps;
                                                    try {
                                                        for (String row : best_ids_poolDefRows) {
                                                            ps = spliceClassWatcher.prepareStatement(
                                                                String.format(best_ids_pool_insert,
                                                                              spliceTableWatcherBest_ids_pool, row));
                                                            ps.execute();
                                                        }
                                                    } catch (Exception e) {
                                                        throw new RuntimeException(e);
                                                    }
                                                }
                                            })
                                            .around(empTabHireDateTableWatcher)
                                            .around(empTabNullsTableWatcher)
                                            .around(new SpliceDataWatcher() {
                                                @Override
                                                protected void starting(Description description) {
                                                    PreparedStatement ps;
                                                    try {
                                                        for (String row : EMPTAB_HIRE_DATE_ROWS) {
                                                            String sql = String.format("insert into %s values (%s)", empTabHireDateTableWatcher, row);
                                                            ps = spliceClassWatcher.prepareStatement(sql);
                                                            ps.execute();
                                                        }
                                                    } catch (Exception e) {
                                                        throw new RuntimeException(e);
                                                    }
                                                }
                                            })
                                            .around(new SpliceDataWatcher() {
                                                @Override
                                                protected void starting(Description description) {
                                                    PreparedStatement ps;
                                                    try {
                                                        for (String row : EMPTAB_ROWS_NULL) {
                                                            String sql = String.format("insert into %s values (%s)", empTabNullsTableWatcher, row);
                                                            ps = spliceClassWatcher.prepareStatement(sql);
                                                            ps.execute();
                                                        }
                                                    } catch (Exception e) {
                                                        throw new RuntimeException(e);
                                                    }
                                                }
                                            })
                                            .around(txnDetailTableWatcher)
                                            .around(new SpliceDataWatcher() {
                                                @Override
                                                protected void starting(Description description) {
                                                    PreparedStatement ps;
                                                    try {
                                                        for (String row : TXN_DETAIL_ROWS) {
                                                            ps = spliceClassWatcher.prepareStatement(
                                                                String.format("insert into %s values (%s)", txnDetailTableWatcher, row));
                                                            ps.execute();
                                                        }
                                                    } catch (Exception e) {
                                                        throw new RuntimeException(e);
                                                    }
                                                }
                                            })
                                            .around(allSalesTableWatcher)
                                            .around(new SpliceDataWatcher() {
                                                @Override
                                                protected void starting(Description description) {
                                                    PreparedStatement ps;
                                                    try {
                                                        for (String row : ALL_SALES_ROWS) {
                                                            ps = spliceClassWatcher.prepareStatement(
                                                                String.format("insert into %s values (%s)", allSalesTableWatcher, row));
                                                            ps.execute();
                                                        }
                                                    } catch (Exception e) {
                                                        throw new RuntimeException(e);
                                                    }
                                                }
                                            });

    @Rule
    public SpliceWatcher methodWatcher = new SpliceWatcher();

    @Test
    public void testMinRows2Preceding() throws Exception {
        String sqlText =
            String.format("SELECT empnum,dept,salary," +
                              "min(salary) over (Partition by dept ORDER BY salary ROWS 2 preceding) as minsal " +
                              "from %s order by empnum",
                          this.getTableReference(EMPTAB));

        ResultSet rs = methodWatcher.executeQuery(sqlText);

        String expected =
            "EMPNUM |DEPT |SALARY |MINSAL |\n" +
                "------------------------------\n" +
                "  10   |  1  | 50000 | 50000 |\n" +
                "  20   |  1  | 75000 | 52000 |\n" +
                "  30   |  3  | 84000 | 75000 |\n" +
                "  40   |  2  | 52000 | 51000 |\n" +
                "  44   |  2  | 52000 | 51000 |\n" +
                "  49   |  2  | 53000 | 52000 |\n" +
                "  50   |  1  | 52000 | 50000 |\n" +
                "  55   |  1  | 52000 | 50000 |\n" +
                "  60   |  1  | 78000 | 75000 |\n" +
                "  70   |  1  | 76000 | 53000 |\n" +
                "  80   |  3  | 79000 | 55000 |\n" +
                "  90   |  2  | 51000 | 51000 |\n" +
                "  100  |  3  | 55000 | 55000 |\n" +
                "  110  |  1  | 53000 | 52000 |\n" +
                "  120  |  3  | 75000 | 55000 |";

        assertEquals("\n"+sqlText+"\n", expected, TestUtils.FormattedResult.ResultFactory.toStringUnsorted(rs));
        rs.close();
    }

    @Test
    public void testMaxRowsCurrent2Following()throws Exception{
        String sqlText =
            String.format("SELECT empnum,dept,salary," +
                              "max(salary) over (Partition by dept ORDER BY salary, empnum ROWS BETWEEN CURRENT ROW AND 2 FOLLOWING ) as maxsal " +
                              "from %s order by empnum",
                          this.getTableReference(EMPTAB));

        ResultSet rs = methodWatcher.executeQuery(sqlText);

        String expected =
            "EMPNUM |DEPT |SALARY |MAXSAL |\n" +
                "------------------------------\n" +
                "  10   |  1  | 50000 | 52000 |\n" +
                "  20   |  1  | 75000 | 78000 |\n" +
                "  30   |  3  | 84000 | 84000 |\n" +
                "  40   |  2  | 52000 | 53000 |\n" +
                "  44   |  2  | 52000 | 53000 |\n" +
                "  49   |  2  | 53000 | 53000 |\n" +
                "  50   |  1  | 52000 | 53000 |\n" +
                "  55   |  1  | 52000 | 75000 |\n" +
                "  60   |  1  | 78000 | 78000 |\n" +
                "  70   |  1  | 76000 | 78000 |\n" +
                "  80   |  3  | 79000 | 84000 |\n" +
                "  90   |  2  | 51000 | 52000 |\n" +
                "  100  |  3  | 55000 | 79000 |\n" +
                "  110  |  1  | 53000 | 76000 |\n" +
                "  120  |  3  | 75000 | 84000 |";
        assertEquals("\n"+sqlText+"\n", expected, TestUtils.FormattedResult.ResultFactory.toStringUnsorted(rs));
        rs.close();
    }

    @Test
    public void testFrameRowsUnboundedPrecedingUnboundedFollowing() throws Exception {
        String sqlText =
            String.format("SELECT empnum, dept, salary, " +
                              "max(salary) over (Partition by dept ORDER BY salary, empnum rows between unbounded preceding and unbounded following) as maxsal " +
                              "from %s order by dept",
                          this.getTableReference(EMPTAB));

        ResultSet rs = methodWatcher.executeQuery(sqlText);
        String expected =
            "EMPNUM |DEPT |SALARY |MAXSAL |\n" +
                "------------------------------\n" +
                "  10   |  1  | 50000 | 78000 |\n" +
                "  50   |  1  | 52000 | 78000 |\n" +
                "  55   |  1  | 52000 | 78000 |\n" +
                "  110  |  1  | 53000 | 78000 |\n" +
                "  20   |  1  | 75000 | 78000 |\n" +
                "  70   |  1  | 76000 | 78000 |\n" +
                "  60   |  1  | 78000 | 78000 |\n" +
                "  90   |  2  | 51000 | 53000 |\n" +
                "  40   |  2  | 52000 | 53000 |\n" +
                "  44   |  2  | 52000 | 53000 |\n" +
                "  49   |  2  | 53000 | 53000 |\n" +
                "  100  |  3  | 55000 | 84000 |\n" +
                "  120  |  3  | 75000 | 84000 |\n" +
                "  80   |  3  | 79000 | 84000 |\n" +
                "  30   |  3  | 84000 | 84000 |";
        assertEquals("\n"+sqlText+"\n", expected, TestUtils.FormattedResult.ResultFactory.toStringUnsorted(rs));
        rs.close();
    }

    @Test
    public void testFrameRowsCurrentRowUnboundedFollowing() throws Exception {
        String sqlText =
            String.format("SELECT empnum, dept, salary, " +
                              "max(salary) over (Partition by dept ORDER BY salary rows between current row and unbounded following) as maxsal " +
                              "from %s order by empnum",
                          this.getTableReference(EMPTAB));

        ResultSet rs = methodWatcher.executeQuery(sqlText);
        String expected =
            "EMPNUM |DEPT |SALARY |MAXSAL |\n" +
                "------------------------------\n" +
                "  10   |  1  | 50000 | 78000 |\n" +
                "  20   |  1  | 75000 | 78000 |\n" +
                "  30   |  3  | 84000 | 84000 |\n" +
                "  40   |  2  | 52000 | 53000 |\n" +
                "  44   |  2  | 52000 | 53000 |\n" +
                "  49   |  2  | 53000 | 53000 |\n" +
                "  50   |  1  | 52000 | 78000 |\n" +
                "  55   |  1  | 52000 | 78000 |\n" +
                "  60   |  1  | 78000 | 78000 |\n" +
                "  70   |  1  | 76000 | 78000 |\n" +
                "  80   |  3  | 79000 | 84000 |\n" +
                "  90   |  2  | 51000 | 53000 |\n" +
                "  100  |  3  | 55000 | 84000 |\n" +
                "  110  |  1  | 53000 | 78000 |\n" +
                "  120  |  3  | 75000 | 84000 |";
        assertEquals("\n"+sqlText+"\n", expected, TestUtils.FormattedResult.ResultFactory.toStringUnsorted(rs));
        rs.close();
    }
    @Test
    public void testFrameRowsUnboundedPrecedingCurrentRow() throws Exception {
        String sqlText =
            String.format("SELECT empnum, dept, salary, " +
                              "min(salary) over (Partition by dept ORDER BY salary rows between unbounded preceding and current row) as minsal " +
                              "from %s order by empnum",
                          this.getTableReference(EMPTAB));

        ResultSet rs = methodWatcher.executeQuery(sqlText);
        String expected =
            "EMPNUM |DEPT |SALARY |MINSAL |\n" +
                "------------------------------\n" +
                "  10   |  1  | 50000 | 50000 |\n" +
                "  20   |  1  | 75000 | 50000 |\n" +
                "  30   |  3  | 84000 | 55000 |\n" +
                "  40   |  2  | 52000 | 51000 |\n" +
                "  44   |  2  | 52000 | 51000 |\n" +
                "  49   |  2  | 53000 | 51000 |\n" +
                "  50   |  1  | 52000 | 50000 |\n" +
                "  55   |  1  | 52000 | 50000 |\n" +
                "  60   |  1  | 78000 | 50000 |\n" +
                "  70   |  1  | 76000 | 50000 |\n" +
                "  80   |  3  | 79000 | 55000 |\n" +
                "  90   |  2  | 51000 | 51000 |\n" +
                "  100  |  3  | 55000 | 55000 |\n" +
                "  110  |  1  | 53000 | 50000 |\n" +
                "  120  |  3  | 75000 | 55000 |";
        assertEquals("\n"+sqlText+"\n", expected, TestUtils.FormattedResult.ResultFactory.toStringUnsorted(rs));
        rs.close();
    }

    @Test
    public void testSum() throws Exception {
        String sqlText =
            String.format("SELECT empnum, dept, salary, sum(salary) over (Partition by dept ORDER BY salary) as sumsal " +
                              "from %s order by dept, empnum",
                          this.getTableReference(EMPTAB));

        ResultSet rs = methodWatcher.executeQuery(sqlText);
        String expected =
            "EMPNUM |DEPT |SALARY |SUMSAL |\n" +
                "------------------------------\n" +
                "  10   |  1  | 50000 | 50000 |\n" +
                "  20   |  1  | 75000 |282000 |\n" +
                "  50   |  1  | 52000 |154000 |\n" +
                "  55   |  1  | 52000 |154000 |\n" +
                "  60   |  1  | 78000 |436000 |\n" +
                "  70   |  1  | 76000 |358000 |\n" +
                "  110  |  1  | 53000 |207000 |\n" +
                "  40   |  2  | 52000 |155000 |\n" +
                "  44   |  2  | 52000 |155000 |\n" +
                "  49   |  2  | 53000 |208000 |\n" +
                "  90   |  2  | 51000 | 51000 |\n" +
                "  30   |  3  | 84000 |293000 |\n" +
                "  80   |  3  | 79000 |209000 |\n" +
                "  100  |  3  | 55000 | 55000 |\n" +
                "  120  |  3  | 75000 |130000 |";
        assertEquals("\n"+sqlText+"\n", expected, TestUtils.FormattedResult.ResultFactory.toStringUnsorted(rs));
        rs.close();
    }

    @Test
    public void testSumRowsUnboundedPrecedingUnboundedFollowing() throws Exception {
        String sqlText =
            String.format("SELECT empnum, dept, salary, " +
                              "sum(salary) over (Partition by dept ORDER BY salary rows between unbounded preceding and unbounded following) as sumsal " +
                              "from %s order by dept, empnum",
                          this.getTableReference(EMPTAB));

        ResultSet rs = methodWatcher.executeQuery(sqlText);
        String expected =
            "EMPNUM |DEPT |SALARY |SUMSAL |\n" +
                "------------------------------\n" +
                "  10   |  1  | 50000 |436000 |\n" +
                "  20   |  1  | 75000 |436000 |\n" +
                "  50   |  1  | 52000 |436000 |\n" +
                "  55   |  1  | 52000 |436000 |\n" +
                "  60   |  1  | 78000 |436000 |\n" +
                "  70   |  1  | 76000 |436000 |\n" +
                "  110  |  1  | 53000 |436000 |\n" +
                "  40   |  2  | 52000 |208000 |\n" +
                "  44   |  2  | 52000 |208000 |\n" +
                "  49   |  2  | 53000 |208000 |\n" +
                "  90   |  2  | 51000 |208000 |\n" +
                "  30   |  3  | 84000 |293000 |\n" +
                "  80   |  3  | 79000 |293000 |\n" +
                "  100  |  3  | 55000 |293000 |\n" +
                "  120  |  3  | 75000 |293000 |";
        assertEquals("\n"+sqlText+"\n", expected, TestUtils.FormattedResult.ResultFactory.toStringUnsorted(rs));
        rs.close();
    }

    @Test
    public void testSumRowsCurrentRowUnboundedFollowing() throws Exception {
        String sqlText =
            String.format("SELECT empnum, dept, salary, " +
                              "sum(salary) over (Partition by dept ORDER BY salary, empnum rows between current row and unbounded following) as sumsal " +
                              "from %s order by dept, empnum",
                          this.getTableReference(EMPTAB));

        ResultSet rs = methodWatcher.executeQuery(sqlText);
        String expected =
            "EMPNUM |DEPT |SALARY |SUMSAL |\n" +
                "------------------------------\n" +
                "  10   |  1  | 50000 |436000 |\n" +
                "  20   |  1  | 75000 |229000 |\n" +
                "  50   |  1  | 52000 |386000 |\n" +
                "  55   |  1  | 52000 |334000 |\n" +
                "  60   |  1  | 78000 | 78000 |\n" +
                "  70   |  1  | 76000 |154000 |\n" +
                "  110  |  1  | 53000 |282000 |\n" +
                "  40   |  2  | 52000 |157000 |\n" +
                "  44   |  2  | 52000 |105000 |\n" +
                "  49   |  2  | 53000 | 53000 |\n" +
                "  90   |  2  | 51000 |208000 |\n" +
                "  30   |  3  | 84000 | 84000 |\n" +
                "  80   |  3  | 79000 |163000 |\n" +
                "  100  |  3  | 55000 |293000 |\n" +
                "  120  |  3  | 75000 |238000 |";
        assertEquals("\n"+sqlText+"\n", expected, TestUtils.FormattedResult.ResultFactory.toStringUnsorted(rs));
        rs.close();
    }

    @Test
    public void testSumRows1Preceding1Following() throws Exception {
        String sqlText =
            String.format("SELECT empnum, dept, salary, " +
<<<<<<< HEAD
                              "sum(salary) over (Partition by dept ORDER BY salary, empnum rows between 1 preceding and 1 following) as sumsal from %s " +
                            "order by dept, salary, sumsal, empnum",
                          this.getTableReference(TABLE_NAME));
=======
                              "sum(salary) over (Partition by dept ORDER BY salary, empnum rows between 1 preceding and 1 following) as sumsal from %s",
                          this.getTableReference(EMPTAB));
>>>>>>> 64b054b5

        ResultSet rs = methodWatcher.executeQuery(sqlText);
        String expected =
            "EMPNUM |DEPT |SALARY |SUMSAL |\n" +
                "------------------------------\n" +
                "  10   |  1  | 50000 |102000 |\n" +
                "  50   |  1  | 52000 |154000 |\n" +
                "  55   |  1  | 52000 |157000 |\n" +
                "  110  |  1  | 53000 |180000 |\n" +
                "  20   |  1  | 75000 |204000 |\n" +
                "  70   |  1  | 76000 |229000 |\n" +
                "  60   |  1  | 78000 |154000 |\n" +
                "  90   |  2  | 51000 |103000 |\n" +
                "  40   |  2  | 52000 |155000 |\n" +
                "  44   |  2  | 52000 |157000 |\n" +
                "  49   |  2  | 53000 |105000 |\n" +
                "  100  |  3  | 55000 |130000 |\n" +
                "  120  |  3  | 75000 |209000 |\n" +
                "  80   |  3  | 79000 |238000 |\n" +
                "  30   |  3  | 84000 |163000 |";
        assertEquals("\n"+sqlText+"\n", expected, TestUtils.FormattedResult.ResultFactory.toStringUnsorted(rs));
        rs.close();
    }

    @Test
    public void testAvg() throws Exception {
        String sqlText =
            String.format("SELECT empnum, dept, salary, " +
                              "avg(salary) over (Partition by dept ORDER BY salary) as avgsal " +
                              "from %s order by dept, empnum",
                          this.getTableReference(EMPTAB));

        ResultSet rs = methodWatcher.executeQuery(sqlText);
        String expected =
            "EMPNUM |DEPT |SALARY |AVGSAL |\n" +
                "------------------------------\n" +
                "  10   |  1  | 50000 | 50000 |\n" +
                "  20   |  1  | 75000 | 56400 |\n" +
                "  50   |  1  | 52000 | 51333 |\n" +
                "  55   |  1  | 52000 | 51333 |\n" +
                "  60   |  1  | 78000 | 62285 |\n" +
                "  70   |  1  | 76000 | 59666 |\n" +
                "  110  |  1  | 53000 | 51750 |\n" +
                "  40   |  2  | 52000 | 51666 |\n" +
                "  44   |  2  | 52000 | 51666 |\n" +
                "  49   |  2  | 53000 | 52000 |\n" +
                "  90   |  2  | 51000 | 51000 |\n" +
                "  30   |  3  | 84000 | 73250 |\n" +
                "  80   |  3  | 79000 | 69666 |\n" +
                "  100  |  3  | 55000 | 55000 |\n" +
                "  120  |  3  | 75000 | 65000 |";
        assertEquals("\n"+sqlText+"\n", expected, TestUtils.FormattedResult.ResultFactory.toStringUnsorted(rs));
        rs.close();
    }

    @Test
    public void testCountStar() throws Exception {

        String sqlText =
            String.format("SELECT empnum, dept, salary, " +
                              "count(*) over (Partition by dept ORDER BY salary) as count from %s order by dept, empnum",
                          this.getTableReference(EMPTAB));

        ResultSet rs = methodWatcher.executeQuery(sqlText);
        String expected =
            "EMPNUM |DEPT |SALARY | COUNT |\n" +
                "------------------------------\n" +
                "  10   |  1  | 50000 |   1   |\n" +
                "  20   |  1  | 75000 |   5   |\n" +
                "  50   |  1  | 52000 |   3   |\n" +
                "  55   |  1  | 52000 |   3   |\n" +
                "  60   |  1  | 78000 |   7   |\n" +
                "  70   |  1  | 76000 |   6   |\n" +
                "  110  |  1  | 53000 |   4   |\n" +
                "  40   |  2  | 52000 |   3   |\n" +
                "  44   |  2  | 52000 |   3   |\n" +
                "  49   |  2  | 53000 |   4   |\n" +
                "  90   |  2  | 51000 |   1   |\n" +
                "  30   |  3  | 84000 |   4   |\n" +
                "  80   |  3  | 79000 |   3   |\n" +
                "  100  |  3  | 55000 |   1   |\n" +
                "  120  |  3  | 75000 |   2   |";
        assertEquals("\n"+sqlText+"\n", expected, TestUtils.FormattedResult.ResultFactory.toStringUnsorted(rs));
        rs.close();
    }

    @Test
    public void testCountRowsCurrentRowUnboundedFollowing() throws Exception {
        String sqlText =
            String.format("SELECT empnum, dept, salary, " +
                              "count(salary) over (Partition by dept ORDER BY salary, empnum rows between current row and unbounded following) as countsal " +
<<<<<<< HEAD
                              "from %s order by dept desc, countsal desc",
                          this.getTableReference(TABLE_NAME));
=======
                              "from %s",
                          this.getTableReference(EMPTAB));
>>>>>>> 64b054b5

        ResultSet rs = methodWatcher.executeQuery(sqlText);
        String expected =
            "EMPNUM |DEPT |SALARY |COUNTSAL |\n" +
                "--------------------------------\n" +
                "  100  |  3  | 55000 |    4    |\n" +
                "  120  |  3  | 75000 |    3    |\n" +
                "  80   |  3  | 79000 |    2    |\n" +
                "  30   |  3  | 84000 |    1    |\n" +
                "  90   |  2  | 51000 |    4    |\n" +
                "  40   |  2  | 52000 |    3    |\n" +
                "  44   |  2  | 52000 |    2    |\n" +
                "  49   |  2  | 53000 |    1    |\n" +
                "  10   |  1  | 50000 |    7    |\n" +
                "  50   |  1  | 52000 |    6    |\n" +
                "  55   |  1  | 52000 |    5    |\n" +
                "  110  |  1  | 53000 |    4    |\n" +
                "  20   |  1  | 75000 |    3    |\n" +
                "  70   |  1  | 76000 |    2    |\n" +
                "  60   |  1  | 78000 |    1    |";
        assertEquals("\n"+sqlText+"\n", expected, TestUtils.FormattedResult.ResultFactory.toStringUnsorted(rs));
        rs.close();
    }

    @Test
    public void testCountRowsUnboundedPrecedingUnboundedFollowing() throws Exception {
        String sqlText =
            String.format("SELECT empnum, dept, salary, " +
                              "count(salary) over (Partition by dept ORDER BY salary rows between unbounded preceding and unbounded following) as sumsal " +
                              "from %s order by salary, dept, empnum",
                          this.getTableReference(EMPTAB));

        ResultSet rs = methodWatcher.executeQuery(sqlText);
        String expected =
            "EMPNUM |DEPT |SALARY |SUMSAL |\n" +
                "------------------------------\n" +
                "  10   |  1  | 50000 |   7   |\n" +
                "  90   |  2  | 51000 |   4   |\n" +
                "  50   |  1  | 52000 |   7   |\n" +
                "  55   |  1  | 52000 |   7   |\n" +
                "  40   |  2  | 52000 |   4   |\n" +
                "  44   |  2  | 52000 |   4   |\n" +
                "  110  |  1  | 53000 |   7   |\n" +
                "  49   |  2  | 53000 |   4   |\n" +
                "  100  |  3  | 55000 |   4   |\n" +
                "  20   |  1  | 75000 |   7   |\n" +
                "  120  |  3  | 75000 |   4   |\n" +
                "  70   |  1  | 76000 |   7   |\n" +
                "  60   |  1  | 78000 |   7   |\n" +
                "  80   |  3  | 79000 |   4   |\n" +
                "  30   |  3  | 84000 |   4   |";
        assertEquals("\n"+sqlText+"\n", expected, TestUtils.FormattedResult.ResultFactory.toStringUnsorted(rs));
        rs.close();
    }

    @Test
    public void testCount() throws Exception {
        String sqlText =
            String.format("SELECT empnum, dept, salary, " +
                              "count(salary) over (Partition by dept) as c from %s order by dept, empnum",
                          this.getTableReference(EMPTAB));

        ResultSet rs = methodWatcher.executeQuery(sqlText);
        String expected =
            "EMPNUM |DEPT |SALARY | C |\n" +
                "--------------------------\n" +
                "  10   |  1  | 50000 | 7 |\n" +
                "  20   |  1  | 75000 | 7 |\n" +
                "  50   |  1  | 52000 | 7 |\n" +
                "  55   |  1  | 52000 | 7 |\n" +
                "  60   |  1  | 78000 | 7 |\n" +
                "  70   |  1  | 76000 | 7 |\n" +
                "  110  |  1  | 53000 | 7 |\n" +
                "  40   |  2  | 52000 | 4 |\n" +
                "  44   |  2  | 52000 | 4 |\n" +
                "  49   |  2  | 53000 | 4 |\n" +
                "  90   |  2  | 51000 | 4 |\n" +
                "  30   |  3  | 84000 | 4 |\n" +
                "  80   |  3  | 79000 | 4 |\n" +
                "  100  |  3  | 55000 | 4 |\n" +
                "  120  |  3  | 75000 | 4 |";
        assertEquals("\n"+sqlText+"\n", expected, TestUtils.FormattedResult.ResultFactory.toStringUnsorted(rs));
        rs.close();
    }

    @Test
    public void testRangeCurrentRowUnboundedFollowing() throws Exception {
        String sqlText =
            String.format("SELECT empnum, dept, salary, " +
                              "sum(salary) over (Partition by dept ORDER BY salary range between current row and unbounded following) " +
                              "from %s order by dept, empnum",
                          this.getTableReference(EMPTAB));

        ResultSet rs = methodWatcher.executeQuery(sqlText);
        String expected =
            "EMPNUM |DEPT |SALARY |   4   |\n" +
                "------------------------------\n" +
                "  10   |  1  | 50000 |436000 |\n" +
                "  20   |  1  | 75000 |229000 |\n" +
                "  50   |  1  | 52000 |386000 |\n" +
                "  55   |  1  | 52000 |386000 |\n" +
                "  60   |  1  | 78000 | 78000 |\n" +
                "  70   |  1  | 76000 |154000 |\n" +
                "  110  |  1  | 53000 |282000 |\n" +
                "  40   |  2  | 52000 |157000 |\n" +
                "  44   |  2  | 52000 |157000 |\n" +
                "  49   |  2  | 53000 | 53000 |\n" +
                "  90   |  2  | 51000 |208000 |\n" +
                "  30   |  3  | 84000 | 84000 |\n" +
                "  80   |  3  | 79000 |163000 |\n" +
                "  100  |  3  | 55000 |293000 |\n" +
                "  120  |  3  | 75000 |238000 |";
        assertEquals("\n"+sqlText+"\n", expected, TestUtils.FormattedResult.ResultFactory.toStringUnsorted(rs));
        rs.close();
    }

    @Test
    public void testRangeUnboundedPrecedingCurrentRow() throws Exception {
        String sqlText =
            String.format("SELECT empnum, dept, salary, " +
                              "sum(salary) over (Partition by dept ORDER BY salary range between unbounded preceding and current row) as sumsal " +
                              "from %s order by dept, empnum",
                          this.getTableReference(EMPTAB));

        ResultSet rs = methodWatcher.executeQuery(sqlText);
        String expected =
            "EMPNUM |DEPT |SALARY |SUMSAL |\n" +
                "------------------------------\n" +
                "  10   |  1  | 50000 | 50000 |\n" +
                "  20   |  1  | 75000 |282000 |\n" +
                "  50   |  1  | 52000 |154000 |\n" +
                "  55   |  1  | 52000 |154000 |\n" +
                "  60   |  1  | 78000 |436000 |\n" +
                "  70   |  1  | 76000 |358000 |\n" +
                "  110  |  1  | 53000 |207000 |\n" +
                "  40   |  2  | 52000 |155000 |\n" +
                "  44   |  2  | 52000 |155000 |\n" +
                "  49   |  2  | 53000 |208000 |\n" +
                "  90   |  2  | 51000 | 51000 |\n" +
                "  30   |  3  | 84000 |293000 |\n" +
                "  80   |  3  | 79000 |209000 |\n" +
                "  100  |  3  | 55000 | 55000 |\n" +
                "  120  |  3  | 75000 |130000 |";
        assertEquals("\n"+sqlText+"\n", expected, TestUtils.FormattedResult.ResultFactory.toStringUnsorted(rs));
        rs.close();
    }

    @Test
    public void testRangeUnboundedPrecedingUnboundedFollowing() throws Exception {
        String sqlText =
            String.format("SELECT empnum, dept, salary, " +
                              "sum(salary) over (Partition by dept ORDER BY salary range between unbounded preceding and unbounded following) as sumsal " +
                              "from %s order by dept, empnum",
                          this.getTableReference(EMPTAB));

        ResultSet rs = methodWatcher.executeQuery(sqlText);
        String expected =
            "EMPNUM |DEPT |SALARY |SUMSAL |\n" +
                "------------------------------\n" +
                "  10   |  1  | 50000 |436000 |\n" +
                "  20   |  1  | 75000 |436000 |\n" +
                "  50   |  1  | 52000 |436000 |\n" +
                "  55   |  1  | 52000 |436000 |\n" +
                "  60   |  1  | 78000 |436000 |\n" +
                "  70   |  1  | 76000 |436000 |\n" +
                "  110  |  1  | 53000 |436000 |\n" +
                "  40   |  2  | 52000 |208000 |\n" +
                "  44   |  2  | 52000 |208000 |\n" +
                "  49   |  2  | 53000 |208000 |\n" +
                "  90   |  2  | 51000 |208000 |\n" +
                "  30   |  3  | 84000 |293000 |\n" +
                "  80   |  3  | 79000 |293000 |\n" +
                "  100  |  3  | 55000 |293000 |\n" +
                "  120  |  3  | 75000 |293000 |";
        assertEquals("\n"+sqlText+"\n", expected, TestUtils.FormattedResult.ResultFactory.toStringUnsorted(rs));
        rs.close();
    }

    @Test
    public void testRowsCurrentRowUnboundedFollowingSortOnResult() throws Exception {
        // had to add empnum to fn order by so that results would be deterministic/repeatable
        String sqlText =
            String.format("SELECT empnum, dept, salary, " +
                              "sum(salary) over (Partition by dept ORDER BY salary, empnum rows between current row and unbounded following) " +
                              "from %s",
                          this.getTableReference(EMPTAB));

        ResultSet rs = methodWatcher.executeQuery(sqlText);
        String expected =
                "EMPNUM |DEPT |SALARY |   4   |\n" +
                        "------------------------------\n" +
                        "  100  |  3  | 55000 |293000 |\n" +
                        "  120  |  3  | 75000 |238000 |\n" +
                        "  80   |  3  | 79000 |163000 |\n" +
                        "  30   |  3  | 84000 | 84000 |\n" +
                        "  90   |  2  | 51000 |208000 |\n" +
                        "  40   |  2  | 52000 |157000 |\n" +
                        "  44   |  2  | 52000 |105000 |\n" +
                        "  49   |  2  | 53000 | 53000 |\n" +
                        "  10   |  1  | 50000 |436000 |\n" +
                        "  50   |  1  | 52000 |386000 |\n" +
                        "  55   |  1  | 52000 |334000 |\n" +
                        "  110  |  1  | 53000 |282000 |\n" +
                        "  20   |  1  | 75000 |229000 |\n" +
                        "  70   |  1  | 76000 |154000 |\n" +
                        "  60   |  1  | 78000 | 78000 |";
        assertEquals("\n"+sqlText+"\n", expected, TestUtils.FormattedResult.ResultFactory.toStringUnsorted(rs));
        rs.close();
    }

    @Test
    public void testRowsUnboundedPrecedingCurrentRowSortOnResult() throws Exception {
        String sqlText =
            String.format("SELECT empnum, dept, salary, " +
                              "sum(salary) over (Partition by dept ORDER BY salary, empnum rows between unbounded preceding and current row) as sumsal " +
                              "from %s order by dept, empnum",
                          this.getTableReference(EMPTAB));

        ResultSet rs = methodWatcher.executeQuery(sqlText);
        String expected =
            "EMPNUM |DEPT |SALARY |SUMSAL |\n" +
                "------------------------------\n" +
                "  10   |  1  | 50000 | 50000 |\n" +
                "  20   |  1  | 75000 |282000 |\n" +
                "  50   |  1  | 52000 |102000 |\n" +
                "  55   |  1  | 52000 |154000 |\n" +
                "  60   |  1  | 78000 |436000 |\n" +
                "  70   |  1  | 76000 |358000 |\n" +
                "  110  |  1  | 53000 |207000 |\n" +
                "  40   |  2  | 52000 |103000 |\n" +
                "  44   |  2  | 52000 |155000 |\n" +
                "  49   |  2  | 53000 |208000 |\n" +
                "  90   |  2  | 51000 | 51000 |\n" +
                "  30   |  3  | 84000 |293000 |\n" +
                "  80   |  3  | 79000 |209000 |\n" +
                "  100  |  3  | 55000 | 55000 |\n" +
                "  120  |  3  | 75000 |130000 |";
        assertEquals("\n"+sqlText+"\n", expected, TestUtils.FormattedResult.ResultFactory.toStringUnsorted(rs));
        rs.close();
    }
    @Test
    public void testRowsUnboundedPrecedingUnboundedFollowing() throws Exception {
        String sqlText =
            String.format("SELECT empnum, dept, salary, " +
                              "sum(salary) over (Partition by dept ORDER BY salary rows between unbounded preceding and unbounded following) as sumsal " +
                              "from %s order by dept, empnum",
                          this.getTableReference(EMPTAB));

        ResultSet rs = methodWatcher.executeQuery(sqlText);
        String expected =
            "EMPNUM |DEPT |SALARY |SUMSAL |\n" +
                "------------------------------\n" +
                "  10   |  1  | 50000 |436000 |\n" +
                "  20   |  1  | 75000 |436000 |\n" +
                "  50   |  1  | 52000 |436000 |\n" +
                "  55   |  1  | 52000 |436000 |\n" +
                "  60   |  1  | 78000 |436000 |\n" +
                "  70   |  1  | 76000 |436000 |\n" +
                "  110  |  1  | 53000 |436000 |\n" +
                "  40   |  2  | 52000 |208000 |\n" +
                "  44   |  2  | 52000 |208000 |\n" +
                "  49   |  2  | 53000 |208000 |\n" +
                "  90   |  2  | 51000 |208000 |\n" +
                "  30   |  3  | 84000 |293000 |\n" +
                "  80   |  3  | 79000 |293000 |\n" +
                "  100  |  3  | 55000 |293000 |\n" +
                "  120  |  3  | 75000 |293000 |";
        assertEquals("\n"+sqlText+"\n", expected, TestUtils.FormattedResult.ResultFactory.toStringUnsorted(rs));
        rs.close();
    }

    @Test
    public void testRangeDescOrder() throws Exception {

        {
            String sqlText =
                String.format("SELECT empnum,dept,salary," +
                                  "min(salary) over (Partition by dept ORDER BY salary desc RANGE BETWEEN CURRENT ROW AND UNBOUNDED FOLLOWING ) as minsal " +
                                  "from %s order by dept, empnum",
                              this.getTableReference(EMPTAB));

            ResultSet rs = methodWatcher.executeQuery(sqlText);
            String expected =
                "EMPNUM |DEPT |SALARY |MINSAL |\n" +
                    "------------------------------\n" +
                    "  10   |  1  | 50000 | 50000 |\n" +
                    "  20   |  1  | 75000 | 50000 |\n" +
                    "  50   |  1  | 52000 | 50000 |\n" +
                    "  55   |  1  | 52000 | 50000 |\n" +
                    "  60   |  1  | 78000 | 50000 |\n" +
                    "  70   |  1  | 76000 | 50000 |\n" +
                    "  110  |  1  | 53000 | 50000 |\n" +
                    "  40   |  2  | 52000 | 51000 |\n" +
                    "  44   |  2  | 52000 | 51000 |\n" +
                    "  49   |  2  | 53000 | 51000 |\n" +
                    "  90   |  2  | 51000 | 51000 |\n" +
                    "  30   |  3  | 84000 | 55000 |\n" +
                    "  80   |  3  | 79000 | 55000 |\n" +
                    "  100  |  3  | 55000 | 55000 |\n" +
                    "  120  |  3  | 75000 | 55000 |";
            assertEquals("\n"+sqlText+"\n", expected, TestUtils.FormattedResult.ResultFactory.toStringUnsorted(rs));
            rs.close();
        }


        {
            String sqlText =
                String.format("SELECT empnum, dept, salary, " +
                                  "sum(salary) over (Partition by dept ORDER BY salary desc) as sumsal " +
                                  "from %s order by dept, empnum",
                              this.getTableReference(EMPTAB));

            ResultSet rs = methodWatcher.executeQuery(sqlText);
            String expected =
                "EMPNUM |DEPT |SALARY |SUMSAL |\n" +
                    "------------------------------\n" +
                    "  10   |  1  | 50000 |436000 |\n" +
                    "  20   |  1  | 75000 |229000 |\n" +
                    "  50   |  1  | 52000 |386000 |\n" +
                    "  55   |  1  | 52000 |386000 |\n" +
                    "  60   |  1  | 78000 | 78000 |\n" +
                    "  70   |  1  | 76000 |154000 |\n" +
                    "  110  |  1  | 53000 |282000 |\n" +
                    "  40   |  2  | 52000 |157000 |\n" +
                    "  44   |  2  | 52000 |157000 |\n" +
                    "  49   |  2  | 53000 | 53000 |\n" +
                    "  90   |  2  | 51000 |208000 |\n" +
                    "  30   |  3  | 84000 | 84000 |\n" +
                    "  80   |  3  | 79000 |163000 |\n" +
                    "  100  |  3  | 55000 |293000 |\n" +
                    "  120  |  3  | 75000 |238000 |";
            assertEquals("\n"+sqlText+"\n", expected, TestUtils.FormattedResult.ResultFactory.toStringUnsorted(rs));
            rs.close();
        }
    }
    @Test
    public void testSingleRow() throws Exception {
        {
            String sqlText =
                String.format("SELECT empnum, dept, salary, " +
                                  "sum(salary) over (Partition by dept ORDER BY salary range between current row and current row) as sumsal " +
                                  "from %s order by dept, empnum",
                              this.getTableReference(EMPTAB));

            ResultSet rs = methodWatcher.executeQuery(sqlText);
            String expected =
                "EMPNUM |DEPT |SALARY |SUMSAL |\n" +
                    "------------------------------\n" +
                    "  10   |  1  | 50000 | 50000 |\n" +
                    "  20   |  1  | 75000 | 75000 |\n" +
                    "  50   |  1  | 52000 |104000 |\n" +
                    "  55   |  1  | 52000 |104000 |\n" +
                    "  60   |  1  | 78000 | 78000 |\n" +
                    "  70   |  1  | 76000 | 76000 |\n" +
                    "  110  |  1  | 53000 | 53000 |\n" +
                    "  40   |  2  | 52000 |104000 |\n" +
                    "  44   |  2  | 52000 |104000 |\n" +
                    "  49   |  2  | 53000 | 53000 |\n" +
                    "  90   |  2  | 51000 | 51000 |\n" +
                    "  30   |  3  | 84000 | 84000 |\n" +
                    "  80   |  3  | 79000 | 79000 |\n" +
                    "  100  |  3  | 55000 | 55000 |\n" +
                    "  120  |  3  | 75000 | 75000 |";
            assertEquals("\n"+sqlText+"\n", expected, TestUtils.FormattedResult.ResultFactory.toStringUnsorted(rs));
            rs.close();
        }

        {
            String sqlText =
                String.format("SELECT empnum, dept, salary, " +
                                  "sum(salary) over (Partition by dept ORDER BY salary rows between current row and current row) as sumsal " +
                                  "from %s order by dept, empnum",
                              this.getTableReference(EMPTAB));

            ResultSet rs = methodWatcher.executeQuery(sqlText);
            String expected =
                "EMPNUM |DEPT |SALARY |SUMSAL |\n" +
                    "------------------------------\n" +
                    "  10   |  1  | 50000 | 50000 |\n" +
                    "  20   |  1  | 75000 | 75000 |\n" +
                    "  50   |  1  | 52000 | 52000 |\n" +
                    "  55   |  1  | 52000 | 52000 |\n" +
                    "  60   |  1  | 78000 | 78000 |\n" +
                    "  70   |  1  | 76000 | 76000 |\n" +
                    "  110  |  1  | 53000 | 53000 |\n" +
                    "  40   |  2  | 52000 | 52000 |\n" +
                    "  44   |  2  | 52000 | 52000 |\n" +
                    "  49   |  2  | 53000 | 53000 |\n" +
                    "  90   |  2  | 51000 | 51000 |\n" +
                    "  30   |  3  | 84000 | 84000 |\n" +
                    "  80   |  3  | 79000 | 79000 |\n" +
                    "  100  |  3  | 55000 | 55000 |\n" +
                    "  120  |  3  | 75000 | 75000 |";
            assertEquals("\n"+sqlText+"\n", expected, TestUtils.FormattedResult.ResultFactory.toStringUnsorted(rs));
            rs.close();
        }
    }

    @Test
    public void testRowNumberWithinPartiion() throws Exception {
        String sqlText =
            String.format("SELECT empnum, dept, salary, " +
                              "ROW_NUMBER() OVER (partition by dept ORDER BY dept, empnum, salary desc) AS RowNumber " +
                              "FROM %s",
                          this.getTableReference(EMPTAB));

        ResultSet rs = methodWatcher.executeQuery(sqlText);
        String expected =
                "EMPNUM |DEPT |SALARY | ROWNUMBER |\n" +
                        "----------------------------------\n" +
                        "  30   |  3  | 84000 |     1     |\n" +
                        "  80   |  3  | 79000 |     2     |\n" +
                        "  100  |  3  | 55000 |     3     |\n" +
                        "  120  |  3  | 75000 |     4     |\n" +
                        "  40   |  2  | 52000 |     1     |\n" +
                        "  44   |  2  | 52000 |     2     |\n" +
                        "  49   |  2  | 53000 |     3     |\n" +
                        "  90   |  2  | 51000 |     4     |\n" +
                        "  10   |  1  | 50000 |     1     |\n" +
                        "  20   |  1  | 75000 |     2     |\n" +
                        "  50   |  1  | 52000 |     3     |\n" +
                        "  55   |  1  | 52000 |     4     |\n" +
                        "  60   |  1  | 78000 |     5     |\n" +
                        "  70   |  1  | 76000 |     6     |\n" +
                        "  110  |  1  | 53000 |     7     |";
        assertEquals("\n"+sqlText+"\n", expected, TestUtils.FormattedResult.ResultFactory.toStringUnsorted(rs));
        rs.close();
    }

    @Test
    public void testRowNumberWithoutPartiion() throws Exception {
        String sqlText =
            String.format("SELECT empnum, dept, salary, ROW_NUMBER() OVER (ORDER BY dept, empnum, salary desc) AS RowNumber " +
                              "FROM %s",
                          this.getTableReference(EMPTAB));

        ResultSet rs = methodWatcher.executeQuery(sqlText);
        String expected =
            "EMPNUM |DEPT |SALARY | ROWNUMBER |\n" +
                "----------------------------------\n" +
                "  10   |  1  | 50000 |     1     |\n" +
                "  20   |  1  | 75000 |     2     |\n" +
                "  50   |  1  | 52000 |     3     |\n" +
                "  55   |  1  | 52000 |     4     |\n" +
                "  60   |  1  | 78000 |     5     |\n" +
                "  70   |  1  | 76000 |     6     |\n" +
                "  110  |  1  | 53000 |     7     |\n" +
                "  40   |  2  | 52000 |     8     |\n" +
                "  44   |  2  | 52000 |     9     |\n" +
                "  49   |  2  | 53000 |    10     |\n" +
                "  90   |  2  | 51000 |    11     |\n" +
                "  30   |  3  | 84000 |    12     |\n" +
                "  80   |  3  | 79000 |    13     |\n" +
                "  100  |  3  | 55000 |    14     |\n" +
                "  120  |  3  | 75000 |    15     |";
        assertEquals("\n"+sqlText+"\n", expected, TestUtils.FormattedResult.ResultFactory.toStringUnsorted(rs));
        rs.close();
    }

    @Test
    public void testRankWithinPartition() throws Exception {
        String sqlText =
            String.format("SELECT empnum, dept, salary, RANK() OVER (PARTITION BY dept ORDER BY dept, empnum, salary desc) AS Rank FROM %s",
                          this.getTableReference(EMPTAB));

        ResultSet rs = methodWatcher.executeQuery(sqlText);
        String expected =
                "EMPNUM |DEPT |SALARY |RANK |\n" +
                        "----------------------------\n" +
                        "  30   |  3  | 84000 |  1  |\n" +
                        "  80   |  3  | 79000 |  2  |\n" +
                        "  100  |  3  | 55000 |  3  |\n" +
                        "  120  |  3  | 75000 |  4  |\n" +
                        "  40   |  2  | 52000 |  1  |\n" +
                        "  44   |  2  | 52000 |  2  |\n" +
                        "  49   |  2  | 53000 |  3  |\n" +
                        "  90   |  2  | 51000 |  4  |\n" +
                        "  10   |  1  | 50000 |  1  |\n" +
                        "  20   |  1  | 75000 |  2  |\n" +
                        "  50   |  1  | 52000 |  3  |\n" +
                        "  55   |  1  | 52000 |  4  |\n" +
                        "  60   |  1  | 78000 |  5  |\n" +
                        "  70   |  1  | 76000 |  6  |\n" +
                        "  110  |  1  | 53000 |  7  |";
        assertEquals("\n"+sqlText+"\n", expected, TestUtils.FormattedResult.ResultFactory.toStringUnsorted(rs));
        rs.close();
    }

    @Test
    public void testRankWithoutPartiion() throws Exception {
        String sqlText =
            String.format("SELECT empnum, dept, salary, RANK() OVER (ORDER BY salary desc) AS Rank FROM %s order by dept, empnum",
                          this.getTableReference(EMPTAB));

        ResultSet rs = methodWatcher.executeQuery(sqlText);
        String expected =
            "EMPNUM |DEPT |SALARY |RANK |\n" +
                "----------------------------\n" +
                "  10   |  1  | 50000 | 15  |\n" +
                "  20   |  1  | 75000 |  5  |\n" +
                "  50   |  1  | 52000 | 10  |\n" +
                "  55   |  1  | 52000 | 10  |\n" +
                "  60   |  1  | 78000 |  3  |\n" +
                "  70   |  1  | 76000 |  4  |\n" +
                "  110  |  1  | 53000 |  8  |\n" +
                "  40   |  2  | 52000 | 10  |\n" +
                "  44   |  2  | 52000 | 10  |\n" +
                "  49   |  2  | 53000 |  8  |\n" +
                "  90   |  2  | 51000 | 14  |\n" +
                "  30   |  3  | 84000 |  1  |\n" +
                "  80   |  3  | 79000 |  2  |\n" +
                "  100  |  3  | 55000 |  7  |\n" +
                "  120  |  3  | 75000 |  5  |";
        assertEquals("\n"+sqlText+"\n", expected, TestUtils.FormattedResult.ResultFactory.toStringUnsorted(rs));
        rs.close();
    }

    @Test
    public void testDenseRankWithinPartition() throws Exception {
        String sqlText =
            String.format("SELECT empnum, dept, salary, DENSE_RANK() OVER (PARTITION BY dept ORDER BY salary desc) AS denseank " +
                              "FROM %s order by dept, empnum",
                          this.getTableReference(EMPTAB));

        ResultSet rs = methodWatcher.executeQuery(sqlText);
        String expected =
            "EMPNUM |DEPT |SALARY |DENSEANK |\n" +
                "--------------------------------\n" +
                "  10   |  1  | 50000 |    6    |\n" +
                "  20   |  1  | 75000 |    3    |\n" +
                "  50   |  1  | 52000 |    5    |\n" +
                "  55   |  1  | 52000 |    5    |\n" +
                "  60   |  1  | 78000 |    1    |\n" +
                "  70   |  1  | 76000 |    2    |\n" +
                "  110  |  1  | 53000 |    4    |\n" +
                "  40   |  2  | 52000 |    2    |\n" +
                "  44   |  2  | 52000 |    2    |\n" +
                "  49   |  2  | 53000 |    1    |\n" +
                "  90   |  2  | 51000 |    3    |\n" +
                "  30   |  3  | 84000 |    1    |\n" +
                "  80   |  3  | 79000 |    2    |\n" +
                "  100  |  3  | 55000 |    4    |\n" +
                "  120  |  3  | 75000 |    3    |";
        assertEquals("\n"+sqlText+"\n", expected, TestUtils.FormattedResult.ResultFactory.toStringUnsorted(rs));
        rs.close();
    }

    @Test
    @Ignore("Xplain trace not supported in Spark datase")
    public void testXPlainTrace() throws Exception {
        SpliceXPlainTrace xPlainTrace = new SpliceXPlainTrace();
        TestConnection conn = methodWatcher.getOrCreateConnection();
        conn.setAutoCommit(false);
        long txnId = conn.getCurrentTransactionId();
        try{
            xPlainTrace.setConnection(conn);
            xPlainTrace.turnOnTrace();
            String s = "SELECT empnum, dept, salary, count(salary) over (Partition by dept) as c from %s";
            String sqlText = String.format(s, this.getTableReference(EMPTAB));
            long count = conn.count(sqlText);
            assertEquals(EMPTAB_ROWS.length, count);
            xPlainTrace.turnOffTrace();

            ResultSet rs = conn.query("select * from SYS.SYSSTATEMENTHISTORY where transactionid = " + txnId);
            Assert.assertTrue("XPLAIN does not have a record for this transaction!",rs.next());
            long statementId = rs.getLong("STATEMENTID");
            Assert.assertFalse("No statement id is found!",rs.wasNull());

            XPlainTreeNode operation = xPlainTrace.getOperationTree(statementId);
            Assert.assertTrue(operation.getOperationType().compareToIgnoreCase(SpliceXPlainTrace.PROJECTRESTRICT)==0);
            operation = operation.getChildren().getFirst();
            Assert.assertTrue(operation.getOperationType().compareToIgnoreCase(SpliceXPlainTrace.WINDOW)==0);
            assertEquals(EMPTAB_ROWS.length, operation.getInputRows());
            assertEquals(EMPTAB_ROWS.length, operation.getOutputRows());
            assertEquals(EMPTAB_ROWS.length * 2, operation.getWriteRows());
        }
        catch (Exception e) {
            e.printStackTrace();
            throw e;
        }
        finally{
            conn.rollback();
        }
    }

    @Test
    public void testDenseRankWithoutPartition() throws Exception {
        String sqlText =
            String.format("SELECT empnum, dept, salary, DENSE_RANK() OVER (ORDER BY salary desc) AS denseank " +
                              "FROM %s order by dept, empnum" ,
                          this.getTableReference(EMPTAB));

        ResultSet rs = methodWatcher.executeQuery(sqlText);
        String expected =
            "EMPNUM |DEPT |SALARY |DENSEANK |\n" +
                "--------------------------------\n" +
                "  10   |  1  | 50000 |   10    |\n" +
                "  20   |  1  | 75000 |    5    |\n" +
                "  50   |  1  | 52000 |    8    |\n" +
                "  55   |  1  | 52000 |    8    |\n" +
                "  60   |  1  | 78000 |    3    |\n" +
                "  70   |  1  | 76000 |    4    |\n" +
                "  110  |  1  | 53000 |    7    |\n" +
                "  40   |  2  | 52000 |    8    |\n" +
                "  44   |  2  | 52000 |    8    |\n" +
                "  49   |  2  | 53000 |    7    |\n" +
                "  90   |  2  | 51000 |    9    |\n" +
                "  30   |  3  | 84000 |    1    |\n" +
                "  80   |  3  | 79000 |    2    |\n" +
                "  100  |  3  | 55000 |    6    |\n" +
                "  120  |  3  | 75000 |    5    |";
        assertEquals("\n"+sqlText+"\n", expected, TestUtils.FormattedResult.ResultFactory.toStringUnsorted(rs));
        rs.close();
    }

    @Test
    public void testRowNumber3OrderByCols() throws Exception {
        String sqlText =
            String.format("SELECT empnum, dept, salary, ROW_NUMBER() OVER (ORDER BY dept, salary desc, empnum) AS rownum " +
                              "FROM %s",
                          this.getTableReference(EMPTAB));

        ResultSet rs = methodWatcher.executeQuery(sqlText);
        String expected =
            "EMPNUM |DEPT |SALARY |ROWNUM |\n" +
                "------------------------------\n" +
                "  60   |  1  | 78000 |   1   |\n" +
                "  70   |  1  | 76000 |   2   |\n" +
                "  20   |  1  | 75000 |   3   |\n" +
                "  110  |  1  | 53000 |   4   |\n" +
                "  50   |  1  | 52000 |   5   |\n" +
                "  55   |  1  | 52000 |   6   |\n" +
                "  10   |  1  | 50000 |   7   |\n" +
                "  49   |  2  | 53000 |   8   |\n" +
                "  40   |  2  | 52000 |   9   |\n" +
                "  44   |  2  | 52000 |  10   |\n" +
                "  90   |  2  | 51000 |  11   |\n" +
                "  30   |  3  | 84000 |  12   |\n" +
                "  80   |  3  | 79000 |  13   |\n" +
                "  120  |  3  | 75000 |  14   |\n" +
                "  100  |  3  | 55000 |  15   |";
        assertEquals("\n"+sqlText+"\n", expected, TestUtils.FormattedResult.ResultFactory.toStringUnsorted(rs));
        rs.close();
    }

    @Test
    public void testRank2OrderByCols() throws Exception {
        String sqlText =
            String.format("SELECT empnum, dept, salary, RANK() OVER (ORDER BY dept, salary desc) AS Rank " +
                              "FROM %s order by empnum",
                          this.getTableReference(EMPTAB));

        ResultSet rs = methodWatcher.executeQuery(sqlText);
        String expected =
            "EMPNUM |DEPT |SALARY |RANK |\n" +
                "----------------------------\n" +
                "  10   |  1  | 50000 |  7  |\n" +
                "  20   |  1  | 75000 |  3  |\n" +
                "  30   |  3  | 84000 | 12  |\n" +
                "  40   |  2  | 52000 |  9  |\n" +
                "  44   |  2  | 52000 |  9  |\n" +
                "  49   |  2  | 53000 |  8  |\n" +
                "  50   |  1  | 52000 |  5  |\n" +
                "  55   |  1  | 52000 |  5  |\n" +
                "  60   |  1  | 78000 |  1  |\n" +
                "  70   |  1  | 76000 |  2  |\n" +
                "  80   |  3  | 79000 | 13  |\n" +
                "  90   |  2  | 51000 | 11  |\n" +
                "  100  |  3  | 55000 | 15  |\n" +
                "  110  |  1  | 53000 |  4  |\n" +
                "  120  |  3  | 75000 | 14  |";
        assertEquals("\n"+sqlText+"\n", expected, TestUtils.FormattedResult.ResultFactory.toStringUnsorted(rs));
        rs.close();
    }

    @Test
    public void testDenseRank2OrderByCols() throws Exception {
        String sqlText =
            String.format("SELECT empnum, dept, salary, DENSE_RANK() OVER (ORDER BY dept, salary desc) AS denserank " +
                              "FROM %s order by empnum",
                          this.getTableReference(EMPTAB));

        ResultSet rs = methodWatcher.executeQuery(sqlText);
        String expected =
            "EMPNUM |DEPT |SALARY | DENSERANK |\n" +
                "----------------------------------\n" +
                "  10   |  1  | 50000 |     6     |\n" +
                "  20   |  1  | 75000 |     3     |\n" +
                "  30   |  3  | 84000 |    10     |\n" +
                "  40   |  2  | 52000 |     8     |\n" +
                "  44   |  2  | 52000 |     8     |\n" +
                "  49   |  2  | 53000 |     7     |\n" +
                "  50   |  1  | 52000 |     5     |\n" +
                "  55   |  1  | 52000 |     5     |\n" +
                "  60   |  1  | 78000 |     1     |\n" +
                "  70   |  1  | 76000 |     2     |\n" +
                "  80   |  3  | 79000 |    11     |\n" +
                "  90   |  2  | 51000 |     9     |\n" +
                "  100  |  3  | 55000 |    13     |\n" +
                "  110  |  1  | 53000 |     4     |\n" +
                "  120  |  3  | 75000 |    12     |";
        assertEquals("\n"+sqlText+"\n", expected, TestUtils.FormattedResult.ResultFactory.toStringUnsorted(rs));
        rs.close();
    }

    @Test
    public void testDenseRankWithPartition3OrderByCols_duplicateKey() throws Exception {
        String sqlText =
            String.format("SELECT empnum, dept, salary, DENSE_RANK() OVER (PARTITION BY dept ORDER BY dept, empnum, salary desc) AS DenseRank FROM %s",
                          this.getTableReference(EMPTAB));

        ResultSet rs = methodWatcher.executeQuery(sqlText);
        String expected =
                "EMPNUM |DEPT |SALARY | DENSERANK |\n" +
                        "----------------------------------\n" +
                        "  30   |  3  | 84000 |     1     |\n" +
                        "  80   |  3  | 79000 |     2     |\n" +
                        "  100  |  3  | 55000 |     3     |\n" +
                        "  120  |  3  | 75000 |     4     |\n" +
                        "  40   |  2  | 52000 |     1     |\n" +
                        "  44   |  2  | 52000 |     2     |\n" +
                        "  49   |  2  | 53000 |     3     |\n" +
                        "  90   |  2  | 51000 |     4     |\n" +
                        "  10   |  1  | 50000 |     1     |\n" +
                        "  20   |  1  | 75000 |     2     |\n" +
                        "  50   |  1  | 52000 |     3     |\n" +
                        "  55   |  1  | 52000 |     4     |\n" +
                        "  60   |  1  | 78000 |     5     |\n" +
                        "  70   |  1  | 76000 |     6     |\n" +
                        "  110  |  1  | 53000 |     7     |";
        assertEquals("\n"+sqlText+"\n", expected, TestUtils.FormattedResult.ResultFactory.toStringUnsorted(rs));
        rs.close();
    }

    @Test
    public void testDenseRankWithPartition2OrderByCols_duplicateKey() throws Exception {
        String sqlText =
            String.format("SELECT empnum, dept, salary, DENSE_RANK() OVER (PARTITION BY dept ORDER BY dept, salary desc) AS DenseRank " +
                              "FROM %s order by empnum",
                          this.getTableReference(EMPTAB));

        ResultSet rs = methodWatcher.executeQuery(sqlText);
        String expected =
            "EMPNUM |DEPT |SALARY | DENSERANK |\n" +
                "----------------------------------\n" +
                "  10   |  1  | 50000 |     6     |\n" +
                "  20   |  1  | 75000 |     3     |\n" +
                "  30   |  3  | 84000 |     1     |\n" +
                "  40   |  2  | 52000 |     2     |\n" +
                "  44   |  2  | 52000 |     2     |\n" +
                "  49   |  2  | 53000 |     1     |\n" +
                "  50   |  1  | 52000 |     5     |\n" +
                "  55   |  1  | 52000 |     5     |\n" +
                "  60   |  1  | 78000 |     1     |\n" +
                "  70   |  1  | 76000 |     2     |\n" +
                "  80   |  3  | 79000 |     2     |\n" +
                "  90   |  2  | 51000 |     3     |\n" +
                "  100  |  3  | 55000 |     4     |\n" +
                "  110  |  1  | 53000 |     4     |\n" +
                "  120  |  3  | 75000 |     3     |";
        assertEquals("\n"+sqlText+"\n", expected, TestUtils.FormattedResult.ResultFactory.toStringUnsorted(rs));
        rs.close();
    }

    @Test
    public void testDenseRankWithPartition3OrderByCols_KeyColMissingFromSelect() throws Exception {
        String sqlText =
            String.format("SELECT empnum, salary, DENSE_RANK() OVER (PARTITION BY dept ORDER BY dept, empnum, salary desc) AS DenseRank " +
                              "FROM %s",
                          this.getTableReference(EMPTAB));

        ResultSet rs = methodWatcher.executeQuery(sqlText);
        String expected =
                "EMPNUM |SALARY | DENSERANK |\n" +
                        "----------------------------\n" +
                        "  30   | 84000 |     1     |\n" +
                        "  80   | 79000 |     2     |\n" +
                        "  100  | 55000 |     3     |\n" +
                        "  120  | 75000 |     4     |\n" +
                        "  40   | 52000 |     1     |\n" +
                        "  44   | 52000 |     2     |\n" +
                        "  49   | 53000 |     3     |\n" +
                        "  90   | 51000 |     4     |\n" +
                        "  10   | 50000 |     1     |\n" +
                        "  20   | 75000 |     2     |\n" +
                        "  50   | 52000 |     3     |\n" +
                        "  55   | 52000 |     4     |\n" +
                        "  60   | 78000 |     5     |\n" +
                        "  70   | 76000 |     6     |\n" +
                        "  110  | 53000 |     7     |";
        assertEquals("\n"+sqlText+"\n", expected, TestUtils.FormattedResult.ResultFactory.toStringUnsorted(rs));
        rs.close();
    }

    @Test
    public void testDenseRankWithoutPartitionOrderby() throws Exception {
        String sqlText =
            String.format("SELECT empnum, dept, salary, DENSE_RANK() OVER (ORDER BY salary desc) AS Rank " +
                              "FROM %s order by empnum",
                          this.getTableReference(EMPTAB));

        ResultSet rs = methodWatcher.executeQuery(sqlText);
        String expected =
            "EMPNUM |DEPT |SALARY |RANK |\n" +
                "----------------------------\n" +
                "  10   |  1  | 50000 | 10  |\n" +
                "  20   |  1  | 75000 |  5  |\n" +
                "  30   |  3  | 84000 |  1  |\n" +
                "  40   |  2  | 52000 |  8  |\n" +
                "  44   |  2  | 52000 |  8  |\n" +
                "  49   |  2  | 53000 |  7  |\n" +
                "  50   |  1  | 52000 |  8  |\n" +
                "  55   |  1  | 52000 |  8  |\n" +
                "  60   |  1  | 78000 |  3  |\n" +
                "  70   |  1  | 76000 |  4  |\n" +
                "  80   |  3  | 79000 |  2  |\n" +
                "  90   |  2  | 51000 |  9  |\n" +
                "  100  |  3  | 55000 |  6  |\n" +
                "  110  |  1  | 53000 |  7  |\n" +
                "  120  |  3  | 75000 |  5  |";
        assertEquals("\n" + sqlText + "\n", expected, TestUtils.FormattedResult.ResultFactory.toStringUnsorted(rs));
        rs.close();
    }

    @Test
    public void testRowNumberWithoutPartitionOrderby() throws Exception {
        // DB-1683
        String sqlText =
            String.format("select PersonID,FamilyID,FirstName,LastName, ROW_NUMBER() over (order by DOB) as Number, dob " +
                              "from %s order by PersonID",
                          this.getTableReference(PEOPLE));

        ResultSet rs = methodWatcher.executeQuery(sqlText);
        String expected =
            "PERSONID |FAMILYID | FIRSTNAME |LASTNAME |NUMBER |         DOB          |\n" +
                "-------------------------------------------------------------------------\n" +
                "    1    |    1    |    Joe    | Johnson |   4   |2000-10-23 13:00:00.0 |\n" +
                "    1    |    1    |    Joe    | Johnson |   5   |2000-10-23 13:00:00.0 |\n" +
                "    1    |    1    |    Joe    | Johnson |   6   |2000-10-23 13:00:00.0 |\n" +
                "    2    |    1    |    Jim    | Johnson |   9   |2001-12-15 05:45:00.0 |\n" +
                "    2    |    1    |    Jim    | Johnson |  10   |2001-12-15 05:45:00.0 |\n" +
                "    2    |    1    |    Jim    | Johnson |  11   |2001-12-15 05:45:00.0 |\n" +
                "    3    |    2    |   Karly   |Matthews |   1   |2000-05-20 04:00:00.0 |\n" +
                "    3    |    2    |   Karly   |Matthews |   2   |2000-05-20 04:00:00.0 |\n" +
                "    4    |    2    |   Kacy    |Matthews |   3   |2000-05-20 04:02:00.0 |\n" +
                "    5    |    2    |    Tom    |Matthews |   7   |2001-09-15 11:52:00.0 |\n" +
                "    5    |    2    |    Tom    |Matthews |   8   |2001-09-15 11:52:00.0 |";
        assertEquals("\n" + sqlText + "\n", expected, TestUtils.FormattedResult.ResultFactory.toStringUnsorted(rs));
        rs.close();
    }

    @Test
    public void testRowNumberWithoutPartitionOrderby_OrderbyColNotInSelect() throws Exception {
        // DB-1683
        String sqlText =
            String.format("select PersonID,FamilyID,FirstName,LastName, ROW_NUMBER() over (order by DOB) as Number " +
                              "from %s order by PersonID",
                          this.getTableReference(PEOPLE));

        ResultSet rs = methodWatcher.executeQuery(sqlText);
        String expected =
            "PERSONID |FAMILYID | FIRSTNAME |LASTNAME |NUMBER |\n" +
                "--------------------------------------------------\n" +
                "    1    |    1    |    Joe    | Johnson |   4   |\n" +
                "    1    |    1    |    Joe    | Johnson |   5   |\n" +
                "    1    |    1    |    Joe    | Johnson |   6   |\n" +
                "    2    |    1    |    Jim    | Johnson |   9   |\n" +
                "    2    |    1    |    Jim    | Johnson |  10   |\n" +
                "    2    |    1    |    Jim    | Johnson |  11   |\n" +
                "    3    |    2    |   Karly   |Matthews |   1   |\n" +
                "    3    |    2    |   Karly   |Matthews |   2   |\n" +
                "    4    |    2    |   Kacy    |Matthews |   3   |\n" +
                "    5    |    2    |    Tom    |Matthews |   7   |\n" +
                "    5    |    2    |    Tom    |Matthews |   8   |";
        assertEquals("\n"+sqlText+"\n", expected, TestUtils.FormattedResult.ResultFactory.toStringUnsorted(rs));
        rs.close();
    }

    @Test
    public void testScalarAggWithOrderBy() throws Exception {
        // DB-1775
        String sqlText =
<<<<<<< HEAD
                String.format("SELECT sum(price) over (Partition by item ORDER BY date) as  sumprice from %s order by item",
                        this.getTableReference(TABLE2_NAME));
=======
            String.format("SELECT sum(price) over (Partition by item ORDER BY date) as  sumprice from %s",
                          this.getTableReference(PURCHASED));
>>>>>>> 64b054b5

        ResultSet rs = methodWatcher.executeQuery(sqlText);
        String expected =
                "SUMPRICE |\n" +
                        "----------\n" +
                        "   1.0   |\n" +
                        "   2.0   |\n" +
                        "   9.0   |\n" +
                        "   6.0   |\n" +
                        "  11.0   |\n" +
                        "  23.0   |\n" +
                        "   3.0   |\n" +
                        "  10.0   |\n" +
                        "  20.0   |\n" +
                        "  10.0   |\n" +
                        "  12.0   |\n" +
                        "  20.0   |\n" +
                        "  11.0   |\n" +
                        "  15.0   |\n" +
                        "  25.0   |";
        assertEquals("\n"+sqlText+"\n", expected, TestUtils.FormattedResult.ResultFactory.toStringUnsorted(rs));
        rs.close();
    }

    @Test
    public void testSelectAllColsScalarAggWithOrderBy() throws Exception {
        // DB-1774
        String sqlText =
<<<<<<< HEAD
                String.format("SELECT item, price, sum(price) over (Partition by item ORDER BY date) as sumsal, date " +
                                "from %s order by item",
                        this.getTableReference(TABLE2_NAME));
=======
            String.format("SELECT item, price, sum(price) over (Partition by item ORDER BY date) as sumsal, date " +
                              "from %s",
                          this.getTableReference(PURCHASED));
>>>>>>> 64b054b5

        ResultSet rs = methodWatcher.executeQuery(sqlText);
        String expected =
                "ITEM | PRICE |SUMSAL |         DATE           |\n" +
                        "-----------------------------------------------\n" +
                        "  1  |  1.0  |  1.0  |2014-09-08 17:45:15.204 |\n" +
                        "  1  |  1.0  |  2.0  |2014-09-08 18:27:48.881 |\n" +
                        "  1  |  7.0  |  9.0  |2014-09-08 18:33:46.446 |\n" +
                        "  2  |  6.0  |  6.0  |2014-09-08 17:50:17.182 |\n" +
                        "  2  |  5.0  | 11.0  |2014-09-08 18:26:51.387 |\n" +
                        "  2  | 12.0  | 23.0  |2014-09-08 18:40:15.48  |\n" +
                        "  3  |  3.0  |  3.0  |2014-09-08 17:36:55.414 |\n" +
                        "  3  |  7.0  | 10.0  |2014-09-08 18:00:44.742 |\n" +
                        "  3  | 10.0  | 20.0  |2014-09-08 18:25:42.387 |\n" +
                        "  4  | 10.0  | 10.0  |2014-09-08 17:50:17.182 |\n" +
                        "  4  |  2.0  | 12.0  |2014-09-08 18:05:47.166 |\n" +
                        "  4  |  8.0  | 20.0  |2014-09-08 18:08:04.986 |\n" +
                        "  5  | 11.0  | 11.0  |2014-09-08 17:41:56.353 |\n" +
                        "  5  |  4.0  | 15.0  |2014-09-08 17:46:26.428 |\n" +
                        "  5  | 10.0  | 25.0  |2014-09-08 18:11:23.645 |";
        assertEquals("\n"+sqlText+"\n", expected, TestUtils.FormattedResult.ResultFactory.toStringUnsorted(rs));
        rs.close();
    }

    @Test
    public void testWindowFunctionWithGroupBy() throws Exception {

        String sqlText =
            "select empnum, dept, sum(salary)," +
                "rank() over(partition by dept order by salary desc) rank " +
                "from %s " +
                "group by empnum, dept order by empnum";

        ResultSet rs = methodWatcher.executeQuery(
            String.format(sqlText, this.getTableReference(EMPTAB)));

        String expected =
            "EMPNUM |DEPT |  3   |RANK |\n" +
                "---------------------------\n" +
                "  10   |  1  |50000 |  7  |\n" +
                "  20   |  1  |75000 |  3  |\n" +
                "  30   |  3  |84000 |  1  |\n" +
                "  40   |  2  |52000 |  2  |\n" +
                "  44   |  2  |52000 |  2  |\n" +
                "  49   |  2  |53000 |  1  |\n" +
                "  50   |  1  |52000 |  5  |\n" +
                "  55   |  1  |52000 |  5  |\n" +
                "  60   |  1  |78000 |  1  |\n" +
                "  70   |  1  |76000 |  2  |\n" +
                "  80   |  3  |79000 |  2  |\n" +
                "  90   |  2  |51000 |  4  |\n" +
                "  100  |  3  |55000 |  4  |\n" +
                "  110  |  1  |53000 |  4  |\n" +
                "  120  |  3  |75000 |  3  |";

        assertEquals("\n" + sqlText + "\n", expected, TestUtils.FormattedResult.ResultFactory.toStringUnsorted(rs));
        rs.close();
    }

    @Test
    public void testMaxInOrderBy() throws Exception {
        String sqlText =
            String.format("SELECT empnum, dept, salary, " +
                              "max(salary) over (Partition by dept) as maxsal " +
                              "from %s order by empnum",
                          this.getTableReference(EMPTAB));

        ResultSet rs = methodWatcher.executeQuery(sqlText);

        String expected =
            "EMPNUM |DEPT |SALARY |MAXSAL |\n" +
                "------------------------------\n" +
                "  10   |  1  | 50000 | 78000 |\n" +
                "  20   |  1  | 75000 | 78000 |\n" +
                "  30   |  3  | 84000 | 84000 |\n" +
                "  40   |  2  | 52000 | 53000 |\n" +
                "  44   |  2  | 52000 | 53000 |\n" +
                "  49   |  2  | 53000 | 53000 |\n" +
                "  50   |  1  | 52000 | 78000 |\n" +
                "  55   |  1  | 52000 | 78000 |\n" +
                "  60   |  1  | 78000 | 78000 |\n" +
                "  70   |  1  | 76000 | 78000 |\n" +
                "  80   |  3  | 79000 | 84000 |\n" +
                "  90   |  2  | 51000 | 53000 |\n" +
                "  100  |  3  | 55000 | 84000 |\n" +
                "  110  |  1  | 53000 | 78000 |\n" +
                "  120  |  3  | 75000 | 84000 |";
        assertEquals("\n"+sqlText+"\n", expected, TestUtils.FormattedResult.ResultFactory.toStringUnsorted(rs));
        rs.close();
    }

    @Test
    public void testRankInOrderBy() throws Exception {
        String sqlText =
            String.format("SELECT empnum, dept, salary, " +
                              "rank() over (Partition by dept order by salary) as salrank " +
                              "from %s order by empnum",
                          this.getTableReference(EMPTAB));

        ResultSet rs = methodWatcher.executeQuery(sqlText);

        String expected =
            "EMPNUM |DEPT |SALARY | SALRANK |\n" +
                "--------------------------------\n" +
                "  10   |  1  | 50000 |    1    |\n" +
                "  20   |  1  | 75000 |    5    |\n" +
                "  30   |  3  | 84000 |    4    |\n" +
                "  40   |  2  | 52000 |    2    |\n" +
                "  44   |  2  | 52000 |    2    |\n" +
                "  49   |  2  | 53000 |    4    |\n" +
                "  50   |  1  | 52000 |    2    |\n" +
                "  55   |  1  | 52000 |    2    |\n" +
                "  60   |  1  | 78000 |    7    |\n" +
                "  70   |  1  | 76000 |    6    |\n" +
                "  80   |  3  | 79000 |    3    |\n" +
                "  90   |  2  | 51000 |    1    |\n" +
                "  100  |  3  | 55000 |    1    |\n" +
                "  110  |  1  | 53000 |    4    |\n" +
                "  120  |  3  | 75000 |    2    |";
        assertEquals("\n" + sqlText + "\n", expected, TestUtils.FormattedResult.ResultFactory.toStringUnsorted(rs));
        rs.close();
    }

    @Test
    public void testRankWithAggAsOrderByCol() throws Exception {
        // have to order by ename here because it's the only col with unique values and forces repeatable results
        String sqlText =
            String.format("select sum(sal), " +
                              "rank() over ( order by sum(sal) ) empsal, ename from %s " +
                              "group by ename order by ename",
                          this.getTableReference(EMP));

        ResultSet rs = methodWatcher.executeQuery(sqlText);

        String expected =
            "1    |EMPSAL | ENAME |\n" +
                "-------------------------\n" +
                "1100.00 |   3   | ADAMS |\n" +
                "1600.00 |   8   | ALLEN |\n" +
                "2850.00 |  10   | BLAKE |\n" +
                "2450.00 |   9   | CLARK |\n" +
                "3000.00 |  12   | FORD  |\n" +
                "950.00  |   2   | JAMES |\n" +
                "2975.00 |  11   | JONES |\n" +
                "5000.00 |  14   | KING  |\n" +
                "1250.00 |   4   |MARTIN |\n" +
                "1300.00 |   6   |MILLER |\n" +
                "3000.00 |  12   | SCOTT |\n" +
                "800.00  |   1   | SMITH |\n" +
                "1500.00 |   7   |TURNER |\n" +
                "1250.00 |   4   | WARD  |";
        assertEquals("\n"+sqlText+"\n", expected, TestUtils.FormattedResult.ResultFactory.toStringUnsorted(rs));
        rs.close();
    }

    @Test(expected=SQLException.class)
    public void testRankWithAggAsOrderByColNoGroupBy() throws Exception {
        // expecting an exception here because there's an aggregate with no
        // group by specified for ename column
        String sqlText =
            "select sal, rank() over ( order by sum(sal) ) empsal, ename from %s";

        methodWatcher.executeQuery(
            String.format(sqlText, this.getTableReference(EMP)));
    }

    @Test
    public void testRankWith2AggAsOrderByCol() throws Exception {
        // have to order by ename here because it's the only col with unique values and forces repeatable results
        String sqlText =
            String.format("select sum(sal) as sum_sal, avg(sal) as avg_sal, " +
                              "rank() over ( order by sum(sal), avg(sal) ) empsal, ename " +
                              "from %s group by ename order by ename",
                          this.getTableReference(EMP));

        ResultSet rs = methodWatcher.executeQuery(sqlText);

        String expected =
            "SUM_SAL | AVG_SAL  |EMPSAL | ENAME |\n" +
                "-------------------------------------\n" +
                " 1100.00 |1100.0000 |   3   | ADAMS |\n" +
                " 1600.00 |1600.0000 |   8   | ALLEN |\n" +
                " 2850.00 |2850.0000 |  10   | BLAKE |\n" +
                " 2450.00 |2450.0000 |   9   | CLARK |\n" +
                " 3000.00 |3000.0000 |  12   | FORD  |\n" +
                " 950.00  |950.0000  |   2   | JAMES |\n" +
                " 2975.00 |2975.0000 |  11   | JONES |\n" +
                " 5000.00 |5000.0000 |  14   | KING  |\n" +
                " 1250.00 |1250.0000 |   4   |MARTIN |\n" +
                " 1300.00 |1300.0000 |   6   |MILLER |\n" +
                " 3000.00 |3000.0000 |  12   | SCOTT |\n" +
                " 800.00  |800.0000  |   1   | SMITH |\n" +
                " 1500.00 |1500.0000 |   7   |TURNER |\n" +
                " 1250.00 |1250.0000 |   4   | WARD  |";
        assertEquals("\n"+sqlText+"\n", expected, TestUtils.FormattedResult.ResultFactory.toStringUnsorted(rs));
        rs.close();
    }

    @Test
    public void testMediaForDept() throws Exception {
        // DB-1650, DB-2020
        String sqlText = String.format("SELECT %1$s.Nome_Dep, %2$s.Nome AS Funcionario, %2$s.Salario, " +
                                           "AVG(%2$s.Salario) OVER(PARTITION BY %1$s.Nome_Dep) \"Média por " +
                                           "Departamento\", " +
                                           "%2$s.Salario - AVG(%2$s.Salario) as \"Diferença de Salário\" FROM %2$s " +
                                           "INNER" +
                                           " JOIN %1$s ON %2$s.ID_Dep = %1$s.ID group by %1$s.Nome_Dep," +
                                           "%2$s.Nome, %2$s.Salario ORDER BY 3 DESC, 1",
                                       this.getTableReference(DEPARTAMENTOS), this.getTableReference(FUNCIONARIOS));

        ResultSet rs = methodWatcher.executeQuery(sqlText);

        String expected =
            "NOME_DEP     | FUNCIONARIO | SALARIO |Média por Departamento |Diferença de Salário |\n" +
                "----------------------------------------------------------------------------------------\n" +
                "Recursos Humanos |   Luciano   |23500.00 |      14166.3333       |       0.0000        |\n" +
                "Recursos Humanos |  Zavaschi   |13999.00 |      14166.3333       |       0.0000        |\n" +
                "       IT        |   Nogare    |11999.00 |       5499.6666       |       0.0000        |\n" +
                "     Vendas      |    Diego    | 9000.00 |       4500.0000       |       0.0000        |\n" +
                "Recursos Humanos |   Laerte    | 5000.00 |      14166.3333       |       0.0000        |\n" +
                "       IT        |  Ferreira   | 2500.00 |       5499.6666       |       0.0000        |\n" +
                "     Vendas      |   Amorim    | 2500.00 |       4500.0000       |       0.0000        |\n" +
                "       IT        |   Felipe    | 2000.00 |       5499.6666       |       0.0000        |\n" +
                "     Vendas      |   Fabiano   | 2000.00 |       4500.0000       |       0.0000        |";
        assertEquals("\n"+sqlText+"\n", expected, TestUtils.FormattedResult.ResultFactory.toStringUnsorted(rs));
        rs.close();
    }


    @Test
    public void testConstMinusAvg1ReversedJoinOrder() throws Exception {
        String sqlText = String.format("SELECT %2$s.Salario - AVG(%2$s.Salario) OVER(PARTITION BY " +
                                           "%1$s.Nome_Dep) \"Diferença de Salário\" FROM " +
                                           "%1$s INNER JOIN %2$s " +
<<<<<<< HEAD
                                           "ON %2$s.ID_Dep = %1$s.ID " +
                                           "order by %1$s.Nome_Dep, %2$s.Id",
                                       this.getTableReference(TABLE5a_NAME), this.getTableReference(TABLE5b_NAME));
=======
                                           "ON %2$s.ID_Dep = %1$s.ID",
                                       this.getTableReference(DEPARTAMENTOS), this.getTableReference(FUNCIONARIOS));
>>>>>>> 64b054b5

        try(ResultSet rs = methodWatcher.executeQuery(sqlText)){

            String expected=
                "Diferença de Salário |\n"+
                    "----------------------\n"+
                    "     -3499.6666      |\n"+
                    "     -2999.6666      |\n"+
                    "      6499.3333      |\n"+
                    "     -9166.3333      |\n"+
                    "      9333.6666      |\n"+
                    "      -167.3333      |\n"+
                    "     -2500.0000      |\n"+
                    "     -2000.0000      |\n"+
                    "      4500.0000      |";
            assertEquals("\n"+sqlText+"\n",expected,TestUtils.FormattedResult.ResultFactory.toStringUnsorted(rs));
        }
    }
    @Test
    public void testConstMinusAvg1() throws Exception {
        // DB-2124
        String sqlText = String.format("SELECT %2$s.Salario - AVG(%2$s.Salario) OVER(PARTITION BY " +
                                           "%1$s.Nome_Dep) \"Diferença de Salário\" FROM " +
                                           "%2$s INNER JOIN %1$s " +
                                           "ON %2$s.ID_Dep = %1$s.ID",
                                       this.getTableReference(DEPARTAMENTOS), this.getTableReference(FUNCIONARIOS));

        try(ResultSet rs = methodWatcher.executeQuery(sqlText)){

            String expected=
                    "Diferença de Salário |\n"+
                            "----------------------\n"+
                            "     -9166.3333      |\n"+
                            "      9333.6666      |\n"+
                            "      -167.3333      |\n"+
                            "     -3499.6666      |\n"+
                            "     -2999.6666      |\n"+
                            "      6499.3333      |\n"+
                            "     -2500.0000      |\n"+
                            "     -2000.0000      |\n"+
                            "      4500.0000      |";
            assertEquals("\n"+sqlText+"\n",expected,TestUtils.FormattedResult.ResultFactory.toStringUnsorted(rs));
        }
    }

    @Test
    public void testConstMinusAvg2() throws Exception {
        // DB-2124
        String sqlText = String.format("SELECT %1$s.Nome_Dep, " +
                                           "%2$s.Nome AS Funcionario, " +
                                           "%2$s.Salario, " +
                                           "AVG(%2$s.Salario) OVER(PARTITION BY %1$s.Nome_Dep) " +
                                           "\"Média por Departamento\", " +
                                           "%2$s.Salario - AVG(%2$s.Salario) OVER(PARTITION BY " +
                                           "%1$s.Nome_Dep) \"Diferença de Salário\" FROM %2$s " +
                                           "INNER JOIN %1$s " +
                                           "ON %2$s.ID_Dep = %1$s.ID ORDER BY 5 DESC",
                                       this.getTableReference(DEPARTAMENTOS), this.getTableReference(FUNCIONARIOS));

        ResultSet rs = methodWatcher.executeQuery(sqlText);

        String expected =
            "NOME_DEP     | FUNCIONARIO | SALARIO |Média por Departamento |Diferença de Salário |\n" +
                "----------------------------------------------------------------------------------------\n" +
                "Recursos Humanos |   Luciano   |23500.00 |      14166.3333       |      9333.6666      |\n" +
                "       IT        |   Nogare    |11999.00 |       5499.6666       |      6499.3333      |\n" +
                "     Vendas      |    Diego    | 9000.00 |       4500.0000       |      4500.0000      |\n" +
                "Recursos Humanos |  Zavaschi   |13999.00 |      14166.3333       |      -167.3333      |\n" +
                "     Vendas      |   Amorim    | 2500.00 |       4500.0000       |     -2000.0000      |\n" +
                "     Vendas      |   Fabiano   | 2000.00 |       4500.0000       |     -2500.0000      |\n" +
                "       IT        |  Ferreira   | 2500.00 |       5499.6666       |     -2999.6666      |\n" +
                "       IT        |   Felipe    | 2000.00 |       5499.6666       |     -3499.6666      |\n" +
                "Recursos Humanos |   Laerte    | 5000.00 |      14166.3333       |     -9166.3333      |";
        assertEquals("\n"+sqlText+"\n", expected, TestUtils.FormattedResult.ResultFactory.toStringUnsorted(rs));
        rs.close();
    }

    @Test
    public void testSumTimesConstDivSum() throws Exception {
        // DB-2086 - identical agg gets removed from aggregates array
        String sqlText = String.format("SELECT SUM(%2$s.Salario) * 100 / " +
                                           "SUM(%2$s.Salario) OVER(PARTITION BY %1$s.Nome_Dep) " +
                                           "\"Média por Departamento\" " +
                                           "FROM %2$s, %1$s GROUP BY %1$s.Nome_Dep",
                                       this.getTableReference(DEPARTAMENTOS), this.getTableReference(FUNCIONARIOS));

        ResultSet rs = methodWatcher.executeQuery(sqlText);

        String expected =
            "Média por Departamento |\n" +
                "------------------------\n" +
                "       3624.9000       |\n" +
                "       3624.9000       |\n" +
                "       3624.9000       |";
        assertEquals("\n"+sqlText+"\n", expected, TestUtils.FormattedResult.ResultFactory.toStringUnsorted(rs));
        rs.close();
    }

    @Test
    public void testDB2170RankOverView() throws Exception {
        String sqlText =
            String.format("select yr, rank() over ( partition by yr order by hiredate ) as EMPRANK, ename," +
                              "hiredate from %s", this.getTableReference(YEAR_VIEW));
        ResultSet rs = methodWatcher.executeQuery(sqlText);
        String expected =
                "YR | EMPRANK | ENAME | HIREDATE  |\n" +
                        "----------------------------------\n" +
                        "80 |    1    | SMITH |1980-12-17 |\n" +
                        "81 |    1    | ALLEN |1981-02-20 |\n" +
                        "81 |    2    | WARD  |1981-02-22 |\n" +
                        "81 |    3    | JONES |1981-04-02 |\n" +
                        "81 |    4    | BLAKE |1981-05-01 |\n" +
                        "81 |    5    | CLARK |1981-06-09 |\n" +
                        "81 |    6    |TURNER |1981-09-08 |\n" +
                        "81 |    7    |MARTIN |1981-09-28 |\n" +
                        "81 |    8    | KING  |1981-11-17 |\n" +
                        "81 |    9    | FORD  |1981-12-03 |\n" +
                        "81 |    9    | JAMES |1981-12-03 |\n" +
                        "83 |    1    | ADAMS |1983-01-12 |\n" +
                        "82 |    1    |MILLER |1982-01-23 |\n" +
                        "82 |    2    | SCOTT |1982-12-09 |";
        assertEquals("\n"+sqlText+"\n", expected, TestUtils.FormattedResult.ResultFactory.toStringUnsorted(rs));
        rs.close();
    }

    @Test
    public void testDB2170RankOverViewMissingKey() throws Exception {
        String sqlText =
            String.format("select rank() over ( partition by yr order by hiredate ) as EMPRANK, ename," +
                              "hiredate from %s", this.getTableReference(YEAR_VIEW));
        ResultSet rs = methodWatcher.executeQuery(sqlText);
        String expected =
                "EMPRANK | ENAME | HIREDATE  |\n" +
                        "------------------------------\n" +
                        "    1    | SMITH |1980-12-17 |\n" +
                        "    1    | ALLEN |1981-02-20 |\n" +
                        "    2    | WARD  |1981-02-22 |\n" +
                        "    3    | JONES |1981-04-02 |\n" +
                        "    4    | BLAKE |1981-05-01 |\n" +
                        "    5    | CLARK |1981-06-09 |\n" +
                        "    6    |TURNER |1981-09-08 |\n" +
                        "    7    |MARTIN |1981-09-28 |\n" +
                        "    8    | KING  |1981-11-17 |\n" +
                        "    9    | FORD  |1981-12-03 |\n" +
                        "    9    | JAMES |1981-12-03 |\n" +
                        "    1    | ADAMS |1983-01-12 |\n" +
                        "    1    |MILLER |1982-01-23 |\n" +
                        "    2    | SCOTT |1982-12-09 |";
        assertEquals("\n"+sqlText+"\n", expected, TestUtils.FormattedResult.ResultFactory.toStringUnsorted(rs));
        rs.close();
    }

    @Test
    public void testDB2170MaxOverView() throws Exception {
        String sqlText =
            String.format("select max(hiredate) over () as maxhiredate, ename," +
                              "hiredate from %s order by ename", this.getTableReference(YEAR_VIEW));
        ResultSet rs = methodWatcher.executeQuery(sqlText);
        String expected =
            "MAXHIREDATE | ENAME | HIREDATE  |\n" +
                "----------------------------------\n" +
                " 1983-01-12  | ADAMS |1983-01-12 |\n" +
                " 1983-01-12  | ALLEN |1981-02-20 |\n" +
                " 1983-01-12  | BLAKE |1981-05-01 |\n" +
                " 1983-01-12  | CLARK |1981-06-09 |\n" +
                " 1983-01-12  | FORD  |1981-12-03 |\n" +
                " 1983-01-12  | JAMES |1981-12-03 |\n" +
                " 1983-01-12  | JONES |1981-04-02 |\n" +
                " 1983-01-12  | KING  |1981-11-17 |\n" +
                " 1983-01-12  |MARTIN |1981-09-28 |\n" +
                " 1983-01-12  |MILLER |1982-01-23 |\n" +
                " 1983-01-12  | SCOTT |1982-12-09 |\n" +
                " 1983-01-12  | SMITH |1980-12-17 |\n" +
                " 1983-01-12  |TURNER |1981-09-08 |\n" +
                " 1983-01-12  | WARD  |1981-02-22 |";
        assertEquals("\n"+sqlText+"\n", expected, TestUtils.FormattedResult.ResultFactory.toStringUnsorted(rs));
        rs.close();
    }

    @Test
    public void testDB2170MaxOverTable() throws Exception {
        String sqlText =
            String.format("select max(hiredate) over () as maxhiredate, ename, hiredate from %s order by ename",
                          this.getTableReference(EMP));

        ResultSet rs = methodWatcher.executeQuery(sqlText);

        String expected =
            "MAXHIREDATE | ENAME | HIREDATE  |\n" +
                "----------------------------------\n" +
                " 1983-01-12  | ADAMS |1983-01-12 |\n" +
                " 1983-01-12  | ALLEN |1981-02-20 |\n" +
                " 1983-01-12  | BLAKE |1981-05-01 |\n" +
                " 1983-01-12  | CLARK |1981-06-09 |\n" +
                " 1983-01-12  | FORD  |1981-12-03 |\n" +
                " 1983-01-12  | JAMES |1981-12-03 |\n" +
                " 1983-01-12  | JONES |1981-04-02 |\n" +
                " 1983-01-12  | KING  |1981-11-17 |\n" +
                " 1983-01-12  |MARTIN |1981-09-28 |\n" +
                " 1983-01-12  |MILLER |1982-01-23 |\n" +
                " 1983-01-12  | SCOTT |1982-12-09 |\n" +
                " 1983-01-12  | SMITH |1980-12-17 |\n" +
                " 1983-01-12  |TURNER |1981-09-08 |\n" +
                " 1983-01-12  | WARD  |1981-02-22 |";
        assertEquals("\n"+sqlText+"\n", expected, TestUtils.FormattedResult.ResultFactory.toStringUnsorted(rs));
        rs.close();
    }

    @Test
    public void testDB2170WithAggOverView() throws Exception {
        String sqlText =
            String.format("select max(hiredate) as maxhiredate, ename,hiredate from %s group by ename, hiredate order by ename",
                          this.getTableReference(YEAR_VIEW));
        ResultSet rs = methodWatcher.executeQuery(sqlText);
        String expected =
            "MAXHIREDATE | ENAME | HIREDATE  |\n" +
                "----------------------------------\n" +
                " 1983-01-12  | ADAMS |1983-01-12 |\n" +
                " 1981-02-20  | ALLEN |1981-02-20 |\n" +
                " 1981-05-01  | BLAKE |1981-05-01 |\n" +
                " 1981-06-09  | CLARK |1981-06-09 |\n" +
                " 1981-12-03  | FORD  |1981-12-03 |\n" +
                " 1981-12-03  | JAMES |1981-12-03 |\n" +
                " 1981-04-02  | JONES |1981-04-02 |\n" +
                " 1981-11-17  | KING  |1981-11-17 |\n" +
                " 1981-09-28  |MARTIN |1981-09-28 |\n" +
                " 1982-01-23  |MILLER |1982-01-23 |\n" +
                " 1982-12-09  | SCOTT |1982-12-09 |\n" +
                " 1980-12-17  | SMITH |1980-12-17 |\n" +
                " 1981-09-08  |TURNER |1981-09-08 |\n" +
                " 1981-02-22  | WARD  |1981-02-22 |";
        assertEquals("\n"+sqlText+"\n", expected, TestUtils.FormattedResult.ResultFactory.toStringUnsorted(rs));
        rs.close();
    }

    @Test @Ignore("DB-3226 window joing order")
    public void testDB2472BufferUnderflow() throws Exception {
        String sqlText =
            String.format("SELECT  BIP.Individual_ID ,BIP.Residence_ID ,BIP.Household_ID ,BIP.FILE_ID ," +
                              "BIP.Record_ID " +
                              ",BAF.Generation_Qualifier ,BAF.First_Name as FName ,BAF.Last_Name as LName ," +
                              "BAF.US_Address_Line_1 " +
                              ",BAF.US_Address_Line_2 ,BAF.US_Address_Line_3 ,BAF.US_State ,BAF.US_City ," +
                              "BAF.US_Zip ,BAF.US_Zip4 " +
                              ",BIP.Brand ,BIP.created_by ,BIP.created_date ,BIP.job_id ," +
                              "RANK() OVER  (PARTITION BY BIP.Individual_ID " +
                              "ORDER BY  BIP.rSourceRecord_sum ASC, BIP.Source_Date DESC, BIP.Record_ID desc, " +
                              "BIP.Individual_ID ASC ) " +
                              "AS rowrnk FROM  %s BAF  INNER JOIN %s BIP ON BAF.individual_id=BIP.individual_id " +
                              "WHERE BAF.rwrnk = 1",
                          this.getTableReference(best_addr_freq_NAME), this.getTableReference(best_ids_pool_NAME));
        ResultSet rs = methodWatcher.executeQuery(sqlText);
//        System.out.println("\n" + sqlText + "\n" + TestUtils.FormattedResult.ResultFactory.toStringUnsorted(rs));
        // Results too large
        assertNotNull("\n" + sqlText + "\n", TestUtils.FormattedResult.ResultFactory.toStringUnsorted(rs));
        rs.close();
    }

    @Test
    public void testLastValueFunction() throws Exception {
        // DB-3920
        String tableName = "emp2";
        String tableRef = SCHEMA+"."+tableName;
        String tableDef = "(EMPNO int, EMPNAME varchar(20), SALARY int, DEPTNO int)";
        new TableDAO(methodWatcher.getOrCreateConnection()).drop(SCHEMA, tableName);

        new TableCreator(methodWatcher.getOrCreateConnection())
            .withCreate(String.format("create table %s %s", tableRef, tableDef))
            .withInsert(String.format("insert into %s (EMPNO, EMPNAME, SALARY, DEPTNO) values (?,?,?,?)", tableRef))
            .withRows(rows(
                row(10, "Bill", 12000, 5), row(11, "Solomon", 10000, 5), row(12, "Susan", 10000, 5),
                row(13, "Wendy", 9000, 1), row(14, "Benjamin", 7500, 1), row(15, "Tom", 7600, 1),
                row(16, "Henry", 8500, 2), row(17, "Robert", 9500, 2), row(18, "Paul", 7700, 2),
                row(19, "Dora", 8500, 3), row(20, "Samuel", 6900, 3), row(21, "Mary", 7500, 3),
                row(22, "Daniel", 6500, 4), row(23, "Ricardo", 7800, 4), row(24, "Mark", 7200, 4)
            ))
        .create();

        String sqlText = format("select empno, salary, deptno, last_value(empno) over(partition by deptno order by " +
                                    "salary asc range between current row and unbounded following) as last_val from " +
                                    "%s order by empno asc", tableRef);
        ResultSet rs = methodWatcher.executeQuery(sqlText);
        // Verified with PostgreSQL App
        String expected =
            "EMPNO |SALARY |DEPTNO |LAST_VAL |\n" +
                "----------------------------------\n" +
                "  10   | 12000 |   5   |   10    |\n" +
                "  11   | 10000 |   5   |   10    |\n" +
                "  12   | 10000 |   5   |   10    |\n" +
                "  13   | 9000  |   1   |   13    |\n" +
                "  14   | 7500  |   1   |   13    |\n" +
                "  15   | 7600  |   1   |   13    |\n" +
                "  16   | 8500  |   2   |   17    |\n" +
                "  17   | 9500  |   2   |   17    |\n" +
                "  18   | 7700  |   2   |   17    |\n" +
                "  19   | 8500  |   3   |   19    |\n" +
                "  20   | 6900  |   3   |   19    |\n" +
                "  21   | 7500  |   3   |   19    |\n" +
                "  22   | 6500  |   4   |   23    |\n" +
                "  23   | 7800  |   4   |   23    |\n" +
                "  24   | 7200  |   4   |   23    |";
        assertEquals("\n"+sqlText+"\n", expected, TestUtils.FormattedResult.ResultFactory.toStringUnsorted(rs));
        rs.close();
    }

    @Test
    public void testFirstValueFunction() throws Exception {
        // DB-3920
        String tableName = "emp3";
        String tableRef = SCHEMA+"."+tableName;
        String tableDef = "(EMPNO int, EMPNAME varchar(20), SALARY int, DEPTNO int)";
        new TableDAO(methodWatcher.getOrCreateConnection()).drop(SCHEMA, tableName);

        new TableCreator(methodWatcher.getOrCreateConnection())
            .withCreate(String.format("create table %s %s", tableRef, tableDef))
            .withInsert(String.format("insert into %s (EMPNO, EMPNAME, SALARY, DEPTNO) values (?,?,?,?)", tableRef))
            .withRows(rows(
                row(10, "Bill", 12000, 5), row(11, "Solomon", 10000, 5), row(12, "Susan", 10000, 5),
                row(13, "Wendy", 9000, 1), row(14, "Benjamin", 7500, 1), row(15, "Tom", 7600, 1),
                row(16, "Henry", 8500, 2), row(17, "Robert", 9500, 2), row(18, "Paul", 7700, 2),
                row(19, "Dora", 8500, 3), row(20, "Samuel", 6900, 3), row(21, "Mary", 7500, 3),
                row(22, "Daniel", 6500, 4), row(23, "Ricardo", 7800, 4), row(24, "Mark", 7200, 4)
            ))
        .create();

        String sqlText = format("select empno, salary, deptno, first_value(empno) over(partition by deptno order by " +
                                    "salary asc rows unbounded preceding) as first_value from " +
                                    "%s order by empno asc", tableRef);
        ResultSet rs = methodWatcher.executeQuery(sqlText);
        // Verified with PostgreSQL App
        String expected =
            "EMPNO |SALARY |DEPTNO | FIRST_VALUE |\n" +
                "--------------------------------------\n" +
                "  10   | 12000 |   5   |     11      |\n" +
                "  11   | 10000 |   5   |     11      |\n" +
                "  12   | 10000 |   5   |     11      |\n" +
                "  13   | 9000  |   1   |     14      |\n" +
                "  14   | 7500  |   1   |     14      |\n" +
                "  15   | 7600  |   1   |     14      |\n" +
                "  16   | 8500  |   2   |     18      |\n" +
                "  17   | 9500  |   2   |     18      |\n" +
                "  18   | 7700  |   2   |     18      |\n" +
                "  19   | 8500  |   3   |     20      |\n" +
                "  20   | 6900  |   3   |     20      |\n" +
                "  21   | 7500  |   3   |     20      |\n" +
                "  22   | 6500  |   4   |     22      |\n" +
                "  23   | 7800  |   4   |     22      |\n" +
                "  24   | 7200  |   4   |     22      |";
        assertEquals("\n"+sqlText+"\n", expected, TestUtils.FormattedResult.ResultFactory.toStringUnsorted(rs));
        rs.close();
    }

    @Test
    public void testLastValueWithAggregateArgument() throws Exception {
        // DB-3920
        String tableName = "all_sales2";
        String tableRef = SCHEMA+"."+tableName;
        String tableDef = "(yr INTEGER, month INTEGER, prd_type_id INTEGER, emp_id INTEGER , amount decimal(8, 2))";
        new TableDAO(methodWatcher.getOrCreateConnection()).drop(SCHEMA, tableName);


        new TableCreator(methodWatcher.getOrCreateConnection())
            .withCreate(String.format("create table %s %s", tableRef, tableDef))
            .withInsert(String.format("insert into %s (yr,MONTH,PRD_TYPE_ID,EMP_ID,AMOUNT) values (?,?,?,?,?)",
                                      tableRef))
            .withRows(rows(
                row(2006, 1, 1, 21, 16034.84), row(2006, 2, 1, 21, 15644.65), row(2006, 3, 2, 21, 20167.83),
                row(2006, 4, 2, 21, 25056.45), row(2006, 5, 2, 21, null), row(2006, 6, 1, 21, 15564.66),
                row(2006, 7, 1, 21, 15644.65), row(2006, 8, 1, 21, 16434.82), row(2006, 9, 1, 21, 19654.57),
                row(2006, 10, 1, 21, 21764.19), row(2006, 11, 1, 21, 13026.73), row(2006, 12, 2, 21, 10034.64),
                row(2005, 1, 2, 22, 16634.84), row(2005, 1, 2, 21, 26034.84), row(2005, 2, 1, 21, 12644.65),
                row(2005, 3, 1, 21, null), row(2005, 4, 1, 21, 25026.45), row(2005, 5, 1, 21, 17212.66),
                row(2005, 6, 1, 21, 15564.26), row(2005, 7, 2, 21, 62654.82), row(2005, 8, 2, 21, 26434.82),
                row(2005, 9, 2, 21, 15644.65), row(2005, 10, 2, 21, 21264.19), row(2005, 11, 1, 21, 13026.73),
                row(2005, 12, 1, 21, 10032.64)
            ))
            .create();

        String sqlText = format("SELECT month, SUM(amount) AS month_amount, " +
                                    "LAST_VALUE(SUM(amount)) OVER (ORDER BY month ROWS BETWEEN 1 PRECEDING AND 1 FOLLOWING) " +
                                    "AS next_month_amount FROM %s GROUP BY month ORDER BY month", tableRef);
        ResultSet rs = methodWatcher.executeQuery(sqlText);
        // Verified with PostgreSQL App
        String expected =
            "MONTH |MONTH_AMOUNT | NEXT_MONTH_AMOUNT |\n" +
                "------------------------------------------\n" +
                "   1   |  58704.52   |     28289.30      |\n" +
                "   2   |  28289.30   |     20167.83      |\n" +
                "   3   |  20167.83   |     50082.90      |\n" +
                "   4   |  50082.90   |     17212.66      |\n" +
                "   5   |  17212.66   |     31128.92      |\n" +
                "   6   |  31128.92   |     78299.47      |\n" +
                "   7   |  78299.47   |     42869.64      |\n" +
                "   8   |  42869.64   |     35299.22      |\n" +
                "   9   |  35299.22   |     43028.38      |\n" +
                "  10   |  43028.38   |     26053.46      |\n" +
                "  11   |  26053.46   |     20067.28      |\n" +
                "  12   |  20067.28   |     20067.28      |";
        assertEquals("\n"+sqlText+"\n", expected, TestUtils.FormattedResult.ResultFactory.toStringUnsorted(rs));
        rs.close();
    }

    @Test @Ignore("DB-3920: found possible frame processing problem while implementing first_value()")
    public void testFirstValueWithAggregateArgument() throws Exception {
        // DB-3920
        String tableName = "all_sales3";
        String tableRef = SCHEMA+"."+tableName;
        String tableDef = "(yr INTEGER, month INTEGER, prd_type_id INTEGER, emp_id INTEGER , amount decimal(8, 2))";
        new TableDAO(methodWatcher.getOrCreateConnection()).drop(SCHEMA, tableName);


        new TableCreator(methodWatcher.getOrCreateConnection())
            .withCreate(String.format("create table %s %s", tableRef, tableDef))
            .withInsert(String.format("insert into %s (yr,MONTH,PRD_TYPE_ID,EMP_ID,AMOUNT) values (?,?,?,?,?)",
                                      tableRef))
            .withRows(rows(
                row(2006, 1, 1, 21, 16034.84), row(2006, 2, 1, 21, 15644.65), row(2006, 3, 2, 21, 20167.83),
                row(2006, 4, 2, 21, 25056.45), row(2006, 5, 2, 21, null), row(2006, 6, 1, 21, 15564.66),
                row(2006, 7, 1, 21, 15644.65), row(2006, 8, 1, 21, 16434.82), row(2006, 9, 1, 21, 19654.57),
                row(2006, 10, 1, 21, 21764.19), row(2006, 11, 1, 21, 13026.73), row(2006, 12, 2, 21, 10034.64),
                row(2005, 1, 2, 22, 16634.84), row(2005, 1, 2, 21, 26034.84), row(2005, 2, 1, 21, 12644.65),
                row(2005, 3, 1, 21, null), row(2005, 4, 1, 21, 25026.45), row(2005, 5, 1, 21, 17212.66),
                row(2005, 6, 1, 21, 15564.26), row(2005, 7, 2, 21, 62654.82), row(2005, 8, 2, 21, 26434.82),
                row(2005, 9, 2, 21, 15644.65), row(2005, 10, 2, 21, 21264.19), row(2005, 11, 1, 21, 13026.73),
                row(2005, 12, 1, 21, 10032.64)
            ))
            .create();

        String sqlText = format("SELECT month, SUM(amount) AS month_amount, " +
                                    "FIRST_VALUE(SUM(amount)) OVER (ORDER BY month ROWS BETWEEN 1 PRECEDING AND 1 FOLLOWING) " +
                                    "AS prev_month_amount FROM %s GROUP BY month ORDER BY month", tableRef);
        ResultSet rs = methodWatcher.executeQuery(sqlText);
        // Verified with PostgreSQL App
        String expected =
            "MONTH |MONTH_AMOUNT | PREV_MONTH_AMOUNT |\n" +
                "------------------------------------------\n" +
                "   1   |  58704.52   |     58704.52      |\n" +
                "   2   |  28289.30   |     58704.52      |\n" +
                "   3   |  20167.83   |     28289.30      |\n" +
                "   4   |  50082.90   |     20167.83      |\n" +
                "   5   |  17212.66   |     50082.90      |\n" +
                "   6   |  31128.92   |     17212.66      |\n" +
                "   7   |  78299.47   |     31128.92      |\n" +
                "   8   |  42869.64   |     78299.47      |\n" +
                "   9   |  35299.22   |     42869.64      |\n" +
                "  10   |  43028.38   |     35299.22      |\n" +
                "  11   |  26053.46   |     43028.38      |\n" +
                "  12   |  20067.28   |     26053.46      |";
        assertEquals("\n"+sqlText+"\n", expected, TestUtils.FormattedResult.ResultFactory.toStringUnsorted(rs));
        rs.close();
    }

    @Test
    public void testLeadFunction() throws Exception {
        // DB-3920
        String tableName = "emp3";
        String tableRef = SCHEMA+"."+tableName;
        String tableDef = "(EMPNO int, EMPNAME varchar(20), SALARY int, DEPTNO int)";
        new TableDAO(methodWatcher.getOrCreateConnection()).drop(SCHEMA, tableName);

        new TableCreator(methodWatcher.getOrCreateConnection())
            .withCreate(String.format("create table %s %s", tableRef, tableDef))
            .withInsert(String.format("insert into %s (EMPNO, EMPNAME, SALARY, DEPTNO) values (?,?,?,?)", tableRef))
            .withRows(rows(
                row(10, "Bill", 12000, 5), row(11, "Solomon", 10000, 5), row(12, "Susan", 10000, 5),
                row(13, "Wendy", 9000, 1), row(14, "Benjamin", 7500, 1), row(15, "Tom", 7600, 1),
                row(16, "Henry", 8500, 2), row(17, "Robert", 9500, 2), row(18, "Paul", 7700, 2),
                row(19, "Dora", 8500, 3), row(20, "Samuel", 6900, 3), row(21, "Mary", 7500, 3),
                row(22, "Daniel", 6500, 4), row(23, "Ricardo", 7800, 4), row(24, "Mark", 7200, 4)
            ))
            .create();

        String sqlText = format("select empno, salary, deptno, " +
                                    "LEAD(SALARY) OVER (PARTITION BY DEPTNO ORDER BY SALARY DESC) NEXT_LOWER_SAL from " +
                                    "%s order by deptno, SALARY DESC", tableRef);
        ResultSet rs = methodWatcher.executeQuery(sqlText);
        // Verified with PostgreSQL App
        String expected =
            "EMPNO |SALARY |DEPTNO |NEXT_LOWER_SAL |\n" +
                "----------------------------------------\n" +
                "  13   | 9000  |   1   |     7600      |\n" +
                "  15   | 7600  |   1   |     7500      |\n" +
                "  14   | 7500  |   1   |     NULL      |\n" +
                "  17   | 9500  |   2   |     8500      |\n" +
                "  16   | 8500  |   2   |     7700      |\n" +
                "  18   | 7700  |   2   |     NULL      |\n" +
                "  19   | 8500  |   3   |     7500      |\n" +
                "  21   | 7500  |   3   |     6900      |\n" +
                "  20   | 6900  |   3   |     NULL      |\n" +
                "  23   | 7800  |   4   |     7200      |\n" +
                "  24   | 7200  |   4   |     6500      |\n" +
                "  22   | 6500  |   4   |     NULL      |\n" +
                "  10   | 12000 |   5   |     10000     |\n" +
                "  11   | 10000 |   5   |     10000     |\n" +
                "  12   | 10000 |   5   |     NULL      |";
        assertEquals("\n"+sqlText+"\n", expected, TestUtils.FormattedResult.ResultFactory.toStringUnsorted(rs));
        rs.close();
    }

    @Test
    public void testLagFunction() throws Exception {
        // DB-3920
        String tableName = "emp3";
        String tableRef = SCHEMA+"."+tableName;
        String tableDef = "(EMPNO int, EMPNAME varchar(20), SALARY int, DEPTNO int)";
        new TableDAO(methodWatcher.getOrCreateConnection()).drop(SCHEMA, tableName);

        new TableCreator(methodWatcher.getOrCreateConnection())
            .withCreate(String.format("create table %s %s", tableRef, tableDef))
            .withInsert(String.format("insert into %s (EMPNO, EMPNAME, SALARY, DEPTNO) values (?,?,?,?)", tableRef))
            .withRows(rows(
                row(10, "Bill", 12000, 5), row(11, "Solomon", 10000, 5), row(12, "Susan", 10000, 5),
                row(13, "Wendy", 9000, 1), row(14, "Benjamin", 7500, 1), row(15, "Tom", 7600, 1),
                row(16, "Henry", 8500, 2), row(17, "Robert", 9500, 2), row(18, "Paul", 7700, 2),
                row(19, "Dora", 8500, 3), row(20, "Samuel", 6900, 3), row(21, "Mary", 7500, 3),
                row(22, "Daniel", 6500, 4), row(23, "Ricardo", 7800, 4), row(24, "Mark", 7200, 4)
            ))
            .create();

        String sqlText = format("select empno, salary, deptno, " +
                                    "LAG(SALARY) OVER (PARTITION BY DEPTNO ORDER BY SALARY DESC) NEXT_LOWER_SAL from " +
                                    "%s order by deptno, SALARY DESC", tableRef);
        ResultSet rs = methodWatcher.executeQuery(sqlText);
        // Verified with PostgreSQL App
        String expected =
            "EMPNO |SALARY |DEPTNO |NEXT_LOWER_SAL |\n" +
                "----------------------------------------\n" +
                "  13   | 9000  |   1   |     NULL      |\n" +
                "  15   | 7600  |   1   |     9000      |\n" +
                "  14   | 7500  |   1   |     7600      |\n" +
                "  17   | 9500  |   2   |     NULL      |\n" +
                "  16   | 8500  |   2   |     9500      |\n" +
                "  18   | 7700  |   2   |     8500      |\n" +
                "  19   | 8500  |   3   |     NULL      |\n" +
                "  21   | 7500  |   3   |     8500      |\n" +
                "  20   | 6900  |   3   |     7500      |\n" +
                "  23   | 7800  |   4   |     NULL      |\n" +
                "  24   | 7200  |   4   |     7800      |\n" +
                "  22   | 6500  |   4   |     7200      |\n" +
                "  10   | 12000 |   5   |     NULL      |\n" +
                "  11   | 10000 |   5   |     12000     |\n" +
                "  12   | 10000 |   5   |     10000     |";
        assertEquals("\n"+sqlText+"\n", expected, TestUtils.FormattedResult.ResultFactory.toStringUnsorted(rs));
        rs.close();
    }

    @Test
    public void testLastValueFunctionWithCaseArgument() throws Exception {
        // DB-3920
        String tableName = "emp4";
        String tableRef = SCHEMA+"."+tableName;
        String tableDef = "(EMPNO int, EMPNAME varchar(20), SALARY int, DEPTNO int)";
        new TableDAO(methodWatcher.getOrCreateConnection()).drop(SCHEMA, tableName);

        new TableCreator(methodWatcher.getOrCreateConnection())
            .withCreate(String.format("create table %s %s", tableRef, tableDef))
            .withInsert(String.format("insert into %s (EMPNO, EMPNAME, SALARY, DEPTNO) values (?,?,?,?)", tableRef))
            .withRows(rows(
                row(10, "Bill", 12000, 5), row(11, "Solomon", 10000, 5), row(12, "Susan", 10000, 5),
                row(13, "Wendy", 9000, 1), row(14, "Benjamin", 7500, 1), row(15, "Tom", 7600, 1),
                row(16, "Henry", 8500, 2), row(17, "Robert", 9500, 2), row(18, "Paul", 7700, 2),
                row(19, "Dora", 8500, 3), row(20, "Samuel", 6900, 3), row(21, "Mary", 7500, 3),
                row(22, "Daniel", 6500, 4), row(23, "Ricardo", 7800, 4), row(24, "Mark", 7200, 4)
            ))
            .create();

        String sqlText = format("select empno, salary, deptno, " +
                                "last_value((CASE WHEN empno < 17 THEN 0 WHEN empno >= 17 THEN 1 END)) " +
                                "over(partition by deptno order by salary asc range between current row and unbounded following) as last_val from " +
                                "%s order by empno asc", tableRef);
        ResultSet rs = methodWatcher.executeQuery(sqlText);
        // Verified with PostgreSQL App
        String expected =
            "EMPNO |SALARY |DEPTNO |LAST_VAL |\n" +
                "----------------------------------\n" +
                "  10   | 12000 |   5   |    0    |\n" +
                "  11   | 10000 |   5   |    0    |\n" +
                "  12   | 10000 |   5   |    0    |\n" +
                "  13   | 9000  |   1   |    0    |\n" +
                "  14   | 7500  |   1   |    0    |\n" +
                "  15   | 7600  |   1   |    0    |\n" +
                "  16   | 8500  |   2   |    1    |\n" +
                "  17   | 9500  |   2   |    1    |\n" +
                "  18   | 7700  |   2   |    1    |\n" +
                "  19   | 8500  |   3   |    1    |\n" +
                "  20   | 6900  |   3   |    1    |\n" +
                "  21   | 7500  |   3   |    1    |\n" +
                "  22   | 6500  |   4   |    1    |\n" +
                "  23   | 7800  |   4   |    1    |\n" +
                "  24   | 7200  |   4   |    1    |";
        assertEquals("\n"+sqlText+"\n", expected, TestUtils.FormattedResult.ResultFactory.toStringUnsorted(rs));
        rs.close();
    }

    @Test
    public void testFirstValueFunctionWithCaseArgument() throws Exception {
        // DB-3920
        String tableName = "emp5";
        String tableRef = SCHEMA+"."+tableName;
        String tableDef = "(EMPNO int, EMPNAME varchar(20), SALARY int, DEPTNO int)";
        new TableDAO(methodWatcher.getOrCreateConnection()).drop(SCHEMA, tableName);

        new TableCreator(methodWatcher.getOrCreateConnection())
            .withCreate(String.format("create table %s %s", tableRef, tableDef))
            .withInsert(String.format("insert into %s (EMPNO, EMPNAME, SALARY, DEPTNO) values (?,?,?,?)", tableRef))
            .withRows(rows(
                row(10, "Bill", 12000, 5), row(11, "Solomon", 10000, 5), row(12, "Susan", 10000, 5),
                row(13, "Wendy", 9000, 1), row(14, "Benjamin", 7500, 1), row(15, "Tom", 7600, 1),
                row(16, "Henry", 8500, 2), row(17, "Robert", 9500, 2), row(18, "Paul", 7700, 2),
                row(19, "Dora", 8500, 3), row(20, "Samuel", 6900, 3), row(21, "Mary", 7500, 3),
                row(22, "Daniel", 6500, 4), row(23, "Ricardo", 7800, 4), row(24, "Mark", 7200, 4)
            ))
            .create();

        String sqlText = format("select empno, salary, deptno, " +
                                "first_value((CASE WHEN empno < 17 THEN 1 WHEN empno >= 17 THEN 0 END)) " +
                                "over(partition by deptno order by salary asc rows unbounded preceding) as first_val from " +
                                "%s order by empno asc", tableRef);
        ResultSet rs = methodWatcher.executeQuery(sqlText);
        // Verified with PostgreSQL App
        String expected =
            "EMPNO |SALARY |DEPTNO | FIRST_VAL |\n" +
                "------------------------------------\n" +
                "  10   | 12000 |   5   |     1     |\n" +
                "  11   | 10000 |   5   |     1     |\n" +
                "  12   | 10000 |   5   |     1     |\n" +
                "  13   | 9000  |   1   |     1     |\n" +
                "  14   | 7500  |   1   |     1     |\n" +
                "  15   | 7600  |   1   |     1     |\n" +
                "  16   | 8500  |   2   |     0     |\n" +
                "  17   | 9500  |   2   |     0     |\n" +
                "  18   | 7700  |   2   |     0     |\n" +
                "  19   | 8500  |   3   |     0     |\n" +
                "  20   | 6900  |   3   |     0     |\n" +
                "  21   | 7500  |   3   |     0     |\n" +
                "  22   | 6500  |   4   |     0     |\n" +
                "  23   | 7800  |   4   |     0     |\n" +
                "  24   | 7200  |   4   |     0     |";
        assertEquals("\n"+sqlText+"\n", expected, TestUtils.FormattedResult.ResultFactory.toStringUnsorted(rs));
        rs.close();
    }

    @Test
    public void testLastValueFunctionWithIgnoreNulls() throws Exception {
        // DB-3920
        String tableName = "employees";
        String tableRef = SCHEMA+"."+tableName;
        String tableDef = "(employee_id int, employee_name varchar(10), salary int, department varchar(10), commission int)";
        new TableDAO(methodWatcher.getOrCreateConnection()).drop(SCHEMA, tableName);

        new TableCreator(methodWatcher.getOrCreateConnection())
            .withCreate(String.format("create table %s %s", tableRef, tableDef))
            .withInsert(String.format("insert into %s values (?,?,?,?,?)", tableRef))
            .withRows(rows(
                row(101, "Emp A", 10000, "Sales", null),
                row(102, "Emp B", 20000, "IT", 20),
                row(103, "Emp C", 28000, "IT", 20),
                row(104, "Emp D", 30000, "Support", 5),
                row(105, "Emp E", 32000, "Sales", 10),
                row(106, "Emp F", 20000, "Sales", 5),
                row(107, "Emp G", 12000, "Sales", null),
                row(108, "Emp H", 12000, "Support", null)
            ))
            .create();

        // IGNORE NULLS
        String sqlText = format("SELECT employee_id\n" +
                                    "       ,employee_name\n" +
                                    "       ,department\n" +
                                    "       ,LAST_VALUE(commission IGNORE NULLS) OVER (PARTITION BY department\n" +
                                    "                   ORDER BY employee_id DESC\n" +
                                    "                   ROWS BETWEEN UNBOUNDED PRECEDING AND UNBOUNDED FOLLOWING) " +
                                    "Minimum_Commission\n" +
                                    "FROM %s", tableRef);
        ResultSet rs = methodWatcher.executeQuery(sqlText);
        // Verified with example: http://www.techhoney.com/oracle/function/last_value-function-with-partition-by-clause-in-oracle-sql-plsql/
        String expected =
            "EMPLOYEE_ID | EMPLOYEE_NAME |DEPARTMENT |MINIMUM_COMMISSION |\n" +
                "--------------------------------------------------------------\n" +
                "     107     |     Emp G     |   Sales   |        10         |\n" +
                "     106     |     Emp F     |   Sales   |        10         |\n" +
                "     105     |     Emp E     |   Sales   |        10         |\n" +
                "     101     |     Emp A     |   Sales   |        10         |\n" +
                "     108     |     Emp H     |  Support  |         5         |\n" +
                "     104     |     Emp D     |  Support  |         5         |\n" +
                "     103     |     Emp C     |    IT     |        20         |\n" +
                "     102     |     Emp B     |    IT     |        20         |";
        assertEquals("\n"+sqlText+"\n", expected, TestUtils.FormattedResult.ResultFactory.toStringUnsorted(rs));

        // RESPECT NULLS
        sqlText = format("SELECT employee_id\n" +
                                    "       ,employee_name\n" +
                                    "       ,department\n" +
                                    "       ,LAST_VALUE(commission) OVER (PARTITION BY department\n" +
                                    "                   ORDER BY employee_id DESC\n" +
                                    "                   ROWS BETWEEN UNBOUNDED PRECEDING AND UNBOUNDED FOLLOWING) " +
                                    "Minimum_Commission\n" +
                                    "FROM %s", tableRef);
        rs = methodWatcher.executeQuery(sqlText);
        // Verified with example: http://www.techhoney.com/oracle/function/last_value-function-with-partition-by-clause-in-oracle-sql-plsql/
        expected =
            "EMPLOYEE_ID | EMPLOYEE_NAME |DEPARTMENT |MINIMUM_COMMISSION |\n" +
                "--------------------------------------------------------------\n" +
                "     107     |     Emp G     |   Sales   |       NULL        |\n" +
                "     106     |     Emp F     |   Sales   |       NULL        |\n" +
                "     105     |     Emp E     |   Sales   |       NULL        |\n" +
                "     101     |     Emp A     |   Sales   |       NULL        |\n" +
                "     108     |     Emp H     |  Support  |         5         |\n" +
                "     104     |     Emp D     |  Support  |         5         |\n" +
                "     103     |     Emp C     |    IT     |        20         |\n" +
                "     102     |     Emp B     |    IT     |        20         |";
        assertEquals("\n"+sqlText+"\n", expected, TestUtils.FormattedResult.ResultFactory.toStringUnsorted(rs));
        rs.close();
    }

    @Test
    public void testLeadLagOffsetExtrema() throws Exception {
        // DB-3977, DB-3980 - offset extrema
        String tableName = "twoints";
        String tableRef = SCHEMA+"."+tableName;
        String tableDef = "(a int, b int)";
        new TableDAO(methodWatcher.getOrCreateConnection()).drop(SCHEMA, tableName);

        new TableCreator(methodWatcher.getOrCreateConnection())
            .withCreate(String.format("create table %s %s", tableRef, tableDef))
            .withInsert(String.format("insert into %s (a, b) values (?,?)", tableRef))
            .withRows(rows(
                row(1, null), row(1,15), row(1, 10), row(1, null), row(2, 25), row(2, 10)
            ))
            .create();

        String sqlText = format("SELECT a, Lead(b,0) OVER(partition by a order by b) FROM %s", tableRef);
        try {
            methodWatcher.executeQuery(sqlText);
            fail("Expected exception because lead(b,0) - offset < 1");
        } catch (SQLException e) {
            // expected
            assertEquals("2201Y", e.getSQLState());
        }

        sqlText = format("SELECT a, Lead(b,%s) OVER(partition by a order by b) FROM %s", Integer.MAX_VALUE, tableRef);
        try {
            methodWatcher.executeQuery(sqlText);
            fail("Expected exception because lead(b,0) - offset >= Integer.MAX_VALUE");
        } catch (SQLException e) {
            // expected
            assertEquals("2201Y", e.getSQLState());
        }
    }

    @Test
    public void testLeadLagFirstValueLastValueNoOrderBy() throws Exception {
        // DB-3976 - no order by
        String tableName = "twoints";
        String tableRef = SCHEMA+"."+tableName;
        String tableDef = "(a int, b int)";
        new TableDAO(methodWatcher.getOrCreateConnection()).drop(SCHEMA, tableName);

        new TableCreator(methodWatcher.getOrCreateConnection())
            .withCreate(String.format("create table %s %s", tableRef, tableDef))
            .withInsert(String.format("insert into %s (a, b) values (?,?)", tableRef))
            .withRows(rows(
                row(1, null), row(1,15), row(1, 10), row(1, null), row(2, 25), row(2, 10)
            ))
            .create();

        String sqlText = format("SELECT a, first_value(b) OVER(partition by a) FROM %s", tableRef);
        methodWatcher.executeQuery(sqlText);

        sqlText = format("SELECT a, lag(b) OVER(partition by a) FROM %s", tableRef);
        methodWatcher.executeQuery(sqlText);

        // since it row are returned in arbitrary order when no ORDER BY is specified, the best we can do
        // here is to test that we don't get an exception
//        String expected =
//            "A | 2 |\n" +
//                "--------\n" +
//                " 2 |25 |\n" +
//                " 2 |25 |\n" +
//                " 1 |15 |\n" +
//                " 1 |15 |\n" +
//                " 1 |15 |\n" +
//                " 1 |15 |";
//        assertEquals("\n"+sqlText+"\n", expected, TestUtils.FormattedResult.ResultFactory.toStringUnsorted(rs));
    }

    @Test
    public void testLeadLagDefaultValue() throws Exception {
        // DB-3982 - default not implemented
        String tableName = "twoints";
        String tableRef = SCHEMA+"."+tableName;
        String tableDef = "(a int, b int)";
        new TableDAO(methodWatcher.getOrCreateConnection()).drop(SCHEMA, tableName);

        new TableCreator(methodWatcher.getOrCreateConnection())
            .withCreate(String.format("create table %s %s", tableRef, tableDef))
            .withInsert(String.format("insert into %s (a, b) values (?,?)", tableRef))
            .withRows(rows(
                row(1, null), row(1,15), row(1, 10), row(1, null), row(2, 25), row(2, 10)
            ))
            .create();

        String sqlText = format("SELECT a, lag(b, 2, 13) OVER(partition by a order by b) FROM %s", tableRef);
        try {
            methodWatcher.executeQuery(sqlText);
            fail("Expected exception \"default\" value not implemented.");
        } catch (SQLException e) {
            assertEquals("2202C", e.getSQLState());
        }
    }

    //==================================================================================================================
    // Tests for multiple window functions in one query
    //==================================================================================================================

    @Test
    public void testRankDate() throws Exception {
        String sqlText =
            String.format("SELECT hiredate, dept, rank() OVER (partition by dept ORDER BY hiredate) AS rankhire FROM %s",
                          this.getTableReference(EMPTAB_HIRE_DATE));

        ResultSet rs = methodWatcher.executeQuery(sqlText);
        String expected =
            "HIREDATE  |DEPT |RANKHIRE |\n" +
                "----------------------------\n" +
                "2012-04-03 |  2  |    1    |\n" +
                "2012-04-03 |  2  |    1    |\n" +
                "2013-06-06 |  2  |    3    |\n" +
                "2013-12-20 |  2  |    4    |\n" +
                "2010-04-12 |  3  |    1    |\n" +
                "2010-08-09 |  3  |    2    |\n" +
                "2012-04-03 |  3  |    3    |\n" +
                "2013-04-24 |  3  |    4    |\n" +
                "2010-03-20 |  1  |    1    |\n" +
                "2010-03-20 |  1  |    1    |\n" +
                "2011-05-24 |  1  |    3    |\n" +
                "2011-10-15 |  1  |    4    |\n" +
                "2012-04-03 |  1  |    5    |\n" +
                "2012-11-11 |  1  |    6    |\n" +
                "2014-03-04 |  1  |    7    |";
        assertEquals("\n"+sqlText+"\n", expected, TestUtils.FormattedResult.ResultFactory.toStringUnsorted(rs));
        rs.close();
    }
    @Test
    public void testNullsRankDate() throws Exception {
        String sqlText =
            String.format("SELECT hiredate, dept, " +
                              "rank() OVER (partition by dept ORDER BY hiredate) AS rankhire FROM %s",
                          this.getTableReference(EMPTAB_NULLS));

        ResultSet rs = methodWatcher.executeQuery(sqlText);
        String expected =
            "HIREDATE  |DEPT |RANKHIRE |\n" +
                "----------------------------\n" +
                "2012-04-03 |  2  |    1    |\n" +
                "2012-04-03 |  2  |    1    |\n" +
                "2013-06-06 |  2  |    3    |\n" +
                "2013-12-20 |  2  |    4    |\n" +
                "2010-04-12 |  3  |    1    |\n" +
                "2010-08-09 |  3  |    2    |\n" +
                "2010-08-09 |  3  |    2    |\n" +
                "2012-04-03 |  3  |    4    |\n" +
                "2013-04-24 |  3  |    5    |\n" +
                "2010-03-20 |  1  |    1    |\n" +
                "2010-03-20 |  1  |    1    |\n" +
                "2010-08-09 |  1  |    3    |\n" +
                "2011-05-24 |  1  |    4    |\n" +
                "2011-10-15 |  1  |    5    |\n" +
                "2012-04-03 |  1  |    6    |\n" +
                "2012-11-11 |  1  |    7    |\n" +
                "2014-03-04 |  1  |    8    |";
        assertEquals("\n"+sqlText+"\n", expected, TestUtils.FormattedResult.ResultFactory.toStringUnsorted(rs));
        rs.close();
    }

    @Test
    public void testMultiFunctionSameOverClause() throws Exception {
        String sqlText =
            String.format("SELECT empnum, dept, salary, " +
                              "DENSE_RANK() OVER (PARTITION BY dept ORDER BY salary desc, empnum) AS DenseRank, " +
                              "RANK() OVER (PARTITION BY dept ORDER BY salary desc, empnum) AS Rank, " +
                              "ROW_NUMBER() OVER (PARTITION BY dept ORDER BY salary desc, empnum) AS RowNumber " +
                              "FROM %s",
                          this.getTableReference(EMPTAB_HIRE_DATE));

        ResultSet rs = methodWatcher.executeQuery(sqlText);
        String expected =
            "EMPNUM |DEPT |SALARY | DENSERANK |RANK | ROWNUMBER |\n" +
                "----------------------------------------------------\n" +
                "  49   |  2  | 53000 |     1     |  1  |     1     |\n" +
                "  40   |  2  | 52000 |     2     |  2  |     2     |\n" +
                "  44   |  2  | 52000 |     3     |  3  |     3     |\n" +
                "  90   |  2  | 51000 |     4     |  4  |     4     |\n" +
                "  30   |  3  | 84000 |     1     |  1  |     1     |\n" +
                "  80   |  3  | 79000 |     2     |  2  |     2     |\n" +
                "  120  |  3  | 75000 |     3     |  3  |     3     |\n" +
                "  100  |  3  | 55000 |     4     |  4  |     4     |\n" +
                "  60   |  1  | 78000 |     1     |  1  |     1     |\n" +
                "  70   |  1  | 76000 |     2     |  2  |     2     |\n" +
                "  20   |  1  | 75000 |     3     |  3  |     3     |\n" +
                "  110  |  1  | 53000 |     4     |  4  |     4     |\n" +
                "  50   |  1  | 52000 |     5     |  5  |     5     |\n" +
                "  55   |  1  | 52000 |     6     |  6  |     6     |\n" +
                "  10   |  1  | 50000 |     7     |  7  |     7     |";
        assertEquals("\n"+sqlText+"\n", expected, TestUtils.FormattedResult.ResultFactory.toStringUnsorted(rs));
        rs.close();
    }

    @Test
    public void testNullsMultiFunctionSameOverClause() throws Exception {
        String sqlText =
            String.format("SELECT empnum, dept, salary, " +
                              "DENSE_RANK() OVER (PARTITION BY dept ORDER BY salary desc, empnum) AS DenseRank, " +
                              "RANK() OVER (PARTITION BY dept ORDER BY salary desc, empnum) AS Rank, " +
                              "ROW_NUMBER() OVER (PARTITION BY dept ORDER BY salary desc, empnum) AS RowNumber " +
                              "FROM %s",
                          this.getTableReference(EMPTAB_NULLS));

        ResultSet rs = methodWatcher.executeQuery(sqlText);
        String expected =
            "EMPNUM |DEPT |SALARY | DENSERANK |RANK | ROWNUMBER |\n" +
                "----------------------------------------------------\n" +
                "  49   |  2  | 53000 |     1     |  1  |     1     |\n" +
                "  40   |  2  | 52000 |     2     |  2  |     2     |\n" +
                "  44   |  2  | 52000 |     3     |  3  |     3     |\n" +
                "  90   |  2  | 51000 |     4     |  4  |     4     |\n" +
                "  33   |  3  | NULL  |     1     |  1  |     1     |\n" +
                "  30   |  3  | 84000 |     2     |  2  |     2     |\n" +
                "  80   |  3  | 79000 |     3     |  3  |     3     |\n" +
                "  120  |  3  | 75000 |     4     |  4  |     4     |\n" +
                "  100  |  3  | 55000 |     5     |  5  |     5     |\n" +
                "  32   |  1  | NULL  |     1     |  1  |     1     |\n" +
                "  60   |  1  | 78000 |     2     |  2  |     2     |\n" +
                "  70   |  1  | 76000 |     3     |  3  |     3     |\n" +
                "  20   |  1  | 75000 |     4     |  4  |     4     |\n" +
                "  110  |  1  | 53000 |     5     |  5  |     5     |\n" +
                "  50   |  1  | 52000 |     6     |  6  |     6     |\n" +
                "  55   |  1  | 52000 |     7     |  7  |     7     |\n" +
                "  10   |  1  | 50000 |     8     |  8  |     8     |";
        assertEquals("\n"+sqlText+"\n", expected, TestUtils.FormattedResult.ResultFactory.toStringUnsorted(rs));
        rs.close();
    }

    @Test
    public void testMultiFunctionSamePartitionDifferentOrderBy() throws Exception {
        // DB-1989 - Attempted to encode a value that does not have a scalar type format id
        String sqlText =
            String.format("SELECT empnum, hiredate, dept, salary, " +
                              "DENSE_RANK() OVER (PARTITION BY dept ORDER BY salary desc, hiredate) AS DenseRank, " +
                              "dept, " +
                              "ROW_NUMBER() OVER (PARTITION BY dept ORDER BY hiredate desc) AS RowNumber " +
                              "FROM %s order by hiredate desc, empnum",
                          this.getTableReference(EMPTAB_HIRE_DATE));

        ResultSet rs = methodWatcher.executeQuery(sqlText);
        String expected =
            "EMPNUM | HIREDATE  |DEPT |SALARY | DENSERANK |DEPT | ROWNUMBER |\n" +
                "----------------------------------------------------------------\n" +
                "  60   |2014-03-04 |  1  | 78000 |     1     |  1  |     1     |\n" +
                "  44   |2013-12-20 |  2  | 52000 |     3     |  2  |     1     |\n" +
                "  40   |2013-06-06 |  2  | 52000 |     2     |  2  |     2     |\n" +
                "  80   |2013-04-24 |  3  | 79000 |     2     |  3  |     1     |\n" +
                "  20   |2012-11-11 |  1  | 75000 |     3     |  1  |     2     |\n" +
                "  49   |2012-04-03 |  2  | 53000 |     1     |  2  |     3     |\n" +
                "  70   |2012-04-03 |  1  | 76000 |     2     |  1  |     3     |\n" +
                "  90   |2012-04-03 |  2  | 51000 |     4     |  2  |     4     |\n" +
                "  120  |2012-04-03 |  3  | 75000 |     3     |  3  |     2     |\n" +
                "  55   |2011-10-15 |  1  | 52000 |     6     |  1  |     4     |\n" +
                "  50   |2011-05-24 |  1  | 52000 |     5     |  1  |     5     |\n" +
                "  30   |2010-08-09 |  3  | 84000 |     1     |  3  |     3     |\n" +
                "  100  |2010-04-12 |  3  | 55000 |     4     |  3  |     4     |\n" +
                "  10   |2010-03-20 |  1  | 50000 |     7     |  1  |     7     |\n" +
                "  110  |2010-03-20 |  1  | 53000 |     4     |  1  |     6     |";
        assertEquals("\n"+sqlText+"\n", expected, TestUtils.FormattedResult.ResultFactory.toStringUnsorted(rs));
        rs.close();
    }

    @Test
    public void testNullsMultiFunctionSamePartitionDifferentOrderBy() throws Exception {
        // DB-1989 - Attempted to encode a value that does not have a scalar type format id
        String sqlText =
            String.format("SELECT empnum, hiredate, salary, " +
                              "DENSE_RANK() OVER (PARTITION BY dept ORDER BY hiredate, salary) AS DR_Hire_Sal_By_Dept, " +
                              "dept, " +
                              "ROW_NUMBER() OVER (PARTITION BY dept ORDER BY hiredate, dept) AS RN_Hire_Sal_By_Dept " +
                              "FROM %s order by dept, hiredate",
                          this.getTableReference(EMPTAB_NULLS));

        ResultSet rs = methodWatcher.executeQuery(sqlText);
        String expected =
            "EMPNUM | HIREDATE  |SALARY | DR_HIRE_SAL_BY_DEPT |DEPT | RN_HIRE_SAL_BY_DEPT |\n" +
                "------------------------------------------------------------------------------\n" +
                "  10   |2010-03-20 | 50000 |          1          |  1  |          1          |\n" +
                "  110  |2010-03-20 | 53000 |          2          |  1  |          2          |\n" +
                "  32   |2010-08-09 | NULL  |          3          |  1  |          3          |\n" +
                "  50   |2011-05-24 | 52000 |          4          |  1  |          4          |\n" +
                "  55   |2011-10-15 | 52000 |          5          |  1  |          5          |\n" +
                "  70   |2012-04-03 | 76000 |          6          |  1  |          6          |\n" +
                "  20   |2012-11-11 | 75000 |          7          |  1  |          7          |\n" +
                "  60   |2014-03-04 | 78000 |          8          |  1  |          8          |\n" +
                "  90   |2012-04-03 | 51000 |          1          |  2  |          1          |\n" +
                "  49   |2012-04-03 | 53000 |          2          |  2  |          2          |\n" +
                "  40   |2013-06-06 | 52000 |          3          |  2  |          3          |\n" +
                "  44   |2013-12-20 | 52000 |          4          |  2  |          4          |\n" +
                "  100  |2010-04-12 | 55000 |          1          |  3  |          1          |\n" +
                "  33   |2010-08-09 | NULL  |          2          |  3  |          2          |\n" +
                "  30   |2010-08-09 | 84000 |          3          |  3  |          3          |\n" +
                "  120  |2012-04-03 | 75000 |          4          |  3  |          4          |\n" +
                "  80   |2013-04-24 | 79000 |          5          |  3  |          5          |";
        assertEquals("\n"+sqlText+"\n", expected, TestUtils.FormattedResult.ResultFactory.toStringUnsorted(rs));
        rs.close();
    }

    @Test
    public void testSelectDateMultiFunction() throws Exception {
        // DB-1989 - Attempted to encode a value that does not have a scalar type format id
        String sqlText =
            String.format("SELECT hiredate, dept, " +
                              "DENSE_RANK() OVER (PARTITION BY dept ORDER BY hiredate, salary) AS DenseRank_HireDate_Salary_By_Dept, " +
                              "ROW_NUMBER() OVER (PARTITION BY dept ORDER BY hiredate, dept) AS RowNumber_HireDate_Salary_By_Dept " +
                              "FROM %s order by hiredate, RowNumber_HireDate_Salary_By_Dept",
                          this.getTableReference(EMPTAB_HIRE_DATE));
//        System.out.println(sqlText);
        ResultSet rs = methodWatcher.executeQuery(sqlText);
        String expected =
            "HIREDATE  |DEPT | DENSERANK_HIREDATE_SALARY_BY_DEPT | ROWNUMBER_HIREDATE_SALARY_BY_DEPT |\n" +
                "------------------------------------------------------------------------------------------\n" +
                "2010-03-20 |  1  |                 1                 |                 1                 |\n" +
                "2010-03-20 |  1  |                 2                 |                 2                 |\n" +
                "2010-04-12 |  3  |                 1                 |                 1                 |\n" +
                "2010-08-09 |  3  |                 2                 |                 2                 |\n" +
                "2011-05-24 |  1  |                 3                 |                 3                 |\n" +
                "2011-10-15 |  1  |                 4                 |                 4                 |\n" +
                "2012-04-03 |  2  |                 1                 |                 1                 |\n" +
                "2012-04-03 |  2  |                 2                 |                 2                 |\n" +
                "2012-04-03 |  3  |                 3                 |                 3                 |\n" +
                "2012-04-03 |  1  |                 5                 |                 5                 |\n" +
                "2012-11-11 |  1  |                 6                 |                 6                 |\n" +
                "2013-04-24 |  3  |                 4                 |                 4                 |\n" +
                "2013-06-06 |  2  |                 3                 |                 3                 |\n" +
                "2013-12-20 |  2  |                 4                 |                 4                 |\n" +
                "2014-03-04 |  1  |                 7                 |                 7                 |";
        assertEquals("\n"+sqlText+"\n", expected, TestUtils.FormattedResult.ResultFactory.toStringUnsorted(rs));
        rs.close();
    }

    @Test
    public void testMultiFunctionSamePartitionDifferentOrderBy_WO_hiredate() throws Exception {
        String sqlText = String.format("SELECT empnum, salary, " +
                                           "DENSE_RANK() OVER (PARTITION BY dept ORDER BY salary) AS DenseRank, " +
                                           "dept, " +
                                           "ROW_NUMBER() OVER (PARTITION BY dept ORDER BY dept, empnum) AS RowNumber FROM %s order by empnum",
                                       this.getTableReference(EMPTAB_HIRE_DATE));

        ResultSet rs = methodWatcher.executeQuery(sqlText);
        String expected =
            "EMPNUM |SALARY | DENSERANK |DEPT | ROWNUMBER |\n" +
                "----------------------------------------------\n" +
                "  10   | 50000 |     1     |  1  |     1     |\n" +
                "  20   | 75000 |     4     |  1  |     2     |\n" +
                "  30   | 84000 |     4     |  3  |     1     |\n" +
                "  40   | 52000 |     2     |  2  |     1     |\n" +
                "  44   | 52000 |     2     |  2  |     2     |\n" +
                "  49   | 53000 |     3     |  2  |     3     |\n" +
                "  50   | 52000 |     2     |  1  |     3     |\n" +
                "  55   | 52000 |     2     |  1  |     4     |\n" +
                "  60   | 78000 |     6     |  1  |     5     |\n" +
                "  70   | 76000 |     5     |  1  |     6     |\n" +
                "  80   | 79000 |     3     |  3  |     2     |\n" +
                "  90   | 51000 |     1     |  2  |     4     |\n" +
                "  100  | 55000 |     1     |  3  |     3     |\n" +
                "  110  | 53000 |     3     |  1  |     7     |\n" +
                "  120  | 75000 |     2     |  3  |     4     |";
        assertEquals("\n"+sqlText+"\n", expected, TestUtils.FormattedResult.ResultFactory.toStringUnsorted(rs));
        rs.close();
    }

    @Test
    public void testNullsMultiFunctionSamePartitionDifferentOrderBy_WO_hiredate() throws Exception {
        // Note that, because nulls are sorted last by default in PostgreSQL and
        // we sort nulls first by default, the comparison of ranking function output
        // cannot be compared with PostgreSQL's. Verification of this output is manual.
        String sqlText =
            String.format("SELECT empnum, salary, " +
                              "DENSE_RANK() OVER (PARTITION BY dept ORDER BY salary, empnum) AS DenseRank, " +
                              "dept, " +
                              "ROW_NUMBER() OVER (PARTITION BY dept ORDER BY dept, empnum) AS RowNumber FROM %s order by dept, empnum",
                          this.getTableReference(EMPTAB_NULLS));

        ResultSet rs = methodWatcher.executeQuery(sqlText);
        String expected =
            "EMPNUM |SALARY | DENSERANK |DEPT | ROWNUMBER |\n" +
                "----------------------------------------------\n" +
                "  10   | 50000 |     2     |  1  |     1     |\n" +
                "  20   | 75000 |     6     |  1  |     2     |\n" +
                "  32   | NULL  |     1     |  1  |     3     |\n" +
                "  50   | 52000 |     3     |  1  |     4     |\n" +
                "  55   | 52000 |     4     |  1  |     5     |\n" +
                "  60   | 78000 |     8     |  1  |     6     |\n" +
                "  70   | 76000 |     7     |  1  |     7     |\n" +
                "  110  | 53000 |     5     |  1  |     8     |\n" +
                "  40   | 52000 |     2     |  2  |     1     |\n" +
                "  44   | 52000 |     3     |  2  |     2     |\n" +
                "  49   | 53000 |     4     |  2  |     3     |\n" +
                "  90   | 51000 |     1     |  2  |     4     |\n" +
                "  30   | 84000 |     5     |  3  |     1     |\n" +
                "  33   | NULL  |     1     |  3  |     2     |\n" +
                "  80   | 79000 |     4     |  3  |     3     |\n" +
                "  100  | 55000 |     2     |  3  |     4     |\n" +
                "  120  | 75000 |     3     |  3  |     5     |";
        assertEquals("\n"+sqlText+"\n", expected, TestUtils.FormattedResult.ResultFactory.toStringUnsorted(rs));
        rs.close();
    }

    @Test
    public void testMultiFunctionSamePartitionDifferentOrderBy_MissingKeyColumn() throws Exception {
        // DB-1988 Key column missing from select causes invalid output
        String sqlText =
            String.format("SELECT empnum, salary, " +
                              "DENSE_RANK() OVER (PARTITION BY dept ORDER BY salary) AS DenseRank, " +
                              "ROW_NUMBER() OVER (PARTITION BY dept ORDER BY dept, empnum) AS RowNumber " +
                              "FROM %s order by salary, empnum",
                          this.getTableReference(EMPTAB_HIRE_DATE));
//        System.out.println(sqlText);
        ResultSet rs = methodWatcher.executeQuery(sqlText);
        String expected =
            "EMPNUM |SALARY | DENSERANK | ROWNUMBER |\n" +
                "----------------------------------------\n" +
                "  10   | 50000 |     1     |     1     |\n" +
                "  90   | 51000 |     1     |     4     |\n" +
                "  40   | 52000 |     2     |     1     |\n" +
                "  44   | 52000 |     2     |     2     |\n" +
                "  50   | 52000 |     2     |     3     |\n" +
                "  55   | 52000 |     2     |     4     |\n" +
                "  49   | 53000 |     3     |     3     |\n" +
                "  110  | 53000 |     3     |     7     |\n" +
                "  100  | 55000 |     1     |     3     |\n" +
                "  20   | 75000 |     4     |     2     |\n" +
                "  120  | 75000 |     2     |     4     |\n" +
                "  70   | 76000 |     5     |     6     |\n" +
                "  60   | 78000 |     6     |     5     |\n" +
                "  80   | 79000 |     3     |     2     |\n" +
                "  30   | 84000 |     4     |     1     |";
        assertEquals("\n"+sqlText+"\n", expected, TestUtils.FormattedResult.ResultFactory.toStringUnsorted(rs));
        rs.close();
    }

    @Test
    public void testMultiFunctionInQueryDiffAndSameOverClause() throws Exception {
        String sqlText =
            String.format("SELECT salary, dept, " +
                              "ROW_NUMBER() OVER (ORDER BY salary, dept) AS RowNumber, " +
                              "RANK() OVER (ORDER BY salary desc, dept) AS Rank, " +
                              "DENSE_RANK() OVER (ORDER BY salary desc, dept) AS DenseRank " +
                              "FROM %s order by salary desc, dept",
                          this.getTableReference(EMPTAB_HIRE_DATE));

        ResultSet rs = methodWatcher.executeQuery(sqlText);
        String expected =
            "SALARY |DEPT | ROWNUMBER |RANK | DENSERANK |\n" +
                "--------------------------------------------\n" +
                " 84000 |  3  |    15     |  1  |     1     |\n" +
                " 79000 |  3  |    14     |  2  |     2     |\n" +
                " 78000 |  1  |    13     |  3  |     3     |\n" +
                " 76000 |  1  |    12     |  4  |     4     |\n" +
                " 75000 |  1  |    10     |  5  |     5     |\n" +
                " 75000 |  3  |    11     |  6  |     6     |\n" +
                " 55000 |  3  |     9     |  7  |     7     |\n" +
                " 53000 |  1  |     7     |  8  |     8     |\n" +
                " 53000 |  2  |     8     |  9  |     9     |\n" +
                " 52000 |  1  |     3     | 10  |    10     |\n" +
                " 52000 |  1  |     4     | 10  |    10     |\n" +
                " 52000 |  2  |     5     | 12  |    11     |\n" +
                " 52000 |  2  |     6     | 12  |    11     |\n" +
                " 51000 |  2  |     2     | 14  |    12     |\n" +
                " 50000 |  1  |     1     | 15  |    13     |";
        assertEquals("\n"+sqlText+"\n", expected, TestUtils.FormattedResult.ResultFactory.toStringUnsorted(rs));
        rs.close();
    }

    @Test
    public void testNullsMultiFunctionInQueryDiffAndSameOverClause() throws Exception {
        // Note that, because nulls are sorted last by default in PostgreSQL and
        // we sort nulls first by default, the comparison of ranking function output
        // cannot be compared with PostgreSQL's. Verification of this output is manual.
        String sqlText =
            String.format("SELECT salary, dept, " +
                              "ROW_NUMBER() OVER (ORDER BY salary, dept) AS RowNumber, " +
                              "RANK() OVER (ORDER BY salary desc, dept) AS Rank, " +
                              "DENSE_RANK() OVER (ORDER BY salary desc, dept) AS DenseRank " +
                              "FROM %s order by salary desc, dept",
                          this.getTableReference(EMPTAB_NULLS));

        ResultSet rs = methodWatcher.executeQuery(sqlText);
        String expected =
            "SALARY |DEPT | ROWNUMBER |RANK | DENSERANK |\n" +
                "--------------------------------------------\n" +
                " NULL  |  1  |     1     |  1  |     1     |\n" +
                " NULL  |  3  |     2     |  2  |     2     |\n" +
                " 84000 |  3  |    17     |  3  |     3     |\n" +
                " 79000 |  3  |    16     |  4  |     4     |\n" +
                " 78000 |  1  |    15     |  5  |     5     |\n" +
                " 76000 |  1  |    14     |  6  |     6     |\n" +
                " 75000 |  1  |    12     |  7  |     7     |\n" +
                " 75000 |  3  |    13     |  8  |     8     |\n" +
                " 55000 |  3  |    11     |  9  |     9     |\n" +
                " 53000 |  1  |     9     | 10  |    10     |\n" +
                " 53000 |  2  |    10     | 11  |    11     |\n" +
                " 52000 |  1  |     5     | 12  |    12     |\n" +
                " 52000 |  1  |     6     | 12  |    12     |\n" +
                " 52000 |  2  |     7     | 14  |    13     |\n" +
                " 52000 |  2  |     8     | 14  |    13     |\n" +
                " 51000 |  2  |     4     | 16  |    14     |\n" +
                " 50000 |  1  |     3     | 17  |    15     |";
        assertEquals("\n"+sqlText+"\n", expected, TestUtils.FormattedResult.ResultFactory.toStringUnsorted(rs));
        rs.close();
    }

    @Test
    public void testPullFunctionInputColumnUp4Levels() throws Exception {
        // DB-2087 - Kryo exception
        String sqlText =
            String.format("select Transaction_Detail5.SOURCE_SALES_INSTANCE_ID C0, " +
                              "min(Transaction_Detail5.TRANSACTION_DT) over (partition by Transaction_Detail5.ORIGINAL_SKU_CATEGORY_ID) C1, " +
                              "sum(Transaction_Detail5.SALES_AMT) over (partition by Transaction_Detail5.TRANSACTION_DT) C10 " +
                              "from %s AS Transaction_Detail5 " +
                              "where Transaction_Detail5.TRANSACTION_DT between DATE('2010-01-21') " +
                              "and DATE('2013-11-21') and Transaction_Detail5.CUSTOMER_MASTER_ID=74065939",
                          this.getTableReference(TXN_DETAIL));

        ResultSet rs = methodWatcher.executeQuery(sqlText);
        String expected =
            "C0 |    C1     |  C10   |\n" +
                "-------------------------\n" +
                " 0 |2013-05-12 |4086.67 |\n" +
                " 0 |2013-05-12 |4086.67 |\n" +
                " 0 |2013-05-12 |4086.67 |\n" +
                " 0 |2013-05-12 |4086.67 |\n" +
                " 0 |2013-05-12 |4086.67 |\n" +
                " 0 |2013-05-12 |4086.67 |\n" +
                " 0 |2013-05-12 |4086.67 |\n" +
                " 0 |2013-05-12 |4086.67 |";
        assertEquals("\n"+sqlText+"\n", expected, TestUtils.FormattedResult.ResultFactory.toStringUnsorted(rs));
        rs.close();
    }

    @Test
    public void testWindowDefnEquivalent() throws Exception {
        // DB-2165 - NPE, operator null in OverClause.isEquivalent(OrderByCol, OrderByCol)
        String sqlText =
            String.format("SELECT\n" +
                              "prd_type_id, SUM(amount),\n" +
                              "RANK() OVER (ORDER BY SUM(amount) DESC) AS rank,\n" +
                              "DENSE_RANK() OVER (ORDER BY SUM(amount) DESC) AS dense_rank\n" +
                              "FROM %s\n" +
                              "WHERE amount IS NOT NULL\n" +
                              "GROUP BY prd_type_id\n" +
                              "ORDER BY prd_type_id", this.getTableReference(ALL_SALES));

        ResultSet rs = methodWatcher.executeQuery(sqlText);
        String expected =
            "PRD_TYPE_ID |    2     |RANK |DENSE_RANK |\n" +
                "-------------------------------------------\n" +
                "      1      |227276.50 |  1  |     1     |\n" +
                "      2      |223927.08 |  2  |     2     |";
        assertEquals("\n"+sqlText+"\n", expected, TestUtils.FormattedResult.ResultFactory.toStringUnsorted(rs));
        rs.close();
    }

}<|MERGE_RESOLUTION|>--- conflicted
+++ resolved
@@ -746,14 +746,9 @@
     public void testSumRows1Preceding1Following() throws Exception {
         String sqlText =
             String.format("SELECT empnum, dept, salary, " +
-<<<<<<< HEAD
                               "sum(salary) over (Partition by dept ORDER BY salary, empnum rows between 1 preceding and 1 following) as sumsal from %s " +
                             "order by dept, salary, sumsal, empnum",
-                          this.getTableReference(TABLE_NAME));
-=======
-                              "sum(salary) over (Partition by dept ORDER BY salary, empnum rows between 1 preceding and 1 following) as sumsal from %s",
-                          this.getTableReference(EMPTAB));
->>>>>>> 64b054b5
+                          this.getTableReference(EMPTAB));
 
         ResultSet rs = methodWatcher.executeQuery(sqlText);
         String expected =
@@ -845,13 +840,8 @@
         String sqlText =
             String.format("SELECT empnum, dept, salary, " +
                               "count(salary) over (Partition by dept ORDER BY salary, empnum rows between current row and unbounded following) as countsal " +
-<<<<<<< HEAD
                               "from %s order by dept desc, countsal desc",
-                          this.getTableReference(TABLE_NAME));
-=======
-                              "from %s",
-                          this.getTableReference(EMPTAB));
->>>>>>> 64b054b5
+                          this.getTableReference(EMPTAB));
 
         ResultSet rs = methodWatcher.executeQuery(sqlText);
         String expected =
@@ -1734,13 +1724,8 @@
     public void testScalarAggWithOrderBy() throws Exception {
         // DB-1775
         String sqlText =
-<<<<<<< HEAD
                 String.format("SELECT sum(price) over (Partition by item ORDER BY date) as  sumprice from %s order by item",
-                        this.getTableReference(TABLE2_NAME));
-=======
-            String.format("SELECT sum(price) over (Partition by item ORDER BY date) as  sumprice from %s",
-                          this.getTableReference(PURCHASED));
->>>>>>> 64b054b5
+                        this.getTableReference(PURCHASED));
 
         ResultSet rs = methodWatcher.executeQuery(sqlText);
         String expected =
@@ -1769,15 +1754,9 @@
     public void testSelectAllColsScalarAggWithOrderBy() throws Exception {
         // DB-1774
         String sqlText =
-<<<<<<< HEAD
                 String.format("SELECT item, price, sum(price) over (Partition by item ORDER BY date) as sumsal, date " +
                                 "from %s order by item",
-                        this.getTableReference(TABLE2_NAME));
-=======
-            String.format("SELECT item, price, sum(price) over (Partition by item ORDER BY date) as sumsal, date " +
-                              "from %s",
-                          this.getTableReference(PURCHASED));
->>>>>>> 64b054b5
+                        this.getTableReference(PURCHASED));
 
         ResultSet rs = methodWatcher.executeQuery(sqlText);
         String expected =
@@ -2012,14 +1991,9 @@
         String sqlText = String.format("SELECT %2$s.Salario - AVG(%2$s.Salario) OVER(PARTITION BY " +
                                            "%1$s.Nome_Dep) \"Diferença de Salário\" FROM " +
                                            "%1$s INNER JOIN %2$s " +
-<<<<<<< HEAD
                                            "ON %2$s.ID_Dep = %1$s.ID " +
                                            "order by %1$s.Nome_Dep, %2$s.Id",
-                                       this.getTableReference(TABLE5a_NAME), this.getTableReference(TABLE5b_NAME));
-=======
-                                           "ON %2$s.ID_Dep = %1$s.ID",
                                        this.getTableReference(DEPARTAMENTOS), this.getTableReference(FUNCIONARIOS));
->>>>>>> 64b054b5
 
         try(ResultSet rs = methodWatcher.executeQuery(sqlText)){
 
