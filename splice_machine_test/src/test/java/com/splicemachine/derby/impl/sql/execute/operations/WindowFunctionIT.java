package com.splicemachine.derby.impl.sql.execute.operations;


import static org.junit.Assert.assertEquals;
import static org.junit.Assert.assertNotNull;

import java.sql.PreparedStatement;
import java.sql.ResultSet;
import java.sql.SQLException;

import org.junit.Assert;
import org.junit.ClassRule;
import org.junit.Ignore;
import org.junit.Rule;
import org.junit.Test;
import org.junit.rules.RuleChain;
import org.junit.rules.TestRule;
import org.junit.runner.Description;

import com.splicemachine.derby.management.XPlainTreeNode;
import com.splicemachine.derby.test.framework.SpliceDataWatcher;
import com.splicemachine.derby.test.framework.SpliceSchemaWatcher;
import com.splicemachine.derby.test.framework.SpliceTableWatcher;
import com.splicemachine.derby.test.framework.SpliceUnitTest;
import com.splicemachine.derby.test.framework.SpliceViewWatcher;
import com.splicemachine.derby.test.framework.SpliceWatcher;
import com.splicemachine.derby.test.framework.SpliceXPlainTrace;
import com.splicemachine.derby.test.framework.TestConnection;
import com.splicemachine.homeless.TestUtils;

/**
 *
 * Created by jyuan on 7/30/14.
 */
public class WindowFunctionIT extends SpliceUnitTest {
    public static final String CLASS_NAME = WindowFunctionIT.class.getSimpleName().toUpperCase();

    protected static SpliceWatcher spliceClassWatcher = new SpliceWatcher();
    protected static SpliceSchemaWatcher spliceSchemaWatcher = new SpliceSchemaWatcher(CLASS_NAME);

    private static String tableDef = "(empnum int, dept int, salary int)";
    public static final String TABLE_NAME = "EMPTAB";
    protected static SpliceTableWatcher spliceTableWatcher = new SpliceTableWatcher(TABLE_NAME,CLASS_NAME, tableDef);

    private static String[] EMPTAB_ROWS = {
        "20,1,75000",
        "70,1,76000",
        "60,1,78000",
        "110,1,53000",
        "50,1,52000",
        "55,1,52000",
        "10,1,50000",
        "90,2,51000",
        "40,2,52000",
        "44,2,52000",
        "49,2,53000",
        "80,3,79000",
        "100,3,55000",
        "120,3,75000",
        "30,3,84000"
    };

    private static String table2Def = "(item int, price double, date timestamp)";
    public static final String TABLE2_NAME = "purchased";
    protected static SpliceTableWatcher spliceTableWatcher2 = new SpliceTableWatcher(TABLE2_NAME,CLASS_NAME, table2Def);

    private static String[] PURCHASED_ROWS = {
        "1, 1.0, '2014-09-08 18:27:48.881'",
        "1, 1.0, '2014-09-08 17:45:15.204'",
        "1, 7.0, '2014-09-08 18:33:46.446'",
        "2, 12.0, '2014-09-08 18:40:15.480'",
        "2, 5.0, '2014-09-08 18:26:51.387'",
        "2, 6.0, '2014-09-08 17:50:17.182'",
        "3, 10.0, '2014-09-08 18:25:42.387'",
        "3, 7.0, '2014-09-08 18:00:44.742'",
        "3, 3.0, '2014-09-08 17:36:55.414'",
        "4, 10.0, '2014-09-08 17:50:17.182'",
        "4, 2.0, '2014-09-08 18:05:47.166'",
        "4, 8.0, '2014-09-08 18:08:04.986'",
        "5, 4.0, '2014-09-08 17:46:26.428'",
        "5, 10.0, '2014-09-08 18:11:23.645'",
        "5, 11.0, '2014-09-08 17:41:56.353'"
    };

    private static String table3Def = "(PersonID int,FamilyID int,FirstName varchar(10),LastName varchar(25),DOB timestamp)";
    public static final String TABLE3_NAME = "people";
    protected static SpliceTableWatcher spliceTableWatcher3 = new SpliceTableWatcher(TABLE3_NAME,CLASS_NAME, table3Def);

    private static String[] PEOPLE_ROWS = {
        "1,1,'Joe','Johnson', '2000-10-23 13:00:00'",
        "2,1,'Jim','Johnson','2001-12-15 05:45:00'",
        "3,2,'Karly','Matthews','2000-05-20 04:00:00'",
        "4,2,'Kacy','Matthews','2000-05-20 04:02:00'",
        "5,2,'Tom','Matthews','2001-09-15 11:52:00'",
        "1,1,'Joe','Johnson', '2000-10-23 13:00:00'",
        "2,1,'Jim','Johnson','2001-12-15 05:45:00'",
        "3,2,'Karly','Matthews','2000-05-20 04:00:00'",
        "5,2,'Tom','Matthews','2001-09-15 11:52:00'",
        "1,1,'Joe','Johnson', '2000-10-23 13:00:00'",
        "2,1,'Jim','Johnson','2001-12-15 05:45:00'"
    };

    private static String table4Def = "(EMPNO NUMERIC(4) NOT NULL, ENAME VARCHAR(10), JOB VARCHAR(9), MGR numeric(4), HIREDATE DATE, SAL NUMERIC(7, 2), COMM numeric(7, 2), DEPTNO numeric(2))";
    public static final String TABLE4_NAME = "emp";
    protected static SpliceTableWatcher spliceTableWatcher4 = new SpliceTableWatcher(TABLE4_NAME,CLASS_NAME, table4Def);

    private static String[] EMP_ROWS = {
        "7369, 'SMITH', 'CLERK',    7902, '1980-12-17', 800, NULL, 20",
        "7499, 'ALLEN', 'SALESMAN', 7698, '1981-02-20', 1600, 300, 30",
        "7521, 'WARD',  'SALESMAN', 7698, '1981-02-22', 1250, 500, 30",
        "7566, 'JONES', 'MANAGER',  7839, '1981-04-02', 2975, NULL, 20",
        "7654, 'MARTIN', 'SALESMAN', 7698,'1981-09-28', 1250, 1400, 30",
        "7698, 'BLAKE', 'MANAGER', 7839,'1981-05-01', 2850, NULL, 30",
        "7782, 'CLARK', 'MANAGER', 7839,'1981-06-09', 2450, NULL, 10",
        "7788, 'SCOTT', 'ANALYST', 7566,'1982-12-09', 3000, NULL, 20",
        "7839, 'KING', 'PRESIDENT', NULL,'1981-11-17', 5000, NULL, 10",
        "7844, 'TURNER', 'SALESMAN', 7698,'1981-09-08', 1500, 0, 30",
        "7876, 'ADAMS', 'CLERK', 7788,'1983-01-12', 1100, NULL, 20",
        "7900, 'JAMES', 'CLERK', 7698,'1981-12-03', 950, NULL, 30",
        "7902, 'FORD', 'ANALYST', 7566,'1981-12-03', 3000, NULL, 20",
        "7934, 'MILLER', 'CLERK', 7782,'1982-01-23', 1300, NULL, 10"
    };

    private static final String VIEW_NAME = "YEAR_VIEW";
    private static String viewDef = String.format("as select to_char(hiredate,'yy') as yr,ename,hiredate from %s.%s group by hiredate,ename",
                                                  CLASS_NAME, TABLE4_NAME);
    private static SpliceViewWatcher yearView = new SpliceViewWatcher(VIEW_NAME,CLASS_NAME, viewDef);

    private static String table5aDef = "(ID INT generated always as identity (START WITH 1, INCREMENT BY 1) PRIMARY KEY, Nome_Dep VARCHAR(200))";
    public static final String TABLE5a_NAME = "Departamentos";
    protected static SpliceTableWatcher spliceTableWatcher5a = new SpliceTableWatcher(TABLE5a_NAME,CLASS_NAME, table5aDef);

    private static String[] DEPT = {
        "'Vendas'",
        "'IT'",
        "'Recursos Humanos'"
    };

    private static String table5bDef = "(ID INT generated always as identity (START WITH 1, INCREMENT BY 1) PRIMARY KEY, ID_Dep INT, Nome VARCHAR(200), Salario Numeric(18,2))";
    public static final String TABLE5b_NAME = "Funcionarios";
    protected static SpliceTableWatcher spliceTableWatcher5b = new SpliceTableWatcher(TABLE5b_NAME,CLASS_NAME, table5bDef);

    private static String[] FUNC = {
        "1, 'Fabiano', 2000",
        "1, 'Amorim', 2500",
        "1, 'Diego', 9000",
        "2, 'Felipe', 2000",
        "2, 'Ferreira', 2500",
        "2, 'Nogare', 11999",
        "3, 'Laerte', 5000",
        "3, 'Luciano', 23500",
        "3, 'Zavaschi', 13999"
    };

    private static String best_addr_freqDef = "(INDIVIDUAL_ID bigint, RESIDENCE_ID bigint, FILE_ID integer, GENERATION_QUALIFIER varchar(15), FIRST_NAME varchar(15), LAST_NAME varchar(15), US_ADDRESS_LINE_1 varchar(100), US_ADDRESS_LINE_2 varchar(100), US_ADDRESS_LINE_3 varchar(100), US_STATE varchar(100), US_CITY varchar(20), US_ZIP  varchar(10), US_ZIP4 varchar(10), BRAND integer, FREQUENCY bigint, RUS_NCOA_EFFECTIVE_DATE timestamp, RSOURCERECORD_POOL integer, RSOURCERECORD_SUM integer, SOURCE_DATE timestamp, RECORD_ID bigint, RWRNK bigint)";
    public static final String best_addr_freq_NAME = "best_addr_freq";
    protected static SpliceTableWatcher spliceTableWatcherBest_addr_freq = new SpliceTableWatcher(best_addr_freq_NAME,CLASS_NAME, best_addr_freqDef);

    private static final String best_addr_freq_insert = "insert into %s (INDIVIDUAL_ID, RESIDENCE_ID, FILE_ID, GENERATION_QUALIFIER, FIRST_NAME, LAST_NAME, US_ADDRESS_LINE_1, US_ADDRESS_LINE_2, US_ADDRESS_LINE_3, US_STATE, US_CITY, US_ZIP, US_ZIP4, BRAND, FREQUENCY, RUS_NCOA_EFFECTIVE_DATE, RSOURCERECORD_POOL, RSOURCERECORD_SUM, SOURCE_DATE, RECORD_ID, RWRNK) values (%s)";
    private static String[] best_addr_freqRows = {
        "1,  7750, 1, 'a', 'a', 'a',        'Third Street', 'Suite 250', ' ', 'CA', 'San Francisco', '94105', '3333', 222, 1, '1900-01-01 00:00:00.0', 0, 0, NULL, 1, 1",
        "1, 29308, 1, 'a', 'a', 'a',       'Second Street', 'Suite 300', ' ', 'CA', 'San Francisco', '94105', '2222', 222, 1, '1900-01-01 00:00:00.0', 0, 0, NULL, 1, 1",
        "1,  7291, 1, 'a', 'a', 'a',       'Second Street', 'Suite 300', ' ', 'CA', 'San Francisco', '94105', '2222', 222, 1, '1900-01-01 00:00:00.0', 0, 0, NULL, 1, 1",
        "1, 17020, 1, 'a', 'a', 'a',        'Third Street', 'Suite 250', ' ', 'CA', 'San Francisco', '94105', '3333', 222, 1, '1900-01-01 00:00:00.0', 0, 0, NULL, 1, 1",
        "1, 20091, 1, 'a', 'a', 'a',        'Third Street', 'Suite 250', ' ', 'CA', 'San Francisco', '94105', '3333', 222, 1, '1900-01-01 00:00:00.0', 0, 0, NULL, 1, 1",
        "1, 15865, 1, 'a', 'a', 'a',         'Turtle Rock',  '---', ' ', 'CA', 'Irvine', '96789', '5555', 222, 1, '1900-01-01 00:00:00.0', 0, 0, NULL, 1, 1",
        "1, 30459, 1, 'a', 'a', 'a',         'Turtle Rock',  '---', ' ', 'CA', 'Irvine', '96789', '5555', 222, 1, '1900-01-01 00:00:00.0', 0, 0, NULL, 1, 1",
        "1,   570, 1, 'a', 'a', 'a',       'Howard Street', 'Financial District', ' ', 'CA', 'San Francisco', '94105', '1111', 222, 1, '1900-01-01 00:00:00.0', 0, 0, NULL, 1, 1",
        "1, 22471, 1, 'a', 'a', 'a',       'Howard Street', 'Financial District', ' ', 'CA', 'San Francisco', '94105', '1111', 222, 1, '1900-01-01 00:00:00.0', 0, 0, NULL, 1, 1",
        "1,  1337, 1, 'a', 'a', 'a', '19000 Stevens Creek', 'Suite A', ' ', 'CA', 'Cupertino', '95014', '8765', 222, 1, '1900-01-01 00:00:00.0', 0, 0, NULL, 1, 1"
    };

    private static String best_ids_poolDef = "(INDIVIDUAL_ID bigint, RESIDENCE_ID bigint, HOUSEHOLD_ID bigint, FILE_ID integer, BUSINESS_IND boolean, CREATED_BY varchar(100), CREATED_DATE timestamp, JOB_ID integer, BRAND integer, GENERATION_QUALIFIER varchar(15), FIRST_NAME varchar(25), LAST_NAME varchar(25), RSOURCERECORD_POOL integer, RSOURCERECORD_SUM integer, SOURCE_DATE timestamp, RECORD_ID bigint, US_ADDRESS_LINE_1 varchar(100), US_ADDRESS_LINE_2 varchar(100), US_ADDRESS_LINE_3 varchar(100), US_STATE varchar(100), US_CITY varchar(20), US_ZIP  varchar(10), US_ZIP4 varchar(10), RUS_NCOA_EFFECTIVE_DATE timestamp, RUS_NCOA_MOVE_CODE integer, RADDRESS_QUALITY integer, RPRIORITY integer, RINVALID_MOVE_IND integer, ROWRANK bigint)";
    public static final String best_ids_pool_NAME = "best_ids_pool";
    protected static SpliceTableWatcher spliceTableWatcherBest_ids_pool = new SpliceTableWatcher(best_ids_pool_NAME,CLASS_NAME, best_ids_poolDef);

    private static final String best_ids_pool_insert = "insert into %s (INDIVIDUAL_ID ,RESIDENCE_ID ,HOUSEHOLD_ID ,FILE_ID ,BUSINESS_IND ,CREATED_BY ,CREATED_DATE ,JOB_ID ,BRAND ,GENERATION_QUALIFIER ,FIRST_NAME ,LAST_NAME ,RSOURCERECORD_POOL ,RSOURCERECORD_SUM ,SOURCE_DATE ,RECORD_ID ,US_ADDRESS_LINE_1 ,US_ADDRESS_LINE_2 ,US_ADDRESS_LINE_3 ,US_STATE ,US_CITY ,US_ZIP ,US_ZIP4 ,RUS_NCOA_EFFECTIVE_DATE ,RUS_NCOA_MOVE_CODE ,RADDRESS_QUALITY ,RPRIORITY ,RINVALID_MOVE_IND ,ROWRANK ) values (%s)";
    private static String[] best_ids_poolDefRows = {
        "1,  8416, 1, 1, NULL, 'a', NULL, 1, 222, 'a', 'a', 'a', 0, 0, NULL, 1, 'Howard Street', 'Financial District', ' ', 'CA', 'San Francisco', '94105', '1111', '1900-01-01 00:00:00.0', 0, 0, 333, 0, 325",
        "1, 26084, 1, 1, NULL, 'a', NULL, 1, 222, 'a', 'a', 'a', 0, 0, NULL, 1, 'Howard Street', 'Financial District', ' ', 'CA', 'San Francisco', '94105', '1111', '1900-01-01 00:00:00.0', 0, 0, 333, 0, 326",
        "1, 30183, 1, 1, NULL, 'a', NULL, 1, 222, 'a', 'a', 'a', 0, 0, NULL, 1, 'Howard Street', 'Financial District', ' ', 'CA', 'San Francisco', '94105', '1111', '1900-01-01 00:00:00.0', 0, 0, 333, 0, 328",
        "1,  4964, 1, 1, NULL, 'a', NULL, 1, 222, 'a', 'a', 'a', 0, 0, NULL, 1, 'Howard Street', 'Financial District', ' ', 'CA', 'San Francisco', '94105', '1111', '1900-01-01 00:00:00.0', 0, 0, 333, 0, 288",
        "1,  5034, 1, 1, NULL, 'a', NULL, 1, 222, 'a', 'a', 'a', 0, 0, NULL, 1, 'Howard Street', 'Financial District', ' ', 'CA', 'San Francisco', '94105', '1111', '1900-01-01 00:00:00.0', 0, 0, 333, 0, 310",
        "1, 32175, 1, 1, NULL, 'a', NULL, 1, 222, 'a', 'a', 'a', 0, 0, NULL, 1, 'Howard Street', 'Financial District', ' ', 'CA', 'San Francisco', '94105', '1111', '1900-01-01 00:00:00.0', 0, 0, 333, 0, 311",
        "1, 21939, 1, 1, NULL, 'a', NULL, 1, 222, 'a', 'a', 'a', 0, 0, NULL, 1, 'Howard Street', 'Financial District', ' ', 'CA', 'San Francisco', '94105', '1111', '1900-01-01 00:00:00.0', 0, 0, 333, 0, 312",
        "1, 21945, 1, 1, NULL, 'a', NULL, 1, 222, 'a', 'a', 'a', 0, 0, NULL, 1, 'Howard Street', 'Financial District', ' ', 'CA', 'San Francisco', '94105', '1111', '1900-01-01 00:00:00.0', 0, 0, 333, 0, 314",
        "1, 14527, 1, 1, NULL, 'a', NULL, 1, 222, 'a', 'a', 'a', 0, 0, NULL, 1, 'Howard Street', 'Financial District', ' ', 'CA', 'San Francisco', '94105', '1111', '1900-01-01 00:00:00.0', 0, 0, 333, 0, 315",
        "1, 19908, 1, 1, NULL, 'a', NULL, 1, 222, 'a', 'a', 'a', 0, 0, NULL, 1, 'Howard Street', 'Financial District', ' ', 'CA', 'San Francisco', '94105', '1111', '1900-01-01 00:00:00.0', 0, 0, 333, 0, 316"
    };

    @ClassRule
    public static TestRule chain = RuleChain.outerRule(spliceClassWatcher)
                                            .around(spliceSchemaWatcher)
                                            .around(spliceTableWatcher)
                                            .around(new SpliceDataWatcher() {
                                                @Override
                                                protected void starting(Description description) {
                                                    PreparedStatement ps;
                                                    try {
                                                        for (String row : EMPTAB_ROWS) {
                                                            ps = spliceClassWatcher.prepareStatement(
                                                                String.format("insert into %s values (%s)", spliceTableWatcher, row));
                                                            ps.execute();
                                                        }
                                                    } catch (Exception e) {
                                                        throw new RuntimeException(e);
                                                    }
                                                }})
                                            .around(spliceTableWatcher2)
                                            .around(new SpliceDataWatcher() {
                                                @Override
                                                protected void starting(Description description) {
                                                    PreparedStatement ps;
                                                    try {
                                                        for (String row : PURCHASED_ROWS) {
                                                            String sql = String.format("insert into %s values (%s)",
                                                                                       spliceTableWatcher2, row);
//                            System.out.println(sql+";");  // will print insert statements
                                                            ps = spliceClassWatcher.prepareStatement(sql);
                                                            ps.execute();
                                                        }
                                                    } catch (Exception e) {
                                                        throw new RuntimeException(e);
                                                    }
                                                }
                                            })
                                            .around(spliceTableWatcher3)
                                            .around(new SpliceDataWatcher() {
                                                @Override
                                                protected void starting(Description description) {
                                                    PreparedStatement ps;
                                                    try {
                                                        for (String row : PEOPLE_ROWS) {
                                                            ps = spliceClassWatcher.prepareStatement(
                                                                String.format("insert into %s values (%s)",
                                                                              spliceTableWatcher3, row));
                                                            ps.execute();
                                                        }
                                                    } catch (Exception e) {
                                                        throw new RuntimeException(e);
                                                    }
                                                }
                                            })
                                            .around(spliceTableWatcher4)
                                            .around(new SpliceDataWatcher() {
                                                @Override
                                                protected void starting(Description description) {
                                                    PreparedStatement ps;
                                                    try {
                                                        for (String row : EMP_ROWS) {
                                                            ps = spliceClassWatcher.prepareStatement(
                                                                String.format("insert into %s values (%s)",
                                                                              spliceTableWatcher4, row));
                                                            ps.execute();
                                                        }
                                                    } catch (Exception e) {
                                                        throw new RuntimeException(e);
                                                    }
                                                }
                                            })
                                            .around(yearView)
                                            .around(spliceTableWatcher5a)
                                            .around(new SpliceDataWatcher() {
                                                @Override
                                                protected void starting(Description description) {
                                                    PreparedStatement ps;
                                                    try {
                                                        for (String row : DEPT) {
                                                            ps = spliceClassWatcher.prepareStatement(
                                                                String.format("insert into %s (Nome_Dep) values (%s)" +
                                                                                  "", spliceTableWatcher5a, row));
                                                            ps.execute();
                                                        }
                                                    } catch (Exception e) {
                                                        throw new RuntimeException(e);
                                                    }
                                                }
                                            })
                                            .around(spliceTableWatcher5b)
                                            .around(new SpliceDataWatcher() {
                                                @Override
                                                protected void starting(Description description) {
                                                    PreparedStatement ps;
                                                    try {
                                                        for (String row : FUNC) {
                                                            ps = spliceClassWatcher.prepareStatement(
                                                                String.format("insert into %s (ID_Dep, Nome, " +
                                                                                  "Salario) values (%s)",
                                                                              spliceTableWatcher5b, row));
                                                            ps.execute();
                                                        }
                                                    } catch (Exception e) {
                                                        throw new RuntimeException(e);
                                                    }
                                                }
                                            })
                                            .around(spliceTableWatcherBest_addr_freq)
                                            .around(new SpliceDataWatcher() {
                                                @Override
                                                protected void starting(Description description) {
                                                    PreparedStatement ps;
                                                    try {
                                                        for (String row : best_addr_freqRows) {
                                                            ps = spliceClassWatcher.prepareStatement(
                                                                String.format(best_addr_freq_insert,
                                                                              spliceTableWatcherBest_addr_freq, row));
                                                            ps.execute();
                                                        }
                                                    } catch (Exception e) {
                                                        throw new RuntimeException(e);
                                                    }
                                                }
                                            })
                                            .around(spliceTableWatcherBest_ids_pool)
                                            .around(new SpliceDataWatcher() {
                                                @Override
                                                protected void starting(Description description) {
                                                    PreparedStatement ps;
                                                    try {
                                                        for (String row : best_ids_poolDefRows) {
                                                            ps = spliceClassWatcher.prepareStatement(
                                                                String.format(best_ids_pool_insert,
                                                                              spliceTableWatcherBest_ids_pool, row));
                                                            ps.execute();
                                                        }
                                                    } catch (Exception e) {
                                                        throw new RuntimeException(e);
                                                    }
                                                }
                                            });

    @Rule
    public SpliceWatcher methodWatcher = new SpliceWatcher();

    @Test
    public void testMinRows2Preceding() throws Exception {
        String sqlText =
            String.format("SELECT empnum,dept,salary," +
                              "min(salary) over (Partition by dept ORDER BY salary ROWS 2 preceding) as minsal " +
                              "from %s order by empnum",
                          this.getTableReference(TABLE_NAME));

        ResultSet rs = methodWatcher.executeQuery(sqlText);

        String expected =
            "EMPNUM |DEPT |SALARY |MINSAL |\n" +
                "------------------------------\n" +
                "  10   |  1  | 50000 | 50000 |\n" +
                "  20   |  1  | 75000 | 52000 |\n" +
                "  30   |  3  | 84000 | 75000 |\n" +
                "  40   |  2  | 52000 | 51000 |\n" +
                "  44   |  2  | 52000 | 51000 |\n" +
                "  49   |  2  | 53000 | 52000 |\n" +
                "  50   |  1  | 52000 | 50000 |\n" +
                "  55   |  1  | 52000 | 50000 |\n" +
                "  60   |  1  | 78000 | 75000 |\n" +
                "  70   |  1  | 76000 | 53000 |\n" +
                "  80   |  3  | 79000 | 55000 |\n" +
                "  90   |  2  | 51000 | 51000 |\n" +
                "  100  |  3  | 55000 | 55000 |\n" +
                "  110  |  1  | 53000 | 52000 |\n" +
                "  120  |  3  | 75000 | 55000 |";

        assertEquals("\n"+sqlText+"\n", expected, TestUtils.FormattedResult.ResultFactory.toStringUnsorted(rs));
        rs.close();
    }

    @Test
    public void testMaxRowsCurrent2Following()throws Exception{
        String sqlText =
            String.format("SELECT empnum,dept,salary," +
                              "max(salary) over (Partition by dept ORDER BY salary, empnum ROWS BETWEEN CURRENT ROW AND 2 FOLLOWING ) as maxsal " +
                              "from %s order by empnum",
                          this.getTableReference(TABLE_NAME));

        ResultSet rs = methodWatcher.executeQuery(sqlText);

        String expected =
            "EMPNUM |DEPT |SALARY |MAXSAL |\n" +
                "------------------------------\n" +
                "  10   |  1  | 50000 | 52000 |\n" +
                "  20   |  1  | 75000 | 78000 |\n" +
                "  30   |  3  | 84000 | 84000 |\n" +
                "  40   |  2  | 52000 | 53000 |\n" +
                "  44   |  2  | 52000 | 53000 |\n" +
                "  49   |  2  | 53000 | 53000 |\n" +
                "  50   |  1  | 52000 | 53000 |\n" +
                "  55   |  1  | 52000 | 75000 |\n" +
                "  60   |  1  | 78000 | 78000 |\n" +
                "  70   |  1  | 76000 | 78000 |\n" +
                "  80   |  3  | 79000 | 84000 |\n" +
                "  90   |  2  | 51000 | 52000 |\n" +
                "  100  |  3  | 55000 | 79000 |\n" +
                "  110  |  1  | 53000 | 76000 |\n" +
                "  120  |  3  | 75000 | 84000 |";
        assertEquals("\n"+sqlText+"\n", expected, TestUtils.FormattedResult.ResultFactory.toStringUnsorted(rs));
        rs.close();
    }

    @Test
    public void testFrameRowsUnboundedPrecedingUnboundedFollowing() throws Exception {
        String sqlText =
            String.format("SELECT empnum, dept, salary, " +
                              "max(salary) over (Partition by dept ORDER BY salary, empnum rows between unbounded preceding and unbounded following) as maxsal " +
                              "from %s order by dept",
                          this.getTableReference(TABLE_NAME));

        ResultSet rs = methodWatcher.executeQuery(sqlText);
        String expected =
            "EMPNUM |DEPT |SALARY |MAXSAL |\n" +
                "------------------------------\n" +
                "  10   |  1  | 50000 | 78000 |\n" +
                "  50   |  1  | 52000 | 78000 |\n" +
                "  55   |  1  | 52000 | 78000 |\n" +
                "  110  |  1  | 53000 | 78000 |\n" +
                "  20   |  1  | 75000 | 78000 |\n" +
                "  70   |  1  | 76000 | 78000 |\n" +
                "  60   |  1  | 78000 | 78000 |\n" +
                "  90   |  2  | 51000 | 53000 |\n" +
                "  40   |  2  | 52000 | 53000 |\n" +
                "  44   |  2  | 52000 | 53000 |\n" +
                "  49   |  2  | 53000 | 53000 |\n" +
                "  100  |  3  | 55000 | 84000 |\n" +
                "  120  |  3  | 75000 | 84000 |\n" +
                "  80   |  3  | 79000 | 84000 |\n" +
                "  30   |  3  | 84000 | 84000 |";
        assertEquals("\n"+sqlText+"\n", expected, TestUtils.FormattedResult.ResultFactory.toStringUnsorted(rs));
        rs.close();
    }

    @Test
    public void testFrameRowsCurrentRowUnboundedFollowing() throws Exception {
        String sqlText =
            String.format("SELECT empnum, dept, salary, " +
                              "max(salary) over (Partition by dept ORDER BY salary rows between current row and unbounded following) as maxsal " +
                              "from %s order by empnum",
                          this.getTableReference(TABLE_NAME));

        ResultSet rs = methodWatcher.executeQuery(sqlText);
        String expected =
            "EMPNUM |DEPT |SALARY |MAXSAL |\n" +
                "------------------------------\n" +
                "  10   |  1  | 50000 | 78000 |\n" +
                "  20   |  1  | 75000 | 78000 |\n" +
                "  30   |  3  | 84000 | 84000 |\n" +
                "  40   |  2  | 52000 | 53000 |\n" +
                "  44   |  2  | 52000 | 53000 |\n" +
                "  49   |  2  | 53000 | 53000 |\n" +
                "  50   |  1  | 52000 | 78000 |\n" +
                "  55   |  1  | 52000 | 78000 |\n" +
                "  60   |  1  | 78000 | 78000 |\n" +
                "  70   |  1  | 76000 | 78000 |\n" +
                "  80   |  3  | 79000 | 84000 |\n" +
                "  90   |  2  | 51000 | 53000 |\n" +
                "  100  |  3  | 55000 | 84000 |\n" +
                "  110  |  1  | 53000 | 78000 |\n" +
                "  120  |  3  | 75000 | 84000 |";
        assertEquals("\n"+sqlText+"\n", expected, TestUtils.FormattedResult.ResultFactory.toStringUnsorted(rs));
        rs.close();
    }
    @Test
    public void testFrameRowsUnboundedPrecedingCurrentRow() throws Exception {
        String sqlText =
            String.format("SELECT empnum, dept, salary, " +
                              "min(salary) over (Partition by dept ORDER BY salary rows between unbounded preceding and current row) as minsal " +
                              "from %s order by empnum",
                          this.getTableReference(TABLE_NAME));

        ResultSet rs = methodWatcher.executeQuery(sqlText);
        String expected =
            "EMPNUM |DEPT |SALARY |MINSAL |\n" +
                "------------------------------\n" +
                "  10   |  1  | 50000 | 50000 |\n" +
                "  20   |  1  | 75000 | 50000 |\n" +
                "  30   |  3  | 84000 | 55000 |\n" +
                "  40   |  2  | 52000 | 51000 |\n" +
                "  44   |  2  | 52000 | 51000 |\n" +
                "  49   |  2  | 53000 | 51000 |\n" +
                "  50   |  1  | 52000 | 50000 |\n" +
                "  55   |  1  | 52000 | 50000 |\n" +
                "  60   |  1  | 78000 | 50000 |\n" +
                "  70   |  1  | 76000 | 50000 |\n" +
                "  80   |  3  | 79000 | 55000 |\n" +
                "  90   |  2  | 51000 | 51000 |\n" +
                "  100  |  3  | 55000 | 55000 |\n" +
                "  110  |  1  | 53000 | 50000 |\n" +
                "  120  |  3  | 75000 | 55000 |";
        assertEquals("\n"+sqlText+"\n", expected, TestUtils.FormattedResult.ResultFactory.toStringUnsorted(rs));
        rs.close();
    }

    @Test
    public void testSum() throws Exception {
        String sqlText =
            String.format("SELECT empnum, dept, salary, sum(salary) over (Partition by dept ORDER BY salary) as sumsal " +
                              "from %s order by dept, empnum",
                          this.getTableReference(TABLE_NAME));

        ResultSet rs = methodWatcher.executeQuery(sqlText);
        String expected =
            "EMPNUM |DEPT |SALARY |SUMSAL |\n" +
                "------------------------------\n" +
                "  10   |  1  | 50000 | 50000 |\n" +
                "  20   |  1  | 75000 |282000 |\n" +
                "  50   |  1  | 52000 |154000 |\n" +
                "  55   |  1  | 52000 |154000 |\n" +
                "  60   |  1  | 78000 |436000 |\n" +
                "  70   |  1  | 76000 |358000 |\n" +
                "  110  |  1  | 53000 |207000 |\n" +
                "  40   |  2  | 52000 |155000 |\n" +
                "  44   |  2  | 52000 |155000 |\n" +
                "  49   |  2  | 53000 |208000 |\n" +
                "  90   |  2  | 51000 | 51000 |\n" +
                "  30   |  3  | 84000 |293000 |\n" +
                "  80   |  3  | 79000 |209000 |\n" +
                "  100  |  3  | 55000 | 55000 |\n" +
                "  120  |  3  | 75000 |130000 |";
        assertEquals("\n"+sqlText+"\n", expected, TestUtils.FormattedResult.ResultFactory.toStringUnsorted(rs));
        rs.close();
    }

    @Test
    public void testSumRowsUnboundedPrecedingUnboundedFollowing() throws Exception {
        String sqlText =
            String.format("SELECT empnum, dept, salary, " +
                              "sum(salary) over (Partition by dept ORDER BY salary rows between unbounded preceding and unbounded following) as sumsal " +
                              "from %s order by dept, empnum",
                          this.getTableReference(TABLE_NAME));

        ResultSet rs = methodWatcher.executeQuery(sqlText);
        String expected =
            "EMPNUM |DEPT |SALARY |SUMSAL |\n" +
                "------------------------------\n" +
                "  10   |  1  | 50000 |436000 |\n" +
                "  20   |  1  | 75000 |436000 |\n" +
                "  50   |  1  | 52000 |436000 |\n" +
                "  55   |  1  | 52000 |436000 |\n" +
                "  60   |  1  | 78000 |436000 |\n" +
                "  70   |  1  | 76000 |436000 |\n" +
                "  110  |  1  | 53000 |436000 |\n" +
                "  40   |  2  | 52000 |208000 |\n" +
                "  44   |  2  | 52000 |208000 |\n" +
                "  49   |  2  | 53000 |208000 |\n" +
                "  90   |  2  | 51000 |208000 |\n" +
                "  30   |  3  | 84000 |293000 |\n" +
                "  80   |  3  | 79000 |293000 |\n" +
                "  100  |  3  | 55000 |293000 |\n" +
                "  120  |  3  | 75000 |293000 |";
        assertEquals("\n"+sqlText+"\n", expected, TestUtils.FormattedResult.ResultFactory.toStringUnsorted(rs));
        rs.close();
    }

    @Test
    public void testSumRowsCurrentRowUnboundedFollowing() throws Exception {
        String sqlText =
            String.format("SELECT empnum, dept, salary, " +
                              "sum(salary) over (Partition by dept ORDER BY salary, empnum rows between current row and unbounded following) as sumsal " +
                              "from %s order by dept, empnum",
                          this.getTableReference(TABLE_NAME));

        ResultSet rs = methodWatcher.executeQuery(sqlText);
        String expected =
            "EMPNUM |DEPT |SALARY |SUMSAL |\n" +
                "------------------------------\n" +
                "  10   |  1  | 50000 |436000 |\n" +
                "  20   |  1  | 75000 |229000 |\n" +
                "  50   |  1  | 52000 |386000 |\n" +
                "  55   |  1  | 52000 |334000 |\n" +
                "  60   |  1  | 78000 | 78000 |\n" +
                "  70   |  1  | 76000 |154000 |\n" +
                "  110  |  1  | 53000 |282000 |\n" +
                "  40   |  2  | 52000 |157000 |\n" +
                "  44   |  2  | 52000 |105000 |\n" +
                "  49   |  2  | 53000 | 53000 |\n" +
                "  90   |  2  | 51000 |208000 |\n" +
                "  30   |  3  | 84000 | 84000 |\n" +
                "  80   |  3  | 79000 |163000 |\n" +
                "  100  |  3  | 55000 |293000 |\n" +
                "  120  |  3  | 75000 |238000 |";
        assertEquals("\n"+sqlText+"\n", expected, TestUtils.FormattedResult.ResultFactory.toStringUnsorted(rs));
        rs.close();
    }

    @Test
    public void testSumRows1Preceding1Following() throws Exception {
        String sqlText =
            String.format("SELECT empnum, dept, salary, " +
                              "sum(salary) over (Partition by dept ORDER BY salary, empnum rows between 1 preceding and 1 following) as sumsal from %s",
                          this.getTableReference(TABLE_NAME));

        ResultSet rs = methodWatcher.executeQuery(sqlText);
        String expected =
<<<<<<< HEAD
                "EMPNUM |DEPT |SALARY |SUMSAL |\n" +
                        "------------------------------\n" +
                        "  100  |  3  | 55000 |130000 |\n" +
                        "  120  |  3  | 75000 |209000 |\n" +
                        "  80   |  3  | 79000 |238000 |\n" +
                        "  30   |  3  | 84000 |163000 |\n" +
                        "  90   |  2  | 51000 |103000 |\n" +
                        "  40   |  2  | 52000 |155000 |\n" +
                        "  44   |  2  | 52000 |157000 |\n" +
                        "  49   |  2  | 53000 |105000 |\n" +
                        "  10   |  1  | 50000 |102000 |\n" +
                        "  50   |  1  | 52000 |154000 |\n" +
                        "  55   |  1  | 52000 |157000 |\n" +
                        "  110  |  1  | 53000 |180000 |\n" +
                        "  20   |  1  | 75000 |204000 |\n" +
                        "  70   |  1  | 76000 |229000 |\n" +
                        "  60   |  1  | 78000 |154000 |";
=======
            "EMPNUM |DEPT |SALARY |SUMSAL |\n" +
                "------------------------------\n" +
                "  90   |  2  | 51000 |103000 |\n" +
                "  40   |  2  | 52000 |155000 |\n" +
                "  44   |  2  | 52000 |157000 |\n" +
                "  49   |  2  | 53000 |105000 |\n" +
                "  100  |  3  | 55000 |130000 |\n" +
                "  120  |  3  | 75000 |209000 |\n" +
                "  80   |  3  | 79000 |238000 |\n" +
                "  30   |  3  | 84000 |163000 |\n" +
                "  10   |  1  | 50000 |102000 |\n" +
                "  50   |  1  | 52000 |154000 |\n" +
                "  55   |  1  | 52000 |157000 |\n" +
                "  110  |  1  | 53000 |180000 |\n" +
                "  20   |  1  | 75000 |204000 |\n" +
                "  70   |  1  | 76000 |229000 |\n" +
                "  60   |  1  | 78000 |154000 |";
>>>>>>> 6a119b69
        assertEquals("\n"+sqlText+"\n", expected, TestUtils.FormattedResult.ResultFactory.toStringUnsorted(rs));
        rs.close();
    }

    @Test
    public void testAvg() throws Exception {
        String sqlText =
            String.format("SELECT empnum, dept, salary, " +
                              "avg(salary) over (Partition by dept ORDER BY salary) as avgsal " +
                              "from %s order by dept, empnum",
                          this.getTableReference(TABLE_NAME));

        ResultSet rs = methodWatcher.executeQuery(sqlText);
        String expected =
            "EMPNUM |DEPT |SALARY |AVGSAL |\n" +
                "------------------------------\n" +
                "  10   |  1  | 50000 | 50000 |\n" +
                "  20   |  1  | 75000 | 56400 |\n" +
                "  50   |  1  | 52000 | 51333 |\n" +
                "  55   |  1  | 52000 | 51333 |\n" +
                "  60   |  1  | 78000 | 62285 |\n" +
                "  70   |  1  | 76000 | 59666 |\n" +
                "  110  |  1  | 53000 | 51750 |\n" +
                "  40   |  2  | 52000 | 51666 |\n" +
                "  44   |  2  | 52000 | 51666 |\n" +
                "  49   |  2  | 53000 | 52000 |\n" +
                "  90   |  2  | 51000 | 51000 |\n" +
                "  30   |  3  | 84000 | 73250 |\n" +
                "  80   |  3  | 79000 | 69666 |\n" +
                "  100  |  3  | 55000 | 55000 |\n" +
                "  120  |  3  | 75000 | 65000 |";
        assertEquals("\n"+sqlText+"\n", expected, TestUtils.FormattedResult.ResultFactory.toStringUnsorted(rs));
        rs.close();
    }

    @Test
    public void testCountStar() throws Exception {

        String sqlText =
            String.format("SELECT empnum, dept, salary, " +
                              "count(*) over (Partition by dept ORDER BY salary) as count from %s order by dept, empnum",
                          this.getTableReference(TABLE_NAME));

        ResultSet rs = methodWatcher.executeQuery(sqlText);
        String expected =
            "EMPNUM |DEPT |SALARY | COUNT |\n" +
                "------------------------------\n" +
                "  10   |  1  | 50000 |   1   |\n" +
                "  20   |  1  | 75000 |   5   |\n" +
                "  50   |  1  | 52000 |   3   |\n" +
                "  55   |  1  | 52000 |   3   |\n" +
                "  60   |  1  | 78000 |   7   |\n" +
                "  70   |  1  | 76000 |   6   |\n" +
                "  110  |  1  | 53000 |   4   |\n" +
                "  40   |  2  | 52000 |   3   |\n" +
                "  44   |  2  | 52000 |   3   |\n" +
                "  49   |  2  | 53000 |   4   |\n" +
                "  90   |  2  | 51000 |   1   |\n" +
                "  30   |  3  | 84000 |   4   |\n" +
                "  80   |  3  | 79000 |   3   |\n" +
                "  100  |  3  | 55000 |   1   |\n" +
                "  120  |  3  | 75000 |   2   |";
        assertEquals("\n"+sqlText+"\n", expected, TestUtils.FormattedResult.ResultFactory.toStringUnsorted(rs));
        rs.close();
    }

    @Test
    public void testCountRowsCurrentRowUnboundedFollowing() throws Exception {
        String sqlText =
            String.format("SELECT empnum, dept, salary, " +
                              "count(salary) over (Partition by dept ORDER BY salary, empnum rows between current row and unbounded following) as countsal " +
                              "from %s",
                          this.getTableReference(TABLE_NAME));

        ResultSet rs = methodWatcher.executeQuery(sqlText);
        String expected =
<<<<<<< HEAD
                "EMPNUM |DEPT |SALARY |COUNTSAL |\n" +
                        "--------------------------------\n" +
                        "  100  |  3  | 55000 |    4    |\n" +
                        "  120  |  3  | 75000 |    3    |\n" +
                        "  80   |  3  | 79000 |    2    |\n" +
                        "  30   |  3  | 84000 |    1    |\n" +
                        "  90   |  2  | 51000 |    4    |\n" +
                        "  40   |  2  | 52000 |    3    |\n" +
                        "  44   |  2  | 52000 |    2    |\n" +
                        "  49   |  2  | 53000 |    1    |\n" +
                        "  10   |  1  | 50000 |    7    |\n" +
                        "  50   |  1  | 52000 |    6    |\n" +
                        "  55   |  1  | 52000 |    5    |\n" +
                        "  110  |  1  | 53000 |    4    |\n" +
                        "  20   |  1  | 75000 |    3    |\n" +
                        "  70   |  1  | 76000 |    2    |\n" +
                        "  60   |  1  | 78000 |    1    |";
=======
            "EMPNUM |DEPT |SALARY |COUNTSAL |\n" +
                "--------------------------------\n" +
                "  90   |  2  | 51000 |    4    |\n" +
                "  40   |  2  | 52000 |    3    |\n" +
                "  44   |  2  | 52000 |    2    |\n" +
                "  49   |  2  | 53000 |    1    |\n" +
                "  100  |  3  | 55000 |    4    |\n" +
                "  120  |  3  | 75000 |    3    |\n" +
                "  80   |  3  | 79000 |    2    |\n" +
                "  30   |  3  | 84000 |    1    |\n" +
                "  10   |  1  | 50000 |    7    |\n" +
                "  50   |  1  | 52000 |    6    |\n" +
                "  55   |  1  | 52000 |    5    |\n" +
                "  110  |  1  | 53000 |    4    |\n" +
                "  20   |  1  | 75000 |    3    |\n" +
                "  70   |  1  | 76000 |    2    |\n" +
                "  60   |  1  | 78000 |    1    |";
>>>>>>> 6a119b69
        assertEquals("\n"+sqlText+"\n", expected, TestUtils.FormattedResult.ResultFactory.toStringUnsorted(rs));
        rs.close();
    }

    @Test
    public void testCountRowsUnboundedPrecedingUnboundedFollowing() throws Exception {
        String sqlText =
            String.format("SELECT empnum, dept, salary, " +
                              "count(salary) over (Partition by dept ORDER BY salary rows between unbounded preceding and unbounded following) as sumsal " +
                              "from %s order by salary, dept, empnum",
                          this.getTableReference(TABLE_NAME));

        ResultSet rs = methodWatcher.executeQuery(sqlText);
        String expected =
            "EMPNUM |DEPT |SALARY |SUMSAL |\n" +
                "------------------------------\n" +
                "  10   |  1  | 50000 |   7   |\n" +
                "  90   |  2  | 51000 |   4   |\n" +
                "  50   |  1  | 52000 |   7   |\n" +
                "  55   |  1  | 52000 |   7   |\n" +
                "  40   |  2  | 52000 |   4   |\n" +
                "  44   |  2  | 52000 |   4   |\n" +
                "  110  |  1  | 53000 |   7   |\n" +
                "  49   |  2  | 53000 |   4   |\n" +
                "  100  |  3  | 55000 |   4   |\n" +
                "  20   |  1  | 75000 |   7   |\n" +
                "  120  |  3  | 75000 |   4   |\n" +
                "  70   |  1  | 76000 |   7   |\n" +
                "  60   |  1  | 78000 |   7   |\n" +
                "  80   |  3  | 79000 |   4   |\n" +
                "  30   |  3  | 84000 |   4   |";
        assertEquals("\n"+sqlText+"\n", expected, TestUtils.FormattedResult.ResultFactory.toStringUnsorted(rs));
        rs.close();
    }

    @Test
    public void testCount() throws Exception {
        String sqlText =
            String.format("SELECT empnum, dept, salary, " +
                              "count(salary) over (Partition by dept) as c from %s order by dept, empnum",
                          this.getTableReference(TABLE_NAME));

        ResultSet rs = methodWatcher.executeQuery(sqlText);
        String expected =
            "EMPNUM |DEPT |SALARY | C |\n" +
                "--------------------------\n" +
                "  10   |  1  | 50000 | 7 |\n" +
                "  20   |  1  | 75000 | 7 |\n" +
                "  50   |  1  | 52000 | 7 |\n" +
                "  55   |  1  | 52000 | 7 |\n" +
                "  60   |  1  | 78000 | 7 |\n" +
                "  70   |  1  | 76000 | 7 |\n" +
                "  110  |  1  | 53000 | 7 |\n" +
                "  40   |  2  | 52000 | 4 |\n" +
                "  44   |  2  | 52000 | 4 |\n" +
                "  49   |  2  | 53000 | 4 |\n" +
                "  90   |  2  | 51000 | 4 |\n" +
                "  30   |  3  | 84000 | 4 |\n" +
                "  80   |  3  | 79000 | 4 |\n" +
                "  100  |  3  | 55000 | 4 |\n" +
                "  120  |  3  | 75000 | 4 |";
        assertEquals("\n"+sqlText+"\n", expected, TestUtils.FormattedResult.ResultFactory.toStringUnsorted(rs));
        rs.close();
    }

    @Test
    public void testRangeCurrentRowUnboundedFollowing() throws Exception {
        String sqlText =
            String.format("SELECT empnum, dept, salary, " +
                              "sum(salary) over (Partition by dept ORDER BY salary range between current row and unbounded following) " +
                              "from %s order by dept, empnum",
                          this.getTableReference(TABLE_NAME));

        ResultSet rs = methodWatcher.executeQuery(sqlText);
        String expected =
            "EMPNUM |DEPT |SALARY |   4   |\n" +
                "------------------------------\n" +
                "  10   |  1  | 50000 |436000 |\n" +
                "  20   |  1  | 75000 |229000 |\n" +
                "  50   |  1  | 52000 |386000 |\n" +
                "  55   |  1  | 52000 |386000 |\n" +
                "  60   |  1  | 78000 | 78000 |\n" +
                "  70   |  1  | 76000 |154000 |\n" +
                "  110  |  1  | 53000 |282000 |\n" +
                "  40   |  2  | 52000 |157000 |\n" +
                "  44   |  2  | 52000 |157000 |\n" +
                "  49   |  2  | 53000 | 53000 |\n" +
                "  90   |  2  | 51000 |208000 |\n" +
                "  30   |  3  | 84000 | 84000 |\n" +
                "  80   |  3  | 79000 |163000 |\n" +
                "  100  |  3  | 55000 |293000 |\n" +
                "  120  |  3  | 75000 |238000 |";
        assertEquals("\n"+sqlText+"\n", expected, TestUtils.FormattedResult.ResultFactory.toStringUnsorted(rs));
        rs.close();
    }

    @Test
    public void testRangeUnboundedPrecedingCurrentRow() throws Exception {
        String sqlText =
            String.format("SELECT empnum, dept, salary, " +
                              "sum(salary) over (Partition by dept ORDER BY salary range between unbounded preceding and current row) as sumsal " +
                              "from %s order by dept, empnum",
                          this.getTableReference(TABLE_NAME));

        ResultSet rs = methodWatcher.executeQuery(sqlText);
        String expected =
            "EMPNUM |DEPT |SALARY |SUMSAL |\n" +
                "------------------------------\n" +
                "  10   |  1  | 50000 | 50000 |\n" +
                "  20   |  1  | 75000 |282000 |\n" +
                "  50   |  1  | 52000 |154000 |\n" +
                "  55   |  1  | 52000 |154000 |\n" +
                "  60   |  1  | 78000 |436000 |\n" +
                "  70   |  1  | 76000 |358000 |\n" +
                "  110  |  1  | 53000 |207000 |\n" +
                "  40   |  2  | 52000 |155000 |\n" +
                "  44   |  2  | 52000 |155000 |\n" +
                "  49   |  2  | 53000 |208000 |\n" +
                "  90   |  2  | 51000 | 51000 |\n" +
                "  30   |  3  | 84000 |293000 |\n" +
                "  80   |  3  | 79000 |209000 |\n" +
                "  100  |  3  | 55000 | 55000 |\n" +
                "  120  |  3  | 75000 |130000 |";
        assertEquals("\n"+sqlText+"\n", expected, TestUtils.FormattedResult.ResultFactory.toStringUnsorted(rs));
        rs.close();
    }

    @Test
    public void testRangeUnboundedPrecedingUnboundedFollowing() throws Exception {
        String sqlText =
            String.format("SELECT empnum, dept, salary, " +
                              "sum(salary) over (Partition by dept ORDER BY salary range between unbounded preceding and unbounded following) as sumsal " +
                              "from %s order by dept, empnum",
                          this.getTableReference(TABLE_NAME));

        ResultSet rs = methodWatcher.executeQuery(sqlText);
        String expected =
            "EMPNUM |DEPT |SALARY |SUMSAL |\n" +
                "------------------------------\n" +
                "  10   |  1  | 50000 |436000 |\n" +
                "  20   |  1  | 75000 |436000 |\n" +
                "  50   |  1  | 52000 |436000 |\n" +
                "  55   |  1  | 52000 |436000 |\n" +
                "  60   |  1  | 78000 |436000 |\n" +
                "  70   |  1  | 76000 |436000 |\n" +
                "  110  |  1  | 53000 |436000 |\n" +
                "  40   |  2  | 52000 |208000 |\n" +
                "  44   |  2  | 52000 |208000 |\n" +
                "  49   |  2  | 53000 |208000 |\n" +
                "  90   |  2  | 51000 |208000 |\n" +
                "  30   |  3  | 84000 |293000 |\n" +
                "  80   |  3  | 79000 |293000 |\n" +
                "  100  |  3  | 55000 |293000 |\n" +
                "  120  |  3  | 75000 |293000 |";
        assertEquals("\n"+sqlText+"\n", expected, TestUtils.FormattedResult.ResultFactory.toStringUnsorted(rs));
        rs.close();
    }

    @Test
    public void testRowsCurrentRowUnboundedFollowingSortOnResult() throws Exception {
        // had to add empnum to fn order by so that results would be deterministic/repeatable
        String sqlText =
            String.format("SELECT empnum, dept, salary, " +
                              "sum(salary) over (Partition by dept ORDER BY salary, empnum rows between current row and unbounded following) " +
                              "from %s",
                          this.getTableReference(TABLE_NAME));

        ResultSet rs = methodWatcher.executeQuery(sqlText);
        String expected =
<<<<<<< HEAD
                "EMPNUM |DEPT |SALARY |   4   |\n" +
                        "------------------------------\n" +
                        "  100  |  3  | 55000 |293000 |\n" +
                        "  120  |  3  | 75000 |238000 |\n" +
                        "  80   |  3  | 79000 |163000 |\n" +
                        "  30   |  3  | 84000 | 84000 |\n" +
                        "  90   |  2  | 51000 |208000 |\n" +
                        "  40   |  2  | 52000 |157000 |\n" +
                        "  44   |  2  | 52000 |105000 |\n" +
                        "  49   |  2  | 53000 | 53000 |\n" +
                        "  10   |  1  | 50000 |436000 |\n" +
                        "  50   |  1  | 52000 |386000 |\n" +
                        "  55   |  1  | 52000 |334000 |\n" +
                        "  110  |  1  | 53000 |282000 |\n" +
                        "  20   |  1  | 75000 |229000 |\n" +
                        "  70   |  1  | 76000 |154000 |\n" +
                        "  60   |  1  | 78000 | 78000 |";
=======
            "EMPNUM |DEPT |SALARY |   4   |\n" +
                "------------------------------\n" +
                "  90   |  2  | 51000 |208000 |\n" +
                "  40   |  2  | 52000 |157000 |\n" +
                "  44   |  2  | 52000 |105000 |\n" +
                "  49   |  2  | 53000 | 53000 |\n" +
                "  100  |  3  | 55000 |293000 |\n" +
                "  120  |  3  | 75000 |238000 |\n" +
                "  80   |  3  | 79000 |163000 |\n" +
                "  30   |  3  | 84000 | 84000 |\n" +
                "  10   |  1  | 50000 |436000 |\n" +
                "  50   |  1  | 52000 |386000 |\n" +
                "  55   |  1  | 52000 |334000 |\n" +
                "  110  |  1  | 53000 |282000 |\n" +
                "  20   |  1  | 75000 |229000 |\n" +
                "  70   |  1  | 76000 |154000 |\n" +
                "  60   |  1  | 78000 | 78000 |";
>>>>>>> 6a119b69
        assertEquals("\n"+sqlText+"\n", expected, TestUtils.FormattedResult.ResultFactory.toStringUnsorted(rs));
        rs.close();
    }

    @Test
    public void testRowsUnboundedPrecedingCurrentRowSortOnResult() throws Exception {
        String sqlText =
            String.format("SELECT empnum, dept, salary, " +
                              "sum(salary) over (Partition by dept ORDER BY salary, empnum rows between unbounded preceding and current row) as sumsal " +
                              "from %s order by dept, empnum",
                          this.getTableReference(TABLE_NAME));

        ResultSet rs = methodWatcher.executeQuery(sqlText);
        String expected =
            "EMPNUM |DEPT |SALARY |SUMSAL |\n" +
                "------------------------------\n" +
                "  10   |  1  | 50000 | 50000 |\n" +
                "  20   |  1  | 75000 |282000 |\n" +
                "  50   |  1  | 52000 |102000 |\n" +
                "  55   |  1  | 52000 |154000 |\n" +
                "  60   |  1  | 78000 |436000 |\n" +
                "  70   |  1  | 76000 |358000 |\n" +
                "  110  |  1  | 53000 |207000 |\n" +
                "  40   |  2  | 52000 |103000 |\n" +
                "  44   |  2  | 52000 |155000 |\n" +
                "  49   |  2  | 53000 |208000 |\n" +
                "  90   |  2  | 51000 | 51000 |\n" +
                "  30   |  3  | 84000 |293000 |\n" +
                "  80   |  3  | 79000 |209000 |\n" +
                "  100  |  3  | 55000 | 55000 |\n" +
                "  120  |  3  | 75000 |130000 |";
        assertEquals("\n"+sqlText+"\n", expected, TestUtils.FormattedResult.ResultFactory.toStringUnsorted(rs));
        rs.close();
    }
    @Test
    public void testRowsUnboundedPrecedingUnboundedFollowing() throws Exception {
        String sqlText =
            String.format("SELECT empnum, dept, salary, " +
                              "sum(salary) over (Partition by dept ORDER BY salary rows between unbounded preceding and unbounded following) as sumsal " +
                              "from %s order by dept, empnum",
                          this.getTableReference(TABLE_NAME));

        ResultSet rs = methodWatcher.executeQuery(sqlText);
        String expected =
            "EMPNUM |DEPT |SALARY |SUMSAL |\n" +
                "------------------------------\n" +
                "  10   |  1  | 50000 |436000 |\n" +
                "  20   |  1  | 75000 |436000 |\n" +
                "  50   |  1  | 52000 |436000 |\n" +
                "  55   |  1  | 52000 |436000 |\n" +
                "  60   |  1  | 78000 |436000 |\n" +
                "  70   |  1  | 76000 |436000 |\n" +
                "  110  |  1  | 53000 |436000 |\n" +
                "  40   |  2  | 52000 |208000 |\n" +
                "  44   |  2  | 52000 |208000 |\n" +
                "  49   |  2  | 53000 |208000 |\n" +
                "  90   |  2  | 51000 |208000 |\n" +
                "  30   |  3  | 84000 |293000 |\n" +
                "  80   |  3  | 79000 |293000 |\n" +
                "  100  |  3  | 55000 |293000 |\n" +
                "  120  |  3  | 75000 |293000 |";
        assertEquals("\n"+sqlText+"\n", expected, TestUtils.FormattedResult.ResultFactory.toStringUnsorted(rs));
        rs.close();
    }

    @Test
    public void testRangeDescOrder() throws Exception {

        {
            String sqlText =
                String.format("SELECT empnum,dept,salary," +
                                  "min(salary) over (Partition by dept ORDER BY salary desc RANGE BETWEEN CURRENT ROW AND UNBOUNDED FOLLOWING ) as minsal " +
                                  "from %s order by dept, empnum",
                              this.getTableReference(TABLE_NAME));

            ResultSet rs = methodWatcher.executeQuery(sqlText);
            String expected =
                "EMPNUM |DEPT |SALARY |MINSAL |\n" +
                    "------------------------------\n" +
                    "  10   |  1  | 50000 | 50000 |\n" +
                    "  20   |  1  | 75000 | 50000 |\n" +
                    "  50   |  1  | 52000 | 50000 |\n" +
                    "  55   |  1  | 52000 | 50000 |\n" +
                    "  60   |  1  | 78000 | 50000 |\n" +
                    "  70   |  1  | 76000 | 50000 |\n" +
                    "  110  |  1  | 53000 | 50000 |\n" +
                    "  40   |  2  | 52000 | 51000 |\n" +
                    "  44   |  2  | 52000 | 51000 |\n" +
                    "  49   |  2  | 53000 | 51000 |\n" +
                    "  90   |  2  | 51000 | 51000 |\n" +
                    "  30   |  3  | 84000 | 55000 |\n" +
                    "  80   |  3  | 79000 | 55000 |\n" +
                    "  100  |  3  | 55000 | 55000 |\n" +
                    "  120  |  3  | 75000 | 55000 |";
            assertEquals("\n"+sqlText+"\n", expected, TestUtils.FormattedResult.ResultFactory.toStringUnsorted(rs));
            rs.close();
        }


        {
            String sqlText =
                String.format("SELECT empnum, dept, salary, " +
                                  "sum(salary) over (Partition by dept ORDER BY salary desc) as sumsal " +
                                  "from %s order by dept, empnum",
                              this.getTableReference(TABLE_NAME));

            ResultSet rs = methodWatcher.executeQuery(sqlText);
            String expected =
                "EMPNUM |DEPT |SALARY |SUMSAL |\n" +
                    "------------------------------\n" +
                    "  10   |  1  | 50000 |436000 |\n" +
                    "  20   |  1  | 75000 |229000 |\n" +
                    "  50   |  1  | 52000 |386000 |\n" +
                    "  55   |  1  | 52000 |386000 |\n" +
                    "  60   |  1  | 78000 | 78000 |\n" +
                    "  70   |  1  | 76000 |154000 |\n" +
                    "  110  |  1  | 53000 |282000 |\n" +
                    "  40   |  2  | 52000 |157000 |\n" +
                    "  44   |  2  | 52000 |157000 |\n" +
                    "  49   |  2  | 53000 | 53000 |\n" +
                    "  90   |  2  | 51000 |208000 |\n" +
                    "  30   |  3  | 84000 | 84000 |\n" +
                    "  80   |  3  | 79000 |163000 |\n" +
                    "  100  |  3  | 55000 |293000 |\n" +
                    "  120  |  3  | 75000 |238000 |";
            assertEquals("\n"+sqlText+"\n", expected, TestUtils.FormattedResult.ResultFactory.toStringUnsorted(rs));
            rs.close();
        }
    }
    @Test
    public void testSingleRow() throws Exception {
        {
            String sqlText =
                String.format("SELECT empnum, dept, salary, " +
                                  "sum(salary) over (Partition by dept ORDER BY salary range between current row and current row) as sumsal " +
                                  "from %s order by dept, empnum",
                              this.getTableReference(TABLE_NAME));

            ResultSet rs = methodWatcher.executeQuery(sqlText);
            String expected =
                "EMPNUM |DEPT |SALARY |SUMSAL |\n" +
                    "------------------------------\n" +
                    "  10   |  1  | 50000 | 50000 |\n" +
                    "  20   |  1  | 75000 | 75000 |\n" +
                    "  50   |  1  | 52000 |104000 |\n" +
                    "  55   |  1  | 52000 |104000 |\n" +
                    "  60   |  1  | 78000 | 78000 |\n" +
                    "  70   |  1  | 76000 | 76000 |\n" +
                    "  110  |  1  | 53000 | 53000 |\n" +
                    "  40   |  2  | 52000 |104000 |\n" +
                    "  44   |  2  | 52000 |104000 |\n" +
                    "  49   |  2  | 53000 | 53000 |\n" +
                    "  90   |  2  | 51000 | 51000 |\n" +
                    "  30   |  3  | 84000 | 84000 |\n" +
                    "  80   |  3  | 79000 | 79000 |\n" +
                    "  100  |  3  | 55000 | 55000 |\n" +
                    "  120  |  3  | 75000 | 75000 |";
            assertEquals("\n"+sqlText+"\n", expected, TestUtils.FormattedResult.ResultFactory.toStringUnsorted(rs));
            rs.close();
        }

        {
            String sqlText =
                String.format("SELECT empnum, dept, salary, " +
                                  "sum(salary) over (Partition by dept ORDER BY salary rows between current row and current row) as sumsal " +
                                  "from %s order by dept, empnum",
                              this.getTableReference(TABLE_NAME));

            ResultSet rs = methodWatcher.executeQuery(sqlText);
            String expected =
                "EMPNUM |DEPT |SALARY |SUMSAL |\n" +
                    "------------------------------\n" +
                    "  10   |  1  | 50000 | 50000 |\n" +
                    "  20   |  1  | 75000 | 75000 |\n" +
                    "  50   |  1  | 52000 | 52000 |\n" +
                    "  55   |  1  | 52000 | 52000 |\n" +
                    "  60   |  1  | 78000 | 78000 |\n" +
                    "  70   |  1  | 76000 | 76000 |\n" +
                    "  110  |  1  | 53000 | 53000 |\n" +
                    "  40   |  2  | 52000 | 52000 |\n" +
                    "  44   |  2  | 52000 | 52000 |\n" +
                    "  49   |  2  | 53000 | 53000 |\n" +
                    "  90   |  2  | 51000 | 51000 |\n" +
                    "  30   |  3  | 84000 | 84000 |\n" +
                    "  80   |  3  | 79000 | 79000 |\n" +
                    "  100  |  3  | 55000 | 55000 |\n" +
                    "  120  |  3  | 75000 | 75000 |";
            assertEquals("\n"+sqlText+"\n", expected, TestUtils.FormattedResult.ResultFactory.toStringUnsorted(rs));
            rs.close();
        }
    }

    @Test
    public void testRowNumberWithinPartiion() throws Exception {
        String sqlText =
            String.format("SELECT empnum, dept, salary, " +
                              "ROW_NUMBER() OVER (partition by dept ORDER BY dept, empnum, salary desc) AS RowNumber " +
                              "FROM %s",
                          this.getTableReference(TABLE_NAME));

        ResultSet rs = methodWatcher.executeQuery(sqlText);
        String expected =
<<<<<<< HEAD
                "EMPNUM |DEPT |SALARY | ROWNUMBER |\n" +
                        "----------------------------------\n" +
                        "  30   |  3  | 84000 |     1     |\n" +
                        "  80   |  3  | 79000 |     2     |\n" +
                        "  100  |  3  | 55000 |     3     |\n" +
                        "  120  |  3  | 75000 |     4     |\n" +
                        "  40   |  2  | 52000 |     1     |\n" +
                        "  44   |  2  | 52000 |     2     |\n" +
                        "  49   |  2  | 53000 |     3     |\n" +
                        "  90   |  2  | 51000 |     4     |\n" +
                        "  10   |  1  | 50000 |     1     |\n" +
                        "  20   |  1  | 75000 |     2     |\n" +
                        "  50   |  1  | 52000 |     3     |\n" +
                        "  55   |  1  | 52000 |     4     |\n" +
                        "  60   |  1  | 78000 |     5     |\n" +
                        "  70   |  1  | 76000 |     6     |\n" +
                        "  110  |  1  | 53000 |     7     |";
=======
            "EMPNUM |DEPT |SALARY | ROWNUMBER |\n" +
                "----------------------------------\n" +
                "  40   |  2  | 52000 |     1     |\n" +
                "  44   |  2  | 52000 |     2     |\n" +
                "  49   |  2  | 53000 |     3     |\n" +
                "  90   |  2  | 51000 |     4     |\n" +
                "  30   |  3  | 84000 |     1     |\n" +
                "  80   |  3  | 79000 |     2     |\n" +
                "  100  |  3  | 55000 |     3     |\n" +
                "  120  |  3  | 75000 |     4     |\n" +
                "  10   |  1  | 50000 |     1     |\n" +
                "  20   |  1  | 75000 |     2     |\n" +
                "  50   |  1  | 52000 |     3     |\n" +
                "  55   |  1  | 52000 |     4     |\n" +
                "  60   |  1  | 78000 |     5     |\n" +
                "  70   |  1  | 76000 |     6     |\n" +
                "  110  |  1  | 53000 |     7     |";
>>>>>>> 6a119b69
        assertEquals("\n"+sqlText+"\n", expected, TestUtils.FormattedResult.ResultFactory.toStringUnsorted(rs));
        rs.close();
    }

    @Test
    public void testRowNumberWithoutPartiion() throws Exception {
        String sqlText =
            String.format("SELECT empnum, dept, salary, ROW_NUMBER() OVER (ORDER BY dept, empnum, salary desc) AS RowNumber " +
                              "FROM %s",
                          this.getTableReference(TABLE_NAME));

        ResultSet rs = methodWatcher.executeQuery(sqlText);
        String expected =
            "EMPNUM |DEPT |SALARY | ROWNUMBER |\n" +
                "----------------------------------\n" +
                "  10   |  1  | 50000 |     1     |\n" +
                "  20   |  1  | 75000 |     2     |\n" +
                "  50   |  1  | 52000 |     3     |\n" +
                "  55   |  1  | 52000 |     4     |\n" +
                "  60   |  1  | 78000 |     5     |\n" +
                "  70   |  1  | 76000 |     6     |\n" +
                "  110  |  1  | 53000 |     7     |\n" +
                "  40   |  2  | 52000 |     8     |\n" +
                "  44   |  2  | 52000 |     9     |\n" +
                "  49   |  2  | 53000 |    10     |\n" +
                "  90   |  2  | 51000 |    11     |\n" +
                "  30   |  3  | 84000 |    12     |\n" +
                "  80   |  3  | 79000 |    13     |\n" +
                "  100  |  3  | 55000 |    14     |\n" +
                "  120  |  3  | 75000 |    15     |";
        assertEquals("\n"+sqlText+"\n", expected, TestUtils.FormattedResult.ResultFactory.toStringUnsorted(rs));
        rs.close();
    }

    @Test
    public void testRankWithinPartition() throws Exception {
        String sqlText =
            String.format("SELECT empnum, dept, salary, RANK() OVER (PARTITION BY dept ORDER BY dept, empnum, salary desc) AS Rank FROM %s",
                          this.getTableReference(TABLE_NAME));

        ResultSet rs = methodWatcher.executeQuery(sqlText);
        String expected =
<<<<<<< HEAD
                "EMPNUM |DEPT |SALARY |RANK |\n" +
                        "----------------------------\n" +
                        "  30   |  3  | 84000 |  1  |\n" +
                        "  80   |  3  | 79000 |  2  |\n" +
                        "  100  |  3  | 55000 |  3  |\n" +
                        "  120  |  3  | 75000 |  4  |\n" +
                        "  40   |  2  | 52000 |  1  |\n" +
                        "  44   |  2  | 52000 |  2  |\n" +
                        "  49   |  2  | 53000 |  3  |\n" +
                        "  90   |  2  | 51000 |  4  |\n" +
                        "  10   |  1  | 50000 |  1  |\n" +
                        "  20   |  1  | 75000 |  2  |\n" +
                        "  50   |  1  | 52000 |  3  |\n" +
                        "  55   |  1  | 52000 |  4  |\n" +
                        "  60   |  1  | 78000 |  5  |\n" +
                        "  70   |  1  | 76000 |  6  |\n" +
                        "  110  |  1  | 53000 |  7  |";
=======
            "EMPNUM |DEPT |SALARY |RANK |\n" +
                "----------------------------\n" +
                "  40   |  2  | 52000 |  1  |\n" +
                "  44   |  2  | 52000 |  2  |\n" +
                "  49   |  2  | 53000 |  3  |\n" +
                "  90   |  2  | 51000 |  4  |\n" +
                "  30   |  3  | 84000 |  1  |\n" +
                "  80   |  3  | 79000 |  2  |\n" +
                "  100  |  3  | 55000 |  3  |\n" +
                "  120  |  3  | 75000 |  4  |\n" +
                "  10   |  1  | 50000 |  1  |\n" +
                "  20   |  1  | 75000 |  2  |\n" +
                "  50   |  1  | 52000 |  3  |\n" +
                "  55   |  1  | 52000 |  4  |\n" +
                "  60   |  1  | 78000 |  5  |\n" +
                "  70   |  1  | 76000 |  6  |\n" +
                "  110  |  1  | 53000 |  7  |";
>>>>>>> 6a119b69
        assertEquals("\n"+sqlText+"\n", expected, TestUtils.FormattedResult.ResultFactory.toStringUnsorted(rs));
        rs.close();
    }

    @Test
    public void testRankWithoutPartiion() throws Exception {
        String sqlText =
            String.format("SELECT empnum, dept, salary, RANK() OVER (ORDER BY salary desc) AS Rank FROM %s order by dept, empnum",
                          this.getTableReference(TABLE_NAME));

        ResultSet rs = methodWatcher.executeQuery(sqlText);
        String expected =
            "EMPNUM |DEPT |SALARY |RANK |\n" +
                "----------------------------\n" +
                "  10   |  1  | 50000 | 15  |\n" +
                "  20   |  1  | 75000 |  5  |\n" +
                "  50   |  1  | 52000 | 10  |\n" +
                "  55   |  1  | 52000 | 10  |\n" +
                "  60   |  1  | 78000 |  3  |\n" +
                "  70   |  1  | 76000 |  4  |\n" +
                "  110  |  1  | 53000 |  8  |\n" +
                "  40   |  2  | 52000 | 10  |\n" +
                "  44   |  2  | 52000 | 10  |\n" +
                "  49   |  2  | 53000 |  8  |\n" +
                "  90   |  2  | 51000 | 14  |\n" +
                "  30   |  3  | 84000 |  1  |\n" +
                "  80   |  3  | 79000 |  2  |\n" +
                "  100  |  3  | 55000 |  7  |\n" +
                "  120  |  3  | 75000 |  5  |";
        assertEquals("\n"+sqlText+"\n", expected, TestUtils.FormattedResult.ResultFactory.toStringUnsorted(rs));
        rs.close();
    }

    @Test
    public void testDenseRankWithinPartition() throws Exception {
        String sqlText =
            String.format("SELECT empnum, dept, salary, DENSE_RANK() OVER (PARTITION BY dept ORDER BY salary desc) AS denseank " +
                              "FROM %s order by dept, empnum",
                          this.getTableReference(TABLE_NAME));

        ResultSet rs = methodWatcher.executeQuery(sqlText);
        String expected =
            "EMPNUM |DEPT |SALARY |DENSEANK |\n" +
                "--------------------------------\n" +
                "  10   |  1  | 50000 |    6    |\n" +
                "  20   |  1  | 75000 |    3    |\n" +
                "  50   |  1  | 52000 |    5    |\n" +
                "  55   |  1  | 52000 |    5    |\n" +
                "  60   |  1  | 78000 |    1    |\n" +
                "  70   |  1  | 76000 |    2    |\n" +
                "  110  |  1  | 53000 |    4    |\n" +
                "  40   |  2  | 52000 |    2    |\n" +
                "  44   |  2  | 52000 |    2    |\n" +
                "  49   |  2  | 53000 |    1    |\n" +
                "  90   |  2  | 51000 |    3    |\n" +
                "  30   |  3  | 84000 |    1    |\n" +
                "  80   |  3  | 79000 |    2    |\n" +
                "  100  |  3  | 55000 |    4    |\n" +
                "  120  |  3  | 75000 |    3    |";
        assertEquals("\n"+sqlText+"\n", expected, TestUtils.FormattedResult.ResultFactory.toStringUnsorted(rs));
        rs.close();
    }

    @Test
    public void testXPlainTrace() throws Exception {
        SpliceXPlainTrace xPlainTrace = new SpliceXPlainTrace();
        TestConnection conn = methodWatcher.getOrCreateConnection();
        conn.setAutoCommit(false);
        long txnId = conn.getCurrentTransactionId();
        try{
            xPlainTrace.setConnection(conn);
            xPlainTrace.turnOnTrace();
            String s = "SELECT empnum, dept, salary, count(salary) over (Partition by dept) as c from %s";
            String sqlText = String.format(s, this.getTableReference(TABLE_NAME));
            long count = conn.count(sqlText);
            assertEquals(EMPTAB_ROWS.length, count);
            xPlainTrace.turnOffTrace();

            ResultSet rs = conn.query("select * from SYS.SYSSTATEMENTHISTORY where transactionid = " + txnId);
            Assert.assertTrue("XPLAIN does not have a record for this transaction!",rs.next());
            long statementId = rs.getLong("STATEMENTID");
            Assert.assertFalse("No statement id is found!",rs.wasNull());

            XPlainTreeNode operation = xPlainTrace.getOperationTree(statementId);
            Assert.assertTrue(operation.getOperationType().compareToIgnoreCase(SpliceXPlainTrace.PROJECTRESTRICT)==0);
            operation = operation.getChildren().getFirst();
            Assert.assertTrue(operation.getOperationType().compareToIgnoreCase(SpliceXPlainTrace.WINDOW)==0);
            assertEquals(EMPTAB_ROWS.length, operation.getInputRows());
            assertEquals(EMPTAB_ROWS.length, operation.getOutputRows());
            assertEquals(EMPTAB_ROWS.length * 2, operation.getWriteRows());
        }
        catch (Exception e) {
            e.printStackTrace();
            throw e;
        }
        finally{
            conn.rollback();
        }
    }

    @Test
    public void testDenseRankWithoutPartition() throws Exception {
        String sqlText =
            String.format("SELECT empnum, dept, salary, DENSE_RANK() OVER (ORDER BY salary desc) AS denseank " +
                              "FROM %s order by dept, empnum" ,
                          this.getTableReference(TABLE_NAME));

        ResultSet rs = methodWatcher.executeQuery(sqlText);
        String expected =
            "EMPNUM |DEPT |SALARY |DENSEANK |\n" +
                "--------------------------------\n" +
                "  10   |  1  | 50000 |   10    |\n" +
                "  20   |  1  | 75000 |    5    |\n" +
                "  50   |  1  | 52000 |    8    |\n" +
                "  55   |  1  | 52000 |    8    |\n" +
                "  60   |  1  | 78000 |    3    |\n" +
                "  70   |  1  | 76000 |    4    |\n" +
                "  110  |  1  | 53000 |    7    |\n" +
                "  40   |  2  | 52000 |    8    |\n" +
                "  44   |  2  | 52000 |    8    |\n" +
                "  49   |  2  | 53000 |    7    |\n" +
                "  90   |  2  | 51000 |    9    |\n" +
                "  30   |  3  | 84000 |    1    |\n" +
                "  80   |  3  | 79000 |    2    |\n" +
                "  100  |  3  | 55000 |    6    |\n" +
                "  120  |  3  | 75000 |    5    |";
        assertEquals("\n"+sqlText+"\n", expected, TestUtils.FormattedResult.ResultFactory.toStringUnsorted(rs));
        rs.close();
    }

    @Test
    public void testRowNumber3OrderByCols() throws Exception {
        String sqlText =
            String.format("SELECT empnum, dept, salary, ROW_NUMBER() OVER (ORDER BY dept, salary desc, empnum) AS rownum " +
                              "FROM %s",
                          this.getTableReference(TABLE_NAME));

        ResultSet rs = methodWatcher.executeQuery(sqlText);
        String expected =
            "EMPNUM |DEPT |SALARY |ROWNUM |\n" +
                "------------------------------\n" +
                "  60   |  1  | 78000 |   1   |\n" +
                "  70   |  1  | 76000 |   2   |\n" +
                "  20   |  1  | 75000 |   3   |\n" +
                "  110  |  1  | 53000 |   4   |\n" +
                "  50   |  1  | 52000 |   5   |\n" +
                "  55   |  1  | 52000 |   6   |\n" +
                "  10   |  1  | 50000 |   7   |\n" +
                "  49   |  2  | 53000 |   8   |\n" +
                "  40   |  2  | 52000 |   9   |\n" +
                "  44   |  2  | 52000 |  10   |\n" +
                "  90   |  2  | 51000 |  11   |\n" +
                "  30   |  3  | 84000 |  12   |\n" +
                "  80   |  3  | 79000 |  13   |\n" +
                "  120  |  3  | 75000 |  14   |\n" +
                "  100  |  3  | 55000 |  15   |";
        assertEquals("\n"+sqlText+"\n", expected, TestUtils.FormattedResult.ResultFactory.toStringUnsorted(rs));
        rs.close();
    }

    @Test
    public void testRank2OrderByCols() throws Exception {
        String sqlText =
            String.format("SELECT empnum, dept, salary, RANK() OVER (ORDER BY dept, salary desc) AS Rank " +
                              "FROM %s order by empnum",
                          this.getTableReference(TABLE_NAME));

        ResultSet rs = methodWatcher.executeQuery(sqlText);
        String expected =
            "EMPNUM |DEPT |SALARY |RANK |\n" +
                "----------------------------\n" +
                "  10   |  1  | 50000 |  7  |\n" +
                "  20   |  1  | 75000 |  3  |\n" +
                "  30   |  3  | 84000 | 12  |\n" +
                "  40   |  2  | 52000 |  9  |\n" +
                "  44   |  2  | 52000 |  9  |\n" +
                "  49   |  2  | 53000 |  8  |\n" +
                "  50   |  1  | 52000 |  5  |\n" +
                "  55   |  1  | 52000 |  5  |\n" +
                "  60   |  1  | 78000 |  1  |\n" +
                "  70   |  1  | 76000 |  2  |\n" +
                "  80   |  3  | 79000 | 13  |\n" +
                "  90   |  2  | 51000 | 11  |\n" +
                "  100  |  3  | 55000 | 15  |\n" +
                "  110  |  1  | 53000 |  4  |\n" +
                "  120  |  3  | 75000 | 14  |";
        assertEquals("\n"+sqlText+"\n", expected, TestUtils.FormattedResult.ResultFactory.toStringUnsorted(rs));
        rs.close();
    }

    @Test
    public void testDenseRank2OrderByCols() throws Exception {
        String sqlText =
            String.format("SELECT empnum, dept, salary, DENSE_RANK() OVER (ORDER BY dept, salary desc) AS denserank " +
                              "FROM %s order by empnum",
                          this.getTableReference(TABLE_NAME));

        ResultSet rs = methodWatcher.executeQuery(sqlText);
        String expected =
            "EMPNUM |DEPT |SALARY | DENSERANK |\n" +
                "----------------------------------\n" +
                "  10   |  1  | 50000 |     6     |\n" +
                "  20   |  1  | 75000 |     3     |\n" +
                "  30   |  3  | 84000 |    10     |\n" +
                "  40   |  2  | 52000 |     8     |\n" +
                "  44   |  2  | 52000 |     8     |\n" +
                "  49   |  2  | 53000 |     7     |\n" +
                "  50   |  1  | 52000 |     5     |\n" +
                "  55   |  1  | 52000 |     5     |\n" +
                "  60   |  1  | 78000 |     1     |\n" +
                "  70   |  1  | 76000 |     2     |\n" +
                "  80   |  3  | 79000 |    11     |\n" +
                "  90   |  2  | 51000 |     9     |\n" +
                "  100  |  3  | 55000 |    13     |\n" +
                "  110  |  1  | 53000 |     4     |\n" +
                "  120  |  3  | 75000 |    12     |";
        assertEquals("\n"+sqlText+"\n", expected, TestUtils.FormattedResult.ResultFactory.toStringUnsorted(rs));
        rs.close();
    }

    @Test
    public void testDenseRankWithPartition3OrderByCols_duplicateKey() throws Exception {
        String sqlText =
            String.format("SELECT empnum, dept, salary, DENSE_RANK() OVER (PARTITION BY dept ORDER BY dept, empnum, salary desc) AS DenseRank FROM %s",
                          this.getTableReference(TABLE_NAME));

        ResultSet rs = methodWatcher.executeQuery(sqlText);
        String expected =
<<<<<<< HEAD
                "EMPNUM |DEPT |SALARY | DENSERANK |\n" +
                        "----------------------------------\n" +
                        "  30   |  3  | 84000 |     1     |\n" +
                        "  80   |  3  | 79000 |     2     |\n" +
                        "  100  |  3  | 55000 |     3     |\n" +
                        "  120  |  3  | 75000 |     4     |\n" +
                        "  40   |  2  | 52000 |     1     |\n" +
                        "  44   |  2  | 52000 |     2     |\n" +
                        "  49   |  2  | 53000 |     3     |\n" +
                        "  90   |  2  | 51000 |     4     |\n" +
                        "  10   |  1  | 50000 |     1     |\n" +
                        "  20   |  1  | 75000 |     2     |\n" +
                        "  50   |  1  | 52000 |     3     |\n" +
                        "  55   |  1  | 52000 |     4     |\n" +
                        "  60   |  1  | 78000 |     5     |\n" +
                        "  70   |  1  | 76000 |     6     |\n" +
                        "  110  |  1  | 53000 |     7     |";
=======
            "EMPNUM |DEPT |SALARY | DENSERANK |\n" +
                "----------------------------------\n" +
                "  40   |  2  | 52000 |     1     |\n" +
                "  44   |  2  | 52000 |     2     |\n" +
                "  49   |  2  | 53000 |     3     |\n" +
                "  90   |  2  | 51000 |     4     |\n" +
                "  30   |  3  | 84000 |     1     |\n" +
                "  80   |  3  | 79000 |     2     |\n" +
                "  100  |  3  | 55000 |     3     |\n" +
                "  120  |  3  | 75000 |     4     |\n" +
                "  10   |  1  | 50000 |     1     |\n" +
                "  20   |  1  | 75000 |     2     |\n" +
                "  50   |  1  | 52000 |     3     |\n" +
                "  55   |  1  | 52000 |     4     |\n" +
                "  60   |  1  | 78000 |     5     |\n" +
                "  70   |  1  | 76000 |     6     |\n" +
                "  110  |  1  | 53000 |     7     |";
>>>>>>> 6a119b69
        assertEquals("\n"+sqlText+"\n", expected, TestUtils.FormattedResult.ResultFactory.toStringUnsorted(rs));
        rs.close();
    }

    @Test
    public void testDenseRankWithPartition2OrderByCols_duplicateKey() throws Exception {
        String sqlText =
            String.format("SELECT empnum, dept, salary, DENSE_RANK() OVER (PARTITION BY dept ORDER BY dept, salary desc) AS DenseRank " +
                              "FROM %s order by empnum",
                          this.getTableReference(TABLE_NAME));

        ResultSet rs = methodWatcher.executeQuery(sqlText);
        String expected =
            "EMPNUM |DEPT |SALARY | DENSERANK |\n" +
                "----------------------------------\n" +
                "  10   |  1  | 50000 |     6     |\n" +
                "  20   |  1  | 75000 |     3     |\n" +
                "  30   |  3  | 84000 |     1     |\n" +
                "  40   |  2  | 52000 |     2     |\n" +
                "  44   |  2  | 52000 |     2     |\n" +
                "  49   |  2  | 53000 |     1     |\n" +
                "  50   |  1  | 52000 |     5     |\n" +
                "  55   |  1  | 52000 |     5     |\n" +
                "  60   |  1  | 78000 |     1     |\n" +
                "  70   |  1  | 76000 |     2     |\n" +
                "  80   |  3  | 79000 |     2     |\n" +
                "  90   |  2  | 51000 |     3     |\n" +
                "  100  |  3  | 55000 |     4     |\n" +
                "  110  |  1  | 53000 |     4     |\n" +
                "  120  |  3  | 75000 |     3     |";
        assertEquals("\n"+sqlText+"\n", expected, TestUtils.FormattedResult.ResultFactory.toStringUnsorted(rs));
        rs.close();
    }

    @Test
    public void testDenseRankWithPartition3OrderByCols_KeyColMissingFromSelect() throws Exception {
        String sqlText =
            String.format("SELECT empnum, salary, DENSE_RANK() OVER (PARTITION BY dept ORDER BY dept, empnum, salary desc) AS DenseRank " +
                              "FROM %s",
                          this.getTableReference(TABLE_NAME));

        ResultSet rs = methodWatcher.executeQuery(sqlText);
        String expected =
<<<<<<< HEAD
                "EMPNUM |SALARY | DENSERANK |\n" +
                        "----------------------------\n" +
                        "  30   | 84000 |     1     |\n" +
                        "  80   | 79000 |     2     |\n" +
                        "  100  | 55000 |     3     |\n" +
                        "  120  | 75000 |     4     |\n" +
                        "  40   | 52000 |     1     |\n" +
                        "  44   | 52000 |     2     |\n" +
                        "  49   | 53000 |     3     |\n" +
                        "  90   | 51000 |     4     |\n" +
                        "  10   | 50000 |     1     |\n" +
                        "  20   | 75000 |     2     |\n" +
                        "  50   | 52000 |     3     |\n" +
                        "  55   | 52000 |     4     |\n" +
                        "  60   | 78000 |     5     |\n" +
                        "  70   | 76000 |     6     |\n" +
                        "  110  | 53000 |     7     |";
=======
            "EMPNUM |SALARY | DENSERANK |\n" +
                "----------------------------\n" +
                "  40   | 52000 |     1     |\n" +
                "  44   | 52000 |     2     |\n" +
                "  49   | 53000 |     3     |\n" +
                "  90   | 51000 |     4     |\n" +
                "  30   | 84000 |     1     |\n" +
                "  80   | 79000 |     2     |\n" +
                "  100  | 55000 |     3     |\n" +
                "  120  | 75000 |     4     |\n" +
                "  10   | 50000 |     1     |\n" +
                "  20   | 75000 |     2     |\n" +
                "  50   | 52000 |     3     |\n" +
                "  55   | 52000 |     4     |\n" +
                "  60   | 78000 |     5     |\n" +
                "  70   | 76000 |     6     |\n" +
                "  110  | 53000 |     7     |";
>>>>>>> 6a119b69
        assertEquals("\n"+sqlText+"\n", expected, TestUtils.FormattedResult.ResultFactory.toStringUnsorted(rs));
        rs.close();
    }

    @Test
    public void testDenseRankWithoutPartitionOrderby() throws Exception {
        String sqlText =
            String.format("SELECT empnum, dept, salary, DENSE_RANK() OVER (ORDER BY salary desc) AS Rank " +
                              "FROM %s order by empnum",
                          this.getTableReference(TABLE_NAME));

        ResultSet rs = methodWatcher.executeQuery(sqlText);
        String expected =
            "EMPNUM |DEPT |SALARY |RANK |\n" +
                "----------------------------\n" +
                "  10   |  1  | 50000 | 10  |\n" +
                "  20   |  1  | 75000 |  5  |\n" +
                "  30   |  3  | 84000 |  1  |\n" +
                "  40   |  2  | 52000 |  8  |\n" +
                "  44   |  2  | 52000 |  8  |\n" +
                "  49   |  2  | 53000 |  7  |\n" +
                "  50   |  1  | 52000 |  8  |\n" +
                "  55   |  1  | 52000 |  8  |\n" +
                "  60   |  1  | 78000 |  3  |\n" +
                "  70   |  1  | 76000 |  4  |\n" +
                "  80   |  3  | 79000 |  2  |\n" +
                "  90   |  2  | 51000 |  9  |\n" +
                "  100  |  3  | 55000 |  6  |\n" +
                "  110  |  1  | 53000 |  7  |\n" +
                "  120  |  3  | 75000 |  5  |";
        assertEquals("\n" + sqlText + "\n", expected, TestUtils.FormattedResult.ResultFactory.toStringUnsorted(rs));
        rs.close();
    }

    @Test
    public void testRowNumberWithoutPartitionOrderby() throws Exception {
        // DB-1683
        String sqlText =
            String.format("select PersonID,FamilyID,FirstName,LastName, ROW_NUMBER() over (order by DOB) as Number, dob " +
                              "from %s order by PersonID",
                          this.getTableReference(TABLE3_NAME));

        ResultSet rs = methodWatcher.executeQuery(sqlText);
        String expected =
            "PERSONID |FAMILYID | FIRSTNAME |LASTNAME |NUMBER |         DOB          |\n" +
                "-------------------------------------------------------------------------\n" +
                "    1    |    1    |    Joe    | Johnson |   4   |2000-10-23 13:00:00.0 |\n" +
                "    1    |    1    |    Joe    | Johnson |   5   |2000-10-23 13:00:00.0 |\n" +
                "    1    |    1    |    Joe    | Johnson |   6   |2000-10-23 13:00:00.0 |\n" +
                "    2    |    1    |    Jim    | Johnson |   9   |2001-12-15 05:45:00.0 |\n" +
                "    2    |    1    |    Jim    | Johnson |  10   |2001-12-15 05:45:00.0 |\n" +
                "    2    |    1    |    Jim    | Johnson |  11   |2001-12-15 05:45:00.0 |\n" +
                "    3    |    2    |   Karly   |Matthews |   1   |2000-05-20 04:00:00.0 |\n" +
                "    3    |    2    |   Karly   |Matthews |   2   |2000-05-20 04:00:00.0 |\n" +
                "    4    |    2    |   Kacy    |Matthews |   3   |2000-05-20 04:02:00.0 |\n" +
                "    5    |    2    |    Tom    |Matthews |   7   |2001-09-15 11:52:00.0 |\n" +
                "    5    |    2    |    Tom    |Matthews |   8   |2001-09-15 11:52:00.0 |";
        assertEquals("\n" + sqlText + "\n", expected, TestUtils.FormattedResult.ResultFactory.toStringUnsorted(rs));
        rs.close();
    }

    @Test
    public void testRowNumberWithoutPartitionOrderby_OrderbyColNotInSelect() throws Exception {
        // DB-1683
        String sqlText =
            String.format("select PersonID,FamilyID,FirstName,LastName, ROW_NUMBER() over (order by DOB) as Number " +
                              "from %s order by PersonID",
                          this.getTableReference(TABLE3_NAME));

        ResultSet rs = methodWatcher.executeQuery(sqlText);
        String expected =
            "PERSONID |FAMILYID | FIRSTNAME |LASTNAME |NUMBER |\n" +
                "--------------------------------------------------\n" +
                "    1    |    1    |    Joe    | Johnson |   4   |\n" +
                "    1    |    1    |    Joe    | Johnson |   5   |\n" +
                "    1    |    1    |    Joe    | Johnson |   6   |\n" +
                "    2    |    1    |    Jim    | Johnson |   9   |\n" +
                "    2    |    1    |    Jim    | Johnson |  10   |\n" +
                "    2    |    1    |    Jim    | Johnson |  11   |\n" +
                "    3    |    2    |   Karly   |Matthews |   1   |\n" +
                "    3    |    2    |   Karly   |Matthews |   2   |\n" +
                "    4    |    2    |   Kacy    |Matthews |   3   |\n" +
                "    5    |    2    |    Tom    |Matthews |   7   |\n" +
                "    5    |    2    |    Tom    |Matthews |   8   |";
        assertEquals("\n"+sqlText+"\n", expected, TestUtils.FormattedResult.ResultFactory.toStringUnsorted(rs));
        rs.close();
    }

    @Test
    public void testScalarAggWithOrderBy() throws Exception {
        // DB-1775
        String sqlText =
<<<<<<< HEAD
                String.format("SELECT sum(price) over (Partition by item ORDER BY date) as  sumprice from %s order by item",
                        this.getTableReference(TABLE2_NAME));

        ResultSet rs = methodWatcher.executeQuery(sqlText);
        String expected =
                "SUMPRICE |\n" +
                        "----------\n" +
                        "   1.0   |\n" +
                        "   2.0   |\n" +
                        "   9.0   |\n" +
                        "   6.0   |\n" +
                        "  11.0   |\n" +
                        "  23.0   |\n" +
                        "   3.0   |\n" +
                        "  10.0   |\n" +
                        "  20.0   |\n" +
                        "  10.0   |\n" +
                        "  12.0   |\n" +
                        "  20.0   |\n" +
                        "  11.0   |\n" +
                        "  15.0   |\n" +
                        "  25.0   |";
=======
            String.format("SELECT sum(price) over (Partition by item ORDER BY date) as  sumprice from %s",
                          this.getTableReference(TABLE2_NAME));

        ResultSet rs = methodWatcher.executeQuery(sqlText);
        String expected =
            "SUMPRICE |\n" +
                "----------\n" +
                "  10.0   |\n" +
                "  12.0   |\n" +
                "  20.0   |\n" +
                "   6.0   |\n" +
                "  11.0   |\n" +
                "  23.0   |\n" +
                "   3.0   |\n" +
                "  10.0   |\n" +
                "  20.0   |\n" +
                "   1.0   |\n" +
                "   2.0   |\n" +
                "   9.0   |\n" +
                "  11.0   |\n" +
                "  15.0   |\n" +
                "  25.0   |";
>>>>>>> 6a119b69
        assertEquals("\n"+sqlText+"\n", expected, TestUtils.FormattedResult.ResultFactory.toStringUnsorted(rs));
        rs.close();
    }

    @Test
    public void testSelectAllColsScalarAggWithOrderBy() throws Exception {
        // DB-1774
        String sqlText =
<<<<<<< HEAD
                String.format("SELECT item, price, sum(price) over (Partition by item ORDER BY date) as sumsal, date " +
                                "from %s order by item",
                        this.getTableReference(TABLE2_NAME));

        ResultSet rs = methodWatcher.executeQuery(sqlText);
        String expected =
                "ITEM | PRICE |SUMSAL |         DATE           |\n" +
                        "-----------------------------------------------\n" +
                        "  1  |  1.0  |  1.0  |2014-09-08 17:45:15.204 |\n" +
                        "  1  |  1.0  |  2.0  |2014-09-08 18:27:48.881 |\n" +
                        "  1  |  7.0  |  9.0  |2014-09-08 18:33:46.446 |\n" +
                        "  2  |  6.0  |  6.0  |2014-09-08 17:50:17.182 |\n" +
                        "  2  |  5.0  | 11.0  |2014-09-08 18:26:51.387 |\n" +
                        "  2  | 12.0  | 23.0  |2014-09-08 18:40:15.48  |\n" +
                        "  3  |  3.0  |  3.0  |2014-09-08 17:36:55.414 |\n" +
                        "  3  |  7.0  | 10.0  |2014-09-08 18:00:44.742 |\n" +
                        "  3  | 10.0  | 20.0  |2014-09-08 18:25:42.387 |\n" +
                        "  4  | 10.0  | 10.0  |2014-09-08 17:50:17.182 |\n" +
                        "  4  |  2.0  | 12.0  |2014-09-08 18:05:47.166 |\n" +
                        "  4  |  8.0  | 20.0  |2014-09-08 18:08:04.986 |\n" +
                        "  5  | 11.0  | 11.0  |2014-09-08 17:41:56.353 |\n" +
                        "  5  |  4.0  | 15.0  |2014-09-08 17:46:26.428 |\n" +
                        "  5  | 10.0  | 25.0  |2014-09-08 18:11:23.645 |";
=======
            String.format("SELECT item, price, sum(price) over (Partition by item ORDER BY date) as sumsal, date " +
                              "from %s",
                          this.getTableReference(TABLE2_NAME));

        ResultSet rs = methodWatcher.executeQuery(sqlText);
        String expected =
            "ITEM | PRICE |SUMSAL |         DATE           |\n" +
                "-----------------------------------------------\n" +
                "  4  | 10.0  | 10.0  |2014-09-08 17:50:17.182 |\n" +
                "  4  |  2.0  | 12.0  |2014-09-08 18:05:47.166 |\n" +
                "  4  |  8.0  | 20.0  |2014-09-08 18:08:04.986 |\n" +
                "  2  |  6.0  |  6.0  |2014-09-08 17:50:17.182 |\n" +
                "  2  |  5.0  | 11.0  |2014-09-08 18:26:51.387 |\n" +
                "  2  | 12.0  | 23.0  |2014-09-08 18:40:15.48  |\n" +
                "  3  |  3.0  |  3.0  |2014-09-08 17:36:55.414 |\n" +
                "  3  |  7.0  | 10.0  |2014-09-08 18:00:44.742 |\n" +
                "  3  | 10.0  | 20.0  |2014-09-08 18:25:42.387 |\n" +
                "  1  |  1.0  |  1.0  |2014-09-08 17:45:15.204 |\n" +
                "  1  |  1.0  |  2.0  |2014-09-08 18:27:48.881 |\n" +
                "  1  |  7.0  |  9.0  |2014-09-08 18:33:46.446 |\n" +
                "  5  | 11.0  | 11.0  |2014-09-08 17:41:56.353 |\n" +
                "  5  |  4.0  | 15.0  |2014-09-08 17:46:26.428 |\n" +
                "  5  | 10.0  | 25.0  |2014-09-08 18:11:23.645 |";
>>>>>>> 6a119b69
        assertEquals("\n"+sqlText+"\n", expected, TestUtils.FormattedResult.ResultFactory.toStringUnsorted(rs));
        rs.close();
    }

    @Test
    public void testWindowFunctionWithGroupBy() throws Exception {

        String sqlText =
            "select empnum, dept, sum(salary)," +
                "rank() over(partition by dept order by salary desc) rank " +
                "from %s " +
                "group by empnum, dept order by empnum";

        ResultSet rs = methodWatcher.executeQuery(
            String.format(sqlText, this.getTableReference(TABLE_NAME)));

        String expected =
            "EMPNUM |DEPT |  3   |RANK |\n" +
                "---------------------------\n" +
                "  10   |  1  |50000 |  7  |\n" +
                "  20   |  1  |75000 |  3  |\n" +
                "  30   |  3  |84000 |  1  |\n" +
                "  40   |  2  |52000 |  2  |\n" +
                "  44   |  2  |52000 |  2  |\n" +
                "  49   |  2  |53000 |  1  |\n" +
                "  50   |  1  |52000 |  5  |\n" +
                "  55   |  1  |52000 |  5  |\n" +
                "  60   |  1  |78000 |  1  |\n" +
                "  70   |  1  |76000 |  2  |\n" +
                "  80   |  3  |79000 |  2  |\n" +
                "  90   |  2  |51000 |  4  |\n" +
                "  100  |  3  |55000 |  4  |\n" +
                "  110  |  1  |53000 |  4  |\n" +
                "  120  |  3  |75000 |  3  |";

        assertEquals("\n" + sqlText + "\n", expected, TestUtils.FormattedResult.ResultFactory.toStringUnsorted(rs));
        rs.close();
    }

    @Test
    public void testMaxInOrderBy() throws Exception {
        String sqlText =
            String.format("SELECT empnum, dept, salary, " +
                              "max(salary) over (Partition by dept) as maxsal " +
                              "from %s order by empnum",
                          this.getTableReference(TABLE_NAME));

        ResultSet rs = methodWatcher.executeQuery(sqlText);

        String expected =
            "EMPNUM |DEPT |SALARY |MAXSAL |\n" +
                "------------------------------\n" +
                "  10   |  1  | 50000 | 78000 |\n" +
                "  20   |  1  | 75000 | 78000 |\n" +
                "  30   |  3  | 84000 | 84000 |\n" +
                "  40   |  2  | 52000 | 53000 |\n" +
                "  44   |  2  | 52000 | 53000 |\n" +
                "  49   |  2  | 53000 | 53000 |\n" +
                "  50   |  1  | 52000 | 78000 |\n" +
                "  55   |  1  | 52000 | 78000 |\n" +
                "  60   |  1  | 78000 | 78000 |\n" +
                "  70   |  1  | 76000 | 78000 |\n" +
                "  80   |  3  | 79000 | 84000 |\n" +
                "  90   |  2  | 51000 | 53000 |\n" +
                "  100  |  3  | 55000 | 84000 |\n" +
                "  110  |  1  | 53000 | 78000 |\n" +
                "  120  |  3  | 75000 | 84000 |";
        assertEquals("\n"+sqlText+"\n", expected, TestUtils.FormattedResult.ResultFactory.toStringUnsorted(rs));
        rs.close();
    }

    @Test
    public void testRankInOrderBy() throws Exception {
        String sqlText =
            String.format("SELECT empnum, dept, salary, " +
                              "rank() over (Partition by dept order by salary) as salrank " +
                              "from %s order by empnum",
                          this.getTableReference(TABLE_NAME));

        ResultSet rs = methodWatcher.executeQuery(sqlText);

        String expected =
            "EMPNUM |DEPT |SALARY | SALRANK |\n" +
                "--------------------------------\n" +
                "  10   |  1  | 50000 |    1    |\n" +
                "  20   |  1  | 75000 |    5    |\n" +
                "  30   |  3  | 84000 |    4    |\n" +
                "  40   |  2  | 52000 |    2    |\n" +
                "  44   |  2  | 52000 |    2    |\n" +
                "  49   |  2  | 53000 |    4    |\n" +
                "  50   |  1  | 52000 |    2    |\n" +
                "  55   |  1  | 52000 |    2    |\n" +
                "  60   |  1  | 78000 |    7    |\n" +
                "  70   |  1  | 76000 |    6    |\n" +
                "  80   |  3  | 79000 |    3    |\n" +
                "  90   |  2  | 51000 |    1    |\n" +
                "  100  |  3  | 55000 |    1    |\n" +
                "  110  |  1  | 53000 |    4    |\n" +
                "  120  |  3  | 75000 |    2    |";
        assertEquals("\n" + sqlText + "\n", expected, TestUtils.FormattedResult.ResultFactory.toStringUnsorted(rs));
        rs.close();
    }

    @Test
    public void testRankWithAggAsOrderByCol() throws Exception {
        // have to order by ename here because it's the only col with unique values and forces repeatable results
        String sqlText =
            String.format("select sum(sal), " +
                              "rank() over ( order by sum(sal) ) empsal, ename from %s " +
                              "group by ename order by ename",
                          this.getTableReference(TABLE4_NAME));

        ResultSet rs = methodWatcher.executeQuery(sqlText);

        String expected =
            "1    |EMPSAL | ENAME |\n" +
                "-------------------------\n" +
                "1100.00 |   3   | ADAMS |\n" +
                "1600.00 |   8   | ALLEN |\n" +
                "2850.00 |  10   | BLAKE |\n" +
                "2450.00 |   9   | CLARK |\n" +
                "3000.00 |  12   | FORD  |\n" +
                "950.00  |   2   | JAMES |\n" +
                "2975.00 |  11   | JONES |\n" +
                "5000.00 |  14   | KING  |\n" +
                "1250.00 |   4   |MARTIN |\n" +
                "1300.00 |   6   |MILLER |\n" +
                "3000.00 |  12   | SCOTT |\n" +
                "800.00  |   1   | SMITH |\n" +
                "1500.00 |   7   |TURNER |\n" +
                "1250.00 |   4   | WARD  |";
        assertEquals("\n"+sqlText+"\n", expected, TestUtils.FormattedResult.ResultFactory.toStringUnsorted(rs));
        rs.close();
    }

    @Test(expected=SQLException.class)
    public void testRankWithAggAsOrderByColNoGroupBy() throws Exception {
        // expecting an exception here because there's an aggregate with no
        // group by specified for ename column
        String sqlText =
            "select sal, rank() over ( order by sum(sal) ) empsal, ename from %s";

        methodWatcher.executeQuery(
            String.format(sqlText, this.getTableReference(TABLE4_NAME)));
    }

    @Test
    public void testRankWith2AggAsOrderByCol() throws Exception {
        // have to order by ename here because it's the only col with unique values and forces repeatable results
        String sqlText =
            String.format("select sum(sal) as sum_sal, avg(sal) as avg_sal, " +
                              "rank() over ( order by sum(sal), avg(sal) ) empsal, ename " +
                              "from %s group by ename order by ename",
                          this.getTableReference(TABLE4_NAME));

        ResultSet rs = methodWatcher.executeQuery(sqlText);

        String expected =
            "SUM_SAL | AVG_SAL  |EMPSAL | ENAME |\n" +
                "-------------------------------------\n" +
                " 1100.00 |1100.0000 |   3   | ADAMS |\n" +
                " 1600.00 |1600.0000 |   8   | ALLEN |\n" +
                " 2850.00 |2850.0000 |  10   | BLAKE |\n" +
                " 2450.00 |2450.0000 |   9   | CLARK |\n" +
                " 3000.00 |3000.0000 |  12   | FORD  |\n" +
                " 950.00  |950.0000  |   2   | JAMES |\n" +
                " 2975.00 |2975.0000 |  11   | JONES |\n" +
                " 5000.00 |5000.0000 |  14   | KING  |\n" +
                " 1250.00 |1250.0000 |   4   |MARTIN |\n" +
                " 1300.00 |1300.0000 |   6   |MILLER |\n" +
                " 3000.00 |3000.0000 |  12   | SCOTT |\n" +
                " 800.00  |800.0000  |   1   | SMITH |\n" +
                " 1500.00 |1500.0000 |   7   |TURNER |\n" +
                " 1250.00 |1250.0000 |   4   | WARD  |";
        assertEquals("\n"+sqlText+"\n", expected, TestUtils.FormattedResult.ResultFactory.toStringUnsorted(rs));
        rs.close();
    }

    @Test
    public void testMediaForDept() throws Exception {
        // DB-1650, DB-2020
        String sqlText = String.format("SELECT %1$s.Nome_Dep, %2$s.Nome AS Funcionario, %2$s.Salario, " +
                                           "AVG(%2$s.Salario) OVER(PARTITION BY %1$s.Nome_Dep) \"Média por " +
                                           "Departamento\", " +
                                           "%2$s.Salario - AVG(%2$s.Salario) as \"Diferença de Salário\" FROM %2$s " +
                                           "INNER" +
                                           " JOIN %1$s ON %2$s.ID_Dep = %1$s.ID group by %1$s.Nome_Dep," +
                                           "%2$s.Nome, %2$s.Salario ORDER BY 3 DESC, 1",
                                       this.getTableReference(TABLE5a_NAME), this.getTableReference(TABLE5b_NAME));

        ResultSet rs = methodWatcher.executeQuery(sqlText);

        String expected =
            "NOME_DEP     | FUNCIONARIO | SALARIO |Média por Departamento |Diferença de Salário |\n" +
                "----------------------------------------------------------------------------------------\n" +
                "Recursos Humanos |   Luciano   |23500.00 |      14166.3333       |       0.0000        |\n" +
                "Recursos Humanos |  Zavaschi   |13999.00 |      14166.3333       |       0.0000        |\n" +
                "       IT        |   Nogare    |11999.00 |       5499.6666       |       0.0000        |\n" +
                "     Vendas      |    Diego    | 9000.00 |       4500.0000       |       0.0000        |\n" +
                "Recursos Humanos |   Laerte    | 5000.00 |      14166.3333       |       0.0000        |\n" +
                "       IT        |  Ferreira   | 2500.00 |       5499.6666       |       0.0000        |\n" +
                "     Vendas      |   Amorim    | 2500.00 |       4500.0000       |       0.0000        |\n" +
                "       IT        |   Felipe    | 2000.00 |       5499.6666       |       0.0000        |\n" +
                "     Vendas      |   Fabiano   | 2000.00 |       4500.0000       |       0.0000        |";
        assertEquals("\n"+sqlText+"\n", expected, TestUtils.FormattedResult.ResultFactory.toStringUnsorted(rs));
        rs.close();
    }


    @Test
    public void testConstMinusAvg1ReversedJoinOrder() throws Exception {
        String sqlText = String.format("SELECT %2$s.Salario - AVG(%2$s.Salario) OVER(PARTITION BY " +
                                           "%1$s.Nome_Dep) \"Diferença de Salário\" FROM " +
                                           "%1$s INNER JOIN %2$s " +
                                           "ON %2$s.ID_Dep = %1$s.ID",
                                       this.getTableReference(TABLE5a_NAME), this.getTableReference(TABLE5b_NAME));

        try(ResultSet rs = methodWatcher.executeQuery(sqlText)){

            String expected=
                "Diferença de Salário |\n"+
                    "----------------------\n"+
                    "     -9166.3333      |\n"+
                    "      9333.6666      |\n"+
                    "      -167.3333      |\n"+
                    "     -2500.0000      |\n"+
                    "     -2000.0000      |\n"+
                    "      4500.0000      |\n"+
                    "     -3499.6666      |\n"+
                    "     -2999.6666      |\n"+
                    "      6499.3333      |";
            assertEquals("\n"+sqlText+"\n",expected,TestUtils.FormattedResult.ResultFactory.toStringUnsorted(rs));
        }
    }
    @Test
    public void testConstMinusAvg1() throws Exception {
        // DB-2124
        String sqlText = String.format("SELECT %2$s.Salario - AVG(%2$s.Salario) OVER(PARTITION BY " +
                                           "%1$s.Nome_Dep) \"Diferença de Salário\" FROM " +
                                           "%2$s INNER JOIN %1$s " +
                                           "ON %2$s.ID_Dep = %1$s.ID",
                                       this.getTableReference(TABLE5a_NAME), this.getTableReference(TABLE5b_NAME));

        try(ResultSet rs = methodWatcher.executeQuery(sqlText)){

            String expected=
<<<<<<< HEAD
                    "Diferença de Salário |\n"+
                            "----------------------\n"+
                            "     -9166.3333      |\n"+
                            "      9333.6666      |\n"+
                            "      -167.3333      |\n"+
                            "     -3499.6666      |\n"+
                            "     -2999.6666      |\n"+
                            "      6499.3333      |\n"+
                            "     -2500.0000      |\n"+
                            "     -2000.0000      |\n"+
                            "      4500.0000      |";
=======
                "Diferença de Salário |\n"+
                    "----------------------\n"+
                    "     -9166.3333      |\n"+
                    "      9333.6666      |\n"+
                    "      -167.3333      |\n"+
                    "     -2500.0000      |\n"+
                    "     -2000.0000      |\n"+
                    "      4500.0000      |\n"+
                    "     -3499.6666      |\n"+
                    "     -2999.6666      |\n"+
                    "      6499.3333      |";
>>>>>>> 6a119b69
            assertEquals("\n"+sqlText+"\n",expected,TestUtils.FormattedResult.ResultFactory.toStringUnsorted(rs));
        }
    }

    @Test
    public void testConstMinusAvg2() throws Exception {
        // DB-2124
        String sqlText = String.format("SELECT %1$s.Nome_Dep, " +
                                           "%2$s.Nome AS Funcionario, " +
                                           "%2$s.Salario, " +
                                           "AVG(%2$s.Salario) OVER(PARTITION BY %1$s.Nome_Dep) " +
                                           "\"Média por Departamento\", " +
                                           "%2$s.Salario - AVG(%2$s.Salario) OVER(PARTITION BY " +
                                           "%1$s.Nome_Dep) \"Diferença de Salário\" FROM %2$s " +
                                           "INNER JOIN %1$s " +
                                           "ON %2$s.ID_Dep = %1$s.ID ORDER BY 5 DESC",
                                       this.getTableReference(TABLE5a_NAME), this.getTableReference(TABLE5b_NAME));

        ResultSet rs = methodWatcher.executeQuery(sqlText);

        String expected =
            "NOME_DEP     | FUNCIONARIO | SALARIO |Média por Departamento |Diferença de Salário |\n" +
                "----------------------------------------------------------------------------------------\n" +
                "Recursos Humanos |   Luciano   |23500.00 |      14166.3333       |      9333.6666      |\n" +
                "       IT        |   Nogare    |11999.00 |       5499.6666       |      6499.3333      |\n" +
                "     Vendas      |    Diego    | 9000.00 |       4500.0000       |      4500.0000      |\n" +
                "Recursos Humanos |  Zavaschi   |13999.00 |      14166.3333       |      -167.3333      |\n" +
                "     Vendas      |   Amorim    | 2500.00 |       4500.0000       |     -2000.0000      |\n" +
                "     Vendas      |   Fabiano   | 2000.00 |       4500.0000       |     -2500.0000      |\n" +
                "       IT        |  Ferreira   | 2500.00 |       5499.6666       |     -2999.6666      |\n" +
                "       IT        |   Felipe    | 2000.00 |       5499.6666       |     -3499.6666      |\n" +
                "Recursos Humanos |   Laerte    | 5000.00 |      14166.3333       |     -9166.3333      |";
        assertEquals("\n"+sqlText+"\n", expected, TestUtils.FormattedResult.ResultFactory.toStringUnsorted(rs));
        rs.close();
    }

    @Test
    public void testSumTimesConstDivSum() throws Exception {
        // DB-2086 - identical agg gets removed from aggregates array
        String sqlText = String.format("SELECT SUM(%2$s.Salario) * 100 / " +
                                           "SUM(%2$s.Salario) OVER(PARTITION BY %1$s.Nome_Dep) " +
                                           "\"Média por Departamento\" " +
                                           "FROM %2$s, %1$s GROUP BY %1$s.Nome_Dep",
                                       this.getTableReference(TABLE5a_NAME), this.getTableReference(TABLE5b_NAME));

        ResultSet rs = methodWatcher.executeQuery(sqlText);

        String expected =
            "Média por Departamento |\n" +
                "------------------------\n" +
                "       3624.9000       |\n" +
                "       3624.9000       |\n" +
                "       3624.9000       |";
        assertEquals("\n"+sqlText+"\n", expected, TestUtils.FormattedResult.ResultFactory.toStringUnsorted(rs));
        rs.close();
    }

    @Test
    public void testDB2170RankOverView() throws Exception {
        String sqlText =
            String.format("select yr, rank() over ( partition by yr order by hiredate ) as EMPRANK, ename," +
                              "hiredate from %s", this.getTableReference(VIEW_NAME));
        ResultSet rs = methodWatcher.executeQuery(sqlText);
        String expected =
<<<<<<< HEAD
                "YR | EMPRANK | ENAME | HIREDATE  |\n" +
                        "----------------------------------\n" +
                        "80 |    1    | SMITH |1980-12-17 |\n" +
                        "81 |    1    | ALLEN |1981-02-20 |\n" +
                        "81 |    2    | WARD  |1981-02-22 |\n" +
                        "81 |    3    | JONES |1981-04-02 |\n" +
                        "81 |    4    | BLAKE |1981-05-01 |\n" +
                        "81 |    5    | CLARK |1981-06-09 |\n" +
                        "81 |    6    |TURNER |1981-09-08 |\n" +
                        "81 |    7    |MARTIN |1981-09-28 |\n" +
                        "81 |    8    | KING  |1981-11-17 |\n" +
                        "81 |    9    | FORD  |1981-12-03 |\n" +
                        "81 |    9    | JAMES |1981-12-03 |\n" +
                        "83 |    1    | ADAMS |1983-01-12 |\n" +
                        "82 |    1    |MILLER |1982-01-23 |\n" +
                        "82 |    2    | SCOTT |1982-12-09 |";
=======
            "YR | EMPRANK | ENAME | HIREDATE  |\n" +
                "----------------------------------\n" +
                "81 |    1    | ALLEN |1981-02-20 |\n" +
                "81 |    2    | WARD  |1981-02-22 |\n" +
                "81 |    3    | JONES |1981-04-02 |\n" +
                "81 |    4    | BLAKE |1981-05-01 |\n" +
                "81 |    5    | CLARK |1981-06-09 |\n" +
                "81 |    6    |TURNER |1981-09-08 |\n" +
                "81 |    7    |MARTIN |1981-09-28 |\n" +
                "81 |    8    | KING  |1981-11-17 |\n" +
                "81 |    9    | FORD  |1981-12-03 |\n" +
                "81 |    9    | JAMES |1981-12-03 |\n" +
                "83 |    1    | ADAMS |1983-01-12 |\n" +
                "82 |    1    |MILLER |1982-01-23 |\n" +
                "82 |    2    | SCOTT |1982-12-09 |\n" +
                "80 |    1    | SMITH |1980-12-17 |";
>>>>>>> 6a119b69
        assertEquals("\n"+sqlText+"\n", expected, TestUtils.FormattedResult.ResultFactory.toStringUnsorted(rs));
        rs.close();
    }

    @Test
    public void testDB2170RankOverViewMissingKey() throws Exception {
        String sqlText =
            String.format("select rank() over ( partition by yr order by hiredate ) as EMPRANK, ename," +
                              "hiredate from %s", this.getTableReference(VIEW_NAME));
        ResultSet rs = methodWatcher.executeQuery(sqlText);
        String expected =
<<<<<<< HEAD
                "EMPRANK | ENAME | HIREDATE  |\n" +
                        "------------------------------\n" +
                        "    1    | SMITH |1980-12-17 |\n" +
                        "    1    | ALLEN |1981-02-20 |\n" +
                        "    2    | WARD  |1981-02-22 |\n" +
                        "    3    | JONES |1981-04-02 |\n" +
                        "    4    | BLAKE |1981-05-01 |\n" +
                        "    5    | CLARK |1981-06-09 |\n" +
                        "    6    |TURNER |1981-09-08 |\n" +
                        "    7    |MARTIN |1981-09-28 |\n" +
                        "    8    | KING  |1981-11-17 |\n" +
                        "    9    | FORD  |1981-12-03 |\n" +
                        "    9    | JAMES |1981-12-03 |\n" +
                        "    1    | ADAMS |1983-01-12 |\n" +
                        "    1    |MILLER |1982-01-23 |\n" +
                        "    2    | SCOTT |1982-12-09 |";
=======
            "EMPRANK | ENAME | HIREDATE  |\n" +
                "------------------------------\n" +
                "    1    | ALLEN |1981-02-20 |\n" +
                "    2    | WARD  |1981-02-22 |\n" +
                "    3    | JONES |1981-04-02 |\n" +
                "    4    | BLAKE |1981-05-01 |\n" +
                "    5    | CLARK |1981-06-09 |\n" +
                "    6    |TURNER |1981-09-08 |\n" +
                "    7    |MARTIN |1981-09-28 |\n" +
                "    8    | KING  |1981-11-17 |\n" +
                "    9    | FORD  |1981-12-03 |\n" +
                "    9    | JAMES |1981-12-03 |\n" +
                "    1    | ADAMS |1983-01-12 |\n" +
                "    1    |MILLER |1982-01-23 |\n" +
                "    2    | SCOTT |1982-12-09 |\n" +
                "    1    | SMITH |1980-12-17 |";
>>>>>>> 6a119b69
        assertEquals("\n"+sqlText+"\n", expected, TestUtils.FormattedResult.ResultFactory.toStringUnsorted(rs));
        rs.close();
    }

    @Test
    public void testDB2170MaxOverView() throws Exception {
        String sqlText =
            String.format("select max(hiredate) over () as maxhiredate, ename," +
                              "hiredate from %s order by ename", this.getTableReference(VIEW_NAME));
        ResultSet rs = methodWatcher.executeQuery(sqlText);
        String expected =
            "MAXHIREDATE | ENAME | HIREDATE  |\n" +
                "----------------------------------\n" +
                " 1983-01-12  | ADAMS |1983-01-12 |\n" +
                " 1983-01-12  | ALLEN |1981-02-20 |\n" +
                " 1983-01-12  | BLAKE |1981-05-01 |\n" +
                " 1983-01-12  | CLARK |1981-06-09 |\n" +
                " 1983-01-12  | FORD  |1981-12-03 |\n" +
                " 1983-01-12  | JAMES |1981-12-03 |\n" +
                " 1983-01-12  | JONES |1981-04-02 |\n" +
                " 1983-01-12  | KING  |1981-11-17 |\n" +
                " 1983-01-12  |MARTIN |1981-09-28 |\n" +
                " 1983-01-12  |MILLER |1982-01-23 |\n" +
                " 1983-01-12  | SCOTT |1982-12-09 |\n" +
                " 1983-01-12  | SMITH |1980-12-17 |\n" +
                " 1983-01-12  |TURNER |1981-09-08 |\n" +
                " 1983-01-12  | WARD  |1981-02-22 |";
        assertEquals("\n"+sqlText+"\n", expected, TestUtils.FormattedResult.ResultFactory.toStringUnsorted(rs));
        rs.close();
    }

    @Test
    public void testDB2170MaxOverTable() throws Exception {
        String sqlText =
            String.format("select max(hiredate) over () as maxhiredate, ename, hiredate from %s order by ename",
                          this.getTableReference(TABLE4_NAME));

        ResultSet rs = methodWatcher.executeQuery(sqlText);

        String expected =
            "MAXHIREDATE | ENAME | HIREDATE  |\n" +
                "----------------------------------\n" +
                " 1983-01-12  | ADAMS |1983-01-12 |\n" +
                " 1983-01-12  | ALLEN |1981-02-20 |\n" +
                " 1983-01-12  | BLAKE |1981-05-01 |\n" +
                " 1983-01-12  | CLARK |1981-06-09 |\n" +
                " 1983-01-12  | FORD  |1981-12-03 |\n" +
                " 1983-01-12  | JAMES |1981-12-03 |\n" +
                " 1983-01-12  | JONES |1981-04-02 |\n" +
                " 1983-01-12  | KING  |1981-11-17 |\n" +
                " 1983-01-12  |MARTIN |1981-09-28 |\n" +
                " 1983-01-12  |MILLER |1982-01-23 |\n" +
                " 1983-01-12  | SCOTT |1982-12-09 |\n" +
                " 1983-01-12  | SMITH |1980-12-17 |\n" +
                " 1983-01-12  |TURNER |1981-09-08 |\n" +
                " 1983-01-12  | WARD  |1981-02-22 |";
        assertEquals("\n"+sqlText+"\n", expected, TestUtils.FormattedResult.ResultFactory.toStringUnsorted(rs));
        rs.close();
    }

    @Test
    public void testDB2170WithAggOverView() throws Exception {
        String sqlText =
            String.format("select max(hiredate) as maxhiredate, ename,hiredate from %s group by ename, hiredate order by ename",
                          this.getTableReference(VIEW_NAME));
        ResultSet rs = methodWatcher.executeQuery(sqlText);
        String expected =
            "MAXHIREDATE | ENAME | HIREDATE  |\n" +
                "----------------------------------\n" +
                " 1983-01-12  | ADAMS |1983-01-12 |\n" +
                " 1981-02-20  | ALLEN |1981-02-20 |\n" +
                " 1981-05-01  | BLAKE |1981-05-01 |\n" +
                " 1981-06-09  | CLARK |1981-06-09 |\n" +
                " 1981-12-03  | FORD  |1981-12-03 |\n" +
                " 1981-12-03  | JAMES |1981-12-03 |\n" +
                " 1981-04-02  | JONES |1981-04-02 |\n" +
                " 1981-11-17  | KING  |1981-11-17 |\n" +
                " 1981-09-28  |MARTIN |1981-09-28 |\n" +
                " 1982-01-23  |MILLER |1982-01-23 |\n" +
                " 1982-12-09  | SCOTT |1982-12-09 |\n" +
                " 1980-12-17  | SMITH |1980-12-17 |\n" +
                " 1981-09-08  |TURNER |1981-09-08 |\n" +
                " 1981-02-22  | WARD  |1981-02-22 |";
        assertEquals("\n"+sqlText+"\n", expected, TestUtils.FormattedResult.ResultFactory.toStringUnsorted(rs));
        rs.close();
    }

    @Test
    public void testDB2472BufferUnderflow() throws Exception {
        String sqlText =
            String.format("SELECT  BIP.Individual_ID ,BIP.Residence_ID ,BIP.Household_ID ,BIP.FILE_ID ," +
                              "BIP.Record_ID " +
                              ",BAF.Generation_Qualifier ,BAF.First_Name as FName ,BAF.Last_Name as LName ," +
                              "BAF.US_Address_Line_1 " +
                              ",BAF.US_Address_Line_2 ,BAF.US_Address_Line_3 ,BAF.US_State ,BAF.US_City ," +
                              "BAF.US_Zip ,BAF.US_Zip4 " +
                              ",BIP.Brand ,BIP.created_by ,BIP.created_date ,BIP.job_id ," +
                              "RANK() OVER  (PARTITION BY BIP.Individual_ID " +
                              "ORDER BY  BIP.rSourceRecord_sum ASC, BIP.Source_Date DESC, BIP.Record_ID desc, " +
                              "BIP.Individual_ID ASC ) " +
                              "AS rowrnk FROM  %s BAF  INNER JOIN %s BIP ON BAF.individual_id=BIP.individual_id " +
                              "WHERE BAF.rwrnk = 1",
                          this.getTableReference(best_addr_freq_NAME), this.getTableReference(best_ids_pool_NAME));
        ResultSet rs = methodWatcher.executeQuery(sqlText);
//        System.out.println("\n" + sqlText + "\n" + TestUtils.FormattedResult.ResultFactory.toStringUnsorted(rs));
        // Results too large
        assertNotNull("\n" + sqlText + "\n", TestUtils.FormattedResult.ResultFactory.toStringUnsorted(rs));
        rs.close();
    }
}<|MERGE_RESOLUTION|>--- conflicted
+++ resolved
@@ -590,25 +590,6 @@
 
         ResultSet rs = methodWatcher.executeQuery(sqlText);
         String expected =
-<<<<<<< HEAD
-                "EMPNUM |DEPT |SALARY |SUMSAL |\n" +
-                        "------------------------------\n" +
-                        "  100  |  3  | 55000 |130000 |\n" +
-                        "  120  |  3  | 75000 |209000 |\n" +
-                        "  80   |  3  | 79000 |238000 |\n" +
-                        "  30   |  3  | 84000 |163000 |\n" +
-                        "  90   |  2  | 51000 |103000 |\n" +
-                        "  40   |  2  | 52000 |155000 |\n" +
-                        "  44   |  2  | 52000 |157000 |\n" +
-                        "  49   |  2  | 53000 |105000 |\n" +
-                        "  10   |  1  | 50000 |102000 |\n" +
-                        "  50   |  1  | 52000 |154000 |\n" +
-                        "  55   |  1  | 52000 |157000 |\n" +
-                        "  110  |  1  | 53000 |180000 |\n" +
-                        "  20   |  1  | 75000 |204000 |\n" +
-                        "  70   |  1  | 76000 |229000 |\n" +
-                        "  60   |  1  | 78000 |154000 |";
-=======
             "EMPNUM |DEPT |SALARY |SUMSAL |\n" +
                 "------------------------------\n" +
                 "  90   |  2  | 51000 |103000 |\n" +
@@ -626,7 +607,6 @@
                 "  20   |  1  | 75000 |204000 |\n" +
                 "  70   |  1  | 76000 |229000 |\n" +
                 "  60   |  1  | 78000 |154000 |";
->>>>>>> 6a119b69
         assertEquals("\n"+sqlText+"\n", expected, TestUtils.FormattedResult.ResultFactory.toStringUnsorted(rs));
         rs.close();
     }
@@ -703,25 +683,6 @@
 
         ResultSet rs = methodWatcher.executeQuery(sqlText);
         String expected =
-<<<<<<< HEAD
-                "EMPNUM |DEPT |SALARY |COUNTSAL |\n" +
-                        "--------------------------------\n" +
-                        "  100  |  3  | 55000 |    4    |\n" +
-                        "  120  |  3  | 75000 |    3    |\n" +
-                        "  80   |  3  | 79000 |    2    |\n" +
-                        "  30   |  3  | 84000 |    1    |\n" +
-                        "  90   |  2  | 51000 |    4    |\n" +
-                        "  40   |  2  | 52000 |    3    |\n" +
-                        "  44   |  2  | 52000 |    2    |\n" +
-                        "  49   |  2  | 53000 |    1    |\n" +
-                        "  10   |  1  | 50000 |    7    |\n" +
-                        "  50   |  1  | 52000 |    6    |\n" +
-                        "  55   |  1  | 52000 |    5    |\n" +
-                        "  110  |  1  | 53000 |    4    |\n" +
-                        "  20   |  1  | 75000 |    3    |\n" +
-                        "  70   |  1  | 76000 |    2    |\n" +
-                        "  60   |  1  | 78000 |    1    |";
-=======
             "EMPNUM |DEPT |SALARY |COUNTSAL |\n" +
                 "--------------------------------\n" +
                 "  90   |  2  | 51000 |    4    |\n" +
@@ -739,7 +700,6 @@
                 "  20   |  1  | 75000 |    3    |\n" +
                 "  70   |  1  | 76000 |    2    |\n" +
                 "  60   |  1  | 78000 |    1    |";
->>>>>>> 6a119b69
         assertEquals("\n"+sqlText+"\n", expected, TestUtils.FormattedResult.ResultFactory.toStringUnsorted(rs));
         rs.close();
     }
@@ -909,7 +869,6 @@
 
         ResultSet rs = methodWatcher.executeQuery(sqlText);
         String expected =
-<<<<<<< HEAD
                 "EMPNUM |DEPT |SALARY |   4   |\n" +
                         "------------------------------\n" +
                         "  100  |  3  | 55000 |293000 |\n" +
@@ -927,25 +886,6 @@
                         "  20   |  1  | 75000 |229000 |\n" +
                         "  70   |  1  | 76000 |154000 |\n" +
                         "  60   |  1  | 78000 | 78000 |";
-=======
-            "EMPNUM |DEPT |SALARY |   4   |\n" +
-                "------------------------------\n" +
-                "  90   |  2  | 51000 |208000 |\n" +
-                "  40   |  2  | 52000 |157000 |\n" +
-                "  44   |  2  | 52000 |105000 |\n" +
-                "  49   |  2  | 53000 | 53000 |\n" +
-                "  100  |  3  | 55000 |293000 |\n" +
-                "  120  |  3  | 75000 |238000 |\n" +
-                "  80   |  3  | 79000 |163000 |\n" +
-                "  30   |  3  | 84000 | 84000 |\n" +
-                "  10   |  1  | 50000 |436000 |\n" +
-                "  50   |  1  | 52000 |386000 |\n" +
-                "  55   |  1  | 52000 |334000 |\n" +
-                "  110  |  1  | 53000 |282000 |\n" +
-                "  20   |  1  | 75000 |229000 |\n" +
-                "  70   |  1  | 76000 |154000 |\n" +
-                "  60   |  1  | 78000 | 78000 |";
->>>>>>> 6a119b69
         assertEquals("\n"+sqlText+"\n", expected, TestUtils.FormattedResult.ResultFactory.toStringUnsorted(rs));
         rs.close();
     }
@@ -1148,7 +1088,6 @@
 
         ResultSet rs = methodWatcher.executeQuery(sqlText);
         String expected =
-<<<<<<< HEAD
                 "EMPNUM |DEPT |SALARY | ROWNUMBER |\n" +
                         "----------------------------------\n" +
                         "  30   |  3  | 84000 |     1     |\n" +
@@ -1166,25 +1105,6 @@
                         "  60   |  1  | 78000 |     5     |\n" +
                         "  70   |  1  | 76000 |     6     |\n" +
                         "  110  |  1  | 53000 |     7     |";
-=======
-            "EMPNUM |DEPT |SALARY | ROWNUMBER |\n" +
-                "----------------------------------\n" +
-                "  40   |  2  | 52000 |     1     |\n" +
-                "  44   |  2  | 52000 |     2     |\n" +
-                "  49   |  2  | 53000 |     3     |\n" +
-                "  90   |  2  | 51000 |     4     |\n" +
-                "  30   |  3  | 84000 |     1     |\n" +
-                "  80   |  3  | 79000 |     2     |\n" +
-                "  100  |  3  | 55000 |     3     |\n" +
-                "  120  |  3  | 75000 |     4     |\n" +
-                "  10   |  1  | 50000 |     1     |\n" +
-                "  20   |  1  | 75000 |     2     |\n" +
-                "  50   |  1  | 52000 |     3     |\n" +
-                "  55   |  1  | 52000 |     4     |\n" +
-                "  60   |  1  | 78000 |     5     |\n" +
-                "  70   |  1  | 76000 |     6     |\n" +
-                "  110  |  1  | 53000 |     7     |";
->>>>>>> 6a119b69
         assertEquals("\n"+sqlText+"\n", expected, TestUtils.FormattedResult.ResultFactory.toStringUnsorted(rs));
         rs.close();
     }
@@ -1227,7 +1147,6 @@
 
         ResultSet rs = methodWatcher.executeQuery(sqlText);
         String expected =
-<<<<<<< HEAD
                 "EMPNUM |DEPT |SALARY |RANK |\n" +
                         "----------------------------\n" +
                         "  30   |  3  | 84000 |  1  |\n" +
@@ -1245,25 +1164,6 @@
                         "  60   |  1  | 78000 |  5  |\n" +
                         "  70   |  1  | 76000 |  6  |\n" +
                         "  110  |  1  | 53000 |  7  |";
-=======
-            "EMPNUM |DEPT |SALARY |RANK |\n" +
-                "----------------------------\n" +
-                "  40   |  2  | 52000 |  1  |\n" +
-                "  44   |  2  | 52000 |  2  |\n" +
-                "  49   |  2  | 53000 |  3  |\n" +
-                "  90   |  2  | 51000 |  4  |\n" +
-                "  30   |  3  | 84000 |  1  |\n" +
-                "  80   |  3  | 79000 |  2  |\n" +
-                "  100  |  3  | 55000 |  3  |\n" +
-                "  120  |  3  | 75000 |  4  |\n" +
-                "  10   |  1  | 50000 |  1  |\n" +
-                "  20   |  1  | 75000 |  2  |\n" +
-                "  50   |  1  | 52000 |  3  |\n" +
-                "  55   |  1  | 52000 |  4  |\n" +
-                "  60   |  1  | 78000 |  5  |\n" +
-                "  70   |  1  | 76000 |  6  |\n" +
-                "  110  |  1  | 53000 |  7  |";
->>>>>>> 6a119b69
         assertEquals("\n"+sqlText+"\n", expected, TestUtils.FormattedResult.ResultFactory.toStringUnsorted(rs));
         rs.close();
     }
@@ -1492,7 +1392,6 @@
 
         ResultSet rs = methodWatcher.executeQuery(sqlText);
         String expected =
-<<<<<<< HEAD
                 "EMPNUM |DEPT |SALARY | DENSERANK |\n" +
                         "----------------------------------\n" +
                         "  30   |  3  | 84000 |     1     |\n" +
@@ -1510,25 +1409,6 @@
                         "  60   |  1  | 78000 |     5     |\n" +
                         "  70   |  1  | 76000 |     6     |\n" +
                         "  110  |  1  | 53000 |     7     |";
-=======
-            "EMPNUM |DEPT |SALARY | DENSERANK |\n" +
-                "----------------------------------\n" +
-                "  40   |  2  | 52000 |     1     |\n" +
-                "  44   |  2  | 52000 |     2     |\n" +
-                "  49   |  2  | 53000 |     3     |\n" +
-                "  90   |  2  | 51000 |     4     |\n" +
-                "  30   |  3  | 84000 |     1     |\n" +
-                "  80   |  3  | 79000 |     2     |\n" +
-                "  100  |  3  | 55000 |     3     |\n" +
-                "  120  |  3  | 75000 |     4     |\n" +
-                "  10   |  1  | 50000 |     1     |\n" +
-                "  20   |  1  | 75000 |     2     |\n" +
-                "  50   |  1  | 52000 |     3     |\n" +
-                "  55   |  1  | 52000 |     4     |\n" +
-                "  60   |  1  | 78000 |     5     |\n" +
-                "  70   |  1  | 76000 |     6     |\n" +
-                "  110  |  1  | 53000 |     7     |";
->>>>>>> 6a119b69
         assertEquals("\n"+sqlText+"\n", expected, TestUtils.FormattedResult.ResultFactory.toStringUnsorted(rs));
         rs.close();
     }
@@ -1572,7 +1452,6 @@
 
         ResultSet rs = methodWatcher.executeQuery(sqlText);
         String expected =
-<<<<<<< HEAD
                 "EMPNUM |SALARY | DENSERANK |\n" +
                         "----------------------------\n" +
                         "  30   | 84000 |     1     |\n" +
@@ -1590,25 +1469,6 @@
                         "  60   | 78000 |     5     |\n" +
                         "  70   | 76000 |     6     |\n" +
                         "  110  | 53000 |     7     |";
-=======
-            "EMPNUM |SALARY | DENSERANK |\n" +
-                "----------------------------\n" +
-                "  40   | 52000 |     1     |\n" +
-                "  44   | 52000 |     2     |\n" +
-                "  49   | 53000 |     3     |\n" +
-                "  90   | 51000 |     4     |\n" +
-                "  30   | 84000 |     1     |\n" +
-                "  80   | 79000 |     2     |\n" +
-                "  100  | 55000 |     3     |\n" +
-                "  120  | 75000 |     4     |\n" +
-                "  10   | 50000 |     1     |\n" +
-                "  20   | 75000 |     2     |\n" +
-                "  50   | 52000 |     3     |\n" +
-                "  55   | 52000 |     4     |\n" +
-                "  60   | 78000 |     5     |\n" +
-                "  70   | 76000 |     6     |\n" +
-                "  110  | 53000 |     7     |";
->>>>>>> 6a119b69
         assertEquals("\n"+sqlText+"\n", expected, TestUtils.FormattedResult.ResultFactory.toStringUnsorted(rs));
         rs.close();
     }
@@ -1701,7 +1561,6 @@
     public void testScalarAggWithOrderBy() throws Exception {
         // DB-1775
         String sqlText =
-<<<<<<< HEAD
                 String.format("SELECT sum(price) over (Partition by item ORDER BY date) as  sumprice from %s order by item",
                         this.getTableReference(TABLE2_NAME));
 
@@ -1724,30 +1583,6 @@
                         "  11.0   |\n" +
                         "  15.0   |\n" +
                         "  25.0   |";
-=======
-            String.format("SELECT sum(price) over (Partition by item ORDER BY date) as  sumprice from %s",
-                          this.getTableReference(TABLE2_NAME));
-
-        ResultSet rs = methodWatcher.executeQuery(sqlText);
-        String expected =
-            "SUMPRICE |\n" +
-                "----------\n" +
-                "  10.0   |\n" +
-                "  12.0   |\n" +
-                "  20.0   |\n" +
-                "   6.0   |\n" +
-                "  11.0   |\n" +
-                "  23.0   |\n" +
-                "   3.0   |\n" +
-                "  10.0   |\n" +
-                "  20.0   |\n" +
-                "   1.0   |\n" +
-                "   2.0   |\n" +
-                "   9.0   |\n" +
-                "  11.0   |\n" +
-                "  15.0   |\n" +
-                "  25.0   |";
->>>>>>> 6a119b69
         assertEquals("\n"+sqlText+"\n", expected, TestUtils.FormattedResult.ResultFactory.toStringUnsorted(rs));
         rs.close();
     }
@@ -1756,7 +1591,6 @@
     public void testSelectAllColsScalarAggWithOrderBy() throws Exception {
         // DB-1774
         String sqlText =
-<<<<<<< HEAD
                 String.format("SELECT item, price, sum(price) over (Partition by item ORDER BY date) as sumsal, date " +
                                 "from %s order by item",
                         this.getTableReference(TABLE2_NAME));
@@ -1780,31 +1614,6 @@
                         "  5  | 11.0  | 11.0  |2014-09-08 17:41:56.353 |\n" +
                         "  5  |  4.0  | 15.0  |2014-09-08 17:46:26.428 |\n" +
                         "  5  | 10.0  | 25.0  |2014-09-08 18:11:23.645 |";
-=======
-            String.format("SELECT item, price, sum(price) over (Partition by item ORDER BY date) as sumsal, date " +
-                              "from %s",
-                          this.getTableReference(TABLE2_NAME));
-
-        ResultSet rs = methodWatcher.executeQuery(sqlText);
-        String expected =
-            "ITEM | PRICE |SUMSAL |         DATE           |\n" +
-                "-----------------------------------------------\n" +
-                "  4  | 10.0  | 10.0  |2014-09-08 17:50:17.182 |\n" +
-                "  4  |  2.0  | 12.0  |2014-09-08 18:05:47.166 |\n" +
-                "  4  |  8.0  | 20.0  |2014-09-08 18:08:04.986 |\n" +
-                "  2  |  6.0  |  6.0  |2014-09-08 17:50:17.182 |\n" +
-                "  2  |  5.0  | 11.0  |2014-09-08 18:26:51.387 |\n" +
-                "  2  | 12.0  | 23.0  |2014-09-08 18:40:15.48  |\n" +
-                "  3  |  3.0  |  3.0  |2014-09-08 17:36:55.414 |\n" +
-                "  3  |  7.0  | 10.0  |2014-09-08 18:00:44.742 |\n" +
-                "  3  | 10.0  | 20.0  |2014-09-08 18:25:42.387 |\n" +
-                "  1  |  1.0  |  1.0  |2014-09-08 17:45:15.204 |\n" +
-                "  1  |  1.0  |  2.0  |2014-09-08 18:27:48.881 |\n" +
-                "  1  |  7.0  |  9.0  |2014-09-08 18:33:46.446 |\n" +
-                "  5  | 11.0  | 11.0  |2014-09-08 17:41:56.353 |\n" +
-                "  5  |  4.0  | 15.0  |2014-09-08 17:46:26.428 |\n" +
-                "  5  | 10.0  | 25.0  |2014-09-08 18:11:23.645 |";
->>>>>>> 6a119b69
         assertEquals("\n"+sqlText+"\n", expected, TestUtils.FormattedResult.ResultFactory.toStringUnsorted(rs));
         rs.close();
     }
@@ -2051,7 +1860,6 @@
         try(ResultSet rs = methodWatcher.executeQuery(sqlText)){
 
             String expected=
-<<<<<<< HEAD
                     "Diferença de Salário |\n"+
                             "----------------------\n"+
                             "     -9166.3333      |\n"+
@@ -2063,19 +1871,6 @@
                             "     -2500.0000      |\n"+
                             "     -2000.0000      |\n"+
                             "      4500.0000      |";
-=======
-                "Diferença de Salário |\n"+
-                    "----------------------\n"+
-                    "     -9166.3333      |\n"+
-                    "      9333.6666      |\n"+
-                    "      -167.3333      |\n"+
-                    "     -2500.0000      |\n"+
-                    "     -2000.0000      |\n"+
-                    "      4500.0000      |\n"+
-                    "     -3499.6666      |\n"+
-                    "     -2999.6666      |\n"+
-                    "      6499.3333      |";
->>>>>>> 6a119b69
             assertEquals("\n"+sqlText+"\n",expected,TestUtils.FormattedResult.ResultFactory.toStringUnsorted(rs));
         }
     }
@@ -2140,7 +1935,6 @@
                               "hiredate from %s", this.getTableReference(VIEW_NAME));
         ResultSet rs = methodWatcher.executeQuery(sqlText);
         String expected =
-<<<<<<< HEAD
                 "YR | EMPRANK | ENAME | HIREDATE  |\n" +
                         "----------------------------------\n" +
                         "80 |    1    | SMITH |1980-12-17 |\n" +
@@ -2157,24 +1951,6 @@
                         "83 |    1    | ADAMS |1983-01-12 |\n" +
                         "82 |    1    |MILLER |1982-01-23 |\n" +
                         "82 |    2    | SCOTT |1982-12-09 |";
-=======
-            "YR | EMPRANK | ENAME | HIREDATE  |\n" +
-                "----------------------------------\n" +
-                "81 |    1    | ALLEN |1981-02-20 |\n" +
-                "81 |    2    | WARD  |1981-02-22 |\n" +
-                "81 |    3    | JONES |1981-04-02 |\n" +
-                "81 |    4    | BLAKE |1981-05-01 |\n" +
-                "81 |    5    | CLARK |1981-06-09 |\n" +
-                "81 |    6    |TURNER |1981-09-08 |\n" +
-                "81 |    7    |MARTIN |1981-09-28 |\n" +
-                "81 |    8    | KING  |1981-11-17 |\n" +
-                "81 |    9    | FORD  |1981-12-03 |\n" +
-                "81 |    9    | JAMES |1981-12-03 |\n" +
-                "83 |    1    | ADAMS |1983-01-12 |\n" +
-                "82 |    1    |MILLER |1982-01-23 |\n" +
-                "82 |    2    | SCOTT |1982-12-09 |\n" +
-                "80 |    1    | SMITH |1980-12-17 |";
->>>>>>> 6a119b69
         assertEquals("\n"+sqlText+"\n", expected, TestUtils.FormattedResult.ResultFactory.toStringUnsorted(rs));
         rs.close();
     }
@@ -2186,7 +1962,6 @@
                               "hiredate from %s", this.getTableReference(VIEW_NAME));
         ResultSet rs = methodWatcher.executeQuery(sqlText);
         String expected =
-<<<<<<< HEAD
                 "EMPRANK | ENAME | HIREDATE  |\n" +
                         "------------------------------\n" +
                         "    1    | SMITH |1980-12-17 |\n" +
@@ -2203,24 +1978,6 @@
                         "    1    | ADAMS |1983-01-12 |\n" +
                         "    1    |MILLER |1982-01-23 |\n" +
                         "    2    | SCOTT |1982-12-09 |";
-=======
-            "EMPRANK | ENAME | HIREDATE  |\n" +
-                "------------------------------\n" +
-                "    1    | ALLEN |1981-02-20 |\n" +
-                "    2    | WARD  |1981-02-22 |\n" +
-                "    3    | JONES |1981-04-02 |\n" +
-                "    4    | BLAKE |1981-05-01 |\n" +
-                "    5    | CLARK |1981-06-09 |\n" +
-                "    6    |TURNER |1981-09-08 |\n" +
-                "    7    |MARTIN |1981-09-28 |\n" +
-                "    8    | KING  |1981-11-17 |\n" +
-                "    9    | FORD  |1981-12-03 |\n" +
-                "    9    | JAMES |1981-12-03 |\n" +
-                "    1    | ADAMS |1983-01-12 |\n" +
-                "    1    |MILLER |1982-01-23 |\n" +
-                "    2    | SCOTT |1982-12-09 |\n" +
-                "    1    | SMITH |1980-12-17 |";
->>>>>>> 6a119b69
         assertEquals("\n"+sqlText+"\n", expected, TestUtils.FormattedResult.ResultFactory.toStringUnsorted(rs));
         rs.close();
     }
