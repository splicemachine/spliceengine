/*

   Derby - Class org.apache.derby.impl.sql.catalog.DataDictionaryImpl

   Licensed to the Apache Software Foundation (ASF) under one or more
   contributor license agreements.  See the NOTICE file distributed with
   this work for additional information regarding copyright ownership.
   The ASF licenses this file to you under the Apache License, Version 2.0
   (the "License"); you may not use this file except in compliance with
   the License.  You may obtain a copy of the License at

      http://www.apache.org/licenses/LICENSE-2.0

   Unless required by applicable law or agreed to in writing, software
   distributed under the License is distributed on an "AS IS" BASIS,
   WITHOUT WARRANTIES OR CONDITIONS OF ANY KIND, either express or implied.
   See the License for the specific language governing permissions and
   limitations under the License.

 */

package com.splicemachine.db.impl.sql.catalog;

import java.io.File;

import com.splicemachine.db.iapi.reference.Module;
import com.splicemachine.db.iapi.reference.Attribute;
import com.splicemachine.db.iapi.reference.EngineType;
import com.splicemachine.db.iapi.reference.JDBC30Translation;
import com.splicemachine.db.iapi.reference.Property;
import com.splicemachine.db.iapi.reference.SQLState;
import com.splicemachine.db.iapi.reference.Limits;
import com.splicemachine.db.iapi.sql.compile.Visitable;
import com.splicemachine.db.iapi.sql.conn.Authorizer;
import com.splicemachine.db.iapi.sql.dictionary.AliasDescriptor;
import com.splicemachine.db.iapi.sql.dictionary.CatalogRowFactory;
import com.splicemachine.db.iapi.sql.dictionary.ColumnDescriptor;
import com.splicemachine.db.iapi.sql.dictionary.ColumnDescriptorList;
import com.splicemachine.db.iapi.sql.dictionary.FileInfoDescriptor;
import com.splicemachine.db.iapi.sql.dictionary.ConglomerateDescriptor;
import com.splicemachine.db.iapi.sql.dictionary.ConstraintDescriptor;
import com.splicemachine.db.iapi.sql.dictionary.ConglomerateDescriptorList;
import com.splicemachine.db.iapi.sql.dictionary.ConstraintDescriptorList;
import com.splicemachine.db.iapi.sql.dictionary.DataDescriptorGenerator;
import com.splicemachine.db.iapi.sql.dictionary.DataDictionary;
import com.splicemachine.db.iapi.sql.dictionary.DefaultDescriptor;
import com.splicemachine.db.iapi.sql.dictionary.DependencyDescriptor;
import com.splicemachine.db.iapi.sql.dictionary.ForeignKeyConstraintDescriptor;
import com.splicemachine.db.iapi.sql.dictionary.GenericDescriptorList;
import com.splicemachine.db.iapi.sql.dictionary.PasswordHasher;
import com.splicemachine.db.iapi.sql.dictionary.TupleDescriptor;
import com.splicemachine.db.iapi.sql.dictionary.IndexRowGenerator;
import com.splicemachine.db.iapi.sql.dictionary.KeyConstraintDescriptor;
import com.splicemachine.db.iapi.sql.dictionary.TablePermsDescriptor;
import com.splicemachine.db.iapi.sql.dictionary.ColPermsDescriptor;
import com.splicemachine.db.iapi.sql.dictionary.RoutinePermsDescriptor;
import com.splicemachine.db.iapi.sql.dictionary.PermissionsDescriptor;
import com.splicemachine.db.iapi.sql.dictionary.ReferencedKeyConstraintDescriptor;
import com.splicemachine.db.iapi.sql.dictionary.RoleGrantDescriptor;
import com.splicemachine.db.iapi.sql.dictionary.RoleClosureIterator;
import com.splicemachine.db.iapi.sql.dictionary.SPSDescriptor;
import com.splicemachine.db.iapi.sql.dictionary.SchemaDescriptor;
import com.splicemachine.db.iapi.sql.dictionary.CheckConstraintDescriptor;
import com.splicemachine.db.iapi.sql.dictionary.SubCheckConstraintDescriptor;
import com.splicemachine.db.iapi.sql.dictionary.SubConstraintDescriptor;
import com.splicemachine.db.iapi.sql.dictionary.SubKeyConstraintDescriptor;
import com.splicemachine.db.iapi.sql.dictionary.TableDescriptor;
import com.splicemachine.db.iapi.sql.dictionary.TriggerDescriptor;
import com.splicemachine.db.iapi.sql.dictionary.UserDescriptor;
import com.splicemachine.db.iapi.sql.dictionary.ViewDescriptor;
import com.splicemachine.db.iapi.sql.dictionary.SystemColumn;
import com.splicemachine.db.iapi.sql.dictionary.SequenceDescriptor;
import com.splicemachine.db.iapi.sql.dictionary.PermDescriptor;
import com.splicemachine.db.iapi.sql.depend.DependencyManager;
import com.splicemachine.db.iapi.store.access.*;
import com.splicemachine.db.impl.sql.compile.CollectNodesVisitor;
import com.splicemachine.db.impl.sql.compile.ColumnReference;
import com.splicemachine.db.impl.sql.compile.TableName;
import com.splicemachine.db.impl.sql.depend.BasicDependencyManager;
import com.splicemachine.db.iapi.sql.execute.ExecIndexRow;
import com.splicemachine.db.iapi.sql.execute.ExecutionContext;
import com.splicemachine.db.iapi.sql.execute.ExecutionFactory;
import com.splicemachine.db.iapi.sql.execute.ScanQualifier;
import com.splicemachine.db.iapi.types.DataValueFactory;
import com.splicemachine.db.iapi.types.NumberDataValue;
import com.splicemachine.db.iapi.types.SQLBoolean;
import com.splicemachine.db.iapi.types.SQLChar;
import com.splicemachine.db.iapi.types.SQLLongint;
import com.splicemachine.db.iapi.types.SQLVarchar;
import com.splicemachine.db.iapi.types.StringDataValue;
import com.splicemachine.db.iapi.types.TypeId;
import com.splicemachine.db.iapi.types.UserType;
import com.splicemachine.db.iapi.types.DataTypeDescriptor;
import com.splicemachine.db.iapi.types.DataValueDescriptor;
import com.splicemachine.db.iapi.sql.conn.LanguageConnectionContext;
import com.splicemachine.db.iapi.sql.conn.LanguageConnectionFactory;
import com.splicemachine.db.iapi.types.Orderable;
import com.splicemachine.db.iapi.types.RowLocation;
import com.splicemachine.db.iapi.services.monitor.Monitor;
import com.splicemachine.db.iapi.services.context.ContextManager;
import com.splicemachine.db.iapi.services.context.ContextService;
import com.splicemachine.db.iapi.db.Database;
import com.splicemachine.db.iapi.error.StandardException;
import com.splicemachine.db.iapi.services.sanity.AssertFailure;
import com.splicemachine.db.iapi.sql.execute.ExecRow;
import com.splicemachine.db.iapi.sql.execute.TupleFilter;
import com.splicemachine.db.iapi.services.sanity.SanityManager;
import com.splicemachine.db.iapi.services.cache.CacheFactory;
import com.splicemachine.db.iapi.services.cache.CacheManager;
import com.splicemachine.db.iapi.services.cache.Cacheable;
import com.splicemachine.db.iapi.services.locks.LockFactory;
import com.splicemachine.db.iapi.services.locks.C_LockFactory;
import com.splicemachine.db.iapi.services.property.PropertyUtil;
import com.splicemachine.db.impl.services.daemon.IndexStatisticsDaemonImpl;
import com.splicemachine.db.impl.services.locks.Timeout;
import com.splicemachine.db.iapi.services.uuid.UUIDFactory;
import com.splicemachine.db.catalog.AliasInfo;
import com.splicemachine.db.catalog.DefaultInfo;
import com.splicemachine.db.catalog.DependableFinder;
import com.splicemachine.db.catalog.TypeDescriptor;
import com.splicemachine.db.catalog.UUID;
import com.splicemachine.db.catalog.types.BaseTypeIdImpl;
import com.splicemachine.db.catalog.types.RoutineAliasInfo;
import com.splicemachine.db.iapi.services.daemon.IndexStatisticsDaemon;
import com.splicemachine.db.iapi.services.io.FormatableBitSet;
import com.splicemachine.db.iapi.services.locks.CompatibilitySpace;
import com.splicemachine.db.iapi.services.locks.ShExLockable;
import com.splicemachine.db.iapi.services.locks.ShExQual;
import com.splicemachine.db.iapi.util.IdUtil;

import java.security.SecureRandom;
import java.util.ArrayList;
import java.util.Calendar;
import java.util.Collections;
import java.util.Comparator;
import java.util.Dictionary;
import java.util.GregorianCalendar;
import java.util.Hashtable;
import java.util.HashMap;
import java.util.HashSet;
import java.util.Properties;
import java.util.Vector;
import java.util.List;
import java.util.Iterator;
import java.util.LinkedList;
import java.util.Enumeration;
import java.io.InputStream;
import java.io.IOException;
import java.security.MessageDigest;
import java.security.NoSuchAlgorithmException;
import java.sql.Types;
import java.util.Map;
import java.util.concurrent.ExecutorService;
import java.util.concurrent.Executors;

import com.splicemachine.db.impl.sql.execute.JarUtil;

/** g
 * Standard database implementation of the data dictionary
 * that stores the information in the system catlogs.
 */
public class DataDictionaryImpl extends BaseDataDictionary {
//    private static final Logger LOG = Logger.getLogger(DataDictionaryImpl.class);

	/**
	 * Runtime definition of the functions from SYSFUN_FUNCTIONS.
	 * Populated dynamically as functions are called.
	 */
	protected final AliasDescriptor[] sysfunDescriptors = new AliasDescriptor[SYSFUN_FUNCTIONS.length];

	// the structure that holds all the core table info
	protected TabInfoImpl[] coreInfo;

	/*
	** SchemaDescriptors for system and app schemas.  Both
	** are canonical.  We cache them for fast lookup.
	*/
	protected SchemaDescriptor systemSchemaDesc;
	protected SchemaDescriptor sysIBMSchemaDesc;
	protected SchemaDescriptor declaredGlobalTemporaryTablesSchemaDesc;
	protected SchemaDescriptor systemUtilSchemaDesc;
	protected SchemaDescriptor sysFunSchemaDesc;
	/** Dictionary version of the on-disk database */
	protected DD_Version  dictionaryVersion;
	/** Dictionary version of the currently running engine */
	protected DD_Version  softwareVersion;
	protected String authorizationDatabaseOwner;
	protected boolean usesSqlAuthorization;

	/**
	 * When enabled, will update the data dictionary with all system stored procedures defined in the Derby jar.
	 * If a system stored procedure already exists in the data dictionary, it will be dropped and then created again.
	 *
	 * Defaults to false (off).
	 */
	private static boolean updateSystemProcs =
			PropertyUtil.getSystemBoolean(Property.LANG_UPDATE_SYSTEM_PROCS, Property.LANG_UPDATE_SYSTEM_PROCS_DEFAULT);

	/*
	** This property and value are written into the database properties
	** when the database is created, and are used to determine whether
	** the system catalogs need to be upgraded.
	*/

	// the structure that holds all the noncore info
	protected TabInfoImpl[] noncoreInfo;

	// no other system tables have id's in the configuration.

	public	DataDescriptorGenerator		dataDescriptorGenerator;
	protected DataValueFactory			dvf;
	AccessFactory               af;
	//DataDictionaryContext				ddc;

	protected	ExecutionFactory	exFactory;
	protected UUIDFactory		uuidFactory;
    /** Daemon creating and refreshing index cardinality statistics. */
    private IndexStatisticsDaemon indexRefresher;

	Properties			startupParameters;
	int					engineType;

	/* Information about whether or not we are at boot time */
	protected	boolean				booting;
	protected TransactionController	bootingTC;
	protected   DependencyManager dmgr;

	/* Cache of table descriptors */
	CacheManager	OIDTdCache;
	CacheManager	nameTdCache;
	private CacheManager	spsNameCache;
    private CacheManager sequenceGeneratorCache;
	private Hashtable		spsIdHash;
	// private Hashtable       spsTextHash;
	int				tdCacheSize;
	int				stmtCacheSize;
    private int seqgenCacheSize;

    /* Cache of permissions data */
    CacheManager permissionsCache;
    int permissionsCacheSize;

	/*
	** Lockable object for synchronizing transition from caching to non-caching
	*/
	ShExLockable	cacheCoordinator;
	public	LockFactory		lockFactory;

	volatile int	cacheMode = DataDictionary.COMPILE_ONLY_MODE;

	/* Number of DDL users */
	volatile int	ddlUsers; 
	/* Number of readers that start in DDL_MODE */
	volatile int	readersInDDLMode;

    private HashMap sequenceIDs;
    
	/**
		True if the database is read only and requires
		some form of upgrade, that makes the stored prepared
		statements invalid.
		With this case the engine is running at a different
		version to the underlying stored database. This
		can happen in 5.1 if the database is read only
		and a different point release (later than 5.1.25?)
		to the one that created it, has been booted. (Beetle 5170).

		<P>
		In 5.2 and newer this will be the case if the engine
		booting the database is newer than the engine
		that created it.

	*/
	private boolean readOnlyUpgrade;

    /**
     * Tells if the automatic index statistics refresher has been disabled.
     * <p>
     * The refresher can be disabled explicitly by the user by setting a
     * property (system wide or database property), or if the daemon encounters
     * an exception it doesn't know how to recover from.
     */
    private boolean indexStatsUpdateDisabled;
    private boolean indexStatsUpdateLogging;
    private String indexStatsUpdateTracing;

	//systemSQLNameNumber is the number used as the last digit during the previous call to getSystemSQLName.
	//If it is 9 for a given calendarForLastSystemSQLName, we will restart the counter to 0
	//and increment the calendarForLastSystemSQLName by 10ms.
	private int systemSQLNameNumber;
	private GregorianCalendar calendarForLastSystemSQLName = new GregorianCalendar();
	private long timeForLastSystemSQLName;
	
	
	/**
	 * Collation Type for SYSTEM schemas. In Derby 10.3, this will always 
	 * be UCS_BASIC 
	 */
	private int collationTypeOfSystemSchemas;

	/**
	 * Collation Type for user schemas. In Derby 10.3, this is either 
	 * UCS_BASIC or TERRITORY_BASED. The exact value is decided by what has 
	 * user asked for through JDBC url optional attribute COLLATION. If that
	 * atrribute is set to UCS_BASIC, the collation type for user schemas
	 * will be UCS_BASIC. If that attribute is set to TERRITORY_BASED, the 
	 * collation type for user schemas will be TERRITORY_BASED. If the user
	 * has not provide COLLATION attribute value in the JDBC url at database
	 * create time, then collation type of user schemas will default to 
	 * UCS_BASIC. Pre-10.3 databases after upgrade to Derby 10.3 will also
	 * use UCS_BASIC for collation type of user schemas.
	 */
	private int collationTypeOfUserSchemas;

	/*
	** Constructor
	*/

	public DataDictionaryImpl() {
		
	}


	/**
     * This is the data dictionary implementation for
     * the standard database engine.

	  @return true if this service requested is for a database engine.
	  */

	public boolean canSupport(Properties startParams) {
        return Monitor.isDesiredType(startParams, EngineType.STANDALONE_DB);
	}

	/**
	 * Start-up method for this instance of the data dictionary.
	 *
	 * @param startParams	The start-up parameters
	 *
	 *	@exception StandardException	Thrown if the module fails to start
	 */
	public void boot(boolean create, Properties startParams) throws StandardException {
		softwareVersion = new DD_Version(this, DataDictionary.DD_VERSION_DERBY_10_9);
		startupParameters = startParams;
		uuidFactory = Monitor.getMonitor().getUUIDFactory();
		engineType = Monitor.getEngineType( startParams );
		//Set the collation type of system schemas before we start loading 
		//built-in schemas's SchemaDescriptor(s). This is because 
		//SchemaDescriptor will look to DataDictionary to get the correct 
		//collation type for themselves. We can't load SD for SESSION schema
		//just yet because we do not know the collation type for user schemas
		//yet. We will know the right collation for user schema little later
		//in this boot method.
		collationTypeOfSystemSchemas = StringDataValue.COLLATION_TYPE_UCS_BASIC;
        getBuiltinSystemSchemas();

		// REMIND: actually, we're supposed to get the DataValueFactory
		// out of the connection context...this is a bit of a shortcut.
		// We get the DataValueFactory early in order to help bootstrap the system catalogs.
		LanguageConnectionFactory langConnFactory = (LanguageConnectionFactory) Monitor.bootServiceModule(
			create, this, LanguageConnectionFactory.MODULE, startParams);

		dvf = langConnFactory.getDataValueFactory();
		exFactory = (ExecutionFactory) Monitor.bootServiceModule(
														create, this,
														ExecutionFactory.MODULE,
														startParams);

		// initailze the arrays of core and noncore tables
		initializeCatalogInfo();

		// indicate that we are in the process of booting
		booting = true;

		// set only if child class hasn't overriden this already
		if ( dataDescriptorGenerator == null )
		{ dataDescriptorGenerator = new DataDescriptorGenerator( this ); }

		if (!create) {
			// SYSTABLES
			coreInfo[SYSTABLES_CORE_NUM].setHeapConglomerate(
					getBootParameter(startParams, CFG_SYSTABLES_ID, true));

			coreInfo[SYSTABLES_CORE_NUM].setIndexConglomerate(SYSTABLESRowFactory.SYSTABLES_INDEX1_ID,
					getBootParameter(startParams, CFG_SYSTABLES_INDEX1_ID, true));


			coreInfo[SYSTABLES_CORE_NUM].setIndexConglomerate(
					SYSTABLESRowFactory.SYSTABLES_INDEX2_ID,
					getBootParameter(startParams, CFG_SYSTABLES_INDEX2_ID, true));

			// SYSCOLUMNS

			coreInfo[SYSCOLUMNS_CORE_NUM].setHeapConglomerate(
					getBootParameter(startParams, CFG_SYSCOLUMNS_ID, true));


			coreInfo[SYSCOLUMNS_CORE_NUM].setIndexConglomerate(
					SYSCOLUMNSRowFactory.SYSCOLUMNS_INDEX1_ID,
					getBootParameter(startParams, CFG_SYSCOLUMNS_INDEX1_ID, true));
			// 2nd syscolumns index added in Xena, hence may not be there
			coreInfo[SYSCOLUMNS_CORE_NUM].setIndexConglomerate(
					SYSCOLUMNSRowFactory.SYSCOLUMNS_INDEX2_ID,
					getBootParameter(startParams, CFG_SYSCOLUMNS_INDEX2_ID, false));

			// SYSCONGLOMERATES

			coreInfo[SYSCONGLOMERATES_CORE_NUM].setHeapConglomerate(
					getBootParameter(startParams, CFG_SYSCONGLOMERATES_ID, true));


			coreInfo[SYSCONGLOMERATES_CORE_NUM].setIndexConglomerate(
					SYSCONGLOMERATESRowFactory.SYSCONGLOMERATES_INDEX1_ID,
					getBootParameter(startParams, CFG_SYSCONGLOMERATES_INDEX1_ID, true));


			coreInfo[SYSCONGLOMERATES_CORE_NUM].setIndexConglomerate(
					SYSCONGLOMERATESRowFactory.SYSCONGLOMERATES_INDEX2_ID,
					getBootParameter(startParams, CFG_SYSCONGLOMERATES_INDEX2_ID, true));

			coreInfo[SYSCONGLOMERATES_CORE_NUM].setIndexConglomerate(
					SYSCONGLOMERATESRowFactory.SYSCONGLOMERATES_INDEX3_ID,
					getBootParameter(startParams, CFG_SYSCONGLOMERATES_INDEX3_ID, true));


			// SYSSCHEMAS
			coreInfo[SYSSCHEMAS_CORE_NUM].setHeapConglomerate(
					getBootParameter(startParams, CFG_SYSSCHEMAS_ID, true));


			coreInfo[SYSSCHEMAS_CORE_NUM].setIndexConglomerate(
					SYSSCHEMASRowFactory.SYSSCHEMAS_INDEX1_ID,
					getBootParameter(startParams, CFG_SYSSCHEMAS_INDEX1_ID, true));

			coreInfo[SYSSCHEMAS_CORE_NUM].setIndexConglomerate(
					SYSSCHEMASRowFactory.SYSSCHEMAS_INDEX2_ID,
					getBootParameter(startParams, CFG_SYSSCHEMAS_INDEX2_ID, true));

		}



		String value = startParams.getProperty(Property.LANG_TD_CACHE_SIZE);
		tdCacheSize = PropertyUtil.intPropertyValue(Property.LANG_TD_CACHE_SIZE, value,
									   0, Integer.MAX_VALUE, Property.LANG_TD_CACHE_SIZE_DEFAULT);

		
		value = startParams.getProperty(Property.LANG_SPS_CACHE_SIZE);
		stmtCacheSize = PropertyUtil.intPropertyValue(Property.LANG_SPS_CACHE_SIZE, value,
									   0, Integer.MAX_VALUE, Property.LANG_SPS_CACHE_SIZE_DEFAULT);

		value = startParams.getProperty(Property.LANG_SEQGEN_CACHE_SIZE);
		seqgenCacheSize = PropertyUtil.intPropertyValue(Property.LANG_SEQGEN_CACHE_SIZE, value,
									   0, Integer.MAX_VALUE, Property.LANG_SEQGEN_CACHE_SIZE_DEFAULT);

		value = startParams.getProperty(Property.LANG_PERMISSIONS_CACHE_SIZE);
		permissionsCacheSize = PropertyUtil.intPropertyValue(Property.LANG_PERMISSIONS_CACHE_SIZE, value,
									   0, Integer.MAX_VALUE, Property.LANG_PERMISSIONS_CACHE_SIZE_DEFAULT);

        // See if automatic index statistics update is disabled through a
        // system wide property. May be overridden by a database specific
        // property later on.
        // The default is that automatic index statistics update is enabled.
        indexStatsUpdateDisabled = !PropertyUtil.getSystemBoolean(
                Property.STORAGE_AUTO_INDEX_STATS, true);

        // See if we should enable logging of index stats activities.
        indexStatsUpdateLogging = PropertyUtil.getSystemBoolean(
                Property.STORAGE_AUTO_INDEX_STATS_LOGGING);

        // See if we should enable tracing of index stats activities.
        indexStatsUpdateTracing = PropertyUtil.getSystemProperty(
                Property.STORAGE_AUTO_INDEX_STATS_TRACING, "off");

		/*
		 * data dictionary contexts are only associated with connections.
		 * we have to look for the basic data dictionary, as there is
		 * no connection, and thus no context stack yet.
		 */

		/*
		 * Get the table descriptor cache.
		 */
		CacheFactory cf = (CacheFactory) Monitor.startSystemModule(Module.CacheFactory);
		OIDTdCache =
			cf.newCacheManager(this,
				"TableDescriptorOIDCache",
				tdCacheSize,
				tdCacheSize);
		nameTdCache =
			cf.newCacheManager(this,
				"TableDescriptorNameCache",
				tdCacheSize,
				tdCacheSize);

		if (stmtCacheSize > 0) {
			spsNameCache =
				cf.newCacheManager(this,
					"SPSNameDescriptorCache",
					stmtCacheSize,
					stmtCacheSize);
			spsIdHash = new Hashtable(stmtCacheSize);
			// spsTextHash = new Hashtable(stmtCacheSize);
		}

		sequenceGeneratorCache = cf.newCacheManager
            ( this, "SequenceGeneratorCache", seqgenCacheSize, seqgenCacheSize );

        sequenceIDs = new HashMap();

		/* Get the object to coordinate cache transitions */
		cacheCoordinator = new ShExLockable();

		/* Get AccessFactory in order to transaction stuff */
		af = (AccessFactory)  Monitor.findServiceModule(this, AccessFactory.MODULE);

		/* Get the lock factory */
		lockFactory = af.getLockFactory();

		/*
		 * now we need to setup a context stack for the database creation work.
		 * We assume the System boot process has created a context
		 * manager already, but not that contexts we need are there.
		 */
		ContextService csf = ContextService.getFactory();

		ContextManager cm = csf.getCurrentContextManager();
		if (SanityManager.DEBUG)
			SanityManager.ASSERT((cm != null), "Failed to get current ContextManager");

		// RESOLVE other non-StandardException errors.
		bootingTC = null;
		try
		{
			// Get a transaction controller. This has the side effect of
			// creating a transaction context if there isn't one already.
			bootingTC = af.getTransaction(cm);

			/*
				We need an execution context so that we can generate rows
				REMIND: maybe only for create case?
			 */
			exFactory.newExecutionContext(cm);

			DataDescriptorGenerator ddg = getDataDescriptorGenerator();

			//We should set the user schema collation type here now because
			//later on, we are going to create user schema SPLICE. By the time any
			//user schema gets created, we should have the correct collation
			//type set for such schemas to use. For this reason, don't remove
			//the following if else statement and don't move it later in this 
			//method.
			String userDefinedCollation;		
			if (create) {
				//Get the collation attribute from the JDBC url. It can only 
				//have one of 2 possible values - UCS_BASIC or TERRITORY_BASED
				//This attribute can only be specified at database create time. 
				//The attribute value has already been verified in DVF.boot and
				//hence we can be assured that the attribute value if provided
				//is either UCS_BASIC or TERRITORY_BASED. If none provided, 
				//then we will take it to be the default which is UCS_BASIC.
				userDefinedCollation = startParams.getProperty(
						Attribute.COLLATION, Property.UCS_BASIC_COLLATION);		
				bootingTC.setProperty(Property.COLLATION,userDefinedCollation,true);
			} else {
				userDefinedCollation = startParams.getProperty(
						Property.COLLATION, Property.UCS_BASIC_COLLATION);
			}

			//Initialize the collation type of user schemas by looking at
			//collation property/attribute.
			collationTypeOfUserSchemas = DataTypeDescriptor.getCollationType(userDefinedCollation);
			if (SanityManager.DEBUG)
				SanityManager.ASSERT((collationTypeOfUserSchemas != -1), "Invalid collation type: "+userDefinedCollation);

			//Now is also a good time to create schema descriptor for global
			//temporary tables. Since this is a user schema, it should use the
			//collation type associated with user schemas. Since we just 
			//finished setting up the collation type of user schema, it is 
			//safe to create user SchemaDescriptor(s) now.
			declaredGlobalTemporaryTablesSchemaDesc = 
	            newDeclaredGlobalTemporaryTablesSchemaDesc(
	                    SchemaDescriptor.STD_DECLARED_GLOBAL_TEMPORARY_TABLES_SCHEMA_NAME);
			
            boolean nativeAuthenticationEnabled = PropertyUtil.nativeAuthenticationEnabled( startParams );

			if (create) {
				String userName = IdUtil.getUserNameFromURLProps(startParams);
				authorizationDatabaseOwner = IdUtil.getUserAuthorizationId(userName);
                HashSet newlyCreatedRoutines = new HashSet();
                
				// create any required tables.
				createDictionaryTables(startParams, bootingTC, ddg);

                //create metadata sps statement required for network server
                createSystemSps(bootingTC);

				// As part of Splice Derby fork, we abstracted out the
				// create_SYSIBM_procedures and create_SYSCS_procedures
				// methods into a generalized SystemProcedureGenerator.
				//
				// create procedures for network server metadata
				// create_SYSIBM_procedures(bootingTC, newlyCreatedRoutines );
				//
				// create the SYSCS_UTIL system procedures
				// create_SYSCS_procedures(bootingTC, newlyCreatedRoutines );
                
                // create stored procedures
                SystemProcedureGenerator procedureGenerator = getSystemProcedures();
                procedureGenerator.createProcedures(bootingTC,newlyCreatedRoutines);

                // create system aggregates
                SystemAggregateGenerator aggregateGenerator = getSystemAggregateGenerator();
                aggregateGenerator.createAggregates(bootingTC);
                
                // now grant execute permission on some of these routines
                grantPublicAccessToSystemRoutines( newlyCreatedRoutines, bootingTC, authorizationDatabaseOwner );
				// log the current dictionary version
				dictionaryVersion = softwareVersion;
                
				/* Set properties for current and create time 
				 * DataDictionary versions.
				 */
				bootingTC.setProperty(DataDictionary.CORE_DATA_DICTIONARY_VERSION,
                    dictionaryVersion, true);

				bootingTC.setProperty(DataDictionary.CREATE_DATA_DICTIONARY_VERSION,
                    dictionaryVersion, true);

                //
				// If SqlAuthorization is set as a system property during database
				// creation, set it as a database property also, so that it gets persisted.
                //
                // We also turn on SqlAuthorization if NATIVE authentication has been specified.
                //
				if ( PropertyUtil.getSystemBoolean(Property.SQL_AUTHORIZATION_PROPERTY) ) {
					bootingTC.setProperty(Property.SQL_AUTHORIZATION_PROPERTY,"true",true);
				}
				if ( PropertyUtil.getSystemBoolean(Property.SQL_AUTHORIZATION_PROPERTY) || nativeAuthenticationEnabled ) {
					usesSqlAuthorization=true;
				}

                // Set default hash algorithm used to protect passwords stored
                // in the database for BUILTIN and NATIVE authentication.
                bootingTC.setProperty(
                        Property.AUTHENTICATION_BUILTIN_ALGORITHM,
                        findDefaultBuiltinAlgorithm(),
                        false);
			} else {
				// Get the ids for non-core tables
				loadDictionaryTables(bootingTC, ddg, startParams);

                // See if index stats update is disabled by a database prop.
                String dbIndexStatsUpdateAuto =
                        PropertyUtil.getDatabaseProperty(bootingTC,
                                    Property.STORAGE_AUTO_INDEX_STATS);
                if (dbIndexStatsUpdateAuto != null) {
                    indexStatsUpdateDisabled = !Boolean.valueOf(
                            dbIndexStatsUpdateAuto).booleanValue();
                }
                String dbEnableIndexStatsLogging =
                        PropertyUtil.getDatabaseProperty(bootingTC,
                            Property.STORAGE_AUTO_INDEX_STATS_LOGGING);
                if (dbEnableIndexStatsLogging != null) {
                    indexStatsUpdateLogging = Boolean.valueOf(
                            dbEnableIndexStatsLogging).booleanValue();
                }
                String dbEnableIndexStatsTracing =
                        PropertyUtil.getDatabaseProperty(bootingTC,
                            Property.STORAGE_AUTO_INDEX_STATS_TRACING);
                if (dbEnableIndexStatsTracing != null) {
                    if (!(dbEnableIndexStatsTracing.equalsIgnoreCase("off") ||
                          dbEnableIndexStatsTracing.equalsIgnoreCase("log") ||
                          dbEnableIndexStatsTracing.equalsIgnoreCase("stdout") ||
                          dbEnableIndexStatsTracing.equalsIgnoreCase("both"))) {
                        indexStatsUpdateTracing = "off";
                    } else {
                        indexStatsUpdateTracing = dbEnableIndexStatsTracing;
                    }
                }

				String sqlAuth = PropertyUtil.getDatabaseProperty(bootingTC,
										Property.SQL_AUTHORIZATION_PROPERTY);

				// Feature compatibility check.
				if (Boolean.valueOf
						(startParams.getProperty(
							Attribute.SOFT_UPGRADE_NO_FEATURE_CHECK))
						.booleanValue()) {
					// Do not perform check if this boot is the first
					// phase (soft upgrade boot) of a hard upgrade,
					// which happens in two phases beginning with
					// DERBY-2264. In this case, we need to always be
					// able to boot to authenticate, notwithstanding
					// any feature properties set
					// (e.g. db.database.sqlAuthorization) which
					// may not yet be supported until that hard
					// upgrade has happened, normally causing an error
					// below.
					//
					// Feature sqlAuthorization is a special case:
					// Since database ownership checking only happens
					// when sqlAuthorization is true, we can't afford
					// to *not* use it for upgrades from 10.2 or
					// later, lest we lose the database owner check.
					// For upgrades from 10.1 and earlier there is no
					// database owner check at a hard upgrade.
					if (dictionaryVersion.majorVersionNumber >=
						DataDictionary.DD_VERSION_DERBY_10_2) {
						usesSqlAuthorization = Boolean.valueOf(sqlAuth).booleanValue() || nativeAuthenticationEnabled;
					}
				} else {
					if (Boolean.valueOf(sqlAuth).booleanValue() || nativeAuthenticationEnabled) {
						// SQL authorization requires 10.2 or higher database
						checkVersion(DataDictionary.DD_VERSION_DERBY_10_2,
									 "sqlAuthorization");
						usesSqlAuthorization=true;
					}
				}
			}
					
			if (SanityManager.DEBUG)
				SanityManager.ASSERT((authorizationDatabaseOwner != null), "Failed to get Database Owner authorization");

			// Update (or create) the system stored procedures if requested.
			updateSystemProcedures(bootingTC);

			/* Commit & destroy the create database */
			bootingTC.commit();
			cm.getContext(ExecutionContext.CONTEXT_ID).popMe(); // done with ctx
		} finally {

			if (bootingTC != null) {
				bootingTC.destroy();  // gets rid of the transaction context
				bootingTC = null;
			}
		}
	
		setDependencyManager();
		booting = false;
	}

    /**
     * Factory method for generating System Procedure information.
     *
     * Replace this method with a subimplementation to change which
     * SystemProcedures are installed at boot time.
     *
     * @return a generator for SystemProcedures.
     */
    protected SystemProcedureGenerator getSystemProcedures(){
        return new DefaultSystemProcedureGenerator(this);
    }

    protected SystemAggregateGenerator getSystemAggregateGenerator(){
        return new DefaultSystemAggregateGenerator(this);
    }
    /**
     * Find the default message digest algorithm to use for BUILTIN
     * authentication on this database.
     *
     * @return the name of the algorithm to use as the default
     */
    private String findDefaultBuiltinAlgorithm() {
        try {
            // First check for the preferred default, and return it if present
            MessageDigest.getInstance(
                    Property.AUTHENTICATION_BUILTIN_ALGORITHM_DEFAULT);
            return Property.AUTHENTICATION_BUILTIN_ALGORITHM_DEFAULT;
        } catch (NoSuchAlgorithmException nsae) {
            // Couldn't find the preferred algorithm, so use the fallback
            return Property.AUTHENTICATION_BUILTIN_ALGORITHM_FALLBACK;
        }
    }

    private CacheManager getPermissionsCache() throws StandardException
    {
        if( permissionsCache == null)
        {
            CacheFactory cf = (CacheFactory) Monitor.startSystemModule(Module.CacheFactory);
            LanguageConnectionContext lcc = getLCC();
            TransactionController tc = lcc.getTransactionExecute();
            permissionsCacheSize = PropertyUtil.getServiceInt( tc,
                                                               Property.LANG_PERMISSIONS_CACHE_SIZE,
                                                               40, /* min value */
                                                               Integer.MAX_VALUE,
                                                               permissionsCacheSize /* value from boot time. */);
            permissionsCache = cf.newCacheManager( this,
                                                   "PermissionsCache",
                                                   permissionsCacheSize,
                                                   permissionsCacheSize);
        }
        return permissionsCache;
    } // end of getPermissionsCache

	/** 
	 * sets the dependencymanager associated with this dd. subclasses can
	 * override this to install their own funky dependency manager.
	 */
	protected void setDependencyManager()
	{
		dmgr = new BasicDependencyManager(this);
	}

	/**
	 * returns the dependencymanager associated with this datadictionary.
	 * @see DataDictionary#getDependencyManager
	 */
	public DependencyManager getDependencyManager()
	{
		return dmgr;
	}

	/**
	 * Stop this module.  In this case, nothing needs to be done.
	 */

    public void stop() {
        // Shut down the index statistics refresher, mostly to make it print
        // processing stats
        // Not sure if the reference can be null here, but it may be possible
        // if multiple threads are competing to boot and shut down the db.
        if (indexRefresher != null) {
            indexRefresher.stop();
        }
    }

	/*
	** CacheableFactory interface
	*/
	public Cacheable newCacheable(CacheManager cm) {

		if ( cm == OIDTdCache ) { return new OIDTDCacheable( this ); }
		else if ( cm == nameTdCache ) { return new NameTDCacheable( this ); }
        else if ( cm == permissionsCache ) { return new PermissionsCacheable( this ); }
        else if ( cm == sequenceGeneratorCache ) { return new SequenceUpdater.SyssequenceUpdater( this ); }
		else { return new SPSNameCacheable( this ); }
	}

	/*
	** Methods related to ModuleControl
	*/

	/**
	 * @see com.splicemachine.db.iapi.sql.dictionary.DataDictionary#startReading
	 *
	 * @exception StandardException		Thrown on error
	 */
	public int startReading(LanguageConnectionContext lcc) throws StandardException {
		int     bindCount = lcc.incrementBindCount();
		int     localCacheMode;

        boolean needRetry = false;

        do {
            if (needRetry) {
                // could not get lock while holding the synchronized(this),
                // so now wait until we can get the lock.  Once we get the
                // lock it is automatically released, hopefully when we 
                // go the the synchronized(this) block we will be able to
                // get the lock, while holding the synchronized(this)
                // monitor now.

                try {
                    lockFactory.zeroDurationlockObject(
                        lcc.getTransactionExecute().getLockSpace(),
                        cacheCoordinator,
                        ShExQual.SH,
                        C_LockFactory.WAIT_FOREVER);
                } catch (StandardException e) {
                    // DEADLOCK, timeout will not happen with WAIT_FOREVER
                    lcc.decrementBindCount();
                    throw e;
                }
                needRetry = false;
            }

            // "this" is used to synchronize between startReading,doneReading, 
            //  and startWriting.

            synchronized(this) {
                localCacheMode = getCacheMode();

                /*
                ** Keep track of how deeply nested this bind() operation is.
                ** It's possible for nested binding to happen if the user
                ** prepares SQL statements from within a static initializer
                ** of a class, and calls a method on that class (or uses a
                ** field in the class).
                **
                ** If nested binding is happening, we only want to lock the
                ** DataDictionary on the outermost nesting level.
                */
                if (bindCount == 1) {
                    if (localCacheMode == DataDictionary.COMPILE_ONLY_MODE) {
                        if (SanityManager.DEBUG) {
                            SanityManager.ASSERT(ddlUsers == 0,
                                "Cache mode is COMPILE_ONLY and there are DDL users.");
                        }

                        /*
                        ** If we deadlock while waiting for a lock,
                        ** then be sure to restore things as they
                        ** were.
                        */
                        boolean lockGranted = false;

                        try {
                            // When the C_LockFactory.NO_WAIT is used this 
                            // routine will not throw timeout or deadlock 
                            // exceptions.  The boolean returned will indicate 
                            // if the lock was granted or not.  If it would 
                            // have had to wait, it just returns immediately 
                            // and returns false.
                            // 
                            // See if we can get this lock granted without 
                            // waiting (while holding the dataDictionary 
                            // synchronization).

                            CompatibilitySpace space =
                                lcc.getTransactionExecute().getLockSpace();

                            lockGranted = 
                                lockFactory.lockObject(
                                    space, space.getOwner(),
                                    cacheCoordinator,
                                    ShExQual.SH,
                                    C_LockFactory.NO_WAIT);
                        }  catch (StandardException e) {
                            // neither TIMEOUT or DEADLOCK can happen with 
                            // NO_WAIT flag.  This must be some other exception.

                            lcc.decrementBindCount();
                            throw e;
                        }

                        if (!lockGranted)
                            needRetry = true;
                    } else {
                        readersInDDLMode++;
                    }
                }
            } // end of sync block
            
        } while (needRetry);

		return localCacheMode;
	}

	/* @see com.splicemachine.db.iapi.sql.dictionary.DataDictionary#doneReading */
	public void doneReading(int mode, LanguageConnectionContext lcc) 
		throws StandardException
	{
		int bindCount = lcc.decrementBindCount();

		/* This is an arbitrary choice of object to synchronize these methods */
		synchronized(this)
		{
			/*
			** Keep track of how deeply nested this bind() operation is.
			** It's possible for nested binding to happen if the user
			** prepares SQL statements from within a static initializer
			** of a class, and calls a method on that class (or uses a
			** field in the class).
			**
			** If nested binding is happening, we only want to unlock the
			** DataDictionary on the outermost nesting level.
			*/
			if (bindCount == 0)
			{
				if (mode == DataDictionary.COMPILE_ONLY_MODE)
				{
					/*
					** Release the share lock that was acquired by the reader when
					** it called startReading().
					** Beetle 4418, during bind, we may even execute something (eg., in a vti
					** constructor) and if a severe error occured, the transaction is rolled
					** back and lock released already, so don't try to unlock if statement context
					** is cleared.
					*/
					if ((lcc.getStatementContext() != null) && lcc.getStatementContext().inUse())
					{
						CompatibilitySpace space =
							lcc.getTransactionExecute().getLockSpace();
						int unlockCount =
							lockFactory.unlock(
								space, space.getOwner(),
								cacheCoordinator, ShExQual.SH);
						if (SanityManager.DEBUG)
						{
							if (unlockCount != 1)
							{
								SanityManager.THROWASSERT("unlockCount not "+
									"1 as expected, it is "+unlockCount);
							}
						}
					}
				}
				else 
				{
					readersInDDLMode--;

					/*
					** We can only switch back to cached (COMPILE_ONLY)
					** mode if there aren't any readers that started in
					** DDL_MODE.  Otherwise we could get a reader
					** in DDL_MODE that reads a cached object that
					** was brought in by a reader in COMPILE_ONLY_MODE.
					** If 2nd reader finished and releases it lock
					** on the cache there is nothing to pevent another
					** writer from coming along an deleting the cached
					** object.
					*/
					if (ddlUsers == 0 && readersInDDLMode == 0)
					{
						clearCaches();
						setCacheMode(DataDictionary.COMPILE_ONLY_MODE);
					}

					if (SanityManager.DEBUG)
					{
						SanityManager.ASSERT(readersInDDLMode >= 0,
							"readersInDDLMode is invalid -- should never be < 0");
					}
				}
			}
		}
	}

	/*
	 * @see com.splicemachine.db.iapi.sql.dictionary.DataDictionary#startWriting
	 *
	 * @exception StandardException		Thrown on error
	 */
	public void startWriting(LanguageConnectionContext lcc) 
		throws StandardException
	{

		boolean blocked = true;
	
		/*
		** Don't allow DDL if we're binding a SQL statement.
		*/
		if (lcc.getBindCount() != 0)
		{
			throw StandardException.newException(SQLState.LANG_DDL_IN_BIND);
		}
	
		/*
		** Check whether we've already done a DDL statement in this
		** transaction.  If so, we don't want to re-enter DDL mode, or
		** bump the DDL user count.
		*/
		if ( ! lcc.dataDictionaryInWriteMode())
		{
			for (int i = 0; blocked; i++)
			{
				/*
				** If we already tried 5 times and failed, do
				** an unbounded wait for the lock w/o
				** synchronization.  Immediately unlock and
				** sleep a random amount of time and start
				** the whole process over again.
				*/
				if (i > 4 && 
					getCacheMode() == DataDictionary.COMPILE_ONLY_MODE)
				{
                    // Wait until the settable timeout value for the lock,
                    // and once granted, immediately release the lock.  If
                    // this wait time's out then a TIMEOUT error is sent
                    // up the stack.

                    lockFactory.zeroDurationlockObject(
                        lcc.getTransactionExecute().getLockSpace(),
                        cacheCoordinator,
                        ShExQual.EX,
                        C_LockFactory.TIMED_WAIT);


					i = 1;
				}

				if (i > 0)
				{
					try 
                    { 
                        Thread.sleep(
                            (long)((java.lang.Math.random() * 1131) % 20)); 
                    }
					catch (InterruptedException ie)
					{
						throw StandardException.interrupt(ie);
					}
				} 

				synchronized(this)
				{
					if (getCacheMode() == DataDictionary.COMPILE_ONLY_MODE)
					{
                        // When the C_LockFactory.NO_WAIT is used this routine 
                        // will not throw timeout or deadlock exceptions.  The 
                        // boolean returned will indicate if the lock was 
                        // granted or not.  If it would have had to wait, it 
                        // just returns immediately and returns false.
                        // 

                        // See if we can get this lock granted without waiting
                        // (while holding the dataDictionary synchronization).

                        boolean lockGranted = 
                            lockFactory.zeroDurationlockObject(
                                lcc.getTransactionExecute().getLockSpace(),
                                cacheCoordinator,
                                ShExQual.EX,
                                C_LockFactory.NO_WAIT);

                        if (!lockGranted)
                            continue;

						/* Switch the caching mode to DDL */
						setCacheMode(DataDictionary.DDL_MODE);
	
						/* Clear out all the caches */
						clearCaches();
					}
		
					/* Keep track of the number of DDL users */
					ddlUsers++;
				} // end synchronized	
	
				/*
				** Tell the connection the DD is in DDL mode, so it can take
				** it out of DDL mode when the transaction finishes.
				*/
				lcc.setDataDictionaryWriteMode();
				blocked = false;
			}

		}
		else if (SanityManager.DEBUG)
		{
			SanityManager.ASSERT(getCacheMode() == DataDictionary.DDL_MODE,
				"lcc.getDictionaryInWriteMode() but DataDictionary is COMPILE_MODE");
		}
	}


	/* @see com.splicemachine.db.iapi.sql.dictionary.DataDictionary#transactionFinished */
	public void transactionFinished() throws StandardException
	{
		/* This is an arbitrary choice of object to synchronize these methods */
		synchronized(this)
		{
			if (SanityManager.DEBUG)
			{
				SanityManager.ASSERT(ddlUsers > 0,
					"Number of DDL Users is <= 0 when finishing a transaction");

				SanityManager.ASSERT(getCacheMode() == DataDictionary.DDL_MODE,
					"transactionFinished called when not in DDL_MODE");
			}

			ddlUsers--;

			/*
			** We can only switch back to cached (COMPILE_ONLY)
			** mode if there aren't any readers that started in
			** DDL_MODE.  Otherwise we could get a reader
			** in DDL_MODE that reads a cached object that
			** was brought in by a reader in COMPILE_ONLY_MODE.
			** If 2nd reader finished and releases it lock
			** on the cache there is nothing to pevent another
			** writer from coming along an deleting the cached
			** object.
			*/
			if (ddlUsers == 0 && readersInDDLMode == 0)
			{
				clearCaches();
				setCacheMode(DataDictionary.COMPILE_ONLY_MODE);
			}

		}
	}

	public int getCacheMode()
	{
		return cacheMode;
	}

	private void setCacheMode(int newMode)
	{
		cacheMode = newMode;
	}

	/**
	 * Get a DataDescriptorGenerator, through which we can create
	 * objects to be stored in the DataDictionary.
	 *
	 * @return	A DataDescriptorGenerator
	 */

	public DataDescriptorGenerator	getDataDescriptorGenerator()
	{
		return dataDescriptorGenerator;
	}

	/**
	 * Get authorizationID of Database Owner
	 *
	 * @return	authorizationID
	 */
	public String getAuthorizationDatabaseOwner()
	{
		return authorizationDatabaseOwner;
	}

	/**
	 * @see DataDictionary#usesSqlAuthorization
	 */
	public boolean usesSqlAuthorization()
	{
		return usesSqlAuthorization;
	}
	
	/** @see DataDictionary#getCollationTypeOfSystemSchemas() */
	public int getCollationTypeOfSystemSchemas() 
	{
		return collationTypeOfSystemSchemas;		
	}
	
	/** @see DataDictionary#getCollationTypeOfUserSchemas() */
	public int getCollationTypeOfUserSchemas()
	{
		return collationTypeOfUserSchemas;
	}

	/**
	 * Get a DataValueFactory, through which we can create
	 * data value objects.
	 *
	 * @return	A DataValueFactory
	 */
	public DataValueFactory	getDataValueFactory()
	{
		return dvf;
	}

	/**
	 * Get ExecutionFactory associated with this database.
	 *
	 * @return	The ExecutionFactory
	 */
	public ExecutionFactory	getExecutionFactory()
	{
		return exFactory;
	}


    /**
     * Set up the builtin schema descriptors for system schemas.
     */
    private void getBuiltinSystemSchemas()
    {
        if (systemSchemaDesc != null)
            return;
 
		systemSchemaDesc = 
            newSystemSchemaDesc(SchemaDescriptor.STD_SYSTEM_SCHEMA_NAME,
                SchemaDescriptor.SYSTEM_SCHEMA_UUID);
		sysIBMSchemaDesc = 
            newSystemSchemaDesc(SchemaDescriptor.IBM_SYSTEM_SCHEMA_NAME,
                SchemaDescriptor.SYSIBM_SCHEMA_UUID);
		systemUtilSchemaDesc  = 
            newSystemSchemaDesc(SchemaDescriptor.STD_SYSTEM_UTIL_SCHEMA_NAME,
                SchemaDescriptor.SYSCS_UTIL_SCHEMA_UUID);
		sysFunSchemaDesc  = 
            newSystemSchemaDesc(SchemaDescriptor.IBM_SYSTEM_FUN_SCHEMA_NAME,
				SchemaDescriptor.SYSFUN_SCHEMA_UUID);
    }

    // returns null if database is at rev level 10.5 or earlier
    public  PasswordHasher  makePasswordHasher( Dictionary props )
        throws StandardException
    {
        // Support for configurable hash algorithm was added in Derby 10.6, so
        // we don't want to store a hash using the new scheme if the database
        // is running in soft upgrade and may be used with an older version
        // later.
        boolean supportConfigurableHash = checkVersion(DataDictionary.DD_VERSION_DERBY_10_6, null);

        // Support for key stretching was added in Derby 10.9, so don't use it
        // if the database may still be used with an older version.
        boolean supportKeyStretching = checkVersion(DataDictionary.DD_VERSION_DERBY_10_9, null);

        if ( !supportConfigurableHash ) { return null; }
        else
        {
            String algorithm = (String)
                    PropertyUtil.getPropertyFromSet(
                        props,
                        Property.AUTHENTICATION_BUILTIN_ALGORITHM);

            if ( algorithm == null ) { return null; }

            byte[] salt = null;
            int iterations = 1;
            
            if (algorithm != null && algorithm.length() > 0) {

                if (supportKeyStretching) {
                    salt = generateRandomSalt(props);
                    iterations = getIntProperty(
                            props,
                            Property.AUTHENTICATION_BUILTIN_ITERATIONS,
                            Property.AUTHENTICATION_BUILTIN_ITERATIONS_DEFAULT,
                            1, Integer.MAX_VALUE);
                }
            }

            return new PasswordHasher( algorithm, salt, iterations );
        }
    }
    
    /**
     * Generate an array of random bytes to use as salt when hashing
     * credentials.
     *
     * @param props database properties that possibly specify the desired
     *   length of the salt
     * @return random bytes
     */
    private byte[] generateRandomSalt(Dictionary props) {
        int saltLength = getIntProperty(
                props,
                Property.AUTHENTICATION_BUILTIN_SALT_LENGTH,
                Property.AUTHENTICATION_BUILTIN_SALT_LENGTH_DEFAULT,
                0, Integer.MAX_VALUE);

        SecureRandom random = new SecureRandom();
        byte[] salt = new byte[saltLength];
        random.nextBytes(salt);

        return salt;
    }
    /**
     * Get the value of an integer property.
     *
     * @param props database properties
     * @param key the key of the property
     * @param defaultValue which value to return if the property is not set,
     *   or if the property value is not in the valid range
     * @param minValue lowest property value to accept
     * @param maxValue highest property value to accept
     * @return the value of the property
     */
    private int getIntProperty(
            Dictionary props, String key,
            int defaultValue, int minValue, int maxValue) {

        String sVal = (String) PropertyUtil.getPropertyFromSet(props, key);

        if (sVal != null) {
            try {
                int i = Integer.parseInt(sVal);
                if (i >= minValue && i <= maxValue) {
                    return i;
                }
            } catch (NumberFormatException nfe) {
                // By convention, Derby ignores property values that cannot be
                // parsed. Use the default value instead.
            }
        }

        return defaultValue;
    }


    
	/**
	 * Get the descriptor for the system schema. Schema descriptors include 
     * authorization ids and schema ids.
     *
	 * SQL92 allows a schema to specify a default character set - we will
	 * not support this.
	 *
	 * @return	The descriptor for the schema.
	 *
	 * @exception StandardException		Thrown on failure
	 */
	public SchemaDescriptor	getSystemSchemaDescriptor()
						throws StandardException
    {
        return systemSchemaDesc;
    }


	/**
	 * Get the descriptor for the SYSCS_UTIL system schema. 
     * Schema descriptors include authorization ids and schema ids.
     *
	 * SQL92 allows a schema to specify a default character set - we will
	 * not support this.
	 *
	 * @return	The descriptor for the schema.
	 *
	 * @exception StandardException		Thrown on failure
	 */
	public SchemaDescriptor	getSystemUtilSchemaDescriptor()
						throws StandardException
    {
        return(systemUtilSchemaDesc);
    }

	/**
	 * Get the descriptor for the SYSIBM schema. Schema descriptors include 
     * authorization ids and schema ids.
     *
	 * SQL92 allows a schema to specify a default character set - we will
	 * not support this.
	 *
	 * @return	The descriptor for the schema.
	 *
	 * @exception StandardException		Thrown on failure
	 */
	public SchemaDescriptor	getSysIBMSchemaDescriptor()
						throws StandardException
    {
        return sysIBMSchemaDesc;
    }

	/**
	 * Get the descriptor for the SYSFUN schema. Schema descriptors include 
     * authorization ids and schema ids.
     *
	 * SQL92 allows a schema to specify a default character set - we will
	 * not support this.
	 *
	 * @return	The descriptor for the schema.
	 *
	 * @exception StandardException		Thrown on failure
	 */
	public SchemaDescriptor	getSysFunSchemaDescriptor()
		throws StandardException
	{
		return sysFunSchemaDesc;
	}

	/**
	 * Get the descriptor for the declared global temporary table schema which 
     * is always named "SESSION".
	 *
	 * @return	The descriptor for the schema.
	 *
	 * @exception StandardException		Thrown on failure
	 */
	public SchemaDescriptor	getDeclaredGlobalTemporaryTablesSchemaDescriptor()
        throws StandardException
    {
        return declaredGlobalTemporaryTablesSchemaDesc;
    }  
    
    /**
     * Determine whether a string is the name of the system schema.
     *
     * @param name
     * @return	true or false
	 *
	 * @exception StandardException		Thrown on failure
     */
    public boolean isSystemSchemaName( String name)
        throws StandardException
    {
        boolean ret_val = false;

        for (int i = systemSchemaNames.length - 1; i >= 0;)
        {
            if ((ret_val = systemSchemaNames[i--].equals(name)))
                break;
        }
            
        return(ret_val);
    }

	/**
	 * Get the descriptor for the named schema.
	 * Schema descriptors include authorization ids and schema ids.
	 * SQL92 allows a schema to specify a default character set - we will
	 * not support this.  Will check default schema for a match
	 * before scanning a system table.
	 * 
	 * @param schemaName	The name of the schema we're interested in. Must not be null.
	 * @param tc			TransactionController
	 *
	 * @param raiseError    whether an exception should be thrown if the schema does not exist.
	 *
	 * @return	The descriptor for the schema. Can be null (not found) if raiseError is false.
	 *
	 * @exception StandardException		Thrown on error
	 */
	public SchemaDescriptor	getSchemaDescriptor(String schemaName,
												TransactionController tc,
												boolean raiseError)
		throws StandardException
	{
		/*
		** Check for SPLICE and SYS schemas before going any
		** further.
		*/
	
		if ( tc == null )
		{
		    tc = getTransactionCompile();
        }

		if (getSystemSchemaDescriptor().getSchemaName().equals(schemaName))
		{
			return getSystemSchemaDescriptor();
		}
		else if (getSysIBMSchemaDescriptor().getSchemaName().equals(schemaName))
		{
			// oh you are really asking SYSIBM, if this db is soft upgraded 
            // from pre 52, I may have 2 versions for you, one on disk 
            // (user SYSIBM), one imaginary (builtin). The
			// one on disk (real one, if it exists), should always be used.
			if (dictionaryVersion.checkVersion(
                        DataDictionary.DD_VERSION_CS_5_2, null))
            {
				return getSysIBMSchemaDescriptor();
            }
		}

		/*
		** Manual lookup
		*/
		SchemaDescriptor sd = locateSchemaRow(schemaName, tc);

		//if no schema found and schema name is SESSION, then create an 
        //in-memory schema descriptor
		if (sd == null && 
            getDeclaredGlobalTemporaryTablesSchemaDescriptor().getSchemaName().equals(schemaName))
        {
			return getDeclaredGlobalTemporaryTablesSchemaDescriptor();
        }

		if (sd == null && raiseError)
		{
			throw StandardException.newException(
                    SQLState.LANG_SCHEMA_DOES_NOT_EXIST, schemaName);
		}
		else
        {
			return sd;
        }
	}
		
	/**
	 * Get the target schema by searching for a matching row
	 * in SYSSCHEMAS by schemaId.  Read only scan.
	 * 
	 * @param schemaId		The id of the schema we're interested in.
	 *						If non-null, overrides schemaName
	 * 
	 * @param tc			TransactionController.  If null, one
	 *						is gotten off of the language connection context.
	 *
	 * @return	The row for the schema
	 *
	 * @exception StandardException		Thrown on error
	 */
	private SchemaDescriptor locateSchemaRow(UUID schemaId,
								TransactionController tc)
		throws StandardException
	{
		return locateSchemaRowBody(
			schemaId,
			TransactionController.ISOLATION_REPEATABLE_READ,
			tc);
	}


	/**
	 * Get the target schema by searching for a matching row
	 * in SYSSCHEMAS by schemaId.  Read only scan.
	 *
	 * @param schemaId		The id of the schema we're interested in.
	 *						If non-null, overrides schemaName
	 * @param isolationLevel Use this explicit isolation level. Only
	 *                      ISOLATION_REPEATABLE_READ (normal usage) or
	 *                      ISOLATION_READ_UNCOMMITTED (corner cases)
	 *                      supported for now.
	 * @param tc			TransactionController.  If null, one
	 *						is gotten off of the language connection context.
	 *
	 * @return	The row for the schema
	 *
	 * @exception StandardException		Thrown on error
	 */
	private SchemaDescriptor locateSchemaRow(UUID schemaId,
											 int isolationLevel,
											 TransactionController tc)
		throws StandardException
	{
		return locateSchemaRowBody(
			schemaId,
			isolationLevel,
			tc);
	}


	private SchemaDescriptor locateSchemaRowBody(UUID schemaId,
												 int isolationLevel,
												 TransactionController tc)
		throws StandardException
	{
		DataValueDescriptor		UUIDStringOrderable;
		TabInfoImpl					ti = coreInfo[SYSSCHEMAS_CORE_NUM];

		/* Use UUIDStringOrderable in both start and stop positions for scan */
		UUIDStringOrderable = getIDValueAsCHAR(schemaId);

		/* Set up the start/stop position for the scan */
		ExecIndexRow keyRow = exFactory.getIndexableRow(1);
		keyRow.setColumn(1, UUIDStringOrderable);

		return (SchemaDescriptor)
					getDescriptorViaIndex(
						SYSSCHEMASRowFactory.SYSSCHEMAS_INDEX2_ID,
						keyRow,
						(ScanQualifier [][]) null,
						ti,
						(TupleDescriptor) null,
						(List) null,
						false,
						isolationLevel,
						tc);
	}
		
	/**
	 * Get the target schema by searching for a matching row
	 * in SYSSCHEMAS by schema name.  Read only scan.
	 * 
	 * @param schemaName	The name of the schema we're interested in.
	 *						If schemaId is null, used to qual.
	 *
	 * @param tc			TransactionController.  If null, one
	 *						is gotten off of the language connection context.
	 *
	 * @return	The row for the schema
	 *
	 * @exception StandardException		Thrown on error
	 */
	public SchemaDescriptor locateSchemaRow(String schemaName,  TransactionController tc) throws StandardException
	{
		DataValueDescriptor		  schemaNameOrderable;
		TabInfoImpl					  ti = coreInfo[SYSSCHEMAS_CORE_NUM];

		/* Use aliasNameOrderable in both start 
		 * and stop position for scan. 
		 */
		schemaNameOrderable = new SQLVarchar(schemaName);

		/* Set up the start/stop position for the scan */
		ExecIndexRow keyRow = exFactory.getIndexableRow(1);
		keyRow.setColumn(1, schemaNameOrderable);
		
		// XXX - TODO Cache Lookup
		
		SchemaDescriptor desc = (SchemaDescriptor)
					getDescriptorViaIndex(
						SYSSCHEMASRowFactory.SYSSCHEMAS_INDEX1_ID,
						keyRow,
						(ScanQualifier [][]) null,
						ti,
						(TupleDescriptor) null,
						(List) null,
						false,
                        TransactionController.ISOLATION_REPEATABLE_READ,
						tc);
		
		return desc;
	}


    /**
     * Get the SchemaDescriptor for the given schema identifier. 
     *
     * @param schemaId  The id of the schema we're interested in.
     *
     * @param tc        The transaction controller to us when scanning
     *                  SYSSCHEMAS
     *
     * @return  The descriptor for the schema, null if no such schema exists.
     *
     * @exception StandardException     Thrown on failure
     */
	public SchemaDescriptor	getSchemaDescriptor(UUID schemaId,
									TransactionController tc)
		throws StandardException
	{
		return getSchemaDescriptorBody(
			schemaId,
			TransactionController.ISOLATION_REPEATABLE_READ,
			tc);
	}

	/**
	 * Get the SchemaDescriptor for the given schema identifier.
	 *
	 * @param schemaId the uuid of the schema we want a descriptor for
	 * @param isolationLevel use this explicit isolation level. Only
	 *                       ISOLATION_REPEATABLE_READ (normal usage) or
	 *                       ISOLATION_READ_UNCOMMITTED (corner cases)
	 *                       supported for now.
	 * @param tc transaction controller
	 * @throws StandardException thrown on error
	 */
	public SchemaDescriptor	getSchemaDescriptor(UUID schemaId,
												int isolationLevel,
												TransactionController tc)
		throws StandardException
	{
		return getSchemaDescriptorBody(
			schemaId,
			isolationLevel,
			tc);
	}


	private SchemaDescriptor getSchemaDescriptorBody(
		UUID schemaId,
		int isolationLevel,
		TransactionController tc) throws StandardException
	{
		SchemaDescriptor		sd = null;
		
		if ( tc == null )
		{
		    tc = getTransactionCompile();
        }

		/*
		** Check for SPLICE and SYS schemas before going any
		** further.
		*/
		if (schemaId != null)
		{
			if (getSystemSchemaDescriptor().getUUID().equals(schemaId))
			{
				return getSystemSchemaDescriptor();
			}
			else if (getSysIBMSchemaDescriptor().getUUID().equals(schemaId))
			{
				return getSysIBMSchemaDescriptor();
			}
		}

		/*
		** If we aren't booting, lets see if we already
		** have the descriptor.  If we are in the middle
		** of booting we cannot get the LanguageConnectionContext.
		*/
		if (!booting)
		{

			LanguageConnectionContext	lcc = getLCC();

			if (lcc != null)
			{
				sd = lcc.getDefaultSchema();

				if ((sd != null) &&
						((schemaId == null) ||
							schemaId.equals(sd.getUUID())))
				{
					return sd;
				}
			}
		}

		return locateSchemaRow(schemaId, isolationLevel, tc);
	}


	/**
	 * Return true of there exists a schema whose authorizationId equals
	 * authid, i.e.  SYS.SYSSCHEMAS contains a row whose column
	 * (AUTHORIZATIONID) equals authid.
	 *
	 * @param authid authorizationId
	 * @param tc TransactionController
	 * @return true iff there is a matching schema
	 * @exception StandardException
	 */
	public boolean existsSchemaOwnedBy(String authid,
									   TransactionController tc)
			throws StandardException {

		TabInfoImpl ti = coreInfo[SYSSCHEMAS_CORE_NUM];
		SYSSCHEMASRowFactory
			rf = (SYSSCHEMASRowFactory)ti.getCatalogRowFactory();
		ConglomerateController
			heapCC = tc.openConglomerate(
				ti.getHeapConglomerate(), false, 0,
				TransactionController.MODE_RECORD,
				TransactionController.ISOLATION_REPEATABLE_READ);

		DataValueDescriptor authIdOrderable = new SQLVarchar(authid);
		ScanQualifier[][] scanQualifier = exFactory.getScanQualifier(1);

		scanQualifier[0][0].setQualifier(
			SYSSCHEMASRowFactory.SYSSCHEMAS_SCHEMAAID - 1,	/* to zero-based */
			authIdOrderable,
			Orderable.ORDER_OP_EQUALS,
			false,
			false,
			false);

		ScanController sc = tc.openScan(
			ti.getHeapConglomerate(),
			false,   // don't hold open across commit
			0,       // for update
			TransactionController.MODE_RECORD,
			TransactionController.ISOLATION_REPEATABLE_READ,
			(FormatableBitSet) null,      // all fields as objects
			(DataValueDescriptor[]) null, // start position -
			0,                            // startSearchOperation - none
			scanQualifier,                //
			(DataValueDescriptor[]) null, // stop position -through last row
			0);                           // stopSearchOperation - none

		boolean result = false;

		try {
			ExecRow outRow = rf.makeEmptyRow();

			if (sc.fetchNext(outRow.getRowArray())) {
				result = true;
			}
		} finally {
			if (sc != null) {
				sc.close();
			}

			if (heapCC != null) {
				heapCC.close();
			}
		}

		return result;
	}


	/** 
	 * @see DataDictionary#addDescriptor
	 */
	public void addDescriptor(TupleDescriptor td, TupleDescriptor parent,
							  int catalogNumber, boolean duplicatesAllowed,
							  TransactionController tc)
		throws StandardException
	{
		TabInfoImpl ti =  (catalogNumber < NUM_CORE) ? coreInfo[catalogNumber] :
			getNonCoreTI(catalogNumber);

		ExecRow row = ti.getCatalogRowFactory().makeRow(td, parent);

		int insertRetCode = ti.insertRow(row, tc);

		if (!duplicatesAllowed)
		{
			if (insertRetCode != TabInfoImpl.ROWNOTDUPLICATE)
				throw duplicateDescriptorException(td, parent);
		}	
	}

	private StandardException 
		duplicateDescriptorException(TupleDescriptor tuple,
									 TupleDescriptor parent)
	{
		if (parent != null)
			return
				StandardException.newException(SQLState.LANG_OBJECT_ALREADY_EXISTS_IN_OBJECT,
											   tuple.getDescriptorType(),
											   tuple.getDescriptorName(),
											   parent.getDescriptorType(),
											   parent.getDescriptorName());

		else return
				 StandardException.newException(SQLState.LANG_OBJECT_ALREADY_EXISTS,
												tuple.getDescriptorType(),
												tuple.getDescriptorName());
	}

	/** array version of addDescriptor.
	 * @see DataDictionary#addDescriptor
	 */
	public void addDescriptorArray(TupleDescriptor[] td, 
								   TupleDescriptor  parent,
								   int catalogNumber,
								   boolean allowDuplicates,
								   TransactionController tc)
		throws StandardException
	{
		TabInfoImpl ti =  (catalogNumber < NUM_CORE) ? coreInfo[catalogNumber] :
			getNonCoreTI(catalogNumber);
		CatalogRowFactory crf = ti.getCatalogRowFactory();

		ExecRow[] rl = new ExecRow[td.length];

		for (int index = 0; index < td.length; index++)
		{
			ExecRow row = crf.makeRow(td[index], parent);
			rl[index] = row;
		}

		int insertRetCode = ti.insertRowList( rl, tc );
		if (!allowDuplicates && insertRetCode != TabInfoImpl.ROWNOTDUPLICATE)
		{
			throw duplicateDescriptorException(td[insertRetCode], parent);
		}
	}


	/**
	 * @see DataDictionary#dropRoleGrant
	 */
	public void dropRoleGrant(String roleName,
							  String grantee,
							  String grantor,
							  TransactionController tc)
		throws StandardException
	{
		DataValueDescriptor roleNameOrderable;
		DataValueDescriptor granteeOrderable;
		DataValueDescriptor grantorOrderable;

		TabInfoImpl ti = getNonCoreTI(SYSROLES_CATALOG_NUM);

		roleNameOrderable = new SQLVarchar(roleName);
		granteeOrderable = new SQLVarchar(grantee);
		grantorOrderable = new SQLVarchar(grantor);

		ExecIndexRow keyRow = null;

		/* Set up the start/stop position for the scan */
		keyRow = exFactory.getIndexableRow(3);
		keyRow.setColumn(1, roleNameOrderable);
		keyRow.setColumn(2, granteeOrderable);
		keyRow.setColumn(3, grantorOrderable);

		ti.deleteRow(tc, keyRow,
					 SYSROLESRowFactory.SYSROLES_INDEX_ID_EE_OR_IDX);
	}


	/**
	 * Drop the descriptor for a schema, given the schema's name
	 *
	 * @param schemaName	The name of the schema to drop
	 * @param tc			TransactionController for the transaction
	 *
	 * @exception StandardException		Thrown on error
	 */
	public void	dropSchemaDescriptor(String schemaName,
							TransactionController tc)
		throws StandardException
	{
		ExecIndexRow			keyRow1 = null;
		DataValueDescriptor		schemaNameOrderable;
		TabInfoImpl					ti = coreInfo[SYSSCHEMAS_CORE_NUM];

		if (SanityManager.DEBUG)
		{
			SchemaDescriptor sd = getSchemaDescriptor(schemaName, getTransactionCompile(), true);
			if (!isSchemaEmpty(sd))
			{
				SanityManager.THROWASSERT("Attempt to drop schema "+schemaName+" that is not empty");
			}
		}

		/* Use schemaNameOrderable in both start 
		 * and stop position for index 1 scan. 
		 */
		schemaNameOrderable = new SQLVarchar(schemaName);

		/* Set up the start/stop position for the scan */
		keyRow1 = exFactory.getIndexableRow(1);
		keyRow1.setColumn(1, schemaNameOrderable);

		ti.deleteRow( tc, keyRow1, SYSSCHEMASRowFactory.SYSSCHEMAS_INDEX1_ID );
	}

	/**
	 * Get the descriptor for the named table within the given schema.
	 * If the schema parameter is NULL, it looks for the table in the
	 * current (default) schema. Table descriptors include object ids,
	 * object types (table, view, etc.)
	 *
	 * @param tableName	The name of the table to get the descriptor for
	 * @param schema	The descriptor for the schema the table lives in.
	 *			If null, use the system schema.
	 * @return	The descriptor for the table, null if table does not
	 *		exist.
	 *
	 * @exception StandardException		Thrown on failure
	 */
	public TableDescriptor		getTableDescriptor(String tableName,
					SchemaDescriptor schema, TransactionController tc)
			throws StandardException
	{
		TableDescriptor		retval = null;

		/*
		** If we didn't get a schema descriptor, we had better
		** have a system table.
		*/
		if (SanityManager.DEBUG)
		{
			if ((schema == null) && !tableName.startsWith("SYS"))
			{
				SanityManager.THROWASSERT("null schema for non system table "+tableName);
			}
		}

		SchemaDescriptor sd = (schema == null) ?
				getSystemSchemaDescriptor()
				: schema;

		UUID schemaUUID = sd.getUUID();
		
		if (SchemaDescriptor.STD_SYSTEM_DIAG_SCHEMA_NAME.equals(
				sd.getSchemaName()))
		{
			TableDescriptor td =
				new TableDescriptor(this, tableName, sd,
						TableDescriptor.VTI_TYPE,
						TableDescriptor.DEFAULT_LOCK_GRANULARITY);
			
			// ensure a vti class exists
			if (getVTIClass(td, false) != null)
				return td;
			
			// otherwise just standard search
		}
				
		TableKey tableKey = 	new TableKey(schemaUUID, tableName);

		/* Only use the cache if we're in compile-only mode */
		if (getCacheMode() == DataDictionary.COMPILE_ONLY_MODE)
		{
			NameTDCacheable cacheEntry = (NameTDCacheable) nameTdCache.find(tableKey);
			if (cacheEntry != null)
			{
				retval = cacheEntry.getTableDescriptor();
				// bind in previous command might have set refernced cols
				retval.setReferencedColumnMap(null);
                if (retval.getSchemaDescriptor() == null) {
                    retval.setSchemaDesctiptor(sd);
                }
				nameTdCache.release(cacheEntry);
			}
			return retval;
		}

		return getTableDescriptorIndex1Scan(tableName, schemaUUID.toString());

	}

    public TableDescriptor invalidate(TableDescriptor oldTable) throws StandardException {
        TableDescriptor oldDescriptor = null;
		/* Only using cache if we're in compile-only mode */
        if (getCacheMode() == DataDictionary.COMPILE_ONLY_MODE) {
            TableKey tableKey = new TableKey(oldTable.getSchemaDescriptor().getUUID(), oldTable.getName());
            NameTDCacheable cacheEntry = (NameTDCacheable) nameTdCache.find(tableKey);
            if (cacheEntry != null) {
                oldDescriptor = cacheEntry.getTableDescriptor();
                nameTdCache.remove(cacheEntry);
            }
        }
        return oldDescriptor;
    }

	/**
	 * Scan systables_index1 (tablename, schemaid) for a match.
	 *
	 * @return TableDescriptor	The matching descriptor, if any.
	 *
	 * @exception StandardException		Thrown on failure
	 */
	private TableDescriptor getTableDescriptorIndex1Scan(
										String tableName, 
										String schemaUUID)
				throws StandardException
	{
		DataValueDescriptor		  schemaIDOrderable;
		DataValueDescriptor		  tableNameOrderable;
		TableDescriptor			  td;
		TabInfoImpl					  ti = coreInfo[SYSTABLES_CORE_NUM];

		/* Use tableNameOrderable and schemaIdOrderable in both start 
		 * and stop position for scan. 
		 */
		tableNameOrderable = new SQLVarchar(tableName);
		schemaIDOrderable = new SQLChar(schemaUUID);

		/* Set up the start/stop position for the scan */
		ExecIndexRow keyRow = exFactory.getIndexableRow(2);
		keyRow.setColumn(1, tableNameOrderable);
		keyRow.setColumn(2, schemaIDOrderable);

		td = (TableDescriptor)
					getDescriptorViaIndex(
						SYSTABLESRowFactory.SYSTABLES_INDEX1_ID,
						keyRow,
						(ScanQualifier [][]) null,
						ti,
						(TupleDescriptor) null,
						(List) null,
						false);

		return finishTableDescriptor(td);
	}

	/**
	 * This method can get called from the DataDictionary cache.
	 *
	 * @param tableKey	The TableKey of the table
	 *
	 * @return	The descriptor for the table, null if the table does
	 *		not exist.
	 *
	 * @exception StandardException		Thrown on failure
	 */
	TableDescriptor getUncachedTableDescriptor(TableKey tableKey)
				throws StandardException
	{
		return getTableDescriptorIndex1Scan(tableKey.getTableName(), 
											tableKey.getSchemaId().toString());
	}

	/**
	 * Get the descriptor for the table with the given UUID.
	 *
	 * NOTE: I'm assuming that the object store will define an UUID for
	 * persistent objects. I'm also assuming that UUIDs are unique across
	 * schemas, and that the object store will be able to do efficient
	 * lookups across schemas (i.e. that no schema descriptor parameter
	 * is needed).
	 *
	 * @param tableID	The UUID of the table to get the descriptor for
	 *
	 * @return	The descriptor for the table, null if the table does
	 *		not exist.
	 *
	 * @exception StandardException		Thrown on failure
	 */
	public TableDescriptor		getTableDescriptor(UUID tableID)
			throws StandardException
	{
		OIDTDCacheable		cacheEntry;
		TableDescriptor	retval = null;

		/* Only use the cache if we're in compile-only mode */
		if (getCacheMode() == DataDictionary.COMPILE_ONLY_MODE)
		{
			cacheEntry = (OIDTDCacheable) OIDTdCache.find(tableID);
			if (cacheEntry != null)
			{
				retval = cacheEntry.getTableDescriptor();
				// bind in previous command might have set refernced cols
				retval.setReferencedColumnMap(null);
				OIDTdCache.release(cacheEntry);
			}

			return retval;

		}

		return getTableDescriptorIndex2Scan(tableID.toString());
	}

	/**
	 * This method can get called from the DataDictionary cache.
	 *
	 * @param tableID	The UUID of the table to get the descriptor for
	 *
	 * @return	The descriptor for the table, null if the table does
	 *		not exist.
	 *
	 * @exception StandardException		Thrown on failure
	 */
	protected TableDescriptor	getUncachedTableDescriptor(UUID tableID)
				throws StandardException
	{
		return getTableDescriptorIndex2Scan(tableID.toString());
	}

	/**
	 * Scan systables_index2 (tableid) for a match.
	 *
	 * @return TableDescriptor	The matching descriptor, if any.
	 *
	 * @exception StandardException		Thrown on failure
	 */
	private TableDescriptor getTableDescriptorIndex2Scan(
										String tableUUID)
				throws StandardException
	{
		DataValueDescriptor		  tableIDOrderable;
		TableDescriptor			  td;
		TabInfoImpl					  ti = coreInfo[SYSTABLES_CORE_NUM];

		/* Use tableIDOrderable in both start and stop position for scan.
		 */
		tableIDOrderable = new SQLChar(tableUUID);

		/* Set up the start/stop position for the scan */
		ExecIndexRow keyRow = exFactory.getIndexableRow(1);
		keyRow.setColumn(1, tableIDOrderable);

		td = (TableDescriptor)
					getDescriptorViaIndex(
						SYSTABLESRowFactory.SYSTABLES_INDEX2_ID,
						keyRow,
						(ScanQualifier [][]) null,
						ti,
						(TupleDescriptor) null,
						(List) null,
						false);

		return finishTableDescriptor(td);
	}

	/**
	 * Finish filling in the TableDescriptor.
	 * (Build the various lists that hang off the TD.)
	 *
	 * @param td	The TableDescriptor.
	 *
	 * @return The completed TableDescriptor.
	 *
	 * @exception StandardException		Thrown on failure
	 */
	private TableDescriptor finishTableDescriptor(TableDescriptor td)
		throws StandardException
	{

		if (td != null)
		{
			synchronized(td)
			{
				getColumnDescriptorsScan(td);
				getConglomerateDescriptorsScan(td);
			}
		}

		return td;
	}

	/**
	 * Indicate whether there is anything in the 
	 * particular schema.  Checks for tables in the
	 * the schema, on the assumption that there cannot
	 * be any other objects in a schema w/o a table.
	 *
	 * @param sd descriptor
	 *
	 * @return true/false
	 *
	 * @exception StandardException on error
	 */
	public boolean isSchemaEmpty(SchemaDescriptor sd) 
		throws StandardException
	{
		DataValueDescriptor     schemaIdOrderable;
		TransactionController	tc = getTransactionCompile();

		schemaIdOrderable = getIDValueAsCHAR(sd.getUUID());

		if (isSchemaReferenced(tc, coreInfo[SYSTABLES_CORE_NUM],
					SYSTABLESRowFactory.SYSTABLES_INDEX1_ID,
					SYSTABLESRowFactory.SYSTABLES_INDEX1_SCHEMAID,
					schemaIdOrderable))
		{
			return false;
		}
	
		if (isSchemaReferenced(tc, getNonCoreTI(SYSCONSTRAINTS_CATALOG_NUM),
					SYSCONSTRAINTSRowFactory.SYSCONSTRAINTS_INDEX2_ID,
					2,
					schemaIdOrderable))
		{
			return false;
		}

		if (isSchemaReferenced(tc, getNonCoreTI(SYSSTATEMENTS_CATALOG_NUM),
					SYSSTATEMENTSRowFactory.SYSSTATEMENTS_INDEX2_ID,
					2,
					schemaIdOrderable))
		{
			return false;
		}

		if (isSchemaReferenced(tc, getNonCoreTI(SYSTRIGGERS_CATALOG_NUM),
					SYSTRIGGERSRowFactory.SYSTRIGGERS_INDEX2_ID,
					2,
					schemaIdOrderable))
		{
			return false;
		}

        // don't orphan routines or UDTs
		if (isSchemaReferenced(tc, getNonCoreTI(SYSALIASES_CATALOG_NUM),
					SYSALIASESRowFactory.SYSALIASES_INDEX1_ID,
					1,
					schemaIdOrderable))
		{
			return false;
		}

        // These catalogs were added in 10.6. Don't look for these catalogs if we
        // have soft-upgraded from an older release.
        if( dictionaryVersion.majorVersionNumber >= DataDictionary.DD_VERSION_DERBY_10_6)
        {
            if (isSchemaReferenced(tc, getNonCoreTI(SYSSEQUENCES_CATALOG_NUM),
                                   SYSSEQUENCESRowFactory.SYSSEQUENCES_INDEX2_ID,
                                   1,
                                   schemaIdOrderable))
            {
                return false;
            }
        }

        return true;
	}

	/**
 	 * Is the schema id referenced by the system table in question?
	 * Currently assumes that the schema id is in an index.
	 * NOTE: could be generalized a bit, and possibly used
	 * elsewhere...
	 *
	 * @param tc	transaction controller
	 * @param ti	table info for the system table
	 * @param indexId	index id
	 * @param indexCol	1 based index column
	 * @param schemaIdOrderable	the schemaid in a char orderable
 	 *
	 * @return true if there is a reference to this schema
	 *
	 * @exception StandardException on error
	 */
	protected boolean isSchemaReferenced(TransactionController	tc, 
						TabInfoImpl					ti, 
						int						indexId, 
						int						indexCol, 
						DataValueDescriptor		schemaIdOrderable )
		throws StandardException
	{
		ConglomerateController	heapCC = null;
		ScanController			scanController = null;
		boolean					foundRow;
		FormatableBitSet					colToCheck = new FormatableBitSet(indexCol);
		CatalogRowFactory		rf = ti.getCatalogRowFactory();	

		if (SanityManager.DEBUG)
		{
			SanityManager.ASSERT(indexId >= 0, "code needs to be enhanced"+
				" to support a table scan to find the index id");
		}

		colToCheck.set(indexCol - 1);

		ScanQualifier[][] qualifier = exFactory.getScanQualifier(1);
		qualifier[0][0].setQualifier
				(indexCol - 1,
				 schemaIdOrderable,
				 Orderable.ORDER_OP_EQUALS,
				 false,
				 false,
				 false);

		try
		{
			heapCC = 
	            tc.openConglomerate(
	                ti.getHeapConglomerate(), false, 0, 
                    TransactionController.MODE_RECORD,
                    TransactionController.ISOLATION_REPEATABLE_READ);
	
			scanController = tc.openScan(
					ti.getIndexConglomerate(indexId),	// conglomerate to open
					false, 								// don't hold open across commit
					0,                                  // for read
	                TransactionController.MODE_RECORD,	// row locking
                    TransactionController.ISOLATION_REPEATABLE_READ,
					colToCheck, 						// don't get any rows
					null,   							// start position - first row
					ScanController.GE,      			// startSearchOperation
					qualifier, 							// scanQualifier,
					null,   							// stop position - through last row
					ScanController.GT);     			// stopSearchOperation
	
			foundRow = (scanController.next());
		}
		finally
		{
			if (scanController != null)	
			{
				scanController.close();
			}
			if (heapCC != null)
			{
				heapCC.close();
			}
		}
		
		return foundRow;
	}

	/**
	 * Drop the table descriptor.
	 *
	 * @param td	The table descriptor to drop
	 * @param schema		A descriptor for the schema the table
	 *						is a part of.  If this parameter is
	 *						NULL, then the table is part of the
	 *						current (default) schema
	 * @param tc			TransactionController for the transaction
	 *
	 * @exception StandardException		Thrown on error
	 */
	public void	dropTableDescriptor(TableDescriptor td, SchemaDescriptor schema,
									TransactionController tc)
		throws StandardException
	{
		ExecIndexRow			keyRow1 = null;
		DataValueDescriptor		schemaIDOrderable;
		DataValueDescriptor		tableNameOrderable;
		TabInfoImpl					ti = coreInfo[SYSTABLES_CORE_NUM];

		/* Use tableIdOrderable and schemaIdOrderable in both start 
		 * and stop position for index 1 scan. 
		 */
		tableNameOrderable = new SQLVarchar(td.getName());
		schemaIDOrderable = getIDValueAsCHAR(schema.getUUID());

		/* Set up the start/stop position for the scan */
		keyRow1 = (ExecIndexRow) exFactory.getIndexableRow(2);
		keyRow1.setColumn(1, tableNameOrderable);
		keyRow1.setColumn(2, schemaIDOrderable);

		ti.deleteRow( tc, keyRow1, SYSTABLESRowFactory.SYSTABLES_INDEX1_ID );
        invalidate(td);
	}

	/**
	 * Update the lockGranularity for the specified table.
	 *
	 * @param td				The TableDescriptor for the table
	 * @param schema			The SchemaDescriptor for the table
	 * @param lockGranularity	The new lockGranularity
	 * @param tc				The TransactionController to use.
	 *
	 * @exception StandardException		Thrown on error
	 */
	public void updateLockGranularity(TableDescriptor td, SchemaDescriptor schema,
									  char lockGranularity, TransactionController tc)
		throws StandardException
	{
		ExecIndexRow			keyRow1 = null;
		ExecRow    				row;
		DataValueDescriptor		schemaIDOrderable;
		DataValueDescriptor		tableNameOrderable;
		TabInfoImpl					ti = coreInfo[SYSTABLES_CORE_NUM];
		SYSTABLESRowFactory  rf = (SYSTABLESRowFactory) ti.getCatalogRowFactory();

		/* Use tableIdOrderable and schemaIdOrderable in both start 
		 * and stop position for index 1 scan. 
		 */
		tableNameOrderable = new SQLVarchar(td.getName());
		schemaIDOrderable = getIDValueAsCHAR(schema.getUUID());

		/* Set up the start/stop position for the scan */
		keyRow1 = (ExecIndexRow) exFactory.getIndexableRow(2);
		keyRow1.setColumn(1, tableNameOrderable);
		keyRow1.setColumn(2, schemaIDOrderable);

		// build the row to be stuffed into SYSTABLES. 
		row = rf.makeRow(td, schema);
		// update row in catalog (no indexes)
		boolean[] bArray = new boolean[2];
		for (int index = 0; index < 2; index++)
		{
			bArray[index] = false;
		}
		ti.updateRow(keyRow1, row, 
					 SYSTABLESRowFactory.SYSTABLES_INDEX1_ID,
					 bArray,
					 (int[])null,
					 tc);
	}

    /**
     * 10.6 upgrade logic to update the return type of SYSIBM.CLOBGETSUBSTRING. The length of the
     * return type was changed in 10.5 but old versions of the metadata were not
     * upgraded at that time. See DERBY-4214.
     */
    void upgradeCLOBGETSUBSTRING_10_6( TransactionController tc )
        throws StandardException
    {
		TabInfoImpl          ti = getNonCoreTI(SYSALIASES_CATALOG_NUM);
		ExecIndexRow         keyRow = exFactory.getIndexableRow(3);
		DataValueDescriptor  aliasNameOrderable = new SQLVarchar( "CLOBGETSUBSTRING" );;
		DataValueDescriptor	 nameSpaceOrderable = new SQLChar
            ( new String( new char[] { AliasInfo.ALIAS_TYPE_FUNCTION_AS_CHAR } ) );
        
		keyRow.setColumn(1, new SQLChar( SchemaDescriptor.SYSIBM_SCHEMA_UUID ));
		keyRow.setColumn(2, aliasNameOrderable);
		keyRow.setColumn(3, nameSpaceOrderable);

        AliasDescriptor      oldAD = (AliasDescriptor) getDescriptorViaIndex
            (
             SYSALIASESRowFactory.SYSALIASES_INDEX1_ID,
             keyRow,
             (ScanQualifier [][]) null,
             ti,
             (TupleDescriptor) null,
             (List) null,
             true,
             TransactionController.ISOLATION_REPEATABLE_READ,
             tc);
        RoutineAliasInfo   oldRai = (RoutineAliasInfo) oldAD.getAliasInfo();
        TypeDescriptor     newReturnType = DataTypeDescriptor.getCatalogType( Types.VARCHAR, Limits.MAX_CLOB_RETURN_LEN );
        RoutineAliasInfo   newRai = new RoutineAliasInfo
            (
             oldRai.getMethodName(),
             oldRai.getParameterCount(),
             oldRai.getParameterNames(),
             oldRai.getParameterTypes(),
             oldRai.getParameterModes(),
             oldRai.getMaxDynamicResultSets(),
             oldRai.getParameterStyle(),
             oldRai.getSQLAllowed(),
             oldRai.isDeterministic(),
             oldRai.hasDefinersRights(),
             oldRai.calledOnNullInput(),
             newReturnType
             );
        AliasDescriptor      newAD = new AliasDescriptor
            (
             this,
             oldAD.getUUID(),
             oldAD.getObjectName(),
             oldAD.getSchemaUUID(),
             oldAD.getJavaClassName(),
             oldAD.getAliasType(),
             oldAD.getNameSpace(),
             oldAD.getSystemAlias(),
             newRai,
             oldAD.getSpecificName()
             );
        ExecRow             newRow = ti.getCatalogRowFactory().makeRow( newAD, null );

		ti.updateRow
            (
             keyRow,
             newRow, 
             SYSALIASESRowFactory.SYSALIASES_INDEX1_ID,
             new boolean[] { false, false, false },
             (int[])null,
             tc
             );
    }

    /**
     * 10.6 upgrade logic to update the permissions granted to SYSCS_UTIL.SYSCS_INPLACE_COMPRESS_TABLE.
     * If a 10.0 database was upgraded to 10.2, 10.3, or 10.4, then there will
     * be an extra permissions tuple in SYSROUTINEPERMS--that tuple will have a
     * null grantor field. We must delete this tuple. See DERBY-4215.
     */
    void upgradeSYSROUTINEPERMS_10_6( TransactionController tc )
        throws StandardException
    {
        //
        // Get the aliasID of SYSCS_INPLACE_COMPRESS_TABLE
        //
		TabInfoImpl          aliasTI = getNonCoreTI(SYSALIASES_CATALOG_NUM);
		ExecIndexRow         aliasKeyRow = exFactory.getIndexableRow(3);
		DataValueDescriptor  aliasNameOrderable = new SQLVarchar( "SYSCS_INPLACE_COMPRESS_TABLE" );;
		DataValueDescriptor	 nameSpaceOrderable = new SQLChar
            ( new String( new char[] { AliasInfo.ALIAS_TYPE_PROCEDURE_AS_CHAR } ) );
        
		aliasKeyRow.setColumn(1, new SQLChar( SchemaDescriptor.SYSCS_UTIL_SCHEMA_UUID ));
		aliasKeyRow.setColumn(2, aliasNameOrderable);
		aliasKeyRow.setColumn(3, nameSpaceOrderable);

        AliasDescriptor      oldAD = (AliasDescriptor) getDescriptorViaIndex
            (
             SYSALIASESRowFactory.SYSALIASES_INDEX1_ID,
             aliasKeyRow,
             (ScanQualifier [][]) null,
             aliasTI,
             (TupleDescriptor) null,
             (List) null,
             true,
             TransactionController.ISOLATION_REPEATABLE_READ,
             tc);
        UUID                 aliasID = oldAD.getUUID();

        //
        // Now delete the permissions tuple which has a null grantor
        //
		TabInfoImpl          rpTI = getNonCoreTI(SYSROUTINEPERMS_CATALOG_NUM);
		ExecIndexRow         rpKeyRow = exFactory.getIndexableRow(3);

		rpKeyRow.setColumn(1, new SQLVarchar( "PUBLIC" ));
		rpKeyRow.setColumn(2, new SQLChar( aliasID.toString() ));
		rpKeyRow.setColumn(3, new SQLVarchar( (String) null ) );

		int deleteCount = rpTI.deleteRow(tc, rpKeyRow, SYSROUTINEPERMSRowFactory.GRANTEE_ALIAS_GRANTOR_INDEX_NUM);
    }
    
	/**
	 * Drop all table descriptors for a schema.
	 *
	 * @param schema	A descriptor for the schema to drop the tables
	 *			from.
	 *
	 * @return  Nothing.
	 *
	 * @exception StandardException		Thrown on failure
	 */
	/*
	public void dropAllTableDescriptors(SchemaDescriptor schema)
						throws StandardException
	{
		if (SanityManager.DEBUG) SanityManager.NOTREACHED();
	}
	*/

	/**
	 * Get a ColumnDescriptor given its Default ID.
	 *
	 * @param uuid	The UUID of the default
	 *
	 * @return The ColumnDescriptor for the column.
	 *
	 * @exception StandardException		Thrown on failure
	 */
	public ColumnDescriptor getColumnDescriptorByDefaultId(UUID uuid)
				throws StandardException
	{
		DataValueDescriptor	UUIDStringOrderable;
		TabInfoImpl				ti = coreInfo[SYSCOLUMNS_CORE_NUM];

		/* Use UUIDStringOrderable in both start and stop positions for scan */
		UUIDStringOrderable = getIDValueAsCHAR(uuid);

		/* Set up the start/stop position for the scan */
		ExecIndexRow keyRow = exFactory.getIndexableRow(1);
		keyRow.setColumn(1, UUIDStringOrderable);

		return (ColumnDescriptor)
					getDescriptorViaIndex(
						SYSCOLUMNSRowFactory.SYSCOLUMNS_INDEX2_ID,
						keyRow,
						(ScanQualifier [][]) null,
						ti,
						(DefaultDescriptor) null,
						(List) null,
						false);
	}


	/** 
	 * Populate the ColumnDescriptorList for the specified TableDescriptor.
	 *
	 * MT synchronization: it is assumed that the caller has synchronized
	 * on the CDL in the given TD.
	 *
	 * @param td				The TableDescriptor.
	 *
	 * @exception StandardException		Thrown on failure
	 */
	private void getColumnDescriptorsScan(TableDescriptor td)
			throws StandardException
	{
		getColumnDescriptorsScan(
						td.getUUID(),
						td.getColumnDescriptorList(),
						td);
	}

	/** 
	 * Populate the ColumnDescriptorList for the specified TableDescriptor.
	 *
	 * MT synchronization: it is assumed that the caller has synchronized
	 * on the CDL in the given TD.
	 *
	 * @param uuid				The referencing UUID
	 * @param cdl			The column descriptor list
	 * @param td				The parent tuple descriptor
	 *
	 * @exception StandardException		Thrown on failure
	 */
	 private void getColumnDescriptorsScan(
											UUID 					uuid, 
											ColumnDescriptorList 	cdl,
											TupleDescriptor 		td)
			throws StandardException
	{
		ColumnDescriptor		cd;
		ColumnDescriptorList    cdlCopy         = new ColumnDescriptorList();
		DataValueDescriptor		refIDOrderable  = null;
		TabInfoImpl                 ti              = coreInfo[SYSCOLUMNS_CORE_NUM];

		/* Use refIDOrderable in both start and stop position for scan. */
		refIDOrderable = getIDValueAsCHAR(uuid);

		/* Set up the start/stop position for the scan */
		ExecIndexRow keyRow = exFactory.getIndexableRow(1);
		keyRow.setColumn(1, refIDOrderable);

		getDescriptorViaIndex(
						SYSCOLUMNSRowFactory.SYSCOLUMNS_INDEX1_ID,
						keyRow,
						(ScanQualifier [][]) null,
						ti,
						td,
						(ColumnDescriptorList) cdl,
						false);

		/* The TableDescriptor's column descriptor list must be ordered by
		 * columnNumber.  (It is probably not ordered correctly at this point due
		 * to the index on syscolumns being on (tableId, columnName).)  The
		 * cheapest way to reorder the list appears to be to copy it (above), and then
		 * walk the copy and put the elements back into the original in the
		 * expected locations.
		 */
		int cdlSize = cdl.size();
		for (int index = 0; index < cdlSize; index++)
		{
			cdlCopy.add( cdl.get(index));
		}
		for (int index = 0; index < cdlSize; index++)
		{
			cd = (ColumnDescriptor) cdlCopy.elementAt(index);
			cdl.set(cd.getPosition() - 1, cd);
		}
	}

	/**
	 * Given a column name and a table ID, drops the column descriptor
	 * from the table.
	 *
	 * @param tableID	The UUID of the table to drop the column from
	 * @param columnName	The name of the column to drop
	 * @param tc		TransactionController for the transaction
	 *
	 * @exception StandardException		Thrown on error
	 */
	public void	dropColumnDescriptor(UUID tableID,
				String columnName, TransactionController tc)
		throws StandardException
	{
		DataValueDescriptor	columnNameOrderable;
		DataValueDescriptor	tableIdOrderable;

		/* Use tableIDOrderable and columnNameOrderable in both start 
		 * and stop position for scan. 
		 */
		tableIdOrderable = getIDValueAsCHAR(tableID);
		columnNameOrderable = new SQLVarchar(columnName);

		/* Set up the start/stop position for the scan */
		ExecIndexRow keyRow = exFactory.getIndexableRow(2);
		keyRow.setColumn(1, tableIdOrderable);
		keyRow.setColumn(2, columnNameOrderable);

		dropColumnDescriptorCore( tc, keyRow);
	}

	/**
	 * Drops all column descriptors from the given table.  Useful for
	 * DROP TABLE.
	 *
	 * @param tableID	The UUID of the table from which to drop
	 *			all the column descriptors
	 * @param tc		TransactionController for the transaction
	 *
	 * @exception StandardException		Thrown on error
	 */
	public void	dropAllColumnDescriptors(UUID tableID, TransactionController tc)
		throws StandardException
	{
		DataValueDescriptor		tableIdOrderable;

		/* Use tableIDOrderable in both start and stop position for scan. */
		tableIdOrderable = getIDValueAsCHAR(tableID);

		/* Set up the start/stop position for the scan */
		ExecIndexRow keyRow = exFactory.getIndexableRow(1);
		keyRow.setColumn(1, tableIdOrderable);

		dropColumnDescriptorCore(tc, keyRow);
	}

	/**
	 * Drops all table and column permission descriptors for the given table.
	 *
	 * @param tableID	The UUID of the table from which to drop
	 *			all the permission descriptors
	 * @param tc		TransactionController for the transaction
	 *
	 * @exception StandardException		Thrown on error
	 */
	public void	dropAllTableAndColPermDescriptors(UUID tableID, TransactionController tc)
		throws StandardException
	{
		DataValueDescriptor		tableIdOrderable;

		// In Derby authorization mode, permission catalogs may not be present
		if (!usesSqlAuthorization)
			return;

		/* Use tableIDOrderable in both start and stop position for scan. */
		tableIdOrderable = getIDValueAsCHAR(tableID);

		/* Set up the start/stop position for the scan */
		ExecIndexRow keyRow = exFactory.getIndexableRow(1);
		keyRow.setColumn(1, tableIdOrderable);

		dropTablePermDescriptor(tc, keyRow);
		dropColumnPermDescriptor(tc, keyRow);
	}

	/**
	 * Need to update SYSCOLPERMS for a given table because a new column has 
	 * been added to that table. SYSCOLPERMS has a column called "COLUMNS"
	 * which is a bit map for all the columns in a given user table. Since
	 * ALTER TABLE .. ADD COLUMN .. has added one more column, we need to
	 * expand "COLUMNS" for that new column
	 *
	 * Currently, this code gets called during execution phase of
	 * ALTER TABLE .. ADD COLUMN .. 
	 *
	 * @param tableID	The UUID of the table to which a column has been added
	 * @param tc		TransactionController for the transaction
	 *
	 * @exception StandardException		Thrown on error
	 */
	public void	updateSYSCOLPERMSforAddColumnToUserTable(UUID tableID, TransactionController tc)
	throws StandardException
	{
		rewriteSYSCOLPERMSforAlterTable(tableID, tc, null);
	}
	/**
	 * Update SYSCOLPERMS due to dropping a column from a table.
	 *
	 * Since ALTER TABLE .. DROP COLUMN .. has removed a column from the
	 * table, we need to shrink COLUMNS by removing the corresponding bit
	 * position, and shifting all the subsequent bits "left" one position.
	 *
	 * @param tableID	The UUID of the table from which a col has been dropped
	 * @param tc		TransactionController for the transaction
	 * @param columnDescriptor   Information about the dropped column
	 *
	 * @exception StandardException		Thrown on error
	 */
	public void updateSYSCOLPERMSforDropColumn(UUID tableID, 
			TransactionController tc, ColumnDescriptor columnDescriptor)
		throws StandardException
	{
		rewriteSYSCOLPERMSforAlterTable(tableID, tc, columnDescriptor);
	}
	/**
	 * Workhorse for ALTER TABLE-driven mods to SYSCOLPERMS
	 *
	 * This method finds all the SYSCOLPERMS rows for this table. Then it
	 * iterates through each row, either adding a new column to the end of
	 * the table, or dropping a column from the table, as appropriate. It
	 * updates each SYSCOLPERMS row to store the new COLUMNS value.
	 *
	 * @param tableID	The UUID of the table being altered
	 * @param tc		TransactionController for the transaction
	 * @param columnDescriptor   Dropped column info, or null if adding
	 *
	 * @exception StandardException		Thrown on error
	 */
	private void rewriteSYSCOLPERMSforAlterTable(UUID tableID,
			TransactionController tc, ColumnDescriptor columnDescriptor)
		throws StandardException
	{
		// In Derby authorization mode, permission catalogs may not be present
		if (!usesSqlAuthorization)
			return;

		/* This method has 2 steps to it. First get all the ColPermsDescriptor   
		for given tableid. And next step is to go back to SYSCOLPERMS to find
		unique row corresponding to each of ColPermsDescriptor and update the
		"COLUMNS" column in SYSCOLPERMS. The reason for this 2 step process is
		that SYSCOLPERMS has a non-unique row on "TABLEID" column and hence   
		we can't get a unique handle on each of the affected row in SYSCOLPERMS
		using just the "TABLEID" column */

		// First get all the ColPermsDescriptor for the given tableid from   
		//SYSCOLPERMS using getDescriptorViaIndex(). 
		List permissionDescriptorsList;//all ColPermsDescriptor for given tableid
		DataValueDescriptor		tableIDOrderable = getIDValueAsCHAR(tableID);
		TabInfoImpl	ti = getNonCoreTI(SYSCOLPERMS_CATALOG_NUM);
		SYSCOLPERMSRowFactory rf = (SYSCOLPERMSRowFactory) ti.getCatalogRowFactory();
		ExecIndexRow keyRow = exFactory.getIndexableRow(1);
		keyRow.setColumn(1, tableIDOrderable);
		permissionDescriptorsList = newSList();
		getDescriptorViaIndex(
			SYSCOLPERMSRowFactory.TABLEID_INDEX_NUM,
			keyRow,
			(ScanQualifier [][]) null,
			ti,
			(TupleDescriptor) null,
			permissionDescriptorsList,
			false);

		/* Next, using each of the ColPermDescriptor's uuid, get the unique row 
		in SYSCOLPERMS and adjust the "COLUMNS" column in SYSCOLPERMS to 
		accomodate the added or dropped column in the tableid*/
		ColPermsDescriptor colPermsDescriptor;
		ExecRow curRow;
		ExecIndexRow uuidKey;
		// Not updating any indexes on SYSCOLPERMS
		boolean[] bArray = new boolean[SYSCOLPERMSRowFactory.TOTAL_NUM_OF_INDEXES];
		int[] colsToUpdate = {SYSCOLPERMSRowFactory.COLUMNS_COL_NUM};
		for (Iterator iterator = permissionDescriptorsList.iterator(); iterator.hasNext(); )
		{
			colPermsDescriptor = (ColPermsDescriptor) iterator.next();
			removePermEntryInCache(colPermsDescriptor);
			uuidKey = rf.buildIndexKeyRow(rf.COLPERMSID_INDEX_NUM, colPermsDescriptor);
			curRow=ti.getRow(tc, uuidKey, rf.COLPERMSID_INDEX_NUM);
	        FormatableBitSet columns = (FormatableBitSet) curRow.getColumn( 
					  SYSCOLPERMSRowFactory.COLUMNS_COL_NUM).getObject();
			// See whether this is ADD COLUMN or DROP COLUMN. If ADD, then
			// add a new bit to the bit set. If DROP, then remove the bit
			// for the dropped column.
			if (columnDescriptor == null)
			{
				int currentLength = columns.getLength();
				columns.grow(currentLength+1);
			}
			else
			{
				FormatableBitSet modifiedColumns=new FormatableBitSet(columns);
				modifiedColumns.shrink(columns.getLength()-1);
				// All the bits from 0 ... colPosition-2 are OK. The bits from
				// colPosition to the end need to be shifted 1 to the left.
				// The bit for colPosition-1 simply disappears from COLUMNS.
				// ColumnPosition values count from 1, while bits in the
				// FormatableBitSet count from 0.
				for (int i = columnDescriptor.getPosition()-1;
						i < modifiedColumns.getLength();
						i++)
				{
					if (columns.isSet(i+1))
						modifiedColumns.set(i);
					else
						modifiedColumns.clear(i);
				}
				columns = modifiedColumns;
			}
	        curRow.setColumn(SYSCOLPERMSRowFactory.COLUMNS_COL_NUM,
					  new UserType((Object) columns));
			ti.updateRow(uuidKey, curRow,
					SYSCOLPERMSRowFactory.COLPERMSID_INDEX_NUM,
					 bArray, 
					 colsToUpdate,
					 tc);
		}
	}

	
	/**
	 * Remove PermissionsDescriptor from permissions cache if present
	 */
	private void removePermEntryInCache(PermissionsDescriptor perm)
		throws StandardException
	{
		// Remove cached permissions entry if present
		Cacheable cacheEntry = getPermissionsCache().findCached( perm);
		if (cacheEntry != null)
			getPermissionsCache().remove(cacheEntry);
	}

	/**
	 * Drops all routine permission descriptors for the given routine.
	 *
	 * @param routineID	The UUID of the routine from which to drop
	 *			all the permission descriptors
	 * @param tc		TransactionController for the transaction
	 *
	 * @exception StandardException		Thrown on error
	 */
	public void	dropAllRoutinePermDescriptors(UUID routineID, TransactionController tc)
		throws StandardException
	{
		TabInfoImpl	ti = getNonCoreTI(SYSROUTINEPERMS_CATALOG_NUM);
		SYSROUTINEPERMSRowFactory rf = (SYSROUTINEPERMSRowFactory) ti.getCatalogRowFactory();
		DataValueDescriptor	routineIdOrderable;
		ExecRow curRow;
		PermissionsDescriptor perm;

		// In Derby authorization mode, permission catalogs may not be present
		if (!usesSqlAuthorization)
			return;

		/* Use tableIDOrderable in both start and stop position for scan. */
		routineIdOrderable = getIDValueAsCHAR(routineID);

		/* Set up the start/stop position for the scan */
		ExecIndexRow keyRow = exFactory.getIndexableRow(1);
		keyRow.setColumn(1, routineIdOrderable);

		while ((curRow=ti.getRow(tc, keyRow, rf.ALIASID_INDEX_NUM)) != null)
		{
			perm = (PermissionsDescriptor)rf.buildDescriptor(curRow, (TupleDescriptor) null, this);
			removePermEntryInCache(perm);

			// Build new key based on UUID and drop the entry as we want to drop
			// only this row
			ExecIndexRow uuidKey;
			uuidKey = rf.buildIndexKeyRow(rf.ROUTINEPERMSID_INDEX_NUM, perm);
			ti.deleteRow(tc, uuidKey, rf.ROUTINEPERMSID_INDEX_NUM);
		}
	}


	/**
	 * @see DataDictionary#dropRoleGrantsByGrantee
	 */
	public void dropRoleGrantsByGrantee(String grantee,
										TransactionController tc)
			throws StandardException
	{
		TabInfoImpl ti = getNonCoreTI(SYSROLES_CATALOG_NUM);
		SYSROLESRowFactory rf = (SYSROLESRowFactory)ti.getCatalogRowFactory();

		visitRoleGrants(ti,
						rf,
						rf.SYSROLES_GRANTEE_COLPOS_IN_INDEX_ID_EE_OR,
						grantee,
						tc,
						DataDictionaryImpl.DROP);
	}


	/**
	 * Return true if there exists a role grant to authorization
	 * identifier.
	 *
	 * @param grantee authorization identifier
	 * @param tc      Transaction Controller
	 *
	 * @return true if there exists such a grant
	 * @exception StandardException Thrown on failure
	 */
	private boolean existsRoleGrantByGrantee(String grantee,
											 TransactionController tc)
			throws StandardException
	{
		TabInfoImpl ti = getNonCoreTI(SYSROLES_CATALOG_NUM);
		SYSROLESRowFactory rf = (SYSROLESRowFactory)ti.getCatalogRowFactory();

		return visitRoleGrants(ti,
							   rf,
							   rf.SYSROLES_GRANTEE_COLPOS_IN_INDEX_ID_EE_OR,
							   grantee,
							   tc,
							   DataDictionaryImpl.EXISTS);
	}


	/**
	 * @see DataDictionary#dropRoleGrantsByName
	 */
	public void dropRoleGrantsByName(String roleName,
									 TransactionController tc)
		throws StandardException
	{
		TabInfoImpl ti = getNonCoreTI(SYSROLES_CATALOG_NUM);
		SYSROLESRowFactory rf = (SYSROLESRowFactory)ti.getCatalogRowFactory();

		visitRoleGrants(ti,
						rf,
						rf.SYSROLES_ROLEID_COLPOS_IN_INDEX_ID_EE_OR,
						roleName,
						tc,
						DataDictionaryImpl.DROP);
	}

	/**
	 * Scan the {roleid, grantee, grantor} index on SYSROLES,
	 * locate rows containing authId in column columnNo.
	 *
	 * The action argument can be either <code>EXISTS</code> or
	 * <code>DROP</code> (to check for existence, or to drop that row).
	 *
	 * If the scan proves too slow, we should add more indexes.  only.
	 *
	 * @param ti <code>TabInfoImpl</code> for SYSROLES.
	 * @param rf row factory for SYSROLES
	 * @param columnNo the column number to match <code>authId</code> against
	 * @param tc transaction controller
	 * @param action drop matching rows (<code>DROP</code>), or return
	 *        <code>true</code> if there is a matching row
	 *        (<code>EXISTS</code>)
	 *
	 * @return action=EXISTS: return {@code true} if there is a matching row
 	 *      else return {@code false}.
	 * @exception StandardException
	 */
	private boolean visitRoleGrants(TabInfoImpl ti,
									SYSROLESRowFactory rf,
									int columnNo,
									String authId,
									TransactionController tc,
									int action)
			throws StandardException
	{
		ConglomerateController heapCC = tc.openConglomerate(
			ti.getHeapConglomerate(), false, 0,
			TransactionController.MODE_RECORD,
			TransactionController.ISOLATION_REPEATABLE_READ);

		DataValueDescriptor authIdOrderable = new SQLVarchar(authId);
		ScanQualifier[][] scanQualifier = exFactory.getScanQualifier(1);

		scanQualifier[0][0].setQualifier(
			columnNo - 1,	/* to zero-based */
			authIdOrderable,
			Orderable.ORDER_OP_EQUALS,
			false,
			false,
			false);

		ScanController sc = tc.openScan(
			ti.getIndexConglomerate(rf.SYSROLES_INDEX_ID_EE_OR_IDX),
			false,   // don't hold open across commit
			0,       // for update
			TransactionController.MODE_RECORD,
			TransactionController.ISOLATION_REPEATABLE_READ,
			(FormatableBitSet) null,      // all fields as objects
			(DataValueDescriptor[]) null, // start position -
			0,                            // startSearchOperation - none
			scanQualifier,                //
			(DataValueDescriptor[]) null, // stop position -through last row
			0);                           // stopSearchOperation - none

		try {
			ExecRow outRow = rf.makeEmptyRow();
			ExecIndexRow indexRow = getIndexRowFromHeapRow(
				ti.getIndexRowGenerator(rf.SYSROLES_INDEX_ID_EE_OR_IDX),
				heapCC.newRowLocationTemplate(),
				outRow);

			while (sc.fetchNext(indexRow.getRowArray())) {
				if (action == DataDictionaryImpl.EXISTS) {
					return true;
				} else if (action == DataDictionaryImpl.DROP) {
					ti.deleteRow(tc, indexRow,
								 rf.SYSROLES_INDEX_ID_EE_OR_IDX);
				}
			}
		} finally {
			if (sc != null) {
				sc.close();
			}

			if (heapCC != null) {
				heapCC.close();
			}
		}
		return false;
	}


	/**
	 * Return an in-memory representation of the role grant graph (sans
	 * grant of roles to users, only role-role relation.
	 *
	 * @param tc        Transaction Controller
	 * @param inverse   make graph on inverse grant relation
	 * @return          hash map representing role grant graph.
	 *                  <ul><li>Key: rolename,</li>
	 *                      <li>Value: List<RoleGrantDescriptor> representing a
	 *                      grant of that rolename to another role (not user).
	 *                      </li>
	 *                  </ul>
	 *
	 * FIXME: Need to cache graph and invalidate when role graph is modified.
	 * Currently, we always read from SYSROLES.
	 */
	HashMap getRoleGrantGraph(TransactionController tc, boolean inverse)
			throws StandardException {

		HashMap hm = new HashMap();

		TabInfoImpl ti = getNonCoreTI(SYSROLES_CATALOG_NUM);
		SYSROLESRowFactory rf = (SYSROLESRowFactory) ti.getCatalogRowFactory();

		DataValueDescriptor isDefOrderable = new SQLVarchar("N");
		ScanQualifier[][] scanQualifier = exFactory.getScanQualifier(1);

		scanQualifier[0][0].setQualifier(
			SYSROLESRowFactory.SYSROLES_ISDEF - 1, /* to zero-based */
			isDefOrderable,
			Orderable.ORDER_OP_EQUALS,
			false,
			false,
			false);

		ScanController sc = tc.openScan(
			ti.getHeapConglomerate(),
			false,   // don't hold open across commit
			0,       // for update
			TransactionController.MODE_RECORD,
			TransactionController.ISOLATION_REPEATABLE_READ,
			(FormatableBitSet) null,      // all fields as objects
			(DataValueDescriptor[]) null, // start position -
			0,                            // startSearchOperation - none
			scanQualifier,                //
			(DataValueDescriptor[]) null, // stop position -through last row
			0);                           // stopSearchOperation - none

		ExecRow outRow =  rf.makeEmptyRow();
		RoleGrantDescriptor grantDescr;

		while (sc.fetchNext(outRow.getRowArray())) {
			grantDescr = (RoleGrantDescriptor)rf.buildDescriptor(
				outRow,
				(TupleDescriptor) null,
				this);

			// Next call is potentially inefficient.  We could read in
			// definitions first in a separate hash table limiting
			// this to a 2-pass scan.
			RoleGrantDescriptor granteeDef = getRoleDefinitionDescriptor
				(grantDescr.getGrantee());

			if (granteeDef == null) {
				// not a role, must be user authid, skip
				continue;
			}

			String hashKey;
			if (inverse) {
				hashKey = granteeDef.getRoleName();
			} else {
				hashKey = grantDescr.getRoleName();
			}

			List arcs = (List)hm.get(hashKey);
			if (arcs == null) {
				arcs = new LinkedList();
			}

			arcs.add(grantDescr);
			hm.put(hashKey, arcs);
		}

		sc.close();

		return hm;

	}

	/**
	 * @see DataDictionary#createRoleClosureIterator
	 */
	public RoleClosureIterator createRoleClosureIterator
		(TransactionController tc,
		 String role,
		 boolean inverse
		) throws StandardException {

		return new RoleClosureIteratorImpl(role, inverse, this, tc);
	}


	/**
	 * Drop all permission descriptors corresponding to a grant to
	 * the named authentication identifier
	 *
	 * @param authId  The authentication identifier
	 * @param tc      Transaction Controller
	 *
	 * @exception StandardException Thrown on failure
	 */
	public void dropAllPermsByGrantee(String authId,
									  TransactionController tc)
		throws StandardException
	{
		dropPermsByGrantee(
			authId,
			tc,
			SYSTABLEPERMS_CATALOG_NUM,
			SYSTABLEPERMSRowFactory.GRANTEE_TABLE_GRANTOR_INDEX_NUM,
			SYSTABLEPERMSRowFactory.
				GRANTEE_COL_NUM_IN_GRANTEE_TABLE_GRANTOR_INDEX);

		dropPermsByGrantee(
			authId,
			tc,
			SYSCOLPERMS_CATALOG_NUM,
			SYSCOLPERMSRowFactory.GRANTEE_TABLE_TYPE_GRANTOR_INDEX_NUM,
			SYSCOLPERMSRowFactory.
				GRANTEE_COL_NUM_IN_GRANTEE_TABLE_TYPE_GRANTOR_INDEX);

		dropPermsByGrantee(
			authId,
			tc,
			SYSROUTINEPERMS_CATALOG_NUM,
			SYSROUTINEPERMSRowFactory.GRANTEE_ALIAS_GRANTOR_INDEX_NUM,
			SYSROUTINEPERMSRowFactory.
				GRANTEE_COL_NUM_IN_GRANTEE_ALIAS_GRANTOR_INDEX);
	}


	/**
	 * Presently only used when dropping roles - user dropping is not under
	 * Derby control (well, built-in users are if properties are stored in
	 * database), any permissions granted to users remain in place even if the
	 * user is no more.
	 */
	private void dropPermsByGrantee(String authId,
									TransactionController tc,
									int catalog,
									int indexNo,
									int granteeColnoInIndex)
		throws StandardException
	{
		visitPermsByGrantee(authId,
							tc,
							catalog,
							indexNo,
							granteeColnoInIndex,
							DataDictionaryImpl.DROP);
	}

	/**
	 * Return true if there exists a permission grant descriptor to this
	 * authorization id.
	 */
	private boolean existsPermByGrantee(String authId,
										TransactionController tc,
										int catalog,
										int indexNo,
										int granteeColnoInIndex)
		throws StandardException
	{
		return visitPermsByGrantee(authId,
								   tc,
								   catalog,
								   indexNo,
								   granteeColnoInIndex,
								   DataDictionaryImpl.EXISTS);
	}


	/**
	 * Possible action for visitPermsByGrantee and visitRoleGrants.
	 */
	static final int DROP   = 0;
	/**
	 * Possible action for visitPermsByGrantee and visitRoleGrants.
	 */
	static final int EXISTS = 1;

	/**
	 * Scan <code>indexNo</code> index on a permission table
	 * <code>catalog</code>, looking for match(es) for the grantee column
	 * (given by granteeColnoInIndex for the catalog in question).
	 *
	 * The action argument can be either <code>EXISTS</code> or
	 * <code>DROP</code> (to check for existence, or to drop that row).
	 *
	 * There is no index on grantee column only on on any of the
	 * permissions tables, so we use the index which contain grantee
	 * and scan that, setting up a scan qualifier to match the
	 * grantee, then fetch the base row.
	 *
	 * If this proves too slow, we should add an index on grantee
	 * only.
	 *
	 * @param authId grantee to match against
	 * @param tc transaction controller
	 * @param catalog the underlying permission table to visit
	 * @param indexNo the number of the index by which to access the catalog
	 * @param granteeColnoInIndex the column number to match
	 *        <code>authId</code> against
	 * @param action drop matching rows (<code>DROP</code>), or return
	 *        <code>true</code> if there is a matching row
	 *        (<code>EXISTS</code>)
	 *
	 * @return action=EXISTS: return {@code true} if there is a matching row
	 *      else return {@code false}.
	 * @exception StandardException
	 */
	private boolean visitPermsByGrantee(String authId,
										TransactionController tc,
										int catalog,
										int indexNo,
										int granteeColnoInIndex,
										int action)
			throws StandardException
	{
		TabInfoImpl ti = getNonCoreTI(catalog);
		PermissionsCatalogRowFactory rf =
			(PermissionsCatalogRowFactory)ti.getCatalogRowFactory();

		ConglomerateController heapCC = tc.openConglomerate(
			ti.getHeapConglomerate(), false, 0,
			TransactionController.MODE_RECORD,
			TransactionController.ISOLATION_REPEATABLE_READ);

		DataValueDescriptor authIdOrderable = new SQLVarchar(authId);
		ScanQualifier[][] scanQualifier = exFactory.getScanQualifier(1);

		scanQualifier[0][0].setQualifier(
			granteeColnoInIndex - 1,	/* to zero-based */
			authIdOrderable,
			Orderable.ORDER_OP_EQUALS,
			false,
			false,
			false);

		ScanController sc = tc.openScan(
			ti.getIndexConglomerate(indexNo),
			false,                        // don't hold open across commit
			0,                            // for update
			TransactionController.MODE_RECORD,
			TransactionController.ISOLATION_REPEATABLE_READ,
			(FormatableBitSet) null,      // all fields as objects
			(DataValueDescriptor[]) null, // start position -
			0,                            // startSearchOperation - none
			scanQualifier,                //
			(DataValueDescriptor[]) null, // stop position -through last row
			0);                           // stopSearchOperation - none

		try {
			ExecRow outRow = rf.makeEmptyRow();
			ExecIndexRow indexRow = getIndexRowFromHeapRow(
				ti.getIndexRowGenerator(indexNo),
				heapCC.newRowLocationTemplate(),
				outRow);

			while (sc.fetchNext(indexRow.getRowArray())) {
				RowLocation baseRowLocation = (RowLocation)indexRow.getColumn(
					indexRow.nColumns());

				boolean base_row_exists =
					heapCC.fetch(
						baseRowLocation, outRow.getRowArray(),
						(FormatableBitSet)null);

				if (SanityManager.DEBUG) {
					// it can not be possible for heap row to
					// disappear while holding scan cursor on index at
					// ISOLATION_REPEATABLE_READ.
					SanityManager.ASSERT(base_row_exists,
										 "base row doesn't exist");
				}

				if (action == DataDictionaryImpl.EXISTS) {
					return true;
				} else if (action == DataDictionaryImpl.DROP) {
					PermissionsDescriptor perm = (PermissionsDescriptor)rf.
						buildDescriptor(outRow,
										(TupleDescriptor) null,
										this);
					removePermEntryInCache(perm);
					ti.deleteRow(tc, indexRow, indexNo);
				}
			}
		} finally {
			if (sc != null) {
				sc.close();
			}

			if (heapCC != null) {
				heapCC.close();
			}
		}
		return false;
	}


	/**
	 * Delete the appropriate rows from syscolumns when
	 * dropping 1 or more columns.
	 * 
	 * @param tc			The TransactionController
	 * @param keyRow		Start/stop position.
	 *
	 * @exception StandardException		Thrown on failure
	 */
	private void dropColumnDescriptorCore(
					TransactionController tc,
					ExecIndexRow keyRow)
			throws StandardException
	{
		TabInfoImpl				   ti = coreInfo[SYSCOLUMNS_CORE_NUM];

		ti.deleteRow( tc, keyRow, SYSCOLUMNSRowFactory.SYSCOLUMNS_INDEX1_ID );
	}

	/**
	 * Delete the appropriate rows from systableperms when
	 * dropping a table
	 * 
	 * @param tc			The TransactionController
	 * @param keyRow		Start/stop position.
	 *
	 * @exception StandardException		Thrown on failure
	 */
	private void dropTablePermDescriptor(
					TransactionController tc,
					ExecIndexRow keyRow)
			throws StandardException
	{
		ExecRow curRow;
		PermissionsDescriptor perm;
		TabInfoImpl	ti = getNonCoreTI(SYSTABLEPERMS_CATALOG_NUM);
		SYSTABLEPERMSRowFactory rf = (SYSTABLEPERMSRowFactory) ti.getCatalogRowFactory();

		while ((curRow=ti.getRow(tc, keyRow, rf.TABLEID_INDEX_NUM)) != null)
		{
			perm = (PermissionsDescriptor)rf.buildDescriptor(curRow, (TupleDescriptor) null, this);
			removePermEntryInCache(perm);

			// Build key on UUID and drop the entry as we want to drop only this row
			ExecIndexRow uuidKey;
			uuidKey = rf.buildIndexKeyRow(rf.TABLEPERMSID_INDEX_NUM, perm);
			ti.deleteRow(tc, uuidKey, rf.TABLEPERMSID_INDEX_NUM);
		}
	}

	/**
	 * Delete the appropriate rows from syscolperms when
	 * dropping a table
	 * 
	 * @param tc			The TransactionController
	 * @param keyRow		Start/stop position.
	 *
	 * @exception StandardException		Thrown on failure
	 */
	private void dropColumnPermDescriptor(
					TransactionController tc,
					ExecIndexRow keyRow)
			throws StandardException
	{
		ExecRow curRow;
		PermissionsDescriptor perm;
		TabInfoImpl	ti = getNonCoreTI(SYSCOLPERMS_CATALOG_NUM);
		SYSCOLPERMSRowFactory rf = (SYSCOLPERMSRowFactory) ti.getCatalogRowFactory();

		while ((curRow=ti.getRow(tc, keyRow, rf.TABLEID_INDEX_NUM)) != null)
		{
			perm = (PermissionsDescriptor)rf.buildDescriptor(curRow, (TupleDescriptor) null, this);
			removePermEntryInCache(perm);

			// Build key on UUID and drop the entry as we want to drop only this row
			ExecIndexRow uuidKey;
			uuidKey = rf.buildIndexKeyRow(rf.COLPERMSID_INDEX_NUM, perm);
			ti.deleteRow(tc, uuidKey, rf.COLPERMSID_INDEX_NUM);
		}
	}

	/**
	 * Update the column descriptor in question.  Updates
	 * every row in the base conglomerate.  
	 *
	 * @param cd					The ColumnDescriptor
	 * @param formerUUID			The UUID for this column in SYSCOLUMNS,
	 *								may differ from what is in cd if this
	 *								is the column that is being set.
	 * @param formerName			The name for this column in SYSCOLUMNS
	 *								may differ from what is in cd if this
	 *								is the column that is being set.
	 * @param colsToSet 			Array of ints of columns to be modified,
	 *								1 based.  May be null (all cols).
	 * @param tc					The TransactionController to use
	 *
	 * @exception StandardException		Thrown on failure
	 */
	private void updateColumnDescriptor(ColumnDescriptor cd,
										UUID		formerUUID,
										String		formerName,
										int[]		colsToSet,
										TransactionController tc)
		throws StandardException
	{
		ExecIndexRow				keyRow1 = null;
		ExecRow    					row;
		DataValueDescriptor			refIDOrderable;
		DataValueDescriptor			columnNameOrderable;
		TabInfoImpl						ti = coreInfo[SYSCOLUMNS_CORE_NUM];
		SYSCOLUMNSRowFactory  rf = (SYSCOLUMNSRowFactory) ti.getCatalogRowFactory();

		/* Use objectID/columnName in both start 
		 * and stop position for index 1 scan. 
		 */
		refIDOrderable = getIDValueAsCHAR(formerUUID);
		columnNameOrderable = new SQLVarchar(formerName);

		/* Set up the start/stop position for the scan */
		keyRow1 = (ExecIndexRow) exFactory.getIndexableRow(2);
		keyRow1.setColumn(1, refIDOrderable);
		keyRow1.setColumn(2, columnNameOrderable);

		// build the row to be stuffed into SYSCOLUMNS. 
		row = rf.makeRow(cd, null);

		/*
		** Figure out if the index in syscolumns needs 
		** to be updated. 
		*/
		if (SanityManager.DEBUG)
		{
			SanityManager.ASSERT(rf.getNumIndexes() == 2, 
					"There are more indexes on syscolumns than expected, the code herein needs to change");
		}

		boolean[] bArray = new boolean[rf.getNumIndexes()];

		/*
		** Do we need to update indexes?
		*/
		if (colsToSet == null)
		{
			bArray[0] = true;
			bArray[1] = true;
		}
		else
		{
			/*
			** Check the specific columns for indexed
			** columns.
			*/
			for (int i = 0; i < colsToSet.length; i++)
			{
				if ((colsToSet[i] == rf.SYSCOLUMNS_COLUMNNAME) ||
					(colsToSet[i] == rf.SYSCOLUMNS_REFERENCEID))
				{
					bArray[0] = true;
					break;
				}
				else if (colsToSet[i] == rf.SYSCOLUMNS_COLUMNDEFAULTID)
				{
					bArray[1] = true;
					break;
				}
			}
		}

		ti.updateRow(keyRow1, row, 
					 SYSCOLUMNSRowFactory.SYSCOLUMNS_INDEX1_ID,
					 bArray,
					 colsToSet,
					 tc);
	}

	/**
	 * Gets the viewDescriptor for the view with the given UUID.
	 *
	 * @param uuid	The UUID for the view
	 *
	 * @return  A descriptor for the view
	 *
	 * @exception StandardException		Thrown on error
	 */
	public ViewDescriptor	getViewDescriptor(UUID uuid)
		throws StandardException
	{
		return getViewDescriptor(getTableDescriptor(uuid));
	}

	/**
	 * Gets the viewDescriptor for the view given the TableDescriptor.
	 *
	 * @param td	The TableDescriptor for the view.
	 *
	 * @return	A descriptor for the view
	 *
	 * @exception StandardException		Thrown on error
	 */
	public ViewDescriptor	getViewDescriptor(TableDescriptor td)
		throws StandardException
	{
		TableDescriptor	tdi = (TableDescriptor) td;

		/* See if the view info is cached */
		if (tdi.getViewDescriptor() != null)
		{
			return tdi.getViewDescriptor();
		}

		synchronized(tdi)
		{
			/* See if we were waiting on someone who just filled it in */
			if (tdi.getViewDescriptor() != null)
			{
				return tdi.getViewDescriptor();
			}

			tdi.setViewDescriptor((ViewDescriptor) getViewDescriptorScan(tdi));
		}
		return tdi.getViewDescriptor();
	}

	/**
	 * Get the information for the view from sys.sysviews.
	 *
	 * @param tdi					The TableDescriptor for the view.
	 *
	 * @return ViewDescriptor	The ViewDescriptor for the view.
	 *
	 * @exception StandardException		Thrown on error
	 */
	private ViewDescriptor getViewDescriptorScan(TableDescriptor tdi)
		throws StandardException
	{
		ViewDescriptor		  vd;
		DataValueDescriptor	  viewIdOrderable;
		TabInfoImpl				  ti = getNonCoreTI(SYSVIEWS_CATALOG_NUM);
		UUID				  viewID = tdi.getUUID();

		/* Use viewIdOrderable in both start 
		 * and stop position for scan. 
		 */
		viewIdOrderable = getIDValueAsCHAR(viewID);

		/* Set up the start/stop position for the scan */
		ExecIndexRow keyRow = exFactory.getIndexableRow(1);
		keyRow.setColumn(1, viewIdOrderable);

		vd = (ViewDescriptor)
					getDescriptorViaIndex(
						SYSVIEWSRowFactory.SYSVIEWS_INDEX1_ID,
						keyRow,
						(ScanQualifier [][]) null,
						ti,
						(TupleDescriptor) null,
						(List) null,
						false);

		if (vd != null)
		{
			vd.setViewName(tdi.getName());
		}
		return vd;
	}

	/**
	 * Drops the view descriptor from the data dictionary.
	 *
	 * @param vd		A descriptor for the view to be dropped
	 * @param tc		TransactionController to use
	 *
	 * @exception StandardException		Thrown on error
	 */
	public void	dropViewDescriptor(ViewDescriptor vd,
								   TransactionController tc)
		throws StandardException
	{
		DataValueDescriptor		viewIdOrderable;
		TabInfoImpl					ti = getNonCoreTI(SYSVIEWS_CATALOG_NUM);

		/* Use aliasNameOrderable in both start 
		 * and stop position for scan. 
		 */
		viewIdOrderable = getIDValueAsCHAR(vd.getUUID());

		/* Set up the start/stop position for the scan */
		ExecIndexRow keyRow = (ExecIndexRow) exFactory.getIndexableRow(1);
		keyRow.setColumn(1, viewIdOrderable);

		ti.deleteRow( tc, keyRow, SYSVIEWSRowFactory.SYSVIEWS_INDEX1_ID );

	}

	/**
	 * Scan sysfiles_index2 (id) for a match.
	 * @return TableDescriptor	The matching descriptor, or null.
	 * @exception StandardException		Thrown on failure
	 */
	private FileInfoDescriptor
	getFileInfoDescriptorIndex2Scan(UUID id)
				throws StandardException
	{
		DataValueDescriptor		  idOrderable;
		TabInfoImpl					  ti = getNonCoreTI(SYSFILES_CATALOG_NUM);
		idOrderable = getIDValueAsCHAR(id);

		/* Set up the start/stop position for the scan */
		ExecIndexRow keyRow = exFactory.getIndexableRow(1);
		keyRow.setColumn(1, idOrderable);

		return (FileInfoDescriptor)
					getDescriptorViaIndex(
						SYSFILESRowFactory.SYSFILES_INDEX2_ID,
						keyRow,
						(ScanQualifier [][]) null,
						ti,
						(TupleDescriptor) null,
						(List) null,
						false);
	}

	/**
	 * @see DataDictionary#getFileInfoDescriptor
	 * @exception StandardException		Thrown on failure
	 */
	public FileInfoDescriptor getFileInfoDescriptor(UUID id)
				throws StandardException
	{
		return getFileInfoDescriptorIndex2Scan(id);
	}


	/**
	 * Scan sysfiles_index1 (schemaid,name) for a match.
	 * @return The matching descriptor or null.
	 * @exception StandardException		Thrown on failure
	 */
	private FileInfoDescriptor getFileInfoDescriptorIndex1Scan(
										UUID schemaId,
										String name)
				throws StandardException
	{
		DataValueDescriptor		  schemaIDOrderable;
		DataValueDescriptor		  nameOrderable;
		TabInfoImpl					  ti = getNonCoreTI(SYSFILES_CATALOG_NUM);

		nameOrderable = new SQLVarchar(name);
		schemaIDOrderable = getIDValueAsCHAR(schemaId);

		/* Set up the start/stop position for the scan */
		ExecIndexRow keyRow = exFactory.getIndexableRow(2);
		keyRow.setColumn(1, nameOrderable);
		keyRow.setColumn(2, schemaIDOrderable);
		FileInfoDescriptor r = (FileInfoDescriptor)
					getDescriptorViaIndex(
						SYSFILESRowFactory.SYSFILES_INDEX1_ID,
						keyRow,
						(ScanQualifier [][]) null,
						ti,
						(TupleDescriptor) null,
						(List) null,
						false);
        return r;
	}

	/**
	 * @see DataDictionary#getFileInfoDescriptor
	 * @exception StandardException		Thrown on failure
	 */
	public FileInfoDescriptor getFileInfoDescriptor(SchemaDescriptor sd, String name)
				throws StandardException
	{
		return getFileInfoDescriptorIndex1Scan(sd.getUUID(),name);
	}

	/**
	 * @see DataDictionary#dropFileInfoDescriptor
	 * @exception StandardException		Thrown on error
	 */
	public void	dropFileInfoDescriptor(FileInfoDescriptor fid)
						throws StandardException
	{
		ExecIndexRow			keyRow1 = null;
		DataValueDescriptor		idOrderable;
		TabInfoImpl					ti = getNonCoreTI(SYSFILES_CATALOG_NUM);
		TransactionController   tc = getTransactionExecute();
		
		/* Use tableIdOrderable and schemaIdOrderable in both start 
		 * and stop position for index 1 scan. 
		 */
		idOrderable = getIDValueAsCHAR(fid.getUUID());

		/* Set up the start/stop position for the scan */
		keyRow1 = (ExecIndexRow) exFactory.getIndexableRow(1);
		keyRow1.setColumn(1, idOrderable);
		ti.deleteRow( tc, keyRow1, SYSFILESRowFactory.SYSFILES_INDEX2_ID );
	}

	/**
	 * Get a SPSDescriptor given its UUID.
	 *
	 * @param uuid	The UUID
	 *
	 * @return The SPSDescriptor for the constraint.
	 *
	 * @exception StandardException		Thrown on failure
	 */
	public SPSDescriptor getSPSDescriptor(UUID uuid)
				throws StandardException
	{
		SPSDescriptor 		sps;

		/* Make sure that non-core info is initialized */
		getNonCoreTI(SYSSTATEMENTS_CATALOG_NUM);

		/* Only use the cache if we're in compile-only mode */
		if ((spsNameCache != null) && 
			(getCacheMode() == DataDictionary.COMPILE_ONLY_MODE))
		{
			sps = (SPSDescriptor)spsIdHash.get(uuid);
			if (sps != null)
			{
				//System.out.println("found in hash table ");
				// System.out.println("stmt text " + sps.getText());

				return sps;
			}
	
			sps = getSPSDescriptorIndex2Scan(uuid.toString());
			TableKey stmtKey = new TableKey(sps.getSchemaDescriptor().getUUID(), sps.getName());
			try
			{
				SPSNameCacheable 	cacheEntry = (SPSNameCacheable)spsNameCache.create(stmtKey, sps);
				spsNameCache.release(cacheEntry);
			} catch (StandardException se)
			{
				/*
				** If the error is that the item is already
				** in the cache, then that is ok.
				*/
				if (SQLState.OBJECT_EXISTS_IN_CACHE.equals(se.getMessageId()))
				{
					return sps;
				}
				else
				{
					throw se;
				}
			}
			
		}
		else
		{
			sps = getSPSDescriptorIndex2Scan(uuid.toString());
		}

		return sps;
	}

	/**
		Add an entry to the hashtables for lookup from the cache.
	 */
	void spsCacheEntryAdded(SPSDescriptor spsd)
	{
		spsIdHash.put(spsd.getUUID(), spsd);
		// spsTextHash.put(spsd.getText(), spsd);
	}

	void spsCacheEntryRemoved(SPSDescriptor spsd) {
		spsIdHash.remove(spsd.getUUID());
		// spsTextHash.remove(spsd.getText());
	}

	//public SPSDescriptor getSPSBySQLText(String text) {

	//	return (SPSDescriptor) spsTextHash.get(text);
	//}

	/**
	 * This method can get called from the DataDictionary cache.
	 *
	 * @param stmtKey	The TableKey of the sps
	 *
	 * @return	The descriptor for the sps, null if the sps does
	 *		not exist.
	 *
	 * @exception StandardException		Thrown on failure
	 */
	public SPSDescriptor getUncachedSPSDescriptor(TableKey stmtKey)
				throws StandardException
	{
		return getSPSDescriptorIndex1Scan(stmtKey.getTableName(), 
											stmtKey.getSchemaId().toString());
	}

	/**
	 * This method can get called from the DataDictionary cache.
	 *
	 * @param stmtId	The UUID of the stmt to get the descriptor for
	 *
	 * @return	The descriptor for the stmt, null if the table does
	 *		not exist.
	 *
	 * @exception StandardException		Thrown on failure
	 */
	protected SPSDescriptor	getUncachedSPSDescriptor(UUID stmtId)
				throws StandardException
	{
		return getSPSDescriptorIndex2Scan(stmtId.toString());
	}

	/**
	 * Scan sysstatements_index2 (stmtid) for a match.
	 * Note that we do not do a lookup of parameter info.
	 *
	 * @return SPSDescriptor	The matching descriptor, if any.
	 *
	 * @exception StandardException		Thrown on failure
	 */
	private SPSDescriptor getSPSDescriptorIndex2Scan(
										String stmtUUID)
				throws StandardException
	{
		DataValueDescriptor		  stmtIDOrderable;
		TabInfoImpl					  ti = getNonCoreTI(SYSSTATEMENTS_CATALOG_NUM);

		/* Use stmtIdOrderable in both start 
		 * and stop position for scan. 
		 */
		stmtIDOrderable = new SQLChar(stmtUUID);

		/* Set up the start/stop position for the scan */
		ExecIndexRow keyRow = exFactory.getIndexableRow(1);
		keyRow.setColumn(1, stmtIDOrderable);

		SPSDescriptor spsd = (SPSDescriptor)
					getDescriptorViaIndex(
						SYSSTATEMENTSRowFactory.SYSSTATEMENTS_INDEX1_ID,
						keyRow,
						(ScanQualifier [][]) null,
						ti,
						(TupleDescriptor) null,
						(List) null,
						false);

		return spsd;
	}

	/**
	 * Get a SPSDescriptor given its name.
	 * Currently no cacheing.  With caching
	 * we need to be very careful about invalidation.
	 * No caching means invalidations block on
	 * existing SPSD instances (since they were read in
	 *
	 * @param stmtName	the statement name
	 * @param sd	The SchemaDescriptor
	 *
	 * @return The SPSDescriptor for the constraint.
	 *
	 * @exception StandardException		Thrown on failure
	 */
	public SPSDescriptor getSPSDescriptor(String stmtName, SchemaDescriptor sd)
		throws StandardException
	{
		SPSDescriptor		sps = null;
		TableKey			stmtKey;
		UUID				schemaUUID;

		/*
		** If we didn't get a schema descriptor, we had better
		** have a system table.
		*/
		if (SanityManager.DEBUG)
		{
			if (sd == null)
			{
				SanityManager.THROWASSERT("null schema for statement "+stmtName);	
			}
		}

		schemaUUID = sd.getUUID();

		/* Only use the cache if we're in compile-only mode */
		if ((spsNameCache != null) && 
			(getCacheMode() == DataDictionary.COMPILE_ONLY_MODE))
		{
		    stmtKey = new TableKey(schemaUUID, stmtName);
			SPSNameCacheable cacheEntry = (SPSNameCacheable) spsNameCache.find(stmtKey);
			if (cacheEntry != null)
			{
				sps = cacheEntry.getSPSDescriptor();
				spsNameCache.release(cacheEntry);
			}
			//System.out.println("found in cache " + stmtName);
			//System.out.println("stmt text " + sps.getText());
			return sps;
		}

		return getSPSDescriptorIndex1Scan(stmtName, schemaUUID.toString());
	}

	/**
	 * Scan sysschemas_index1 (stmtname, schemaid) for a match.
	 *
	 * @return SPSDescriptor	The matching descriptor, if any.
	 *
	 * @exception StandardException		Thrown on failure
	 */
	private SPSDescriptor getSPSDescriptorIndex1Scan(
										String stmtName, 
										String schemaUUID)
				throws StandardException
	{
		DataValueDescriptor		  schemaIDOrderable;
		DataValueDescriptor		  stmtNameOrderable;
		TabInfoImpl					  ti = getNonCoreTI(SYSSTATEMENTS_CATALOG_NUM);

		/* Use stmtNameOrderable and schemaIdOrderable in both start 
		 * and stop position for scan. 
		 */
		stmtNameOrderable = new SQLVarchar(stmtName);
		schemaIDOrderable = new SQLChar(schemaUUID);

		/* Set up the start/stop position for the scan */
		ExecIndexRow keyRow = exFactory.getIndexableRow(2);
		keyRow.setColumn(1, stmtNameOrderable);
		keyRow.setColumn(2, schemaIDOrderable);

		SPSDescriptor spsd = (SPSDescriptor)
					getDescriptorViaIndex(
						SYSSTATEMENTSRowFactory.SYSSTATEMENTS_INDEX2_ID,
						keyRow,
						(ScanQualifier [][]) null,
						ti,
						(TupleDescriptor) null,
						(List) null,
						false);
	
		/*
		** Set up the parameter defaults.  We are only
		** doing this when we look up by name because
		** this is the only time we cache, and it can
		** be foolish to look up the parameter defaults
		** for someone that doesn't need them.
		*/
		if (spsd != null)
		{
            List tmpDefaults = new ArrayList();
            spsd.setParams(getSPSParams(spsd, tmpDefaults));
            Object[] defaults = tmpDefaults.toArray();
			spsd.setParameterDefaults(defaults);
		}

		return spsd;
	}

	/**
	 * Adds the given SPSDescriptor to the data dictionary,
	 * associated with the given table and constraint type.
	 *
	 * @param descriptor	The descriptor to add
	 * @param tc			The transaction controller
	 *
	 * @exception StandardException		Thrown on error
	 */
	public void	addSPSDescriptor
	(
		SPSDescriptor 			descriptor,
		TransactionController	tc
	) throws StandardException
	{
		ExecRow        			row;
		TabInfoImpl					ti = getNonCoreTI(SYSSTATEMENTS_CATALOG_NUM);
		SYSSTATEMENTSRowFactory	rf = (SYSSTATEMENTSRowFactory) ti.getCatalogRowFactory();
		int						insertRetCode;

		/*
		** We must make sure the descriptor is locked
		** while we are writing it out.  Otherwise,
		** the descriptor could be invalidated while
		** we are writing.
		*/
		synchronized(descriptor)
		{
			// build the row to be stuffed into SYSSTATEMENTS. this will stuff an
			// UUID into the descriptor
			boolean	compileMe = descriptor.initiallyCompilable();
			row = rf.makeSYSSTATEMENTSrow(compileMe, descriptor);
	
			// insert row into catalog and all its indices
			insertRetCode = ti.insertRow(row, tc);
		}

		// Throw an exception duplicate table descriptor
		if (insertRetCode != TabInfoImpl.ROWNOTDUPLICATE)
		{
			throw StandardException.newException(SQLState.LANG_OBJECT_ALREADY_EXISTS_IN_OBJECT, 
												 descriptor.getDescriptorType(),
												 descriptor.getDescriptorName(),
												 descriptor.getSchemaDescriptor().getDescriptorType(),
												 descriptor.getSchemaDescriptor().getSchemaName());
		}

		addSPSParams(descriptor, tc);
	}

	/**
	 * Add a column in SYS.SYSCOLUMNS for each parameter in the
	 * parameter list.
	 */
	private void addSPSParams(SPSDescriptor spsd, TransactionController tc)
			throws StandardException
	{
		UUID 					uuid = spsd.getUUID();
		DataTypeDescriptor[] params = spsd.getParams();
		Object[] parameterDefaults = spsd.getParameterDefaults();

		if (params == null)
			return;

		/* Create the columns */
		int pdlSize = params.length;
		for (int index = 0; index < pdlSize; index++)
		{
			int parameterId = index + 1;

			//RESOLVEAUTOINCREMENT
			ColumnDescriptor cd = 
                new ColumnDescriptor(
                    "PARAM" + parameterId,
                    parameterId,	// position
					params[index],
                    ((parameterDefaults == null) || // default
                        (index >= parameterDefaults.length)) ? 
                        (DataValueDescriptor)null :
                        (DataValueDescriptor)parameterDefaults[index],
                    (DefaultInfo) null,
                    uuid,
                    (UUID) null, 0, 0, 0);
										
			addDescriptor(cd, null, SYSCOLUMNS_CATALOG_NUM, 
						  false, // no chance of duplicates here
						  tc);
		}
	}

	/**
	 * Get all the parameter descriptors for an SPS.
	 * Look up the params in SYSCOLUMNS and turn them
	 * into parameter descriptors.  
	 *
	 * @param spsd	sps descriptor
     * @param defaults list for storing column defaults
	 *
	 * @return array of data type descriptors
	 *
	 * @exception StandardException		Thrown on error
	 */
    public DataTypeDescriptor[] getSPSParams(SPSDescriptor spsd, List defaults)
        throws StandardException
	{
		ColumnDescriptorList cdl = new ColumnDescriptorList();
		getColumnDescriptorsScan(spsd.getUUID(), cdl, spsd);

		int cdlSize = cdl.size();
		DataTypeDescriptor[] params = new DataTypeDescriptor[cdlSize];	
		for (int index = 0; index < cdlSize; index++)
		{
			ColumnDescriptor cd = (ColumnDescriptor) cdl.elementAt(index);
			params[index] = cd.getType();
            if (defaults != null) {
                defaults.add(cd.getDefaultValue());
			}
		}

		return params;	
	}

	/**
	 * Updates SYS.SYSSTATEMENTS with the info from the
	 * SPSD. 
	 *
	 * @param spsd	The descriptor to add
	 * @param tc			The transaction controller
	 * @param updateParamDescriptors If true, will update the
	 *						parameter descriptors in SYS.SYSCOLUMNS.
	 * @param firstCompilation  true, if Statement is getting compiled for first
	 *                          time and SPS was created with NOCOMPILE option.
	 *
	 * @exception StandardException		Thrown on error
	 */
	public void	updateSPS(
			SPSDescriptor			spsd,
			TransactionController	tc,
			boolean                 recompile,
			boolean					updateParamDescriptors,
			boolean                 firstCompilation)
						throws StandardException
	{
		ExecIndexRow				keyRow1 = null;
		ExecRow    					row;
		DataValueDescriptor			idOrderable;
		TabInfoImpl						ti = getNonCoreTI(SYSSTATEMENTS_CATALOG_NUM);
		SYSSTATEMENTSRowFactory  rf = (SYSSTATEMENTSRowFactory) ti.getCatalogRowFactory();
		int[] updCols;
		if (recompile)
		{
			if(firstCompilation)
			{
				updCols = new int[] {SYSSTATEMENTSRowFactory.SYSSTATEMENTS_VALID,
						 SYSSTATEMENTSRowFactory.SYSSTATEMENTS_TEXT,
									 SYSSTATEMENTSRowFactory.SYSSTATEMENTS_LASTCOMPILED,
									 SYSSTATEMENTSRowFactory.SYSSTATEMENTS_USINGTEXT,
									 SYSSTATEMENTSRowFactory.SYSSTATEMENTS_CONSTANTSTATE,
									 SYSSTATEMENTSRowFactory.SYSSTATEMENTS_INITIALLY_COMPILABLE};
			}else
			{

				updCols = new int[] {SYSSTATEMENTSRowFactory.SYSSTATEMENTS_VALID,
						 SYSSTATEMENTSRowFactory.SYSSTATEMENTS_TEXT,
										 SYSSTATEMENTSRowFactory.SYSSTATEMENTS_LASTCOMPILED,
										 SYSSTATEMENTSRowFactory.SYSSTATEMENTS_USINGTEXT,
										 SYSSTATEMENTSRowFactory.SYSSTATEMENTS_CONSTANTSTATE };
			}
		}
		else 
		{
			// This is an invalidation request.
			// Update the VALID column (to false) and clear the plan stored in the CONSTANTSTATE column.
			updCols = new int[]	{
					SYSSTATEMENTSRowFactory.SYSSTATEMENTS_VALID,
					SYSSTATEMENTSRowFactory.SYSSTATEMENTS_CONSTANTSTATE,
			};
		}

		idOrderable = getIDValueAsCHAR(spsd.getUUID());

		/* Set up the start/stop position for the scan */
		keyRow1 = (ExecIndexRow) exFactory.getIndexableRow(1);
		keyRow1.setColumn(1, idOrderable);

		row = rf.makeSYSSTATEMENTSrow(false, 	// don't compile
									  spsd);

		/*
		** Not updating any indexes
		*/
		boolean[] bArray = new boolean[2];

		/*
		** Partial update
		*/
		ti.updateRow(keyRow1, row, 
				 SYSSTATEMENTSRowFactory.SYSSTATEMENTS_INDEX1_ID,
				 bArray,
				 updCols,
				 tc);

		/*
		** If we don't need to update the parameter
		** descriptors, we are done.
		*/
		if (!updateParamDescriptors)
		{
			return;
		}

		/*
		** Set the defaults and datatypes for the parameters, if
		** there are parameters.
		*/
		DataTypeDescriptor[] params = spsd.getParams();
		if (params == null)
		{
			return;
		}

		if(firstCompilation)
		{
			/*beetle:5119, reason for doing add here instead of update
			 *is with NOCOMPILE option of create statement/boot time SPS,
			 *SPS statement is not compiled to find out the parameter info.
			 *Because of the parameter info was not inserted at SPSDescriptor 
			 *creation time. As this is the first time we are compiling paramter
			 *infor should be inserted instead of the update.
			 */
			addSPSParams(spsd, tc);
		}
		else
		{
			Object[] parameterDefaults = spsd.getParameterDefaults();

			/* 
			** Update each column with the new defaults and with
			** the new datatypes.  It is possible that someone has
			** done a drop/create on the underlying table and 
			** changed the type of a column, which has changed
			** the type of a parameter to our statement.
			*/
			int[] columnsToSet = new int[2];
			columnsToSet[0] = SYSCOLUMNSRowFactory.SYSCOLUMNS_COLUMNDATATYPE;
			columnsToSet[1] = SYSCOLUMNSRowFactory.SYSCOLUMNS_COLUMNDEFAULT;

			UUID uuid = spsd.getUUID();

			for (int index = 0; index < params.length; index++)
			{
				int parameterId = index + 1;

			//RESOLVEAUTOINCREMENT
				ColumnDescriptor cd = new ColumnDescriptor("PARAM" + parameterId,
										  parameterId,	// position
										  params[index],
										  ((parameterDefaults == null) || // default
										   (index >= parameterDefaults.length)) ? 
										  (DataValueDescriptor)null :
										  (DataValueDescriptor)parameterDefaults[index],
										  (DefaultInfo) null,
										  uuid,
										  (UUID) null,
										  0, 0, 0);
										
				updateColumnDescriptor(cd,
									   cd.getReferencingUUID(), 
									   cd.getColumnName(),
									   columnsToSet, 
									   tc);
			}
		}
	}

	/**
	 * @see DataDictionary#recompileInvalidSPSPlans
	 * @exception StandardException		Thrown on error
	 */
	public void recompileInvalidSPSPlans() throws StandardException
	{
		LanguageConnectionContext lcc = (LanguageConnectionContext) 
			ContextService.getContext(LanguageConnectionContext.CONTEXT_ID);
		recompileInvalidSPSPlans(lcc);
	}

	/**
	 * @see DataDictionary#recompileInvalidSPSPlans
	 * @exception StandardException		Thrown on error
	 */
	public void recompileInvalidSPSPlans(LanguageConnectionContext lcc) throws StandardException
	{
        for(Object o : getAllSPSDescriptors()){
            SPSDescriptor spsd=(SPSDescriptor)o;
            spsd.getPreparedStatement(true);
        }
	}

	/**
	 * @see DataDictionary#invalidateAllSPSPlans
	 * @exception StandardException		Thrown on error
	 */
	public void invalidateAllSPSPlans() throws StandardException
	{
		LanguageConnectionContext lcc = (LanguageConnectionContext) 
			ContextService.getContext(LanguageConnectionContext.CONTEXT_ID);
		invalidateAllSPSPlans(lcc);
	}

	/**
	 * @see DataDictionary#invalidateAllSPSPlans
	 * @exception StandardException		Thrown on error
	 */
	public void invalidateAllSPSPlans(LanguageConnectionContext lcc) throws StandardException
	{
		startWriting(lcc);

        for(Object o : getAllSPSDescriptors()){
            SPSDescriptor spsd=(SPSDescriptor)o;
            spsd.makeInvalid(DependencyManager.USER_RECOMPILE_REQUEST,lcc);
        }
	}


	/**
	 * Mark all SPS plans in the data dictionary invalid. This does
	 * not invalidate cached plans. This function is for use by
	 * the boot-up code.
	 * @exception StandardException		Thrown on error
	 */
	void clearSPSPlans() throws StandardException
	{
		TabInfoImpl ti = getNonCoreTI(SYSSTATEMENTS_CATALOG_NUM);
		faultInTabInfo(ti);

		TransactionController tc = getTransactionExecute();

		FormatableBitSet columnToReadSet = new FormatableBitSet(SYSSTATEMENTSRowFactory.SYSSTATEMENTS_COLUMN_COUNT);
		FormatableBitSet columnToUpdateSet = new FormatableBitSet(SYSSTATEMENTSRowFactory.SYSSTATEMENTS_COLUMN_COUNT);
		columnToUpdateSet.set(SYSSTATEMENTSRowFactory.SYSSTATEMENTS_VALID -1);
		columnToUpdateSet.set(SYSSTATEMENTSRowFactory.SYSSTATEMENTS_CONSTANTSTATE -1);

		DataValueDescriptor[] replaceRow = 
            new DataValueDescriptor[SYSSTATEMENTSRowFactory.SYSSTATEMENTS_COLUMN_COUNT];

		/* Set up a couple of row templates for fetching CHARS */

		replaceRow[SYSSTATEMENTSRowFactory.SYSSTATEMENTS_VALID - 1] = 
            new SQLBoolean(false);
		replaceRow[SYSSTATEMENTSRowFactory.SYSSTATEMENTS_CONSTANTSTATE - 1] = 
            new UserType((Object) null);

		/* Scan the entire heap */
		ScanController sc = 
            tc.openScan(
                ti.getHeapConglomerate(),
                false,
                TransactionController.OPENMODE_FORUPDATE,
                TransactionController.MODE_TABLE,
                TransactionController.ISOLATION_REPEATABLE_READ,
                columnToReadSet,
                (DataValueDescriptor[]) null,
                ScanController.NA,
                (Qualifier[][]) null,
                (DataValueDescriptor[]) null,
                ScanController.NA);

		while (sc.fetchNext((DataValueDescriptor[]) null))
		{
			/* Replace the column in the table */
			sc.replace(replaceRow, columnToUpdateSet);
		}

		sc.close();
	}

	/**
	 * Drops the given SPSDescriptor.
	 *
	 * @param descriptor	The descriptor to drop
	 * @param tc	The TransactionController.
	 *
	 * @exception StandardException		Thrown on failure
	 */
	public void	dropSPSDescriptor(SPSDescriptor descriptor,
			TransactionController tc)
						throws StandardException
	{
		dropSPSDescriptor(descriptor.getUUID(), tc);
	}

	/**
	 * Drops the given SPSDescriptor. 
	 *
	 * @param uuid	the statement uuid
	 * @param tc	The TransactionController.
	 *
	 * @exception StandardException		Thrown on failure
	 */
	public void	dropSPSDescriptor
	(
		UUID 					uuid,
		TransactionController	tc
	) throws StandardException
	{
		DataValueDescriptor		stmtIdOrderable;
		TabInfoImpl					ti = getNonCoreTI(SYSSTATEMENTS_CATALOG_NUM);

		stmtIdOrderable = getIDValueAsCHAR(uuid);

		/* Set up the start/stop position for the scan */
		ExecIndexRow keyRow = (ExecIndexRow) exFactory.getIndexableRow(1);
		keyRow.setColumn(1, stmtIdOrderable);

		ti.deleteRow( tc, keyRow, SYSSTATEMENTSRowFactory.SYSSTATEMENTS_INDEX1_ID );

		/* drop all columns in SYSCOLUMNS */	
		dropAllColumnDescriptors(uuid, tc);
	}

	/**
	 * Get every statement in this database.
	 * Return the SPSDescriptors in an list.
     * The returned descriptors don't contain the compiled statement, so it
     * it safe to call this method during upgrade when it isn't known if the
     * saved statement can still be deserialized with the new version.
	 *
	 * @return the list of descriptors
	 *
	 * @exception StandardException		Thrown on failure
	 */
	public List getAllSPSDescriptors()
		throws StandardException
	{
		TabInfoImpl					ti = getNonCoreTI(SYSSTATEMENTS_CATALOG_NUM);

		List list = newSList();

        // DERBY-3870: The compiled plan may not be possible to deserialize
        // during upgrade. Skip the column that contains the compiled plan to
        // prevent deserialization errors when reading the rows. We don't care
        // about the value in that column, since this method is only called
        // when we want to drop or invalidate rows in SYSSTATEMENTS.
        FormatableBitSet cols = new FormatableBitSet(
                ti.getCatalogRowFactory().getHeapColumnCount());
        for (int i = 0; i < cols.size(); i++) {
            if (i + 1 == SYSSTATEMENTSRowFactory.SYSSTATEMENTS_CONSTANTSTATE) {
                cols.clear(i);
            } else {
                cols.set(i);
            }
        }

		getDescriptorViaHeap(
                        cols,
						(ScanQualifier[][]) null,
						ti,
						(TupleDescriptor) null,
						list);

		return list;

	}

	/**
	 * Get every constraint in this database.
	 * Note that this list of ConstraintDescriptors is
	 * not going to be the same objects that are typically
	 * cached off of the table descriptors, so this will
	 * most likely instantiate some duplicate objects.
	 *
	 * @return the list of descriptors
	 *
	 * @exception StandardException		Thrown on failure
	 */
	private ConstraintDescriptorList getAllConstraintDescriptors()
		throws StandardException
	{
		TabInfoImpl					ti = getNonCoreTI(SYSCONSTRAINTS_CATALOG_NUM);

		ConstraintDescriptorList list = new ConstraintDescriptorList();

		getConstraintDescriptorViaHeap(
						(ScanQualifier[][]) null,
						ti,
						(TupleDescriptor) null,
						list);
		return list;
	}

	/**
	 * Get every trigger in this database.
	 * Note that this list of TriggerDescriptors is
	 * not going to be the same objects that are typically
	 * cached off of the table descriptors, so this will
	 * most likely instantiate some duplicate objects.
	 *
	 * @return the list of descriptors
	 *
	 * @exception StandardException		Thrown on failure
	 */
	private GenericDescriptorList getAllTriggerDescriptors()
		throws StandardException
	{
		TabInfoImpl					ti = getNonCoreTI(SYSTRIGGERS_CATALOG_NUM);

		GenericDescriptorList list = new GenericDescriptorList();

		getDescriptorViaHeap(
                        null,
						(ScanQualifier[][]) null,
						ti,
						(TupleDescriptor) null,
						list);
		return list;
	}

    /**
     * Comparator that can be used for sorting lists of column references
     * on the position they have in the SQL query string.
     */
    private static final Comparator OFFSET_COMPARATOR = new Comparator() {
        public int compare(Object o1, Object o2) {
            // Return negative int, zero, or positive int if the first column
            // reference has an offset which is smaller than, equal to, or
            // greater than the offset of the second column reference.
            return ((ColumnReference) o1).getBeginOffset() -
                    ((ColumnReference) o2).getBeginOffset();
        }
    };

	/**
	 * Get the trigger action string associated with the trigger after the
	 * references to old/new transition tables/variables in trigger action
	 * sql provided by CREATE TRIGGER have been transformed eg
	 *		DELETE FROM t WHERE c = old.c
	 * turns into
	 *	DELETE FROM t WHERE c = com.splicemachine.db.iapi.db.Factory::
	 *		getTriggerExecutionContext().getOldRow().
	 *      getInt(columnNumberFor'C'inRuntimeResultset)
	 * or
	 *	DELETE FROM t WHERE c in (SELECT c FROM OLD)
	 * turns into
	 *	DELETE FROM t WHERE c in 
	 *		(SELECT c FROM new TriggerOldTransitionTable OLD)
	 *
	 * @param actionStmt This is needed to get access to the various nodes
	 * 	generated by the Parser for the trigger action sql. These nodes will be
	 * 	used to find REFERENCEs column nodes.
	 * 
	 * @param oldReferencingName The name specified by the user for REFERENCEs
	 * 	to old row columns
	 * 
	 * @param newReferencingName The name specified by the user for REFERENCEs
	 * 	to new row columns
	 * 
	 * @param triggerDefinition The original trigger action text provided by
	 * 	the user during CREATE TRIGGER time.
	 * 
	 * @param referencedCols Trigger is defined on these columns (will be null
	 *   in case of INSERT AND DELETE Triggers. Can also be null for DELETE
	 *   Triggers if UPDATE trigger is not defined on specific column(s))
	 *   
	 * @param referencedColsInTriggerAction	what columns does the trigger 
	 * 	action reference through old/new transition variables (may be null)
	 * 
	 * @param actionOffset offset of start of action clause
	 * 
	 * @param triggerTableDescriptor Table descriptor for trigger table
	 * 
	 * @param triggerEventMask TriggerDescriptor.TRIGGER_EVENT_XXX
	 * 
	 * @param createTriggerTime True if here for CREATE TRIGGER,
	 * 	false if here because an invalidated row level trigger with 
	 *  REFERENCEd columns has been fired and hence trigger action
	 *  sql associated with SPSDescriptor may be invalid too.
	 * 
	 * @return Transformed trigger action sql
	 * @throws StandardException
	 */
	public String getTriggerActionString(
			Visitable actionStmt,
			String oldReferencingName,
			String newReferencingName,
			String triggerDefinition,
			int[] referencedCols,
			int[] referencedColsInTriggerAction,
			int actionOffset,
			TableDescriptor triggerTableDescriptor,
			int triggerEventMask,
			boolean createTriggerTime
			) throws StandardException
	{
		// If we are dealing with database created in 10.8 and prior,
		// then we must be in soft upgrade mode. For such databases,
		// we want to generate trigger action sql which assumes that
		// all columns are getting read from the trigger table. We
		// need to do this to maintain backward compatibility. 
		boolean in10_9_orHigherVersion = checkVersion(DataDictionary.DD_VERSION_DERBY_10_9,null);
		
		StringBuffer newText = new StringBuffer();
		int start = 0;

		//Total Number of columns in the trigger table
		int numberOfColsInTriggerTable = triggerTableDescriptor.getNumberOfColumns();
		
		//The purpose of following array(triggerColsAndTriggerActionCols)
		//is to identify all the trigger columns and all the columns from
		//the trigger action which are referenced though old/new 
		//transition variables(in other words, accessed through the
		//REFERENCING clause section of CREATE TRIGGER sql). This array 
		//will be initialized to -1 at the beginning. By the end of this
		//method, all the columns referenced by the trigger action 
		//through the REFERENCING clause and all the trigger columns will
		//have their column positions in the trigger table noted in this
		//array.
		//eg
		//CREATE TRIGGER tr1 AFTER UPDATE OF c12 ON table1 
		//    REFERENCING OLD AS oldt NEW AS newt
		//    FOR EACH ROW UPDATE table2 SET c24=oldt.c14;
		//For the trigger above, triggerColsAndTriggerActionCols will
		//finally have [-1,2,-1,4,-1] This list will include all the
		//columns that need to be fetched into memory during trigger
		//execution. All the columns with their entries marked -1 will
		//not be read into memory because they are not referenced in the
		//trigger action through old/new transition variables and they are
		//not recognized as trigger columns.
		int[] triggerColsAndTriggerActionCols = new int[numberOfColsInTriggerTable];

		if (referencedCols == null) {
			//This means that even though the trigger is defined at row 
			//level, it is either an INSERT/DELETE trigger. Or it is an
			//UPDATE trigger with no specific column(s) identified as the
			//trigger column(s). In these cases, Derby is going to read all
			//the columns from the trigger table during trigger execution.
			//eg of an UPDATE trigger with no specific trigger column(s) 
			// CREATE TRIGGER tr1 AFTER UPDATE ON table1 
			//    REFERENCING OLD AS oldt NEW AS newt
			//    FOR EACH ROW UPDATE table2 SET c24=oldt.c14;
			for (int i=0; i < numberOfColsInTriggerTable; i++) {
				triggerColsAndTriggerActionCols[i]=i+1;
			}
		} else {
			//This means that this row level trigger is an UPDATE trigger
			//defined on specific column(s).
			java.util.Arrays.fill(triggerColsAndTriggerActionCols, -1);
			for (int i=0; i < referencedCols.length; i++){
				//Make a note of this trigger column's column position in
				//triggerColsAndTriggerActionCols. This will tell us that 
				//this column needs to be read in when the trigger fires.
				//eg for the CREATE TRIGGER below, we will make a note of
				//column c12's position in triggerColsAndTriggerActionCols
				//eg
				//CREATE TRIGGER tr1 AFTER UPDATE OF c12 ON table1 
				//    REFERENCING OLD AS oldt NEW AS newt
				//    FOR EACH ROW UPDATE table2 SET c24=oldt.c14;
				triggerColsAndTriggerActionCols[referencedCols[i]-1] = referencedCols[i];
			}
		}

		CollectNodesVisitor visitor = new CollectNodesVisitor(ColumnReference.class);
		actionStmt.accept(visitor);
		Vector refs = visitor.getList();
		/* we need to sort on position in string, beetle 4324
		 */
		Collections.sort(refs, OFFSET_COMPARATOR);
		
		if (createTriggerTime) {
			//The purpose of following array(triggerActionColsOnly) is to
			//identify all the columns from the trigger action which are
			//referenced though old/new transition variables(in other words,
			//accessed through the REFERENCING clause section of
			//CREATE TRIGGER sql). This array will be initialized to -1 at the
			//beginning. By the end of this method, all the columns referenced
			//by the trigger action through the REFERENCING clause will have
			//their column positions in the trigger table noted in this array.
			//eg
			//CREATE TABLE table1 (c11 int, c12 int, c13 int, c14 int, c15 int);
			//CREATE TABLE table2 (c21 int, c22 int, c23 int, c24 int, c25 int);
			//CREATE TRIGGER tr1 AFTER UPDATE OF c12 ON table1 
			//    REFERENCING OLD AS oldt NEW AS newt
			//    FOR EACH ROW UPDATE table2 SET c24=oldt.c14;
			//For the trigger above, triggerActionColsOnly will finally have 
			//[-1,-1,-1,4,-1]. We will note all the entries for this array
			//which are not -1 into SYSTRIGGERS(-1 indiciates columns with
			//those column positions from the trigger table are not being
			//referenced in the trigger action through the old/new transition
			//variables.
			int[] triggerActionColsOnly = new int[numberOfColsInTriggerTable];
			java.util.Arrays.fill(triggerActionColsOnly, -1);
						
			//By this time, we have collected the positions of the trigger
			//columns in array triggerColsAndTriggerActionCols. Now we need
			//to start looking at the columns in trigger action to collect
			//all the columns referenced through REFERENCES clause. These
			//columns will be noted in triggerColsAndTriggerActionCols and
			//triggerActionColsOnly arrays.
			
			//At the end of the for loop below, we will have both arrays
			//triggerColsAndTriggerActionCols & triggerActionColsOnly
			//filled up with the column positions of the columns which are
			//either trigger columns or triger action columns which are
			//referenced through old/new transition variables. 
			//eg
			//CREATE TRIGGER tr1 AFTER UPDATE OF c12 ON table1 
			//    REFERENCING OLD AS oldt NEW AS newt
			//    FOR EACH ROW UPDATE table2 SET c24=oldt.c14;
			//For the above trigger, before the for loop below, the contents
			//of the 2 arrays will be as follows
			//triggerActionColsOnly [-1,-1,-1,-1,-1]
			//triggerColsAndTriggerActionCols [-1,2,-1,-1,-1]
			//After the for loop below, the 2 arrays will look as follows
			//triggerActionColsOnly [-1,-1,-1,4,-1]
			//triggerColsAndTriggerActionCols [-1,2,-1,4,-1]
			//If the database is at 10.8 or earlier version(meaning we are in
			//soft-upgrade mode), then we do not want to collect any 
			//information about trigger action columns. The collection and 
			//usage of trigger action columns was introduced in first 10.7 
			//release (DERBY-1482) but a regression was found (DERBY-5121) and
			//hence we stopped doing the collection of trigger action columns
			//in next version of 10.7 and 10.8. In 10.9, DERBY-1482 was
			//reimplemented correctly and we started doing the collection and
			//usage of trigger action columns again in 10.9
			for (int i = 0; i < refs.size(); i++)
			{
				ColumnReference ref = (ColumnReference) refs.get(i);
				/*
				** Only occurrences of those OLD/NEW transition tables/variables 
				** are of interest here.  There may be intermediate nodes in the 
				** parse tree that have its own RCL which contains copy of 
				** column references(CR) from other nodes. e.g.:  
				**
				** CREATE TRIGGER tt 
				** AFTER INSERT ON x
				** REFERENCING NEW AS n 
				** FOR EACH ROW
				**    INSERT INTO y VALUES (n.i), (999), (333);
				** 
				** The above trigger action will result in InsertNode that 
				** contains a UnionNode of RowResultSetNodes.  The UnionNode
				** will have a copy of the CRs from its left child and those CRs 
				** will not have its beginOffset set which indicates they are 
				** not relevant for the conversion processing here, so we can 
				** safely skip them. 
				*/
				if (ref.getBeginOffset() == -1) 
				{
					continue;
				}

				TableName tableName = ref.getTableNameNode();
				if ((tableName == null) ||
					((oldReferencingName == null || !oldReferencingName.equals(tableName.getTableName())) &&
					(newReferencingName == null || !newReferencingName.equals(tableName.getTableName()))))
				{
					continue;
				}

				if (tableName.getBeginOffset() == -1)
				{
					continue;
				}

				checkInvalidTriggerReference(tableName.getTableName(),
						oldReferencingName,
						newReferencingName,
						triggerEventMask);
				String colName = ref.getColumnName();

				ColumnDescriptor triggerColDesc;
				//Following will catch the case where an invalid column is
				//used in trigger action through the REFERENCING clause. The
				//following tigger is trying to use oldt.c13 but there is no
				//column c13 in trigger table table1
				//CREATE TRIGGER tr1 AFTER UPDATE OF c12 ON table1 
				//    REFERENCING OLD AS oldt NEW AS newt
				//    FOR EACH ROW UPDATE table2 SET c24=oldt.c14567;
				if ((triggerColDesc = triggerTableDescriptor.getColumnDescriptor(colName)) == 
	                null) {
					throw StandardException.newException(
			                SQLState.LANG_COLUMN_NOT_FOUND, tableName+"."+colName);
					}

				if (in10_9_orHigherVersion) {
					int triggerColDescPosition = triggerColDesc.getPosition();
					triggerColsAndTriggerActionCols[triggerColDescPosition-1]=triggerColDescPosition;
					triggerActionColsOnly[triggerColDescPosition-1]=triggerColDescPosition;
					referencedColsInTriggerAction[triggerColDescPosition-1] = triggerColDescPosition;
				}
			}
		} else {
			//We are here because we have come across an invalidated trigger 
			//which is being fired. This code gets called for such a trigger
			//only if it is a row level trigger with REFERENCEs clause
			//
			// referencedColsInTriggerAction can be null if trigger action
			// does not use any columns through REFERENCING clause. This can
			// happen when we are coming here through ALTER TABLE DROP COLUMN
			// and the trigger being rebuilt does not use any columns through 
			// REFERENCING clause. DERBY-4887
			if (referencedCols != null && referencedColsInTriggerAction != null){
				for (int i = 0; i < referencedColsInTriggerAction.length; i++)
				{
					triggerColsAndTriggerActionCols[referencedColsInTriggerAction[i]-1] = referencedColsInTriggerAction[i];
				}
			}
		}
					
		//Now that we know what columns we need for trigger columns and
		//trigger action columns, we can get rid of remaining -1 entries
		//for the remaining columns from trigger table.
		//eg
		//CREATE TRIGGER tr1 AFTER UPDATE OF c12 ON table1 
		//    REFERENCING OLD AS oldt NEW AS newt
		//    FOR EACH ROW UPDATE table2 SET c24=oldt.c14;
		//For the above trigger, before the justTheRequiredColumns() call,
		//the content of triggerColsAndTriggerActionCols array were as
		//follows [-1, 2, -1, 4, -1]
		//After the justTheRequiredColumns() call below, 
		//triggerColsAndTriggerActionCols will have [2,4]. What this means
		//that, at run time, during trigger execution, these are the only
		//2 column positions that will be read into memory from the
		//trigger table. The columns in other column positions are not
		//needed for trigger execution.
		triggerColsAndTriggerActionCols = justTheRequiredColumns(
				triggerColsAndTriggerActionCols, triggerTableDescriptor);

		//This is where we do the actual transformation of trigger action
		//sql. An eg of that is
		//	DELETE FROM t WHERE c = old.c
		// turns into
		//	DELETE FROM t WHERE c = com.splicemachine.db.iapi.db.Factory::
		//	  getTriggerExecutionContext().getOldRow().
		//    getInt(columnNumberFor'C'inRuntimeResultset)
		// or
		//	DELETE FROM t WHERE c in (SELECT c FROM OLD)
		// turns into
		//	DELETE FROM t WHERE c in 
		//		(SELECT c FROM new TriggerOldTransitionTable OLD)
		for (int i = 0; i < refs.size(); i++)
		{
			ColumnReference ref = (ColumnReference) refs.get(i);
			/*
			** Only occurrences of those OLD/NEW transition tables/variables 
			** are of interest here.  There may be intermediate nodes in the 
			** parse tree that have its own RCL which contains copy of 
			** column references(CR) from other nodes. e.g.:  
			**
			** CREATE TRIGGER tt 
			** AFTER INSERT ON x
			** REFERENCING NEW AS n 
			** FOR EACH ROW
			**    INSERT INTO y VALUES (n.i), (999), (333);
			** 
			** The above trigger action will result in InsertNode that 
			** contains a UnionNode of RowResultSetNodes.  The UnionNode
			** will have a copy of the CRs from its left child and those CRs 
			** will not have its beginOffset set which indicates they are 
			** not relevant for the conversion processing here, so we can 
			** safely skip them. 
			*/
			if (ref.getBeginOffset() == -1) 
			{
				continue;
			}
			
			TableName tableName = ref.getTableNameNode();
			if ((tableName == null) ||
				((oldReferencingName == null || !oldReferencingName.equals(tableName.getTableName())) &&
				(newReferencingName == null || !newReferencingName.equals(tableName.getTableName()))))
			{
				continue;
			}
				
			int tokBeginOffset = tableName.getBeginOffset();
			int tokEndOffset = tableName.getEndOffset();
			if (tokBeginOffset == -1)
			{
				continue;
			}

			String colName = ref.getColumnName();
			int columnLength = ref.getEndOffset() - ref.getBeginOffset() + 1;

			newText.append(triggerDefinition.substring(start, tokBeginOffset-actionOffset));
			int colPositionInRuntimeResultSet = -1;
			ColumnDescriptor triggerColDesc = triggerTableDescriptor.getColumnDescriptor(colName);
            //DERBY-5121 We can come here if the column being used in trigger
            // action is getting dropped and we have come here through that
            // ALTER TABLE DROP COLUMN. In that case, we will not find the
            // column in the trigger table.
            if (triggerColDesc == null) {
                    throw StandardException.newException(
                    SQLState.LANG_COLUMN_NOT_FOUND, tableName+"."+colName);
            }			
            int colPositionInTriggerTable = triggerColDesc.getPosition();

			//This part of code is little tricky and following will help
			//understand what mapping is happening here.
			//eg
			//CREATE TRIGGER tr1 AFTER UPDATE OF c12 ON table1 
			//    REFERENCING OLD AS oldt NEW AS newt
			//    FOR EACH ROW UPDATE table2 SET c24=oldt.c14;
			//For the above trigger, triggerColsAndTriggerActionCols will 
			//have [2,4]. What this means that, at run time, during trigger
			//execution, these are the only 2 column positions that will be
			//read into memory from the trigger table. The columns in other
			//column positions are not needed for trigger execution. But
			//even though column positions in original trigger table are 2
			//and 4, their relative column positions in the columns read at
			//execution time is really [1,2]. At run time, when the trigger
			//gets fired, column position 2 from the trigger table will be
			//read as the first column and column position 4 from the
			//trigger table will be read as the second column. And those
			//relative column positions at runtime is what should be used
			//during trigger action conversion from
			//UPDATE table2 SET c24=oldt.c14
			//to
			//UPDATE table2 SET c24=
			//  com.splicemachine.db.iapi.db.Factory::getTriggerExecutionContext().
			//  getOldRow().getInt(2)
			//Note that the generated code above refers to column c14 from
			//table1 by position 2 rather than position 4. Column c14's
			//column position in table1 is 4 but in the relative columns
			//that will be fetched during trigger execution, it's position
			//is 2. That is what the following code is doing.
			if (in10_9_orHigherVersion && triggerColsAndTriggerActionCols != null){
				for (int j=0; j<triggerColsAndTriggerActionCols.length; j++){
					if (triggerColsAndTriggerActionCols[j] == colPositionInTriggerTable)
						colPositionInRuntimeResultSet=j+1;
				}
			} else
				colPositionInRuntimeResultSet=colPositionInTriggerTable;

			newText.append(genColumnReferenceSQL(triggerTableDescriptor, colName, 
					tableName.getTableName(), 
					tableName.getTableName().equals(oldReferencingName),
					colPositionInRuntimeResultSet));
			start = tokEndOffset- actionOffset + columnLength + 2;
		}
		//By this point, we are finished transforming the trigger action if
		//it has any references to old/new transition variables.
		if (start < triggerDefinition.length())
		{
			newText.append(triggerDefinition.substring(start));
		}
		return newText.toString();
	}

	/*
	 * The arrary passed will have either -1 or a column position as it's 
	 * elements. If the array only has -1 as for all it's elements, then
	 * this method will return null. Otherwise, the method will create a
	 * new arrary with all -1 entries removed from the original arrary.
	 */
	private int[] justTheRequiredColumns(int[] columnsArrary,
			TableDescriptor triggerTableDescriptor) {
		int countOfColsRefedInArray = 0;
		int numberOfColsInTriggerTable = triggerTableDescriptor.getNumberOfColumns();

		//Count number of non -1 entries
		for (int i=0; i < numberOfColsInTriggerTable; i++) {
			if (columnsArrary[i] != -1)
				countOfColsRefedInArray++;
		}

		if (countOfColsRefedInArray > 0){
			int[] tempArrayOfNeededColumns = new int[countOfColsRefedInArray];
			int j=0;
			for (int i=0; i < numberOfColsInTriggerTable; i++) {
				if (columnsArrary[i] != -1)
					tempArrayOfNeededColumns[j++] = columnsArrary[i];
			}
			return tempArrayOfNeededColumns;
		} else
			return null;
	}

	/*
	** Check for illegal combinations here: insert & old or
	** delete and new
	*/
	private void checkInvalidTriggerReference(String tableName,
			String oldReferencingName,
			String newReferencingName,
			int triggerEventMask) throws StandardException
	{
		if (tableName.equals(oldReferencingName) && 
			(triggerEventMask & TriggerDescriptor.TRIGGER_EVENT_INSERT) == TriggerDescriptor.TRIGGER_EVENT_INSERT)
		{
			throw StandardException.newException(SQLState.LANG_TRIGGER_BAD_REF_MISMATCH, "INSERT", "new");
		}
		else if (tableName.equals(newReferencingName) && 
			(triggerEventMask & TriggerDescriptor.TRIGGER_EVENT_DELETE) == TriggerDescriptor.TRIGGER_EVENT_DELETE)
		{
			throw StandardException.newException(SQLState.LANG_TRIGGER_BAD_REF_MISMATCH, "DELETE", "old");
		}
	}

	/*
	** Make sure the given column name is found in the trigger
	** target table.  Generate the appropriate SQL to get it.
	**
	** @return a string that is used to get the column using
	** getObject() on the desired result set and CAST it back
	** to the proper type in the SQL domain. 
	**
	** @exception StandardException on invalid column name
	*/
	private String genColumnReferenceSQL(
			TableDescriptor td,
			String			colName,
			String			tabName,
			boolean			isOldTable,
			int				colPositionInRuntimeResultSet
			) throws StandardException
	{
		ColumnDescriptor colDesc = null;
		if ((colDesc = td.getColumnDescriptor(colName)) == 
	            null)
		{
			throw StandardException.newException(
	            SQLState.LANG_COLUMN_NOT_FOUND, tabName+"."+colName);
		}

		/*
		** Generate something like this:
		**
		** 		CAST (com.splicemachine.db.iapi.db.Factory::
		**			getTriggerExecutionContext().getNewRow().
		**				getObject(<colPosition>) AS DECIMAL(6,2))
	    **
	    ** Column position is used to avoid the wrong column being
	    ** selected problem (DERBY-1258) caused by the case insensitive
	    ** JDBC rules for fetching a column by name.
		**
		** The cast back to the SQL Domain may seem redundant
		** but we need it to make the column reference appear
		** EXACTLY like a regular column reference, so we need
		** the object in the SQL Domain and we need to have the
		** type information.  Thus a user should be able to do 
		** something like
		**
		**		CREATE TRIGGER ... INSERT INTO T length(Column), ...
	    **
	    */

		DataTypeDescriptor  dts     = colDesc.getType();
		TypeId              typeId  = dts.getTypeId();

	    if (!typeId.isXMLTypeId())
	    {

	        StringBuffer methodCall = new StringBuffer();
	        methodCall.append(
	            "CAST (com.splicemachine.db.iapi.db.Factory::getTriggerExecutionContext().");
	        methodCall.append(isOldTable ? "getOldRow()" : "getNewRow()");
	        methodCall.append(".getObject(");
	        methodCall.append(colPositionInRuntimeResultSet);
	        methodCall.append(") AS ");

	        /*
	        ** getSQLString() returns <typeName> 
	        ** for user types, so call getSQLTypeName in that
	        ** case.
	        */
	        methodCall.append(
	            (typeId.userType() ? 
	                 typeId.getSQLTypeName() : dts.getSQLstring()));
	        
	        methodCall.append(") ");

	        return methodCall.toString();
	    }
	    else
	    {
	        /*  DERBY-2350
	        **
	        **  Triggers currently use jdbc 1.2 to access columns.  The default
	        **  uses getObject() which is not supported for an XML type until
	        **  jdbc 4.  In the meantime use getString() and then call 
	        **  XMLPARSE() on the string to get the type.  See Derby issue and
	        **  http://wiki.apache.org/db-db/TriggerImplementation , for
	        **  better long term solutions.  Long term I think changing the
	        **  trigger architecture to not rely on jdbc, but instead on an
	        **  internal direct access interface to execution nodes would be
	        **  best future direction, but believe such a change appropriate
	        **  for a major release, not a bug fix.
	        **
	        **  Rather than the above described code generation, use the 
	        **  following for XML types to generate an XML column from the
	        **  old or new row.
	        ** 
	        **          XMLPARSE(DOCUMENT
	        **              CAST (com.splicemachine.db.iapi.db.Factory::
	        **                  getTriggerExecutionContext().getNewRow().
	        **                      getString(<colPosition>) AS CLOB)  
	        **                        PRESERVE WHITESPACE)
	        */

	        StringBuffer methodCall = new StringBuffer();
	        methodCall.append("XMLPARSE(DOCUMENT CAST( ");
	        methodCall.append(
	            "com.splicemachine.db.iapi.db.Factory::getTriggerExecutionContext().");
	        methodCall.append(isOldTable ? "getOldRow()" : "getNewRow()");
	        methodCall.append(".getString(");
	        methodCall.append(colPositionInRuntimeResultSet);
	        methodCall.append(") AS CLOB) PRESERVE WHITESPACE ) ");

	        return methodCall.toString();
	    }
	}

	/**
	 * Get a TriggerDescriptor given its UUID.
	 *
	 * @param uuid	The UUID
	 *
	 * @return The TriggerDescriptor for the constraint.
	 *
	 * @exception StandardException		Thrown on failure
	 */
	public TriggerDescriptor getTriggerDescriptor(UUID uuid)
				throws StandardException
	{
		TabInfoImpl					  ti = getNonCoreTI(SYSTRIGGERS_CATALOG_NUM);
		DataValueDescriptor triggerIdOrderable = getIDValueAsCHAR(uuid);

		/* Set up the start/stop position for the scan */
		ExecIndexRow keyRow = exFactory.getIndexableRow(1);
		keyRow.setColumn(1, triggerIdOrderable);

		return (TriggerDescriptor)
					getDescriptorViaIndex(
						SYSTRIGGERSRowFactory.SYSTRIGGERS_INDEX1_ID,
						keyRow,
						(ScanQualifier [][]) null,
						ti,
						(TupleDescriptor) null,
						(List) null,
						false);
	}

	/** 
	 * Get the stored prepared statement descriptor given 
	 * a sps name.
	 *
	 * @param name	The sps name.
	 * @param sd	The schema descriptor.
	 *
	 * @return The TriggerDescriptor for the constraint.
	 *
	 * @exception StandardException		Thrown on failure
	 */
	public TriggerDescriptor getTriggerDescriptor(String name, SchemaDescriptor sd)
				throws StandardException
	{
		DataValueDescriptor		  schemaIDOrderable;
		DataValueDescriptor		  triggerNameOrderable;
		TabInfoImpl					  ti = getNonCoreTI(SYSTRIGGERS_CATALOG_NUM);

		/* Use triggerNameOrderable and schemaIdOrderable in both start 
		 * and stop position for scan. 
		 */
		triggerNameOrderable = new SQLVarchar(name);
		schemaIDOrderable = getIDValueAsCHAR(sd.getUUID());

		/* Set up the start/stop position for the scan */
		ExecIndexRow keyRow = exFactory.getIndexableRow(2);
		keyRow.setColumn(1, triggerNameOrderable);
		keyRow.setColumn(2, schemaIDOrderable);

		return (TriggerDescriptor)
					getDescriptorViaIndex(
						SYSTRIGGERSRowFactory.SYSTRIGGERS_INDEX2_ID,
						keyRow,
						(ScanQualifier [][]) null,
						ti,
						(TupleDescriptor) null,
						(List) null,
						false);
	}

	/**
	 * Load up the trigger descriptor list for this table
	 * descriptor and return it.  If the descriptor list
	 * is already loaded up, it is retuned without further
	 * ado.
	 *
	 * @param td			The table descriptor.
	 *
	 * @return The ConstraintDescriptorList for the table
	 *
	 * @exception StandardException		Thrown on failure
	 */
	public GenericDescriptorList getTriggerDescriptors(TableDescriptor td)
		throws StandardException
	{
		GenericDescriptorList	gdl;

		if (td == null)
		{
			return getAllTriggerDescriptors();
		}

		/* Build the TableDescriptor's TDL if it is currently empty */
		gdl = td.getTriggerDescriptorList();

		/*
		** Synchronize the building of the TDL.  The TDL itself is created
		** empty when the TD is created, so there is no need to synchronize
		** the getting of the TDL.
		*/
		synchronized(gdl)
		{
			if (!gdl.getScanned())
			{
				getTriggerDescriptorsScan(td, false);
			}
		}

		return gdl;
	}

	/** 
	 * Populate the GenericDescriptorList for the specified TableDescriptor.
	 *
	 * MT synchronization: it is assumed that the caller has synchronized
	 * on the CDL in the given TD.
	 *
	 * @param td				The TableDescriptor.
	 * @param forUpdate			Whether or not to open scan for update
	 *
	 * @exception StandardException		Thrown on failure
	 */
	 private void getTriggerDescriptorsScan(TableDescriptor td, boolean forUpdate)
			throws StandardException
	{
		GenericDescriptorList  	gdl = (td).getTriggerDescriptorList();
		DataValueDescriptor		tableIDOrderable = null;
		TabInfoImpl					ti = getNonCoreTI(SYSTRIGGERS_CATALOG_NUM);

		/* Use tableIDOrderable in both start and stop positions for scan */
		tableIDOrderable = getIDValueAsCHAR(td.getUUID());

		/* Set up the start/stop position for the scan */
		ExecIndexRow keyRow = (ExecIndexRow) exFactory.getIndexableRow(1);

		keyRow.setColumn(1, tableIDOrderable);

		getDescriptorViaIndex(
					SYSTRIGGERSRowFactory.SYSTRIGGERS_INDEX3_ID,
					keyRow,
					(ScanQualifier [][]) null,
					ti,
					(TupleDescriptor) null,
					gdl,
					forUpdate);
		gdl.setScanned(true);
	}

	/**
	 * Drops the given TriggerDescriptor.  WARNING: does
	 * not drop its SPSes!!!
	 *
	 * @param descriptor	The descriptor to drop
	 * @param tc	The TransactionController.
	 *
	 * @exception StandardException		Thrown on failure
	 */
	public void	dropTriggerDescriptor
	(
		TriggerDescriptor 		descriptor,
		TransactionController 	tc
	) throws StandardException
	{
		DataValueDescriptor		idOrderable;
		TabInfoImpl					ti = getNonCoreTI(SYSTRIGGERS_CATALOG_NUM);

		idOrderable = getIDValueAsCHAR(descriptor.getUUID());

		/* Set up the start/stop position for the scan */
		ExecIndexRow keyRow = (ExecIndexRow) exFactory.getIndexableRow(1);
		keyRow.setColumn(1, idOrderable);

		ti.deleteRow(tc, keyRow, SYSTRIGGERSRowFactory.SYSTRIGGERS_INDEX1_ID);
	}

	/**
	 * Update the trigger descriptor in question.  Updates
	 * every row in the base conglomerate that matches the uuid.
	 *
	 * @param triggerd				The Trigger descriptor
	 * @param formerUUID			The UUID for this column in SYSTRIGGERS,
	 *								may differ from what is in triggerd if this
	 *								is the column that is being set.
	 * @param colsToSet 			Array of ints of columns to be modified,
	 *								1 based.  May be null (all cols).
	 * @param tc					The TransactionController to use
	 *
	 * @exception StandardException		Thrown on failure
	 */
	public void updateTriggerDescriptor
	(
		TriggerDescriptor 		triggerd,
		UUID					formerUUID,
		int[]					colsToSet,
		TransactionController	tc
	) throws StandardException
	{
		ExecIndexRow				keyRow1 = null;
		ExecRow    					row;
		DataValueDescriptor			IDOrderable;
		TabInfoImpl						ti = getNonCoreTI(SYSTRIGGERS_CATALOG_NUM);
		SYSTRIGGERSRowFactory  		rf = (SYSTRIGGERSRowFactory) ti.getCatalogRowFactory();

		/* Use objectID in both start 
		 * and stop position for index 1 scan. 
		 */
		IDOrderable = getIDValueAsCHAR(formerUUID);

		/* Set up the start/stop position for the scan */
		keyRow1 = (ExecIndexRow) exFactory.getIndexableRow(1);
		keyRow1.setColumn(1, IDOrderable);

		// build the row to be stuffed into SYSTRIGGERS. 
		row = rf.makeRow(triggerd, null);

		/*
		** Figure out if the index in systriggers needs 
		** to be updated. 
		*/
		if (SanityManager.DEBUG)
		{
			SanityManager.ASSERT(rf.getNumIndexes() == 3, 
					"There are more indexes on systriggers than expected, the code herein needs to change");
		}

		boolean[] bArray = new boolean[3];

		/*
		** Do we need to update indexes?
		*/
		if (colsToSet == null)
		{
			bArray[0] = true;
			bArray[1] = true;
			bArray[2] = true;
		}
		else
		{
			/*
			** Check the specific columns for indexed
			** columns.
			*/
			for (int i = 0; i < colsToSet.length; i++)
			{
				switch (colsToSet[i])
				{
					case SYSTRIGGERSRowFactory.SYSTRIGGERS_TRIGGERID:
						bArray[0] = true;
						break;

					case SYSTRIGGERSRowFactory.SYSTRIGGERS_TRIGGERNAME:
					case SYSTRIGGERSRowFactory.SYSTRIGGERS_SCHEMAID:
						bArray[1] = true;
						break;
					
					case SYSTRIGGERSRowFactory.SYSTRIGGERS_TABLEID:
						bArray[2] = true;
						break;
				}
			}
		}

		ti.updateRow(keyRow1, row, 
					 SYSTRIGGERSRowFactory.SYSTRIGGERS_INDEX1_ID,
					 bArray,
					 colsToSet,
					 tc);
	}


	/**
	 * Get a ConstraintDescriptor given its UUID.  Please
	 * use getConstraintDescriptorById() is you have the
	 * constraints table descriptor, it is much faster.
	 *
	 * @param uuid	The UUID
	 *
	 *
	 * @return The ConstraintDescriptor for the constraint.
	 *
	 * @exception StandardException		Thrown on failure
	 */
	public ConstraintDescriptor getConstraintDescriptor(UUID uuid)
				throws StandardException
	{
		DataValueDescriptor		UUIDStringOrderable;
		TabInfoImpl					ti = getNonCoreTI(SYSCONSTRAINTS_CATALOG_NUM);

		/* Use UUIDStringOrderable in both start and stop positions for scan */
		UUIDStringOrderable = getIDValueAsCHAR(uuid);

		/* Set up the start/stop position for the scan */
		ExecIndexRow keyRow = exFactory.getIndexableRow(1);
		keyRow.setColumn(1, UUIDStringOrderable);

		return getConstraintDescriptorViaIndex(
					SYSCONSTRAINTSRowFactory.SYSCONSTRAINTS_INDEX1_ID,
					keyRow,
					ti,
					(TableDescriptor) null,
					(ConstraintDescriptorList) null,
					false);
	}

	/**
	 * Get a ConstraintDescriptor given its name and schema ID.
	 * Please use getConstraintDescriptorByName() if you have the
	 * constraint's table descriptor, it is much faster.
	 *
	 * @param constraintName	Constraint name.
	 * @param schemaID			The schema UUID
	 *
	 * @return The ConstraintDescriptor for the constraint.
	 *
	 * @exception StandardException		Thrown on failure
	 */
	public ConstraintDescriptor getConstraintDescriptor
	(
		String	constraintName,
		UUID	schemaID
    )
		throws StandardException
	{
		DataValueDescriptor		UUIDStringOrderable;
		DataValueDescriptor		constraintNameOrderable;
		TabInfoImpl					ti = getNonCoreTI(SYSCONSTRAINTS_CATALOG_NUM);

		/* Construct keys for both start and stop positions for scan */
		constraintNameOrderable = new SQLVarchar(constraintName);
		UUIDStringOrderable = getIDValueAsCHAR(schemaID);

		/* Set up the start/stop position for the scan */
		ExecIndexRow keyRow = exFactory.getIndexableRow(2);
		keyRow.setColumn(1, constraintNameOrderable);
		keyRow.setColumn(2, UUIDStringOrderable);

		return getConstraintDescriptorViaIndex(
					SYSCONSTRAINTSRowFactory.SYSCONSTRAINTS_INDEX2_ID,
					keyRow,
					ti,
					(TableDescriptor) null,
					(ConstraintDescriptorList) null,
					false);
	}

    /**
     * Returns all the statistics descriptors for the given table.
     * <p>
     * NOTE: As opposed to most other data dictionary lookups, this operation is
     * performed with isolation level READ_UNCOMMITTED. The reason is to avoid
     * deadlocks with inserts into the statistics system table.
     *
     * @param td {@code TableDescriptor} for which I need statistics
     * @return A list of tuple descriptors, possibly empty.
     */
	public List getStatisticsDescriptors(TableDescriptor td)
		throws StandardException
	{
		TabInfoImpl ti = getNonCoreTI(SYSSTATISTICS_CATALOG_NUM);
		List statDescriptorList = newSList();
		DataValueDescriptor UUIDStringOrderable;

		/* set up the start/stop position for the scan */
		UUIDStringOrderable = getIDValueAsCHAR(td.getUUID());
		ExecIndexRow keyRow = exFactory.getIndexableRow(1);
		keyRow.setColumn(1, UUIDStringOrderable);

		getDescriptorViaIndex(SYSSTATISTICSRowFactory.SYSSTATISTICS_INDEX1_ID,
                              keyRow,
                              (ScanQualifier [][])null,
                              ti,
                              (TupleDescriptor)null,
                              statDescriptorList,
                              false,
                              TransactionController.ISOLATION_READ_UNCOMMITTED,
                              getTransactionCompile());

		return statDescriptorList;
	}
	
	/**
	 * Load up the constraint descriptor list for this table
	 * descriptor and return it.  If the descriptor list
	 * is already loaded up, it is retuned without further
	 * ado.  If no table descriptor is passed in, then all
	 * constraint descriptors are retrieved.  Note that in 
	 * this case, the constraint descriptor objects may be
	 * duplicates of constraint descriptors that are hung
	 * off of the table descriptor cache.
	 *
	 * @param td			The table descriptor.  If null,
	 *						all constraint descriptors are returned.
	 *
	 *
	 * @return The ConstraintDescriptorList for the table
	 *
	 * @exception StandardException		Thrown on failure
	 */
	public ConstraintDescriptorList getConstraintDescriptors(TableDescriptor td)
		throws StandardException
	{
		ConstraintDescriptorList	cdl;

		if (td == null)
		{
			return getAllConstraintDescriptors();
		}

		/* RESOLVE - need to look at multi-user aspects of hanging constraint
		 * descriptor list off of table descriptor when we restore the cache.
		 */

		/* Build the TableDescriptor's CDL if it is currently empty */
		cdl = td.getConstraintDescriptorList();

		/*
		** Synchronize the building of the CDL.  The CDL itself is created
		** empty when the TD is created, so there is no need to synchronize
		** the getting of the CDL.
		*/
		synchronized(cdl)
		{
			if (! cdl.getScanned())
			{
				getConstraintDescriptorsScan(td, false);
			}
		}

		return cdl;
	}

	/**
	 * Convert a constraint descriptor list into a list
	 * of active constraints, that is, constraints which
	 * must be enforced. For the Core product, these
	 * are just the constraints on the original list.
	 * However, during REFRESH we may have deferred some
	 * constraints until statement end. This method returns
	 * the corresponding list of constraints which AREN'T
	 * deferred.
	 *
	 * @param cdl	The constraint descriptor list to wrap with
	 *				an Active constraint descriptor list.
	 *
	 * @return The corresponding Active ConstraintDescriptorList
	 *
	 * @exception StandardException		Thrown on failure
	 */
	public ConstraintDescriptorList getActiveConstraintDescriptors(ConstraintDescriptorList cdl)
		throws StandardException
	{ return cdl; }

	/**
	 * Reports whether an individual constraint must be
	 * enforced. For the Core product, this routine always
	 * returns true.
	 *
	 * However, during REFRESH we may have deferred some
	 * constraints until statement end. This method returns
	 * false if the constraint deferred
	 *
	 * @param constraint	the constraint to check
	 *
	 *
	 * @return The corresponding Active ConstraintDescriptorList
	 *
	 * @exception StandardException		Thrown on failure
	 */
	public boolean activeConstraint( ConstraintDescriptor constraint )
		throws StandardException
	{ return true; }

	/** 
	 * Get the constraint descriptor given a table and the UUID String
	 * of the backing index.
	 *
	 * @param td			The table descriptor.
	 * @param uuid			the UUID for the backing index.
	 *
	 * @return The ConstraintDescriptor for the constraint.
	 *
	 * @exception StandardException		Thrown on failure
	 */
	public ConstraintDescriptor getConstraintDescriptor(TableDescriptor td, 
														UUID uuid)
				throws StandardException
	{
		return getConstraintDescriptors(td).getConstraintDescriptor(uuid);
	}


	/**
	 * Get the constraint descriptor given a table and the UUID String
	 * of the constraint
	 *
	 * @param td			The table descriptor.
	 * @param uuid			The UUID for the constraint
	 *
	 * @return The ConstraintDescriptor for the constraint.
	 *
	 * @exception StandardException		Thrown on failure
	 */
	public ConstraintDescriptor getConstraintDescriptorById
	(
		TableDescriptor	td,
		UUID			uuid
    )
		throws StandardException
	{
		return getConstraintDescriptors(td).getConstraintDescriptorById(uuid);
	}

	/** 
	 * Get the constraint descriptor given a TableDescriptor and the constraint name.
	 *
	 * @param td				The table descriptor.
	 * @param sd				The schema descriptor for the constraint
	 * @param constraintName	The constraint name.
	 * @param forUpdate			Whether or not access is for update
	 *
	 * @return The ConstraintDescriptor for the constraint.
	 *
	 * @exception StandardException		Thrown on failure
	 */
	public ConstraintDescriptor getConstraintDescriptorByName(TableDescriptor td, 
															  SchemaDescriptor sd,
															  String constraintName,
															  boolean forUpdate)
				throws StandardException
	{
		/* If forUpdate, then we need to actually read from the table. */
		if (forUpdate)
		{
			td.emptyConstraintDescriptorList();
			getConstraintDescriptorsScan(td, true);
		}
		return getConstraintDescriptors(td).getConstraintDescriptorByName(sd, constraintName);
	}

	/** 
	 * Populate the ConstraintDescriptorList for the specified TableDescriptor.
	 *
	 * MT synchronization: it is assumed that the caller has synchronized
	 * on the CDL in the given TD.
	 *
	 * @param td				The TableDescriptor.
	 * @param forUpdate			Whether or not to open scan for update
	 *
	 * @exception StandardException		Thrown on failure
	 */
	 private void getConstraintDescriptorsScan(TableDescriptor td, boolean forUpdate)
			throws StandardException
	{
		ConstraintDescriptorList  cdl = td.getConstraintDescriptorList();
		DataValueDescriptor		  tableIDOrderable = null;
		TabInfoImpl					  ti = getNonCoreTI(SYSCONSTRAINTS_CATALOG_NUM);

		/* Use tableIDOrderable in both start and stop positions for scan */
		tableIDOrderable = getIDValueAsCHAR(td.getUUID());

		/* Set up the start/stop position for the scan */
		ExecIndexRow keyRow = (ExecIndexRow) exFactory.getIndexableRow(1);

		keyRow.setColumn(1, tableIDOrderable);

		getConstraintDescriptorViaIndex(
					SYSCONSTRAINTSRowFactory.SYSCONSTRAINTS_INDEX3_ID,
					keyRow,
					ti,
					td,
					cdl,
					forUpdate);
		cdl.setScanned(true);
	}

	/**
	 * Return a (single or list of) ConstraintDescriptor(s) from
	 * SYSCONSTRAINTS where the access is from the index to the heap.
	 *
	 * @param indexId	The id of the index (0 to # of indexes on table) to use
	 * @param keyRow	The supplied ExecIndexRow for search
	 * @param ti		The TabInfoImpl to use
	 * @param td		The TableDescriptor, if supplied.
	 * @param dList		The list to build, if supplied.  If null, then caller expects
	 *					a single descriptor
	 * @param forUpdate			Whether or not to open scan for update
	 *
	 * @return	The last matching descriptor
	 *
	 * @exception StandardException		Thrown on error
	 */
	protected ConstraintDescriptor getConstraintDescriptorViaIndex(
						int indexId,
						ExecIndexRow keyRow,
						TabInfoImpl ti,
						TableDescriptor td,
						ConstraintDescriptorList dList,
						boolean forUpdate)
			throws StandardException
	{
		SYSCONSTRAINTSRowFactory rf = (SYSCONSTRAINTSRowFactory) ti.getCatalogRowFactory();
		ConglomerateController	heapCC;
		ConstraintDescriptor	cd = null;
		ExecIndexRow	  		indexRow1;
		ExecRow 				outRow;
		RowLocation				baseRowLocation;
		ScanController			scanController;
		TransactionController	tc;

		// Get the current transaction controller
		tc = getTransactionCompile();

		outRow = rf.makeEmptyRow();

		heapCC = 
            tc.openConglomerate(
                ti.getHeapConglomerate(), false, 0, 
                TransactionController.MODE_RECORD,
                TransactionController.ISOLATION_REPEATABLE_READ);


		/* Scan the index and go to the data pages for qualifying rows to
		 * build the column descriptor.
		 */
		scanController = tc.openScan(
				ti.getIndexConglomerate(indexId),  // conglomerate to open
				false, // don't hold open across commit
				(forUpdate) ? TransactionController.OPENMODE_FORUPDATE : 0, 
                TransactionController.MODE_RECORD,
                TransactionController.ISOLATION_REPEATABLE_READ,
				(FormatableBitSet) null,         // all fields as objects
				keyRow.getRowArray(),   // start position - exact key match.
				ScanController.GE,      // startSearchOperation
				null,                   //scanQualifier,
				keyRow.getRowArray(),   // stop position - exact key match.
				ScanController.GT);     // stopSearchOperation

		while (scanController.next())
		{
			SubConstraintDescriptor subCD = null;

			// create an index row template
			indexRow1 = getIndexRowFromHeapRow(
									ti.getIndexRowGenerator(indexId),
									heapCC.newRowLocationTemplate(),
									outRow);

			scanController.fetch(indexRow1.getRowArray());

			baseRowLocation = (RowLocation)	indexRow1.getColumn(
												indexRow1.nColumns());

			boolean base_row_exists = 
                heapCC.fetch(
                    baseRowLocation, outRow.getRowArray(), (FormatableBitSet) null);

            if (SanityManager.DEBUG)
            {
                // it can not be possible for heap row to disappear while 
                // holding scan cursor on index at ISOLATION_REPEATABLE_READ.
                SanityManager.ASSERT(base_row_exists, "base row doesn't exist");
            }

			switch (rf.getConstraintType(outRow))
			{
				case DataDictionary.PRIMARYKEY_CONSTRAINT: 
				case DataDictionary.FOREIGNKEY_CONSTRAINT: 
				case DataDictionary.UNIQUE_CONSTRAINT: 
					subCD = getSubKeyConstraint(
								rf.getConstraintId(outRow), rf.getConstraintType(outRow));
					break;

				case DataDictionary.CHECK_CONSTRAINT: 
					subCD = getSubCheckConstraint(
								rf.getConstraintId(outRow));
					break;

				default:
					if (SanityManager.DEBUG)
					{
						SanityManager.THROWASSERT("unexpected value "+
								"from rf.getConstraintType(outRow)" +
								rf.getConstraintType(outRow));
					}
			}

			if (SanityManager.DEBUG)
			{
				SanityManager.ASSERT(subCD != null,
									 "subCD is expected to be non-null");
			}

			/* Cache the TD in the SCD so that
			 * the row factory doesn't need to go
			 * out to disk to get it.
			 */
			subCD.setTableDescriptor(td);

			cd = (ConstraintDescriptor) rf.buildDescriptor(
												outRow,
												subCD,
												this);

			/* If dList is null, then caller only wants a single descriptor - we're done
			 * else just add the current descriptor to the list.
			 */
			if (dList == null)
			{
				break;
			}
			else
			{
				dList.add(cd);
			}
		}
        scanController.close();
		heapCC.close();
		return cd;
	}

	/**
	 * Return a (single or list of) catalog row descriptor(s) from
	 * SYSCONSTRAINTS through a heap scan 
	 *
	 * @param scanQualifiers			qualifiers
	 * @param ti						The TabInfoImpl to use
	 * @param parentTupleDescriptor		The parentDescriptor, if applicable.
	 * @param list						The list to build, if supplied.  
	 *									If null, then caller expects a single descriptor
	 *
	 * @return	The last matching descriptor
	 *
	 * @exception StandardException		Thrown on error
	 */
	protected TupleDescriptor getConstraintDescriptorViaHeap(
						ScanQualifier [][] scanQualifiers,
						TabInfoImpl ti,
						TupleDescriptor parentTupleDescriptor,
						List list)
			throws StandardException
	{
		SYSCONSTRAINTSRowFactory rf = (SYSCONSTRAINTSRowFactory) ti.getCatalogRowFactory();
		ExecRow 				outRow;
		ScanController			scanController;
		TransactionController	tc;
		ConstraintDescriptor	cd = null;

		// Get the current transaction controller
		tc = getTransactionCompile();

		outRow = rf.makeEmptyRow();

		/*
		** Table scan
		*/
		scanController = tc.openScan(
				ti.getHeapConglomerate(),	  // conglomerate to open
				false, 						  // don't hold open across commit
				0, 							  // for read
				TransactionController.MODE_TABLE,
                TransactionController.ISOLATION_REPEATABLE_READ,
				(FormatableBitSet) null,               // all fields as objects
				(DataValueDescriptor[]) null, // start position - first row
				0,      				      // startSearchOperation - none
				scanQualifiers, 		      // scanQualifier,
				(DataValueDescriptor[]) null, // stop position -through last row
				0);     				      // stopSearchOperation - none

		try
		{
			while (scanController.fetchNext(outRow.getRowArray()))
			{
				SubConstraintDescriptor subCD = null;
	
				switch (rf.getConstraintType(outRow))
				{
					case DataDictionary.PRIMARYKEY_CONSTRAINT: 
					case DataDictionary.FOREIGNKEY_CONSTRAINT: 
					case DataDictionary.UNIQUE_CONSTRAINT: 
						subCD = getSubKeyConstraint(
									rf.getConstraintId(outRow), rf.getConstraintType(outRow));
						break;
	
					case DataDictionary.CHECK_CONSTRAINT: 
						subCD = getSubCheckConstraint(
									rf.getConstraintId(outRow));
						break;
	
					default:
						if (SanityManager.DEBUG)
						{
							SanityManager.THROWASSERT("unexpected value from "+
									" rf.getConstraintType(outRow) "
									+ rf.getConstraintType(outRow));
						}
				}
	
				if (SanityManager.DEBUG)
				{
					SanityManager.ASSERT(subCD != null,
										 "subCD is expected to be non-null");
				}
				cd = (ConstraintDescriptor) rf.buildDescriptor(
													outRow,
													subCD,
													this);
	
				/* If dList is null, then caller only wants a single descriptor - we're done
				 * else just add the current descriptor to the list.
				 */
				if (list == null)
				{
					break;
				}
				else
				{
					list.add(cd);
				}
			}
		}
		finally
		{
			scanController.close();
		}
		return cd;
	}

	/**
	 * Return a table descriptor corresponding to the TABLEID
	 * field in SYSCONSTRAINTS where CONSTRAINTID matches
	 * the constraintId passsed in.
	 *
	 * @param constraintId	The id of the constraint
	 *
	 * @return	the corresponding table descriptor
	 *
	 * @exception StandardException		Thrown on error
	 */
	public TableDescriptor getConstraintTableDescriptor(UUID constraintId)
			throws StandardException
	{
		List slist = getConstraints(constraintId,
											SYSCONSTRAINTSRowFactory.SYSCONSTRAINTS_INDEX1_ID,
											SYSCONSTRAINTSRowFactory.SYSCONSTRAINTS_TABLEID);

		if (slist.size() == 0)
		{
			return null;
		}
	
		// get the table descriptor	
		return getTableDescriptor((UUID)slist.get(0));
	}

	/**
	 * Return a list of foreign keys constraints referencing
	 * this constraint.  Returns both enabled and disabled
	 * foreign keys.  
	 *
	 * @param constraintId	The id of the referenced constraint
	 *
	 * @return	list of constraints, empty of there are none
	 *
	 * @exception StandardException		Thrown on error
	 */
	public ConstraintDescriptorList getForeignKeys(UUID constraintId)
			throws StandardException
	{
		TabInfoImpl ti = getNonCoreTI(SYSFOREIGNKEYS_CATALOG_NUM);
		List fkList = newSList();

		// Use constraintIDOrderable in both start and stop positions for scan
		DataValueDescriptor constraintIDOrderable = getIDValueAsCHAR(constraintId);

		/* Set up the start/stop position for the scan */
		ExecIndexRow keyRow = (ExecIndexRow) exFactory.getIndexableRow(1);
		keyRow.setColumn(1, constraintIDOrderable);

		getDescriptorViaIndex(
						SYSFOREIGNKEYSRowFactory.SYSFOREIGNKEYS_INDEX2_ID,
						keyRow,
						(ScanQualifier [][]) null,
						ti,
						(TupleDescriptor) null,
						fkList,
						false);

		SubKeyConstraintDescriptor cd;
		TableDescriptor td;
		ConstraintDescriptorList cdl = new ConstraintDescriptorList();

		for (Iterator iterator = fkList.iterator(); iterator.hasNext(); )
		{
			cd = (SubKeyConstraintDescriptor) iterator.next();
			td = getConstraintTableDescriptor(cd.getUUID());
			cdl.add(getConstraintDescriptors(td).getConstraintDescriptorById(cd.getUUID()));
		}

		return cdl;
	}

	/**
	 * Return an List which of the relevant column matching
	 * the indexed criteria.  If nothing matches, returns an
	 * empty List (never returns null).
	 *
	 * @param uuid	The id of the constraint
	 * @param indexId		The index id in SYS.SYSCONSTRAINTS
	 * @param columnNum		The column to retrieve
	 *
	 * @return a list of UUIDs in an List.
	 *
	 * @exception StandardException		Thrown on error
	 */
	public List getConstraints(UUID uuid, int indexId, int columnNum)
			throws StandardException
	{
		ExecIndexRow	  		indexRow1;
		ExecRow 				outRow;
		RowLocation				baseRowLocation;
		ConglomerateController	heapCC = null;
		ScanController			scanController = null;
		TransactionController	tc;
		TabInfoImpl 				ti = getNonCoreTI(SYSCONSTRAINTS_CATALOG_NUM);
		SYSCONSTRAINTSRowFactory rf = (SYSCONSTRAINTSRowFactory) ti.getCatalogRowFactory();
		TableDescriptor			td = null;
		List					slist = newSList();

		if (SanityManager.DEBUG)
		{
			SanityManager.ASSERT(indexId == SYSCONSTRAINTSRowFactory.SYSCONSTRAINTS_INDEX1_ID ||
								 indexId == SYSCONSTRAINTSRowFactory.SYSCONSTRAINTS_INDEX3_ID, 
									"bad index id, must be one of the indexes on a uuid");
			SanityManager.ASSERT(columnNum > 0 && 
								 columnNum <= SYSCONSTRAINTSRowFactory.SYSCONSTRAINTS_COLUMN_COUNT,
									"invalid column number for column to be retrieved");
		}

		try
		{
			/* Use tableIDOrderable in both start and stop positions for scan */
			DataValueDescriptor orderable = getIDValueAsCHAR(uuid);
	
			/* Set up the start/stop position for the scan */
			ExecIndexRow keyRow = (ExecIndexRow) exFactory.getIndexableRow(1);
			keyRow.setColumn(1, orderable);

			// Get the current transaction controller
			tc = getTransactionCompile();
	
			outRow = rf.makeEmptyRow();
	
			heapCC = 
                tc.openConglomerate(
                    ti.getHeapConglomerate(), false, 0, 
                    TransactionController.MODE_RECORD,
                    TransactionController.ISOLATION_REPEATABLE_READ);

			// create an index row template
			indexRow1 = getIndexRowFromHeapRow(
								ti.getIndexRowGenerator(indexId), 
								heapCC.newRowLocationTemplate(),
								outRow);
	
			// just interested in one column
			DataValueDescriptor[] rowTemplate    = 
              new DataValueDescriptor[SYSCONSTRAINTSRowFactory.SYSCONSTRAINTS_COLUMN_COUNT];
			FormatableBitSet  columnToGetSet = 
              new FormatableBitSet(SYSCONSTRAINTSRowFactory.SYSCONSTRAINTS_COLUMN_COUNT);
			columnToGetSet.set(columnNum - 1);

			rowTemplate[columnNum - 1] = new SQLChar();
	
			// Scan the index and go to the data pages for qualifying rows 
			scanController = tc.openScan(
					ti.getIndexConglomerate(indexId),// conglomerate to open
					false, 							// don't hold open across commit
					0, 								// for read
	                TransactionController.MODE_RECORD,
	                TransactionController.ISOLATION_REPEATABLE_READ,// RESOLVE: should be level 2
					(FormatableBitSet) null,                 // all fields as objects
					keyRow.getRowArray(),			// start position - exact key match.
					ScanController.GE, 				// startSearchOperation
					null, 							// scanQualifier (none)
					keyRow.getRowArray(),			// stop position - exact key match.
					ScanController.GT);				// stopSearchOperation

			while (scanController.fetchNext(indexRow1.getRowArray()))
			{	
				baseRowLocation = (RowLocation)	
                    indexRow1.getColumn(indexRow1.nColumns());
	
				// get the row and grab the uuid
				boolean base_row_exists = 
                    heapCC.fetch(
                        baseRowLocation, rowTemplate, columnToGetSet);

                if (SanityManager.DEBUG)
                {
                    // it can not be possible for heap row to disappear while 
                    // holding scan cursor on index at ISOLATION_REPEATABLE_READ.
                    SanityManager.ASSERT(base_row_exists, "base row not found");
                }

				slist.add(uuidFactory.recreateUUID(
                    (String)((DataValueDescriptor)rowTemplate[columnNum - 1]).getObject()));
			}
		}
		finally
		{
			if (heapCC != null)
			{
				heapCC.close();
			}
			if (scanController != null)
			{
				scanController.close();
			}
		}
		return slist;
	}

	/**
	 * Adds the given ConstraintDescriptor to the data dictionary,
	 * associated with the given table and constraint type.
	 *
	 * @param descriptor	The descriptor to add
	 * @param tc			The transaction controller
	 *
	 * @exception StandardException		Thrown on error
	 */
	public void	addConstraintDescriptor(
			ConstraintDescriptor descriptor,
			TransactionController tc)
		throws StandardException
	{
		int						type = descriptor.getConstraintType();

		if (SanityManager.DEBUG)
		{
			if (!(type == DataDictionary.PRIMARYKEY_CONSTRAINT ||
								 type == DataDictionary.FOREIGNKEY_CONSTRAINT ||
								 type == DataDictionary.UNIQUE_CONSTRAINT ||
								 type == DataDictionary.CHECK_CONSTRAINT))
			{
				SanityManager.THROWASSERT("constraint type (" + type +
					") is unexpected value");
			}
		}

		addDescriptor(descriptor, descriptor.getSchemaDescriptor(),
					  SYSCONSTRAINTS_CATALOG_NUM, false,
					  tc);

		switch (type)
		{
			case DataDictionary.PRIMARYKEY_CONSTRAINT:
			case DataDictionary.FOREIGNKEY_CONSTRAINT:
			case DataDictionary.UNIQUE_CONSTRAINT:
				if (SanityManager.DEBUG)
				{
					if (!(descriptor instanceof KeyConstraintDescriptor))
					{
						SanityManager.THROWASSERT(
							"descriptor expected to be instanceof KeyConstraintDescriptor, " +
							"not, " + descriptor.getClass().getName());
					}
				}

				addSubKeyConstraint((KeyConstraintDescriptor) descriptor, tc);
				break;

			case DataDictionary.CHECK_CONSTRAINT:
				if (SanityManager.DEBUG)
				{
					if (!(descriptor instanceof CheckConstraintDescriptor))
					{
						SanityManager.THROWASSERT("descriptor expected "+
							"to be instanceof CheckConstraintDescriptorImpl, " +
							"not, " + descriptor.getClass().getName());
					}
				}

				addDescriptor(descriptor, null, SYSCHECKS_CATALOG_NUM, true, tc);
				break;
		}
	}

	/**
	 * Update the constraint descriptor in question.  Updates
	 * every row in the base conglomerate.  
	 *
	 * @param cd					The Constraintescriptor
	 * @param formerUUID			The UUID for this column in SYSCONSTRAINTS,
	 *								may differ from what is in cd if this
	 *								is the column that is being set.
	 * @param colsToSet 			Array of ints of columns to be modified,
	 *								1 based.  May be null (all cols).
	 * @param tc					The TransactionController to use
	 *
	 * @exception StandardException		Thrown on failure
	 */
	public void updateConstraintDescriptor(ConstraintDescriptor cd,
										UUID		formerUUID,
										int[]		colsToSet,
										TransactionController tc)
		throws StandardException
	{
		ExecIndexRow				keyRow1 = null;
		ExecRow    					row;
		DataValueDescriptor			IDOrderable;
		TabInfoImpl						ti = getNonCoreTI(SYSCONSTRAINTS_CATALOG_NUM);
		SYSCONSTRAINTSRowFactory  	rf = (SYSCONSTRAINTSRowFactory) ti.getCatalogRowFactory();

		/* Use objectID/columnName in both start 
		 * and stop position for index 1 scan. 
		 */
		IDOrderable = getIDValueAsCHAR(formerUUID);

		/* Set up the start/stop position for the scan */
		keyRow1 = (ExecIndexRow) exFactory.getIndexableRow(1);
		keyRow1.setColumn(1, IDOrderable);

		// build the row to be stuffed into SYSCONSTRAINTS. 
		row = rf.makeRow(cd, null);

		/*
		** Figure out if the index in sysconstraints needs 
		** to be updated. 
		*/
		if (SanityManager.DEBUG)
		{
			SanityManager.ASSERT(rf.getNumIndexes() == 3, 
					"There are more indexes on sysconstraints than expected, the code herein needs to change");
		}

		boolean[] bArray = new boolean[3];

		/*
		** Do we need to update indexes?
		*/
		if (colsToSet == null)
		{
			bArray[0] = true;
			bArray[1] = true;
			bArray[2] = true;
		}
		else
		{
			/*
			** Check the specific columns for indexed
			** columns.
			*/
			for (int i = 0; i < colsToSet.length; i++)
			{
				switch (colsToSet[i])
				{
					case SYSCONSTRAINTSRowFactory.SYSCONSTRAINTS_CONSTRAINTID:
						bArray[0] = true;
						break;

					case SYSCONSTRAINTSRowFactory.SYSCONSTRAINTS_CONSTRAINTNAME:
					case SYSCONSTRAINTSRowFactory.SYSCONSTRAINTS_SCHEMAID:
						bArray[1] = true;
						break;
					
					case SYSCONSTRAINTSRowFactory.SYSCONSTRAINTS_TABLEID:
						bArray[2] = true;
						break;
				}
			}
		}

		ti.updateRow(keyRow1, row, 
					 SYSCONSTRAINTSRowFactory.SYSCONSTRAINTS_INDEX1_ID,
					 bArray,
					 colsToSet,
					 tc);
	}

	/**
	 * Drops the given ConstraintDescriptor from the data dictionary.
	 *
	 * @param descriptor	The descriptor to drop
	 * @param tc			The TransactionController
	 *
	 * @exception StandardException		Thrown on error
	 */
	public void	dropConstraintDescriptor(
			ConstraintDescriptor descriptor,
			TransactionController tc)
		throws StandardException
	{
		ExecIndexRow			keyRow = null;
		DataValueDescriptor		schemaIDOrderable;
		DataValueDescriptor		constraintNameOrderable;
		TabInfoImpl					ti = getNonCoreTI(SYSCONSTRAINTS_CATALOG_NUM);

		switch (descriptor.getConstraintType())
		{
			case DataDictionary.PRIMARYKEY_CONSTRAINT: 
			case DataDictionary.FOREIGNKEY_CONSTRAINT: 
			case DataDictionary.UNIQUE_CONSTRAINT: 
				dropSubKeyConstraint(
							descriptor,
							tc);
				break;

			case DataDictionary.CHECK_CONSTRAINT: 
				dropSubCheckConstraint(
							descriptor.getUUID(),
							tc);
				break;
		}

		/* Use constraintNameOrderable and schemaIdOrderable in both start 
		 * and stop position for index 2 scan. 
		 */
		constraintNameOrderable = new SQLVarchar(descriptor.getConstraintName());
		schemaIDOrderable = getIDValueAsCHAR(descriptor.getSchemaDescriptor().getUUID());

		/* Set up the start/stop position for the scan */
		keyRow = (ExecIndexRow) exFactory.getIndexableRow(2);
		keyRow.setColumn(1, constraintNameOrderable);
		keyRow.setColumn(2, schemaIDOrderable);

		ti.deleteRow( tc, keyRow, SYSCONSTRAINTSRowFactory.SYSCONSTRAINTS_INDEX2_ID );
	}

	/**
	 * Drops all ConstraintDescriptors from the data dictionary
	 * that are associated with the given table,
	 *
	 * @param table	The table from which to drop all
	 *			constraint descriptors
	 * @param tc	The TransactionController
	 *
	 * @exception StandardException		Thrown on error
	 */
	public void	dropAllConstraintDescriptors(TableDescriptor table, 
											 TransactionController tc)
		throws StandardException
	{
		ConstraintDescriptorList cdl = getConstraintDescriptors(table);

		// Walk the table's CDL and drop each ConstraintDescriptor.
		for (Iterator iterator = cdl.iterator(); iterator.hasNext(); )
		{
			ConstraintDescriptor cd = (ConstraintDescriptor) iterator.next();
			dropConstraintDescriptor(cd, tc);
		}

		/*
		** Null out the table's constraint descriptor list.  NOTE: This is
		** not really necessary at the time of this writing (11/3/97), because
		** we do not cache data dictionary objects while DDL is going on,
		** but in the future it might be necessary.
		*/
		table.setConstraintDescriptorList(null);
	}

	/**
	 * Get a SubKeyConstraintDescriptor from syskeys or sysforeignkeys for
	 * the specified constraint id.  For primary foreign and and unique
	 * key constraints.
	 *
	 * @param constraintId	The UUID for the constraint.
	 * @param type	The type of the constraint 
	 *		(e.g. DataDictionary.FOREIGNKEY_CONSTRAINT)
	 *
	 * @return SubKeyConstraintDescriptor	The Sub descriptor for the constraint.
	 *
	 * @exception StandardException		Thrown on failure
	 */
	public SubKeyConstraintDescriptor getSubKeyConstraint(UUID constraintId, int type)
		throws StandardException
	{
		DataValueDescriptor		constraintIDOrderable = null;
		TabInfoImpl					ti;
		int						indexNum;
		int						baseNum;

		if (type == DataDictionary.FOREIGNKEY_CONSTRAINT)
		{
			baseNum = SYSFOREIGNKEYS_CATALOG_NUM;
			indexNum = SYSFOREIGNKEYSRowFactory.SYSFOREIGNKEYS_INDEX1_ID;
		}
		else
		{
			baseNum = SYSKEYS_CATALOG_NUM;
			indexNum = SYSKEYSRowFactory.SYSKEYS_INDEX1_ID;
		}
		ti = getNonCoreTI(baseNum);

		/* Use constraintIDOrderable in both start and stop positions for scan */
		constraintIDOrderable = getIDValueAsCHAR(constraintId);

		/* Set up the start/stop position for the scan */
		ExecIndexRow keyRow = (ExecIndexRow) exFactory.getIndexableRow(1);
		keyRow.setColumn(1, constraintIDOrderable);

		return (SubKeyConstraintDescriptor)
					getDescriptorViaIndex(
						indexNum,
						keyRow,
						(ScanQualifier [][]) null,
						ti,
						(TupleDescriptor) null,
						(List) null,
						false);
	}

	/**
	 * Add the matching row to syskeys when adding a unique or primary key constraint
	 *
	 * @param descriptor	The KeyConstraintDescriptor for the constraint.
	 * @param tc			The TransactionController
	 *
	 * @exception StandardException		Thrown on failure
	 */
	protected void addSubKeyConstraint(KeyConstraintDescriptor descriptor,
									 TransactionController tc)
		throws StandardException
	{
		ExecRow	row;
		TabInfoImpl	ti;

		/*
		** Foreign keys get a row in SYSFOREIGNKEYS, and
		** all others get a row in SYSKEYS.
		*/
		if (descriptor.getConstraintType() 
				== DataDictionary.FOREIGNKEY_CONSTRAINT)
		{
			ForeignKeyConstraintDescriptor fkDescriptor =
					(ForeignKeyConstraintDescriptor)descriptor;

			if (SanityManager.DEBUG)
			{
				if (!(descriptor instanceof ForeignKeyConstraintDescriptor))
				{
					SanityManager.THROWASSERT("descriptor not an fk descriptor, is "+
						descriptor.getClass().getName());
				}
			}
			
			ti = getNonCoreTI(SYSFOREIGNKEYS_CATALOG_NUM);
			SYSFOREIGNKEYSRowFactory fkkeysRF = (SYSFOREIGNKEYSRowFactory)ti.getCatalogRowFactory();

			row = fkkeysRF.makeRow(fkDescriptor, null);

			/*
			** Now we need to bump the reference count of the
			** contraint that this FK references
			*/
			ReferencedKeyConstraintDescriptor refDescriptor =
							fkDescriptor.getReferencedConstraint();

			refDescriptor.incrementReferenceCount();

			int[] colsToSet = new int[1];
			colsToSet[0] = SYSCONSTRAINTSRowFactory.SYSCONSTRAINTS_REFERENCECOUNT;

			updateConstraintDescriptor(refDescriptor, 
											refDescriptor.getUUID(), 
											colsToSet,
											tc);
		}
		else
		{
			ti = getNonCoreTI(SYSKEYS_CATALOG_NUM);
			SYSKEYSRowFactory keysRF = (SYSKEYSRowFactory) ti.getCatalogRowFactory();

			// build the row to be stuffed into SYSKEYS
			row = keysRF.makeRow(descriptor, null);
		}

		// insert row into catalog and all its indices
		ti.insertRow(row, tc);
	}

	/**
	 * Drop the matching row from syskeys when dropping a primary key
	 * or unique constraint.
	 *
	 * @param constraint	the constraint
	 * @param tc			The TransactionController
	 *
	 * @exception StandardException		Thrown on failure
	 */
	private void dropSubKeyConstraint(ConstraintDescriptor constraint, TransactionController tc)
		throws StandardException
	{
		ExecIndexRow			keyRow1 = null;
		DataValueDescriptor		constraintIdOrderable;
		TabInfoImpl					ti;
		int						baseNum;
		int						indexNum;

		if (constraint.getConstraintType() 
				== DataDictionary.FOREIGNKEY_CONSTRAINT)
		{
			baseNum = SYSFOREIGNKEYS_CATALOG_NUM;
			indexNum = SYSFOREIGNKEYSRowFactory.SYSFOREIGNKEYS_INDEX1_ID;

			/*
			** If we have a foreign key, we need to decrement the 
			** reference count of the contraint that this FK references.
			** We need to do this *before* we drop the foreign key
			** because of the way FK.getReferencedConstraint() works.	
			*/
			if (constraint.getConstraintType() 
					== DataDictionary.FOREIGNKEY_CONSTRAINT)
			{
				ReferencedKeyConstraintDescriptor refDescriptor =
						(ReferencedKeyConstraintDescriptor)
								getConstraintDescriptor(
									((ForeignKeyConstraintDescriptor)constraint).
											getReferencedConstraintId());

				if (refDescriptor != null)
				{
					refDescriptor.decrementReferenceCount();
	
					int[] colsToSet = new int[1];
					colsToSet[0] = SYSCONSTRAINTSRowFactory.SYSCONSTRAINTS_REFERENCECOUNT;
		
					updateConstraintDescriptor(refDescriptor, 
												refDescriptor.getUUID(), 
												colsToSet,
												tc);
				}
			}
		}
		else
		{
			baseNum = SYSKEYS_CATALOG_NUM;
			indexNum = SYSKEYSRowFactory.SYSKEYS_INDEX1_ID;
		}

		ti = getNonCoreTI(baseNum);

		/* Use constraintIdOrderable in both start 
		 * and stop position for index 1 scan. 
		 */
		constraintIdOrderable = getIDValueAsCHAR(constraint.getUUID());

		/* Set up the start/stop position for the scan */
		keyRow1 = (ExecIndexRow) exFactory.getIndexableRow(1);
		keyRow1.setColumn(1, constraintIdOrderable);

		ti.deleteRow( tc, keyRow1, indexNum);
	}

	/**
	 * Get a SubCheckConstraintDescriptor from syschecks for
	 * the specified constraint id.  (Useful for check constraints.)
	 *
	 * @param constraintId	The UUID for the constraint.
	 *
	 * @return SubCheckConstraintDescriptor	The Sub descriptor for the constraint.
	 *
	 * @exception StandardException		Thrown on failure
	 */
	private SubCheckConstraintDescriptor getSubCheckConstraint(UUID constraintId)
		throws StandardException
	{
		DataValueDescriptor			constraintIDOrderable = null;
		TabInfoImpl						ti = getNonCoreTI(SYSCHECKS_CATALOG_NUM);

		/* Use constraintIDOrderable in both start and stop positions for scan */
		constraintIDOrderable = getIDValueAsCHAR(constraintId);

		/* Set up the start/stop position for the scan */
		ExecIndexRow keyRow = (ExecIndexRow) exFactory.getIndexableRow(1);
		keyRow.setColumn(1, constraintIDOrderable);

		return (SubCheckConstraintDescriptor)
					getDescriptorViaIndex(
						SYSCHECKSRowFactory.SYSCHECKS_INDEX1_ID,
						keyRow,
						(ScanQualifier [][]) null,
						ti,
						(TupleDescriptor) null,
						(List) null,
						false);
	}

	/**
	 * Drop the matching row from syschecks when dropping a check constraint.
	 *
	 * @param constraintId	The constraint id.
	 * @param tc			The TransactionController
	 *
	 * @exception StandardException		Thrown on failure
	 */
	private void dropSubCheckConstraint(UUID constraintId, TransactionController tc)
		throws StandardException
	{
		ExecIndexRow			checkRow1 = null;
		DataValueDescriptor		constraintIdOrderable;
		TabInfoImpl					ti = getNonCoreTI(SYSCHECKS_CATALOG_NUM);

		/* Use constraintIdOrderable in both start 
		 * and stop position for index 1 scan. 
		 */
		constraintIdOrderable = getIDValueAsCHAR(constraintId);

		/* Set up the start/stop position for the scan */
		checkRow1 = (ExecIndexRow) exFactory.getIndexableRow(1);
		checkRow1.setColumn(1, constraintIdOrderable);

		ti.deleteRow( tc, checkRow1, SYSCHECKSRowFactory.SYSCHECKS_INDEX1_ID );
	}

	/**
	 * Get all of the ConglomerateDescriptors in the database and
	 * hash them by conglomerate number.
	 * This is useful as a performance optimization for the locking VTIs.
	 * NOTE:  This method will scan SYS.SYSCONGLOMERATES at READ UNCOMMITTED.
	 *
	 * @param tc		TransactionController for the transaction
	 *
	 * @return	A Hashtable with all of the ConglomerateDescriptors
	 *		in the database hashed by conglomerate number.
	 *
	 * @exception StandardException		Thrown on failure
	 */
	public Hashtable hashAllConglomerateDescriptorsByNumber(TransactionController tc)
		throws StandardException
	{
		Hashtable ht = new Hashtable();
		ConglomerateDescriptor	  cd = null;
		ScanController			  scanController;
		ExecRow 				  outRow;
		TabInfoImpl					  ti = coreInfo[SYSCONGLOMERATES_CORE_NUM];
		SYSCONGLOMERATESRowFactory  rf = (SYSCONGLOMERATESRowFactory) ti.getCatalogRowFactory();

		outRow = rf.makeEmptyRow();
		scanController = tc.openScan(
				ti.getHeapConglomerate(),  // conglomerate to open
				false, // don't hold open across commit
				0, // for read
                TransactionController.MODE_RECORD,  // scans whole table.
                TransactionController.ISOLATION_READ_UNCOMMITTED,
				(FormatableBitSet) null, // all fields as objects
				(DataValueDescriptor[]) null, //keyRow.getRowArray(),   // start position - first row
				ScanController.GE,      // startSearchOperation
				(ScanQualifier [][]) null,
				(DataValueDescriptor[]) null, //keyRow.getRowArray(),   // stop position - through last row
				ScanController.GT);     // stopSearchOperation

        // it is important for read uncommitted scans to use fetchNext() rather
        // than fetch, so that the fetch happens while latch is held, otherwise
        // the next() might position the scan on a row, but the subsequent
        // fetch() may find the row deleted or purged from the table.
		while (scanController.fetchNext(outRow.getRowArray()))
		{
			cd = (ConglomerateDescriptor) rf.buildDescriptor(
												outRow,
												(TupleDescriptor) null,
												this );
			Long hashKey = new Long(cd.getConglomerateNumber());
			ht.put(hashKey, cd);
		}

        scanController.close();

		return ht;
	}

	/**
	 * Get all of the TableDescriptors in the database and hash them
	 * by TableId This is useful as a performance optimization for the
	 * locking VTIs.  NOTE: This method will scan SYS.SYSTABLES and
	 * SYS.SYSSCHEMAS at READ UNCOMMITTED.
	 *
	 * @param tc		TransactionController for the transaction
	 *
	 * @return	A Hashtable with all of the Table descriptors in the database
	 *			hashed by TableId
	 *
	 *
	 * @exception StandardException		Thrown on failure
	 */
	public Hashtable hashAllTableDescriptorsByTableId(TransactionController tc)
		throws StandardException
	{
		Hashtable ht = new Hashtable();
		ScanController			  scanController;
		ExecRow 				  outRow;
		TabInfoImpl					ti = coreInfo[SYSTABLES_CORE_NUM];
		SYSTABLESRowFactory
					rf = (SYSTABLESRowFactory) ti.getCatalogRowFactory();

		outRow = rf.makeEmptyRow();

		scanController = tc.openScan(
				ti.getHeapConglomerate(),       // sys.systable
				false,                          // don't hold open across commit
				0,                              // for read
                TransactionController.MODE_RECORD,// scans whole table.
                TransactionController.ISOLATION_READ_UNCOMMITTED,
				(FormatableBitSet) null,                 // all fields as objects
				(DataValueDescriptor[])null,    // start position - first row
				ScanController.GE,              // startSearchOperation
				(ScanQualifier[][])null,        //scanQualifier,
				(DataValueDescriptor[])null,    //stop position-through last row
				ScanController.GT);             // stopSearchOperation

        // it is important for read uncommitted scans to use fetchNext() rather
        // than fetch, so that the fetch happens while latch is held, otherwise
        // the next() might position the scan on a row, but the subsequent
        // fetch() may find the row deleted or purged from the table.
		while(scanController.fetchNext(outRow.getRowArray()))
		{
			TableDescriptor td = (TableDescriptor)
				rf.buildDescriptor(
					outRow,
					(TupleDescriptor)null,
					this,
					TransactionController.ISOLATION_READ_UNCOMMITTED);
			ht.put(td.getUUID(), td);
		}
		scanController.close();
		return ht;
	}

	/**
	 * Get a ConglomerateDescriptor given its UUID.  If it is an index
	 * conglomerate shared by at least another duplicate index, this returns
	 * one of the ConglomerateDescriptors for those indexes. 
	 *
	 * @param uuid	The UUID
	 *
	 *
	 * @return A ConglomerateDescriptor for the conglomerate.
	 *
	 * @exception StandardException		Thrown on failure
	 */
	public ConglomerateDescriptor getConglomerateDescriptor(UUID uuid)
				throws StandardException
	{
		ConglomerateDescriptor[] cds = getConglomerateDescriptors(uuid);
		if (cds.length == 0)
			return null;
		return cds[0];
	}

	/**
	 * Get an array of ConglomerateDescriptors given the UUID.  If it is a
	 * heap conglomerate or an index conglomerate not shared by a duplicate
	 * index, the size of the return array is 1. If the uuid argument is null, then
     * this method retrieves descriptors for all of the conglomerates in the database.
	 *
	 * @param uuid	The UUID
	 *
	 *
	 * @return An array of ConglomerateDescriptors for the conglomerate.
	 *				returns size 0 array if no such conglomerate.
	 *
	 * @exception StandardException		Thrown on failure
	 */
	public ConglomerateDescriptor[] getConglomerateDescriptors(UUID uuid)
				throws StandardException
	{
		DataValueDescriptor		UUIDStringOrderable;
		TabInfoImpl					ti = coreInfo[SYSCONGLOMERATES_CORE_NUM];

		List cdl = newSList();

        if ( uuid != null )
        {
            /* Use UUIDStringOrderable in both start and stop positions for scan */
            UUIDStringOrderable = getIDValueAsCHAR(uuid);

            /* Set up the start/stop position for the scan */
            ExecIndexRow keyRow = exFactory.getIndexableRow(1);
            keyRow.setColumn(1, UUIDStringOrderable);

            getDescriptorViaIndex(
                                  SYSCONGLOMERATESRowFactory.SYSCONGLOMERATES_INDEX1_ID,
                                  keyRow,
                                  (ScanQualifier [][]) null,
                                  ti,
                                  (TupleDescriptor) null,
                                  cdl,
                                  false);
        }
        else
        {
            getDescriptorViaHeap
                (
                 null,
                 (ScanQualifier[][]) null,
                 ti,
                 (TupleDescriptor) null,
                 cdl
                 );
        }

		ConglomerateDescriptor[] cda = new ConglomerateDescriptor[cdl.size()];
		cdl.toArray(cda);
		return cda;

	}

	/**
	 * Get a ConglomerateDescriptor given its conglomerate number.  If it is an
	 * index conglomerate shared by at least another duplicate index, this
	 * returns one of the ConglomerateDescriptors for those indexes. 
	 *
	 * @param conglomerateNumber	The conglomerate number.
	 *
	 *
	 * @return A ConglomerateDescriptor for the conglomerate.  Returns NULL if
	 *				no such conglomerate.
	 *
	 * @exception StandardException		Thrown on failure
	 */
  	public ConglomerateDescriptor getConglomerateDescriptor(
  									long conglomerateNumber)
  									throws StandardException
  	{
		ConglomerateDescriptor[] cds = getConglomerateDescriptors(conglomerateNumber);
		if (cds.length == 0)
			return null;
		return cds[0];
	}

	/**
	 * Get an array of conglomerate descriptors for the given conglomerate
	 * number.  If it is a heap conglomerate or an index conglomerate not
	 * shared by a duplicate index, the size of the return array is 1.
	 *
	 * @param conglomerateNumber	The number for the conglomerate
	 *				we're interested in
	 *
	 * @return	An array of ConglomerateDescriptors that share the requested
	 *		conglomerate. Returns size 0 array if no such conglomerate.
	 *
	 * @exception StandardException		Thrown on failure
	 */
  	public ConglomerateDescriptor[] getConglomerateDescriptors(
  									long conglomerateNumber)
  									throws StandardException
  	{
  		DataValueDescriptor		  conglomNumberOrderable = null;
  		TabInfoImpl					  ti = coreInfo[SYSCONGLOMERATES_CORE_NUM];
  		SYSCONGLOMERATESRowFactory  rf = (SYSCONGLOMERATESRowFactory) ti.getCatalogRowFactory();

  		conglomNumberOrderable = 
  				new SQLLongint(conglomerateNumber);

		ScanQualifier[][] scanQualifier = exFactory.getScanQualifier(1);
  		scanQualifier[0][0].setQualifier(
  				rf.SYSCONGLOMERATES_CONGLOMERATENUMBER - 1,	/* column number */
  				conglomNumberOrderable,
  				Orderable.ORDER_OP_EQUALS,
 				false,
  				false,
  				false);

		ConglomerateDescriptorList cdl = new ConglomerateDescriptorList();
		getDescriptorViaHeap(null, scanQualifier, ti, null, cdl);

		int size = cdl.size();
		ConglomerateDescriptor[] cda = new ConglomerateDescriptor[size];
		for (int index = 0; index < size; index++)
			cda[index] = (ConglomerateDescriptor) cdl.get(index);

		return cda;
	}
	

	/** 
	 * Populate the ConglomerateDescriptorList for the
	 * specified TableDescriptor by scanning sysconglomerates.
	 *
	 * MT synchronization: it is assumed that the caller has synchronized
	 * on the CDL in the given TD.
	 *
	 * @param td			The TableDescriptor.
	 *
	 * @exception StandardException		Thrown on failure
	 */
	private void getConglomerateDescriptorsScan(TableDescriptor td)
			throws StandardException
	{
		ConglomerateDescriptorList cdl = td.getConglomerateDescriptorList();

		ExecIndexRow			keyRow3 = null;
		DataValueDescriptor		tableIDOrderable;
		TabInfoImpl					ti = coreInfo[SYSCONGLOMERATES_CORE_NUM];

		/* Use tableIDOrderable in both start and stop positions for scan */
		tableIDOrderable = getIDValueAsCHAR(td.getUUID());

		/* Set up the start/stop position for the scan */
		keyRow3 = (ExecIndexRow) exFactory.getIndexableRow(1);
		keyRow3.setColumn(1, tableIDOrderable);

		getDescriptorViaIndex(
			SYSCONGLOMERATESRowFactory.SYSCONGLOMERATES_INDEX3_ID,
				keyRow3,
				(ScanQualifier [][]) null,
				ti,
				(TupleDescriptor) null,
				cdl,
				false);
	}

	/**
	 * Gets a conglomerate descriptor for the named index in the given schema,
	 * getting an exclusive row lock on the matching row in 
	 * sys.sysconglomerates (for DDL concurrency) if requested.
	 *
	 * @param indexName	The name of the index we're looking for
	 * @param sd		The schema descriptor
	 * @param forUpdate	Whether or not to get an exclusive row 
	 *					lock on the row in sys.sysconglomerates.
	 *
	 * @return	A ConglomerateDescriptor describing the requested
	 *		conglomerate. Returns NULL if no such conglomerate.
	 *
	 * @exception StandardException		Thrown on failure
	 */
	public ConglomerateDescriptor	getConglomerateDescriptor(
						String indexName,
						SchemaDescriptor sd,
						boolean forUpdate)
						throws StandardException
	{
		ExecIndexRow			  keyRow2 = null;
		DataValueDescriptor		  nameOrderable;
		DataValueDescriptor		  schemaIDOrderable = null;
		TabInfoImpl					  ti = coreInfo[SYSCONGLOMERATES_CORE_NUM];

		nameOrderable = new SQLVarchar(indexName);
		schemaIDOrderable = getIDValueAsCHAR(sd.getUUID());

		/* Set up the start/stop position for the scan */
		keyRow2 = exFactory.getIndexableRow(2);
		keyRow2.setColumn(1, nameOrderable);
		keyRow2.setColumn(2, schemaIDOrderable);

		return (ConglomerateDescriptor)
					getDescriptorViaIndex(
						SYSCONGLOMERATESRowFactory.SYSCONGLOMERATES_INDEX2_ID,
						keyRow2,
						(ScanQualifier [][]) null,
						ti,
						(TupleDescriptor) null,
						(List) null,
						forUpdate);
	}
									
	/**
	 * Drops a conglomerate descriptor
	 *
	 * @param conglomerate	The ConglomerateDescriptor for the conglomerate
	 * @param tc		TransactionController for the transaction
	 *
	 * @exception StandardException		Thrown on failure
	 */
	public void dropConglomerateDescriptor(
						ConglomerateDescriptor conglomerate,
						TransactionController tc)
						throws StandardException
	{
		ExecIndexRow			keyRow2 = null;
		DataValueDescriptor		nameOrderable;
		DataValueDescriptor		schemaIDOrderable = null;
		TabInfoImpl					ti = coreInfo[SYSCONGLOMERATES_CORE_NUM];

		nameOrderable = new SQLVarchar(conglomerate.getConglomerateName());
		schemaIDOrderable = getIDValueAsCHAR(conglomerate.getSchemaID());

		/* Set up the start/stop position for the scan */
		keyRow2 = (ExecIndexRow) exFactory.getIndexableRow(2);
		keyRow2.setColumn(1, nameOrderable);
		keyRow2.setColumn(2, schemaIDOrderable);

		ti.deleteRow( tc, keyRow2, SYSCONGLOMERATESRowFactory.SYSCONGLOMERATES_INDEX2_ID );

	}
 
	/**
	 * Drops all conglomerates associated with a table.
	 *
	 * @param td		The TableDescriptor of the table 
	 * @param tc		TransactionController for the transaction
	 *
	 * @exception StandardException		Thrown on failure
	 */

	public void dropAllConglomerateDescriptors(
						TableDescriptor td,
						TransactionController tc)
					throws StandardException
	{		
		ExecIndexRow			keyRow3 = null;
		DataValueDescriptor		tableIDOrderable;
		TabInfoImpl					ti = coreInfo[SYSCONGLOMERATES_CORE_NUM];

		/* Use tableIDOrderable in both start 
		 * and stop position for index 3 scan. 
		 */
		tableIDOrderable = getIDValueAsCHAR(td.getUUID());

		/* Set up the start/stop position for the scan */
		keyRow3 = (ExecIndexRow) exFactory.getIndexableRow(1);
		keyRow3.setColumn(1, tableIDOrderable);


		ti.deleteRow( tc, keyRow3, SYSCONGLOMERATESRowFactory.SYSCONGLOMERATES_INDEX3_ID );
	}

	/**
	 * Update the conglomerateNumber for a ConglomerateDescriptor.
	 * This is useful, in 1.3, when doing a bulkInsert into an 
	 * empty table where we insert into a new conglomerate.
	 * (This will go away in 1.4.)
	 *
	 * @param cd					The ConglomerateDescriptor
	 * @param conglomerateNumber	The new conglomerate number
	 * @param tc					The TransactionController to use
	 *
	 * @exception StandardException		Thrown on failure
	 */
	public void updateConglomerateDescriptor(ConglomerateDescriptor cd,
											 long conglomerateNumber,
											 TransactionController tc)
		throws StandardException
	{
		ConglomerateDescriptor[] cds = new ConglomerateDescriptor[1];
		cds[0] = cd;
		updateConglomerateDescriptor(cds, conglomerateNumber, tc);
	}

	/**
	 * Update all system schemas to have new authorizationId. This is needed
	 * while upgrading pre-10.2 databases to 10.2 or later versions. From 10.2,
	 * all system schemas would be owned by database owner's authorizationId.
	 *
	 * @param aid							AuthorizationID of Database Owner
	 * @param tc							TransactionController to use
	 *
	 * @exception StandardException		Thrown on failure
	 */
	public void updateSystemSchemaAuthorization(String aid,
												TransactionController tc)
		throws StandardException
	{
		updateSchemaAuth(SchemaDescriptor.STD_SYSTEM_SCHEMA_NAME, aid, tc);
		updateSchemaAuth(SchemaDescriptor.IBM_SYSTEM_SCHEMA_NAME, aid, tc);

		updateSchemaAuth(SchemaDescriptor.IBM_SYSTEM_CAT_SCHEMA_NAME, aid, tc);
		updateSchemaAuth(SchemaDescriptor.IBM_SYSTEM_FUN_SCHEMA_NAME, aid, tc);
		updateSchemaAuth(SchemaDescriptor.IBM_SYSTEM_PROC_SCHEMA_NAME, aid, tc);
		updateSchemaAuth(SchemaDescriptor.IBM_SYSTEM_STAT_SCHEMA_NAME, aid, tc);
		updateSchemaAuth(SchemaDescriptor.IBM_SYSTEM_NULLID_SCHEMA_NAME, aid, tc);

		updateSchemaAuth(SchemaDescriptor.STD_SQLJ_SCHEMA_NAME, aid, tc);
		updateSchemaAuth(SchemaDescriptor.STD_SYSTEM_DIAG_SCHEMA_NAME, aid, tc);
		updateSchemaAuth(SchemaDescriptor.STD_SYSTEM_UTIL_SCHEMA_NAME, aid, tc);

        // now reset our understanding of who owns the database
        resetDatabaseOwner( tc );
	}

	/**
	 * Update authorizationId of specified schemaName
	 *
	 * @param schemaName			Schema Name of system schema
	 * @param authorizationId		authorizationId of new schema owner
	 * @param tc					The TransactionController to use
	 *
	 * @exception StandardException		Thrown on failure
	 */
	public void updateSchemaAuth(String schemaName,
								 String authorizationId,
								 TransactionController tc)
		throws StandardException
	{
		ExecIndexRow				keyRow;
		DataValueDescriptor			schemaNameOrderable;
		TabInfoImpl						ti = coreInfo[SYSSCHEMAS_CORE_NUM];

		/* Use schemaNameOrderable in both start 
		 * and stop position for index 1 scan. 
		 */
		schemaNameOrderable = new SQLVarchar(schemaName);

		/* Set up the start/stop position for the scan */
		keyRow = (ExecIndexRow) exFactory.getIndexableRow(1);
		keyRow.setColumn(1, schemaNameOrderable);

		SYSSCHEMASRowFactory	rf = (SYSSCHEMASRowFactory) ti.getCatalogRowFactory();
		ExecRow row = rf.makeEmptyRow();

		row.setColumn(SYSSCHEMASRowFactory.SYSSCHEMAS_SCHEMAAID,
					  new SQLVarchar(authorizationId));

		boolean[] bArray = {false, false};

		int[] colsToUpdate = {SYSSCHEMASRowFactory.SYSSCHEMAS_SCHEMAAID};

		ti.updateRow(keyRow, row,
					 SYSSCHEMASRowFactory.SYSSCHEMAS_INDEX1_ID,
					 bArray,
					 colsToUpdate,
					 tc);
	}

	/**
	 * Update the conglomerateNumber for an array of ConglomerateDescriptors.
	 * In case of more than one ConglomerateDescriptor, each descriptor 
	 * should be updated separately, conglomerate id is not same for all 
	 * the descriptors. Even when indexes are sharing the same 
	 * conglomerate(conglomerate number), conglomerate ids are unique.
	 *
	 * This is useful, in 1.3, when doing a bulkInsert into an 
	 * empty table where we insert into a new conglomerate.
	 * (This will go away in 1.4.)
	 *
	 * @param cds					The array of ConglomerateDescriptors
	 * @param conglomerateNumber	The new conglomerate number
	 * @param tc					The TransactionController to use
	 *
	 * @exception StandardException		Thrown on failure
	 */
	public void updateConglomerateDescriptor(ConglomerateDescriptor[] cds,
											 long conglomerateNumber,
											 TransactionController tc)
		throws StandardException
	{
		ExecIndexRow				keyRow1 = null;
		ExecRow     				row;
		DataValueDescriptor			conglomIDOrderable;
		TabInfoImpl						ti = coreInfo[SYSCONGLOMERATES_CORE_NUM];
		SYSCONGLOMERATESRowFactory  rf = (SYSCONGLOMERATESRowFactory) ti.getCatalogRowFactory();
		boolean[] bArray = {false, false, false};

		for (int i = 0; i < cds.length; i++)
		{
			/* Use conglomIDOrderable in both start 
			 * and stop position for index 1 scan. 
			 */
			conglomIDOrderable = getIDValueAsCHAR(cds[i].getUUID());

			/* Set up the start/stop position for the scan */
			keyRow1 = (ExecIndexRow) exFactory.getIndexableRow(1);
			keyRow1.setColumn(1, conglomIDOrderable);

			cds[i].setConglomerateNumber(conglomerateNumber);
			// build the row to be stuffed into SYSCONGLOMERATES. 
			row = rf.makeRow(cds[i], null);

			// update row in catalog (no indexes)
			ti.updateRow(keyRow1, row,
						 SYSCONGLOMERATESRowFactory.SYSCONGLOMERATES_INDEX1_ID,
						 bArray,
						 (int[])null,
						 tc);
		}

	}

	
	/**
	 * Gets a list of the dependency descriptors for the given dependent's id.
	 *
	 * @param dependentID		The ID of the dependent we're interested in
	 *
	 * @return	List			Returns a list of DependencyDescriptors. 
	 *							Returns an empty List if no stored dependencies for the
	 *							dependent's ID.
	 *
	 * @exception StandardException		Thrown on failure
	 */
	public List<DependencyDescriptor> getDependentsDescriptorList(String dependentID)
		throws StandardException
	{
		List<DependencyDescriptor> ddlList = newSList();
		DataValueDescriptor		dependentIDOrderable;
		TabInfoImpl					ti = getNonCoreTI(SYSDEPENDS_CATALOG_NUM);

		/* Use dependentIDOrderable in both start and stop positions for scan */
		dependentIDOrderable = new SQLChar(dependentID);

		/* Set up the start/stop position for the scan */
		ExecIndexRow keyRow = exFactory.getIndexableRow(1);
		keyRow.setColumn(1, dependentIDOrderable);

		getDescriptorViaIndex(
			SYSDEPENDSRowFactory.SYSDEPENDS_INDEX1_ID,
			keyRow,
			(ScanQualifier [][]) null,
			ti,
			(TupleDescriptor) null,
			ddlList,
			false);
				
		return ddlList;
	}

	/**
	 * Gets a list of the dependency descriptors for the given provider's id.
	 *
	 * @param providerID		The ID of the provider we're interested in
	 *
	 * @return	List			Returns a list of DependencyDescriptors. 
	 *							Returns an empty List if no stored dependencies for the
	 *							provider's ID.
	 *
	 * @exception StandardException		Thrown on failure
	 */
	public List<DependencyDescriptor> getProvidersDescriptorList(String providerID)
		throws StandardException
	{
		List<DependencyDescriptor> ddlList = newSList();
		DataValueDescriptor		providerIDOrderable;
		TabInfoImpl					ti = getNonCoreTI(SYSDEPENDS_CATALOG_NUM);

		/* Use providerIDOrderable in both start and stop positions for scan */
		providerIDOrderable = new SQLChar(providerID);

		/* Set up the start/stop position for the scan */
		ExecIndexRow keyRow = exFactory.getIndexableRow(1);
		keyRow.setColumn(1, providerIDOrderable);

		getDescriptorViaIndex(
			SYSDEPENDSRowFactory.SYSDEPENDS_INDEX2_ID,
			keyRow,
			(ScanQualifier [][]) null,
			ti,
			(TupleDescriptor) null,
			ddlList,
			false);

		return ddlList;
	}

	/**
	 * Build and return an List with DependencyDescriptors for
	 * all of the stored dependencies.  
	 * This is useful for consistency checking.
	 *
	 * @return List		List of all DependencyDescriptors.
	 *
	 * @exception StandardException		Thrown on failure
	 */
	public List<DependencyDescriptor> getAllDependencyDescriptorsList()
				throws StandardException
	{
		ScanController			 	scanController;
		TransactionController	  	tc;
		ExecRow					  	outRow;
		List<DependencyDescriptor>	ddl = newSList();
		TabInfoImpl						ti = getNonCoreTI(SYSDEPENDS_CATALOG_NUM);
		SYSDEPENDSRowFactory		rf = (SYSDEPENDSRowFactory) ti.getCatalogRowFactory();


		// Get the current transaction controller
		tc = getTransactionCompile();

		outRow = rf.makeEmptyRow();

		scanController = tc.openScan(
			ti.getHeapConglomerate(),  // conglomerate to open
			false, // don't hold open across commit
			0, // for read
            TransactionController.MODE_TABLE,   // scans entire table.
            TransactionController.ISOLATION_REPEATABLE_READ,
			(FormatableBitSet) null,                     // all fields as objects
			null,   // start position - first row
            ScanController.GE,      // startSearchOperation
			null,
			null,   // stop position - through last row
            ScanController.GT);     // stopSearchOperation

		while (scanController.fetchNext(outRow.getRowArray()))
        {
			DependencyDescriptor		dependencyDescriptor;

			dependencyDescriptor = (DependencyDescriptor)
				     rf.buildDescriptor(outRow,
												(TupleDescriptor) null,
												this);

			ddl.add(dependencyDescriptor);
        }

        scanController.close();

		return ddl;
	}

	/** 
	 * Drop a single dependency from the data dictionary.
	 * 
	 * @param dd	The DependencyDescriptor.
	 * @param tc	TransactionController for the transaction
	 *
	 * @exception StandardException		Thrown on failure
	 */
	public void dropStoredDependency(DependencyDescriptor dd,
									TransactionController tc )
				throws StandardException
	{
		ExecIndexRow			keyRow1 = null;
		UUID					dependentID = dd.getUUID();
		UUID					providerID = dd.getProviderID();
		DataValueDescriptor		dependentIDOrderable = getIDValueAsCHAR(dependentID);
		TabInfoImpl					ti = getNonCoreTI(SYSDEPENDS_CATALOG_NUM);

		/* Use dependentIDOrderable in both start 
		 * and stop position for index 1 scan. 
		 */
		keyRow1 = (ExecIndexRow) exFactory.getIndexableRow(1);
		keyRow1.setColumn(1, dependentIDOrderable);

		// only drop the rows which have this providerID
		TupleFilter				filter = new DropDependencyFilter( providerID );

		ti.deleteRows( tc,
					   keyRow1,				// start row
					   ScanController.GE,
					   null,                //qualifier
					   filter,				// filter on base row
					   keyRow1,				// stop row
					   ScanController.GT,
					   SYSDEPENDSRowFactory.SYSDEPENDS_INDEX1_ID );

	}


	/** 
	 * Remove all of the stored dependencies for a given dependent's ID 
	 * from the data dictionary.
	 * 
	 * @param dependentsUUID	Dependent's uuid
	 * @param tc				TransactionController for the transaction
	 *
	 * @exception StandardException		Thrown on failure
	 */
	public void dropDependentsStoredDependencies(UUID dependentsUUID,
									   TransactionController tc) 
				throws StandardException	
	{
		 dropDependentsStoredDependencies(dependentsUUID, tc, true);
	}
				
	/** 
	 * @inheritDoc
	 */
	public void dropDependentsStoredDependencies(UUID dependentsUUID,
									   TransactionController tc,
									   boolean wait) 
				throws StandardException	
	{
		ExecIndexRow			keyRow1 = null;
		DataValueDescriptor		dependentIDOrderable;
		TabInfoImpl					ti = getNonCoreTI(SYSDEPENDS_CATALOG_NUM);

		/* Use dependentIDOrderable in both start 
		 * and stop position for index 1 scan. 
		 */
		dependentIDOrderable = getIDValueAsCHAR(dependentsUUID);

		/* Set up the start/stop position for the scan */
		keyRow1 = (ExecIndexRow) exFactory.getIndexableRow(1);
		keyRow1.setColumn(1, dependentIDOrderable);

		ti.deleteRow( tc, keyRow1, SYSDEPENDSRowFactory.SYSDEPENDS_INDEX1_ID, 
				wait );

	}

	/**
	 * Get the UUID Factory.  (No need to make the UUIDFactory a module.)
	 *
	 * @return UUIDFactory	The UUID Factory for this DataDictionary.
	 */
	public UUIDFactory getUUIDFactory() {
		return uuidFactory;
	}

    /**
     * Get the alias descriptor for an ANSI UDT.
     *
     * @param tc The transaction to use: if null, use the compilation transaction
     * @param dtd The UDT's type descriptor
     *
     * @return The UDT's alias descriptor if it is an ANSI UDT; null otherwise.
     */
    public AliasDescriptor getAliasDescriptorForUDT( TransactionController tc, DataTypeDescriptor dtd ) throws StandardException
    {
        if ( tc == null ) { tc = getTransactionCompile(); }

        if ( dtd == null ) { return null; }

        BaseTypeIdImpl btii = dtd.getTypeId().getBaseTypeId();
        if ( !btii.isAnsiUDT() ) { return null; }

        SchemaDescriptor sd = getSchemaDescriptor( btii.getSchemaName(), tc, true );
        AliasDescriptor ad = getAliasDescriptor
            ( sd.getUUID().toString(), btii.getUnqualifiedName(), AliasInfo.ALIAS_NAME_SPACE_UDT_AS_CHAR );

        return ad;
    }
    
	/**
	 * Get a AliasDescriptor given its UUID.
	 *
	 * @param uuid	The UUID
	 *
	 *
	 * @return The AliasDescriptor for the alias.
	 *
	 * @exception StandardException		Thrown on failure
	 */
	public AliasDescriptor getAliasDescriptor(UUID uuid)
				throws StandardException
	{
		DataValueDescriptor		UUIDStringOrderable;
		TabInfoImpl					ti = getNonCoreTI(SYSALIASES_CATALOG_NUM);

		/* Use UUIDStringOrderable in both start and stop positions for scan */
		UUIDStringOrderable = getIDValueAsCHAR(uuid);

		/* Set up the start/stop position for the scan */
		ExecIndexRow keyRow = exFactory.getIndexableRow(1);
		keyRow.setColumn(1, UUIDStringOrderable);

		return (AliasDescriptor)
					getDescriptorViaIndex(
						SYSALIASESRowFactory.SYSALIASES_INDEX2_ID,
						keyRow,
						(ScanQualifier [][]) null,
						ti,
						(TupleDescriptor) null,
						(List) null,
						false);
	}

	/**
	 * Get a AliasDescriptor by alias name and name space.
	 * NOTE: caller responsible for handling no match.
	 *
	   @param schemaId		schema identifier
	 * @param aliasName		The alias name.
	 * @param nameSpace		The alias type.
	 *
	 * @return AliasDescriptor	AliasDescriptor for the alias name and name space
	 *
	 * @exception StandardException		Thrown on failure
	 */
	public AliasDescriptor getAliasDescriptor(String schemaId, String aliasName, char nameSpace)
			throws StandardException
	{
		DataValueDescriptor		  aliasNameOrderable;
		DataValueDescriptor		  nameSpaceOrderable;
		TabInfoImpl					  ti = getNonCoreTI(SYSALIASES_CATALOG_NUM);

		/* Use aliasNameOrderable and aliasTypeOrderable in both start 
		 * and stop position for scan. 
		 */
		aliasNameOrderable = new SQLVarchar(aliasName);
		char[] charArray = new char[1];
		charArray[0] = nameSpace;
		nameSpaceOrderable = new SQLChar(new String(charArray));

		/* Set up the start/stop position for the scan */
		ExecIndexRow keyRow = exFactory.getIndexableRow(3);
		keyRow.setColumn(1, new SQLChar(schemaId));
		keyRow.setColumn(2, aliasNameOrderable);
		keyRow.setColumn(3, nameSpaceOrderable);

		return (AliasDescriptor)
					getDescriptorViaIndex(
						SYSALIASESRowFactory.SYSALIASES_INDEX1_ID,
						keyRow,
						(ScanQualifier [][]) null,
						ti,
						(TupleDescriptor) null,
						(List) null,
						false);
	}

	/**
		Get the list of routines matching the schema and routine name.
		While we only support a single alias for a given name,namespace just
		return a list of zero or one item.
		If the schema is SYSFUN then do not use the system catalogs,
		but instead look up the routines from the in-meomry table driven
		by the contents of SYSFUN_FUNCTIONS.
	 */
	public java.util.List getRoutineList(String schemaID, String routineName, char nameSpace)
		throws StandardException {

		// Special in-memory table lookup for SYSFUN
		if (schemaID.equals(SchemaDescriptor.SYSFUN_SCHEMA_UUID)
				&& nameSpace == AliasInfo.ALIAS_NAME_SPACE_FUNCTION_AS_CHAR)
		{
            // We expect to find just a single function, since we currently
            // don't support multiple routines with the same name, but use a
            // list to support future extension.
            List list = new ArrayList(1);

			for (int f = 0; f < DataDictionaryImpl.SYSFUN_FUNCTIONS.length; f++)
			{
				String[] details = DataDictionaryImpl.SYSFUN_FUNCTIONS[f];
				String name = details[0];
				if (!name.equals(routineName))
					continue;
				
				AliasDescriptor ad = sysfunDescriptors[f];
				if (ad == null)
				{
					// details[1] Return type
					TypeDescriptor rt =
						DataTypeDescriptor.getBuiltInDataTypeDescriptor(details[1]).getCatalogType();

                    boolean isDeterministic = Boolean.valueOf( details[ SYSFUN_DETERMINISTIC_INDEX ] ).booleanValue();
                    
                    // Determine the number of arguments (could be zero).
                    int paramCount = details.length - SYSFUN_FIRST_PARAMETER_INDEX;
					TypeDescriptor[] pt = new TypeDescriptor[paramCount];
					String[] paramNames = new String[paramCount];
					int[] paramModes = new int[paramCount];
                    for (int i = 0; i < paramCount; i++) {
                        pt[i] = DataTypeDescriptor.getBuiltInDataTypeDescriptor(
                                    details[SYSFUN_FIRST_PARAMETER_INDEX +i]).getCatalogType();
                        paramNames[i] = "P" + (i +1); // Dummy names
                        // All parameters must be IN.
                        paramModes[i] = JDBC30Translation.PARAMETER_MODE_IN;
                    }

					// details[3] = java method
					RoutineAliasInfo ai = new RoutineAliasInfo(details[3],
							paramCount, paramNames,
							pt, paramModes, 0,
                            RoutineAliasInfo.PS_JAVA, RoutineAliasInfo.NO_SQL, isDeterministic,
                            false, /* hasDefinersRights */
							false, rt);

					// details[2] = class name
					ad = new AliasDescriptor(this, uuidFactory.createUUID(), name,
							uuidFactory.recreateUUID(schemaID),
							details[2], AliasInfo.ALIAS_TYPE_FUNCTION_AS_CHAR,
							AliasInfo.ALIAS_NAME_SPACE_FUNCTION_AS_CHAR,
							true, ai, null);

					sysfunDescriptors[f] = ad;
				}
				list.add(ad);
			}
			return list;
		}
		
		AliasDescriptor ad = getAliasDescriptor(schemaID, routineName, nameSpace);
        return ad == null ?
                Collections.EMPTY_LIST :
                Collections.singletonList(ad);
	}

	/** 
	 * Drop a AliasDescriptor from the DataDictionary
	 *
	 * @param ad	The AliasDescriptor to drop
	 * @param tc	The TransactionController
	 *
	 * @exception StandardException		Thrown on failure
	 */

	public void dropAliasDescriptor(AliasDescriptor ad, 
									TransactionController tc)
			throws StandardException
	{	
		TabInfoImpl					ti = getNonCoreTI(SYSALIASES_CATALOG_NUM);

		/* Use aliasNameOrderable and nameSpaceOrderable in both start 
		 * and stop position for index 1 scan. 
		 */

		char[] charArray = new char[1];
		charArray[0] = ad.getNameSpace();

		/* Set up the start/stop position for the scan */
        ExecIndexRow keyRow1 = (ExecIndexRow) exFactory.getIndexableRow(3);
		keyRow1.setColumn(1, getIDValueAsCHAR(ad.getSchemaUUID()));
		keyRow1.setColumn(2, new SQLVarchar(ad.getDescriptorName()));
		keyRow1.setColumn(3, new SQLChar(new String(charArray)));

		ti.deleteRow( tc, keyRow1, SYSALIASESRowFactory.SYSALIASES_INDEX1_ID );

	}

	public void updateUser( UserDescriptor newDescriptor,TransactionController tc )
		throws StandardException
	{
		ExecIndexRow				keyRow;
		TabInfoImpl					ti = getNonCoreTI( SYSUSERS_CATALOG_NUM );

		/* Set up the start/stop position for the scan */
		keyRow = (ExecIndexRow) exFactory.getIndexableRow(1);
		keyRow.setColumn( 1, new SQLVarchar( newDescriptor.getUserName() ) );

		// this zeroes out the password in the UserDescriptor
		ExecRow row = ti.getCatalogRowFactory().makeRow( newDescriptor, null );

		boolean[] bArray = { false };

		int[] colsToUpdate =
            {
                SYSUSERSRowFactory.HASHINGSCHEME_COL_NUM,
                SYSUSERSRowFactory.PASSWORD_COL_NUM,
                SYSUSERSRowFactory.LASTMODIFIED_COL_NUM,
            };

		ti.updateRow
            (
             keyRow, row,
             SYSUSERSRowFactory.SYSUSERS_INDEX1_ID,
             bArray, colsToUpdate, tc
             );
	}

	public UserDescriptor getUser( String userName )
		throws StandardException
	{
        //
        // No sense looking for the SYSUSERS congomerate until the database
        // is hard-upgraded to 10.9 or later.
        //
        dictionaryVersion.checkVersion( DD_VERSION_DERBY_10_9, "NATIVE AUTHENTICATION" );
        
		ExecIndexRow				keyRow;
		TabInfoImpl					ti = getNonCoreTI( SYSUSERS_CATALOG_NUM );

		/* Set up the start/stop position for the scan */
		keyRow = (ExecIndexRow) exFactory.getIndexableRow(1);
		keyRow.setColumn( 1, new SQLVarchar( userName ) );

		return (UserDescriptor) getDescriptorViaIndex
            (
             SYSUSERSRowFactory.SYSUSERS_INDEX1_ID,
             keyRow,
             (ScanQualifier [][]) null,
             ti,
             (TupleDescriptor) null,
             (List) null,
             false
             );
	}

	public void dropUser( String userName, TransactionController tc )
			throws StandardException
	{	
		TabInfoImpl					ti = getNonCoreTI(SYSUSERS_CATALOG_NUM);

		/* Set up the start/stop position for the scan */
        ExecIndexRow keyRow1 = (ExecIndexRow) exFactory.getIndexableRow( 1 );
		keyRow1.setColumn( 1, new SQLVarchar( userName ) );

		ti.deleteRow( tc, keyRow1, SYSUSERSRowFactory.SYSUSERS_INDEX1_ID );
	}

	//
	// class implementation
	//

	/**
	 *	Initialize system catalogs. This is where we perform upgrade. It is our
	 *	pious hope that we won't ever have to upgrade the core catalogs, other than
	 *	to add fields inside Formatable columns in these catalogs.
	 *
	 *	If we do have to upgrade the core catalogs, then we may need to move the
	 *	loadCatalog calls into the upgrade machinery. It's do-able, just not pretty.
	 *
	 *
	 *	@param	tc		TransactionController
	 *	@param	ddg		DataDescriptorGenerator
	 *
	 * 	@exception StandardException		Thrown on error
	 */
	protected void loadDictionaryTables(TransactionController tc,
										DataDescriptorGenerator ddg,
										Properties startParams)
		throws StandardException
	{        
		// load the core catalogs first
		loadCatalogs(ddg, coreInfo);

		dictionaryVersion = (DD_Version)tc.getProperty(
											DataDictionary.CORE_DATA_DICTIONARY_VERSION);

        // NATIVE authentication allowed if the database is at least at level 10.9
        boolean nativeAuthenticationEnabled = PropertyUtil.nativeAuthenticationEnabled( startParams );
        if ( nativeAuthenticationEnabled )
        {
            dictionaryVersion.checkVersion( DD_VERSION_DERBY_10_9, "NATIVE AUTHENTICATION" );
        }

        resetDatabaseOwner( tc );
        
		softwareVersion.upgradeIfNeeded(dictionaryVersion, tc, startParams);
	}

	/**
	 * Initialize system procedures.
	 * This is where Derby updates (reloads) the system stored procedures
	 * when the <code>db.language.updateSystemProcs</code> system property is set to true.
	 *
	 *	@param	tc				TransactionController
	 *
	 * 	@exception StandardException		Thrown on error
	 */
	protected void updateSystemProcedures(TransactionController tc)
		throws StandardException
	{
    	// Update (or create) the system stored procedures if requested.
    	if (updateSystemProcs) {
        	createOrUpdateAllSystemProcedures(tc);
    	}
    	// Only update the system procedures once.  Otherwise, each time an ij session is created, the system procedures will be dropped/created again.
    	// It would be better if it was possible to detect when the database is being booted during server startup versus the database being booted during ij startup.
    	updateSystemProcs = false;
	}

	/**
	 *	Reset the database owner according to what is stored in the catalogs.
     * This can change at upgrade time so we have factored this logic into
     * a separately callable method.
	 *
	 *
	 *	@param	tc		TransactionController
     *
	 *  @exception StandardException		Thrown on error
	 */
    public void resetDatabaseOwner( TransactionController tc )
        throws StandardException
    {
        SchemaDescriptor sd = locateSchemaRow
            (SchemaDescriptor.IBM_SYSTEM_SCHEMA_NAME, tc );
        authorizationDatabaseOwner = sd.getAuthorizationId();

        systemSchemaDesc.setAuthorizationId( authorizationDatabaseOwner );
        sysIBMSchemaDesc.setAuthorizationId( authorizationDatabaseOwner );
        systemUtilSchemaDesc.setAuthorizationId( authorizationDatabaseOwner );
    }
    
	/**
	 * Initialize indices for an array of catalogs
	 *
	 *	@param	ddg		DataDescriptorGenerator
	 *
	 *
	 * @exception StandardException		Thrown on error
	 */
	public void loadCatalogs(DataDescriptorGenerator ddg, TabInfoImpl[] catalogArray)
		throws StandardException
	{
		int			ictr;
		int			numIndexes;
		int			indexCtr;
		TabInfoImpl		catalog;
		int			catalogCount = catalogArray.length;

		/* Initialize the various variables associated with index scans of these catalogs */
		for (ictr = 0; ictr < catalogCount; ictr++)
		{
			// NOTE: This only works for core catalogs, which are initialized
			// up front.
			catalog = catalogArray[ictr];

			numIndexes = catalog.getNumberOfIndexes();

			if (numIndexes > 0)
			{
				for (indexCtr = 0; indexCtr < numIndexes; indexCtr++)
				{
					initSystemIndexVariables(ddg, catalog, indexCtr);	
				}
			}
		}

	}

	/*
	** Methods related to create
	*/

	/**
		Create all the required dictionary tables. Any classes that extend this class
		and need to create new tables should override this method, and then
		call this method as the first action in the new method, e.g.
		<PRE>
		protected Configuration createDictionaryTables(Configuration cfg, TransactionController tc,
				DataDescriptorGenerator ddg)
				throws StandardException
		{
			super.createDictionaryTables(params, tc, ddg);

			...
		}
		</PRE>

		@exception StandardException Standard Derby error policy
	*/
	

	
	protected class NonCoreCreation implements Runnable { 
		private int noncoreCtr;
		private TransactionController tc;
		private ExecutionContext ec;
		public NonCoreCreation(int noncoreCtr, TransactionController tc,ExecutionContext ec) {
			this.noncoreCtr = noncoreCtr;
			this.tc = tc;
			this.ec = ec;
		}
		public void run() {
			try {
				ContextManager cm  = ContextService.getFactory().newContextManager();
				cm.pushContext(ec);	
				ContextService.getFactory().setCurrentContextManager(cm);
				int catalogNumber = noncoreCtr + NUM_CORE;
				boolean isDummy = (catalogNumber == SYSDUMMY1_CATALOG_NUM);
				TabInfoImpl ti = getNonCoreTIByNumber(catalogNumber);
				makeCatalog(ti, isDummy ? sysIBMSchemaDesc : systemSchemaDesc, tc );
				if (isDummy)
					populateSYSDUMMY1(tc);
				// Clear the table entry for this non-core table,
				// to allow it to be garbage-collected. The idea
				// is that a running database might never need to
				// reference a non-core table after it was created.
				clearNoncoreTable(noncoreCtr);
			} catch (Exception e) {
				e.printStackTrace();
				System.out.println("Dictionary Table Failure - exiting");
				System.exit(1);
			}
		}
		
	
	}

	
	
	
	protected void createDictionaryTables(Properties params, TransactionController tc,
			DataDescriptorGenerator ddg) throws StandardException {
        /*
		** Create a new schema descriptor -- with no args
		** creates the system schema descriptor in which 
		** all tables reside (SYS)
		*/
		systemSchemaDesc =
          newSystemSchemaDesc(SchemaDescriptor.STD_SYSTEM_SCHEMA_NAME, 
                  SchemaDescriptor.SYSTEM_SCHEMA_UUID);

		/* Create the core tables and generate the UUIDs for their
		 * heaps (before creating the indexes).
		 * RESOLVE - This loop will eventually drive all of the
		 * work for creating the core tables.
		 */
		ExecutionContext ec = (ExecutionContext)
				ContextService.getContext(ExecutionContext.CONTEXT_ID);
				
		ExecutorService executor = Executors.newFixedThreadPool(4);
		for (int coreCtr = 0; coreCtr < NUM_CORE; coreCtr++) {
			executor.execute(new CoreCreation(coreCtr,tc,ddg,ec));
		}
		executor.shutdown();
	    // Wait until all threads are finish
	    while (!executor.isTerminated()) {
	    }
		for (int coreCtr = 0; coreCtr < NUM_CORE; coreCtr++) {	
		// bootstrap indexes on core tables before bootstraping the tables themselves
			if (coreInfo[coreCtr].getNumberOfIndexes() > 0) {
				TabInfoImpl			ti = coreInfo[coreCtr];
				bootStrapSystemIndexes(systemSchemaDesc, tc, ddg, ti);
			}
		}
		
		// bootstrap the core tables into the data dictionary
		for ( int ictr = 0; ictr < NUM_CORE; ictr++ ) {
			/* RESOLVE - need to do something with COLUMNTYPE in following table creating code */
			TabInfoImpl			ti = coreInfo[ictr];

			addSystemTableToDictionary(ti, systemSchemaDesc, tc, ddg);
		}

		// Add the bootstrap information to the configuration
		params.put(CFG_SYSTABLES_ID, 
				   Long.toString(
						coreInfo[SYSTABLES_CORE_NUM].getHeapConglomerate()));
		params.put(CFG_SYSTABLES_INDEX1_ID, 
				   Long.toString(
						coreInfo[SYSTABLES_CORE_NUM].getIndexConglomerate(
							((SYSTABLESRowFactory) coreInfo[SYSTABLES_CORE_NUM].
								getCatalogRowFactory()).SYSTABLES_INDEX1_ID)));
		params.put(CFG_SYSTABLES_INDEX2_ID, 
				   Long.toString(
						coreInfo[SYSTABLES_CORE_NUM].getIndexConglomerate(
							((SYSTABLESRowFactory) coreInfo[SYSTABLES_CORE_NUM].
								getCatalogRowFactory()).SYSTABLES_INDEX2_ID)));

		params.put(CFG_SYSCOLUMNS_ID, 
				   Long.toString(
						coreInfo[SYSCOLUMNS_CORE_NUM].getHeapConglomerate()));
		params.put(CFG_SYSCOLUMNS_INDEX1_ID, 
					Long.toString(
						coreInfo[SYSCOLUMNS_CORE_NUM].getIndexConglomerate(
							((SYSCOLUMNSRowFactory) coreInfo[SYSCOLUMNS_CORE_NUM].
								getCatalogRowFactory()).SYSCOLUMNS_INDEX1_ID)));
		params.put(CFG_SYSCOLUMNS_INDEX2_ID, 
					Long.toString(
						coreInfo[SYSCOLUMNS_CORE_NUM].getIndexConglomerate(
							((SYSCOLUMNSRowFactory) coreInfo[SYSCOLUMNS_CORE_NUM].
								getCatalogRowFactory()).SYSCOLUMNS_INDEX2_ID)));

		params.put(CFG_SYSCONGLOMERATES_ID, 
				   Long.toString(
						coreInfo[SYSCONGLOMERATES_CORE_NUM].getHeapConglomerate()));
		params.put(CFG_SYSCONGLOMERATES_INDEX1_ID, 
					Long.toString(
						coreInfo[SYSCONGLOMERATES_CORE_NUM].getIndexConglomerate(
							((SYSCONGLOMERATESRowFactory) coreInfo[SYSCONGLOMERATES_CORE_NUM].
								getCatalogRowFactory()).SYSCONGLOMERATES_INDEX1_ID)));
		params.put(CFG_SYSCONGLOMERATES_INDEX2_ID, 
					Long.toString(
						coreInfo[SYSCONGLOMERATES_CORE_NUM].getIndexConglomerate(
							((SYSCONGLOMERATESRowFactory) coreInfo[SYSCONGLOMERATES_CORE_NUM].
								getCatalogRowFactory()).SYSCONGLOMERATES_INDEX2_ID)));
		params.put(CFG_SYSCONGLOMERATES_INDEX3_ID, 
					Long.toString(
						coreInfo[SYSCONGLOMERATES_CORE_NUM].getIndexConglomerate(
							((SYSCONGLOMERATESRowFactory) coreInfo[SYSCONGLOMERATES_CORE_NUM].
								getCatalogRowFactory()).SYSCONGLOMERATES_INDEX3_ID)));

		params.put(CFG_SYSSCHEMAS_ID, 
				   Long.toString(
						coreInfo[SYSSCHEMAS_CORE_NUM].getHeapConglomerate()));
		params.put(CFG_SYSSCHEMAS_INDEX1_ID, 
					Long.toString(
						coreInfo[SYSSCHEMAS_CORE_NUM].getIndexConglomerate(
							((SYSSCHEMASRowFactory) coreInfo[SYSSCHEMAS_CORE_NUM].
								getCatalogRowFactory()).SYSSCHEMAS_INDEX1_ID)));
		params.put(CFG_SYSSCHEMAS_INDEX2_ID, 
					Long.toString(
						coreInfo[SYSSCHEMAS_CORE_NUM].getIndexConglomerate(
							((SYSSCHEMASRowFactory) coreInfo[SYSSCHEMAS_CORE_NUM].
								getCatalogRowFactory()).SYSSCHEMAS_INDEX2_ID)));

		//Add the SYSIBM Schema
		sysIBMSchemaDesc = 
            addSystemSchema(
                SchemaDescriptor.IBM_SYSTEM_SCHEMA_NAME,
                SchemaDescriptor.SYSIBM_SCHEMA_UUID, tc);

		/* Create the non-core tables and generate the UUIDs for their
		 * heaps (before creating the indexes).
		 * RESOLVE - This loop will eventually drive all of the
		 * work for creating the non-core tables.
		 */
		ExecutorService nonCoreExecutor = Executors.newFixedThreadPool(10);
		for (int noncoreCtr = 0; noncoreCtr < NUM_NONCORE; noncoreCtr++) {
			nonCoreExecutor.execute(new NonCoreCreation(noncoreCtr,tc,ec));
		}

		nonCoreExecutor.shutdown();
	    while (!nonCoreExecutor.isTerminated()) {

	    }
		
		//Add ths System Schema
		addDescriptor(systemSchemaDesc, null, SYSSCHEMAS_CATALOG_NUM, false, tc);


        // Add the following system Schema's to be compatible with DB2, 
        // currently Derby does not use them, but by creating them as
        // system schema's it will insure applications can't create them,
        // drop them, or create objects in them.  This set includes:
        //     SYSCAT
        //     SYSFUN
        //     SYSPROC
        //     SYSSTAT
        //     NULLID

		//Add the SYSCAT Schema 
        addSystemSchema(
            SchemaDescriptor.IBM_SYSTEM_CAT_SCHEMA_NAME,
            SchemaDescriptor.SYSCAT_SCHEMA_UUID, tc);

		//Add the SYSFUN Schema
        addSystemSchema(
            SchemaDescriptor.IBM_SYSTEM_FUN_SCHEMA_NAME,
            SchemaDescriptor.SYSFUN_SCHEMA_UUID, tc);

		//Add the SYSPROC Schema
        addSystemSchema(
            SchemaDescriptor.IBM_SYSTEM_PROC_SCHEMA_NAME,
            SchemaDescriptor.SYSPROC_SCHEMA_UUID, tc);

		//Add the SYSSTAT Schema
        addSystemSchema(
            SchemaDescriptor.IBM_SYSTEM_STAT_SCHEMA_NAME,
            SchemaDescriptor.SYSSTAT_SCHEMA_UUID, tc);

		//Add the NULLID Schema
        addSystemSchema(
            SchemaDescriptor.IBM_SYSTEM_NULLID_SCHEMA_NAME,
            SchemaDescriptor.NULLID_SCHEMA_UUID, tc);

		//Add the SQLJ Schema
        addSystemSchema(
            SchemaDescriptor.STD_SQLJ_SCHEMA_NAME,
            SchemaDescriptor.SQLJ_SCHEMA_UUID, tc);

		//Add the SYSCS_DIAG Schema
        addSystemSchema(
            SchemaDescriptor.STD_SYSTEM_DIAG_SCHEMA_NAME,
            SchemaDescriptor.SYSCS_DIAG_SCHEMA_UUID, tc);

		//Add the SYSCS_UTIL Schema
        addSystemSchema(
            SchemaDescriptor.STD_SYSTEM_UTIL_SCHEMA_NAME,
            SchemaDescriptor.SYSCS_UTIL_SCHEMA_UUID, tc);

  		//Add the SPLICE schema
  		SchemaDescriptor appSchemaDesc = new SchemaDescriptor(this,
                                        SchemaDescriptor.STD_DEFAULT_SCHEMA_NAME,
                                        SchemaDescriptor.DEFAULT_USER_NAME,
                                        uuidFactory.recreateUUID( SchemaDescriptor.DEFAULT_SCHEMA_UUID),
                                        false); 		
  		
  		addDescriptor(appSchemaDesc, null, SYSSCHEMAS_CATALOG_NUM, false, tc);
	}

    /**
     * Add a system schema to the database.
     * <p>
     *
     * @param schema_name   name of the schema to add.
     *
	 * @exception  StandardException  Standard exception policy.
     **/
    private SchemaDescriptor addSystemSchema(
    String                  schema_name,
    String                  schema_uuid,
    TransactionController   tc)
		throws StandardException
    {
		// create the descriptor
		SchemaDescriptor schema_desc = 
            new SchemaDescriptor(
                this, 
                schema_name, 
                authorizationDatabaseOwner,
                uuidFactory.recreateUUID(schema_uuid),
                true);

        // add it to the catalog.
		addDescriptor(schema_desc, null, SYSSCHEMAS_CATALOG_NUM, false, tc);

        return(schema_desc);
    }

	/** called by the upgrade code (dd_xena etc) to add a new system catalog.
	 * 
	 * @param 	tc 				TransactionController to use.
	 * @param 	catalogNumber	catalogNumber
	 */
	protected void upgradeMakeCatalog(TransactionController tc, int catalogNumber)
		throws StandardException
	{
		TabInfoImpl ti;
		if (catalogNumber >= NUM_CORE)
			ti = getNonCoreTIByNumber(catalogNumber);
		else
			ti = coreInfo[catalogNumber];
		
		makeCatalog(ti, (catalogNumber == SYSDUMMY1_CATALOG_NUM) ? getSysIBMSchemaDescriptor() :
								getSystemSchemaDescriptor(), tc);
	}


    /**
     * Called by the upgrade code to upgrade the way we store jar files in the
     * database.<p/>
     * We now use UUID as part of the file name to avoid problems with path
     * delimiters. Also, we henceforth use no schema subdirectories since there
     * is no chance of name collision with the UUID.
     *
     * @param tc TransactionController to use.
     */
    protected void upgradeJarStorage(TransactionController tc)
        throws StandardException
    {
        TabInfoImpl             ti = getNonCoreTI(SYSFILES_CATALOG_NUM);
        SYSFILESRowFactory rf = (SYSFILESRowFactory)ti.getCatalogRowFactory();

        ExecRow outRow = rf.makeEmptyRow();

        /*
        ** Table scan
        */
        ScanController scanController = tc.openScan(
                ti.getHeapConglomerate(),     // conglomerate to open
                false,                        // don't hold open across commit
                0,                            // for read
                TransactionController.MODE_TABLE,
                TransactionController.ISOLATION_REPEATABLE_READ,
                (FormatableBitSet) null,      // all fields as objects
                (DataValueDescriptor[]) null, // start position - first row
                0,                            // startSearchOperation - none
                (Qualifier[][]) null,         // scanQualifier,
                (DataValueDescriptor[]) null, // stop position -through last row
                0);                           // stopSearchOperation - none

        Map schemas = new HashMap();

        try
        {
            while (scanController.fetchNext(outRow.getRowArray()))
            {
                FileInfoDescriptor fid = (FileInfoDescriptor)rf.
                    buildDescriptor(outRow, null, this);
                schemas.put(fid.getSchemaDescriptor().getSchemaName(), null);
                JarUtil.upgradeJar(tc, fid);
            }
        }
        finally
        {
            scanController.close();
        }

        Iterator i = schemas.keySet().iterator();
        FileResource fh = tc.getFileHandler();

        // remove those directories with their contents
        while(i.hasNext()) {
            fh.removeJarDir(
                    FileResource.JAR_DIRECTORY_NAME +
                    File.separatorChar +
                    (String)i.next());
        }
    }

	/**
	 *	The dirty work of creating a catalog.
	 *
	 *	@param	ti			TabInfoImpl describing catalog to create.
	 *	@param	sd			Schema to create catalogs in.
	 *	@param	tc			Transaction context.
	 *
	 *	@exception StandardException Standard Derby error policy
	 */
  public	void	makeCatalog(TabInfoImpl ti,SchemaDescriptor	sd,TransactionController tc) throws StandardException{
     makeCatalog(ti,sd,tc,null);
  }

	public	void	makeCatalog(TabInfoImpl ti,SchemaDescriptor	sd,TransactionController tc,ColumnOrdering[] columnOrder) throws StandardException{
      DataDescriptorGenerator ddg = getDataDescriptorGenerator();

      Properties	heapProperties = ti.getCreateHeapProperties();
      ti.setHeapConglomerate(
              createConglomerate(
                      ti.getTableName(),
                      tc,
                      ti.getCatalogRowFactory().makeEmptyRow(),
                      heapProperties,
                      columnOrder
              )
      );

      // bootstrap indexes on core tables before bootstrapping the tables themselves
      if (ti.getNumberOfIndexes() > 0) {
          bootStrapSystemIndexes(sd, tc, ddg, ti);
      }

      addSystemTableToDictionary(ti, sd, tc, ddg);
  }
    /**
	  *	Upgrade an existing system catalog column's definition
      * by setting it to the value it would have in a newly
      * created database. This is only used to for a couple
      * of columns that had incorrectly nullability. Other
      * uses (e.g. changing column type) might require more work.
	  *
	  *	@param	columnNumber			The column to change
	  *	@param	tc						Transaction controller
	  *
	  *	@exception StandardException Standard Derby error policy
	  */
	public void upgradeFixSystemColumnDefinition(CatalogRowFactory rowFactory,
									   int columnNumber,
									   TransactionController tc)
		throws StandardException
	{
		SystemColumn		theColumn;
		SystemColumn[]		columns = rowFactory.buildColumnList();
		SchemaDescriptor	sd = getSystemSchemaDescriptor();

		TableDescriptor td = getTableDescriptor(rowFactory.getCatalogName(), sd, tc);

		theColumn = columns[columnNumber - 1];	// from 1 to 0 based
		ColumnDescriptor cd = makeColumnDescriptor(theColumn, columnNumber, td );
		String columnName = cd.getColumnName();
		int[] columnNameColArray = new int[1];
		columnNameColArray[0] = SYSCOLUMNSRowFactory.SYSCOLUMNS_COLUMNDATATYPE ;
		updateColumnDescriptor(cd,
								td.getUUID(),
								columnName,
								columnNameColArray, 
								tc);

	}

  
	/**
	  *	Upgrade an existing catalog by adding columns.
	  *
	  *	@param	rowFactory				Associated with this catalog.
	  *	@param	newColumnIDs			Array of 1-based column ids.
	  *	@param	tc						Transaction controller
	  *
	  *	@exception StandardException Standard Derby error policy
	  */
	public	void	upgrade_addColumns( CatalogRowFactory		rowFactory,
										int[]					newColumnIDs,
										TransactionController	tc )
					throws StandardException
	{
		int					columnID;
		SystemColumn		currentColumn;

		SystemColumn[]		columns = rowFactory.buildColumnList();
		ExecRow				templateRow = rowFactory.makeEmptyRow();
		int					columnCount = newColumnIDs.length;
		SchemaDescriptor	sd = getSystemSchemaDescriptor();
		TableDescriptor		td;
		long				conglomID;

		// Special case when adding a column to systables or syscolumns, 
		// since we can't go to systables/syscolumns to get the 
		// table/column descriptor until after we add and populate the new column.
		if (rowFactory instanceof SYSTABLESRowFactory)
		{
			td = dataDescriptorGenerator.newTableDescriptor(
						"SYSTABLES",
						sd,
						TableDescriptor.BASE_TABLE_TYPE,
						TableDescriptor.ROW_LOCK_GRANULARITY);
			td.setUUID(getUUIDForCoreTable("SYSTABLES", sd.getUUID().toString(), tc));
			conglomID = coreInfo[SYSTABLES_CORE_NUM].getHeapConglomerate();
		}
		else if (rowFactory instanceof SYSCOLUMNSRowFactory)
		{
			td = dataDescriptorGenerator.newTableDescriptor(
						"SYSCOLUMNS",
						sd,
						TableDescriptor.BASE_TABLE_TYPE,
						TableDescriptor.ROW_LOCK_GRANULARITY);
			td.setUUID(getUUIDForCoreTable("SYSCOLUMNS", sd.getUUID().toString(), tc));
			conglomID = coreInfo[SYSCOLUMNS_CORE_NUM].getHeapConglomerate();
		}
		else
		{
			td = getTableDescriptor( rowFactory.getCatalogName(), sd, tc );
			conglomID = td.getHeapConglomerateId();
		}

		widenConglomerate( templateRow, newColumnIDs, conglomID, tc );


		ColumnDescriptor[] cdArray = new ColumnDescriptor[columnCount];
		for ( int ix = 0; ix < columnCount; ix++ )
		{
			columnID = newColumnIDs[ix];
			currentColumn = columns[ columnID - 1 ];	// from 1 to 0 based

			cdArray[ix] = makeColumnDescriptor( currentColumn, ix + 1, td );
		}
		addDescriptorArray(cdArray, td, SYSCOLUMNS_CATALOG_NUM, false, tc);

	}

	/**
	  *	Add invisible columns to an existing system catalog
	  *
	  *	@param	rowFactory				Associated with this catalog.
	  *	@param	newColumnIDs			Array of 1-based column ids.
	  *	@param	tc						Transaction controller
	  *
	  *	@exception StandardException Standard Derby error policy
	  */
	public	void	upgrade_addInvisibleColumns
	(
		CatalogRowFactory		rowFactory,
		int[]					newColumnIDs,
		TransactionController	tc
    )
		throws StandardException
	{
		ExecRow				templateRow = rowFactory.makeEmptyRow();
		SchemaDescriptor	sd = getSystemSchemaDescriptor( );
		long				conglomID = getTableDescriptor( rowFactory.getCatalogName(), sd, tc ).getHeapConglomerateId();

		widenConglomerate( templateRow, newColumnIDs, conglomID, tc );
	}


	/**
	  *	Adds columns to the conglomerate underlying a system table.
	  *
	  *	@param	templateRow				Ultimate shape of base row of table
	  *	@param	newColumnIDs			Array of 1-based column ids
	  *	@param	conglomID				heap id
	  *	@param	tc						Transaction controller
	  *
	  *	@exception StandardException Standard Derby error policy
	  */
	private	void	widenConglomerate
	(
		ExecRow					templateRow,
		int[]					newColumnIDs,
		long					conglomID,
		TransactionController	tc
    )
		throws StandardException
	{
		int					columnCount = newColumnIDs.length;

		for ( int ix = 0; ix < columnCount; ix++ )
		{
			int columnID = newColumnIDs[ix];
			int storablePosition = columnID - 1;			// from 1 to 0 based

            // system catalog columns always have UCS_BASIC collation.

			tc.addColumnToConglomerate( 
                conglomID,
                storablePosition,
                templateRow.getColumn( columnID),
                StringDataValue.COLLATION_TYPE_UCS_BASIC);
		}

	}


	/**
	  *	Code to add an index to a catalog during upgrade.
	  *
	  *	@param	tc						transaction controller
	  *	@param	ti						information on the catalog that's having a new index added
	  *	@param	indexNumber				0-based index number
	  *	@param	heapConglomerateNumber	what it is
	  *
	  * @return The conglomerate number of the new index.
	  *
	  * @exception StandardException		Thrown on failure
	  */
	public	long	upgrade_makeOneIndex
	(
		TransactionController	tc,
		TabInfoImpl					ti,
		int						indexNumber,
		long					heapConglomerateNumber
    )
		throws StandardException
	{
		SchemaDescriptor		sd = getSystemSchemaDescriptor( );
		DataDescriptorGenerator ddg = getDataDescriptorGenerator();
		long					indexConglomerateNumber;

		ConglomerateDescriptor	conglomerateDescriptor = bootstrapOneIndex
			( sd, tc, ddg, ti, indexNumber, heapConglomerateNumber );

		indexConglomerateNumber = conglomerateDescriptor.getConglomerateNumber();

		addDescriptor(conglomerateDescriptor, sd, 
					  SYSCONGLOMERATES_CATALOG_NUM, false, tc);
					  
		return indexConglomerateNumber;
	}	  


	/**
	 * Get the UUID for the specified system table.  Prior
	 * to Plato, system tables did not have canonical UUIDs, so
	 * we need to scan systables to get the UUID when we
	 * are updating the core tables.
	 *
	 * @param tableName		Name of the table
	 * @param schemaUUID	UUID of schema
	 * @param tc			TransactionController to user
	 *
	 * @return UUID	The UUID of the core table.
	 *
	 * @exception StandardException		Thrown on failure
	 */
	private UUID getUUIDForCoreTable(String tableName, 
									 String schemaUUID,
									 TransactionController tc)
				throws StandardException
	{
		ConglomerateController	heapCC;
		ExecRow					row;
		DataValueDescriptor	    schemaIDOrderable;
		DataValueDescriptor		tableNameOrderable;
		ScanController			scanController;
		TabInfoImpl					ti = coreInfo[SYSTABLES_CORE_NUM];
        SYSTABLESRowFactory		rf = (SYSTABLESRowFactory) ti.getCatalogRowFactory();

		// We only want the 1st column from the heap
		row = exFactory.getValueRow(1);

		/* Use tableNameOrderable and schemaIdOrderable in both start 
		 * and stop position for scan. 
		 */
		tableNameOrderable = new SQLVarchar(tableName);
		schemaIDOrderable = new SQLChar(schemaUUID);

		/* Set up the start/stop position for the scan */
		ExecIndexRow keyRow = exFactory.getIndexableRow(2);
		keyRow.setColumn(1, tableNameOrderable);
		keyRow.setColumn(2, schemaIDOrderable);

		heapCC = tc.openConglomerate(
                ti.getHeapConglomerate(), false, 0,
                TransactionController.MODE_RECORD,
                TransactionController.ISOLATION_REPEATABLE_READ);

		ExecRow indexTemplateRow = rf.buildEmptyIndexRow( SYSTABLESRowFactory.SYSTABLES_INDEX1_ID, heapCC.newRowLocationTemplate() );

		/* Scan the index and go to the data pages for qualifying rows to
		 * build the column descriptor.
		 */
		scanController = tc.openScan(
				ti.getIndexConglomerate(SYSTABLESRowFactory.SYSTABLES_INDEX1_ID),  // conglomerate to open
				false, // don't hold open across commit
				0, 
                TransactionController.MODE_RECORD,
                TransactionController.ISOLATION_REPEATABLE_READ,
				(FormatableBitSet) null,         // all fields as objects
				keyRow.getRowArray(),   // start position - first row
				ScanController.GE,      // startSearchOperation
				(ScanQualifier[][]) null, //scanQualifier,
				keyRow.getRowArray(),   // stop position - through last row
				ScanController.GT);     // stopSearchOperation

        /* OK to fetch into the template row, 
         * since we won't be doing a next.
         */
		if (scanController.fetchNext(indexTemplateRow.getRowArray()))
		{
			RowLocation	baseRowLocation;


			baseRowLocation = (RowLocation)	indexTemplateRow.getColumn(
												indexTemplateRow.nColumns());
	
			/* 1st column is TABLEID (UUID - char(36)) */
			row.setColumn(SYSTABLESRowFactory.SYSTABLES_TABLEID, new SQLChar());
			FormatableBitSet bi = new FormatableBitSet(1);
			bi.set(0);
			boolean base_row_exists = 
                heapCC.fetch(
                    baseRowLocation, row.getRowArray(), (FormatableBitSet) null);

            if (SanityManager.DEBUG)
            {
                // it can not be possible for heap row to disappear while 
                // holding scan cursor on index at ISOLATION_REPEATABLE_READ.
                SanityManager.ASSERT(base_row_exists, "base row not found");
            }
		}

        scanController.close();
		heapCC.close();

		return uuidFactory.recreateUUID(row.getColumn(1).toString());
	}
	 
 
	/**
	 * Initialize noncore columns to fixed values
	 *
	 * @param tc					The TransactionController for the transaction to do the
	 *								upgrade in.
	 * @param isCoreTable			true if it is a core table
	 * @param tableNum				the noncore table number
	 * @param columnsToUpdateSet	a bit set of columns to update.  ZERO BASED	
	 * @param replaceRow			an object array of Orderables for the new values
	 *
	 * @exception StandardException		Thrown on error
	 */
	void upgrade_initSystemTableCols(
    TransactionController 	tc, 
    boolean					isCoreTable,
    int 					tableNum, 
    FormatableBitSet 				columnsToUpdateSet, 
    DataValueDescriptor[] 	replaceRow
	)
		throws StandardException
	{
		
		TabInfoImpl ti = (isCoreTable) ?  coreInfo[tableNum] :
										getNonCoreTIByNumber(tableNum);

		if (!isCoreTable)
			faultInTabInfo(ti);

		/* Scan the entire heap */
		ScanController sc = 
            tc.openScan(
                ti.getHeapConglomerate(),
                false,
                TransactionController.OPENMODE_FORUPDATE,
                TransactionController.MODE_TABLE,
                TransactionController.ISOLATION_REPEATABLE_READ,
                RowUtil.EMPTY_ROW_BITSET,
                (DataValueDescriptor[]) null,
                ScanController.NA,
                (Qualifier[][]) null,
                (DataValueDescriptor[]) null,
                ScanController.NA);

		while (sc.next())
		{
			/* Replace the column in the table */
			sc.replace(replaceRow, columnsToUpdateSet);
		}

		sc.close();
	}



	/*
 	*******************************************************************************
	*
	*	See RepBasicDataDictionary for sample code on how to create a system
	*	table.
	*
	*	What follows here is special code for the core catalogs. These are catalogs
	*	which have to exist before any other system tables are created.
	*
	*	Creating a core catalog consists of two steps: 1) creating all the infrastructure
	*	needed to make generic systemTableCreation work, 2) actually populating the
	*	Data Dictionary and core conglomerates with tuples.
	*
 	*******************************************************************************
	*/


	/**
	 *	Infrastructure work for indexes on catalogs.
	 *
	   @exception StandardException Standard Derby error policy

	 */
	protected void bootStrapSystemIndexes(
								  SchemaDescriptor sd, 
								  TransactionController tc,
								  DataDescriptorGenerator ddg,
								  TabInfoImpl ti)
						throws StandardException
	{
		ConglomerateDescriptor[] cgd = new ConglomerateDescriptor[ti.getNumberOfIndexes()];

		/* Ordering problem with sysconglomerates.  We need to create 
		 * all of the conglomerates first before adding rows to 
		 * sysconglomerates.  (All of the conglomerates for sysconglomerates
		 * must be there before we can add to them.)
		 *
		 */
		for (int indexCtr = 0; indexCtr < ti.getNumberOfIndexes(); indexCtr++)
		{
			cgd[indexCtr] = bootstrapOneIndex( sd, tc, ddg, ti, indexCtr, ti.getHeapConglomerate() );
		}

		for (int indexCtr = 0; indexCtr < ti.getNumberOfIndexes(); indexCtr++)
		{
			addDescriptor(cgd[indexCtr], sd, SYSCONGLOMERATES_CATALOG_NUM, false, tc);
		}
	}

	/**
	 * @see DataDictionary#computeAutoincRowLocations
	 */
	public RowLocation[] computeAutoincRowLocations(TransactionController tc,
													TableDescriptor td)
				throws StandardException
	{
		int size;
		if (!(td.tableHasAutoincrement()))
			return null;

		size = td.getNumberOfColumns();
		RowLocation[] rla = new RowLocation[size];

		for (int i = 0; i < size; i++)
		{
			ColumnDescriptor cd = td.getColumnDescriptor(i + 1);
			if (cd.isAutoincrement())
				rla[i] = computeRowLocation(tc, td, cd.getColumnName());
		}
		return rla;
	}
    

	/**
	 * @see DataDictionary#getSetAutoincrementValue
	 */
	public NumberDataValue getSetAutoincrementValue(
											RowLocation rl, 
											TransactionController tc,
											boolean doUpdate,
											NumberDataValue newValue,
											boolean wait)
	       throws StandardException
	{
  		int columnNum = SYSCOLUMNSRowFactory.SYSCOLUMNS_AUTOINCREMENTVALUE;
		TabInfoImpl ti = coreInfo[SYSCOLUMNS_CORE_NUM];
  		ConglomerateController heapCC = null;
		SYSCOLUMNSRowFactory	rf = (SYSCOLUMNSRowFactory) ti.getCatalogRowFactory();
		ExecRow row = rf.makeEmptyRow();

  		FormatableBitSet  columnToRead = new
  			FormatableBitSet(SYSCOLUMNSRowFactory.SYSCOLUMNS_COLUMN_COUNT);
		
		// FormatableBitSet is 0 based.
  		columnToRead.set(columnNum - 1); // current value.
		columnToRead.set(columnNum);     // start value.
		columnToRead.set(columnNum + 1); // increment value.

        try
        {
			/* if wait is true then we need to do a wait while trying to
			   open/fetch from the conglomerate. note we use wait both to
			   open as well as fetch from the conglomerate.
			*/
            heapCC = 
                tc.openConglomerate(
                    ti.getHeapConglomerate(), 
                    false,
                    (TransactionController.OPENMODE_FORUPDATE |
                     ((wait) ? 0 : TransactionController.OPENMODE_LOCK_NOWAIT)),
                    TransactionController.MODE_RECORD,
                    TransactionController.ISOLATION_REPEATABLE_READ);

            // fetch the current value
            boolean baseRowExists =
                    heapCC.fetch(rl, row.getRowArray(), columnToRead, wait);
            if (SanityManager.DEBUG) {
                // We're not prepared for a non-existing base row.
                SanityManager.ASSERT(baseRowExists, "base row not found");
            }

            // while the Row interface is 1 based.
            NumberDataValue currentAI = (NumberDataValue)row.getColumn(columnNum);
            long currentAIValue = currentAI.getLong();
            
            if (doUpdate)
            {
                // increment the value
                NumberDataValue increment = (NumberDataValue)row.getColumn(columnNum + 2);
                currentAI = currentAI.plus(currentAI, increment, currentAI);
                row.setColumn(columnNum, currentAI);

                // store the new value in SYSCOLUMNS
                FormatableBitSet columnToUpdate = new FormatableBitSet(
                    SYSCOLUMNSRowFactory.SYSCOLUMNS_COLUMN_COUNT);
                columnToUpdate.set(columnNum - 1); // current value.
                heapCC.replace(rl, row.getRowArray(), columnToUpdate);
            }
                
            // but we return the "currentAIValue"-- i.e the value before
            // incrementing it. 
            if (newValue != null)
            {
                // user has passed in an object; set the current value in there and
                // return it.
                newValue.setValue(currentAIValue);
                return newValue;
            }
            
            else
            {
                // reuse the object read from row.
                currentAI.setValue(currentAIValue);
                return currentAI;
            }
        }
        finally
        {
            if (heapCC != null)
                heapCC.close();
        }
	}

	private	ConglomerateDescriptor	bootstrapOneIndex
	(
		SchemaDescriptor		sd, 
		TransactionController	tc,
		DataDescriptorGenerator	ddg,
		TabInfoImpl					ti,
		int						indexNumber,
		long					heapConglomerateNumber
    )
		throws StandardException
	{
		boolean						isUnique;
		ConglomerateController		cc;
		ExecRow						baseRow;
		ExecIndexRow				indexableRow;
		int							numColumns;
		long						conglomId;
		RowLocation					rl;
		CatalogRowFactory			rf = ti.getCatalogRowFactory();
		IndexRowGenerator			irg;
		ConglomerateDescriptor	conglomerateDescriptor;

		initSystemIndexVariables(ddg, ti, indexNumber);

		irg = ti.getIndexRowGenerator(indexNumber);

		numColumns = ti.getIndexColumnCount(indexNumber);

		/* Is the index unique */
		isUnique = ti.isIndexUnique(indexNumber);

		// create an index row template
		indexableRow = irg.getIndexRowTemplate();

		baseRow = rf.makeEmptyRow();

		// Get a RowLocation template
		cc = tc.openConglomerate(
			heapConglomerateNumber, false, 0,
            TransactionController.MODE_RECORD,
			TransactionController.ISOLATION_REPEATABLE_READ);

		rl = cc.newRowLocationTemplate();
		cc.close();

		// Get an index row based on the base row
		irg.getIndexRow(baseRow, rl, indexableRow, (FormatableBitSet) null);

		// Describe the properties of the index to the store using Properties
		// RESOLVE: The following properties assume a BTREE index.
		Properties	indexProperties = ti.getCreateIndexProperties(indexNumber);

		// Tell it the conglomerate id of the base table
		indexProperties.put(
			"baseConglomerateId",
			Long.toString( heapConglomerateNumber ) );

		// All indexes are unique because they contain the RowLocation.
		// The number of uniqueness columns must include the RowLocation
		// if the user did not specify a unique index.
		indexProperties.put("nUniqueColumns",
							Integer.toString(
								isUnique ? numColumns : numColumns + 1));

		// By convention, the row location column is the last column
		indexProperties.put("rowLocationColumn",
							Integer.toString(numColumns));

		// For now, all columns are key fields, including the RowLocation
		indexProperties.put("nKeyFields",
							Integer.toString(numColumns + 1));

		/* Create and add the conglomerate (index) */
		conglomId = tc.createConglomerate(
			"BTREE", // we're requesting an index conglomerate
			indexableRow.getRowArray(),
			null, //default sort order
            null, //default collation id's for collumns in all system congloms
			indexProperties, // default properties
			TransactionController.IS_DEFAULT); // not temporary

		conglomerateDescriptor = 
			ddg.newConglomerateDescriptor(conglomId,
										  rf.getIndexName(indexNumber),
										  true,
										  irg,
										  false,
										  rf.getCanonicalIndexUUID(indexNumber),
										  rf.getCanonicalTableUUID(),
										  sd.getUUID());
		ti.setIndexConglomerate( conglomerateDescriptor );

		return conglomerateDescriptor;
	}

	public void initSystemIndexVariables(DataDescriptorGenerator ddg,
										   TabInfoImpl ti,
										   int indexNumber)
		throws StandardException
	{
		int					numCols = ti.getIndexColumnCount(indexNumber);
		int[]				baseColumnPositions = new int[numCols];

		for (int colCtr = 0; colCtr < numCols; colCtr++)
		{
			baseColumnPositions[colCtr] = 
				ti.getBaseColumnPosition(indexNumber, colCtr);
		}

		boolean[] isAscending = new boolean[baseColumnPositions.length];
		for (int i = 0; i < baseColumnPositions.length; i++)
			isAscending[i]        = true;

        IndexRowGenerator irg = null;

        if (softwareVersion.checkVersion(
                DataDictionary.DD_VERSION_DERBY_10_4,null)) 
        {
            irg = new IndexRowGenerator(
                "BTREE", ti.isIndexUnique(indexNumber),
                false,
                baseColumnPositions,
                isAscending,
                baseColumnPositions.length);
        }
        else 
        {
            //older version of Data Disctionary
            //use old constructor
            irg = new IndexRowGenerator (
                "BTREE", ti.isIndexUnique(indexNumber),
                baseColumnPositions,
                isAscending,
                baseColumnPositions.length);
        }

		// For now, assume that all index columns are ordered columns
		ti.setIndexRowGenerator(indexNumber, irg);
	}

	/**
	 *	Populate SYSDUMMY1 table with a single row.
	 *
	 * @exception StandardException Standard Derby error policy
	 */
	protected void populateSYSDUMMY1(
							TransactionController tc)
		throws StandardException
	{
		TabInfoImpl						ti = getNonCoreTI(SYSDUMMY1_CATALOG_NUM);
		ExecRow row = ti.getCatalogRowFactory().makeRow(null, null);

		int insertRetCode = ti.insertRow(row, tc);
	}

	/**
	 * Clear all of the DataDictionary caches.
	 *
	 * @exception StandardException Standard Derby error policy
	 */
	public void clearCaches() throws StandardException
	{
		nameTdCache.cleanAll();
		nameTdCache.ageOut();
		OIDTdCache.cleanAll();
		OIDTdCache.ageOut();
        clearSequenceCaches();
		if (spsNameCache != null)
		{
			//System.out.println("CLEARING SPS CACHE");
			spsNameCache.cleanAll();
			spsNameCache.ageOut();
			spsIdHash.clear();
			// spsTextHash.clear();
		}
	}

    /**
       Flush sequence caches to disk so that we don't leak unused, pre-allocated numbers.
    */
    public void    clearSequenceCaches() throws StandardException
    {
		sequenceGeneratorCache.cleanAll();
		sequenceGeneratorCache.ageOut();
    }
    

	/**
		Add the required entries to the data dictionary for a System table.
	*/

	private void addSystemTableToDictionary(TabInfoImpl ti,
		                          SchemaDescriptor sd, 
								  TransactionController tc, 
								  DataDescriptorGenerator ddg)
						throws StandardException
	{
		CatalogRowFactory	crf = ti.getCatalogRowFactory();

		String				name = ti.getTableName();
		long				conglomId = ti.getHeapConglomerate();
		SystemColumn[]		columnList = crf.buildColumnList();
		UUID				heapUUID = crf.getCanonicalHeapUUID();
		String				heapName = crf.getCanonicalHeapName();
		TableDescriptor		td;
		UUID				toid;
		int					columnCount;
		SystemColumn		column;

		// add table to the data dictionary

		columnCount = columnList.length;
		td = ddg.newTableDescriptor(name, sd, TableDescriptor.SYSTEM_TABLE_TYPE, 
								    TableDescriptor.ROW_LOCK_GRANULARITY);
		td.setUUID(crf.getCanonicalTableUUID());
		addDescriptor(td, sd, SYSTABLES_CATALOG_NUM,
					  false, tc);
		toid = td.getUUID();
	
		/* Add the conglomerate for the heap */
		ConglomerateDescriptor cgd = ddg.newConglomerateDescriptor(conglomId,
																	heapName,
																	false,
																	null,
																	false,
																	heapUUID,
																    toid,
																	sd.getUUID());

		addDescriptor(cgd, sd, SYSCONGLOMERATES_CATALOG_NUM, false, tc);

		/* Create the columns */
		ColumnDescriptor[] cdlArray = new ColumnDescriptor[columnCount];

		for (int columnNumber = 0; columnNumber < columnCount; columnNumber++)
		{
			column = columnList[columnNumber];

			if (SanityManager.DEBUG)
			{
				if (column == null)
				{
					SanityManager.THROWASSERT("column "+columnNumber+" for table "+ti.getTableName()+" is null");
				}
			}
			cdlArray[columnNumber] = makeColumnDescriptor( column,
                    columnNumber + 1, td );
		}
		addDescriptorArray(cdlArray, td, SYSCOLUMNS_CATALOG_NUM, false, tc);
		
		// now add the columns to the cdl of the table.
		ColumnDescriptorList cdl = td.getColumnDescriptorList();
		for (int i = 0; i < columnCount; i++)
			cdl.add(cdlArray[i]);
	}

	/**
	  *	Converts a SystemColumn to a ColumnDescriptor.
	  *
	  *	@param	column	a SystemColumn
      * @param  columnPosition Position of the column in the table, one based.
	  *	@param	td		descriptor for table that column lives in
	  *
	  *	@return	a ColumnDes*criptor
	  *
	  *	@exception StandardException Standard Derby error policy
	  */
	protected	ColumnDescriptor	makeColumnDescriptor( SystemColumn		column,
            int columnPosition,
													  TableDescriptor	td )
						throws StandardException
	{
		//RESOLVEAUTOINCREMENT
		return new ColumnDescriptor
			(column.getName(), columnPosition, column.getType(), null, null, td,
			 (UUID) null, // No defaults yet for system columns
			 0, 0
			 );
	}


    /**
     *	Create a conglomerate for a system table
     *
     *	@param name 		Name of new catalog.
     *	@param tc			Transaction context.
     *	@param rowTemplate	Template for rows for the new table
     *  @param properties	Properties for createConglomerate
     *
     *	@return	Conglomerate id.

<<<<<<< HEAD
     @exception StandardException Standard Derby error policy.
     */
    private long createConglomerate(String name,
                                    TransactionController tc,
                                    ExecRow rowTemplate,
                                    Properties properties) throws StandardException {
        return createConglomerate(name,tc,rowTemplate,properties,null);
    }
=======
		@exception StandardException Standard Derby error policy.
	 */
	protected long createConglomerate(String name, TransactionController tc,
									ExecRow rowTemplate, Properties properties)
						throws StandardException
	{
		long				conglomId;
>>>>>>> 600a3359

    private long createConglomerate(String name,
                                    TransactionController tc,
                                    ExecRow rowTemplate,
                                    Properties properties,
                                    ColumnOrdering[] columnOrdering) throws StandardException {
        long				conglomId;

        conglomId = tc.createConglomerate(
                "heap", // we're requesting a heap conglomerate
                rowTemplate.getRowArray(), // row template
                columnOrdering,
                null, // default collation ids
                properties, // default properties
                TransactionController.IS_DEFAULT); // not temporary
        return conglomId;
    }

	/**
	  *	Converts a UUID to an DataValueDescriptor.
	  *
	  *	@return	the UUID converted to an DataValueDescriptor
	 *
	 */
	protected static SQLChar getIDValueAsCHAR(UUID uuid) {
		String	uuidString = uuid.toString();
		return 	new SQLChar(uuidString);
	}

	/**
	  *	Initialize catalog information. This method is overridden by children.
	  * @exception StandardException		Thrown on error
	  */
	public	void	initializeCatalogInfo() throws StandardException {
		initializeCoreInfo();
		initializeNoncoreInfo();
	}

	/**
	 * Initialized the core info array.
	 */
	private void initializeCoreInfo() throws StandardException {
		TabInfoImpl[] lcoreInfo = coreInfo = new TabInfoImpl[NUM_CORE];
		UUIDFactory luuidFactory = uuidFactory;
		lcoreInfo[SYSTABLES_CORE_NUM] = 
			new TabInfoImpl(new SYSTABLESRowFactory(luuidFactory, exFactory, dvf));
		lcoreInfo[SYSCOLUMNS_CORE_NUM] = 
			new TabInfoImpl(new SYSCOLUMNSRowFactory(luuidFactory, exFactory, dvf));
		lcoreInfo[SYSCONGLOMERATES_CORE_NUM] = 
			new TabInfoImpl(new SYSCONGLOMERATESRowFactory(luuidFactory, exFactory, dvf));
		lcoreInfo[SYSSCHEMAS_CORE_NUM] = 
			new TabInfoImpl(new SYSSCHEMASRowFactory(luuidFactory, exFactory, dvf));
	}

	/**
	 * Initialized the noncore info array.
	 */
	private void initializeNoncoreInfo() {
		noncoreInfo = new TabInfoImpl[NUM_NONCORE];
	}

	/**
	 * Get the TransactionController to use, when not
	 * passed in as a parameter.  (This hides logic about
	 * whether or not we're at boot time in a single
	 * place.  NOTE:  There's no LCC at boot time.)
	 * NOTE: All <get> methods in the DD should call this method.
	 *
	 * @return TransactionController	The TC to use.
	 *
	 * @exception StandardException		Thrown on error
	 */
	public TransactionController getTransactionCompile() throws StandardException {
		if (bootingTC != null) {
			if (SanityManager.DEBUG) {
				SanityManager.ASSERT(booting, "booting is expected to be true");
			}
			return bootingTC;
		}
		else {
			if (SanityManager.DEBUG) {
				SanityManager.ASSERT(! booting, "booting is expected to be false");
			}

			LanguageConnectionContext lcc = getLCC();
			return lcc.getTransactionCompile();

		}
	}


	/**
	 * Get the TransactionController to use, when not
	 * passed in as a parameter.  (This hides logic about
	 * whether or not we're at boot time in a single
	 * place.  NOTE:  There's no LCC at boot time.)
	 * NOTE: All <get> methods in the DD should call this method.
	 *
	 * @return TransactionController	The TC to use.
	 *
	 * @exception StandardException		Thrown on error
	 */
	public TransactionController getTransactionExecute()
		throws StandardException
	{
		if (bootingTC != null)
		{
			if (SanityManager.DEBUG)
			{
				SanityManager.ASSERT(booting, "booting is expected to be true");
			}
			return bootingTC;
		}
		else
		{
			if (SanityManager.DEBUG)
			{
				SanityManager.ASSERT(! booting, "booting is expected to be false");
			}
			{
			LanguageConnectionContext lcc = getLCC();
			return lcc.getTransactionExecute();
			}
		}
	}

	/**
	 * Return a (single or list of) catalog row descriptor(s) from a
	 * system table where the access is from the index to the heap.
	 *
	 * @param indexId	The id of the index (0 to # of indexes on table) to use
	 * @param keyRow	The supplied ExecIndexRow for search
	 * @param ti		The TabInfoImpl to use
	 * @param parentTupleDescriptor		The parentDescriptor, if applicable.
	 * @param list      The list to build, if supplied.  If null, then
	 *                  caller expects a single descriptor
	 * @param forUpdate	Whether or not to open the index for update.
	 *
	 * @return	The last matching descriptor
	 *
	 * @exception StandardException		Thrown on error
	 */
	public final TupleDescriptor getDescriptorViaIndex(
						int indexId,
						ExecIndexRow keyRow,
						ScanQualifier [][] scanQualifiers,
						TabInfoImpl ti,
						TupleDescriptor parentTupleDescriptor,
						List list,
						boolean forUpdate)
			throws StandardException
	{
		// Get the current transaction controller
		TransactionController tc = getTransactionCompile();

        return getDescriptorViaIndexMinion(
                indexId,
                keyRow,
                scanQualifiers,
                ti,
                parentTupleDescriptor,
                list,
                forUpdate,
                TransactionController.ISOLATION_REPEATABLE_READ,
                tc);
	}

	/**
	 * Return a (single or list of) catalog row descriptor(s) from a
	 * system table where the access is from the index to the heap.
	 *
	 * This overload variant takes an explicit tc, in contrast to the normal
	 * one which uses the one returned by getTransactionCompile.
	 *
	 * @param indexId   The id of the index (0 to # of indexes on table) to use
	 * @param keyRow    The supplied ExecIndexRow for search
	 * @param ti        The TabInfoImpl to use
	 * @param parentTupleDescriptor The parentDescriptor, if applicable.
	 * @param list      The list to build, if supplied.  If null, then
	 *                  caller expects a single descriptor
	 * @param forUpdate Whether or not to open the index for update.
	 * @param isolationLevel
	 *                  Use this explicit isolation level. Only
	 *                  ISOLATION_REPEATABLE_READ (normal usage) or
	 *                  ISOLATION_READ_UNCOMMITTED (corner cases)
	 *                  supported for now.
	 * @param tc        Transaction controller
	 *
	 * @return The last matching descriptor. If isolationLevel is
	 *         ISOLATION_READ_UNCOMMITTED, the base row may be gone by the
	 *         time we access it via the index; in such a case a null is
	 *         returned.
	 *
	 * @exception StandardException Thrown on error.
	 */
	public final TupleDescriptor getDescriptorViaIndex(
						int indexId,
						ExecIndexRow keyRow,
						ScanQualifier [][] scanQualifiers,
						TabInfoImpl ti,
						TupleDescriptor parentTupleDescriptor,
						List list,
						boolean forUpdate,
						int isolationLevel,
						TransactionController tc)
			throws StandardException
	{
		if (tc == null) {
			tc = getTransactionCompile();
		}

		return getDescriptorViaIndexMinion(indexId,
										   keyRow,
										   scanQualifiers,
										   ti,
										   parentTupleDescriptor,
										   list,
										   forUpdate,
										   isolationLevel,
										   tc);
	}


	public final TupleDescriptor getDescriptorViaIndexMinion(
						int indexId,
						ExecIndexRow keyRow,
						ScanQualifier [][] scanQualifiers,
						TabInfoImpl ti,
						TupleDescriptor parentTupleDescriptor,
						List list,
						boolean forUpdate,
						int isolationLevel,
						TransactionController tc)
			throws StandardException
	{
		CatalogRowFactory		rf = ti.getCatalogRowFactory();
		ConglomerateController	heapCC;
		ExecIndexRow	  		indexRow1;
		ExecRow 				outRow;
		RowLocation				baseRowLocation;
		ScanController			scanController;
		TupleDescriptor			td = null;

		if (SanityManager.DEBUG) {
			SanityManager.ASSERT
				(isolationLevel ==
				 TransactionController.ISOLATION_REPEATABLE_READ ||
				 isolationLevel ==
				 TransactionController.ISOLATION_READ_UNCOMMITTED);
		}

		outRow = rf.makeEmptyRow();

		heapCC = tc.openConglomerate(
                ti.getHeapConglomerate(), false, 0,
                TransactionController.MODE_RECORD,
                isolationLevel);

		/* Scan the index and go to the data pages for qualifying rows to
		 * build the column descriptor.
		 */
		scanController = tc.openScan(
				ti.getIndexConglomerate(indexId),  // conglomerate to open
				false, // don't hold open across commit
				(forUpdate) ? TransactionController.OPENMODE_FORUPDATE : 0,
                TransactionController.MODE_RECORD,
                isolationLevel,
				(FormatableBitSet) null,         // all fields as objects
				keyRow.getRowArray(),   // start position - first row
				ScanController.GE,      // startSearchOperation
				scanQualifiers,         //scanQualifier,
				keyRow.getRowArray(),   // stop position - through last row
				ScanController.GT);     // stopSearchOperation

		while (true)
		{
 			// create an index row template
			indexRow1 = getIndexRowFromHeapRow(
									ti.getIndexRowGenerator(indexId),
									heapCC.newRowLocationTemplate(),
									outRow);

			// It is important for read uncommitted scans to use fetchNext()
			// rather than fetch, so that the fetch happens while latch is
			// held, otherwise the next() might position the scan on a row,
			// but the subsequent fetch() may find the row deleted or purged
			// from the table.
			if (!scanController.fetchNext(indexRow1.getRowArray())) {
				break;
			}

			baseRowLocation = (RowLocation)	indexRow1.getColumn(
												indexRow1.nColumns());

            // RESOLVE paulat - remove the try catch block when track 3677 is fixed
            // just leave the contents of the try block
            // adding to get more info on track 3677

            boolean base_row_exists = false;
            try
            {
			    base_row_exists =
                    heapCC.fetch(
                        baseRowLocation, outRow.getRowArray(), (FormatableBitSet) null);
            }
            catch (RuntimeException re)
            {
                if (SanityManager.DEBUG)
                {
                    if (re instanceof AssertFailure)
                    {
					    StringBuffer strbuf = new StringBuffer("Error retrieving base row in table "+ti.getTableName());
					    strbuf.append(": An ASSERT was thrown when trying to locate a row matching index row "+indexRow1+" from index "+ti.getIndexName(indexId)+", conglom number "+ti.getIndexConglomerate(indexId));
                        debugGenerateInfo(strbuf,tc,heapCC,ti,indexId);
                    }
                }
                throw re;
            }
            catch (StandardException se)
            {
                if (SanityManager.DEBUG)
                {
                    // only look for a specific error i.e. that of record on page
                    // no longer exists
                    // do not want to catch lock timeout errors here
                    if (se.getSQLState().equals("XSRS9"))
                    {
					    StringBuffer strbuf = new StringBuffer("Error retrieving base row in table "+ti.getTableName());
					    strbuf.append(": A StandardException was thrown when trying to locate a row matching index row "+indexRow1+" from index "+ti.getIndexName(indexId)+", conglom number "+ti.getIndexConglomerate(indexId));
                        debugGenerateInfo(strbuf,tc,heapCC,ti,indexId);
                    }
                }
                throw se;
            }

            if (SanityManager.DEBUG)
            {
                // it can not be possible for heap row to disappear while
                // holding scan cursor on index at ISOLATION_REPEATABLE_READ.
				if (! base_row_exists &&
						(isolationLevel ==
							 TransactionController.ISOLATION_REPEATABLE_READ)) {
					StringBuffer strbuf = new StringBuffer("Error retrieving base row in table "+ti.getTableName());
					strbuf.append(": could not locate a row matching index row "+indexRow1+" from index "+ti.getIndexName(indexId)+", conglom number "+ti.getIndexConglomerate(indexId));
                    debugGenerateInfo(strbuf,tc,heapCC,ti,indexId);
                    // RESOLVE: for now, we are going to kill the VM
                    // to help debug this problem.
                    System.exit(1);

                    // RESOLVE: not currently reached
                    //SanityManager.THROWASSERT(strbuf.toString());
				}
            }

			if (!base_row_exists &&
					(isolationLevel ==
						 TransactionController.ISOLATION_READ_UNCOMMITTED)) {
				// If isolationLevel == ISOLATION_READ_UNCOMMITTED we may
				// possibly see that the base row does not exist even if the
				// index row did.  This mode is currently only used by
				// TableNameInfo's call to hashAllTableDescriptorsByTableId,
				// cf. DERBY-3678, and by getStatisticsDescriptors,
                // cf. DERBY-4881.
                //
                // For the former call, a table's schema descriptor is attempted
				// read, and if the base row for the schema has gone between
				// reading the index and the base table, the table that needs
				// this information has gone, too.  So, the table should not
				// be needed for printing lock timeout or deadlock
				// information, so we can safely just return an empty (schema)
				// descriptor. Furthermore, neither Timeout or DeadLock
				// diagnostics access the schema of a table descriptor, so it
				// seems safe to just return an empty schema descriptor for
				// the table.
				//
				// There is a theoretical chance another row may have taken
				// the first one's place, but only if a compress of the base
				// table managed to run between the time we read the index and
				// the base row, which seems unlikely so we ignore that.
				//
				// Even the index row may be gone in the above use case, of
				// course, and that case also returns an empty descriptor
				// since no match is found.

				td = null;

			} else {
				// normal case
				td = rf.buildDescriptor(outRow, parentTupleDescriptor, this);
			}



			/* If list is null, then caller only wants a single descriptor - we're done
			 * else just add the current descriptor to the list.
			 */
			if (list == null)
			{
				break;
			}
			else if (td != null)
			{
				list.add(td);
			}
		}
        scanController.close();
		heapCC.close();
		return td;
	}


    private void debugGenerateInfo(StringBuffer strbuf,
        TransactionController tc, ConglomerateController heapCC, TabInfoImpl ti,
        int indexId)
    {
		if (SanityManager.DEBUG) {
        try
        {
            strbuf.append("\nadditional information: ");

            // print the lock table
            // will get a NullPointerException if lcc doesn't yet exist e.g. at boot time
            LanguageConnectionContext lcc = (LanguageConnectionContext)
                ContextService.getContext(LanguageConnectionContext.CONTEXT_ID);
            if (lcc != null)
            {
                long currentTime = System.currentTimeMillis();
//EXCLUDE-START-lockdiag-
                Enumeration lockTable = lockFactory.makeVirtualLockTable();
                String lockTableString = Timeout.buildString(lockTable,currentTime);
                strbuf.append("lock table at time of failure\n\n");
                strbuf.append(lockTableString);
//EXCLUDE-END-lockdiag-
            }

            // consistency checking etc.
            ConglomerateController btreeCC =
                tc.openConglomerate(
                    ti.getIndexConglomerate(indexId),
                    false,
                    0, TransactionController.MODE_RECORD,
                    TransactionController.ISOLATION_REPEATABLE_READ);

            btreeCC.debugConglomerate();
            heapCC.debugConglomerate();
            heapCC.checkConsistency();
            strbuf.append("\nheapCC.checkConsistency() = true");
            ConglomerateController indexCC = tc.openConglomerate(
                ti.getIndexConglomerate(indexId),
                false,
                0,
                TransactionController.MODE_TABLE,
                TransactionController.ISOLATION_REPEATABLE_READ);
            indexCC.checkConsistency();
            strbuf.append("\nindexCC.checkConsistency() = true");

            System.err.println("ASSERT FAILURE: "+strbuf.toString());
            System.out.println("ASSERT FAILURE: "+strbuf.toString());
            SanityManager.DEBUG_PRINT("ASSERT FAILURE", strbuf.toString());
        }
        catch (StandardException se)
        {
            strbuf.append("\ngot the following error when doing extra consistency checks:\n"+se.toString());
        }
		}
    }



	/**
	 * Return a (single or list of) catalog row descriptor(s) from a
	 * system table where the access a heap scan
	 *
     * @param columns                   which columns to fetch from the system
     *                                  table, or null to fetch all columns
	 * @param scanQualifiers			qualifiers
	 * @param ti						The TabInfoImpl to use
	 * @param parentTupleDescriptor		The parentDescriptor, if applicable.
	 * @param list						The list to build, if supplied.  
	 *									If null, then caller expects a single descriptor
	 *
	 * @return	The last matching descriptor
	 *
	 * @exception StandardException		Thrown on error
	 */
	protected TupleDescriptor getDescriptorViaHeap(
                        FormatableBitSet columns,
						ScanQualifier [][] scanQualifiers,
						TabInfoImpl ti,
						TupleDescriptor parentTupleDescriptor,
						List list)
			throws StandardException
	{
		CatalogRowFactory		rf = ti.getCatalogRowFactory();
		ExecRow 				outRow;
		ScanController			scanController;
		TransactionController	tc;
		TupleDescriptor			td = null;

		// Get the current transaction controller
		tc = getTransactionCompile();

		outRow = rf.makeEmptyRow();

		/*
		** Table scan
		*/
		scanController = tc.openScan(
				ti.getHeapConglomerate(),	// conglomerate to open
				false, 						// don't hold open across commit
				0, 							// for read
				TransactionController.MODE_TABLE,
                TransactionController.ISOLATION_REPEATABLE_READ,
				columns,
				(DataValueDescriptor[]) null,		// start position - first row
				0,      				// startSearchOperation - none
				scanQualifiers, 		// scanQualifier,
				(DataValueDescriptor[]) null,		// stop position - through last row
				0);     				// stopSearchOperation - none

		while (scanController.fetchNext(outRow.getRowArray()))
		{
			td = rf.buildDescriptor(outRow, parentTupleDescriptor, this);

			/* If dList is null, then caller only wants a single descriptor - we're done
			 * else just add the current descriptor to the list.
			 */
			if (list == null)
			{
				break;
			}
			else
			{
				list.add(td);
			}
		}
		scanController.close();
		return td;
	}

	/**
	 * Get a TabInfoImpl for a non-core table.
	 * (We fault in information about non-core tables as needed.)
	 *
	 * @param catalogNumber	The index into noncoreTable[].
	 *
	 * @exception StandardException		Thrown on error
	 */
	protected TabInfoImpl getNonCoreTI(int catalogNumber)
		throws StandardException
	{
		TabInfoImpl	ti = getNonCoreTIByNumber(catalogNumber);

		faultInTabInfo( ti );

		return ti;
	}

	/** returns the tabinfo for a non core system catalog. Input is a
	 * catalogNumber (defined in DataDictionary). 
	 */
	protected TabInfoImpl getNonCoreTIByNumber(int catalogNumber)
						throws StandardException
	{
		int nonCoreNum = catalogNumber - NUM_CORE;

		// Look up the TabInfoImpl in the array. This does not have to be
		// synchronized, because getting a reference is atomic.

		TabInfoImpl retval = noncoreInfo[nonCoreNum];

		if (retval == null)
		{
			// If we did not find the TabInfoImpl, get the right one and
			// load it into the array. There is a small chance that
			// two threads will do this at the same time. The code will
			// work properly in that case, since storing a reference
			// is atomic (although we could get extra object instantiation
			// if two threads come through here at the same time.
			UUIDFactory luuidFactory = uuidFactory;

			switch (catalogNumber)
			{
			  case SYSCONSTRAINTS_CATALOG_NUM:
				retval = new TabInfoImpl(new SYSCONSTRAINTSRowFactory(
												luuidFactory, exFactory, dvf));
				break;

			  case SYSKEYS_CATALOG_NUM:
				retval = new TabInfoImpl(new SYSKEYSRowFactory(
												luuidFactory, exFactory, dvf));
				break;

			  case SYSDEPENDS_CATALOG_NUM:
				retval = new TabInfoImpl(new SYSDEPENDSRowFactory(
												luuidFactory, exFactory, dvf));
				break;

			  case SYSVIEWS_CATALOG_NUM:
				retval = new TabInfoImpl(new SYSVIEWSRowFactory(
												luuidFactory, exFactory, dvf));
				break;

			  case SYSCHECKS_CATALOG_NUM:
				retval = new TabInfoImpl(new SYSCHECKSRowFactory(
												luuidFactory, exFactory, dvf));
				break;

			  case SYSFOREIGNKEYS_CATALOG_NUM:
				retval = new TabInfoImpl(new SYSFOREIGNKEYSRowFactory(
												luuidFactory, exFactory, dvf));
				break;

			  case SYSSTATEMENTS_CATALOG_NUM:
				retval = new TabInfoImpl(new SYSSTATEMENTSRowFactory(
												luuidFactory, exFactory, dvf));
				break;

			  case SYSFILES_CATALOG_NUM:
				retval = new TabInfoImpl(new SYSFILESRowFactory(
												luuidFactory, exFactory, dvf));
				break;

			  case SYSALIASES_CATALOG_NUM:
				retval = new TabInfoImpl(new SYSALIASESRowFactory(
												luuidFactory, exFactory, dvf));
				break;

			  case SYSTRIGGERS_CATALOG_NUM:
				retval = new TabInfoImpl(new SYSTRIGGERSRowFactory(
												luuidFactory, exFactory, dvf));
				break;

			  case SYSSTATISTICS_CATALOG_NUM:
				retval = new TabInfoImpl(new SYSSTATISTICSRowFactory(
												 luuidFactory, exFactory, dvf));					 
				break;

			  case SYSDUMMY1_CATALOG_NUM:
				retval = new TabInfoImpl(new SYSDUMMY1RowFactory(
												 luuidFactory, exFactory, dvf));					 
				break;

			  case SYSTABLEPERMS_CATALOG_NUM:
				retval = new TabInfoImpl(new SYSTABLEPERMSRowFactory(
												 luuidFactory, exFactory, dvf));					 
				break;

			  case SYSCOLPERMS_CATALOG_NUM:
				retval = new TabInfoImpl(new SYSCOLPERMSRowFactory(
												 luuidFactory, exFactory, dvf));					 
				break;

			  case SYSROUTINEPERMS_CATALOG_NUM:
				retval = new TabInfoImpl(new SYSROUTINEPERMSRowFactory(
												 luuidFactory, exFactory, dvf));					 
				break;

			  case SYSROLES_CATALOG_NUM:
				retval = new TabInfoImpl(new SYSROLESRowFactory(
											 luuidFactory, exFactory, dvf));

				break;

              case SYSSEQUENCES_CATALOG_NUM:
				retval = new TabInfoImpl(new SYSSEQUENCESRowFactory(
											 luuidFactory, exFactory, dvf));

				break;

              case SYSPERMS_CATALOG_NUM:
				retval = new TabInfoImpl(new SYSPERMSRowFactory(
											 luuidFactory, exFactory, dvf));

				break;            

              case SYSUSERS_CATALOG_NUM:
				retval = new TabInfoImpl(new SYSUSERSRowFactory(
											 luuidFactory, exFactory, dvf));

				break;            
            }

			initSystemIndexVariables(retval);

			noncoreInfo[nonCoreNum] = retval;
		}

		return retval;
	}

	protected void initSystemIndexVariables(TabInfoImpl ti)
						throws StandardException
	{
		int numIndexes = ti.getNumberOfIndexes();

		if (numIndexes > 0)
		{
			DataDescriptorGenerator ddg = getDataDescriptorGenerator();

			for (int indexCtr = 0; indexCtr < numIndexes; indexCtr++)
			{
				initSystemIndexVariables(ddg, ti, indexCtr);	
			}
		}
	}

	// Expected to be called only during boot time, so no synchronization.
	private void clearNoncoreTable(int nonCoreNum)
	{
		noncoreInfo[nonCoreNum] = null;
	}

	/**
	  *	Finishes building a TabInfoImpl if it hasn't already been faulted in.
	  *	NOP if TabInfoImpl has already been faulted in.
	  *
	  *	@param	ti	TabInfoImpl to fault in.
	  *
	  * @exception StandardException		Thrown on error
	  */
	public	void	faultInTabInfo( TabInfoImpl ti )
		throws StandardException
	{
		int		numIndexes;

		/* Most of the time, the noncoreInfo will be complete.
		 * It's okay to do an unsynchronized check and return
		 * if it is complete, since it never becomes "un-complete".
		 * If we change the code, for some reason, to allow
		 * it to become "un-complete" after being complete,
		 * then we will have to do a synchronized check here
		 * as well.
		 */
		if (ti.isComplete())
		{
			return;
		}

		/* The completing of the noncoreInfo entry must be synchronized. 
		 * NOTE: We are assuming that we will not access a different
		 * noncoreInfo in the course of completing of this noncoreInfo,
		 * otherwise a deadlock could occur.
		 */
		synchronized(ti)
		{
			/* Now that we can run, the 1st thing that we must do
			 * is to verify that we still need to complete the
			 * object.  (We may have been blocked on another user
			 * doing the same.)
			 */
			if (ti.isComplete())
			{
				return;
			}

			TableDescriptor td = getTableDescriptor(ti.getTableName(),
													getSystemSchemaDescriptor(), null);

			// It's possible that the system table is not there right
			// now. This can happen, for example, if we're in the
			// process of upgrading a source or target to Xena, in 
			// which case SYSSYNCINSTANTS is dropped and re-created.
			// Just return in this case, so we don't get a null pointer
			// exception.
			if (td == null)
			{
				return;
			}

			ConglomerateDescriptor cd = null;
			ConglomerateDescriptor[] cds = td.getConglomerateDescriptors();

			/* Init the heap conglomerate here */
			for (int index = 0; index < cds.length; index++)
			{
				cd = cds[index];

				if (! cd.isIndex())
				{
					ti.setHeapConglomerate(cd.getConglomerateNumber());
					break;
				}
			}
			
			if (SanityManager.DEBUG)
			{
				if (cd == null)
				{
					SanityManager.THROWASSERT("No heap conglomerate found for " 
						+ ti.getTableName());
				}
			}

			/* Initialize the index conglomerates */
			numIndexes = ti.getCatalogRowFactory().getNumIndexes();
			if (numIndexes == 0)
			{
				return;
			}

			/* For each index, we get its id from the CDL */
			ConglomerateDescriptor icd = null;
			int	indexCount = 0;

			for (int index = 0; index < cds.length; index++)
			{
				icd = cds[index];

				if (icd.isIndex())
				{
					ti.setIndexConglomerate(icd);
					indexCount++;
				}
				continue;
			}

			if (SanityManager.DEBUG)
			{
				if (indexCount != ti.getCatalogRowFactory().getNumIndexes())
				{
					SanityManager.THROWASSERT("Number of indexes found (" + indexCount + 
						") does not match the number expected (" +
						ti.getCatalogRowFactory().getNumIndexes() + ")");
				}
			}
		}
	}


	/**
	 * Get an index row based on a row from the heap.
	 *
	 * @param irg		IndexRowGenerator to use
	 * @param rl		RowLocation for heap
	 * @param heapRow	Row from the heap
	 *
	 * @return ExecIndexRow	Index row.
	 *
	 * @exception StandardException		Thrown on error
	 */
	public static	ExecIndexRow getIndexRowFromHeapRow(IndexRowGenerator irg,
														RowLocation rl,
														ExecRow heapRow)
		throws StandardException
	{
		ExecIndexRow		indexRow;

		indexRow = irg.getIndexRowTemplate();
		// Get an index row based on the base row
		irg.getIndexRow(heapRow, rl, indexRow, (FormatableBitSet) null);

		return indexRow;
	}

	public	int	getEngineType()
	{
		return	engineType;
	}


	/**
	 * Get the heap conglomerate number for SYS.SYSCOLUMNS.
	 * (Useful for adding new index to the table.)
	 *
	 * @return The heap conglomerate number for SYS.SYSCOLUMNS.
	 */
	public long getSYSCOLUMNSHeapConglomerateNumber()
	{
		return coreInfo[SYSCOLUMNS_CORE_NUM].getHeapConglomerate();
	}

	void addSYSCOLUMNSIndex2Property(TransactionController tc, long index2ConglomerateNumber)
	{
		startupParameters.put(CFG_SYSCOLUMNS_INDEX2_ID, 
					Long.toString(index2ConglomerateNumber));
	}

	/**
	*/
	private long getBootParameter(Properties startParams, String key, boolean required)
		throws StandardException {

		String value = startParams.getProperty(key);
		if (value == null)
		{
			if (! required)
			{
				return -1;
			}
			throw StandardException.newException(SQLState.PROPERTY_MISSING, key);
		}

		try {
			return Long.parseLong(value);
		} catch (NumberFormatException nfe) {
			throw StandardException.newException(SQLState.PROPERTY_INVALID_VALUE, key, value);
		}
	}

	/**
	  *	Returns a unique system generated name of the form SQLyymmddhhmmssxxn
	  *	  yy - year, mm - month, dd - day of month, hh - hour, mm - minute, ss - second,
	  *	  xx - the first 2 digits of millisec because we don't have enough space to keep the exact millisec value,
	  *	  n - number between 0-9
	  *
	  *	  The number at the end is to handle more than one system generated name request came at the same time.
	  *	  In that case, the timestamp will remain the same, we will just increment n at the end of the name.
	  *
	  *	  Following is how we get around the problem of more than 10 system generated name requestes at the same time:
	  *	  When the database boots up, we start a counter with value -1 for the last digit in the generated name.
	  *	  We also keep the time in millisec to keep track of when the last system name was generated. At the
	  *	  boot time, it will be default to 0L. In addition, we have a calendar object for the time in millisec
	  *	  That calendar object is used to fetch yy, mm, dd, etc for the string SQLyymmddhhmmssxxn
	  *
	  *	  When the first request for the system generated name comes, time of last system generated name will be less than
	  *	  the current time. We initialize the counter to 0, set the time of last system generated name to the
	  *	  current time truncated off to lower 10ms time. The first name request is the only time we know for sure the
	  *	  time of last system generated name will be less than the current time. After this first request, the next request
	  *	  could be at any time. We go through the following algorithm for every generated name request.
	  *
	  *	  First check if the current time(truncated off to lower 10ms) is greater than the timestamp for last system generated name
	  *
	  *	    If yes, then we change the timestamp for system generated name to the current timestamp and reset the counter to 0
	  *	    and generate the name using the current timestamp and 0 as the number at the end of the generated name.
	  *
	  *	    If no, then it means this request for generated name has come at the same time as last one.
	  *	    Or it may come at a time less than the last generated name request. This could be because of seasonal time change
	  *	    or somebody manually changing the time on the computer. In any case,
	  *	    if the counter is less than 10(meaning this is not yet our 11th request for generated name at a given time),
	  *	    we use that in the generated name. But if the counter has reached 10(which means, this is the 11th name request
	  *	    at the same time), then we increment the system generated name timestamp by 10ms and reset the counter to 0
	  *	    (notice, at this point, the timestamp for system generated names is not in sync with the real current time, but we
	  *	    need to have this mechanism to get around the problem of more than 10 generated name requests at a same physical time).
	  *
	  *	@return	system generated unique name
	  */
	public String getSystemSQLName()
	{
		StringBuffer generatedSystemSQLName = new StringBuffer("SQL");
			synchronized (this) {
				//get the current timestamp
				long timeNow = (System.currentTimeMillis()/10L)*10L;

				//if the current timestamp is greater than last constraint name generation time, then we reset the counter and
				//record the new timestamp
				if (timeNow > timeForLastSystemSQLName) {
					systemSQLNameNumber = 0;
					calendarForLastSystemSQLName.setTimeInMillis(timeNow);
					timeForLastSystemSQLName = timeNow;
				} else { 
					//the request has come at the same time as the last generated name request
					//or it has come at a time less than the time the last generated name request. This can happen
					//because of seasonal time change or manual update of computer time.
          
					//get the number that was last used for the last digit of generated name and increment it by 1.
					systemSQLNameNumber++;
					if (systemSQLNameNumber == 10) { //we have already generated 10 names at the last system generated timestamp value
						//so reset the counter
						systemSQLNameNumber = 0;
						timeForLastSystemSQLName = timeForLastSystemSQLName + 10L;
						//increment the timestamp for system generated names by 10ms
                        calendarForLastSystemSQLName.setTimeInMillis(timeForLastSystemSQLName);
					}
				}

				generatedSystemSQLName.append(twoDigits(calendarForLastSystemSQLName.get(Calendar.YEAR)));
				//have to add 1 to the month value returned because the method give 0-January, 1-February and so on and so forth
				generatedSystemSQLName.append(twoDigits(calendarForLastSystemSQLName.get(Calendar.MONTH)+1));
				generatedSystemSQLName.append(twoDigits(calendarForLastSystemSQLName.get(Calendar.DAY_OF_MONTH)));
				generatedSystemSQLName.append(twoDigits(calendarForLastSystemSQLName.get(Calendar.HOUR_OF_DAY)));
				generatedSystemSQLName.append(twoDigits(calendarForLastSystemSQLName.get(Calendar.MINUTE)));
				generatedSystemSQLName.append(twoDigits(calendarForLastSystemSQLName.get(Calendar.SECOND)));
				//because we don't have enough space to store the entire millisec value, just store the higher 2 digits.
				generatedSystemSQLName.append(twoDigits((int) (calendarForLastSystemSQLName.get(Calendar.MILLISECOND)/10)));
				generatedSystemSQLName.append(systemSQLNameNumber);
			}
		return generatedSystemSQLName.toString();
	}

	private static String twoDigits(int val) {
		String retval;

		if (val < 10) {
			retval = "0" + val;
		} else {
			int retvalLength = Integer.toString(val).length();
			retval = Integer.toString(val).substring(retvalLength-2);
		}

		return retval;
	}

	/**
	 * sets a new value in SYSCOLUMNS for a particular
	 * autoincrement column.
	 * 
	 * @param tc		 Transaction Controller to use.
	 * @param columnName Name of the column.
	 * @param aiValue	 Value to write to SYSCOLUMNS.
	 * @param incrementNeeded whether to increment the value passed in by the
	 * user (aiValue) or not before writing it to SYSCOLUMNS.
	 */
	public void setAutoincrementValue(TransactionController tc,
									  UUID tableUUID,
									  String columnName,
									  long aiValue, boolean incrementNeeded)
			throws StandardException						  
	{
		TabInfoImpl ti = coreInfo[SYSCOLUMNS_CORE_NUM];
		ExecIndexRow keyRow = null;

		keyRow = (ExecIndexRow)exFactory.getIndexableRow(2);
		keyRow.setColumn(1, getIDValueAsCHAR(tableUUID));
  		keyRow.setColumn(2, new SQLChar(columnName));
		
		SYSCOLUMNSRowFactory	rf = (SYSCOLUMNSRowFactory) ti.getCatalogRowFactory();
		ExecRow row = rf.makeEmptyRow();

		boolean[] bArray = new boolean[2];
		for (int index = 0; index < 2; index++)
		{
			bArray[index] = false;
		}
		
		int[] colsToUpdate = new int[1];
		
		colsToUpdate[0] = SYSCOLUMNSRowFactory.SYSCOLUMNS_AUTOINCREMENTVALUE;

		if (incrementNeeded)
		{
			ExecRow readRow = ti.getRow(tc, keyRow, 
									SYSCOLUMNSRowFactory.SYSCOLUMNS_INDEX1_ID);
			NumberDataValue increment = 
				(NumberDataValue)readRow.getColumn(SYSCOLUMNSRowFactory.SYSCOLUMNS_AUTOINCREMENTINC);
			aiValue += increment.getLong();
		}
		row.setColumn(SYSCOLUMNSRowFactory.SYSCOLUMNS_AUTOINCREMENTVALUE,
					  new SQLLongint(aiValue));

		ti.updateRow(keyRow, row,
					 SYSCOLUMNSRowFactory.SYSCOLUMNS_INDEX1_ID,
					 bArray, 
					 colsToUpdate,
					 tc);
	}

	/**
	 * Computes the RowLocation in SYSCOLUMNS for a particular 
	 * autoincrement column.
	 * 
	 * @param tc			Transaction Controller to use.
	 * @param td			Table Descriptor.
	 * @param columnName	Name of column which has autoincrement column.
	 * 
	 * @exception StandardException thrown on failure.
	 */ 
	private RowLocation computeRowLocation(TransactionController tc,
										  TableDescriptor td,
										  String columnName)
		throws StandardException								  
	{
		TabInfoImpl ti = coreInfo[SYSCOLUMNS_CORE_NUM];
		ExecIndexRow keyRow = null;
		UUID tableUUID = td.getUUID();

		keyRow = (ExecIndexRow)exFactory.getIndexableRow(2);
		keyRow.setColumn(1, getIDValueAsCHAR(tableUUID));
  		keyRow.setColumn(2, new SQLChar(columnName));
		return ti.getRowLocation(tc, keyRow, 
								 SYSCOLUMNSRowFactory.SYSCOLUMNS_INDEX1_ID);
	}

	/**
	 * Computes the RowLocation in SYSSEQUENCES for a particular sequence. Also
     * constructs the sequence descriptor.
	 * 
	 * @param tc			Transaction Controller to use.
	 * @param sequenceIDstring UUID of the sequence as a string
	 * @param rowLocation OUTPUT param for returing the row location
	 * @param sequenceDescriptor OUTPUT param for return the sequence descriptor
     *
	 * @exception StandardException thrown on failure.
	 */ 
	protected void computeSequenceRowLocation
        ( TransactionController tc, String sequenceIDstring, RowLocation[] rowLocation, SequenceDescriptor[] sequenceDescriptor )
		throws StandardException								  
	{
		TabInfoImpl ti = getNonCoreTI(SYSSEQUENCES_CATALOG_NUM);
		ExecIndexRow keyRow = null;

		keyRow = (ExecIndexRow)exFactory.getIndexableRow(1);
		keyRow.setColumn(1, new SQLChar( sequenceIDstring ) );
        
		rowLocation[ 0 ] = ti.getRowLocation( tc, keyRow, SYSSEQUENCESRowFactory.SYSSEQUENCES_INDEX1_ID );
        
        sequenceDescriptor[ 0 ] = (SequenceDescriptor)
            getDescriptorViaIndex
            (
             SYSSEQUENCESRowFactory.SYSSEQUENCES_INDEX1_ID,
             keyRow,
             (ScanQualifier[][]) null,
             ti,
             (TupleDescriptor) null,
             (List) null,
             false,
             TransactionController.ISOLATION_REPEATABLE_READ,
             tc);
	}

	/**
	 * Set the current value of an ANSI/ISO sequence. This method does not perform
     * any sanity checking but assumes that the caller knows what they are doing. If the
     * old value on disk is not what we expect it to be, then we are in a race with another
     * session. They won and we don't update the value on disk. However, if the old value
     * is null, that is a signal to us that we should update the value on disk anyway.
	 * 
	 * @param tc			Transaction Controller to use.
	 * @param rowLocation Row in SYSSEQUENCES to update.
     * @param wait True if we should wait for locks
     * @param oldValue What we expect to find in the CURRENTVALUE column.
     * @param newValue What to stuff into the CURRENTVALUE column.
	 * 
	 * @return Returns true if the value was successfully updated, false if we lost a race with another session.
     *
	 * @exception StandardException thrown on failure.
	 */
    boolean updateCurrentSequenceValue
        ( TransactionController tc, RowLocation rowLocation, boolean wait, Long oldValue, Long newValue )
        throws StandardException
    {
  		int columnNum = SYSSEQUENCESRowFactory.SYSSEQUENCES_CURRENT_VALUE;
		FormatableBitSet columnToUpdate = new FormatableBitSet( SYSSEQUENCESRowFactory.SYSSEQUENCES_COLUMN_COUNT );
		TabInfoImpl ti = getNonCoreTI( SYSSEQUENCES_CATALOG_NUM );
  		ConglomerateController heapCC = null;
		SYSSEQUENCESRowFactory	rf = (SYSSEQUENCESRowFactory) ti.getCatalogRowFactory();
		ExecRow row = rf.makeEmptyRow();
        
		// FormatableBitSet is 0 based.
        columnToUpdate.set( columnNum - 1 ); // current value.
        
        try
        {
			/* if wait is true then we need to do a wait while trying to
			   open/fetch from the conglomerate. note we use wait both to
			   open as well as fetch from the conglomerate.
			*/
            heapCC = 
                tc.openConglomerate(
                    ti.getHeapConglomerate(), 
                    false,
                    (TransactionController.OPENMODE_FORUPDATE |
                     ((wait) ? 0 : TransactionController.OPENMODE_LOCK_NOWAIT)),
                    TransactionController.MODE_RECORD,
                    TransactionController.ISOLATION_REPEATABLE_READ);

            boolean baseRowExists = heapCC.fetch(
                    rowLocation, row.getRowArray(), columnToUpdate, wait);
            if (SanityManager.DEBUG) {
                // We're not prepared for a non-existing base row.
                SanityManager.ASSERT(baseRowExists, "base row not found");
            }

			NumberDataValue oldValueOnDisk = (NumberDataValue) row.getColumn( columnNum );

            SQLLongint expectedOldValue;
            if ( oldValue == null ) { expectedOldValue = new SQLLongint(); }
            else { expectedOldValue = new SQLLongint( oldValue.longValue() ); }

            // only update value if what's on disk is what we expected
            if ( ( oldValue == null ) || ( expectedOldValue.compare( oldValueOnDisk ) == 0 ) )
            {
                SQLLongint newValueOnDisk;
                if ( newValue == null ) { newValueOnDisk = new SQLLongint(); }
                else { newValueOnDisk = new SQLLongint( newValue.longValue() ); }
                
                row.setColumn( columnNum, newValueOnDisk );
                heapCC.replace( rowLocation, row.getRowArray(), columnToUpdate );

                return true;
            }
            else
            {
                return false;
            }
        }
        finally
        {
            if (heapCC != null) { heapCC.close(); }
        }
    }
    
	/**
	 * @see com.splicemachine.db.iapi.sql.dictionary.DataDictionary#getCurrentValueAndAdvance
	 */
    public void getCurrentValueAndAdvance
        ( String sequenceUUIDstring, NumberDataValue returnValue )
        throws StandardException
    {
        SequenceUpdater sequenceUpdater = null;

        try {
            sequenceUpdater = (SequenceUpdater) sequenceGeneratorCache.find( sequenceUUIDstring );

            sequenceUpdater.getCurrentValueAndAdvance( returnValue );
        }
        finally
        {
            if ( sequenceUpdater != null )
            {
                sequenceGeneratorCache.release( sequenceUpdater );
            }
        }
    }
    
    public Long peekAtSequence( String schemaName, String sequenceName )
        throws StandardException
    {
        String  uuid = getSequenceID( schemaName, sequenceName );

        if ( uuid == null )
        {
            throw StandardException.newException(SQLState.LANG_OBJECT_NOT_FOUND_DURING_EXECUTION, "SEQUENCE",
                    ( schemaName + "." + sequenceName) );
        }
        
        return ((SequenceUpdater) sequenceGeneratorCache.find( uuid )).peekAtCurrentValue();
    }
    
    public RowLocation getRowLocationTemplate(LanguageConnectionContext lcc,
                                              TableDescriptor td)
          throws StandardException
    {
    	RowLocation 			rl; 
		ConglomerateController 	heapCC = null;

		TransactionController tc = 
			lcc.getTransactionCompile();

		long tableId = td.getHeapConglomerateId();
		heapCC = 
            tc.openConglomerate(
                tableId, false, 0, tc.MODE_RECORD, tc.ISOLATION_READ_COMMITTED);
		try
		{
			rl = heapCC.newRowLocationTemplate();
		}
		finally
		{
			heapCC.close();
		}

		return rl;
    }
	
	/**
	 * 
	 * Add a table descriptor to the "other" cache. The other cache is
	 * determined by the type of the object c.
	 *
	 * @param td	TableDescriptor to add to the other cache.
	 * @param c		Cacheable Object which lets us figure out the other cache.
	 *
	 * @exception	StandardException
	 */
	public void addTableDescriptorToOtherCache(TableDescriptor td,
											   Cacheable c) 
		throws StandardException
	{
		// get the other cache. if the entry we are setting in the cache is of
		// type oidtdcacheable then use the nametdcache 
		CacheManager otherCache = 
			(c instanceof OIDTDCacheable) ? nameTdCache : OIDTdCache;
		Object key;
		TDCacheable otherCacheEntry = null;

		if (otherCache == nameTdCache) 
			key = new TableKey(td.getSchemaDescriptor().getUUID(), td.getName());
		else
			key = td.getUUID();

		try
		{
			// insert the entry into the the other cache.
			otherCacheEntry = (TDCacheable)otherCache.create(key, td);
		}
		catch (StandardException se)
		{
			// if the object already exists in cache then somebody beat us to it
			// otherwise throw the error.
			if (!(se.getMessageId().equals(SQLState.OBJECT_EXISTS_IN_CACHE)))
				throw se;
		}
		finally 
		{
			if (otherCacheEntry != null)
				otherCache.release(otherCacheEntry);
		}
	}
	

	/** @see DataDictionary#dropStatisticsDescriptors */
	public void dropStatisticsDescriptors(UUID tableUUID, UUID referenceUUID,
									 TransactionController tc)
		throws StandardException
	{
		TabInfoImpl					ti = getNonCoreTI(SYSSTATISTICS_CATALOG_NUM);
		DataValueDescriptor first, second;
		first = getIDValueAsCHAR(tableUUID);

		ExecIndexRow keyRow;
		if (referenceUUID != null)
		{
			keyRow = exFactory.getIndexableRow(2);
			second = getIDValueAsCHAR(referenceUUID);
			keyRow.setColumn(2, second);
		}
		else
		{
			keyRow = exFactory.getIndexableRow(1);
		}

		keyRow.setColumn(1, first);

		ti.deleteRow(tc, keyRow,
					 SYSSTATISTICSRowFactory.SYSSTATISTICS_INDEX1_ID); 
		
	}

	private static LanguageConnectionContext getLCC() {
		return (LanguageConnectionContext) 
					ContextService.getContextOrNull(LanguageConnectionContext.CONTEXT_ID);
	}

    private SchemaDescriptor newSystemSchemaDesc(
    String  name, 
    String  uuid)
    {
        return new SchemaDescriptor(
                this,
                name,
                authorizationDatabaseOwner,
                uuidFactory.recreateUUID(uuid),
                true);
    }

    private SchemaDescriptor newDeclaredGlobalTemporaryTablesSchemaDesc( String name)
    {
        return new SchemaDescriptor(this,
                                        name,
                                        authorizationDatabaseOwner,
										uuidFactory.createUUID(),
                                        false);
    }
	/**
		Check to see if a database has been upgraded to the required
		level in order to use a language feature. 

		@param requiredMajorVersion Data Dictionary major version
		@param feature Non-null to throw an error, null to return the state of the version match.

		@return True if the database has been upgraded to the required level, false otherwise.
	*/
	public boolean checkVersion(int requiredMajorVersion, String feature) throws StandardException {

		if (requiredMajorVersion == DataDictionary.DD_VERSION_CURRENT) {
			requiredMajorVersion = softwareVersion.majorVersionNumber;
		}

		return dictionaryVersion.checkVersion(requiredMajorVersion, feature);
	}

    public boolean isReadOnlyUpgrade() {
        return readOnlyUpgrade;
    }

    /**
     * Mark this database as a read only database whose stored prepared
     * statements are invalid because some kind of upgrade is needed.
     */
    void setReadOnlyUpgrade() {
        readOnlyUpgrade = true;
    }

	/**
	** Create system built-in metadata stored prepared statements.
	*/
	void createSystemSps(TransactionController tc)
		throws StandardException
	{
		// DatabaseMetadata stored plans
		createSPSSet(tc, false, getSystemSchemaDescriptor().getUUID());

		// network server stored plans
		createSPSSet(tc, true, getSysIBMSchemaDescriptor().getUUID());
	}

	/**
		Create a set of stored prepared statements from a properties file.
		Key is the statement name, value is the SQL statement.
	*/
	protected void createSPSSet(TransactionController tc, boolean net, UUID schemaID)
		throws StandardException
	{
		Properties p = getQueryDescriptions(net);
		Enumeration e = p.keys();
		//statement will get compiled on first execution
		//Note: Don't change this to FALSE LCC is not available for compiling
		boolean nocompile = true;
		
		while (e.hasMoreElements())
		{
			String spsName = (String)e.nextElement();
			String spsText =  p.getProperty(spsName);
			SPSDescriptor spsd = new SPSDescriptor(this, spsName,
												   getUUIDFactory().createUUID(),
												   schemaID,
												   schemaID,
												   SPSDescriptor.SPS_TYPE_REGULAR,
												   !nocompile,		// it is valid, unless nocompile
												   spsText, //sps text
												   !nocompile );
//			if (LOG.isTraceEnabled()) LOG.trace(String.format("Creating metadata SPS: %s.%s", spsd.getSchemaDescriptor().getSchemaName(), spsd.getDescriptorName()));
			addSPSDescriptor(spsd, tc);
		}
	}


    /**
     * Generic create procedure routine.
     * <p>
     * Takes the input procedure and inserts it into the appropriate
     * catalog.  
     *
     * Assumes all arguments are "IN" type.
     *
     * @param routine_name  name of the routine in java and the SQL 
     *                      procedure name.
     *
     * @param arg_names     String array of procedure argument names in order.
     *
     * @param arg_types     Internal SQL types of the arguments
     *
     * @param routine_sql_control     
     *                      One of the RoutineAliasInfo constants:
     *                          MODIFIES_SQL_DATA
     *                          READS_SQL_DATA
     *                          CONTAINS_SQL
     *                          NO_SQL
     *
     * @param isDeterministic True if the procedure/function is DETERMINISTIC
     *
     * @param return_type   null for procedure.  For functions the return type
     *                      of the function.
     *
     * @param newlyCreatedRoutines evolving set of routines, some of which may need permissions later on
     * @param tc            an instance of the TransactionController
     *
     * @param procClass     the fully qualified name of the class that contains
     *                      java definitions for the stored procedures
     *
     * @return UUID 		UUID of system routine that got created.
     *
	 * @exception  StandardException  Standard exception policy.
     **/
    private final UUID createSystemProcedureOrFunction(
    String                  routine_name,
    UUID                    schema_uuid,
    String[]                arg_names,
    TypeDescriptor[]        arg_types,
	int						num_out_param,
	int						num_result_sets,
    short                   routine_sql_control,
    boolean               isDeterministic,
    TypeDescriptor          return_type,
    HashSet               newlyCreatedRoutines,
    TransactionController   tc,
    String procClass)
        throws StandardException
    {
        int num_args = 0;
        if (arg_names != null)
            num_args = arg_names.length;

        if (SanityManager.DEBUG)
        {
            if (num_args != 0)
            {
                SanityManager.ASSERT(arg_names != null);
                SanityManager.ASSERT(arg_types != null);
                SanityManager.ASSERT(arg_names.length == arg_types.length);
            }
        }

        // all args are only "in" arguments
        int[] arg_modes = null;
        if (num_args != 0)
        {
            arg_modes = new int[num_args];
			int num_in_param = num_args - num_out_param;
            for (int i = 0; i < num_in_param; i++)
                arg_modes[i] = JDBC30Translation.PARAMETER_MODE_IN;
            for (int i = 0; i < num_out_param; i++)
                arg_modes[num_in_param + i] = JDBC30Translation.PARAMETER_MODE_OUT;
        }

        RoutineAliasInfo routine_alias_info = 
            new RoutineAliasInfo(
                routine_name,                       // name of routine
                num_args,                           // number of params
                arg_names,                          // names of params
                arg_types,                          // types of params
                arg_modes,                          // all "IN" params
                num_result_sets,                    // number of result sets
                RoutineAliasInfo.PS_JAVA,           // link to java routine
                routine_sql_control,                // one of:
                                                    //  MODIFIES_SQL_DATA
                                                    //  READS_SQL_DATA
                                                    //  CONTAINS_SQL
                                                    //  NO_SQL
                isDeterministic,             // whether the procedure/function is DETERMINISTIC
                false,                              // not definer's rights
                true,                               // true - calledOnNullInput
                return_type);

		UUID routine_uuid = getUUIDFactory().createUUID();
        AliasDescriptor ads = 
            new AliasDescriptor(
                this,
                routine_uuid,
                routine_name,
                schema_uuid,
                procClass,	
                (return_type == null) ? 
                    AliasInfo.ALIAS_TYPE_PROCEDURE_AS_CHAR :
                    AliasInfo.ALIAS_TYPE_FUNCTION_AS_CHAR,
                (return_type == null) ? 
                    AliasInfo.ALIAS_NAME_SPACE_PROCEDURE_AS_CHAR :
                    AliasInfo.ALIAS_NAME_SPACE_FUNCTION_AS_CHAR,
                false,
                routine_alias_info, null);

        addDescriptor(
            ads, null, DataDictionary.SYSALIASES_CATALOG_NUM, false, tc);

        newlyCreatedRoutines.add( routine_name );

		return routine_uuid;
    }

    /**
     * Generic create procedure routine.
     * Takes the input procedure and inserts it into the appropriate
     * catalog.
     *
     * Assumes all arguments are "IN" type.
     *
     * @param routine_name  name of the routine in java and the SQL
     *                      procedure name.
     *
     * @param arg_names     String array of procedure argument names in order.
     *
     * @param arg_types     Internal SQL types of the arguments
     *
     * @param routine_sql_control
     *                      One of the RoutineAliasInfo constants:
     *                          MODIFIES_SQL_DATA
     *                          READS_SQL_DATA
     *                          CONTAINS_SQL
     *                          NO_SQL
     *
     *
     * @param isDeterministic True if the procedure/function is DETERMINISTIC
     *
     * @param return_type   null for procedure.  For functions the return type
     *                      of the function.
     *
     * @param newlyCreatedRoutines evolving set of routines, some of which may need permissions later on
     * @param tc            an instance of the TransactionController
     *
     * @return UUID         UUID of system routine that got created.
     *
     * @throws  StandardException  Standard exception policy.
     **/
    private final UUID createSystemProcedureOrFunction(
    String                  routine_name,
    UUID                    schema_uuid,
    String[]                arg_names,
    TypeDescriptor[]        arg_types,
    int                     num_out_param,
    int                     num_result_sets,
    short                   routine_sql_control,
    boolean               isDeterministic,
    TypeDescriptor          return_type,
    HashSet               newlyCreatedRoutines,
    TransactionController   tc)
        throws StandardException
    {
        UUID routine_uuid = createSystemProcedureOrFunction(routine_name,
        schema_uuid, arg_names, arg_types,
        num_out_param, num_result_sets, routine_sql_control, isDeterministic,
        return_type, newlyCreatedRoutines, tc, "com.splicemachine.db.catalog.SystemProcedures");
        return routine_uuid;
    }

    /**
     * Create system procedures
     * <p>
     * Used to add the system procedures to the database when
     * it is created.  System procedures are currently added to
     * either SYSCS_UTIL or SQLJ schemas.
     * <p>
     *
     * @param tc     transaction controller to use.  Counts on caller to
     *               commit.
     * @param newlyCreatedRoutines evolving set of routines which may need to be given permissions later on
     *
	 * @exception  StandardException  Standard exception policy.
     **/
    private final void create_SYSCS_procedures(
                                               TransactionController   tc, HashSet newlyCreatedRoutines )
        throws StandardException
    {
        // Types used for routine parameters and return types, all nullable.
        TypeDescriptor varchar32672Type = DataTypeDescriptor.getCatalogType(
                Types.VARCHAR, 32672);

        /*
		** SYSCS_UTIL routines.
		*/

        // used to put procedure into the SYSCS_UTIL schema
		UUID sysUtilUUID = getSystemUtilSchemaDescriptor().getUUID();


        // void SYSCS_UTIL.SYSCS_SET_DATABASE_PROPERTY(
        //     varchar(128), varchar(Limits.DB2_VARCHAR_MAXWIDTH))
        {

            // procedure argument names
            String[] arg_names = {
                "KEY", 
                "VALUE"};

            // procedure argument types
            TypeDescriptor[] arg_types = {
                    CATALOG_TYPE_SYSTEM_IDENTIFIER,
                DataTypeDescriptor.getCatalogType(
                    Types.VARCHAR, Limits.DB2_VARCHAR_MAXWIDTH)
            };

            createSystemProcedureOrFunction(
                "SYSCS_SET_DATABASE_PROPERTY",
                sysUtilUUID,
                arg_names,
                arg_types,
				0,
				0,
                RoutineAliasInfo.MODIFIES_SQL_DATA,
                false,
                (TypeDescriptor) null,
                newlyCreatedRoutines,
                tc);
        }


        // void SYSCS_UTIL.SYSCS_COMPRESS_TABLE(varchar(128), varchar(128), SMALLINT)
        {
            // procedure argument names
            String[] arg_names = {"SCHEMANAME", "TABLENAME", "SEQUENTIAL"};

            // procedure argument types
            TypeDescriptor[] arg_types = {
                    CATALOG_TYPE_SYSTEM_IDENTIFIER,
                    CATALOG_TYPE_SYSTEM_IDENTIFIER,
                    TypeDescriptor.SMALLINT

            };

            createSystemProcedureOrFunction(
                "SYSCS_COMPRESS_TABLE",
                sysUtilUUID,
                arg_names,
                arg_types,
				0,
				0,
                RoutineAliasInfo.MODIFIES_SQL_DATA,
                false,
                (TypeDescriptor) null,
                newlyCreatedRoutines,
                tc);
        }

        // void SYSCS_UTIL.SYSCS_CHECKPOINT_DATABASE()
        {
            createSystemProcedureOrFunction(
                "SYSCS_CHECKPOINT_DATABASE",
                sysUtilUUID,
                null,
                null,
				0,
				0,
                RoutineAliasInfo.CONTAINS_SQL,
                false,
                (TypeDescriptor) null,
                newlyCreatedRoutines,
                tc);
        }

        // void SYSCS_UTIL.SYSCS_FREEZE_DATABASE()
        {
            createSystemProcedureOrFunction(
                "SYSCS_FREEZE_DATABASE",
                sysUtilUUID,
                null,
                null,
				0,
				0,
                RoutineAliasInfo.CONTAINS_SQL,
                false,
                (TypeDescriptor) null,
                newlyCreatedRoutines,
                tc);
        }

        // void SYSCS_UTIL.SYSCS_UNFREEZE_DATABASE()
        {
            createSystemProcedureOrFunction(
                "SYSCS_UNFREEZE_DATABASE",
                sysUtilUUID,
                null,
                null,
				0,
				0,
                RoutineAliasInfo.CONTAINS_SQL,
                false,
                (TypeDescriptor) null,
                newlyCreatedRoutines,
                tc);
        }

        // void SYSCS_UTIL.SYSCS_BACKUP_DATABASE(varchar Limits.DB2_VARCHAR_MAXWIDTH)
        {
            // procedure argument names
            String[] arg_names = {"BACKUPDIR"};

            // procedure argument types
            TypeDescriptor[] arg_types = {
                DataTypeDescriptor.getCatalogType(
                    Types.VARCHAR, Limits.DB2_VARCHAR_MAXWIDTH)
            };

            createSystemProcedureOrFunction(
                "SYSCS_BACKUP_DATABASE",
                sysUtilUUID,
                arg_names,
                arg_types,
				0,
				0,
                RoutineAliasInfo.MODIFIES_SQL_DATA,
                false,
                (TypeDescriptor) null,
                newlyCreatedRoutines,
                tc);
        }

        // void SYSCS_UTIL.SYSCS_BACKUP_DATABASE_AND_ENABLE_LOG_ARCHIVE_MODE(
        //     varchar Limits.DB2_VARCHAR_MAXWIDTH, smallint)
        {
            // procedure argument names
            String[] arg_names = {"BACKUPDIR", "DELETE_ARCHIVED_LOG_FILES"};

            // procedure argument types
            TypeDescriptor[] arg_types = {
                DataTypeDescriptor.getCatalogType(
                    Types.VARCHAR, Limits.DB2_VARCHAR_MAXWIDTH),
                    TypeDescriptor.SMALLINT
            };

            createSystemProcedureOrFunction(
                "SYSCS_BACKUP_DATABASE_AND_ENABLE_LOG_ARCHIVE_MODE",
                sysUtilUUID,
                arg_names,
                arg_types,
				0,
				0,
                RoutineAliasInfo.MODIFIES_SQL_DATA,
                false,
                (TypeDescriptor) null,
                newlyCreatedRoutines,
                tc);
        }

        // void SYSCS_UTIL.SYSCS_DISABLE_LOG_ARCHIVE_MODE(smallint)
        {
            // procedure argument names
            String[] arg_names = {"DELETE_ARCHIVED_LOG_FILES"};

            // procedure argument types
            TypeDescriptor[] arg_types = {TypeDescriptor.SMALLINT};

            createSystemProcedureOrFunction(
                "SYSCS_DISABLE_LOG_ARCHIVE_MODE",
                sysUtilUUID,
                arg_names,
                arg_types,
				0,
				0,
                RoutineAliasInfo.MODIFIES_SQL_DATA,
                false,
                (TypeDescriptor) null,
                newlyCreatedRoutines,
                tc);
        }

        // void SYSCS_UTIL.SYSCS_SET_RUNTIMESTTISTICS(smallint)
        {
            // procedure argument names
            String[] arg_names = {"ENABLE"};

            // procedure argument types
            TypeDescriptor[] arg_types = {TypeDescriptor.SMALLINT};

            createSystemProcedureOrFunction(
                "SYSCS_SET_RUNTIMESTATISTICS",
                sysUtilUUID,
                arg_names,
                arg_types,
				0,
				0,
                RoutineAliasInfo.CONTAINS_SQL,
                false,
                (TypeDescriptor) null,
                newlyCreatedRoutines,
                tc);
        }

        // void SYSCS_UTIL.SYSCS_SET_STATISTICS_TIMING(smallint)
        {
            // procedure argument names
            String[] arg_names = {"ENABLE"};

            // procedure argument types
            TypeDescriptor[] arg_types = {TypeDescriptor.SMALLINT};

            createSystemProcedureOrFunction(
                "SYSCS_SET_STATISTICS_TIMING",
                sysUtilUUID,
                arg_names,
                arg_types,
				0,
				0,
                RoutineAliasInfo.CONTAINS_SQL,
                false,
                (TypeDescriptor) null,
                newlyCreatedRoutines,
                tc);
        }


        // SYSCS_UTIL functions
        //
        // TODO (mikem) - 
        // the following need to be functions when that is supported.
        // until then calling them will not work.

        // VARCHAR(Limits.DB2_VARCHAR_MAXWIDTH) 
        // SYSCS_UTIL.SYSCS_GET_DATABASE_PROPERTY(varchar(128))

        {
            // procedure argument names
            String[] arg_names = {"KEY"};

            // procedure argument types
            TypeDescriptor[] arg_types = {CATALOG_TYPE_SYSTEM_IDENTIFIER};

            createSystemProcedureOrFunction(
                "SYSCS_GET_DATABASE_PROPERTY",
                sysUtilUUID,
                arg_names,
                arg_types,
				0,
				0,
                RoutineAliasInfo.READS_SQL_DATA,
                false,
                DataTypeDescriptor.getCatalogType(
                    Types.VARCHAR, Limits.DB2_VARCHAR_MAXWIDTH),
                newlyCreatedRoutines,
                tc);
        }

        // SMALLINT SYSCS_UTIL.SYSCS_CHECK_TABLE(varchar(128), varchar(128))
        {
            // procedure argument names
            String[] arg_names = {"SCHEMANAME", "TABLENAME"};

            // procedure argument types
            TypeDescriptor[] arg_types = {
                    CATALOG_TYPE_SYSTEM_IDENTIFIER,
                    CATALOG_TYPE_SYSTEM_IDENTIFIER
            };

            createSystemProcedureOrFunction(
                "SYSCS_CHECK_TABLE",
                sysUtilUUID,
                arg_names,
                arg_types,
				0,
				0,
                RoutineAliasInfo.READS_SQL_DATA,
                false,
                TypeDescriptor.INTEGER,
                newlyCreatedRoutines,
                tc);
        }

        // CLOB SYSCS_UTIL.SYSCS_GET_RUNTIMESTATISTICS()
        {

            createSystemProcedureOrFunction(
                "SYSCS_GET_RUNTIMESTATISTICS",
                sysUtilUUID,
                null,
                null,
				0,
				0,
                RoutineAliasInfo.CONTAINS_SQL,
                false,
                DataTypeDescriptor.getCatalogType(
                    Types.VARCHAR, Limits.DB2_VARCHAR_MAXWIDTH),
                newlyCreatedRoutines,

                /*
                TODO - mikem, wants to be a CLOB, but don't know how to do 
                that yet.  Testing it with varchar for now.
                DataTypeDescriptor.getCatalogType(
                    Types.CLOB, Limits.DB2_LOB_MAXWIDTH),
                */
                tc);
        }


        /*
		** SQLJ routine.
		*/

		UUID sqlJUUID = 
            getSchemaDescriptor(
                SchemaDescriptor.STD_SQLJ_SCHEMA_NAME, tc, true).getUUID();

		// SQLJ.INSTALL_JAR(URL VARCHAR(??), JAR VARCHAR(128), DEPLOY INT)
		{
            String[] arg_names = {"URL", "JAR", "DEPLOY"};

            TypeDescriptor[] arg_types = {
				DataTypeDescriptor.getCatalogType(
                    Types.VARCHAR, 256),
                    CATALOG_TYPE_SYSTEM_IDENTIFIER,
                    TypeDescriptor.INTEGER
            };

            createSystemProcedureOrFunction(
                "INSTALL_JAR",
                sqlJUUID,
                arg_names,
                arg_types,
				0,
				0,
                RoutineAliasInfo.MODIFIES_SQL_DATA,
                false,
                (TypeDescriptor) null,
                newlyCreatedRoutines,
                tc);
        }

		// SQLJ.REPLACE_JAR(URL VARCHAR(??), JAR VARCHAR(128))
		{
            String[] arg_names = {"URL", "JAR"};

            TypeDescriptor[] arg_types = {
				DataTypeDescriptor.getCatalogType(
                    Types.VARCHAR, 256),
                    CATALOG_TYPE_SYSTEM_IDENTIFIER
            };

            createSystemProcedureOrFunction(
                "REPLACE_JAR",
                sqlJUUID,
                arg_names,
                arg_types,
				0,
				0,
                RoutineAliasInfo.MODIFIES_SQL_DATA,
                false,
                (TypeDescriptor) null,
                newlyCreatedRoutines,
                tc);
        }
	
		// SQLJ.REMOVE_JAR(JAR VARCHAR(128), UNDEPLOY INT)
		{
            String[] arg_names = {"JAR", "UNDEPLOY"};

            TypeDescriptor[] arg_types = {
                    CATALOG_TYPE_SYSTEM_IDENTIFIER,
                    TypeDescriptor.INTEGER
            };

            createSystemProcedureOrFunction(
                "REMOVE_JAR",
                sqlJUUID,
                arg_names,
                arg_types,
				0,
				0,
                RoutineAliasInfo.MODIFIES_SQL_DATA,
                false,
                (TypeDescriptor) null,
                newlyCreatedRoutines,
                tc);
        }	

		/*  SYSCS_EXPORT_TABLE (IN SCHEMANAME  VARCHAR(128), 
         * IN TABLENAME    VARCHAR(128),  IN FILENAME VARCHAR(32672) , 
         * IN COLUMNDELIMITER CHAR(1),  IN CHARACTERDELIMITER CHAR(1) ,  
		 * IN CODESET VARCHAR(128))
		 */

		
        {
            // procedure argument names
            String[] arg_names = {"schemaName", "tableName" , 
								  "fileName"," columnDelimiter", 
								  "characterDelimiter", "codeset"};

            // procedure argument types
            TypeDescriptor[] arg_types = {
                    CATALOG_TYPE_SYSTEM_IDENTIFIER, 
                    CATALOG_TYPE_SYSTEM_IDENTIFIER,
                    varchar32672Type,
				DataTypeDescriptor.getCatalogType(
				Types.CHAR, 1),
				DataTypeDescriptor.getCatalogType(
				Types.CHAR, 1),
                CATALOG_TYPE_SYSTEM_IDENTIFIER
            };

            createSystemProcedureOrFunction(
                "SYSCS_EXPORT_TABLE",
                sysUtilUUID,
                arg_names,
                arg_types,
				0,
				0,
				RoutineAliasInfo.READS_SQL_DATA,
                false,
                (TypeDescriptor) null,
                newlyCreatedRoutines,
                tc);
        }


		/* SYSCS_EXPORT_QUERY (IN SELECTSTATEMENT  VARCHAR(32672), 
		 * IN FILENAME VARCHAR(32672) , 
         * IN COLUMNDELIMITER CHAR(1),  IN CHARACTERDELIMITER CHAR(1) ,  
		 * IN CODESET VARCHAR(128))
		 */
        {
            // procedure argument names
            String[] arg_names = {"selectStatement", "fileName",
								  " columnDelimiter", "characterDelimiter", 
								  "codeset"};

            // procedure argument types
            TypeDescriptor[] arg_types = {
                    varchar32672Type, 
                    varchar32672Type,
				DataTypeDescriptor.getCatalogType(
				Types.CHAR, 1),
				DataTypeDescriptor.getCatalogType(
				Types.CHAR, 1),
                CATALOG_TYPE_SYSTEM_IDENTIFIER
            };

            createSystemProcedureOrFunction(
   			   "SYSCS_EXPORT_QUERY",
                sysUtilUUID,
                arg_names,
                arg_types,
				0,
				0,
				RoutineAliasInfo.READS_SQL_DATA,
               false,
                (TypeDescriptor) null,
                newlyCreatedRoutines,
                tc);
        }

		
		/*  SYSCS_IMPORT_TABLE(IN SCHEMANAME VARCHAR(128), 
		 *  IN TABLENAME VARCHAR(128),  IN FILENAME VARCHAR(32672), 
		 *  IN COLUMNDELIMITER CHAR(1), IN CHARACTERDELIMITER  CHAR(1),  
		 *  IN CODESET VARCHAR(128) , IN  REPLACE SMALLINT)
		 */
        {
            // procedure argument names
            String[] arg_names = {"schemaName", "tableName", "fileName",
								  " columnDelimiter", "characterDelimiter", 
								  "codeset", "replace"};

            // procedure argument types
			
            // procedure argument types
            TypeDescriptor[] arg_types = {
                    CATALOG_TYPE_SYSTEM_IDENTIFIER, 
                    CATALOG_TYPE_SYSTEM_IDENTIFIER,
                    varchar32672Type,
				DataTypeDescriptor.getCatalogType(
				Types.CHAR, 1),
				DataTypeDescriptor.getCatalogType(
				Types.CHAR, 1),
                CATALOG_TYPE_SYSTEM_IDENTIFIER,
                TypeDescriptor.SMALLINT,
            };


            createSystemProcedureOrFunction(
   			   "SYSCS_IMPORT_TABLE",
                sysUtilUUID,
                arg_names,
                arg_types,
				0,
				0,
				RoutineAliasInfo.MODIFIES_SQL_DATA,
               false,
                (TypeDescriptor) null,
                newlyCreatedRoutines,
                tc);
        }

				
		/*  SYSCS_IMPORT_DATA(IN SCHEMANAME VARCHAR(128), 
		 *  IN TABLENAME VARCHAR(128), IN INSERTCOLUMNLIST VARCHAR(32672), 
		 *  IN COLUMNINDEXES VARCHAR(32672), IN IN FILENAME VARCHAR(32672), 
		 *  IN COLUMNDELIMITER CHAR(1), IN CHARACTERDELIMITER  CHAR(1),  
		 *  IN CODESET VARCHAR(128) , IN  REPLACE SMALLINT)
		 */
        {
            // procedure argument names
            String[] arg_names = {"schemaName", "tableName", "insertColumnList","columnIndexes",
								  "fileName", " columnDelimiter", "characterDelimiter", 
					"timestampFormat"};

            // procedure argument types
			
            // procedure argument types
            TypeDescriptor[] arg_types = {
                    CATALOG_TYPE_SYSTEM_IDENTIFIER, 
                    CATALOG_TYPE_SYSTEM_IDENTIFIER,
                    varchar32672Type,
                    varchar32672Type,
                    varchar32672Type,
                    varchar32672Type,
				DataTypeDescriptor.getCatalogType(
				Types.CHAR, 1),
					varchar32672Type
//					CATALOG_TYPE_SYSTEM_IDENTIFIER,
//					TypeDescriptor.SMALLINT,
            };


            createSystemProcedureOrFunction(
   			   "SYSCS_IMPORT_DATA",
                sysUtilUUID,
                arg_names,
                arg_types,
				0,
				0,
				RoutineAliasInfo.MODIFIES_SQL_DATA,
               false,
                (TypeDescriptor) null,
                newlyCreatedRoutines,
                tc);
        }



						
		/*  
		 * SYSCS_BULK_INSERT(
         *     IN SCHEMANAME VARCHAR(128), 
         *     IN TABLENAME  VARCHAR(128),
		 *     IN VTINAME    VARCHAR(32672), 
         *     IN VTIARG     VARCHAR(32672))
		 */
        {
            // procedure argument names
            String[] arg_names = {"schemaName", "tableName", "vtiName","vtiArg"};

			
            // procedure argument types
            TypeDescriptor[] arg_types = {
                    CATALOG_TYPE_SYSTEM_IDENTIFIER, 
                    CATALOG_TYPE_SYSTEM_IDENTIFIER,
                    varchar32672Type,
                    varchar32672Type,
            };


            createSystemProcedureOrFunction(
   			   "SYSCS_BULK_INSERT",
                sysUtilUUID,
                arg_names,
                arg_types,
				0,
				0,
				RoutineAliasInfo.MODIFIES_SQL_DATA,
               false,
                (TypeDescriptor) null,
                newlyCreatedRoutines,
                tc);
        }

        // add 10.1 specific system procedures
        create_10_1_system_procedures(tc, newlyCreatedRoutines, sysUtilUUID);
        // add 10.2 specific system procedures
        create_10_2_system_procedures(tc, newlyCreatedRoutines, sysUtilUUID);
        // add 10.3 specific system procedures
        create_10_3_system_procedures(tc, newlyCreatedRoutines );
        // add 10.5 specific system procedures
        create_10_5_system_procedures(tc, newlyCreatedRoutines );
        // add 10.6 specific system procedures
        create_10_6_system_procedures(tc, newlyCreatedRoutines );
        // add 10.9 specific system procedures
        create_10_9_system_procedures( tc, newlyCreatedRoutines );
    }

    /**
     * Create system procedures in SYSIBM
     * <p>
     * Used to add the system procedures to the database when
     * it is created.  Full upgrade from version 5.1 or earlier also
	 * calls this method.
     * <p>
     *
     * @param newlyCreatedRoutines evolving set of routines which we're adding (some may need permissions later on)
     * @param tc     transaction controller to use.  Counts on caller to
     *               commit.
     *
	 * @exception  StandardException  Standard exception policy.
     **/
    protected final void create_SYSIBM_procedures(
                                                  TransactionController   tc, HashSet newlyCreatedRoutines )
        throws StandardException
    {
        /*
		** SYSIBM routines.
		*/

        // used to put procedure into the SYSIBM schema
		UUID sysIBMUUID = getSysIBMSchemaDescriptor().getUUID();


        // SYSIBM.SQLCAMESSAGE(
        {

            // procedure argument names
            String[] arg_names = {
				"SQLCODE",
				"SQLERRML",
				"SQLERRMC",
				"SQLERRP",
				"SQLERRD0",
				"SQLERRD1",
				"SQLERRD2",
				"SQLERRD3",
				"SQLERRD4",
				"SQLERRD5",
				"SQLWARN",
				"SQLSTATE",
				"FILE",
				"LOCALE",
				"MESSAGE",
				"RETURNCODE"};

            // procedure argument types
            TypeDescriptor[] arg_types = {
                    TypeDescriptor.INTEGER,
                    TypeDescriptor.SMALLINT,
				DataTypeDescriptor.getCatalogType(
						Types.VARCHAR, Limits.DB2_JCC_MAX_EXCEPTION_PARAM_LENGTH),
				DataTypeDescriptor.getCatalogType(Types.CHAR, 8),
                TypeDescriptor.INTEGER,
                TypeDescriptor.INTEGER,
                TypeDescriptor.INTEGER,
                TypeDescriptor.INTEGER,
                TypeDescriptor.INTEGER,
                TypeDescriptor.INTEGER,
				DataTypeDescriptor.getCatalogType(Types.CHAR, 11),
				DataTypeDescriptor.getCatalogType(Types.CHAR, 5),
				DataTypeDescriptor.getCatalogType(Types.VARCHAR, 50),
				DataTypeDescriptor.getCatalogType(Types.CHAR, 5),
				DataTypeDescriptor.getCatalogType(Types.VARCHAR, 2400),
                TypeDescriptor.INTEGER
            };

            createSystemProcedureOrFunction(
                "SQLCAMESSAGE",
                sysIBMUUID,
                arg_names,
                arg_types,
				2,
				0,
                RoutineAliasInfo.READS_SQL_DATA,
                false,
                (TypeDescriptor) null,
                newlyCreatedRoutines,
                tc);
        }

        // SYSIBM.SQLPROCEDURES(VARCHAR(128), VARCHAR(128), VARCHAR(128), VARCHAR(4000))
        {

            // procedure argument names
            String[] arg_names = {
				"CATALOGNAME",
				"SCHEMANAME",
				"PROCNAME",
				"OPTIONS"};

            // procedure argument types
            TypeDescriptor[] arg_types = {
                    CATALOG_TYPE_SYSTEM_IDENTIFIER,
                    CATALOG_TYPE_SYSTEM_IDENTIFIER,
                    CATALOG_TYPE_SYSTEM_IDENTIFIER,
				DataTypeDescriptor.getCatalogType(Types.VARCHAR, 4000)};

            createSystemProcedureOrFunction(
                "SQLPROCEDURES",
                sysIBMUUID,
                arg_names,
                arg_types,
				0,
				1,
                RoutineAliasInfo.READS_SQL_DATA,
                false,
                (TypeDescriptor) null,
                newlyCreatedRoutines,
                tc);
        }

        // SYSIBM.SQLTABLEPRIVILEGES(VARCHAR(128), VARCHAR(128), VARCHAR(128), VARCHAR(4000))
        {

            // procedure argument names
            String[] arg_names = {
				"CATALOGNAME",
				"SCHEMANAME",
				"TABLENAME",
				"OPTIONS"};

            // procedure argument types
            TypeDescriptor[] arg_types = {
                    CATALOG_TYPE_SYSTEM_IDENTIFIER,
                    CATALOG_TYPE_SYSTEM_IDENTIFIER,
                    CATALOG_TYPE_SYSTEM_IDENTIFIER,
				DataTypeDescriptor.getCatalogType(Types.VARCHAR, 4000)};

            createSystemProcedureOrFunction(
                "SQLTABLEPRIVILEGES",
                sysIBMUUID,
                arg_names,
                arg_types,
				0,
				1,
                RoutineAliasInfo.READS_SQL_DATA,
                false,
                (TypeDescriptor) null,
                newlyCreatedRoutines,
                tc);
        }

        // SYSIBM.SQLPRIMARYKEYS(VARCHAR(128), VARCHAR(128), VARCHAR(128), VARCHAR(4000))
        {

            // procedure argument names
            String[] arg_names = {
				"CATALOGNAME",
				"SCHEMANAME",
				"TABLENAME",
				"OPTIONS"};

            // procedure argument types
            TypeDescriptor[] arg_types = {
                    CATALOG_TYPE_SYSTEM_IDENTIFIER,
                    CATALOG_TYPE_SYSTEM_IDENTIFIER,
                    CATALOG_TYPE_SYSTEM_IDENTIFIER,
				DataTypeDescriptor.getCatalogType(Types.VARCHAR, 4000)};

            createSystemProcedureOrFunction(
                "SQLPRIMARYKEYS",
                sysIBMUUID,
                arg_names,
                arg_types,
				0,
				1,
                RoutineAliasInfo.READS_SQL_DATA,
                false,
                (TypeDescriptor) null,
                newlyCreatedRoutines,
                tc);
        }

        // SYSIBM.SQLTABLES(VARCHAR(128), VARCHAR(128), VARCHAR(128), VARCHAR(4000), VARCHAR(4000))
        {

            // procedure argument names
            String[] arg_names = {
				"CATALOGNAME",
				"SCHEMANAME",
				"TABLENAME",
				"TABLETYPE",
				"OPTIONS"};

            // procedure argument types
            TypeDescriptor[] arg_types = {
                    CATALOG_TYPE_SYSTEM_IDENTIFIER,
                    CATALOG_TYPE_SYSTEM_IDENTIFIER,
                    CATALOG_TYPE_SYSTEM_IDENTIFIER,
				DataTypeDescriptor.getCatalogType(Types.VARCHAR, 4000),
				DataTypeDescriptor.getCatalogType(Types.VARCHAR, 4000)};

            createSystemProcedureOrFunction(
                "SQLTABLES",
                sysIBMUUID,
                arg_names,
                arg_types,
				0,
				1,
                RoutineAliasInfo.READS_SQL_DATA,
                false,
                (TypeDescriptor) null,
                newlyCreatedRoutines,
                tc);
        }


        // SYSIBM.SQLPROCEDURECOLS(VARCHAR(128), VARCHAR(128), VARCHAR(128), VARCHAR(128), VARCHAR(4000))
        {

            // procedure argument names
            String[] arg_names = {
				"CATALOGNAME",
				"SCHEMANAME",
				"PROCNAME",
				"PARAMNAME",
				"OPTIONS"};

            // procedure argument types
            TypeDescriptor[] arg_types = {
				CATALOG_TYPE_SYSTEM_IDENTIFIER,
				CATALOG_TYPE_SYSTEM_IDENTIFIER,
				CATALOG_TYPE_SYSTEM_IDENTIFIER,
				CATALOG_TYPE_SYSTEM_IDENTIFIER,
				DataTypeDescriptor.getCatalogType(Types.VARCHAR, 4000)};

            createSystemProcedureOrFunction(
                "SQLPROCEDURECOLS",
                sysIBMUUID,
                arg_names,
                arg_types,
				0,
				1,
                RoutineAliasInfo.READS_SQL_DATA,
                false,
                (TypeDescriptor) null,
                newlyCreatedRoutines,
                tc);
        }

        // SYSIBM.SQLCOLUMNS(VARCHAR(128), VARCHAR(128), VARCHAR(128), VARCHAR(128), VARCHAR(4000))
        {

            // procedure argument names
            String[] arg_names = {
				"CATALOGNAME",
				"SCHEMANAME",
				"TABLENAME",
				"COLUMNNAME",
				"OPTIONS"};

            // procedure argument types
            TypeDescriptor[] arg_types = {
				CATALOG_TYPE_SYSTEM_IDENTIFIER,
				CATALOG_TYPE_SYSTEM_IDENTIFIER,
				CATALOG_TYPE_SYSTEM_IDENTIFIER,
				CATALOG_TYPE_SYSTEM_IDENTIFIER,
				DataTypeDescriptor.getCatalogType(Types.VARCHAR, 4000)};

            createSystemProcedureOrFunction(
                "SQLCOLUMNS",
                sysIBMUUID,
                arg_names,
                arg_types,
				0,
				1,
                RoutineAliasInfo.READS_SQL_DATA,
                false,
                (TypeDescriptor) null,
                newlyCreatedRoutines,
                tc);
        }

        // SYSIBM.SQLCOLPRIVILEGES(VARCHAR(128), VARCHAR(128), VARCHAR(128), VARCHAR(128), VARCHAR(4000))
        {

            // procedure argument names
            String[] arg_names = {
				"CATALOGNAME",
				"SCHEMANAME",
				"TABLENAME",
				"COLUMNNAME",
				"OPTIONS"};

            // procedure argument types
            TypeDescriptor[] arg_types = {
				CATALOG_TYPE_SYSTEM_IDENTIFIER,
				CATALOG_TYPE_SYSTEM_IDENTIFIER,
				CATALOG_TYPE_SYSTEM_IDENTIFIER,
				CATALOG_TYPE_SYSTEM_IDENTIFIER,
				DataTypeDescriptor.getCatalogType(Types.VARCHAR, 4000)};

            createSystemProcedureOrFunction(
                "SQLCOLPRIVILEGES",
                sysIBMUUID,
                arg_names,
                arg_types,
				0,
				1,
                RoutineAliasInfo.READS_SQL_DATA,
                false,
                (TypeDescriptor) null,
                newlyCreatedRoutines,
                tc);
        }

        // SYSIBM.SQLUDTS(VARCHAR(128), VARCHAR(128), VARCHAR(128), VARCHAR(128), VARCHAR(4000))
        {

            // procedure argument names
            String[] arg_names = {
				"CATALOGNAME",
				"SCHEMAPATTERN",
				"TYPENAMEPATTERN",
				"UDTTYPES",
				"OPTIONS"};

            // procedure argument types
            TypeDescriptor[] arg_types = {
				CATALOG_TYPE_SYSTEM_IDENTIFIER,
				CATALOG_TYPE_SYSTEM_IDENTIFIER,
				CATALOG_TYPE_SYSTEM_IDENTIFIER,
				CATALOG_TYPE_SYSTEM_IDENTIFIER,
				DataTypeDescriptor.getCatalogType(Types.VARCHAR, 4000)};

            createSystemProcedureOrFunction(
                "SQLUDTS",
                sysIBMUUID,
                arg_names,
                arg_types,
				0,
				1,
                RoutineAliasInfo.READS_SQL_DATA,
                false,
                (TypeDescriptor) null,
                newlyCreatedRoutines,
                tc);
        }

        // SYSIBM.SQLFOREIGNKEYS(VARCHAR(128), VARCHAR(128), VARCHAR(128), VARCHAR(128),
		//						 VARCHAR(128), VARCHAR(128), VARCHAR(4000))
        {

            // procedure argument names
            String[] arg_names = {
				"PKCATALOGNAME",
				"PKSCHEMANAME",
				"PKTABLENAME",
				"FKCATALOGNAME",
				"FKSCHEMANAME",
				"FKTABLENAME",
				"OPTIONS"};

            // procedure argument types
            TypeDescriptor[] arg_types = {
				CATALOG_TYPE_SYSTEM_IDENTIFIER,
				CATALOG_TYPE_SYSTEM_IDENTIFIER,
				CATALOG_TYPE_SYSTEM_IDENTIFIER,
				CATALOG_TYPE_SYSTEM_IDENTIFIER,
				CATALOG_TYPE_SYSTEM_IDENTIFIER,
				CATALOG_TYPE_SYSTEM_IDENTIFIER,
				DataTypeDescriptor.getCatalogType(Types.VARCHAR, 4000)};

            createSystemProcedureOrFunction(
                "SQLFOREIGNKEYS",
                sysIBMUUID,
                arg_names,
                arg_types,
				0,
				1,
                RoutineAliasInfo.READS_SQL_DATA,
                false,
                (TypeDescriptor) null,
                newlyCreatedRoutines,
                tc);
        }

        // SYSIBM.SQLSPECIALCOLUMNS(SMALLINT, VARCHAR(128), VARCHAR(128), VARCHAR(128),
		//						 	SMALLINT, SMALLINT, VARCHAR(4000))
        {

            // procedure argument names
            String[] arg_names = {
				"COLTYPE",
				"CATALOGNAME",
				"SCHEMANAME",
				"TABLENAME",
				"SCOPE",
				"NULLABLE",
				"OPTIONS"};

            // procedure argument types
            TypeDescriptor[] arg_types = {
                    TypeDescriptor.SMALLINT,
				CATALOG_TYPE_SYSTEM_IDENTIFIER,
				CATALOG_TYPE_SYSTEM_IDENTIFIER,
				CATALOG_TYPE_SYSTEM_IDENTIFIER,
                TypeDescriptor.SMALLINT,
                TypeDescriptor.SMALLINT,
				DataTypeDescriptor.getCatalogType(Types.VARCHAR, 4000)};

            createSystemProcedureOrFunction(
                "SQLSPECIALCOLUMNS",
                sysIBMUUID,
                arg_names,
                arg_types,
				0,
				1,
                RoutineAliasInfo.READS_SQL_DATA,
                false,
                (TypeDescriptor) null,
                newlyCreatedRoutines,
                tc);
        }

        // SYSIBM.SQLGETTYPEINFO(SMALLINT, VARCHAR(4000))
        {

            // procedure argument names
            String[] arg_names = {
				"DATATYPE",
				"OPTIONS"};

            // procedure argument types
            TypeDescriptor[] arg_types = {
                    TypeDescriptor.SMALLINT,
				DataTypeDescriptor.getCatalogType(Types.VARCHAR, 4000)};

            createSystemProcedureOrFunction(
                "SQLGETTYPEINFO",
                sysIBMUUID,
                arg_names,
                arg_types,
				0,
				1,
                RoutineAliasInfo.READS_SQL_DATA,
                false,
                (TypeDescriptor) null,
                newlyCreatedRoutines,
                tc);
        }

        // SYSIBM.SQLSTATISTICS(VARCHAR(128), VARCHAR(128), VARCHAR(128),
		//						 	SMALLINT, SMALLINT, VARCHAR(4000))
        {

            // procedure argument names
            String[] arg_names = {
				"CATALOGNAME",
				"SCHEMANAME",
				"TABLENAME",
				"UNIQUE",
				"RESERVED",
				"OPTIONS"};

            // procedure argument types
            TypeDescriptor[] arg_types = {
				CATALOG_TYPE_SYSTEM_IDENTIFIER,
				CATALOG_TYPE_SYSTEM_IDENTIFIER,
				CATALOG_TYPE_SYSTEM_IDENTIFIER,
                TypeDescriptor.SMALLINT,
                TypeDescriptor.SMALLINT,
				DataTypeDescriptor.getCatalogType(Types.VARCHAR, 4000)};

            createSystemProcedureOrFunction(
                "SQLSTATISTICS",
                sysIBMUUID,
                arg_names,
                arg_types,
				0,
				1,
                RoutineAliasInfo.READS_SQL_DATA,
                false,
                (TypeDescriptor) null,
                newlyCreatedRoutines,
                tc);
        }

        // void SYSIBM.METADATA()
        {
            createSystemProcedureOrFunction(
                "METADATA",
                sysIBMUUID,
                null,
                null,
				0,
				1,
                RoutineAliasInfo.READS_SQL_DATA,
                false,
                (TypeDescriptor) null,
                newlyCreatedRoutines,
                tc);
        }

	}
    
    /**
     * Grant PUBLIC access to specific system routines. Currently, this is 
     * done for some routines in SYSCS_UTIL schema. We grant access to routines
     * which we have just added. Doing it this way lets us declare these
     * routines in one place and re-use this logic during database creation and
     * during upgrade.
     * 
     * @param tc	TransactionController to use
     * @param authorizationID	authorization ID of the permission grantor
     * @throws StandardException	Standard exception policy.
     */
    public void grantPublicAccessToSystemRoutines(HashSet newlyCreatedRoutines, TransactionController tc, 
    						String authorizationID) throws StandardException {
    	
    	// Get schema ID for SYSCS_UTIL schema
    	String schemaID = getSystemUtilSchemaDescriptor().getUUID().toString();
    	
    	for(int i=0; i < sysUtilProceduresWithPublicAccess.length; i++) {

            String  routineName = sysUtilProceduresWithPublicAccess[i];
            if ( !newlyCreatedRoutines.contains( routineName ) ) { continue; }
            
    		grantPublicAccessToSystemRoutine(schemaID, 
    				routineName, 
								AliasInfo.ALIAS_NAME_SPACE_PROCEDURE_AS_CHAR, 
								tc, authorizationID);
    	}
    	
    	for(int i=0; i < sysUtilFunctionsWithPublicAccess.length; i++) {
            
            String routineName = sysUtilFunctionsWithPublicAccess[i];
            if ( !newlyCreatedRoutines.contains( routineName ) ) { continue; }
            
    		grantPublicAccessToSystemRoutine(schemaID, 
    				routineName, 
								AliasInfo.ALIAS_NAME_SPACE_FUNCTION_AS_CHAR, 
								tc, authorizationID);
    	}
    }
    
    
    /**
     * Grant PUBLIC access to a system routine. This method should be used only 
     * for granting access to a system routine (other than routines in SYSFUN 
     * schema). It expects the routine to be present in SYSALIASES catalog. 
     * 
     * @param schemaID	Schema ID
     * @param routineName	Routine Name
     * @param nameSpace	Indicates whether the routine is a function/procedure.
     * @param tc	TransactionController to use
     * @param authorizationID	authorization ID of the permission grantor
     * @throws StandardException	Standard exception policy.
     */
    private void grantPublicAccessToSystemRoutine(String schemaID, 
    										String routineName,
											char nameSpace,
											TransactionController tc,
											String authorizationID) 
    										throws StandardException {
    	// For system routines, a valid alias descriptor will be returned.
    	AliasDescriptor ad = getAliasDescriptor(schemaID, routineName, 
    											nameSpace);
        //
        // When upgrading from 10.1, it can happen that we haven't yet created
        // all public procedures. We forgive that possibility here and just return.
        //
        if ( ad == null ) { return; }
    	
    	UUID routineUUID = ad.getUUID();
    	createRoutinePermPublicDescriptor(routineUUID, tc, authorizationID);
    }
    

	/**
	 * Create RoutinePermDescriptor to grant access to PUBLIC for
	 * this system routine using the grantor specified in authorizationID.
	 * 
	 * @param routineUUID	uuid of the routine
	 * @param tc	TransactionController to use
	 * @param authorizationID	authorization ID of the permission grantor
	 * @throws StandardException	Standard exception policy.
	 */
	void createRoutinePermPublicDescriptor(
	UUID routineUUID,
	TransactionController tc,
	String authorizationID) throws StandardException
	{
		RoutinePermsDescriptor routinePermDesc =
			new RoutinePermsDescriptor(
				this,
				"PUBLIC",
				authorizationID,
				routineUUID);

		addDescriptor(
   			routinePermDesc, null, DataDictionary.SYSROUTINEPERMS_CATALOG_NUM, false, tc);
	}

    /**
     * Create system procedures added in version 10.1.
     * <p>
     * Create 10.1 system procedures, called by either code creating new
     * database, or code doing hard upgrade from previous version.
     * <p>
     *
     * @param tc                 booting transaction
     * @param newlyCreatedRoutines set of routines we are creating (used to add permissions later on)
     * @param sysUtilUUID   uuid of the SYSUTIL schema.
     *
	 * @exception  StandardException  Standard exception policy.
     **/
    void create_10_1_system_procedures(
    TransactionController   tc,
    HashSet               newlyCreatedRoutines,
    UUID                    sysUtilUUID)
		throws StandardException
    { 
        // void SYSCS_UTIL.SYSCS_INPLACE_COMPRESS_TABLE(
        //     IN SCHEMANAME        VARCHAR(128), 
        //     IN TABLENAME         VARCHAR(128),
        //     IN PURGE_ROWS        SMALLINT,
        //     IN DEFRAGMENT_ROWS   SMALLINT,
        //     IN TRUNCATE_END      SMALLINT
        //     )
        {
            // procedure argument names
            String[] arg_names = {
                "SCHEMANAME", 
                "TABLENAME", 
                "PURGE_ROWS", 
                "DEFRAGMENT_ROWS", 
                "TRUNCATE_END"};

            // procedure argument types
            TypeDescriptor[] arg_types = {
                CATALOG_TYPE_SYSTEM_IDENTIFIER,
                CATALOG_TYPE_SYSTEM_IDENTIFIER,
                TypeDescriptor.SMALLINT,
                TypeDescriptor.SMALLINT,
                TypeDescriptor.SMALLINT
            };

            createSystemProcedureOrFunction(
                "SYSCS_INPLACE_COMPRESS_TABLE",
                sysUtilUUID,
                arg_names,
                arg_types,
				0,
				0,
                RoutineAliasInfo.MODIFIES_SQL_DATA,
                false,
                (TypeDescriptor) null,
                newlyCreatedRoutines,
                tc);
        }
    }

    
    /**
     * Create system procedures added in version 10.2.
     * <p>
     * Create 10.2 system procedures, called by either code creating new
     * database, or code doing hard upgrade from previous version.
     * <p>
     *
     * @param tc booting transaction
     * @param newlyCreatedRoutines set of routines we are creating (used to add permissions later on)
     * @param sysUtilUUID   uuid of the SYSUTIL schema.
     *
     * @exception  StandardException  Standard exception policy.
     **/
    void create_10_2_system_procedures(
    TransactionController   tc,
    HashSet               newlyCreatedRoutines,
    UUID                    sysUtilUUID)
		throws StandardException
    {

        // void SYSCS_UTIL.SYSCS_BACKUP_DATABASE_NOWAIT(
        //     IN BACKUPDIR        VARCHAR(Limits.DB2_VARCHAR_MAXWIDTH)
        //     )
        
        {
            // procedure argument names
            String[] arg_names = {"BACKUPDIR"};

            // procedure argument types
            TypeDescriptor[] arg_types = {
                DataTypeDescriptor.getCatalogType(
                    Types.VARCHAR, Limits.DB2_VARCHAR_MAXWIDTH)
            };

            createSystemProcedureOrFunction(
                "SYSCS_BACKUP_DATABASE_NOWAIT",
                sysUtilUUID,
                arg_names,
                arg_types,
                0,
                0,
                RoutineAliasInfo.MODIFIES_SQL_DATA,
                false,
                (TypeDescriptor) null,
                newlyCreatedRoutines,
                tc);
        }

        // void 
        // SYSCS_UTIL.SYSCS_BACKUP_DATABASE_AND_ENABLE_LOG_ARCHIVE_MODE_NOWAIT(
        //   IN BACKUPDIR                 VARCHAR(Limits.DB2_VARCHAR_MAXWIDTH),
        //   IN DELETE_ARCHIVED_LOG_FILES SMALLINT
        //   )
        {
            // procedure argument names
            String[] arg_names = 
                {"BACKUPDIR", "DELETE_ARCHIVED_LOG_FILES"};

            // procedure argument types
            TypeDescriptor[] arg_types = {
                DataTypeDescriptor.getCatalogType(
                    Types.VARCHAR, Limits.DB2_VARCHAR_MAXWIDTH),
                    TypeDescriptor.SMALLINT
            };

            createSystemProcedureOrFunction(
                "SYSCS_BACKUP_DATABASE_AND_ENABLE_LOG_ARCHIVE_MODE_NOWAIT",
                sysUtilUUID,
                arg_names,
                arg_types,
                0,
                0,
                RoutineAliasInfo.MODIFIES_SQL_DATA,
                false,
                (TypeDescriptor) null,
                newlyCreatedRoutines,
                tc);
        }

        // SYSIBM.SQLFUNCTIONS(VARCHAR(128), VARCHAR(128), VARCHAR(128), 
	// VARCHAR(4000))
        {

            // procedure argument names
            String[] arg_names = {
				"CATALOGNAME",
				"SCHEMANAME",
				"FUNCNAME",
				"OPTIONS"};

            // procedure argument types
            TypeDescriptor[] arg_types = {
                    CATALOG_TYPE_SYSTEM_IDENTIFIER,
                    CATALOG_TYPE_SYSTEM_IDENTIFIER,
                    CATALOG_TYPE_SYSTEM_IDENTIFIER,
				DataTypeDescriptor.getCatalogType(Types.VARCHAR, 4000)};

            createSystemProcedureOrFunction(
                "SQLFUNCTIONS",
                getSysIBMSchemaDescriptor().getUUID(),
                arg_names,
                arg_types,
				0,
				1,
                RoutineAliasInfo.READS_SQL_DATA,
                false,
                (TypeDescriptor) null,
                newlyCreatedRoutines,
                tc);
        }

        // SYSIBM.SQLFUNCTIONPARAMS(VARCHAR(128), VARCHAR(128),
	// VARCHAR(128), VARCHAR(128), VARCHAR(4000))
        {

            // procedure argument names
            String[] arg_names = {
				"CATALOGNAME",
				"SCHEMANAME",
				"FUNCNAME",
				"PARAMNAME",
				"OPTIONS"};

            // procedure argument types
            TypeDescriptor[] arg_types = {
                    CATALOG_TYPE_SYSTEM_IDENTIFIER,
                    CATALOG_TYPE_SYSTEM_IDENTIFIER,
                    CATALOG_TYPE_SYSTEM_IDENTIFIER,
                    CATALOG_TYPE_SYSTEM_IDENTIFIER,
				DataTypeDescriptor.getCatalogType(Types.VARCHAR, 4000)};

            createSystemProcedureOrFunction(
                "SQLFUNCTIONPARAMS",
                getSysIBMSchemaDescriptor().getUUID(),
                arg_names,
                arg_types,
				0,
				1,
                RoutineAliasInfo.READS_SQL_DATA,
                false,
                (TypeDescriptor) null,
                newlyCreatedRoutines,
                tc);
        }
    }

    /**
     * Create system procedures added in version 10.3.
     * Create 10.3 system procedures related to the LOB Methods ,
     * called by either code creating new
     * database, or code doing hard upgrade from previous version.
     *
     * @param tc            an instance of the TransactionController class.
     * @param newlyCreatedRoutines set of routines we are creating (used to add permissions later on)
     *
     * @throws StandardException  Standard exception policy.
     **/
    private void create_10_3_system_procedures_SYSIBM(
        TransactionController   tc,
        HashSet               newlyCreatedRoutines )
        throws StandardException {
        //create 10.3 functions used by LOB methods.
        UUID schema_uuid = getSysIBMSchemaDescriptor().getUUID();
        {
            String[] arg_names = null;

            TypeDescriptor[] arg_types = null;

            createSystemProcedureOrFunction(
                "CLOBCREATELOCATOR",
                schema_uuid,
                arg_names,
                arg_types,
                0,
                0,
                RoutineAliasInfo.CONTAINS_SQL,
                false,
                TypeDescriptor.INTEGER,
                newlyCreatedRoutines,
                tc,
                "com.splicemachine.db.impl.jdbc.LOBStoredProcedure");
        }
        {
            String[] arg_names = {"LOCATOR"};

            TypeDescriptor[] arg_types = {TypeDescriptor.INTEGER};

            createSystemProcedureOrFunction(
                "CLOBRELEASELOCATOR",
                schema_uuid,
                arg_names,
                arg_types,
                0,
                0,
                RoutineAliasInfo.CONTAINS_SQL,
                false,
                null,
                newlyCreatedRoutines,
                tc,
                "com.splicemachine.db.impl.jdbc.LOBStoredProcedure");
        }
        {
            String[] arg_names = {"LOCATOR","SEARCHSTR","POS"};

            // procedure argument types
            TypeDescriptor[] arg_types = {
                    TypeDescriptor.INTEGER,
                DataTypeDescriptor.getCatalogType(
                    Types.VARCHAR),
                DataTypeDescriptor.getCatalogType(
                    Types.BIGINT)
            };
            createSystemProcedureOrFunction(
                "CLOBGETPOSITIONFROMSTRING",
                schema_uuid,
                arg_names,
                arg_types,
                0,
                0,
                RoutineAliasInfo.CONTAINS_SQL,
                false,
                DataTypeDescriptor.getCatalogType(
                    Types.BIGINT),
                newlyCreatedRoutines,
                tc,
                "com.splicemachine.db.impl.jdbc.LOBStoredProcedure");
        }
        {
            String[] arg_names = {"LOCATOR","SEARCHLOCATOR","POS"};

            // procedure argument types
            TypeDescriptor[] arg_types = {
                    TypeDescriptor.INTEGER,
                    TypeDescriptor.INTEGER,
                DataTypeDescriptor.getCatalogType(
                    Types.BIGINT)
            };
            createSystemProcedureOrFunction(
                "CLOBGETPOSITIONFROMLOCATOR",
                schema_uuid,
                arg_names,
                arg_types,
                0,
                0,
                RoutineAliasInfo.CONTAINS_SQL,
                false,
                DataTypeDescriptor.getCatalogType(
                    Types.BIGINT),
                newlyCreatedRoutines,
                tc,
                "com.splicemachine.db.impl.jdbc.LOBStoredProcedure");
        }
        {
            String[] arg_names = {"LOCATOR"};

            // procedure argument types
            TypeDescriptor[] arg_types = {TypeDescriptor.INTEGER};
            createSystemProcedureOrFunction(
                "CLOBGETLENGTH",
                schema_uuid,
                arg_names,
                arg_types,
                0,
                0,
                RoutineAliasInfo.CONTAINS_SQL,
                false,
                DataTypeDescriptor.getCatalogType(
                    Types.BIGINT),
                newlyCreatedRoutines,
                tc,
                "com.splicemachine.db.impl.jdbc.LOBStoredProcedure");
        }
        {
            String[] arg_names = {"LOCATOR","POS","LEN"};

            // procedure argument types
            TypeDescriptor[] arg_types = {
                    TypeDescriptor.INTEGER,
                DataTypeDescriptor.getCatalogType(
                    Types.BIGINT),
                    TypeDescriptor.INTEGER
            };
            createSystemProcedureOrFunction(
                "CLOBGETSUBSTRING",
                schema_uuid,
                arg_names,
                arg_types,
                0,
                0,
                RoutineAliasInfo.CONTAINS_SQL,
                false,
                DataTypeDescriptor.getCatalogType(
                    Types.VARCHAR,
                    Limits.MAX_CLOB_RETURN_LEN),
                newlyCreatedRoutines,
                tc,
                "com.splicemachine.db.impl.jdbc.LOBStoredProcedure");
        }
        {
            String[] arg_names = {"LOCATOR","POS","LEN","REPLACESTR"};

            // procedure argument types
            TypeDescriptor[] arg_types = {
                    TypeDescriptor.INTEGER,
                DataTypeDescriptor.getCatalogType(
                    Types.BIGINT),
                    TypeDescriptor.INTEGER,
                DataTypeDescriptor.getCatalogType(
                    Types.VARCHAR)
            };
            createSystemProcedureOrFunction(
                "CLOBSETSTRING",
                schema_uuid,
                arg_names,
                arg_types,
                0,
                0,
                RoutineAliasInfo.CONTAINS_SQL,
                false,
                null,
                newlyCreatedRoutines,
                tc,
                "com.splicemachine.db.impl.jdbc.LOBStoredProcedure");
        }
        {
            String[] arg_names = {"LOCATOR","LEN"};

            // procedure argument types
            TypeDescriptor[] arg_types = {
                    TypeDescriptor.INTEGER,
                DataTypeDescriptor.getCatalogType(
                    Types.BIGINT)
            };
            createSystemProcedureOrFunction(
                "CLOBTRUNCATE",
                schema_uuid,
                arg_names,
                arg_types,
                0,
                0,
                RoutineAliasInfo.CONTAINS_SQL,
                false,
                null,
                newlyCreatedRoutines,
                tc,
                "com.splicemachine.db.impl.jdbc.LOBStoredProcedure");
        }

        //Now create the Stored procedures required for BLOB
        {
            String[] arg_names = null;

            TypeDescriptor[] arg_types = null;

            createSystemProcedureOrFunction(
                "BLOBCREATELOCATOR",
                schema_uuid,
                arg_names,
                arg_types,
                0,
                0,
                RoutineAliasInfo.CONTAINS_SQL,
                false,
                TypeDescriptor.INTEGER,
                newlyCreatedRoutines,
                tc,
                "com.splicemachine.db.impl.jdbc.LOBStoredProcedure");
        }
        {
            String[] arg_names = {"LOCATOR"};

            TypeDescriptor[] arg_types = {TypeDescriptor.INTEGER};

            createSystemProcedureOrFunction(
                "BLOBRELEASELOCATOR",
                schema_uuid,
                arg_names,
                arg_types,
                0,
                0,
                RoutineAliasInfo.CONTAINS_SQL,
                false,
                null,
                newlyCreatedRoutines,
                tc,
                "com.splicemachine.db.impl.jdbc.LOBStoredProcedure");
        }
        {
            String[] arg_names = {"LOCATOR","SEARCHBYTES","POS"};

            // procedure argument types
            TypeDescriptor[] arg_types = {
                    TypeDescriptor.INTEGER,
                DataTypeDescriptor.getCatalogType(
                    Types.VARBINARY),
                DataTypeDescriptor.getCatalogType(
                    Types.BIGINT)
            };
            createSystemProcedureOrFunction(
                "BLOBGETPOSITIONFROMBYTES",
                schema_uuid,
                arg_names,
                arg_types,
                0,
                0,
                RoutineAliasInfo.CONTAINS_SQL,
                false,
                DataTypeDescriptor.getCatalogType(
                    Types.BIGINT),
                newlyCreatedRoutines,
                tc,
                "com.splicemachine.db.impl.jdbc.LOBStoredProcedure");
        }
        {
            String[] arg_names = {"LOCATOR","SEARCHLOCATOR","POS"};

            // procedure argument types
            TypeDescriptor[] arg_types = {
                    TypeDescriptor.INTEGER,
                    TypeDescriptor.INTEGER,
                DataTypeDescriptor.getCatalogType(
                    Types.BIGINT)
            };
            createSystemProcedureOrFunction(
                "BLOBGETPOSITIONFROMLOCATOR",
                schema_uuid,
                arg_names,
                arg_types,
                0,
                0,
                RoutineAliasInfo.CONTAINS_SQL,
                false,
                DataTypeDescriptor.getCatalogType(
                    Types.BIGINT),
                newlyCreatedRoutines,
                tc,
                "com.splicemachine.db.impl.jdbc.LOBStoredProcedure");
        }
        {
            String[] arg_names = {"LOCATOR"};

            // procedure argument types
            TypeDescriptor[] arg_types = {
                    TypeDescriptor.INTEGER
            };
            createSystemProcedureOrFunction(
                "BLOBGETLENGTH",
                schema_uuid,
                arg_names,
                arg_types,
                0,
                0,
                RoutineAliasInfo.CONTAINS_SQL,
                false,
                DataTypeDescriptor.getCatalogType(
                    Types.BIGINT),
                newlyCreatedRoutines,
                tc,
                "com.splicemachine.db.impl.jdbc.LOBStoredProcedure");
        }
        {
            String[] arg_names = {"LOCATOR","POS","LEN"};

            // procedure argument types
            TypeDescriptor[] arg_types = {
                    TypeDescriptor.INTEGER,
                DataTypeDescriptor.getCatalogType(
                    Types.BIGINT),
                    TypeDescriptor.INTEGER
            };
            createSystemProcedureOrFunction(
                "BLOBGETBYTES",
                schema_uuid,
                arg_names,
                arg_types,
                0,
                0,
                RoutineAliasInfo.CONTAINS_SQL,
                false,
                DataTypeDescriptor.getCatalogType(
                    Types.VARBINARY,
                    Limits.MAX_BLOB_RETURN_LEN),
                newlyCreatedRoutines,
                tc,
                "com.splicemachine.db.impl.jdbc.LOBStoredProcedure");
        }
        {
            String[] arg_names = {"LOCATOR","POS","LEN","REPLACEBYTES"};

            // procedure argument types
            TypeDescriptor[] arg_types = {
                    TypeDescriptor.INTEGER,
                DataTypeDescriptor.getCatalogType(
                    Types.BIGINT),
                    TypeDescriptor.INTEGER,
                DataTypeDescriptor.getCatalogType(
                    Types.VARBINARY)
            };
            createSystemProcedureOrFunction(
                "BLOBSETBYTES",
                schema_uuid,
                arg_names,
                arg_types,
                0,
                0,
                RoutineAliasInfo.CONTAINS_SQL,
                false,
                null,
                newlyCreatedRoutines,
                tc,
                "com.splicemachine.db.impl.jdbc.LOBStoredProcedure");
        }
        {
            String[] arg_names = {"LOCATOR","LEN"};

            // procedure argument types
            TypeDescriptor[] arg_types = {
                    TypeDescriptor.INTEGER,
                DataTypeDescriptor.getCatalogType(
                    Types.BIGINT)
            };
            createSystemProcedureOrFunction(
                "BLOBTRUNCATE",
                schema_uuid,
                arg_names,
                arg_types,
                0,
                0,
                RoutineAliasInfo.CONTAINS_SQL,
                false,
                null,
                newlyCreatedRoutines,
                tc,
                "com.splicemachine.db.impl.jdbc.LOBStoredProcedure");
        }
    }

    /**
     * Create the System procedures that are added to 10.5.
     * 
     * @param tc an instance of the TransactionController.
     * @param newlyCreatedRoutines set of routines we are creating (used to add permissions later on)
     * @throws StandardException Standard exception policy.
     */
    void create_10_5_system_procedures(TransactionController tc, HashSet newlyCreatedRoutines )
    throws StandardException
    {
        // Create the procedures in the SYSCS_UTIL schema.
        UUID  sysUtilUUID = getSystemUtilSchemaDescriptor().getUUID();

        // void SYSCS_UTIL.SYSCS_UPDATE_STATISTICS(varchar(128), varchar(128), varchar(128))
        {
            // procedure argument names
            String[] arg_names = {"SCHEMANAME", "TABLENAME", "INDEXNAME"};

            // procedure argument types
            TypeDescriptor[] arg_types = {
                    CATALOG_TYPE_SYSTEM_IDENTIFIER,
                    CATALOG_TYPE_SYSTEM_IDENTIFIER,
                    CATALOG_TYPE_SYSTEM_IDENTIFIER

            };

            createSystemProcedureOrFunction(
                "SYSCS_UPDATE_STATISTICS",
                sysUtilUUID,
                arg_names,
                arg_types,
                0,
                0,
                RoutineAliasInfo.MODIFIES_SQL_DATA,
                false,
                (TypeDescriptor) null,
                newlyCreatedRoutines,
                tc);
        }
    }

    /**
     * Create the System procedures that are added to 10.6.
     * 
     * @param tc an instance of the TransactionController.
     * @throws StandardException Standard exception policy.
     */
    void create_10_6_system_procedures(TransactionController tc,
            HashSet newlyCreatedRoutines)
    throws StandardException
    {
        // Create the procedures in the SYSCS_UTIL schema.
        UUID  sysUtilUUID = getSystemUtilSchemaDescriptor().getUUID();
        // void SYSCS_UTIL.SYSCS_SET_XPLAIN_MODE(smallint mode)
        {
            // procedure argument names
            String[] arg_names = {"ENABLE"};

            // procedure argument types
            TypeDescriptor[] arg_types = {
                TypeDescriptor.INTEGER,
            };

            createSystemProcedureOrFunction(
                "SYSCS_SET_XPLAIN_MODE",
                sysUtilUUID,
                arg_names,
                arg_types,
                0,
                0,
                RoutineAliasInfo.CONTAINS_SQL,
                false,
                (TypeDescriptor) null,
                newlyCreatedRoutines,
                tc);
        }
        
        // SMALLINT SYSCS_UTIL.SYSCS_GET_XPLAIN_MODE()
        {

            createSystemProcedureOrFunction(
                "SYSCS_GET_XPLAIN_MODE",
                sysUtilUUID,
                null,
                null,
                0,
                0,
                RoutineAliasInfo.READS_SQL_DATA,
                false,
                TypeDescriptor.INTEGER,
                newlyCreatedRoutines,
                tc);
        }
        
        
        // void SYSCS_UTIL.SYSCS_SET_XPLAIN_SCHEMA(String schemaName)
        {
            // procedure argument names
            String[] arg_names = {"SCHEMANAME"};

            // procedure argument types
            TypeDescriptor[] arg_types = {
                CATALOG_TYPE_SYSTEM_IDENTIFIER,
            };

            createSystemProcedureOrFunction(
                "SYSCS_SET_XPLAIN_SCHEMA",
                sysUtilUUID,
                arg_names,
                arg_types,
                0,
                0,
                RoutineAliasInfo.MODIFIES_SQL_DATA,
                false,
                (TypeDescriptor) null,
                newlyCreatedRoutines,
                tc);
        }

        // STRING SYSCS_UTIL.SYSCS_GET_XPLAIN_SCHEMA()
        {
            createSystemProcedureOrFunction(
                "SYSCS_GET_XPLAIN_SCHEMA",
                sysUtilUUID,
                null,
                null,
                0,
                0,
                RoutineAliasInfo.READS_SQL_DATA,
                false,
                CATALOG_TYPE_SYSTEM_IDENTIFIER,
                newlyCreatedRoutines,
                tc);
        }
    }

    /**
     * Create the System procedures that are added in 10.3.
     *
     * @param tc an instance of the TransactionController.
     * @param newlyCreatedRoutines set of routines we are creating (used to add permissions later on)
     * @throws StandardException Standard exception policy. 
     */
    void create_10_3_system_procedures(TransactionController tc, HashSet newlyCreatedRoutines ) 
    throws StandardException {
        // Create the procedures in the SYSCS_UTIL schema.
        create_10_3_system_procedures_SYSCS_UTIL(tc, newlyCreatedRoutines );
        //create the procedures in the SYSIBM schema
        create_10_3_system_procedures_SYSIBM(tc, newlyCreatedRoutines );
    }
    /**
     * Create system procedures that are part of the
     * SYSCS_UTIL schema added in version 10.3.
     * <p>
     * Create 10.3 system procedures, called by either code creating new
     * database, or code doing hard upgrade from previous version.
     * <p>
     *
     * @param tc an instance of the Transaction Controller.
     * @param newlyCreatedRoutines set of routines we are creating (used to add permissions later on)
     * @exception  StandardException  Standard exception policy.
     **/
    void create_10_3_system_procedures_SYSCS_UTIL( TransactionController   tc, HashSet newlyCreatedRoutines )
        throws StandardException
    {
        UUID  sysUtilUUID = getSystemUtilSchemaDescriptor().getUUID();
        /* SYSCS_EXPORT_TABLE_LOBS_TO_EXTFILE(IN SCHEMANAME  VARCHAR(128), 
         * IN TABLENAME    VARCHAR(128), IN FILENAME VARCHAR(32672) , 
         * IN COLUMNDELIMITER CHAR(1),  IN CHARACTERDELIMITER CHAR(1) ,  
         * IN CODESET VARCHAR(128), IN LOBSFILENAME VARCHAR(32672) )
         */
		
        {
            // procedure argument names
            String[] arg_names = {"schemaName", "tableName" , 
                                  "fileName"," columnDelimiter", 
                                  "characterDelimiter", "codeset", 
                                  "lobsFileName"};

            // procedure argument types
            TypeDescriptor[] arg_types = {
                    CATALOG_TYPE_SYSTEM_IDENTIFIER, 
                    CATALOG_TYPE_SYSTEM_IDENTIFIER,
                DataTypeDescriptor.getCatalogType(
                Types.VARCHAR, 32672),
                DataTypeDescriptor.getCatalogType(
                Types.CHAR, 1),
                DataTypeDescriptor.getCatalogType(
                Types.CHAR, 1),
                CATALOG_TYPE_SYSTEM_IDENTIFIER,
                DataTypeDescriptor.getCatalogType(
                Types.VARCHAR, 32672)
            };

            createSystemProcedureOrFunction(
               "SYSCS_EXPORT_TABLE_LOBS_TO_EXTFILE",
                sysUtilUUID,
                arg_names,
                arg_types,
				0,
				0,
				RoutineAliasInfo.READS_SQL_DATA,
               false,
                (TypeDescriptor) null,
                newlyCreatedRoutines,
                tc);
        }

        
        /* SYSCS_EXPORT_QUERY_LOBS_TO_EXTFILE(
         * IN SELECTSTATEMENT  VARCHAR(32672), 
         * IN FILENAME VARCHAR(32672) , 
         * IN COLUMNDELIMITER CHAR(1),  IN CHARACTERDELIMITER CHAR(1) ,  
         * IN CODESET VARCHAR(128), IN LOBSFILENAME VARCHAR(32672))
         */
        {
            // procedure argument names
            String[] arg_names = {"selectStatement", "fileName",
                                  " columnDelimiter", "characterDelimiter",
                                  "codeset", "lobsFileName"};

            // procedure argument types
            TypeDescriptor[] arg_types = {
                DataTypeDescriptor.getCatalogType(
                Types.VARCHAR, 32672), 
                DataTypeDescriptor.getCatalogType(
                Types.VARCHAR, 32672),
                DataTypeDescriptor.getCatalogType(
                Types.CHAR, 1),
                DataTypeDescriptor.getCatalogType(
                Types.CHAR, 1),
                CATALOG_TYPE_SYSTEM_IDENTIFIER,
                DataTypeDescriptor.getCatalogType(
                Types.VARCHAR, 32672)
            };

            createSystemProcedureOrFunction(
                "SYSCS_EXPORT_QUERY_LOBS_TO_EXTFILE",
                sysUtilUUID,
                arg_names,
                arg_types,
                0,
                0,
                RoutineAliasInfo.READS_SQL_DATA,
                false,
                (TypeDescriptor) null,
                newlyCreatedRoutines,
                tc);
        }

        		
        /*  SYSCS_IMPORT_TABLE_LOBS_FROM_EXTFILE(IN SCHEMANAME VARCHAR(128), 
         *  IN TABLENAME VARCHAR(128),  IN FILENAME VARCHAR(32672), 
         *  IN COLUMNDELIMITER CHAR(1), IN CHARACTERDELIMITER  CHAR(1),  
         *  IN CODESET VARCHAR(128) , IN  REPLACE SMALLINT)
         */
        {
            // procedure argument names
            String[] arg_names = {"schemaName", "tableName", "fileName",
                                  " columnDelimiter", "characterDelimiter", 
                                  "codeset", "replace"};

            // procedure argument types
            TypeDescriptor[] arg_types = {
                    CATALOG_TYPE_SYSTEM_IDENTIFIER, 
                    CATALOG_TYPE_SYSTEM_IDENTIFIER,
                DataTypeDescriptor.getCatalogType(
                Types.VARCHAR, 32672),
                DataTypeDescriptor.getCatalogType(
                Types.CHAR, 1),
                DataTypeDescriptor.getCatalogType(
                Types.CHAR, 1),
                CATALOG_TYPE_SYSTEM_IDENTIFIER,
                TypeDescriptor.SMALLINT,
            };

            createSystemProcedureOrFunction(
               "SYSCS_IMPORT_TABLE_LOBS_FROM_EXTFILE",
               sysUtilUUID,
               arg_names,
               arg_types,
               0,
               0,
               RoutineAliasInfo.MODIFIES_SQL_DATA,
               false,
               (TypeDescriptor) null,
                newlyCreatedRoutines,
               tc);
        }

        /*  SYSCS_IMPORT_DATA_LOBS_FROM_EXTFILE(IN SCHEMANAME VARCHAR(128), 
         *  IN TABLENAME VARCHAR(128), IN INSERTCOLUMNLIST VARCHAR(32672), 
         *  IN COLUMNINDEXES VARCHAR(32672), IN IN FILENAME VARCHAR(32672), 
         *  IN COLUMNDELIMITER CHAR(1), IN CHARACTERDELIMITER  CHAR(1),  
         *  IN CODESET VARCHAR(128) , IN  REPLACE SMALLINT)
         */
        {
            // procedure argument names
            String[] arg_names = {"schemaName", "tableName", 
                                  "insertColumnList","columnIndexes",
                                  "fileName", " columnDelimiter", 
                                  "characterDelimiter", 
                                  "codeset", "replace"};

            // procedure argument types
            TypeDescriptor[] arg_types = {
                    CATALOG_TYPE_SYSTEM_IDENTIFIER, 
                    CATALOG_TYPE_SYSTEM_IDENTIFIER,
                DataTypeDescriptor.getCatalogType(
                Types.VARCHAR, 32672),
                DataTypeDescriptor.getCatalogType(
                Types.VARCHAR, 32672),
                DataTypeDescriptor.getCatalogType(
                Types.VARCHAR, 32672),
                DataTypeDescriptor.getCatalogType(
                Types.CHAR, 1),
                DataTypeDescriptor.getCatalogType(
                Types.CHAR, 1),
                CATALOG_TYPE_SYSTEM_IDENTIFIER,
                TypeDescriptor.SMALLINT,
            };


            createSystemProcedureOrFunction(
                "SYSCS_IMPORT_DATA_LOBS_FROM_EXTFILE",
                sysUtilUUID,
                arg_names,
                arg_types,
                0,
                0,
                RoutineAliasInfo.MODIFIES_SQL_DATA,
                false,
                (TypeDescriptor) null,
                newlyCreatedRoutines,
                tc);
        }


        // void SYSCS_UTIL.SYSCS_RELOAD_SECURITY_POLICY()
        {
            createSystemProcedureOrFunction(
                "SYSCS_RELOAD_SECURITY_POLICY",
                sysUtilUUID,
                null,
                null,
                0,
                0,
                RoutineAliasInfo.NO_SQL,
                false,
                (TypeDescriptor) null,
                newlyCreatedRoutines,
                tc);
        }
        
        // void SYSCS_UTIL.SYSCS_SET_USER_ACCESS(USER_NAME VARCHAR(128),
        // CONNECTION_PERMISSION VARCHAR(128))
        {
            TypeDescriptor[] arg_types = {CATALOG_TYPE_SYSTEM_IDENTIFIER, CATALOG_TYPE_SYSTEM_IDENTIFIER};

            createSystemProcedureOrFunction(
                "SYSCS_SET_USER_ACCESS",
                sysUtilUUID,
                new String[] {"USERNAME", "CONNECTIONPERMISSION"},
                arg_types,
                0,
                0,
                RoutineAliasInfo.MODIFIES_SQL_DATA,
                false,
                (TypeDescriptor) null,
                newlyCreatedRoutines,
                tc);
        }
        
        // VARCHAR(128) SYSCS_UTIL.SYSCS_SET_USER_ACCESS(USER_NAME VARCHAR(128))
        {               
            TypeDescriptor[] arg_types = { CATALOG_TYPE_SYSTEM_IDENTIFIER };

            createSystemProcedureOrFunction(
                "SYSCS_GET_USER_ACCESS",
                sysUtilUUID,
                new String[] {"USERNAME"},
                arg_types,
                0,
                0,
                RoutineAliasInfo.READS_SQL_DATA,
                false,
                CATALOG_TYPE_SYSTEM_IDENTIFIER,
                newlyCreatedRoutines,
                tc);
        }
        
        // void SYSCS_UTIL.SYSCS_EMPTY_STATEMENT_CACHE()
        {               
            createSystemProcedureOrFunction(
                "SYSCS_EMPTY_STATEMENT_CACHE",
                sysUtilUUID,
                (String[]) null,
                (TypeDescriptor[]) null,
                0,
                0,
                RoutineAliasInfo.NO_SQL,
                false,
                (TypeDescriptor) null,
                newlyCreatedRoutines,
                tc);
        }

    }

    /**
     * <p>
     * Create system procedures that are part of the
     * SYSCS_UTIL schema added in version 10.9. These include the procedures for managing NATIVE credentials.
     * See DERBY-866.
     * </p>
     *
     * @param tc an instance of the Transaction Controller.
     * @param newlyCreatedRoutines set of routines we are creating (used to add permissions later on)
     **/
    void create_10_9_system_procedures( TransactionController   tc, HashSet newlyCreatedRoutines )
        throws StandardException
    {
        UUID  sysUtilUUID = getSystemUtilSchemaDescriptor().getUUID();

        //
        // SYSCS_CREATE_USER( IN USERNAME  VARCHAR(128), IN PASSWORD VARCHAR(32672) )
        //
		
        {
            // procedure argument names
            String[] arg_names = { "userName", "password" };

            // procedure argument types
            TypeDescriptor[] arg_types =
                {
                    CATALOG_TYPE_SYSTEM_IDENTIFIER, 
                    DataTypeDescriptor.getCatalogType( Types.VARCHAR, 32672 )
                };

            createSystemProcedureOrFunction
                (
                 "SYSCS_CREATE_USER",
                 sysUtilUUID,
                 arg_names,
                 arg_types,
                 0,
                 0,
                 RoutineAliasInfo.MODIFIES_SQL_DATA,
                 false,
                 (TypeDescriptor) null,
                 newlyCreatedRoutines,
                 tc
                 );
        }
        
        //
        // SYSCS_RESET_PASSWORD( IN USERNAME  VARCHAR(128), IN PASSWORD VARCHAR(32672) )
        //
		
        {
            // procedure argument names
            String[] arg_names = { "userName", "password" };

            // procedure argument types
            TypeDescriptor[] arg_types =
                {
                    CATALOG_TYPE_SYSTEM_IDENTIFIER, 
                    DataTypeDescriptor.getCatalogType( Types.VARCHAR, 32672 )
                };

            createSystemProcedureOrFunction
                (
                 "SYSCS_RESET_PASSWORD",
                 sysUtilUUID,
                 arg_names,
                 arg_types,
                 0,
                 0,
                 RoutineAliasInfo.MODIFIES_SQL_DATA,
                 false,
                 (TypeDescriptor) null,
                 newlyCreatedRoutines,
                 tc
                 );
        }
        
        //
        // SYSCS_MODIFY_PASSWORD( IN PASSWORD VARCHAR(32672) )
        //
		
        {
            // procedure argument names
            String[] arg_names = { "password" };

            // procedure argument types
            TypeDescriptor[] arg_types =
                {
                    DataTypeDescriptor.getCatalogType( Types.VARCHAR, 32672 )
                };

            createSystemProcedureOrFunction
                (
                 "SYSCS_MODIFY_PASSWORD",
                 sysUtilUUID,
                 arg_names,
                 arg_types,
                 0,
                 0,
                 RoutineAliasInfo.MODIFIES_SQL_DATA,
                 false,
                 (TypeDescriptor) null,
                 newlyCreatedRoutines,
                 tc
                 );
        }
        
        //
        // SYSCS_DROP_USER( IN USERNAME  VARCHAR(128) )
        //
		
        {
            // procedure argument names
            String[] arg_names = { "userName" };

            // procedure argument types
            TypeDescriptor[] arg_types =
                {
                    CATALOG_TYPE_SYSTEM_IDENTIFIER
                };

            createSystemProcedureOrFunction
                (
                 "SYSCS_DROP_USER",
                 sysUtilUUID,
                 arg_names,
                 arg_types,
                 0,
                 0,
                 RoutineAliasInfo.MODIFIES_SQL_DATA,
                 false,
                 (TypeDescriptor) null,
                 newlyCreatedRoutines,
                 tc
                 );
        }
        
        // BIGINT
        // SYSCS_UTIL.SYSCS_PEEK_AT_SEQUENCE( VARCHAR(128), VARCHAR(128) )

        {
            // procedure argument names
            String[] arg_names = { "schemaName", "sequenceName" };

            // procedure argument types
            TypeDescriptor[] arg_types =
                {
                    CATALOG_TYPE_SYSTEM_IDENTIFIER,
                    CATALOG_TYPE_SYSTEM_IDENTIFIER
                };

            createSystemProcedureOrFunction(
                "SYSCS_PEEK_AT_SEQUENCE",
                sysUtilUUID,
                arg_names,
                arg_types,
				0,
				0,
                RoutineAliasInfo.READS_SQL_DATA,
                false,
                DataTypeDescriptor.getCatalogType( Types.BIGINT ),
                newlyCreatedRoutines,
                tc);
        }

        // void SYSCS_UTIL.SYSCS_DROP_STATISTICS(varchar(128), varchar(128), varchar(128))
        {
            // procedure argument names
            String[] arg_names = {"SCHEMANAME", "TABLENAME", "INDEXNAME"};

            // procedure argument types
            TypeDescriptor[] arg_types = {
                    CATALOG_TYPE_SYSTEM_IDENTIFIER,
                    CATALOG_TYPE_SYSTEM_IDENTIFIER,
                    CATALOG_TYPE_SYSTEM_IDENTIFIER

            };

            createSystemProcedureOrFunction(
                "SYSCS_DROP_STATISTICS",
                sysUtilUUID,
                arg_names,
                arg_types,
                0,
                0,
                RoutineAliasInfo.MODIFIES_SQL_DATA,
                false,
                (TypeDescriptor) null,
                newlyCreatedRoutines,
                tc);
        }
    }


	/*
	** Priv block code to load net work server meta data queries.
	*/

	private String spsSet;
	private final synchronized Properties getQueryDescriptions(boolean net) {
		spsSet = net ? "/com/splicemachine/db/impl/sql/catalog/metadata_net.properties" : "/com/splicemachine/db/impl/jdbc/metadata.properties";
		return (Properties) java.security.AccessController.doPrivileged(this);
	}

	public final Object run() {
		// SECURITY PERMISSION - IP3
		Properties p = new Properties();
		try {

			// SECURITY PERMISSION - IP3
			InputStream is = getClass().getResourceAsStream(spsSet);
			p.load(is);
			is.close();
		} catch (IOException ioe) {}
		return p;
	}


	private static <T> List<T> newSList() {
		return Collections.synchronizedList(new LinkedList<T>());
	}

    /**
     * Get one user's privileges on a table
     *
     * @param tableUUID
     * @param authorizationId The user name
     *
     * @return a TablePermsDescriptor or null if the user has no permissions on the table.
     *
     * @exception StandardException
     */
    public TablePermsDescriptor getTablePermissions( UUID tableUUID, String authorizationId)
        throws StandardException
    {
        TablePermsDescriptor key = new TablePermsDescriptor( this, authorizationId, (String) null, tableUUID);
        return (TablePermsDescriptor) getPermissions( key);
    } // end of getTablePermissions

	/* @see com.splicemachine.db.iapi.sql.dictionary.DataDictionary#getTablePermissions */
    public TablePermsDescriptor getTablePermissions( UUID tablePermsUUID)
    throws StandardException
	{
        TablePermsDescriptor key = new TablePermsDescriptor( this, tablePermsUUID);
        return getUncachedTablePermsDescriptor( key );
	}

    private Object getPermissions( PermissionsDescriptor key) throws StandardException
    {
        // RESOLVE get a READ COMMITTED (shared) lock on the permission row
        Cacheable entry = getPermissionsCache().find( key);
        if( entry == null)
            return null;
        Object perms = entry.getIdentity();
        getPermissionsCache().release( entry);
        return perms;
    }

	/* @see com.splicemachine.db.iapi.sql.dictionary.DataDictionary#getColumnPermissions */
    public ColPermsDescriptor getColumnPermissions( UUID colPermsUUID)
    throws StandardException
	{
    	ColPermsDescriptor key = new ColPermsDescriptor( this, colPermsUUID);
        return getUncachedColPermsDescriptor( key );
	}

    /**
     * Get one user's column privileges for a table.
     *
     * @param tableUUID
     * @param privType (as int) Authorizer.SELECT_PRIV, Authorizer.UPDATE_PRIV, or Authorizer.REFERENCES_PRIV
     * @param forGrant
     * @param authorizationId The user name
     *
     * @return a ColPermsDescriptor or null if the user has no separate column
     *         permissions of the specified type on the table. Note that the user may have been granted
     *         permission on all the columns of the table (no column list), in which case this routine
     *         will return null. You must also call getTablePermissions to see if the user has permission
     *         on a set of columns.
     *
     * @exception StandardException
     */
    public ColPermsDescriptor getColumnPermissions( UUID tableUUID,
                                                    int privType,
                                                    boolean forGrant,
                                                    String authorizationId)
        throws StandardException
    {
        String privTypeStr = forGrant ? colPrivTypeMapForGrant[privType] : colPrivTypeMap[privType];
        if( SanityManager.DEBUG)
            SanityManager.ASSERT( privTypeStr != null,
                                  "Invalid column privilege type: " + privType);
        ColPermsDescriptor key = new ColPermsDescriptor( this,
                                                         authorizationId,
                                                         (String) null,
                                                         tableUUID,
                                                         privTypeStr);
        return (ColPermsDescriptor) getPermissions( key);
    } // end of getColumnPermissions

    /**
     * Get one user's column privileges for a table. This routine gets called 
     * during revoke privilege processing
     *
     * @param tableUUID
     * @param privTypeStr (as String) Authorizer.SELECT_PRIV, Authorizer.UPDATE_PRIV, or Authorizer.REFERENCES_PRIV
     * @param forGrant
     * @param authorizationId The user name
     *
     * @return a ColPermsDescriptor or null if the user has no separate column
     *         permissions of the specified type on the table. Note that the user may have been granted
     *         permission on all the columns of the table (no column list), in which case this routine
     *         will return null. You must also call getTablePermissions to see if the user has permission
     *         on a set of columns.
     *
     * @exception StandardException
     */
    public ColPermsDescriptor getColumnPermissions( UUID tableUUID,
            String privTypeStr,
            boolean forGrant,
            String authorizationId)
    throws StandardException
	{
        ColPermsDescriptor key = new ColPermsDescriptor( this,
                                                         authorizationId,
                                                         (String) null,
                                                         tableUUID,
                                                         privTypeStr);
        return (ColPermsDescriptor) getPermissions( key);
    	
	}

    private static final String[] colPrivTypeMap;
    private static final String[] colPrivTypeMapForGrant;
    static {
        colPrivTypeMap = new String[ Authorizer.PRIV_TYPE_COUNT];
        colPrivTypeMapForGrant = new String[ Authorizer.PRIV_TYPE_COUNT];
        colPrivTypeMap[ Authorizer.MIN_SELECT_PRIV] = "s";
        colPrivTypeMapForGrant[ Authorizer.MIN_SELECT_PRIV] = "S";
        colPrivTypeMap[ Authorizer.SELECT_PRIV] = "s";
        colPrivTypeMapForGrant[ Authorizer.SELECT_PRIV] = "S";
        colPrivTypeMap[ Authorizer.UPDATE_PRIV] = "u";
        colPrivTypeMapForGrant[ Authorizer.UPDATE_PRIV] = "U";
        colPrivTypeMap[ Authorizer.REFERENCES_PRIV] = "r";
        colPrivTypeMapForGrant[ Authorizer.REFERENCES_PRIV] = "R";
    }

    /**
     * Get one user's permissions for a routine (function or procedure).
     *
     * @param routineUUID
     * @param authorizationId The user's name
     *
     * @return The descriptor of the users permissions for the routine.
     *
     * @exception StandardException
     */
    public RoutinePermsDescriptor getRoutinePermissions( UUID routineUUID, String authorizationId)
        throws StandardException
    {
        RoutinePermsDescriptor key = new RoutinePermsDescriptor( this, authorizationId, (String) null, routineUUID);

        return (RoutinePermsDescriptor) getPermissions( key);
    } // end of getRoutinePermissions
    
	/* @see com.splicemachine.db.iapi.sql.dictionary.DataDictionary#getRoutinePermissions */
    public RoutinePermsDescriptor getRoutinePermissions( UUID routinePermsUUID)
    throws StandardException
	{
    	RoutinePermsDescriptor key = new RoutinePermsDescriptor( this, routinePermsUUID);
        return getUncachedRoutinePermsDescriptor( key );   	
	}

    /**
     * Add or remove a permission to/from the permission database.
     *
     * @param add if true then the permission is added, if false the permission is removed
     * @param perm
     * @param grantee
     * @param tc
     *
     * @return True means revoke has removed a privilege from system
     * table and hence the caller of this method should send invalidation 
     * actions to PermssionDescriptor's dependents.
     */
    public boolean addRemovePermissionsDescriptor( boolean add,
                                                PermissionsDescriptor perm,
                                                String grantee,
                                                TransactionController tc)
        throws StandardException
    {
        int catalogNumber = perm.getCatalogNumber();

        // It is possible for grant statements to look like following
		//   grant execute on function f_abs to mamata2, mamata3;
		//   grant all privileges on t11 to mamata2, mamata3;
		// This means that dd.addRemovePermissionsDescriptor will be called
		// twice for TablePermsDescriptor and twice for RoutinePermsDescriptor, 
    	// once for each grantee.
		// First it's called for mamta2. When a row is inserted for mamta2 
		// into the correct system table for the permission descriptor, the 
    	// permission descriptor's uuid gets populated with the uuid of 
    	// the row that just got inserted into the system table for mamta2
    	// Now, when dd.addRemovePermissionsDescriptor gets called again for
    	// mamta3, the permission descriptor's uuid will still be set to
    	// the uuid that was used for mamta2. If we do not reset the
    	// uuid to null, we will think that there is a duplicate row getting
    	// inserted for the same uuid. In order to get around this, we should 
    	// reset the UUID of passed PermissionDescriptor everytime this method 
    	// is called. This way, there will be no leftover values from previous
    	// call of this method.
    	perm.setUUID(null);    	
        perm.setGrantee( grantee);
        TabInfoImpl ti = getNonCoreTI( catalogNumber);
        PermissionsCatalogRowFactory rf = (PermissionsCatalogRowFactory) ti.getCatalogRowFactory();
        int primaryIndexNumber = rf.getPrimaryKeyIndexNumber();
        ConglomerateController heapCC = tc.openConglomerate( ti.getHeapConglomerate(),
                                                             false,  // do not keep open across commits
                                                             0,
                                                             TransactionController.MODE_RECORD,
                                                             TransactionController.ISOLATION_REPEATABLE_READ);
        RowLocation rl = null;
        try
        {
            rl = heapCC.newRowLocationTemplate();
        }
        finally
        {
            heapCC.close();
            heapCC = null;
        }
        ExecIndexRow key = rf.buildIndexKeyRow( primaryIndexNumber, perm);
        ExecRow existingRow = ti.getRow( tc, key, primaryIndexNumber);
        if( existingRow == null)
        {
            if( ! add)
            {
            	//we didn't find an entry in system catalog and this is revoke
            	//so that means there is nothing to revoke. Simply return.
            	//No need to reset permission descriptor's uuid because
            	//no row was ever found in system catalog for the given
            	//permission and hence uuid can't be non-null
                return false;
            }
            else
            {
                //We didn't find an entry in system catalog and this is grant so 
                //so that means we have to enter a new row in system catalog for
                //this grant.
                ExecRow row = ti.getCatalogRowFactory().makeRow( perm, (TupleDescriptor) null);
                int insertRetCode = ti.insertRow(row, tc);
                if( SanityManager.DEBUG)
                {
                    SanityManager.ASSERT( insertRetCode == TabInfoImpl.ROWNOTDUPLICATE,
                                          "Race condition in inserting table privilege.");
                }
            }
        }
        else
        {
            // add/remove these permissions to/from the existing permissions
            boolean[] colsChanged = new boolean[ existingRow.nColumns()];
            boolean[] indicesToUpdate = new boolean[ rf.getNumIndexes()];
            int changedColCount = 0;
            if( add)
            {
                changedColCount = rf.orPermissions( existingRow, perm, colsChanged);
            }
            else
            {
                changedColCount = rf.removePermissions( existingRow, perm, colsChanged);
            }
            
            if( changedColCount == 0)
            {
            	//grant/revoke privilege didn't change anything and hence 
            	//just return
                return false;            	
            }
        	if (!add)
        	{
        		//set the uuid of the passed permission descriptor to 
        		//corresponding rows's uuid in permissions system table. The
        		//permission descriptor's uuid is required to have the 
        		//dependency manager send the revoke privilege action to
        		//all the dependent objects on that permission descriptor.
        		rf.setUUIDOfThePassedDescriptor(existingRow, perm);
        	}
            if( changedColCount < 0)
            {
                // No permissions left in the current row
                ti.deleteRow( tc, key, primaryIndexNumber);
            }
            else if( changedColCount > 0)
            {
                int[] colsToUpdate = new int[changedColCount];
                changedColCount = 0;
                for( int i = 0; i < colsChanged.length; i++)
                {
                    if( colsChanged[i])
                        colsToUpdate[ changedColCount++] = i + 1;
                }
                if( SanityManager.DEBUG)
                {
                    SanityManager.ASSERT(
                        changedColCount == colsToUpdate.length,
                        "return value of " + rf.getClass().getName() +
                        ".orPermissions does not match the number of booleans it set in colsChanged.");
                }
                ti.updateRow(key, existingRow, primaryIndexNumber,
                             indicesToUpdate, colsToUpdate, tc);
            }
        }
        // Remove cached permissions data. The cache may hold permissions data for this key even if
        // the row in the permissions table is new. In that case the cache may have an entry indicating no
        // permissions
		removePermEntryInCache(perm);

        //If we are dealing with grant, then the caller does not need to send 
        //any invalidation actions to anyone and hence return false
        if (add)
        {
        	return false;
        }
        else
        {
            return true;
        }
    } // end of addPermissionsDescriptor

    /**
     * Get a table permissions descriptor from the system tables, without going through the cache.
     * This method is called to fill the permissions cache.
     *
     * @return a TablePermsDescriptor that describes the table permissions granted to the grantee, null
     *          if no table-level permissions have been granted to him on the table.
     *
     * @exception StandardException
     */
    TablePermsDescriptor getUncachedTablePermsDescriptor( TablePermsDescriptor key)
        throws StandardException
    {
    	if (key.getObjectID() == null)
    	{
    		//the TABLEPERMSID for SYSTABLEPERMS is not known, so use
    		//table id, grantor and granteee to find TablePermsDescriptor
            return (TablePermsDescriptor)
              getUncachedPermissionsDescriptor( SYSTABLEPERMS_CATALOG_NUM,
                                                SYSTABLEPERMSRowFactory.GRANTEE_TABLE_GRANTOR_INDEX_NUM,
                                                key);
    	} else
    	{
    		//we know the TABLEPERMSID for SYSTABLEPERMS, so use that to
    		//find TablePermsDescriptor from the sytem table
    		return (TablePermsDescriptor)
			getUncachedPermissionsDescriptor(SYSTABLEPERMS_CATALOG_NUM,
					SYSTABLEPERMSRowFactory.TABLEPERMSID_INDEX_NUM,key);
    	}
    } // end of getUncachedTablePermsDescriptor


    /**
     * Get a column permissions descriptor from the system tables, without going through the cache.
     * This method is called to fill the permissions cache.
     *
     *
     * @return a ColPermsDescriptor that describes the column permissions granted to the grantee, null
     *          if no column permissions have been granted to him on the table.
     *
     * @exception StandardException
     */
    ColPermsDescriptor getUncachedColPermsDescriptor( ColPermsDescriptor key)
        throws StandardException
    {                                                                       
    	if (key.getObjectID() == null)
    	{
    		//the COLPERMSID for SYSCOLPERMS is not known, so use tableid,
    		//privilege type, grantor and granteee to find ColPermsDescriptor
            return (ColPermsDescriptor)
	          getUncachedPermissionsDescriptor( SYSCOLPERMS_CATALOG_NUM,
	                                            SYSCOLPERMSRowFactory.GRANTEE_TABLE_TYPE_GRANTOR_INDEX_NUM,
	                                            key);
    	}else
    	{
    		//we know the COLPERMSID for SYSCOLPERMS, so use that to
    		//find ColPermsDescriptor from the sytem table
            return (ColPermsDescriptor)
	          getUncachedPermissionsDescriptor( SYSCOLPERMS_CATALOG_NUM,
	                                            SYSCOLPERMSRowFactory.COLPERMSID_INDEX_NUM,
	                                            key);
    	}
    } // end of getUncachedColPermsDescriptor

    private TupleDescriptor getUncachedPermissionsDescriptor( int catalogNumber,
                                                              int indexNumber,
                                                              PermissionsDescriptor key)
        throws StandardException
    {
		TabInfoImpl ti = getNonCoreTI( catalogNumber);
        PermissionsCatalogRowFactory rowFactory = (PermissionsCatalogRowFactory) ti.getCatalogRowFactory();
        ExecIndexRow keyRow = rowFactory.buildIndexKeyRow( indexNumber, key);
        return
          getDescriptorViaIndex( indexNumber,
                                 keyRow,
                                 (ScanQualifier [][]) null,
                                 ti,
                                 (TupleDescriptor) null,
                                 (List) null,
                                 false);
    } // end of getUncachedPermissionsDescriptor

    /**
     * Get a routine permissions descriptor from the system tables, without going through the cache.
     * This method is called to fill the permissions cache.
     *
     * @return a RoutinePermsDescriptor that describes the table permissions granted to the grantee, null
     *          if no table-level permissions have been granted to him on the table.
     *
     * @exception StandardException
     */
    RoutinePermsDescriptor getUncachedRoutinePermsDescriptor( RoutinePermsDescriptor key)
        throws StandardException
    {
    	if (key.getObjectID() == null)
    	{
    		//the ROUTINEPERMSID for SYSROUTINEPERMS is not known, so use aliasid,
    		//grantor and granteee to find RoutinePermsDescriptor
            return (RoutinePermsDescriptor)
            getUncachedPermissionsDescriptor( SYSROUTINEPERMS_CATALOG_NUM,
            		SYSROUTINEPERMSRowFactory.GRANTEE_ALIAS_GRANTOR_INDEX_NUM,
                                              key);
    	} else
    	{
    		//we know the ROUTINEPERMSID for SYSROUTINEPERMS, so use that to
    		//find RoutinePermsDescriptor from the sytem table
    		return (RoutinePermsDescriptor)
			getUncachedPermissionsDescriptor(SYSROUTINEPERMS_CATALOG_NUM,
					SYSROUTINEPERMSRowFactory.ROUTINEPERMSID_INDEX_NUM,key);

    	}
    } // end of getUncachedRoutinePermsDescriptor
 
	private String[][] DIAG_VTI_TABLE_CLASSES =
	{
			{"LOCK_TABLE", "com.splicemachine.db.diag.LockTable"},
			{"STATEMENT_CACHE", "com.splicemachine.db.diag.StatementCache"},
			{"TRANSACTION_TABLE", "com.splicemachine.db.diag.TransactionTable"},
			{"ERROR_MESSAGES", "com.splicemachine.db.diag.ErrorMessages"},
	};
	
	private String[][] DIAG_VTI_TABLE_FUNCTION_CLASSES =
	{
			{"SPACE_TABLE", "com.splicemachine.db.diag.SpaceTable"},
			{"ERROR_LOG_READER", "com.splicemachine.db.diag.ErrorLogReader"},
			{"STATEMENT_DURATION", "com.splicemachine.db.diag.StatementDuration"},
			{"CONTAINED_ROLES", "com.splicemachine.db.diag.ContainedRoles"},
	};

	/**
	 * @see DataDictionary#getVTIClass(TableDescriptor, boolean)
	 */
	public String getVTIClass(TableDescriptor td, boolean asTableFunction)
		throws StandardException
	{
		if (SchemaDescriptor.STD_SYSTEM_DIAG_SCHEMA_NAME.equals(
			td.getSchemaName()))
		{ return getBuiltinVTIClass( td, asTableFunction ); }
		else // see if it's a user-defined table function
		{
		    String                          schemaName = td.getSchemaName();
		    String                          functionName = td.getDescriptorName();
		    SchemaDescriptor     sd = getSchemaDescriptor( td.getSchemaName(), null, true );

		    if ( sd != null )
		    {
		        AliasDescriptor         ad = getAliasDescriptor( sd.getUUID().toString(), functionName, AliasInfo.ALIAS_TYPE_FUNCTION_AS_CHAR );

		        if ( (ad != null) && ad.isTableFunction() ) { return ad.getJavaClassName(); }

		        throw StandardException.newException
		        ( SQLState.LANG_NOT_TABLE_FUNCTION, schemaName, functionName );
		    }
		}
		
		return null;
	}

	/**
	 * @see DataDictionary#getBuiltinVTIClass(TableDescriptor, boolean)
	 */
	public String getBuiltinVTIClass(TableDescriptor td, boolean asTableFunction)
		throws StandardException
	{
		if (SanityManager.DEBUG)
		{
			if (td.getTableType() != TableDescriptor.VTI_TYPE)
				SanityManager.THROWASSERT("getVTIClass: Invalid table type " + td);
		}
		
		/* First check to see if this is a system VTI. Note that if no schema was specified then the
		 * call to "td.getSchemaName()" will return the current schema.
		 */
		if (SchemaDescriptor.STD_SYSTEM_DIAG_SCHEMA_NAME.equals(
			td.getSchemaName()))
		{
		    String [][] vtiMappings = asTableFunction
		        ? DIAG_VTI_TABLE_FUNCTION_CLASSES
		        : DIAG_VTI_TABLE_CLASSES;

		    for (int i = 0; i < vtiMappings.length; i++)
		    {
		        String[] entry = vtiMappings[i];
		        if (entry[0].equals(td.getDescriptorName()))
		            return entry[1];	
		    }	
		}
		
		return null;
	}


	/**
	 * @see DataDictionary#getRoleGrantDescriptor(UUID)
	 */
	public RoleGrantDescriptor getRoleGrantDescriptor(UUID uuid)
		throws StandardException
	{
		DataValueDescriptor UUIDStringOrderable;

		TabInfoImpl ti = getNonCoreTI(SYSROLES_CATALOG_NUM);

		/* Use UUIDStringOrderable in both start and stop position for
		 * scan.
		 */
		UUIDStringOrderable = getIDValueAsCHAR(uuid);

		/* Set up the start/stop position for the scan */
		ExecIndexRow keyRow = exFactory.getIndexableRow(1);
		keyRow.setColumn(1, UUIDStringOrderable);

		return (RoleGrantDescriptor)
					getDescriptorViaIndex(
						SYSROLESRowFactory.SYSROLES_INDEX_UUID_IDX,
						keyRow,
						(ScanQualifier [][]) null,
						ti,
						(TupleDescriptor) null,
						(List) null,
						false);
	}


	/**
	 * Get the target role definition by searching for a matching row
	 * in SYSROLES by rolename where isDef==true.  Read only scan.
	 * Uses index on (rolename, isDef) columns.
	 *
	 * @param roleName The name of the role we're interested in.
	 *
	 * @return The descriptor (row) for the role
	 * @exception StandardException Thrown on error
	 *
	 * @see DataDictionary#getRoleDefinitionDescriptor
	 */
	public RoleGrantDescriptor getRoleDefinitionDescriptor(String roleName)
			throws StandardException
	{
		DataValueDescriptor roleNameOrderable;
		DataValueDescriptor isDefOrderable;

		TabInfoImpl ti = getNonCoreTI(SYSROLES_CATALOG_NUM);

		/* Use aliasNameOrderable , isDefOrderable in both start
		 * and stop position for scan.
		 */
		roleNameOrderable = new SQLVarchar(roleName);
		isDefOrderable = new SQLVarchar("Y");

		/* Set up the start/stop position for the scan */
		ExecIndexRow keyRow = exFactory.getIndexableRow(2);
		keyRow.setColumn(1, roleNameOrderable);
		keyRow.setColumn(2, isDefOrderable);

		return (RoleGrantDescriptor)
					getDescriptorViaIndex(
						SYSROLESRowFactory.SYSROLES_INDEX_ID_DEF_IDX,
						keyRow,
						(ScanQualifier [][]) null,
						ti,
						(TupleDescriptor) null,
						(List) null,
						false);
	}


	/**
	 * Get the target role by searching for a matching row
	 * in SYSROLES by rolename, grantee and grantor.  Read only scan.
	 * Uses index on roleid, grantee and grantor columns.
	 *
	 * @param roleName	    The name of the role we're interested in.
	 * @param grantee       The grantee
	 * @param grantor       The grantor
	 *
	 * @return	            The descriptor for the role grant
	 *
	 * @exception StandardException  Thrown on error
	 *
	 * @see DataDictionary#getRoleGrantDescriptor(String, String, String)
	 */
	public RoleGrantDescriptor getRoleGrantDescriptor(String roleName,
													   String grantee,
													   String grantor)
		throws StandardException
	{
		DataValueDescriptor roleNameOrderable;
		DataValueDescriptor granteeOrderable;
		DataValueDescriptor grantorOrderable;


		TabInfoImpl ti = getNonCoreTI(SYSROLES_CATALOG_NUM);

		/* Use aliasNameOrderable, granteeOrderable and
		 * grantorOrderable in both start and stop position for scan.
		 */
		roleNameOrderable = new SQLVarchar(roleName);
		granteeOrderable = new SQLVarchar(grantee);
		grantorOrderable = new SQLVarchar(grantor);

		/* Set up the start/stop position for the scan */
		ExecIndexRow keyRow = exFactory.getIndexableRow(3);
		keyRow.setColumn(1, roleNameOrderable);
		keyRow.setColumn(2, granteeOrderable);
		keyRow.setColumn(3, grantorOrderable);

		return (RoleGrantDescriptor)
			getDescriptorViaIndex(
				SYSROLESRowFactory.SYSROLES_INDEX_ID_EE_OR_IDX,
				keyRow,
				(ScanQualifier [][]) null,
				ti,
				(TupleDescriptor) null,
				(List) null,
				false);
	}


	/**
	 * Check all dictionary tables and return true if there is any GRANT
	 * descriptor containing <code>authId</code> as its grantee.
	 *
	 * @param authId grantee for which a grant exists or not
	 * @param tc TransactionController for the transaction
	 * @return boolean true if such a grant exists
	 */
	public boolean existsGrantToAuthid(String authId,
									   TransactionController tc)
			throws StandardException {

		return
			(existsPermByGrantee(
				authId,
				tc,
				SYSTABLEPERMS_CATALOG_NUM,
				SYSTABLEPERMSRowFactory.GRANTEE_TABLE_GRANTOR_INDEX_NUM,
				SYSTABLEPERMSRowFactory.
				GRANTEE_COL_NUM_IN_GRANTEE_TABLE_GRANTOR_INDEX) ||
			 existsPermByGrantee(
				 authId,
				 tc,
				 SYSCOLPERMS_CATALOG_NUM,
				 SYSCOLPERMSRowFactory.GRANTEE_TABLE_TYPE_GRANTOR_INDEX_NUM,
				 SYSCOLPERMSRowFactory.
				 GRANTEE_COL_NUM_IN_GRANTEE_TABLE_TYPE_GRANTOR_INDEX) ||
			 existsPermByGrantee(
				 authId,
				 tc,
				 SYSROUTINEPERMS_CATALOG_NUM,
				 SYSROUTINEPERMSRowFactory.GRANTEE_ALIAS_GRANTOR_INDEX_NUM,
				 SYSROUTINEPERMSRowFactory.
				 GRANTEE_COL_NUM_IN_GRANTEE_ALIAS_GRANTOR_INDEX) ||
			 existsRoleGrantByGrantee(authId, tc));
	}


	/**
	 * Remove metadata stored prepared statements.
	 * @param tc the xact
	 * 
	 *
	 */
	private void dropJDBCMetadataSPSes(TransactionController tc) throws StandardException
	{
		for (java.util.Iterator it = getAllSPSDescriptors().iterator(); it.hasNext(); )
		{
			SPSDescriptor spsd = (SPSDescriptor) it.next();
			SchemaDescriptor sd = spsd.getSchemaDescriptor();

			// don't drop statements in non-system schemas
			if (!sd.isSystemSchema()) {
				continue;
			}

//			if (LOG.isTraceEnabled()) LOG.trace(String.format("Dropping metadata SPS: %s.%s", spsd.getSchemaDescriptor().getSchemaName(), spsd.getDescriptorName()));
			dropSPSDescriptor(spsd, tc);
			dropDependentsStoredDependencies(spsd.getUUID(),                                                                                                              tc);

		}
	}


	/**
	 * Drop and recreate metadata stored prepared statements.
	 * 
	 * @param tc the xact
	 * @throws StandardException
	 */
	public void updateMetadataSPSes(TransactionController tc) throws StandardException {
//		if (LOG.isInfoEnabled()) LOG.info("Dropping metadata stored prepared statements.");
		dropJDBCMetadataSPSes(tc);
//		if (LOG.isInfoEnabled()) LOG.info("Creating metadata stored prepared statements.");
		createSystemSps(tc);		
	}

	/**
	 * Create a system stored procedure.
	 * PLEASE NOTE:
	 * This method is currently not used, but will be used when Splice Machine has a SYS_DEBUG schema available
	 * with tools to debug and repair databases and data dictionaries.
	 *
	 * @param schemaName	name of the system schema
	 * @param procName		name of the system stored procedure
	 * @param tc			TransactionController to use
	 * @throws StandardException
	 */
	public void createSystemProcedure(String schemaName, String procName, TransactionController tc) throws StandardException {
        HashSet newlyCreatedRoutines = new HashSet();
        SystemProcedureGenerator procedureGenerator = getSystemProcedures();

        procedureGenerator.createProcedure(schemaName, procName, tc, newlyCreatedRoutines);
        grantPublicAccessToSystemRoutines(newlyCreatedRoutines, tc, authorizationDatabaseOwner);
	}

	/**
	 * Drop a system stored procedure.
	 * PLEASE NOTE:
	 * This method is currently not used, but will be used when Splice Machine has a SYS_DEBUG schema available
	 * with tools to debug and repair databases and data dictionaries.
	 *
	 * @param schemaName	name of the system schema
	 * @param procName		name of the system stored procedure
	 * @param tc			TransactionController to use
	 * @throws StandardException
	 */
	public void dropSystemProcedure(String schemaName, String procName, TransactionController tc) throws StandardException {
        HashSet newlyCreatedRoutines = new HashSet();
        SystemProcedureGenerator procedureGenerator = getSystemProcedures();

        procedureGenerator.dropProcedure(schemaName, procName, tc, newlyCreatedRoutines);
        grantPublicAccessToSystemRoutines(newlyCreatedRoutines, tc, authorizationDatabaseOwner);
	}

	/**
	 * Create or update a system stored procedure.  If the system stored procedure alreadys exists in the data dictionary,
	 * the stored procedure will be dropped and then created again.
	 * 
	 * @param schemaName the schema where the procedure does and/or will reside
	 * @param procName   the procedure to create or update
	 * @param tc         the xact
	 * @throws StandardException
	 */
	public void createOrUpdateSystemProcedure(String schemaName, String procName, TransactionController tc) throws StandardException {
        HashSet newlyCreatedRoutines = new HashSet();
        SystemProcedureGenerator procedureGenerator = getSystemProcedures();

        procedureGenerator.createOrUpdateProcedure(schemaName, procName, tc, newlyCreatedRoutines);
        grantPublicAccessToSystemRoutines(newlyCreatedRoutines, tc, authorizationDatabaseOwner);
	}

	/**
	 * Create or update all system stored procedures.  If the system stored procedure alreadys exists in the data dictionary,
	 * the stored procedure will be dropped and then created again.
	 * 
	 * @param tc the xact
	 * @throws StandardException
	 */
	public void createOrUpdateAllSystemProcedures(TransactionController tc) throws StandardException {
        HashSet newlyCreatedRoutines = new HashSet();
        SystemProcedureGenerator procedureGenerator = getSystemProcedures();

        procedureGenerator.createOrUpdateAllProcedures(SchemaDescriptor.IBM_SYSTEM_SCHEMA_NAME, tc, newlyCreatedRoutines);
        procedureGenerator.createOrUpdateAllProcedures(SchemaDescriptor.STD_SYSTEM_UTIL_SCHEMA_NAME, tc, newlyCreatedRoutines);
        procedureGenerator.createOrUpdateAllProcedures(SchemaDescriptor.STD_SQLJ_SCHEMA_NAME, tc, newlyCreatedRoutines);
        procedureGenerator.createOrUpdateAllProcedures(SchemaDescriptor.IBM_SYSTEM_FUN_SCHEMA_NAME, tc, newlyCreatedRoutines);
        grantPublicAccessToSystemRoutines(newlyCreatedRoutines, tc, authorizationDatabaseOwner);
	}

    /**
     * Drops a sequence descriptor
     *
     * @param descriptor The descriptor to drop
     * @param tc         The TransactionController.
     * @throws StandardException Thrown on failure
     */
    public void dropSequenceDescriptor(SequenceDescriptor descriptor, TransactionController tc)
            throws StandardException {
        DataValueDescriptor sequenceIdOrderable;
        TabInfoImpl ti = getNonCoreTI(SYSSEQUENCES_CATALOG_NUM);

        sequenceIdOrderable = getIDValueAsCHAR(descriptor.getUUID());

        /* Set up the start/stop position for the scan */
        ExecIndexRow keyRow = (ExecIndexRow) exFactory.getIndexableRow(1);
        keyRow.setColumn(1, sequenceIdOrderable);

        ti.deleteRow(tc, keyRow, SYSSEQUENCESRowFactory.SYSSEQUENCES_INDEX1_ID);

        dropSequenceID( descriptor );
    }

    public SequenceDescriptor getSequenceDescriptor(UUID uuid) throws StandardException {
        DataValueDescriptor UUIDStringOrderable;

        TabInfoImpl ti = getNonCoreTI(SYSSEQUENCES_CATALOG_NUM);

        /* Use UUIDStringOrderable in both start and stop position for
           * scan.
           */
        UUIDStringOrderable = getIDValueAsCHAR(uuid);

        /* Set up the start/stop position for the scan */
        ExecIndexRow keyRow = exFactory.getIndexableRow(1);
        keyRow.setColumn(1, UUIDStringOrderable);

        SequenceDescriptor  sequenceDescriptor = (SequenceDescriptor)
                getDescriptorViaIndex(
                        SYSSEQUENCESRowFactory.SYSSEQUENCES_INDEX1_ID,
                        keyRow,
                        (ScanQualifier[][]) null,
                        ti,
                        (TupleDescriptor) null,
                        (List) null,
                        false);

        putSequenceID( sequenceDescriptor );
        
        return sequenceDescriptor;
    }

    /**
     * Get the sequence descriptor given a sequence name and a schema Id.
     *
     * @param sequenceName The sequence name, guaranteed to be unique only within its schema.
     * @param sd           The schema descriptor.
     * @return The SequenceDescriptor for the constraints.
     * @throws StandardException Thrown on failure
     */
    public SequenceDescriptor getSequenceDescriptor(SchemaDescriptor sd, String sequenceName)
            throws StandardException {
        DataValueDescriptor schemaIDOrderable;
        DataValueDescriptor sequenceNameOrderable;
        TabInfoImpl ti = getNonCoreTI(SYSSEQUENCES_CATALOG_NUM);

        /* Use sequenceNameOrderable and schemaIdOrderable in both start
           * and stop position for scan.
           */
        sequenceNameOrderable = new SQLVarchar(sequenceName);
        schemaIDOrderable = getIDValueAsCHAR(sd.getUUID());

        /* Set up the start/stop position for the scan */
        ExecIndexRow keyRow = exFactory.getIndexableRow(2);
        keyRow.setColumn(1, schemaIDOrderable);
        keyRow.setColumn(2, sequenceNameOrderable);

        SequenceDescriptor  sequenceDescriptor = (SequenceDescriptor)
                getDescriptorViaIndex(
                        SYSSEQUENCESRowFactory.SYSSEQUENCES_INDEX2_ID,
                        keyRow,
                        (ScanQualifier[][]) null,
                        ti,
                        (TupleDescriptor) null,
                        (List) null,
                        false);

        putSequenceID( sequenceDescriptor );
        
        return sequenceDescriptor;
    }

    /** Map ( schemaName, sequenceName ) to sequenceID */
    protected void    putSequenceID( SequenceDescriptor sd )
        throws StandardException
    {
        if ( sd == null ) { return; }
        
        SchemaDescriptor    schema = sd.getSchemaDescriptor();
        String  schemaName = schema.getSchemaName();
        String  sequenceName = sd.getSequenceName();
        String  uuid = sd.getUUID().toString();
        
        HashMap sequencesInSchema = (HashMap) sequenceIDs.get( schemaName );
        if ( sequencesInSchema == null )
        {
            sequencesInSchema = new HashMap();
            sequenceIDs.put( schemaName, sequencesInSchema );
        }

        if ( sequencesInSchema.get( sequenceName ) == null )
        {
            sequencesInSchema.put( sequenceName, uuid );
        }
    }

    /** Drop a sequenceID from the ( schemaName, sequenceName ) map */
    protected void    dropSequenceID( SequenceDescriptor sd )
        throws StandardException
    {
        if ( sd == null ) { return; }
        
        SchemaDescriptor    schema = sd.getSchemaDescriptor();
        String  schemaName = schema.getSchemaName();
        String  sequenceName = sd.getSequenceName();
        
        HashMap sequencesInSchema = (HashMap) sequenceIDs.get( schemaName );
        if ( sequencesInSchema == null ) { return; }

        if ( sequencesInSchema.get( sequenceName ) == null ) { return; }
        {
            sequencesInSchema.remove( sequenceName );
        }
    }

    /**
     * <p>
     * Get the uuid string of a sequence given its schema and sequence name.
     * </p>
     */
    protected String  getSequenceID( String schemaName, String sequenceName )
        throws StandardException
    {
        HashMap sequencesInSchema = (HashMap) sequenceIDs.get( schemaName );
        if ( sequencesInSchema != null )
        {
            String  uuid = (String) sequencesInSchema.get( sequenceName );

            if ( uuid !=  null ) { return uuid; }
        }

        // oops, not saved in the sequenceID map yet. lookup the sequence.
        // this will save the uuid in the sequenceID map.
        SequenceDescriptor    desc = getSequenceDescriptor
            ( getSchemaDescriptor( schemaName, getTransactionCompile(), true ), sequenceName );

        if ( desc == null ) { return null; }
        else { return desc.getUUID().toString(); }
    }

    /**
     * Get an object's permission descriptor from the system tables, without going through the cache.
     * This method is called to fill the permissions cache.
     *
     * @return a PermDescriptor that describes the table permissions granted to the grantee on an objcet
     * , null if no table-level permissions have been granted to him on the table.
     * @throws StandardException
     */
    protected PermDescriptor getUncachedGenericPermDescriptor(PermDescriptor key)
            throws StandardException
    {
    	if (key.getObjectID() == null)
    	{
    		//the PERMISSSIONID for SYSRPERMS is not known, so use the id of the
    		//protected object plus the
    		//grantor and granteee to find a PermDescriptor
            return (PermDescriptor)
                getUncachedPermissionsDescriptor(SYSPERMS_CATALOG_NUM,
                        SYSPERMSRowFactory.GRANTEE_OBJECTID_GRANTOR_INDEX_NUM, key);
    	} else
    	{
    		//we know the PERMISSIONID for SYSPERMS, so use that to
    		//find a PermDescriptor from the sytem table
    		return (PermDescriptor)
			getUncachedPermissionsDescriptor(SYSPERMS_CATALOG_NUM,
					SYSPERMSRowFactory.PERMS_UUID_IDX_NUM,key);
    	}

    } // end of getUncachedGenericPermDescriptor

    /**
     * Get permissions granted to one user for an object using the object's Id
     * and the user's authorization Id.
     *
     * @param objectUUID The id of the protected object
     * @param objectType Type of the object (e.g., SEQUENCE)
     * @param privilege The kind of privilege needed (e.g., PermDescriptor.USAGE_PRIV)
     * @param granteeAuthId The user or role who wants to have permission on this object
     *
     * @return The descriptor of the permissions for the object
     *
     * @exception StandardException
     */
    public PermDescriptor getGenericPermissions(UUID objectUUID, String objectType, String privilege, String granteeAuthId)
        throws StandardException
    {
        PermDescriptor key = new PermDescriptor( this, null, objectType, objectUUID, privilege, null, granteeAuthId, false );
        
        return (PermDescriptor) getPermissions( key);
    }

    /**
     * Get one user's privileges for an object using the permUUID.
     *
     * @param permUUID
     * @return The descriptor of the user's permissions for the object.
     * @throws StandardException
     */
    public PermDescriptor getGenericPermissions(UUID permUUID)
            throws StandardException {
        PermDescriptor key = new PermDescriptor(this, permUUID);
        return getUncachedGenericPermDescriptor(key);
    }

    /**
     * Drops all permission descriptors for the object whose Id is given.
     *
     * @param objectID The UUID of the object from which to drop
     *                 all the permission descriptors
     * @param tc       TransactionController for the transaction
     * @throws StandardException Thrown on error
     */
    public void dropAllPermDescriptors(UUID objectID, TransactionController tc)
            throws StandardException {
        TabInfoImpl ti = getNonCoreTI(SYSPERMS_CATALOG_NUM);
        SYSPERMSRowFactory rf = (SYSPERMSRowFactory) ti.getCatalogRowFactory();
        DataValueDescriptor objIdOrderable;
        ExecRow curRow;
        PermissionsDescriptor perm;

        // In Derby authorization mode, permission catalogs may not be present
        if (!usesSqlAuthorization)
            return;

        /* Use objIDOrderable in both start and stop position for scan. */
        objIdOrderable = getIDValueAsCHAR(objectID);

        /* Set up the start/stop position for the scan */
        ExecIndexRow keyRow = exFactory.getIndexableRow(1);
        keyRow.setColumn(1, objIdOrderable);

        while ((curRow = ti.getRow(tc, keyRow, rf.PERMS_OBJECTID_IDX_NUM)) != null) {
            perm = (PermissionsDescriptor) rf.buildDescriptor(curRow, (TupleDescriptor) null, this);
            removePermEntryInCache(perm);

            // Build new key based on UUID and drop the entry as we want to drop
            // only this row
            ExecIndexRow uuidKey;
            uuidKey = rf.buildIndexKeyRow(rf.PERMS_UUID_IDX_NUM, perm);
            ti.deleteRow(tc, uuidKey, rf.PERMS_UUID_IDX_NUM);
        }
    }

    /** {@inheritDoc} */
    public IndexStatisticsDaemon getIndexStatsRefresher(boolean asDaemon) {
        if (indexStatsUpdateDisabled && asDaemon) {
            return null;
        } else {
            return indexRefresher;
        }
    }

    /** {@inheritDoc} */
    public void disableIndexStatsRefresher() {
        if (!indexStatsUpdateDisabled) {
            indexStatsUpdateDisabled = true;
            // NOTE: This will stop the automatic updates of index statistics,
            //       but users can still do this explicitly (i.e. by invoking
            //       the SYSCS_UTIL.SYSCS_UPDATE_STATISTICS system procedure).
            indexRefresher.stop();
        }
    }

    /** {@inheritDoc} */
    public boolean doCreateIndexStatsRefresher() {
        // Note that we are using the index refresher to serve explicit calls
        // to SYSCS_UTIL.SYSCS_UPDATE_STATISTICS. This means that we must
        // always create the daemon (unless the database is read-only) even if
        // automatic updates of the cardinality statistics are disabled.
        return (indexRefresher == null);
    }

    /** {@inheritDoc} */
    public void createIndexStatsRefresher(Database db, String dbName) {
        // Check if the access factory is read-only.
        if (af.isReadOnly()) {
            indexStatsUpdateDisabled = true;
            return;
        }

        indexRefresher = new IndexStatisticsDaemonImpl(
                   Monitor.getStream(), indexStatsUpdateLogging,
                   indexStatsUpdateTracing, db, authorizationDatabaseOwner,
                   dbName);
    }

    public DependableFinder getDependableFinder(int formatId) {
        return new DDdependableFinder(formatId);
    }

    public DependableFinder getColumnDependableFinder(
            int formatId, byte[] columnBitMap) {
        return new DDColumnDependableFinder(formatId, columnBitMap);
    }
    
	protected class CoreCreation implements Runnable { 
		private int coreCtr;
		private TransactionController tc;
		private DataDescriptorGenerator ddg;
		private ExecutionContext ec;
		public CoreCreation(int coreCtr, TransactionController tc, DataDescriptorGenerator ddg, ExecutionContext ec) {
			this.coreCtr = coreCtr;
			this.tc = tc;
			this.ddg = ddg;
			this.ec = ec;
		}
		public void run() {
			try {
				ContextManager cm  = ContextService.getFactory().newContextManager();
				cm.pushContext(ec);	
				ContextService.getFactory().setCurrentContextManager(cm);
				TabInfoImpl	ti = coreInfo[coreCtr];
				Properties	heapProperties = ti.getCreateHeapProperties();
				ti.setHeapConglomerate(
					createConglomerate(
								ti.getTableName(),
								tc,
								ti.getCatalogRowFactory().makeEmptyRow(),
								heapProperties
								)
					);
	
			} catch (Exception e) {
				e.printStackTrace();
				System.out.println("Dictionary Table Failure - exiting " + coreCtr);
				System.exit(1);
			}
		}
		
	
	}

}<|MERGE_RESOLUTION|>--- conflicted
+++ resolved
@@ -9161,7 +9161,6 @@
      *
      *	@return	Conglomerate id.
 
-<<<<<<< HEAD
      @exception StandardException Standard Derby error policy.
      */
     private long createConglomerate(String name,
@@ -9170,15 +9169,6 @@
                                     Properties properties) throws StandardException {
         return createConglomerate(name,tc,rowTemplate,properties,null);
     }
-=======
-		@exception StandardException Standard Derby error policy.
-	 */
-	protected long createConglomerate(String name, TransactionController tc,
-									ExecRow rowTemplate, Properties properties)
-						throws StandardException
-	{
-		long				conglomId;
->>>>>>> 600a3359
 
     private long createConglomerate(String name,
                                     TransactionController tc,
