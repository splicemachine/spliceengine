/*

   Derby - Class org.apache.derby.impl.sql.compile.InsertNode

   Licensed to the Apache Software Foundation (ASF) under one or more
   contributor license agreements.  See the NOTICE file distributed with
   this work for additional information regarding copyright ownership.
   The ASF licenses this file to you under the Apache License, Version 2.0
   (the "License"); you may not use this file except in compliance with
   the License.  You may obtain a copy of the License at

      http://www.apache.org/licenses/LICENSE-2.0

   Unless required by applicable law or agreed to in writing, software
   distributed under the License is distributed on an "AS IS" BASIS,
   WITHOUT WARRANTIES OR CONDITIONS OF ANY KIND, either express or implied.
   See the License for the specific language governing permissions and
   limitations under the License.

 */

package com.splicemachine.db.impl.sql.compile;

import com.splicemachine.db.iapi.services.compiler.MethodBuilder;

import com.splicemachine.db.iapi.reference.SQLState;
import com.splicemachine.db.iapi.error.StandardException;

import com.splicemachine.db.iapi.sql.compile.C_NodeTypes;

import com.splicemachine.db.iapi.sql.conn.Authorizer;

import com.splicemachine.db.iapi.sql.compile.Visitor;
import com.splicemachine.db.iapi.sql.compile.CompilerContext;

import com.splicemachine.db.iapi.reference.ClassName;

import com.splicemachine.db.iapi.sql.dictionary.ConglomerateDescriptor;
import com.splicemachine.db.iapi.sql.dictionary.DataDictionary;
import com.splicemachine.db.iapi.sql.dictionary.TableDescriptor;
import com.splicemachine.db.iapi.sql.dictionary.IndexLister;

import com.splicemachine.db.iapi.sql.StatementType;

import com.splicemachine.db.iapi.sql.execute.ConstantAction;

import com.splicemachine.db.iapi.store.access.StaticCompiledOpenConglomInfo;
import com.splicemachine.db.iapi.store.access.TransactionController;
import com.splicemachine.db.iapi.types.RowLocation;

import com.splicemachine.db.iapi.services.sanity.SanityManager;

import com.splicemachine.db.vti.DeferModification;

import com.splicemachine.db.iapi.services.classfile.VMOpcode;
import com.splicemachine.db.iapi.util.StringUtil;

import com.splicemachine.db.catalog.UUID;

import com.splicemachine.db.impl.sql.execute.FKInfo;

import java.util.Properties;

import com.splicemachine.db.iapi.services.io.FormatableBitSet;
import com.splicemachine.db.iapi.util.ReuseFactory;

/**
 * An InsertNode is the top node in a query tree for an
 * insert statement.
 * <p>
 * After parsing, the node contains
 *   targetTableName: the target table for the insert
 *   collist: a list of column names, if specified
 *   queryexpr: the expression being inserted, either
 *				a values clause or a select form; both
 *			    of these are represented via the SelectNode,
 *				potentially with a TableOperatorNode such as
 *				UnionNode above it.
 * <p>
 * After binding, the node has had the target table's
 * descriptor located and inserted, and the queryexpr
 * and collist have been massaged so that they are identical
 * to the table layout.  This involves adding any default
 * values for missing columns, and reordering the columns
 * to match the table's ordering of them.
 * <p>
 * After optimizing, ...
 */
public final class InsertNode extends DMLModStatementNode
{
	public		ResultColumnList	targetColumnList;
	public 		boolean				deferred;
	public		ValueNode			checkConstraints;
	public		Properties			targetProperties;
	public		FKInfo				fkInfo;
	protected	boolean				bulkInsert;
	private 	boolean				bulkInsertReplace;
	private     OrderByList         orderByList;
    private     ValueNode           offset;
    private     ValueNode           fetchFirst;
    private     boolean           hasJDBClimitClause; // true if using JDBC limit/offset escape syntax

	protected   RowLocation[] 		autoincRowLocation;
	/**
	 * Initializer for an InsertNode.
	 *
	 * @param targetName	The name of the table/VTI to insert into
	 * @param insertColumns	A ResultColumnList with the names of the
	 *			columns to insert into.  May be null if the
	 *			user did not specify the columns - in this
	 *			case, the binding phase will have to figure
	 *			it out.
	 * @param queryExpression	The query expression that will generate
	 *				the rows to insert into the given table
	 * @param targetProperties	The properties specified on the target table
     * @param orderByList The order by list for the source result set, null if no order by list
	 * @param offset The value of a <result offset clause> if present
	 * @param fetchFirst The value of a <fetch first clause> if present
	 * @param hasJDBClimitClause True if the offset/fetchFirst clauses come from JDBC limit/offset escape syntax
	 */

	public void init(
			Object targetName,
			Object insertColumns,
			Object queryExpression,
			Object targetProperties,
            Object orderByList,
            Object offset,
            Object fetchFirst,
            Object hasJDBClimitClause)
	{
		/* statementType gets set in super() before we've validated
		 * any properties, so we've kludged the code to get the
		 * right statementType for a bulk insert replace.
		 */
		super.init(
				queryExpression,
				ReuseFactory.getInteger(getStatementType(
												(Properties) targetProperties))
				);
		setTarget((QueryTreeNode) targetName);
		targetColumnList = (ResultColumnList) insertColumns;
		this.targetProperties = (Properties) targetProperties;
		this.orderByList = (OrderByList) orderByList;
        this.offset = (ValueNode)offset;
        this.fetchFirst = (ValueNode)fetchFirst;
        this.hasJDBClimitClause = (hasJDBClimitClause == null) ? false : ((Boolean) hasJDBClimitClause).booleanValue();

		/* Remember that the query expression is the source to an INSERT */
		getResultSetNode().setInsertSource();
	}

	/**
	 * Convert this object to a String.  See comments in QueryTreeNode.java
	 * for how this should be done for tree printing.
	 *
	 * @return	This object as a String
	 */

	public String toString()
	{
		if (SanityManager.DEBUG)
		{
            try {
                return ( (targetTableName!=null) ? targetTableName : targetVTI.getTableName() ).toString() + "\n"
                    + targetProperties + "\n"
                    + super.toString();
            } catch (com.splicemachine.db.iapi.error.StandardException e) {
                return "tableName: <not_known>\n"
                    + targetProperties + "\n"
                    + super.toString();
            }
		}
		else
		{
			return "";
		}
	}

	public String statementToString()
	{
		return "INSERT";
	}

	/**
	 * Prints the sub-nodes of this object.  See QueryTreeNode.java for
	 * how tree printing is supposed to work.
	 *
	 * @param depth		The depth of this node in the tree
	 */

	public void printSubNodes(int depth)
	{
		if (SanityManager.DEBUG)
		{
			super.printSubNodes(depth);

			if (targetTableName != null)
			{
				printLabel(depth, "targetTableName: ");
				targetTableName.treePrint(depth + 1);
			}

			if (targetColumnList != null)
			{
				printLabel(depth, "targetColumnList: ");
				targetColumnList.treePrint(depth + 1);
			}

			if (orderByList != null) {
				printLabel(depth, "orderByList: ");
				orderByList.treePrint(depth + 1);
			}

			/* RESOLVE - need to print out targetTableDescriptor */
		}
	}

	/**
	 * Bind this InsertNode.  This means looking up tables and columns and
	 * getting their types, and figuring out the result types of all
	 * expressions, as well as doing view resolution, permissions checking,
	 * etc.
	 * <p>
	 * Binding an insert will also massage the tree so that
	 * the collist and select column order/number are the
	 * same as the layout of the table in the store. 
	 *
	 *
	 * @exception StandardException		Thrown on error
	 */

	public void bindStatement() throws StandardException
	{
		// We just need select privilege on the expressions
		getCompilerContext().pushCurrentPrivType( Authorizer.SELECT_PRIV);

		FromList	fromList = (FromList) getNodeFactory().getNode(
									C_NodeTypes.FROM_LIST,
									getNodeFactory().doJoinOrderOptimization(),
									getContextManager());

		/* If any underlying ResultSetNode is a SelectNode, then we
		 * need to do a full bind(), including the expressions
		 * (since the fromList may include a FromSubquery).
		 */
        DataDictionary dataDictionary = getDataDictionary();
		super.bindResultSetsWithTables(dataDictionary);

		/*
		** Get the TableDescriptor for the table we are inserting into
		*/
		verifyTargetTable();

		// Check the validity of the targetProperties, if they exist
		if (targetProperties != null)
		{
			verifyTargetProperties(dataDictionary);
		}

		/*
		** Get the resultColumnList representing the columns in the base
		** table or VTI.
		*/
		getResultColumnList();

		/* If we have a target column list, then it must have the same # of
		 * entries as the result set's RCL.
		 */
		if (targetColumnList != null)
		{
			/*
			 * Normalize synonym qualifers for column references.
			 */
			if (synonymTableName != null)
			{
				normalizeSynonymColumns ( targetColumnList, targetTableName );
			}
			
			/* Bind the target column list */
			getCompilerContext().pushCurrentPrivType( getPrivType());
			if (targetTableDescriptor != null)
			{
				targetColumnList.bindResultColumnsByName(targetTableDescriptor,
														(DMLStatementNode) this);
			}
			else
			{
				targetColumnList.bindResultColumnsByName(targetVTI.getResultColumns(), targetVTI,
														this);
			}
			getCompilerContext().popCurrentPrivType();
		}

		/* Verify that all underlying ResultSets reclaimed their FromList */
		if (SanityManager.DEBUG)
		{
			SanityManager.ASSERT(fromList.size() == 0,
				"fromList.size() is expected to be 0, not " + 
				fromList.size() +
				" on return from RS.bindExpressions()");
		}

        /* Replace any DEFAULTs with the associated tree, or flag DEFAULTs if
         * not allowed (inside top level set operator nodes). Subqueries are
         * checked for illegal DEFAULTs elsewhere.
         */
        boolean isTableConstructor =
            (resultSet instanceof UnionNode &&
             ((UnionNode)resultSet).tableConstructor()) ||
            resultSet instanceof RowResultSetNode;

        resultSet.replaceOrForbidDefaults(targetTableDescriptor,
                                          targetColumnList,
                                          isTableConstructor);

		/* Bind the expressions now that the result columns are bound 
		 * NOTE: This will be the 2nd time for those underlying ResultSets
		 * that have tables (no harm done), but it is necessary for those
		 * that do not have tables.  It's too hard/not work the effort to
		 * avoid the redundancy.
		 */
		super.bindExpressions();

		/*
		** If the result set is a union, it could be a table constructor.
		** Bind any nulls in the result columns of the table constructor
		** to the types of the table being inserted into.
		**
		** The types of ? parameters in row constructors and table constructors
		** in an INSERT statement come from the result columns.
		**
		** If there is a target column list, use that instead of the result
		** columns for the whole table, since the columns in the result set
		** correspond to the target column list.
		*/
		if (targetColumnList != null)
		{
			if (resultSet.getResultColumns().visibleSize() > targetColumnList.size())
				throw StandardException.newException(SQLState.LANG_DB2_INVALID_COLS_SPECIFIED); 
			resultSet.bindUntypedNullsToResultColumns(targetColumnList);
			resultSet.setTableConstructorTypes(targetColumnList);
		}
		else
		{
			if (resultSet.getResultColumns().visibleSize() > resultColumnList.size())
				throw StandardException.newException(SQLState.LANG_DB2_INVALID_COLS_SPECIFIED); 
			resultSet.bindUntypedNullsToResultColumns(resultColumnList);
			resultSet.setTableConstructorTypes(resultColumnList);
		}

		/* Bind the columns of the result set to their expressions */
		resultSet.bindResultColumns(fromList);

		int resCols = resultSet.getResultColumns().visibleSize();
		DataDictionary dd = getDataDictionary();
		if (targetColumnList != null)
		{
			if (targetColumnList.size() != resCols)
				throw StandardException.newException(SQLState.LANG_DB2_INVALID_COLS_SPECIFIED); 
		}
		else 
		{
			if (targetTableDescriptor != null &&
						targetTableDescriptor.getNumberOfColumns() != resCols)
				throw StandardException.newException(SQLState.LANG_DB2_INVALID_COLS_SPECIFIED); 
		}

		/* See if the ResultSet's RCL needs to be ordered to match the target
		 * list, or "enhanced" to accommodate defaults.  It can only need to
		 * be ordered if there is a target column list.  It needs to be
		 * enhanced if there are fewer source columns than there are columns
		 * in the table.
		 */
		boolean inOrder = true;
		int numTableColumns = resultColumnList.size();

		/* colMap[] will be the size of the target list, which could be larger
		 * than the current size of the source list.  In that case, the source
		 * list will be "enhanced" to include defaults.
		 */
		int[] colMap = new int[numTableColumns];

		// set the fields to an unused value
		for (int i = 0; i < colMap.length; i++) 
		{
			colMap[i] = -1;
		}

		/* Create the source/target list mapping */
		if (targetColumnList != null)
		{
			/*
			** There is a target column list, so the result columns might
			** need to be ordered.  Step through the target column list
			** and remember the position in the target table of each column.
			** Remember if any of the columns are out of order.
			*/
			int targetSize = targetColumnList.size();
			for (int index = 0; index < targetSize; index++)
			{
				int position =
					((ResultColumn) (targetColumnList.elementAt(index))).
												columnDescriptor.getPosition();

				if (index != position-1)
				{
					inOrder = false;
				}

				// position is 1-base; colMap indexes and entries are 0-based.
				colMap[position-1] = index;
			}
		}
		else
		{
			/*
			** There is no target column list, so the result columns in the
			** source are presumed to be in the same order as the target
			** table.
			*/
			for (int position = 0;
				position < resultSet.getResultColumns().visibleSize();
				position++)
			{
				colMap[position] = position;
			}
		}

		// Bind the ORDER BY columns
		if (orderByList != null)
		{
			orderByList.pullUpOrderByColumns(resultSet);

			// The select list may have new columns now, make sure to bind
			// those.
			super.bindExpressions();

			orderByList.bindOrderByColumns(resultSet);
		}

        bindOffsetFetch(offset, fetchFirst);

		resultSet = enhanceAndCheckForAutoincrement(resultSet, inOrder, colMap);

		resultColumnList.checkStorableExpressions(resultSet.getResultColumns());
		/* Insert a NormalizeResultSetNode above the source if the source
		 * and target column types and lengths do not match.
 		 */
		if (! resultColumnList.columnTypesAndLengthsMatch(
												resultSet.getResultColumns()))
		{
            
			resultSet = 
			(ResultSetNode) getNodeFactory().getNode(
			C_NodeTypes.NORMALIZE_RESULT_SET_NODE, resultSet,
			resultColumnList, null, Boolean.FALSE,
			getContextManager());
		}

		if (targetTableDescriptor != null)
		{
			ResultColumnList sourceRCL = resultSet.getResultColumns();
			sourceRCL.copyResultColumnNames(resultColumnList);

            /* bind all generation clauses for generated columns */
            parseAndBindGenerationClauses
                ( dataDictionary, targetTableDescriptor, sourceRCL, resultColumnList, false, null );
            
			/* Get and bind all constraints on the table */
			checkConstraints = bindConstraints(dataDictionary,
												getNodeFactory(),
												targetTableDescriptor,
												null,
												sourceRCL,
												(int[]) null,
												(FormatableBitSet) null,
												false,
											    true);  /* we always include
														 * triggers in core language */
	
			/* Do we need to do a deferred mode insert */
			/* 
		 	** Deferred if:
			**	If the target table is also a source table
			**	Self-referencing foreign key constraint 
			**	trigger
			*/
			if (resultSet.referencesTarget(
									targetTableDescriptor.getName(), true) ||
				 requiresDeferredProcessing())
			{
				deferred = true;

				/* Disallow bulk insert replace when target table
				 * is also a source table.
				 */
				if (bulkInsertReplace &&
					resultSet.referencesTarget(
									targetTableDescriptor.getName(), true))
				{
					throw StandardException.newException(SQLState.LANG_INVALID_BULK_INSERT_REPLACE, 
									targetTableDescriptor.getQualifiedName());
				}
			}

			/* Get the list of indexes on the table being inserted into */
			getAffectedIndexes(targetTableDescriptor);
			TransactionController tc = 
				getLanguageConnectionContext().getTransactionCompile();

			autoincRowLocation = 
				dd.computeAutoincRowLocations(tc, targetTableDescriptor);

			if (isPrivilegeCollectionRequired())
			{
				getCompilerContext().pushCurrentPrivType(getPrivType());
				getCompilerContext().addRequiredTablePriv(targetTableDescriptor);
				getCompilerContext().popCurrentPrivType();				
			}

		}
		else
		{
            deferred = VTIDeferModPolicy.deferIt( DeferModification.INSERT_STATEMENT,
                                                  targetVTI,
                                                  null,
                                                  resultSet);
		}
        
		getCompilerContext().popCurrentPrivType();
	}

	/**
	 * Process ResultSet column lists for projection and autoincrement.
	 *
	 * This method recursively descends the result set node tree. When
	 * it finds a simple result set, it processes any autoincrement
	 * columns in that rs by calling checkAutoIncrement. When it finds
	 * a compound result set, like a Union or a PRN, it recursively
	 * descends to the child(ren) nodes. Union nodes can arise due to
	 * multi-rows in VALUES clause), PRN nodes can arise when the set
	 * of columns being inserted is a subset of the set of columns in 
	 * the table.
	 *
	 * In addition to checking for autoincrement columns in the result set,
	 * we may need to enhance and re-order the column list to match the
	 * column list of the table we are inserting into. This work is handled
	 * by ResultsetNode.enhanceRCLForInsert.
	 *
	 * Note that, at the leaf level, we need to enhance the RCL first, then
	 * check for autoincrement columns. At the non-leaf levels, we have
	 * to enhance the RCL, but we don't have to check for autoincrement
	 * columns, since they only occur at the leaf level.
	 *
	 * This way, all ColumnDescriptor of all rows will be set properly.
	 *
	 * @param resultSet			current node in the result set tree
	 * @param inOrder			FALSE if the column list needs reordering
	 * @param colMap            correspondence between RCLs
	 * @return a node representing the source for the insert
	 *
	 * @exception StandardException Thrown on error
	 */
	ResultSetNode enhanceAndCheckForAutoincrement(
			ResultSetNode resultSet, boolean inOrder, int[] colMap)
		throws StandardException
	{
		/*
		 * Some implementation notes:
		 * 
		 * colmap[x] == y means that column x in the target table
		 * maps to column y in the source result set.
		 * colmap[x] == -1 means that column x in the target table
		 * maps to its default value.
		 * both colmap indexes and values are 0-based.
		 *
		 * if the list is in order and complete, we don't have to change
		 * the tree. If it is not, then we call RSN.enhanceRCLForInsert() 
		 * which will reorder ("enhance") the source RCL within the same RSN)
		 *
		 * one thing we do know is that all of the resultsets underneath
		 * us have their resultColumn names filled in with the names of
		 * the target table columns.  That makes generating the mapping
		 * "easier" -- we simply generate the names of the target table columns
		 * that are included.  For the missing columns, we generate default
		 * value expressions.
		 */

		resultSet = resultSet.enhanceRCLForInsert(this, inOrder, colMap);

		// Forbid overrides for generated columns and identity columns that
		// are defined as GENERATED ALWAYS.
		if ((resultSet instanceof UnionNode) &&
				((UnionNode) resultSet).tableConstructor()) {
			// If this is a multi-row table constructor, we are not really
			// interested in the result column list of the top-level UnionNode.
			// The interesting RCLs are those of the RowResultSetNode children
			// of the UnionNode, and they have already been checked from
			// UnionNode.enhanceRCLForInsert(). Since the RCL of the UnionNode
			// doesn't tell whether or not DEFAULT is specified at the leaf
			// level, we need to skip it here to avoid false positives.
		} else {
			resultColumnList.forbidOverrides(resultSet.getResultColumns());
		}

		return resultSet;
	}

	int getPrivType()
	{
		return Authorizer.INSERT_PRIV;
	}

	/**
	 * Return true if the node references SESSION schema tables (temporary or permanent)
	 *
	 * @return	true if references SESSION schema tables, else false
	 *
	 * @exception StandardException		Thrown on error
	 */
	public boolean referencesSessionSchema()
		throws StandardException
	{
		boolean returnValue = false;

		//If this node references a SESSION schema table, then return true. 
		if (targetTableDescriptor != null)
			returnValue = isSessionSchema(targetTableDescriptor.getSchemaDescriptor());

		if (returnValue == false)
			returnValue = resultSet.referencesSessionSchema();

		return returnValue;
	}

	/**
	 * Verify that the target properties that we are interested in
	 * all hold valid values.
	 * NOTE: Any target property which is valid but cannot be supported
	 * due to a target database, etc. will be turned off quietly.
	 *
	 * @param dd	The DataDictionary
	 *
	 * @exception StandardException		Thrown on error
	 */
	private void verifyTargetProperties(DataDictionary dd)
		throws StandardException
	{
		// The only property that we're currently interested in is insertMode
		String insertMode = targetProperties.getProperty("insertMode");
		if (insertMode != null)
		{
			String upperValue = StringUtil.SQLToUpperCase(insertMode);
			if (! upperValue.equals("BULKINSERT") &&
				! upperValue.equals("REPLACE"))
			{
				throw StandardException.newException(SQLState.LANG_INVALID_INSERT_MODE, 
								insertMode,
								targetTableName);
			}
			else
			{
				/* Turn off bulkInsert if it is on and we can't support it. */
				if (! verifyBulkInsert(dd, upperValue))
				{
					targetProperties.remove("insertMode");
				}
				else
				{
					/* Now we know we're doing bulk insert */
					bulkInsert = true;

					if (upperValue.equals("REPLACE"))
					{
						bulkInsertReplace = true;
					}

					// Validate the bulkFetch property if specified
					String bulkFetchStr = targetProperties.getProperty("bulkFetch");
					if (bulkFetchStr != null)
					{
						int bulkFetch = getIntProperty(bulkFetchStr, "bulkFetch");

						// verify that the specified value is valid
						if (bulkFetch <= 0)
						{
							throw StandardException.newException(SQLState.LANG_INVALID_BULK_FETCH_VALUE,
									String.valueOf(bulkFetch));
						}
					}
				}
			}
		}
	}

	/**
	 * Do the bind time checks to see if bulkInsert is allowed on
	 * this table.  bulkInsert is disallowed at bind time for:
	 *		o  target databases
	 *		o  (tables with triggers?)
	 * (It is disallowed at execution time if the table has at
	 * least 1 row in it or if it is a deferred mode insert.)
	 *
	 * @param dd	The DataDictionary
	 * @param mode	The insert mode
	 *
	 * @return Whether or not bulkInsert is allowed.
	 *
	 * @exception StandardException		Thrown on error
	 */
	private boolean verifyBulkInsert(DataDictionary dd, String mode)
		throws StandardException
	{
		return true;
	}

	/**
	 * Compile constants that Execution will use
	 *
	 * @exception StandardException		Thrown on failure
	 */
	public ConstantAction	makeConstantAction() throws StandardException
	{

		/* Different constant actions for base tables and updatable VTIs */
		if (targetTableDescriptor != null)
		{
			// Base table

			long heapConglomId = targetTableDescriptor.getHeapConglomerateId();
			TransactionController tc = 
				getLanguageConnectionContext().getTransactionCompile();
			int numIndexes = (targetTableDescriptor != null) ?
								indexConglomerateNumbers.length : 0;
			StaticCompiledOpenConglomInfo[] indexSCOCIs = 
				new StaticCompiledOpenConglomInfo[numIndexes];

			for (int index = 0; index < numIndexes; index++)
			{
				indexSCOCIs[index] = tc.getStaticCompiledConglomInfo(indexConglomerateNumbers[index]);
			}


			/*
			** If we're doing bulk insert, do table locking regardless of
			** what the optimizer decided.  This is because bulk insert is
			** generally done with a large number of rows into an empty table.
			** We also do table locking if the table's lock granularity is
			** set to table.
			*/
			if (bulkInsert ||
				targetTableDescriptor.getLockGranularity() == TableDescriptor.TABLE_LOCK_GRANULARITY)
			{
				lockMode = TransactionController.MODE_TABLE;
			}

			return	getGenericConstantActionFactory().getInsertConstantAction
				( targetTableDescriptor,
				  heapConglomId,
				  tc.getStaticCompiledConglomInfo(heapConglomId),
                  pkColumns,
				  indicesToMaintain,
				  indexConglomerateNumbers,
				  indexSCOCIs,
				  indexNames,
				  deferred,
				  false,
				  targetTableDescriptor.getUUID(),
				  lockMode,
				  null, null, 
				  targetProperties,
				  getFKInfo(),
				  getTriggerInfo(),
				  resultColumnList.getStreamStorableColIds(targetTableDescriptor.getNumberOfColumns()),
				  getIndexedCols(),
				  (UUID) null,
				  null,
				  null,
				  resultSet.isOneRowResultSet(), 
				  autoincRowLocation
				  );
		}
		else
		{
			/* Return constant action for VTI
			 * NOTE: ConstantAction responsible for preserving instantiated
			 * VTIs for in-memory queries and for only preserving VTIs
			 * that implement Serializable for SPSs.
			 */
			return	getGenericConstantActionFactory().getUpdatableVTIConstantAction( DeferModification.INSERT_STATEMENT,
						deferred);
		}
	}

	/**
	 * Create a boolean[] to track the (0-based) columns which are indexed.
	 *
	 * @return A boolean[] to track the (0-based) columns which are indexed.
	 *
	 * @exception StandardException		Thrown on failure
	 */
	public boolean[] getIndexedCols() throws StandardException
	{
		/* Create a boolean[] to track the (0-based) columns which are indexed */
		boolean[] indexedCols = new boolean[targetTableDescriptor.getNumberOfColumns()];
		for (int index = 0; index < indicesToMaintain.length; index++)
		{
			int[] colIds = indicesToMaintain[index].getIndexDescriptor().baseColumnPositions();

			for (int index2 = 0; index2 < colIds.length; index2++)
			{
				indexedCols[colIds[index2] - 1] = true;
			}
		}

		return indexedCols;
	}

	/**
     * {@inheritDoc}
     * <p>
     * Remove any duplicate ORDER BY columns and push an ORDER BY if present
     * down to the source result set, before calling super.optimizeStatement.
     * </p>
	 */

	public void optimizeStatement() throws StandardException
	{
		// Push the order by list down to the ResultSet
		if (orderByList != null)
		{
			// If we have more than 1 ORDERBY columns, we may be able to
			// remove duplicate columns, e.g., "ORDER BY 1, 1, 2".
			if (orderByList.size() > 1)
			{
				orderByList.removeDupColumns();
			}

			resultSet.pushOrderByList(orderByList);

			orderByList = null;
		}

        resultSet.pushOffsetFetchFirst( offset, fetchFirst, hasJDBClimitClause );

		super.optimizeStatement();
        
        //
        // If the insert stream involves a table function, attempt the bulk-insert
        // optimization. See https://issues.apache.org/jira/browse/DERBY-4789
        // We perform this check after optimization because the table function may be
        // wrapped in a view, which is only expanded at optimization time.
        //
        HasTableFunctionVisitor tableFunctionVisitor = new HasTableFunctionVisitor();
        this.accept( tableFunctionVisitor );
        // DERBY-5614: See if the target is a global temporary table (GTT),
        // in which case we don't support bulk insert.
        if ( tableFunctionVisitor.hasNode() &&
                !isSessionSchema(targetTableDescriptor.getSchemaDescriptor())) {
            requestBulkInsert();
        }
    }

    /**
     * Request bulk insert optimization at run time.
     */
    private void requestBulkInsert()
    {
        if ( targetProperties == null ) { targetProperties = new Properties(); }

        // Set bulkInsert if insertMode not already set. For the import procedures,
        // the insertMode property may be set already
        String key = "insertMode";
        String value = "bulkInsert";

        if ( targetProperties.getProperty( key ) == null )
        { targetProperties.put( key, value ); }
    }

	/**
	 * Code generation for insert
	 * creates an expression for:
	 *   ResultSetFactory.getInsertResultSet(resultSet.generate(ps), generationClausesResult, checkConstrainResult, this )
	 *
	 * @param acb	The ActivationClassBuilder for the class being built
	 * @param mb the method  for the execute() method to be built
	 *
	 * @exception StandardException		Thrown on error
	 */
	public void generate(ActivationClassBuilder acb,
								MethodBuilder mb)
							throws StandardException
	{
		// If the DML is on the temporary table, generate the code to
		// mark temporary table as modified in the current UOW. After
		// DERBY-827 this must be done in execute() since
		// fillResultSet() will only be called once.
		generateCodeForTemporaryTable(acb, acb.getExecuteMethod());

		/* generate the parameters */
		generateParameterValueSet(acb);
		// Base table
		if (targetTableDescriptor != null)
		{
			/*
			** Generate the insert result set, giving it either the original
			** source or the normalize result set, the constant action,
			** and "this".
			*/

			acb.pushGetResultSetFactoryExpression(mb);

			// arg 1
			resultSet.generate(acb, mb);

			// arg 2 generate code to evaluate generation clauses
			generateGenerationClauses( resultColumnList, resultSet.getResultSetNumber(), false, acb, mb );

			// arg 3 generate code to evaluate CHECK CONSTRAINTS
			generateCheckConstraints( checkConstraints, acb, mb );

			mb.callMethod(VMOpcode.INVOKEINTERFACE, (String) null, "getInsertResultSet", ClassName.ResultSet, 3);
		}
		else
		{
			/* Generate code for the VTI
			 * NOTE: we need to create a dummy cost estimate for the
			 * targetVTI since we never optimized it.
			 * RESOLVEVTI - we will have to optimize it in order to 
			 * push predicates into the VTI.
			 */
			targetVTI.assignCostEstimate(resultSet.getNewCostEstimate());

			/*
			** Generate the insert VTI result set, giving it either the original
			** source or the normalize result set, the constant action,
			*/
			acb.pushGetResultSetFactoryExpression(mb);

			// arg 1
			resultSet.generate(acb, mb);

			// arg 2
			targetVTI.generate(acb, mb);

			mb.callMethod(VMOpcode.INVOKEINTERFACE, (String) null, "getInsertVTIResultSet", ClassName.ResultSet, 2);
		}
	}

	/**
	 * Return the type of statement, something from
	 * StatementType.
	 *
	 * @return the type of statement
	 */
	protected final int getStatementType()
	{
		return StatementType.INSERT;
	}

	/**
	 * Return the statement type, where it is dependent on
	 * the targetProperties.  (insertMode = replace causes
	 * statement type to be BULK_INSERT_REPLACE.
	 *
	 * @return the type of statement
	 */
	static final int getStatementType(Properties targetProperties)
	{
		int retval = StatementType.INSERT;

		// The only property that we're currently interested in is insertMode
		String insertMode = (targetProperties == null) ? null : targetProperties.getProperty("insertMode");
		if (insertMode != null)
		{
			String upperValue = StringUtil.SQLToUpperCase(insertMode);
			if (upperValue.equals("REPLACE"))
			{
				retval = StatementType.BULK_INSERT_REPLACE;
			}
		}
		return retval;
	}

	/**
	 * Get the list of indexes on the table being inserted into.  This
	 * is used by INSERT.  This is an optimized version of what
	 * UPDATE and DELETE use. 
	 *
	 * @param td	TableDescriptor for the table being inserted into
	 *				or deleted from
	 *
	 * @exception StandardException		Thrown on error
	 */
	private void getAffectedIndexes
	(
		TableDescriptor 	td
	)	
					throws StandardException
	{
		IndexLister	indexLister = td.getIndexLister( );

		indicesToMaintain = indexLister.getDistinctIndexRowGenerators();
		indexConglomerateNumbers = indexLister.getDistinctIndexConglomerateNumbers();
		indexNames = indexLister.getDistinctIndexNames();



		/* Add dependencies on all indexes in the list */
		ConglomerateDescriptor[]	cds = td.getConglomerateDescriptors();
		CompilerContext cc = getCompilerContext();

 		for (int index = 0; index < cds.length; index++)
		{
			cc.createDependency(cds[index]);
		}
	}
	
	/**
	 * Accept the visitor for all visitable children of this node.
	 *
     * @param v the visitor
     */
	@Override
    public void acceptChildren(Visitor v) throws StandardException {
		super.acceptChildren(v);
		if (targetColumnList != null) {
			targetColumnList.accept(v, this);
		}
	}

<<<<<<< HEAD
    @Override
    public String printExplainInformation(int order) throws StandardException {
        StringBuilder sb = new StringBuilder();
        sb = sb.append(spaceToLevel())
                .append("Insert").append("(")
                .append("n=").append(order);
            if (this.resultSet!=null) {
                sb.append(", totalCost=").append(this.resultSet.getFinalCostEstimate().getEstimatedCost());
                sb.append(", insertedRows=").append(this.resultSet.getFinalCostEstimate().getEstimatedRowCount());
            }
            sb.append(", targetTable=").append(targetTableName)
                    .append(")");
        return sb.toString();
    }

} // end of class InsertNode
=======
}
>>>>>>> d8ee6dda
<|MERGE_RESOLUTION|>--- conflicted
+++ resolved
@@ -1030,7 +1030,6 @@
 		}
 	}
 
-<<<<<<< HEAD
     @Override
     public String printExplainInformation(int order) throws StandardException {
         StringBuilder sb = new StringBuilder();
@@ -1046,7 +1045,4 @@
         return sb.toString();
     }
 
-} // end of class InsertNode
-=======
-}
->>>>>>> d8ee6dda
+}