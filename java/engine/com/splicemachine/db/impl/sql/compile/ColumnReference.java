/*

   Derby - Class org.apache.derby.impl.sql.compile.ColumnReference

   Licensed to the Apache Software Foundation (ASF) under one or more
   contributor license agreements.  See the NOTICE file distributed with
   this work for additional information regarding copyright ownership.
   The ASF licenses this file to you under the Apache License, Version 2.0
   (the "License"); you may not use this file except in compliance with
   the License.  You may obtain a copy of the License at

      http://www.apache.org/licenses/LICENSE-2.0

   Unless required by applicable law or agreed to in writing, software
   distributed under the License is distributed on an "AS IS" BASIS,
   WITHOUT WARRANTIES OR CONDITIONS OF ANY KIND, either express or implied.
   See the License for the specific language governing permissions and
   limitations under the License.

 */

package com.splicemachine.db.impl.sql.compile;

import com.splicemachine.db.iapi.sql.compile.C_NodeTypes;
import com.splicemachine.db.iapi.sql.compile.NodeFactory;
import com.splicemachine.db.iapi.sql.dictionary.ConglomerateDescriptor;
import com.splicemachine.db.iapi.types.DataTypeDescriptor;
import com.splicemachine.db.iapi.error.StandardException;
import com.splicemachine.db.iapi.reference.SQLState;
import com.splicemachine.db.iapi.services.compiler.MethodBuilder;
import com.splicemachine.db.iapi.services.sanity.SanityManager;
import com.splicemachine.db.iapi.store.access.Qualifier;
import com.splicemachine.db.iapi.util.JBitSet;
import java.util.Collections;
import java.util.List;
import java.util.Objects;

/**
 * A ColumnReference represents a column in the query tree.  The parser generates a
 * ColumnReference for each column reference.  A column refercence could be a column in
 * a base table, a column in a view (which could expand into a complex
 * expression), or a column in a subquery in the FROM clause.
 *
 */

public class ColumnReference extends ValueNode {
	String	columnName;

	/*
	** This is the user-specified table name.  It will be null if the
	** user specifies a column without a table name.  Leave it null even
	** when the column is bound as it is only used in binding.
	*/
	TableName	tableName;

    /**
     * The FromTable this column reference is bound to.
     */
    private int tableNumber;

    /**
     * The column number in the underlying FromTable. But note {@code source}.
     * @see #source
     */
    private int columnNumber;

    /**
     * This is where the value for this column reference will be coming from.
     * Note that for join nodes, {@code tableNumber}/{@code columnNumber} will
     * point to the column in the left or right join participant {@code
     * FromTable}, whereas {@code source} will be bound to the RC in the result
     * column list of the join node. See also the comment at the end of
     * JoinNode#getMatchingColumn.
     * @see JoinNode#getMatchingColumn
     * @see #columnNumber
     * @see #tableNumber
     */
    private ResultColumn source;

	/* For unRemapping */
	ResultColumn	origSource;
	private String	origName;
	int				origTableNumber = -1;
	int				origColumnNumber = -1;

    /* For remembering original (tn,cn) of this CR during join flattening. */
    private int tableNumberBeforeFlattening = -1;
    private int columnNumberBeforeFlattening = -1;

	/* Reuse generated code where possible */
	//Expression genResult;

	private boolean		replacesAggregate;
	private boolean		replacesWindowFunctionCall;

    // 'nestingLevel' is the (0 indexed) level at which the column reference appears in the query.  Zero if this col ref
    // is contained by a top level select, 1 if contained by a singly nested subquery, 2 if a doubly nested subquery, etc.
    //
    // 'sourceLevel' is similar to nestingLevel except that it indicates the nesting level of the referenced column.
    // A better name for this field might have been targetNestingLevel.
    //
    // Note that the source level of a column reference is the same whether the result column comes from a FromBaseTable
    // or FromSubquery.
    //
    // EXAMPLE
    //<pre>
    //
    // select * from A left join (select * from D) foo on foo.d1 = a1 where a2 = (select max(c2) from C where c3=a3);
    //
    //  col ref | nesting level | source level
    //  --------------------------------------
    //   foo.d1 |             0 |           0
    //       a1 |             0 |           0
    //       a2 |             0 |           0
    //       c2 |             1 |           1
    //       c3 |             1 |           1
    //       a3 |             1 |           0
    //
    //</pre>
    private int nestingLevel = -1;
    private int sourceLevel = -1;

	/* Whether or not this column reference been scoped for the
	   sake of predicate pushdown.
	 */
	private boolean		scoped;

	/* List of saved remap data if this ColumnReference is scoped
	   and has been remapped multiple times.
	 */
	private java.util.ArrayList remaps;

	/**
	 * Initializer.
	 * This one is called by the parser where we could
	 * be dealing with delimited identifiers.
	 *
	 * @param columnName	The name of the column being referenced
	 * @param tableName		The qualification for the column
	 * @param tokBeginOffset begin position of token for the column name
	 *					identifier from parser.
	 * @param tokEndOffset	end position of token for the column name
	 *					identifier from parser.
	 */

	public void init(Object columnName,
					 Object tableName,
			 		 Object	tokBeginOffset,
					 Object	tokEndOffset
					 )
	{
		this.columnName = (String) columnName;
		this.tableName = (TableName) tableName;
		this.setBeginOffset(((Integer) tokBeginOffset).intValue());
		this.setEndOffset(((Integer) tokEndOffset).intValue());
		tableNumber = -1;
		remaps = null;
	}

	/**
	 * Initializer.
	 *
	 * @param columnName	The name of the column being referenced
	 * @param tableName		The qualification for the column
	 */

	public void init(Object columnName, Object tableName)
	{
		this.columnName = (String) columnName;
		this.tableName = (TableName) tableName;
		tableNumber = -1;
		remaps = null;
	}

	/**
	 * Convert this object to a String.  See comments in QueryTreeNode.java
	 * for how this should be done for tree printing.
	 *
	 * @return	This object as a String
	 */

	public String toString()
	{
		if (SanityManager.DEBUG)
		{
			return "columnName: " + columnName + "\n" +
				"tableNumber: " + tableNumber + "\n" +
				"columnNumber: " + columnNumber + "\n" +
				"replacesAggregate: " + replacesAggregate + "\n" +
				"replacesWindowFunctionCall: " +
				    replacesWindowFunctionCall + "\n" +
				"tableName: " + ( ( tableName != null) ?
								  tableName.toString() :
								  "null") + "\n" +
				"nestingLevel: " + nestingLevel + "\n" +
				"sourceLevel: " + sourceLevel + "\n" +
				super.toString();
		}
		else
		{
			return "";
		}
	}

    @Override
    public String toHTMLString() {
        return "" +
                "hash: " + System.identityHashCode(this) + "<br>" +
                "tableName: " + Objects.toString(tableName) + "<br>" +
                "tableNumber: " + tableNumber + "<br>" +
                "columnName: " + columnName + "<br>" +
                "columnNumber: " + columnNumber + "<br>" +
                "nestingLevel: " + nestingLevel + "<br>" +
                "sourceLevel: " + sourceLevel + "<br>" +
                "source ResultColumn hash: " + (source == null ? "null" : System.identityHashCode(source)) + "<br>" +
                "scoped: " + scoped + "<br>" +
                "remaps: " + (remaps == null ? 0 : remaps.size()) + "<br>" +
                "origColumnNumber: " + origColumnNumber + "<br>" +
                "origName: " + origName + "<br>" +
                "origTableNumber: " + origTableNumber + "<br>" +
                "origSourceResultColumn hash: " + (origSource == null ? "null" : System.identityHashCode(origSource)) + "<br>" +
                "replacesWindowFunctionCall: " + replacesWindowFunctionCall + "<br>" +
                "replacesAggregate: " + replacesAggregate + "<br>" +
                super.toHTMLString();
    }

	/**
	 * Prints the sub-nodes of this object.  See QueryTreeNode.java for
	 * how tree printing is supposed to work.
	 *
	 * @param depth		The depth of this node in the tree
	 */

	public void printSubNodes(int depth)
	{
		if (SanityManager.DEBUG)
		{
			super.printSubNodes(depth);

			if (source != null)
			{
				printLabel(depth, "source: ");
				source.treePrint(depth + 1);
			}
		}
	}

	/**
	 * Return whether or not this CR is correlated.
	 *
	 * @return Whether or not this CR is correlated.
	 */
	public boolean getCorrelated()
	{
		if (SanityManager.DEBUG)
		{
			SanityManager.ASSERT(nestingLevel != -1,
				"nestingLevel on "+columnName+" is not expected to be -1");
			SanityManager.ASSERT(sourceLevel != -1,
				"sourceLevel on "+columnName+" is not expected to be -1");
		}
		return sourceLevel != nestingLevel;
	}

	/**
	 * Set the nesting level for this CR.  (The nesting level
	 * at which the CR appears.)
	 *
	 * @param nestingLevel	The Nesting level at which the CR appears.
	 */
	public void setNestingLevel(int nestingLevel)
	{
		if (SanityManager.DEBUG)
		{
			SanityManager.ASSERT(nestingLevel != -1,
				"nestingLevel is not expected to be -1");
		}
		this.nestingLevel = nestingLevel;
	}

	/**
	 * Get the nesting level for this CR.
	 *
	 * @return	The nesting level for this CR.
	 */
	public int getNestingLevel()
	{
		return nestingLevel;
	}

	@Override
	public boolean checkCRLevel(int level){
		if(sourceLevel < level){
			return true;
		}
		return false;
	}

	/**
	 * Set the source level for this CR.  (The nesting level
	 * of the source of the CR.)
	 *
	 * @param sourceLevel	The Nesting level of the source of the CR.
	 */
	public void setSourceLevel(int sourceLevel)
	{
		if (SanityManager.DEBUG)
		{
			SanityManager.ASSERT(sourceLevel != -1,
				"sourceLevel is not expected to be -1");
		}
		this.sourceLevel = sourceLevel;
	}

	/**
	 * Get the source level for this CR.
	 *
	 * @return	The source level for this CR.
	 */
	public int getSourceLevel()
	{
		return sourceLevel;
	}

	/**
	 * Mark this node as being generated to replace an aggregate.
	 * (Useful for replacing aggregates in the HAVING clause with
	 * column references to the matching aggregate in the
	 * user's SELECT.
	 */
	public void markGeneratedToReplaceAggregate()
	{
		replacesAggregate = true;
	}


	/**
	 * Mark this node as being generated to replace a window function call.
	 */
	public void markGeneratedToReplaceWindowFunctionCall()
	{
		replacesWindowFunctionCall = true;
	}

	/**
	 * Determine whether or not this node was generated to
	 * replace an aggregate in the user's SELECT.
	 *
	 * @return boolean	Whether or not this node was generated to replace
	 *					an aggregate in the user's SELECT.
	 */
	public boolean getGeneratedToReplaceAggregate()
	{
		return replacesAggregate;
	}


	/**
	 * Determine whether or not this node was generated to
	 * replace a window function call in the user's SELECT.
	 *
	 * @return boolean	Whether or not this node was generated to replace
	 *					a window function call in the user's SELECT.
	 */
	public boolean getGeneratedToReplaceWindowFunctionCall()
	{
		return replacesWindowFunctionCall;
	}

	/**
	 * Return a clone of this node.
	 *
	 * @return ValueNode	A clone of this node.
	 *
	 * @exception StandardException			Thrown on error
	 */
	public ValueNode getClone()
		throws StandardException
	{
		ColumnReference newCR = (ColumnReference) getNodeFactory().getNode(
									C_NodeTypes.COLUMN_REFERENCE,
									columnName,
									tableName,
									getContextManager());

		newCR.copyFields(this);
		return newCR;
	}

	/**
	 * Copy all of the "appropriate fields" for a shallow copy.
	 *
	 * @param oldCR		The ColumnReference to copy from.
	 *
	 * @exception StandardException			Thrown on error
	 */
	public void copyFields(ColumnReference oldCR) throws StandardException {
		super.copyFields(oldCR);

		tableName = oldCR.getTableNameNode();
		tableNumber = oldCR.getTableNumber();
		columnNumber = oldCR.getColumnNumber();
		source = oldCR.getSource();
		nestingLevel = oldCR.getNestingLevel();
		sourceLevel = oldCR.getSourceLevel();
		replacesAggregate = oldCR.getGeneratedToReplaceAggregate();
		replacesWindowFunctionCall =
			oldCR.getGeneratedToReplaceWindowFunctionCall();
		scoped = oldCR.isScoped();
	}

	/**
	 * Bind this expression.  This means binding the sub-expressions,
	 * as well as figuring out what the return type is for this expression.
	 *
	 * NOTE: We must explicitly check for a null FromList here, column reference
	 * without a FROM list, as the grammar allows the following:
	 *			insert into t1 values(c1)
	 *
	 * @param fromList		The FROM list for the query this
	 *				expression is in, for binding columns.
	 * @param subqueryList		The subquery list being built as we find SubqueryNodes
	 * @param aggregateVector	The aggregate vector being built as we find AggregateNodes
	 *
	 * @return	The new top of the expression tree.
	 *
	 * @exception StandardException		Thrown on error
	 */
    @Override
	public ValueNode bindExpression(FromList fromList,
                                    SubqueryList subqueryList,
                                    List<AggregateNode> aggregateVector) throws StandardException {
		ResultColumn matchingRC;

		if (SanityManager.DEBUG) {
			SanityManager.ASSERT(fromList != null, "fromList is expected to be non-null");
		}

		if (fromList.size() == 0) {
			throw StandardException.newException(SQLState.LANG_ILLEGAL_COLUMN_REFERENCE, columnName);
		}

        matchingRC = fromList.bindColumnReference(this);
            /* Error if no match found in fromList */
        if (matchingRC == null) {
            throw StandardException.newException(SQLState.LANG_COLUMN_NOT_FOUND, getSQLColumnName());
        }

        return this;
	}

	/**
	 * Get the column name for purposes of error
	 * messages or debugging. This returns the column
	 * name as used in the SQL statement. Thus if it was qualified
	 * with a table, alias name that will be included.
	 *
	 * @return	The  column name in the form [[schema.]table.]column
	 */

	public String getSQLColumnName()
	{
		if (tableName == null)
			return columnName;

		return tableName.toString() + "." + columnName;
	}

	/**
	 * Get the name of this column
	 *
	 * @return	The name of this column
	 */

	public String getColumnName()
	{
		return columnName;
	}

	/**
	 * Get the table number for this ColumnReference.
	 *
	 * @return	int The table number for this ColumnReference
	 */

	public int getTableNumber()
	{
		return tableNumber;
	}

	/**
	 * Set this ColumnReference to refer to the given table number.
	 *
	 * @param tableNumber	The table number this ColumnReference will refer to
	 */

	public void setTableNumber(int tableNumber)
	{
		if (SanityManager.DEBUG)
		{
			SanityManager.ASSERT(tableNumber != -1,
				"tableNumber not expected to be -1");
		}
		this.tableNumber = tableNumber;
	}

	/**
	 * Get the user-supplied table name of this column.  This will be null
	 * if the user did not supply a name (for example, select a from t).
	 * The method will return B for this example, select b.a from t as b
	 * The method will return T for this example, select t.a from t
	 *
	 * @return	The user-supplied name of this column.  Null if no user-
	 * 		supplied name.
	 */

	public String getTableName()
	{
		return ( ( tableName != null) ? tableName.getTableName() : null );
	}

	/**
	 * Get the name of the underlying(base) table this column comes from, if any.
	 * Following example queries will all return T
	 * select a from t
	 * select b.a from t as b
	 * select t.a from t
	 *
	 * @return	The name of the base table that this column comes from.
	 *			Null if not a ColumnReference.
	 */

	public String getSourceTableName()
	{
		return ((source != null) ? source.getTableName() : null);
	}

	/**
	 * Get the name of the schema for the Column's base table, if any.
	 * Following example queries will all return SPLICE (assuming user is in schema SPLICE)
	 * select t.a from t
	 * select b.a from t as b
	 * select app.t.a from t
	 *
	 * @return	The name of the schema for Column's base table. If the column
	 *		is not in a schema (i.e. is a derived column), it returns NULL.
	 */
	public String getSourceSchemaName() throws StandardException
	{
		return ((source != null) ? source.getSchemaName() : null);
	}

	/**
	 * Is the column wirtable by the cursor or not. (ie, is it in the list of FOR UPDATE columns list)
	 *
	 * @return TRUE, if the column is a base column of a table and is
	 * writable by cursor.
	 */
	public boolean updatableByCursor()
	{
		return ((source != null) ? source.updatableByCursor() : false);
	}

	/**
	  Return the table name as the node it is.
	  @return the column's table name.
	 */
	public TableName getTableNameNode()
	{
		return tableName;
	}

	public void setTableNameNode(TableName tableName)
	{
		this.tableName = tableName;
	}

	/**
	 * Get the column number for this ColumnReference.
	 *
	 * @return	int The column number for this ColumnReference
	 */

	public int getColumnNumber()
	{
		return columnNumber;
	}

	/**
	 * Set the column number for this ColumnReference.  This is
	 * used when scoping predicates for pushdown.
	 *
	 * @param colNum The new column number.
	 */

	public void setColumnNumber(int colNum)
	{
		this.columnNumber = colNum;
	}

	/**
	 * Get the source this columnReference
	 *
	 * @return	The source of this columnReference
	 */

	public ResultColumn getSource()
	{
		return source;
	}

	/**
	 * Set the source this columnReference
	 *
	 * @param source	The source of this columnReference
	 */

	public void setSource(ResultColumn source)
	{
		this.source = source;
	}

	/**
	 * Do the 1st step in putting an expression into conjunctive normal
	 * form.  This step ensures that the top level of the expression is
	 * a chain of AndNodes.
	 *
	 * @return		The modified expression
	 *
	 * @exception StandardException		Thrown on error
	 */
	public ValueNode putAndsOnTop()
					throws StandardException
	{
		BinaryComparisonOperatorNode		equalsNode;
		BooleanConstantNode	trueNode;
		NodeFactory		nodeFactory = getNodeFactory();
		ValueNode		andNode;

        trueNode = (BooleanConstantNode) nodeFactory.getNode(
										C_NodeTypes.BOOLEAN_CONSTANT_NODE,
										Boolean.TRUE,
										getContextManager());
		equalsNode = (BinaryComparisonOperatorNode)
						nodeFactory.getNode(
										C_NodeTypes.BINARY_EQUALS_OPERATOR_NODE,
										this,
										trueNode,
										getContextManager());
		/* Set type info for the operator node */
		equalsNode.bindComparisonOperator();
		andNode = (ValueNode) nodeFactory.getNode(
									C_NodeTypes.AND_NODE,
									equalsNode,
									trueNode,
									getContextManager());
		((AndNode) andNode).postBindFixup();
		return andNode;
	}

	/**
	 * Categorize this predicate.  Initially, this means
	 * building a bit map of the referenced tables for each predicate.
	 * If the source of this ColumnReference (at the next underlying level)
	 * is not a ColumnReference or a VirtualColumnNode then this predicate
	 * will not be pushed down.
	 *
	 * For example, in:
	 *		select * from (select 1 from s) a (x) where x = 1
	 * we will not push down x = 1.
	 * NOTE: It would be easy to handle the case of a constant, but if the
	 * inner SELECT returns an arbitrary expression, then we would have to copy
	 * that tree into the pushed predicate, and that tree could contain
	 * subqueries and method calls.
	 *
	 * Also, don't allow a predicate to be pushed down if it contains a
	 * ColumnReference that replaces an aggregate.  This can happen if
	 * the aggregate is in the HAVING clause.  In this case, we would be
	 * pushing the predicate into the SelectNode that evaluates the aggregate,
	 * which doesn't make sense, since the having clause is supposed to be
	 * applied to the result of the SelectNode.
	 * This also goes for column references that replaces a window function.
	 *
	 *
	 * RESOLVE - revisit this issue once we have views.
	 *
	 * @param referencedTabs	JBitSet with bit map of referenced FromTables
	 * @param simplePredsOnly	Whether or not to consider method
	 *							calls, field references and conditional nodes
	 *							when building bit map
	 *
	 * @return boolean		Whether or not source.expression is a ColumnReference
	 *						or a VirtualColumnNode or a ConstantNode.
	 */
	public boolean categorize(JBitSet referencedTabs, boolean simplePredsOnly)
	{
		if (SanityManager.DEBUG)
		SanityManager.ASSERT(tableNumber >= 0,
							 "tableNumber is expected to be non-negative");
		referencedTabs.set(tableNumber);

		return ( ! replacesAggregate ) &&
			   ( ! replacesWindowFunctionCall ) &&
			   ( (source.getExpression() instanceof ColumnReference) ||
			     (source.getExpression() instanceof VirtualColumnNode) ||
				 (source.getExpression() instanceof ConstantNode) ||
                 (source.getExpression() instanceof CurrentRowLocationNode) ||
                 (source.getExpression() instanceof CastNode));
	}

	/**
	 * Remap all of the ColumnReferences in this expression tree
	 * to point to the ResultColumn that is 1 level under their
	 * current source ResultColumn.
	 * This is useful for pushing down single table predicates.
	 *
	 * RESOLVE: Once we start pushing join clauses, we will need to walk the
	 * ResultColumn/VirtualColumnNode chain for them to remap the references.
	 */
	public void remapColumnReferences()
	{
		ValueNode expression = source.getExpression();

		if (SanityManager.DEBUG)
		{
			// SanityManager.ASSERT(origSource == null,
			// 		"Trying to remap ColumnReference twice without unremapping it.");
		}

		if ( ! ( (expression instanceof VirtualColumnNode) ||
				 (expression instanceof ColumnReference) ||
                 (expression instanceof CastNode))
			)
		{
			return;
		}

		/* Scoped column references are a special case: they can be
		 * remapped several times (once for every ProjectRestrictNode
		 * through which the scoped ColumnReference is pushed before
		 * reaching its target result set) and will be un-remapped
		 * several times, as well (as the scoped predicate is "pulled"
		 * back up the query tree to it's original location).  So we
		 * have to keep track of the "orig" info for every remap
		 * operation, not just for the most recent one.
		 */
		if (scoped && (origSource != null))
		{
			if (remaps == null)
				remaps = new java.util.ArrayList();
			remaps.add(new RemapInfo(
				columnNumber, tableNumber, columnName, source));
		}
		else
		{
			origSource = source;
			origName = columnName;
			origColumnNumber = columnNumber;
			origTableNumber = tableNumber;
		}

		/* Find the matching ResultColumn */
        if (expression instanceof CastNode) {
            VirtualColumnNode vn = (VirtualColumnNode)((CastNode) expression).getCastOperand();
            source = vn.getSourceResultColumn();
        }
        else {
            source = getSourceResultColumn();
        }

        columnName = source.getName();
        columnNumber = source.getColumnPosition();


		if (source.getExpression() instanceof ColumnReference)
		{
			ColumnReference cr = (ColumnReference) source.getExpression();
			tableNumber = cr.getTableNumber();
			if (SanityManager.DEBUG)
			{
				// if dummy cr generated to replace aggregate, it may not have table number
				// because underneath can be more than 1 table.
				if (tableNumber == -1 && !cr.getGeneratedToReplaceAggregate() && !cr.getGeneratedToReplaceWindowFunctionCall())
				{
					SanityManager.THROWASSERT(
						"tableNumber not expected to be -1, origName = " + origName);
				}
			}
		}
	}

	public void unRemapColumnReferences()
	{
		if (origSource == null)
			return;

		if (SanityManager.DEBUG)
		{
			// SanityManager.ASSERT(origSource != null,
			// 	"Trying to unremap a ColumnReference that was not remapped.");
		}

		if ((remaps == null) || (remaps.size() == 0))
		{
			source = origSource;
			origSource = null;
			columnName = origName;
			origName = null;
			tableNumber = origTableNumber;
			columnNumber = origColumnNumber;
		}
		else
		{
			// This CR is multiply-remapped, so undo the most
			// recent (and only the most recent) remap operation.
			RemapInfo rI = (RemapInfo)remaps.remove(remaps.size() - 1);
			source = rI.getSource();
			columnName = rI.getColumnName();
			tableNumber = rI.getTableNumber();
			columnNumber = rI.getColumnNumber();
			rI = null;
			if (remaps.size() == 0)
				remaps = null;
		}
	}

	/**
	 * Returns true if this ColumnReference has been remapped; false
	 * otherwise.
	 *
	 * @return Whether or not this ColumnReference has been remapped.
	 */
	protected boolean hasBeenRemapped()
	{
		return (origSource != null);
	}

	/*
	 * Get the ResultColumn that the source points to.  This is useful for
	 * getting what the source will be after this ColumnReference is remapped.
	 */
	public ResultColumn getSourceResultColumn()
	{
        /* RESOLVE - If expression is a ColumnReference, then we are hitting
         * the top of a query block (derived table or view.)
         * In order to be able to push the expression down into the next
         * query block, it looks like we should reset the contents of the
         * current ColumnReference to be the same as expression.  (This probably
         * only means names and tableNumber.)  We would then "rebind" the top
         * level predicate somewhere up the call stack and see if we could push
         * the predicate through.
         */

        if (source == null || source.getExpression() == null) {
            // prevent an NPE
            return null;
        }
        return source.getExpression().getSourceResultColumn();
	}

	/**
	 * Remap all ColumnReferences in this tree to be clones of the
	 * underlying expression.
	 *
	 * @return ValueNode			The remapped expression tree.
	 *
	 * @exception StandardException			Thrown on error
	 */
	public ValueNode remapColumnReferencesToExpressions()
		throws StandardException
	{
		ResultColumn	rc;
		ResultColumn	sourceRC = source;

		/* Nothing to do if we are not pointing to a redundant RC */
		if (! source.isRedundant())
		{
			return this;
		}

		/* Find the last redundant RC in the chain.  We
		 * want to clone its expression.
		 */
		for (rc = source; rc != null && rc.isRedundant(); )
		{
			/* Find the matching ResultColumn */
            ResultColumn nextRC = rc.getExpression().getSourceResultColumn();

			if (nextRC != null && nextRC.isRedundant())
			{
				sourceRC = nextRC;
			}
			rc = nextRC;
		}

		if (SanityManager.DEBUG)
		{
			if (sourceRC == null)
			{
				SanityManager.THROWASSERT(
					"sourceRC is expected to be non-null for " +
					columnName);
			}

			if ( ! sourceRC.isRedundant())
			{
				SanityManager.THROWASSERT(
					"sourceRC is expected to be redundant for " +
					columnName);
			}
		}

		/* If last expression is a VCN, then we can't clone it.
		 * Instead, we just reset our source to point to the
		 * source of the VCN, those chopping out the layers.
		 * Otherwise, we return a clone of the underlying expression.
		 */
		if (sourceRC.getExpression() instanceof VirtualColumnNode)
		{
			VirtualColumnNode vcn =
				(VirtualColumnNode) (sourceRC.getExpression());
			ResultSetNode rsn = vcn.getSourceResultSet();
			if (rsn instanceof FromTable)
			{
				FromTable ft = (FromTable)rsn;

				/* It's not enough to just set the table number.  Depending
				 * on the original query specified and on whether or not
				 * subquery flattening has occurred, it's possible that
				 * the expression to which we're remapping has a different
				 * RCL ordering than the one to which we were mapped before
				 * we got here.  In that case we also need to update the
				 * columnNumber to point to the correct column in "ft".
				 * See DERBY-2526 for details.
                 * See DERBY-3023 and DERBY-4679 for further improvement
                 * details.
				 */

                ResultColumnList rcl = ft.getResultColumns();

                ResultColumn ftRC = null;


                // Need to save original (tn,cn) in case we have several
                // flattenings so we can relocate the correct column many
                // times. After the first flattening, the (tn,cn) pair points
                // to the top RCL which is going away..
                if (tableNumberBeforeFlattening == -1) {
                    tableNumberBeforeFlattening = tableNumber;
                    columnNumberBeforeFlattening = columnNumber;
                }

                // Covers references to a table not being flattened out, e.g.
                // inside a join tree, which can have many columns in the rcl
                // with the same name, so looking up via column name can give
                // the wrong column. DERBY-4679.
                ftRC = rcl.getResultColumn(
                    tableNumberBeforeFlattening,
                    columnNumberBeforeFlattening,
                    columnName);

                if (ftRC == null) {
                    // The above lookup won't work for references to a base
                    // column, so fall back on column name, which is unique
                    // then.
                    ftRC = rcl.getResultColumn(columnName);
                }

                if (SanityManager.DEBUG) {
                    SanityManager.ASSERT(
                        ftRC != null,
                        "Failed to find column '" + columnName +
                        "' in the " + "RCL for '" + ft.getTableName() +
                        "'.");
                }

                tableNumber = ft.getTableNumber();

				if (SanityManager.DEBUG) {
					SanityManager.ASSERT(tableNumber != -1,
						"tableNumber not expected to be -1");
				}

				/* Use the virtual column id if the ResultColumn's expression
				 * is a virtual column (DERBY-3023).
				 */
				columnNumber =
					(ftRC.getExpression() instanceof VirtualColumnNode)
						? ftRC.getVirtualColumnId()
						: ftRC.getColumnPosition();
			}
			else
			{
				if (SanityManager.DEBUG)
				{
					SanityManager.THROWASSERT("rsn expected to be a FromTable, but is a " + rsn.getClass().getName());
				}
			}
			source = sourceRC.getExpression().getSourceResultColumn();
			return this;
		}
		else
		{
			return sourceRC.getExpression().getClone();
		}
	}

	/**
	 * Update the table map to reflect the source
	 * of this CR.
	 *
	 * @param refs	The table map.
	 */
	void getTablesReferenced(JBitSet refs)
	{
		if (refs.size() < tableNumber)
			refs.grow(tableNumber);

		if (tableNumber != -1)	// it may not be set if replacesAggregate is true
			refs.set(tableNumber);
	}

	/**
	 * Return whether or not this expression tree is cloneable.
	 *
	 * @return boolean	Whether or not this expression tree is cloneable.
	 */
	public boolean isCloneable()
	{
		return true;
	}

	/** @see ValueNode#constantExpression */
	public boolean constantExpression(PredicateList whereClause)
	{
		return whereClause.constantColumn(this);
	}

	/**
	 * ColumnReference's are to the current row in the system.
	 * This lets us generate
	 * a faster get that simply returns the column from the
	 * current row, rather than getting the value out and
	 * returning that, only to have the caller (in the situations
	 * needed) stuffing it back into a new column holder object.
	 * We will assume the general generate() path is for getting
	 * the value out, and use generateColumn() when we want to
	 * keep the column wrapped.
	 *
	 * @exception StandardException		Thrown on error
	 */
	 public void generateExpression(ExpressionClassBuilder acb,
											MethodBuilder mb)
									throws StandardException
	 {
		int sourceResultSetNumber = source.getResultSetNumber();

		//PUSHCOMPILE
		/* Reuse generated code, where possible */

		/*
		** If the source is redundant, return the generation of its source.
		** Most redundant nodes will be flattened out by this point, but
		** in at least one case (elimination of redundant ProjectRestricts
		** during generation) we don't do this.
		*/
		if (source.isRedundant())
		{
			source.generateExpression(acb, mb);
			return;
		}

		if (SanityManager.DEBUG)
		{
			if (sourceResultSetNumber < 0)
			{
				SanityManager.THROWASSERT("sourceResultSetNumber expected to be >= 0 for " + getTableName() + "." + getColumnName());
			}
		}

		/* The ColumnReference is from an immediately underlying ResultSet.
		 * The Row for that ResultSet is Activation.row[sourceResultSetNumber], 
		 * where sourceResultSetNumber is the resultSetNumber for that ResultSet.
		 *
		 * The generated java is the expression:
		 *	(<interface>) this.row[sourceResultSetNumber].getColumn(#columnId);
		 *
		 * where <interface> is the appropriate Datatype protocol interface
		 * for the type of the column.
		 */
	    acb.pushColumnReference(mb, sourceResultSetNumber,
	    									source.getVirtualColumnId());

		mb.cast(getTypeCompiler().interfaceName());

		/* Remember generated code for possible resuse */
	 }

	/**
	 * Get the user-supplied schema name of this column.  This will be null
	 * if the user did not supply a name (for example, select t.a from t).
	 * Another example for null return value (for example, select b.a from t as b).
	 * But for following query select app.t.a from t, this will return SPLICE
	 * Code generation of aggregate functions relies on this method
	 *
	 * @return	The user-supplied schema name of this column.  Null if no user-
	 * 		supplied name.
	 */

	public String getSchemaName()
	{
		return ( ( tableName != null) ? tableName.getSchemaName() : null );
	}

	/**
	 * Return the variant type for the underlying expression.
	 * The variant type can be:
	 *		VARIANT				- variant within a scan
	 *							  (method calls and non-static field access)
	 *		SCAN_INVARIANT		- invariant within a scan
	 *							  (column references from outer tables)
	 *		QUERY_INVARIANT		- invariant within the life of a query
	 *							  (constant expressions)
	 *
	 * @return	The variant type for the underlying expression.
	 */
	protected int getOrderableVariantType()
	{
		// ColumnReferences are invariant for the life of the scan
		return Qualifier.SCAN_INVARIANT;
	}

	/**
	 * Return whether or not the source of this ColumnReference is itself a ColumnReference.
	 *
	 * @return Whether or not the source of this ColumnReference is itself a ColumnReference.
	 */
	boolean pointsToColumnReference()
	{
		return (source.getExpression() instanceof ColumnReference);
	}

	/**
	 * The type of a ColumnReference is the type of its
     * source unless the source is null then it is
     * the type that has been set on this node.
	 */
	public DataTypeDescriptor getTypeServices()
	{
        if (source == null)
            return super.getTypeServices();

        return source.getTypeServices();
    }

	/**
	 * Find the source result set for this ColumnReference and
	 * return it.  Also, when the source result set is found,
	 * return the position (within the source result set's RCL)
	 * of the column referenced by this ColumnReference.  The
	 * position is returned vai the colNum parameter.
	 *
	 * @param colNum Place to store the position of the column
	 *  to which this ColumnReference points (position is w.r.t
	 *  the source result set).
	 * @return The source result set for this ColumnReference;
	 *  null if there is no source result set.
	 */
	protected ResultSetNode getSourceResultSet(int [] colNum)
		throws StandardException
	{
		if (source == null)
		{
			/* this can happen if column reference is pointing to a column
			 * that is not from a base table.  For example, if we have a
			 * VALUES clause like
			 *
			 *    (values (1, 2), (3, 4)) V1 (i, j)
			 *
			 * and then a column reference to VI.i, the column reference
			 * won't have a source.
			 */
			return null;
		}

		ValueNode rcExpr;
		ResultColumn rc = getSource();

		// Walk the ResultColumn->ColumnReference chain until we
		// find a ResultColumn whose expression is a VirtualColumnNode.

		rcExpr = rc.getExpression();
		colNum[0] = getColumnNumber();

		/* We have to make sure we enter this loop if rc is redundant,
		 * so that we can navigate down to the actual source result
		 * set (DERBY-1777). If rc *is* redundant, then rcExpr is not
		 * guaranteed to be a ColumnReference, so we have to check
		 * for that case inside the loop.
		 */
		while ((rcExpr != null) &&
			(rc.isRedundant() || (rcExpr instanceof ColumnReference)))
		{
			if (rcExpr instanceof ColumnReference)
			{
				colNum[0] = ((ColumnReference)rcExpr).getColumnNumber();
				rc = ((ColumnReference)rcExpr).getSource();
			}

			/* If "rc" is redundant then that means it points to another
			 * ResultColumn that in turn points to the source expression.
			 * This can happen in cases where "rc" points to a subquery
			 * that has been flattened into the query above it (flattening
			 * of subqueries occurs during preprocessing).  In that case
			 * we want to skip over the redundant rc and find the
			 * ResultColumn that actually holds the source expression.
			 */
			while (rc.isRedundant())
			{
				rcExpr = rc.getExpression();
				if (rcExpr instanceof VirtualColumnNode)
					rc = rcExpr.getSourceResultColumn();
				else if (rcExpr instanceof ColumnReference)
				{
					colNum[0] = ((ColumnReference)rcExpr).getColumnNumber();
					rc = ((ColumnReference)rcExpr).getSource();
				}
				else
				{
					/* If rc isn't pointing to a VirtualColumnNode nor
					 * to a ColumnReference, then it's not pointing to
					 * a result set.  It could, for example, be pointing
					 * to a constant node or to the result of an aggregate
					 * or function.  Break out of both loops and return
					 * null since there is no source result set.
					 */
					rcExpr = null;
					break;
				}
			}
			rcExpr = rc.getExpression();
		}

		// If we found a VirtualColumnNode, return the VirtualColumnNode's
		// sourceResultSet.  The column within that sourceResultSet that
		// is referenced by this ColumnReference is also returned, via
		// the colNum parameter, and was set above.
		if ((rcExpr != null) && (rcExpr instanceof VirtualColumnNode))
			return ((VirtualColumnNode)rcExpr).getSourceResultSet();

		// If we get here then the ColumnReference doesn't reference
		// a result set, so return null.
		colNum[0] = -1;
		return null;
	}

    @Override
	protected boolean isEquivalent(ValueNode o) throws StandardException {
		if (!isSameNodeType(o)) {
			return false;
		}
		ColumnReference other = (ColumnReference)o;
		return (tableNumber == other.tableNumber
				&& columnName.equals(other.getColumnName()));
	}

    @Override
	public int hashCode(){
	    int hc = tableNumber;
        hc = hc*31+columnName.hashCode();
        return hc;
	}

    /**
	 * Mark this column reference as "scoped", which means that it
	 * was created (as a clone of another ColumnReference) to serve
	 * as the left or right operand of a scoped predicate.
	 */
	protected void markAsScoped()
	{
		scoped = true;
	}

	/**
	 * Return whether or not this ColumnReference is scoped.
	 */
	protected boolean isScoped()
	{
		return scoped;
	}

	/**
	 * Helper class to keep track of remap data when a ColumnReference
	 * is remapped multiple times.  This allows the CR to be UN-
	 * remapped multiple times, as well.
	 */
	private class RemapInfo
	{
		int colNum;
		int tableNum;
		String colName;
		ResultColumn source;

		RemapInfo(int cNum, int tNum, String cName, ResultColumn rc)
		{
			colNum = cNum;
			tableNum = tNum;
			colName = cName;
			source = rc;
		}

		int getColumnNumber() { return colNum; }
		int getTableNumber() { return tableNum; }
		String getColumnName() { return colName; }
		ResultColumn getSource() { return source; }

		void setColNumber(int cNum) { colNum = cNum; }
		void setTableNumber(int tNum) { tableNum = tNum; }
		void setColName(String cName) { colName = cName; }
		void setSource(ResultColumn rc) { source = rc; }
	}

	public List getChildren() {
		return Collections.EMPTY_LIST;
	}

	public ResultColumn getOrigSourceResultColumn()
	{
        /* RESOLVE - If expression is a ColumnReference, then we are hitting
         * the top of a query block (derived table or view.)
         * In order to be able to push the expression down into the next
         * query block, it looks like we should reset the contents of the
         * current ColumnReference to be the same as expression.  (This probably
         * only means names and tableNumber.)  We would then "rebind" the top
         * level predicate somewhere up the call stack and see if we could push
         * the predicate through.
         */

        if (origSource == null || origSource.getExpression() == null) {
            // prevent an NPE
            return null;
        }
        return origSource.getExpression().getSourceResultColumn();
	}


    /**
     * Returns the cardinality of the column reference from statistics if available.  If not, it returns 0.
     */
    public long cardinality() throws StandardException {
            if (source == null || source.getTableColumnDescriptor() ==null)
                return 0;
            ConglomerateDescriptor cd = getSource().getTableColumnDescriptor().getTableDescriptor().getConglomerateDescriptorList().getBaseConglomerateDescriptor();
            int leftPosition = getSource().getColumnPosition();
            return getCompilerContext().getStoreCostController(cd).cardinality(leftPosition);
    }

    /**
     *
     * Returns columnReferenceEqualityPredicate
     *
     * @return
     * @throws StandardException
     */
    public double columnReferenceEqualityPredicateSelectivity() throws StandardException {
        long cardinality = cardinality();
        if (cardinality==0)
            return -1.0d;
        else
            return (1.0d/(double)cardinality);
    }

    /**
     * Returns the cardinality of the column reference from statistics and if none available it will return the number
     * of rows passed in.
     */
	@Override
    public long nonZeroCardinality(long numberOfRows) throws StandardException {
        long cardinality = cardinality();
        return cardinality==0?numberOfRows:cardinality;
    }

    /**
     * Null Selectivity calculation from statistics.  It does check the type on the column and if it is not nullable it
     * will automatically return 0.0.
     */
    public double nullSelectivity() throws StandardException {
        // Check for not null in declaration
        if (!getSource().getType().isNullable())
            return 0.0;
        ConglomerateDescriptor cd = getSource().getTableColumnDescriptor().getTableDescriptor().getConglomerateDescriptorList().getBaseConglomerateDescriptor();
        int leftPosition = getSource().getColumnPosition();
        return getCompilerContext().getStoreCostController(cd).nullSelectivity(leftPosition);
    }

    /**
     * Get the row count estimate from the statistics for this column reference.
     */
    public double rowCountEstimate() throws StandardException {
        ConglomerateDescriptor cd = getSource().getTableColumnDescriptor().getTableDescriptor().getConglomerateDescriptorList().getBaseConglomerateDescriptor();
        return getCompilerContext().getStoreCostController(cd).rowCount();
    }

<<<<<<< HEAD
=======
    @Override
    public String toHTMLString() {
        return "columnName: " + columnName + "<br>" +
                "tableNumber: " + tableNumber + "<br>" +
                "columnNumber: " + columnNumber + "<br>" +
                "sourceResultSetNumber: " + (source != null ? source.getResultSetNumber() : "null") + "<br>" +
                "replacesAggregate: " + replacesAggregate + "<br>" +
                "replacesWindowFunctionCall: " +
                replacesWindowFunctionCall + "<br>" +
                "tableName: " + ( ( tableName != null) ?
                tableName.toString() :
                "null") + "<br>" +
                "nestingLevel: " + nestingLevel + "<br>" +
                "sourceLevel: " + sourceLevel + "<br>";
    }

>>>>>>> 1ffd8cf7
    public ConglomerateDescriptor getBaseConglomerateDescriptor() {
        return getSource() == null ? null : getSource().getBaseConglomerateDescriptor();
    }
}<|MERGE_RESOLUTION|>--- conflicted
+++ resolved
@@ -117,8 +117,8 @@
     //       a3 |             1 |           0
     //
     //</pre>
-    private int nestingLevel = -1;
-    private int sourceLevel = -1;
+	private int			nestingLevel = -1;
+	private int			sourceLevel = -1;
 
 	/* Whether or not this column reference been scoped for the
 	   sake of predicate pushdown.
@@ -137,13 +137,13 @@
 	 *
 	 * @param columnName	The name of the column being referenced
 	 * @param tableName		The qualification for the column
-	 * @param tokBeginOffset begin position of token for the column name
+	 * @param tokBeginOffset begin position of token for the column name 
 	 *					identifier from parser.
-	 * @param tokEndOffset	end position of token for the column name
+	 * @param tokEndOffset	end position of token for the column name 
 	 *					identifier from parser.
 	 */
 
-	public void init(Object columnName,
+	public void init(Object columnName, 
 					 Object tableName,
 			 		 Object	tokBeginOffset,
 					 Object	tokEndOffset
@@ -324,8 +324,8 @@
 
 	/**
 	 * Mark this node as being generated to replace an aggregate.
-	 * (Useful for replacing aggregates in the HAVING clause with
-	 * column references to the matching aggregate in the
+	 * (Useful for replacing aggregates in the HAVING clause with 
+	 * column references to the matching aggregate in the 
 	 * user's SELECT.
 	 */
 	public void markGeneratedToReplaceAggregate()
@@ -462,7 +462,7 @@
 	{
 		if (tableName == null)
 			return columnName;
-
+		
 		return tableName.toString() + "." + columnName;
 	}
 
@@ -553,7 +553,7 @@
 	/**
 	 * Is the column wirtable by the cursor or not. (ie, is it in the list of FOR UPDATE columns list)
 	 *
-	 * @return TRUE, if the column is a base column of a table and is
+	 * @return TRUE, if the column is a base column of a table and is 
 	 * writable by cursor.
 	 */
 	public boolean updatableByCursor()
@@ -629,7 +629,7 @@
 	 *
 	 * @exception StandardException		Thrown on error
 	 */
-	public ValueNode putAndsOnTop()
+	public ValueNode putAndsOnTop() 
 					throws StandardException
 	{
 		BinaryComparisonOperatorNode		equalsNode;
@@ -641,7 +641,7 @@
 										C_NodeTypes.BOOLEAN_CONSTANT_NODE,
 										Boolean.TRUE,
 										getContextManager());
-		equalsNode = (BinaryComparisonOperatorNode)
+		equalsNode = (BinaryComparisonOperatorNode) 
 						nodeFactory.getNode(
 										C_NodeTypes.BINARY_EQUALS_OPERATOR_NODE,
 										this,
@@ -661,7 +661,7 @@
 	/**
 	 * Categorize this predicate.  Initially, this means
 	 * building a bit map of the referenced tables for each predicate.
-	 * If the source of this ColumnReference (at the next underlying level)
+	 * If the source of this ColumnReference (at the next underlying level) 
 	 * is not a ColumnReference or a VirtualColumnNode then this predicate
 	 * will not be pushed down.
 	 *
@@ -1005,7 +1005,7 @@
 		}
 	}
 
-	/**
+	/** 
 	 * Update the table map to reflect the source
 	 * of this CR.
 	 *
@@ -1088,7 +1088,7 @@
 		 * where <interface> is the appropriate Datatype protocol interface
 		 * for the type of the column.
 		 */
-	    acb.pushColumnReference(mb, sourceResultSetNumber,
+	    acb.pushColumnReference(mb, sourceResultSetNumber, 
 	    									source.getVirtualColumnId());
 
 		mb.cast(getTypeCompiler().interfaceName());
@@ -1136,7 +1136,7 @@
 	 * @return Whether or not the source of this ColumnReference is itself a ColumnReference.
 	 */
 	boolean pointsToColumnReference()
-	{
+	{ 
 		return (source.getExpression() instanceof ColumnReference);
 	}
 
@@ -1146,10 +1146,10 @@
      * the type that has been set on this node.
 	 */
 	public DataTypeDescriptor getTypeServices()
-	{
+	{        
         if (source == null)
             return super.getTypeServices();
-
+       
         return source.getTypeServices();
     }
 
@@ -1260,7 +1260,7 @@
 			return false;
 		}
 		ColumnReference other = (ColumnReference)o;
-		return (tableNumber == other.tableNumber
+		return (tableNumber == other.tableNumber 
 				&& columnName.equals(other.getColumnName()));
 	}
 
@@ -1323,7 +1323,7 @@
 	public List getChildren() {
 		return Collections.EMPTY_LIST;
 	}
-
+	
 	public ResultColumn getOrigSourceResultColumn()
 	{
         /* RESOLVE - If expression is a ColumnReference, then we are hitting
@@ -1401,25 +1401,6 @@
         return getCompilerContext().getStoreCostController(cd).rowCount();
     }
 
-<<<<<<< HEAD
-=======
-    @Override
-    public String toHTMLString() {
-        return "columnName: " + columnName + "<br>" +
-                "tableNumber: " + tableNumber + "<br>" +
-                "columnNumber: " + columnNumber + "<br>" +
-                "sourceResultSetNumber: " + (source != null ? source.getResultSetNumber() : "null") + "<br>" +
-                "replacesAggregate: " + replacesAggregate + "<br>" +
-                "replacesWindowFunctionCall: " +
-                replacesWindowFunctionCall + "<br>" +
-                "tableName: " + ( ( tableName != null) ?
-                tableName.toString() :
-                "null") + "<br>" +
-                "nestingLevel: " + nestingLevel + "<br>" +
-                "sourceLevel: " + sourceLevel + "<br>";
-    }
-
->>>>>>> 1ffd8cf7
     public ConglomerateDescriptor getBaseConglomerateDescriptor() {
         return getSource() == null ? null : getSource().getBaseConglomerateDescriptor();
     }
