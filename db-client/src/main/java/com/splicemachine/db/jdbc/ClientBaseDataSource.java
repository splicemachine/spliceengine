--- conflicted
+++ resolved
@@ -1222,16 +1222,15 @@
         return properties.getProperty(Attribute.CLIENT_KERBEROS_KEYTAB);
     }
 
-<<<<<<< HEAD
     public static String getUserToken(Properties properties) {
         return properties.getProperty(Attribute.USER_TOKEN);
     }
 
     public static String getUserTokenAuthenticator(Properties properties) {
         return properties.getProperty(Attribute.USER_TOKEN_AUTHENTICATOR);
-=======
+    }
+  
     public static boolean getJdbcDb2CompatibleMode(Properties properties) {
         return Boolean.parseBoolean(properties.getProperty(Attribute.JDBC_DB2_COMPATIBLE_MODE));
->>>>>>> c64cb180
     }
 }