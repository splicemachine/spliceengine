option java_package = "com.splicemachine.ddl";
option java_outer_classname = "DDLMessage";
option java_generic_services = true;
option java_generate_equals_and_hash = true;
option optimize_for = SPEED;
import "Derby.proto";

message AlterTable {
        repeated UUID tableId = 1;
}

message RenameTable {
        required UUID tableId = 1;
}

message RenameColumn {
        required UUID tableId = 1;
        required string columnName = 2;
}

message RenameIndex{
        required UUID tableId = 1;
}

message CreateTrigger {
        required UUID tableId = 1;
}

message CreateTable {
}

message CreateSchema {
}

message CreateView {
}

message DropView {
        required UUID tableId = 1;
}

message CreateAlias {
}

message DropAlias {
    required string schemaName = 1;
    required string aliasName = 2;
    required string namespace = 3;
}

message DropTrigger {
        required UUID tableId = 1;
        required UUID triggerId = 2;
        required UUID spsDescriptorUUID = 3;
}

message AlterStats {
        repeated UUID tableId = 1;
}

message RefreshEnterpriseFeatures {
}


message DropIndex {
        required int64 baseConglomerate = 1;
        required int64 conglomerate = 2;
        required UUID tableUUID = 3;
        required string schemaName = 4;
        required string indexName = 5;
}

message DropSchema {
        optional int64 baseConglomerate = 1;
        optional int64 conglomerate = 2;
        required string schemaName = 3;
        required UUID schemaUUID = 4;
}

message DropTable {
        optional int64 baseConglomerate = 1;
        optional int64 conglomerate = 2;
        optional UUID tableId = 3;
}

message DropSequence {
        required string schemaName = 1;
        required string sequenceName = 2;
}

message DropRole {
        optional string roleName = 1;
}

message CreateRole {
    optional string roleName = 1;
}

message TruncateTable {
        optional UUID tableId = 1;
}

message RevokeSchemaPrivilege {
        required UUID schemaId = 1;
        required string selectPerm = 2;
        required string deletePerm = 3;
        required string insertPerm = 4;
        required string updatePerm = 5;
        required string referencesPerm = 6;
        required string triggerPerm = 7;
        required string grantor = 8;
        required string grantee = 9;
        required UUID permObjectId = 10;
        optional string modifyPerm=11;
        optional string accessPerm=12;
}

message RevokeTablePrivilege {
        required UUID tableId = 1;
        required string selectPerm = 2;
        required string deletePerm = 3;
        required string insertPerm = 4;
        required string updatePerm = 5;
        required string referencesPerm = 6;
        required string triggerPerm = 7;
        required string grantor = 8;
        required string grantee = 9;
        required UUID permObjectId = 10;
}

message RevokeColumnPrivilege {
        required UUID tableId = 1;
        required string type = 2;
        optional bytes columns = 3;
        required string grantor = 4;
        required string grantee = 5;
        optional UUID permObjectId = 6;
}

message RevokeRoutinePrivilege {
        required UUID rountineId = 1;
        required string grantor = 2;
        required string grantee = 3;
        required UUID permObjectId = 4;
}

message RevokeGenericPrivilege {
        required UUID id = 1;
        required string objectType = 2;
        required UUID permObjectId = 3;
        required string permission = 4;
        required string grantor = 5;
        required string grantee = 6;
        required bool grantable = 7;
        required bool restrict = 8;
}

message RevokePrivilege {
        enum Type {
            REVOKE_TABLE_PRIVILEGE = 0;
            REVOKE_COLUMN_PRIVILEGE = 1;
            REVOKE_ROUTINE_PRIVILEGE = 2;
            REVOKE_GENERIC_PRIVILEGE = 3;
            REVOKE_SCHEMA_PRIVILEGE = 4;
        }
        enum OpType {
            GRANT_OP = 0;
            REVOKE_OP = 1;
        }
        required Type type = 1;
        optional RevokeTablePrivilege   revokeTablePrivilege = 2;
        optional RevokeColumnPrivilege  revokeColumnPrivilege = 3;
        optional RevokeRoutinePrivilege revokeRoutinePrivilege = 4;
        optional RevokeGenericPrivilege revokeGenericPrivilege = 5;
        optional RevokeSchemaPrivilege  revokeSchemaPrivilege = 6;
        required OpType op = 7;
}

message UpdateSchemaOwner {
        required string schemaName = 1;
        required string ownerName = 2;
        required UUID schemaUUID = 3;
}

message GrantRevokeRole {
        enum Type {
            GRANT_OP = 0;
            REVOKE_OP = 1;
        }
        required Type type = 1;
        required string roleName = 2;
        required string granteeName = 3;
        required string grantorName = 4;
}

message SetDatabaseProperty {
        required string propertyName = 1;
}
message TentativeFK {
        optional int64 baseConglomerate = 1;
        optional int64 conglomerate = 2;
        /* Info about the constraint that is ultimately used in constraint violation error messages */
        optional FKConstraintInfo fkConstraintInfo = 3;
        /* formatIds for the backing index of the FK we are creating */
        repeated int32 backingIndexFormatIds = 4;
       /* conglom number of unique index or base table primary key our FK references */
        optional int64 referencedConglomerateNumber = 5;
        /* conglom number of the backing-index associated with the FK */
        optional int64 referencingConglomerateNumber = 6;
        /* users visible name of the table new FK references */
        optional string referencedTableName = 7;
        /* Referenced table's encoding version ('1.0', '2.0', etc) */
        optional string referencedTableVersion = 8;
        optional int64 backingIndexConglomerateId = 9;
}

message TentativeAddColumn {
        optional int64 baseConglomerate = 1;
        optional int64 conglomerate = 2;
        optional string tableVersion = 3;
        optional int64 newConglomId = 4;
        optional int64 oldConglomId = 5;
        repeated int32 columnOrdering = 6;
        required bytes columnInfo = 7;
}

message TentativeAddConstraint {
        optional string tableVersion = 1;
        optional int64 newConglomId = 2;
        optional int64 oldConglomId = 3;
        optional int64 indexConglomerateId = 4;
        repeated int32 srcColumnOrdering = 5;
        repeated int32 targetColumnOrdering = 6;
        required bytes columnInfos = 7;
}

message TentativeDropConstraint {
        optional string tableVersion = 1;
        optional int64 oldConglomId = 2;
        optional int64 indexConglomerateId = 4;
        repeated int32 srcColumnOrdering = 5;
        repeated int32 targetColumnOrdering = 6;
        required bytes columnInfos = 7;
}


message TentativeDropColumn {
        optional int64 oldConglomId = 1;
        optional int64 newConglomId = 2;
        optional string tableVersion = 3;
        repeated int32 oldColumnOrdering = 4;
        repeated int32 newColumnOrdering = 5;
        required bytes columnInfos = 6;
        optional int32 droppedColumnPosition = 7;
}

message TentativeDropPKConstraint {
        optional int64 newConglomId = 1;
        optional int64 oldConglomId = 2;
        optional string tableVersion = 3;
        repeated int32 srcColumnOrdering = 4;
        repeated int32 targetColumnOrdering = 5;
        required bytes columnInfos = 6;
}

message Index {
        required int64 conglomerate = 1; // Index Conglomerate
        repeated int32 indexColsToMainColMap = 2; // Map from index cols to maint table columns
        optional bool unique = 3; // Is the Index Unique
        optional bool uniqueWithDuplicateNulls = 4; // Does the unique index support duplicate nullls
        repeated bool descColumns = 5; // Whether the columns are descending
        optional bool excludeNulls = 6; // Exclude Values where the first column is null
        optional bool excludeDefaults = 7; // Exclude Values where the first column is the default value
        optional bytes defaultValues = 8; // Default values for the index to validate for writing...
}

message Table {
        required int64 conglomerate = 1; // Table Conglomerate
        repeated int32 formatIds = 2; // Format ids
        repeated int32 columnOrdering = 3; // The ordering of the columns in the table
        repeated bool descColumns = 4; // The source tables columnSort, all ascending right now
        required string tableVersion = 5; // Table Version for SerDe
        optional UUID tableUuid = 6; //the derby UUID
}

message TentativeIndex {
    required Index index = 1;
    required Table table = 2;
}

message FKConstraintInfo {
    optional string constraintName = 1;
    optional string tableName = 2;
    optional string columnNames = 3;
    optional string parentTableVersion = 4;
    repeated int32 formatIds = 5;
}

message NotifyJarLoader {
    optional bool reload = 1;
    optional bool drop = 2;
    optional string schemaName = 3;
    optional string sqlName = 4;
}

message NotifyModifyClasspath {
    optional string classpath = 1;
}

<<<<<<< HEAD
=======
message SetReplicationRole {
    optional string role = 1;
}

>>>>>>> 92a8a925
message UpdateSystemProcedures{
}

enum DDLChangeType {
    CHANGE_PK = 0;
    ADD_CHECK = 1;
    ADD_FOREIGN_KEY = 2;
    CREATE_INDEX = 3;
    ADD_NOT_NULL = 4;
    ADD_COLUMN = 5;
    ADD_PRIMARY_KEY = 6;
    ADD_UNIQUE_CONSTRAINT = 7;
    DROP_COLUMN = 8;
    DROP_CONSTRAINT = 9;
    DROP_PRIMARY_KEY = 10;
    DROP_TABLE = 11;
    DROP_SCHEMA = 12;
    DROP_INDEX = 13;
    DROP_FOREIGN_KEY = 14;
    ALTER_STATS = 15;
    ENTER_RESTORE_MODE = 16;
    DICTIONARY_UPDATE = 17;
    RENAME_TABLE = 18;
    RENAME_COLUMN = 19;
    RENAME_INDEX = 20;
    ALTER_TABLE = 21;
    CREATE_TRIGGER = 22;
    DROP_TRIGGER = 23;
    DROP_ROLE = 24;
    TRUNCATE_TABLE = 25;
    REVOKE_PRIVILEGE = 26;
    CREATE_TABLE = 27;
    CREATE_SCHEMA = 28;
    CREATE_ALIAS = 29;
    DROP_ALIAS = 30;
    CREATE_VIEW = 31;
    DROP_VIEW = 32;
    DROP_SEQUENCE = 33;
    NOTIFY_JAR_LOADER = 34;
    NOTIFY_MODIFY_CLASSPATH = 35;
    REFRESH_ENTRPRISE_FEATURES = 36;
    CREATE_ROLE = 37;
    UPDATE_SCHEMA_OWNER=38;
    GRANT_REVOKE_ROLE = 39;
    SET_DATABASE_PROPERTY = 40;
<<<<<<< HEAD
    UPDATE_SYSTEM_PROCEDURES = 41;
=======
    SET_REPLICATION_ROLE = 41;
    UPDATE_SYSTEM_PROCEDURES = 42;
>>>>>>> 92a8a925
}

message DDLChange {
    required DDLChangeType ddlChangeType = 1;
    optional string changeId = 2;
    required int64 txnId = 3;
    optional AlterTable alterTable = 4;
    optional AlterStats alterStats = 5;
    optional DropIndex dropIndex = 6;
    optional DropSchema dropSchema = 7;
    optional DropTable dropTable = 8;
    optional TentativeFK tentativeFK = 9;
    optional TentativeAddColumn tentativeAddColumn = 10;
    optional TentativeAddConstraint tentativeAddConstraint = 11;
    optional TentativeDropColumn tentativeDropColumn = 12;
    optional TentativeDropPKConstraint tentativeDropPKConstraint = 13;
    optional TentativeIndex tentativeIndex = 14;
    optional TentativeDropConstraint tentativeDropConstraint = 15;
    optional RenameTable renameTable = 16;
    optional RenameColumn renameColumn = 17;
    optional RenameIndex renameIndex = 18;
    optional CreateTrigger createTrigger = 19;
    optional DropTrigger dropTrigger = 20;
    optional DropRole dropRole = 21;
    optional TruncateTable truncateTable = 22;
    optional RevokePrivilege revokePrivilege = 23;
    optional CreateTable createTable = 24;
    optional CreateSchema createSchema = 25;
    optional CreateAlias createAlias = 26;
    optional DropAlias dropAlias = 27;
    optional CreateView createView = 28;
    optional DropView dropView = 29;
    optional DropSequence dropSequence = 30;
    optional NotifyJarLoader notifyJarLoader = 31;
    optional NotifyModifyClasspath notifyModifyClasspath = 32;
    optional RefreshEnterpriseFeatures refreshEnterpriseFeatures = 33;
    optional CreateRole createRole = 34;
    optional UpdateSchemaOwner updateSchemaOwner = 35;
    optional GrantRevokeRole grantRevokeRole = 36;
    optional SetDatabaseProperty setDatabaseProperty = 37;
<<<<<<< HEAD
    optional UpdateSystemProcedures updateSystemProcedures = 38;
=======
    optional SetReplicationRole setReplicationRole = 38;
    optional UpdateSystemProcedures updateSystemProcedures = 39;
>>>>>>> 92a8a925
}<|MERGE_RESOLUTION|>--- conflicted
+++ resolved
@@ -307,13 +307,10 @@
     optional string classpath = 1;
 }
 
-<<<<<<< HEAD
-=======
 message SetReplicationRole {
     optional string role = 1;
 }
 
->>>>>>> 92a8a925
 message UpdateSystemProcedures{
 }
 
@@ -359,12 +356,8 @@
     UPDATE_SCHEMA_OWNER=38;
     GRANT_REVOKE_ROLE = 39;
     SET_DATABASE_PROPERTY = 40;
-<<<<<<< HEAD
-    UPDATE_SYSTEM_PROCEDURES = 41;
-=======
     SET_REPLICATION_ROLE = 41;
     UPDATE_SYSTEM_PROCEDURES = 42;
->>>>>>> 92a8a925
 }
 
 message DDLChange {
@@ -405,10 +398,6 @@
     optional UpdateSchemaOwner updateSchemaOwner = 35;
     optional GrantRevokeRole grantRevokeRole = 36;
     optional SetDatabaseProperty setDatabaseProperty = 37;
-<<<<<<< HEAD
-    optional UpdateSystemProcedures updateSystemProcedures = 38;
-=======
     optional SetReplicationRole setReplicationRole = 38;
     optional UpdateSystemProcedures updateSystemProcedures = 39;
->>>>>>> 92a8a925
 }