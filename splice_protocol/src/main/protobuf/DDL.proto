--- conflicted
+++ resolved
@@ -402,12 +402,9 @@
     SET_REPLICATION_ROLE = 41;
     UPDATE_SYSTEM_PROCEDURES = 42;
     ROLLING_UPGRADE = 43;
-<<<<<<< HEAD
-    DROP_DATABASE = 44;
-    CREATE_DATABASE = 45;
-=======
     LEAVE_RESTORE_MODE = 44;
->>>>>>> 51975a8f
+    DROP_DATABASE = 45;
+    CREATE_DATABASE = 46;
 }
 
 message DDLChange {
