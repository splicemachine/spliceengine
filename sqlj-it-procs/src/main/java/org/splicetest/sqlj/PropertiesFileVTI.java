--- conflicted
+++ resolved
@@ -1,9 +1,5 @@
 /*
-<<<<<<< HEAD
- * Copyright (c) 2012 - 2019 Splice Machine, Inc.
-=======
  * Copyright 2012 - 2019 Splice Machine, Inc.
->>>>>>> fb89e8da
  *
  * This file is part of Splice Machine.
  * Splice Machine is free software: you can redistribute it and/or modify it under the terms of the
