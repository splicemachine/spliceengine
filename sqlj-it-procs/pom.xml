--- conflicted
+++ resolved
@@ -55,11 +55,7 @@
     <parent>
         <groupId>com.splicemachine</groupId>
         <artifactId>spliceengine-parent</artifactId>
-<<<<<<< HEAD
         <version>3.1.0.1950-SNAPSHOT</version>
-=======
-        <version>3.0.0.1950-SNAPSHOT</version>
->>>>>>> 92a8a925
     </parent>
     <build>
         <plugins>
