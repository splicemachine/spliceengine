/*
 * Copyright 2012 - 2016 Splice Machine, Inc.
 *
 * Licensed under the Apache License, Version 2.0 (the "License"); you may not use
 * this file except in compliance with the License. You may obtain a copy of the
 * License at
 *
 * http://www.apache.org/licenses/LICENSE-2.0
 *
 * Unless required by applicable law or agreed to in writing, software distributed
 * under the License is distributed on an "AS IS" BASIS, WITHOUT WARRANTIES OR
 * CONDITIONS OF ANY KIND, either express or implied. See the License for the
 * specific language governing permissions and limitations under the License.
 */

package com.splicemachine.pipeline.writehandler;

import com.splicemachine.access.api.NotServingPartitionException;
import com.splicemachine.access.api.RegionBusyException;
import com.splicemachine.access.api.WrongPartitionException;
import com.splicemachine.concurrent.ResettableCountDownLatch;
import com.splicemachine.kvpair.KVPair;
import com.splicemachine.pipeline.api.*;
import com.splicemachine.pipeline.constraint.BatchConstraintChecker;
import com.splicemachine.pipeline.client.WriteResult;
import com.splicemachine.pipeline.context.WriteContext;
import com.splicemachine.si.api.server.TransactionalRegion;
import com.splicemachine.si.api.txn.WriteConflict;
import com.splicemachine.si.constants.SIConstants;
import com.splicemachine.storage.MutationStatus;
import com.splicemachine.utils.SpliceLogUtils;
import org.apache.log4j.Logger;
import org.sparkproject.guava.base.Predicate;
import org.sparkproject.guava.collect.Collections2;
import org.sparkproject.guava.collect.Lists;
import java.io.IOException;
import java.util.Collection;
import java.util.Iterator;
import java.util.List;

/**
 * @author Scott Fines
 *         Created on: 4/30/13
 */
public class PartitionWriteHandler implements WriteHandler {
    static final Logger LOG = Logger.getLogger(PartitionWriteHandler.class);
    protected final TransactionalRegion region;
    protected List<KVPair> mutations = Lists.newArrayList();
    protected ResettableCountDownLatch writeLatch;
    protected BatchConstraintChecker constraintChecker;

    public PartitionWriteHandler(TransactionalRegion region,
                                 ResettableCountDownLatch writeLatch,
                                 BatchConstraintChecker constraintChecker) {
        if (LOG.isDebugEnabled())
            SpliceLogUtils.debug(LOG, "regionWriteHandler create");
        this.region = region;
        this.writeLatch = writeLatch;
        this.constraintChecker = constraintChecker;
        this.mutations = Lists.newArrayList();
    }

    @Override
    public void next(KVPair kvPair, WriteContext ctx) {
        /*
         * Write-wise, we are at the end of the line, so make sure that we don't run through
         * another write-pipeline when the Region actually does it's writing
         */
        if (LOG.isTraceEnabled())
            SpliceLogUtils.trace(LOG, "next kvPair=%s, ctx=%s",kvPair,ctx);
        if(region.isClosed())
            ctx.failed(kvPair,WriteResult.notServingRegion());
        else if(!region.rowInRange(kvPair.rowKeySlice()))
            ctx.failed(kvPair, WriteResult.wrongRegion());
        else {
            if (kvPair.getType() == KVPair.Type.CANCEL){
                mutations.add(new KVPair(kvPair.getRowKey(), kvPair.getValue(), KVPair.Type.DELETE));
            }
            else
                mutations.add(kvPair);
            ctx.sendUpstream(kvPair);
        }
    }

    @Override
    public void flush(final WriteContext ctx) throws IOException {
        if (LOG.isDebugEnabled())
            SpliceLogUtils.debug(LOG, "flush");
        //make sure that the write aborts if the caller disconnects
        ctx.getCoprocessorEnvironment().ensureNetworkOpen();
        /*
         * We have to block here in case someone did a table manipulation under us.
         * If they didn't, then the writeLatch will be exhausted, and I'll be able to
         * go through without problems. Otherwise, I'll have to block until the metadata
         * manipulation is over before proceeding with my writes.
         */
        try {
            writeLatch.await();
        } catch (InterruptedException e) {
            //we've been interrupted! That's a problem, but what to do?
            //we'll have to fail everything, and rely on the system to retry appropriately
            //we can do that easily by just blowing up here
            throw new IOException(e);
        }
        //write all the puts first, since they are more likely
        Collection<KVPair> filteredMutations = Collections2.filter(mutations, new Predicate<KVPair>() {
            @Override
            public boolean apply(KVPair input) {
                return ctx.canRun(input);
            }
        });
        try {
            if (LOG.isTraceEnabled())
                SpliceLogUtils.trace(LOG, "Flush Writing rows=%d, table=%s", filteredMutations.size(), region.getTableName());
            doWrite(ctx, filteredMutations);
        } catch (IOException wce) {
            Throwable t = ctx.exceptionFactory().processPipelineException(wce);
            if(t instanceof WriteConflict){
                WriteResult result=new WriteResult(Code.WRITE_CONFLICT,wce.getMessage());
                for(KVPair mutation : filteredMutations){
                    ctx.result(mutation,result);
                }
            }else if(t instanceof NotServingPartitionException){
                WriteResult result = WriteResult.notServingRegion();
                for (KVPair mutation : filteredMutations) {
                    ctx.result(mutation, result);
                }
            }else if(t instanceof RegionBusyException){
                WriteResult result = WriteResult.regionTooBusy();
                for (KVPair mutation : filteredMutations) {
                    ctx.result(mutation, result);
                }
            }else if(t instanceof WrongPartitionException){
                //this shouldn't happen, but just in case
                WriteResult result = WriteResult.wrongRegion();
                for (KVPair mutation : filteredMutations) {
                    ctx.result(mutation, result);
                }
            } else{
                /*
                 * Paritition.put(Put[]) will throw an IOException
                 * if the WALEdit doesn't succeed, but only a single WALEdit write occurs,
                 * containing all the individual edits for the Pair[]. As a result, if we get an IOException,
                 * it's because we were unable to write ANY records to the WAL, so we can safely assume that
                 * all the puts failed and can be safely retried.
                 */
                WriteResult result=WriteResult.failed(wce.getClass().getSimpleName()+":"+wce.getMessage());
                for(KVPair mutation : filteredMutations){
                    ctx.result(mutation,result);
                }
            }
        } finally {
            filteredMutations.clear();
        }
    }

    private void doWrite(WriteContext ctx, Collection<KVPair> toProcess) throws IOException {
        assert toProcess!=null; //won't ever happen, but it's a nice safety check
        if (LOG.isTraceEnabled())
            SpliceLogUtils.trace(LOG, "doWrite {region=%s, records=%d}", ctx.getRegion().getName(),toProcess.size());

        Iterable<MutationStatus> status = region.bulkWrite(
                ctx.getTxn(),
                SIConstants.DEFAULT_FAMILY_BYTES,
                SIConstants.PACKED_COLUMN_BYTES,
                constraintChecker,
                toProcess
        );

        int i = 0;
        int failed = 0;
        Iterator<MutationStatus> statusIter = status.iterator();
        Iterator<KVPair> mutationIter = toProcess.iterator();
        while(statusIter.hasNext()){
            if(!mutationIter.hasNext())
                throw new IllegalStateException("MutationStatus result is not the same size as the mutations collection!");
            MutationStatus stat = statusIter.next();
            KVPair mutation = mutationIter.next();
            if(stat.isNotRun())
                ctx.notRun(mutation);
            else if(stat.isSuccess()){
                ctx.success(mutation);
            } else{
                //assume it's a failure
                //see if it's due to constraints, otherwise just pass it through
                if (constraintChecker != null && constraintChecker.matches(stat)) {
                    ctx.result(mutation, constraintChecker.asWriteResult(stat));
<<<<<<< HEAD
                }else{
=======
                    break;
                }else if (stat.errorMessage().contains("Write conflict")) {
                    WriteResult conflict = new WriteResult(Code.WRITE_CONFLICT,stat.errorMessage());
                    ctx.result(mutation, conflict);
                }else {
                    failed++;
>>>>>>> d0869920
                    ctx.failed(mutation, WriteResult.failed(stat.errorMessage()));
                }
                failed++;
            }
        }

        region.updateWriteRequests(toProcess.size() - failed);
    }


    @Override
    public void close(WriteContext ctx) throws IOException {
        if (LOG.isDebugEnabled())
            SpliceLogUtils.debug(LOG, "close");
        mutations.clear();
        mutations = null; // Dereference
    }

}<|MERGE_RESOLUTION|>--- conflicted
+++ resolved
@@ -185,16 +185,10 @@
                 //see if it's due to constraints, otherwise just pass it through
                 if (constraintChecker != null && constraintChecker.matches(stat)) {
                     ctx.result(mutation, constraintChecker.asWriteResult(stat));
-<<<<<<< HEAD
-                }else{
-=======
-                    break;
                 }else if (stat.errorMessage().contains("Write conflict")) {
                     WriteResult conflict = new WriteResult(Code.WRITE_CONFLICT,stat.errorMessage());
                     ctx.result(mutation, conflict);
                 }else {
-                    failed++;
->>>>>>> d0869920
                     ctx.failed(mutation, WriteResult.failed(stat.errorMessage()));
                 }
                 failed++;
