--- conflicted
+++ resolved
@@ -103,11 +103,7 @@
     }
 
     @Test
-<<<<<<< HEAD
-		@Ignore("Not actually encountered in reality")
-=======
 		@Ignore("This doesn't happen in practice")
->>>>>>> 6fdfbd18
     public void testFiltersOutRowsWithMissingColumnsToRemove() throws Exception {
         /*
          * Test that if we have a NullPredicate that is never touched explicitly, that
