--- conflicted
+++ resolved
@@ -1,97 +1,83 @@
 package org.apache.hadoop.hbase.regionserver;
 
 import java.io.IOException;
+import java.util.Collection;
 import java.util.NoSuchElementException;
 import java.util.SortedSet;
 
-<<<<<<< HEAD
-=======
-import com.google.common.collect.Lists;
-import com.splicemachine.constants.SIConstants;
 import org.apache.hadoop.hbase.HConstants;
->>>>>>> 3ca9d995
 import org.apache.hadoop.hbase.KeyValue;
+import org.apache.hadoop.hbase.regionserver.StoreFile.Reader;
 import org.apache.hadoop.hbase.util.Bytes;
 import org.cliffc.high_scale_lib.Counter;
 
+import com.splicemachine.constants.SIConstants;
+
 /**
  * Class for accessing protected methods in HBase.
- * 
+ *
  * @author johnleach
- *
  */
 public class HRegionUtil {
-	public static KeyExists keyExists;
-	public interface KeyExists {
-		boolean keyExists(Store store, byte[] key) throws IOException;
-	}
-	
-	static {
-		
-		/*
-		keyExists = new LogNKeyExists();
-		try {
-			KeyValueSkipListSet test = new KeyValueSkipListSet(KeyValue.COMPARATOR);
-			KeyValue keyValue = new KeyValue(Bytes.toBytes("sdf"),Bytes.toBytes("sdf"),Bytes.toBytes("sdf"),Bytes.toBytes("sdf"));
-			test.lower(keyValue);
-			keyExists = new Log1KeyExists();
-		} catch (Exception e) {
-			e.printStackTrace();
-			keyExists = new LogNKeyExists();
-		}
-		*/
-	}
-
-	public static void startRegionOperation(HRegion region) throws IOException {
-		region.startRegionOperation();
-	}
-
-	public static boolean lastElementIsLesser (KeyValueSkipListSet skipList, byte[] key) {
-  	  try {
-  		  KeyValue placeHolder = skipList.last();
-  		  if (placeHolder != null && Bytes.compareTo(placeHolder.getBuffer(), placeHolder.getKeyOffset(), placeHolder.getKeyLength(), key, 0, key.length) < 0) { // Skip
-  			  return true;
-  		  }
-		return false;
-  	  } catch (NoSuchElementException e) { // Empty KeyValueSkipListSet
-  		  return true;
-  	  }
-	}
-	
-	
-    
-    
-	
-	
-	/**
-	 * 
-	 * Tests if the key exists in the memstore (hard match) or in the bloom filters (false positives allowed).  This
-	 * code is utilized via constraint checking and SI Write/Write conflict checking
-	 * 
-	 *
+    public static KeyExists keyExists;
+
+    public static void startRegionOperation(HRegion region) throws IOException {
+        region.startRegionOperation();
+    }
+
+    public static boolean lastElementIsLesser(KeyValueSkipListSet skipList, byte[] key) {
+        try {
+            KeyValue placeHolder = skipList.last();
+            if (placeHolder != null && Bytes.compareTo(placeHolder.getBuffer(), placeHolder.getKeyOffset(),
+                                                       placeHolder.getKeyLength(), key, 0, key.length) < 0) { // Skip
+                return true;
+            }
+            return false;
+        } catch (NoSuchElementException e) { // Empty KeyValueSkipListSet
+            return true;
+        }
+    }
+
+    /**
+     * Tests if the key exists in the memstore (hard match) or in the bloom filters (false positives allowed).  This
+     * code is utilized via constraint checking and SI Write/Write conflict checking
+     *
      * @param store
      * @param key
      * @return
-	 * @throws IOException
-	 */
-	public static boolean keyExists(Store store, byte[] key) throws IOException {
-		return keyExists.keyExists(store, key);
-	}
-
-		protected static boolean checkMemstoreSet(SortedSet<KeyValue> set, byte[] key, KeyValue kv) {
-				KeyValue placeHolder;
-				try {
-						SortedSet<KeyValue> kvset = set.tailSet(kv);
-						placeHolder = kvset.isEmpty()?null:kvset.first();
-						if (placeHolder != null && placeHolder.matchingRow(key))
-								return true;
-				} catch (NoSuchElementException ignored) {} // This keeps us from constantly performing key value comparisons for empty set
-				return false;
-		}
-
-		public static void closeRegionOperation(HRegion region) {
-		region.closeRegionOperation();
-	}
+     * @throws IOException
+     */
+    public static boolean keyExists(Store store, byte[] key) throws IOException {
+        return keyExists.keyExists(store, key);
+    }
+
+    protected static boolean checkMemstoreSet(SortedSet<KeyValue> set, byte[] key, KeyValue kv) {
+        KeyValue placeHolder;
+        try {
+            SortedSet<KeyValue> kvset = set.tailSet(kv);
+            placeHolder = kvset.isEmpty() ? null : kvset.first();
+            if (placeHolder != null && placeHolder.matchingRow(key))
+                return true;
+        } catch (NoSuchElementException ignored) {
+        } // This keeps us from constantly performing key value comparisons for empty set
+        return false;
+    }
+
+    public static void closeRegionOperation(HRegion region) {
+        region.closeRegionOperation();
+    }
+
+    public static void updateWriteRequests(HRegion region, long numWrites) {
+        Counter writeRequestsCount = region.writeRequestsCount;
+        if (writeRequestsCount != null)
+            writeRequestsCount.add(numWrites);
+    }
+
+    public static void updateReadRequests(HRegion region, long numReads) {
+        Counter readRequestsCount = region.readRequestsCount;
+        if (readRequestsCount != null)
+            readRequestsCount.add(numReads);
+    }
 
 //	public static void populateKeyValues(HRegion hregion, List<Cell> keyValues, Get get) throws IOException {
 //		RegionScannerImpl scanner = null;
@@ -116,41 +102,51 @@
 //	    }
 //	}
 
-    public static void updateWriteRequests(HRegion region, long numWrites){
-        Counter writeRequestsCount = region.writeRequestsCount;
-        if(writeRequestsCount!=null)
-            writeRequestsCount.add(numWrites);
-    }
-
-    public static void updateReadRequests(HRegion region, long numReads){
-        Counter readRequestsCount = region.readRequestsCount;
-        if(readRequestsCount!=null)
-            readRequestsCount.add(numReads);
-    }
-
     public static boolean containsRange(HRegion region, byte[] taskStart, byte[] taskEnd) {
         byte[] regionStart = region.getStartKey();
 
-        if(regionStart.length!=0){
-            if(taskStart.length==0) return false;
-            if(taskEnd.length!=0 && Bytes.compareTo(taskEnd,taskStart)<=0) return false; //task end is before region start
+        if (regionStart.length != 0) {
+            if (taskStart.length == 0) return false;
+            if (taskEnd.length != 0 && Bytes.compareTo(taskEnd, taskStart) <= 0)
+                return false; //task end is before region start
 
             //make sure taskStart >= regionStart
-            if(Bytes.compareTo(regionStart,taskStart)>0) return false; //task start is before region start
+            if (Bytes.compareTo(regionStart, taskStart) > 0) return false; //task start is before region start
         }
 
         byte[] regionStop = region.getEndKey();
-        if(regionStop.length!=0){
-            if(taskEnd.length==0) return false;
-            if(taskStart.length!=0 && Bytes.compareTo(taskStart,regionStop)>=0) return false; //task start is after region stop
-
-            if(Bytes.compareTo(regionStop,taskEnd)<0) return false; //task goes past end of region
+        if (regionStop.length != 0) {
+            if (taskEnd.length == 0) return false;
+            if (taskStart.length != 0 && Bytes.compareTo(taskStart, regionStop) >= 0)
+                return false; //task start is after region stop
+
+            if (Bytes.compareTo(regionStop, taskEnd) < 0) return false; //task goes past end of region
         }
 
         return true;
     }
 
-<<<<<<< HEAD
+    public interface KeyExists {
+        boolean keyExists(Store store, byte[] key) throws IOException;
+    }
+
+    static {
+
+        keyExists = new LogNKeyExists();
+        /*
+		try {
+			KeyValueSkipListSet test = new KeyValueSkipListSet(KeyValue.COMPARATOR);
+			KeyValue keyValue = new KeyValue(Bytes.toBytes("sdf"),Bytes.toBytes("sdf"),Bytes.toBytes("sdf"),
+			Bytes.toBytes("sdf"));
+			test.lower(keyValue);
+			keyExists = new Log1KeyExists();
+		} catch (Exception e) {
+			e.printStackTrace();
+			keyExists = new LogNKeyExists();
+		}
+		*/
+    }
+
 //    static class Log1KeyExists implements KeyExists {
 //
 //		@Override
@@ -165,7 +161,8 @@
 //		      for (StoreFile file: storeFiles) {
 //		    	  if (file != null) {
 //		    		  fileReader = file.createReader();
-//			    	  if (fileReader.generalBloomFilter != null && fileReader.generalBloomFilter.contains(key, 0, key.length, null))
+//			    	  if (fileReader.generalBloomFilter != null && fileReader.generalBloomFilter.contains(key, 0,
+// key.length, null))
 //			    		  return true;
 //		    	  }
 //		      }
@@ -197,7 +194,8 @@
 //		      for (StoreFile file: storeFiles) {
 //		    	  if (file != null) {
 //		    		  fileReader = file.createReader();
-//			    	  if (fileReader.generalBloomFilter != null && fileReader.generalBloomFilter.contains(key, 0, key.length, null))
+//			    	  if (fileReader.generalBloomFilter != null && fileReader.generalBloomFilter.contains(key, 0,
+// key.length, null))
 //			    		  return true;
 //		    	  }
 //		      }
@@ -208,13 +206,15 @@
 //			      placeHolder = kvset.isEmpty()?null:kvset.first();
 //			      if (placeHolder != null && placeHolder.matchingRow(key))
 //			    	  return true;
-//		      } catch (NoSuchElementException e) {} // This keeps us from constantly performing key value comparisons for empty set
+//		      } catch (NoSuchElementException e) {} // This keeps us from constantly performing key value comparisons
+// for empty set
 //			  try {
 //				  SortedSet<KeyValue> snapshot = store.memstore.snapshot.tailSet(kv);
 //			      placeHolder = snapshot.isEmpty()?null:snapshot.first();
 //			      if (placeHolder != null && placeHolder.matchingRow(key))
 //		    		  return true;
-//			  } catch (NoSuchElementException e) {}	    // This keeps us from constantly performing key value comparisons for empty set
+//			  } catch (NoSuchElementException e) {}	    // This keeps us from constantly performing key value
+// comparisons for empty set
 //		      return false;
 //		    } catch (IOException ioe) {
 //		    	ioe.printStackTrace();
@@ -226,63 +226,72 @@
 //		}
 //
 //    }
-    
-    
-=======
-		@Override
-		public boolean keyExists(Store store, byte[] key) throws IOException {
-				if (key == null)
-						return false;
-				store.lock.readLock().lock();
-				List<StoreFile> storeFiles;
-				try {
-						storeFiles = store.getStorefiles();
-						/*
-						 * Apparently, there's an issue where, when you first start up an HBase instance, if you
-						 * call this code directly, you can break. In essence, there are no storefiles, so it goes
-						 * to the memstore, where SOMETHING (and I don't know what) causes it to mistakenly return false,
-						 * which tells the writing code that it's safe to write, resulting in some missing Primary Key errors.
-						 *
-						 * And in practice, it doesn't do you much good to check the memstore if there are no store files,
-						 * since you'll just have to turn around and check the memstore again when you go to perform your
-						 * get/scan. So may as well save ourselves the extra effort and skip operation if there are no store
-						 * files to check.
-						 */
-						if(storeFiles.size()<=0) return true;
-
-						Reader fileReader;
-						for (StoreFile file: storeFiles) {
-								if (file != null) {
-										fileReader = file.createReader();
-										if (fileReader.generalBloomFilter != null && fileReader.generalBloomFilter.contains(key, 0, key.length, null))
-												return true;
-								}
-						}
-						KeyValue kv = new KeyValue(key,
-										SIConstants.DEFAULT_FAMILY_BYTES,
-										SIConstants.SNAPSHOT_ISOLATION_COMMIT_TIMESTAMP_COLUMN_BYTES,
-										0l,HConstants.EMPTY_BYTE_ARRAY);
-						kv.setMemstoreTS(HConstants.LATEST_TIMESTAMP);
-						return checkMemstore(store.memstore.kvset, key, kv) || checkMemstore(store.memstore.snapshot, key, kv);
-				} catch (IOException ioe) {
-						ioe.printStackTrace();
-						throw ioe;
-				}
-				finally {
-						store.lock.readLock().unlock();
-				}
-		}
-
-				protected boolean checkMemstore(KeyValueSkipListSet kvSet, byte[] key, KeyValue kv) {
-						KeyValue placeHolder;
-						try {
-								SortedSet<KeyValue> kvset = kvSet.tailSet(kv);
-								placeHolder = kvset.isEmpty()?null:kvset.first();
-								if (placeHolder != null && placeHolder.matchingRow(key))
-										return true;
-						} catch (NoSuchElementException ignored) {} // This keeps us from constantly performing key value comparisons for empty set
-						return false;
-				}
-		}
->>>>>>> 3ca9d995
+
+    static class LogNKeyExists implements KeyExists {
+        // TODO: jc - using package access classes, methods and instance members is advised against
+        @Override
+        public boolean keyExists(Store store, byte[] key) throws IOException {
+            if (key == null)
+                return false;
+            if (! (store instanceof HStore)) {
+                return false;
+            }
+            HStore hstore = (HStore)store;
+            hstore.lock.readLock().lock();
+            Collection<StoreFile> storeFiles;
+            try {
+                storeFiles = store.getStorefiles();
+                /*
+                 * Apparently, there's an issue where, when you first start up an HBase instance, if you
+                 * call this code directly, you can break. In essence, there are no storefiles, so it goes
+                 * to the memstore, where SOMETHING (and I don't know what) causes it to mistakenly return
+                 * false,
+                 * which tells the writing code that it's safe to write, resulting in some missing Primary Key
+                  * errors.
+                 *
+                 * And in practice, it doesn't do you much good to check the memstore if there are no store
+                 * files,
+                 * since you'll just have to turn around and check the memstore again when you go to perform
+                 * your
+                 * get/scan. So may as well save ourselves the extra effort and skip operation if there are no
+                  * store
+                 * files to check.
+                 */
+                if (storeFiles.size() <= 0) return true;
+
+                Reader fileReader;
+                for (StoreFile file : storeFiles) {
+                    if (file != null) {
+                        fileReader = file.createReader();
+                        if (fileReader.generalBloomFilter != null && fileReader.generalBloomFilter.contains(key, 0,
+                                                                                                            key.length, null))
+                            return true;
+                    }
+                }
+                KeyValue kv = new KeyValue(key,
+                                           SIConstants.DEFAULT_FAMILY_BYTES,
+                                           SIConstants.SNAPSHOT_ISOLATION_COMMIT_TIMESTAMP_COLUMN_BYTES,
+                                           0l, HConstants.EMPTY_BYTE_ARRAY);
+                kv.setMemstoreTS(HConstants.LATEST_TIMESTAMP);
+                return checkMemstore(hstore.memstore.kvset, key, kv) || checkMemstore(hstore.memstore.snapshot, key, kv);
+            } catch (IOException ioe) {
+                ioe.printStackTrace();
+                throw ioe;
+            } finally {
+                hstore.lock.readLock().unlock();
+            }
+        }
+
+        protected boolean checkMemstore(KeyValueSkipListSet kvSet, byte[] key, KeyValue kv) {
+            KeyValue placeHolder;
+            try {
+                SortedSet<KeyValue> kvset = kvSet.tailSet(kv);
+                placeHolder = kvset.isEmpty() ? null : kvset.first();
+                if (placeHolder != null && placeHolder.matchingRow(key))
+                    return true;
+            } catch (NoSuchElementException ignored) {
+            } // This keeps us from constantly performing key value comparisons for empty set
+            return false;
+        }
+    }
 }