package com.splicemachine.hbase;

import java.io.IOException;
import java.util.Collection;
import java.util.Collections;
import java.util.HashMap;
import java.util.Map;
import java.util.concurrent.CountDownLatch;
import java.util.concurrent.Executors;
import java.util.concurrent.ScheduledExecutorService;
import java.util.concurrent.atomic.AtomicBoolean;
import java.util.concurrent.atomic.AtomicReference;

import com.google.common.base.Supplier;
import com.google.common.collect.Maps;
import com.google.common.io.Closeables;
import com.google.common.util.concurrent.ThreadFactoryBuilder;
import org.apache.hadoop.hbase.ClusterStatus;
import org.apache.hadoop.hbase.MasterNotRunningException;
import org.apache.hadoop.hbase.RegionLoad;
import org.apache.hadoop.hbase.ServerLoad;
import org.apache.hadoop.hbase.ServerName;
import org.apache.hadoop.hbase.ZooKeeperConnectionException;
import org.apache.hadoop.hbase.client.HBaseAdmin;
import org.apache.hadoop.hbase.util.Bytes;
import org.apache.log4j.Logger;

import com.splicemachine.concurrent.DynamicSchedule;
import com.splicemachine.utils.Misc;
import com.splicemachine.utils.SpliceLogUtils;
import com.splicemachine.utils.SpliceUtilities;

/**
 * @author P Trolard
 *         Date: 19/03/2014
 */
public class HBaseRegionLoads {

    private static final Logger LOG = Logger.getLogger(HBaseRegionLoads.class);

    private static HBaseAdmin admin;

    // Periodic updating

    private static final int UPDATE_MULTIPLE = 15;
    private static final int SMALLEST_UPDATE_INTERVAL = 200;
    private static final AtomicBoolean started = new AtomicBoolean(false);
    private static final AtomicReference<Map<String, Map<String,RegionLoad>>> cache =
        // The cache is a map from tablename to map of regionname to RegionLoad
        new AtomicReference<Map<String, Map<String,RegionLoad>>>();

    private static final Runnable updater = new Runnable() {
        @Override
        public void run() {
            long begin = System.currentTimeMillis();
            Map<String,Map<String,RegionLoad>> loads = fetchRegionLoads();
            cache.set(loads);
            if (LOG.isDebugEnabled()) {
                LOG.debug(String.format("Region loads loaded in %dms:\n%s",
                                           System.currentTimeMillis() - begin,
                                           loads.keySet()));
            }
        }
    };

    private static ScheduledExecutorService updateService =
        Executors.newSingleThreadScheduledExecutor(new ThreadFactoryBuilder()
                                                       .setNameFormat("hbase-region-load-updater-%d")
                                                       .setDaemon(true)
                                                       .build());

    /**
     * Start updating in background every UPDATE_MULTIPLE multiples
     * of update running time
     */
    public static void start() {
        if (started.compareAndSet(false, true)) {
            updateService
                .execute(DynamicSchedule.runAndScheduleAsMultiple(updater,
                                                                     updateService,
                                                                     UPDATE_MULTIPLE,
                                                                     SMALLEST_UPDATE_INTERVAL));
        }
    }

    /**
     * Update now, blocking until finished or interrupted
     */
    public static void update() throws InterruptedException {
        final CountDownLatch latch = new CountDownLatch(1);
        updateService.execute(new Runnable() {
            @Override
            public void run() {
                updater.run();
                latch.countDown();
            }
        });
        latch.await();
    }

    /**
     * Schedule an update to run as soon as possible
     */
    public static void scheduleUpdate() {
        updateService.execute(updater);
    }

    // Fetching

    private static String tableForRegion(String regionName){
        int comma = regionName.indexOf(",");
        if (comma > -1) {
            return regionName.substring(0,comma);
        }
        return regionName;
    }

    private static HBaseAdmin getAdmin() {
        if (admin == null) {
            admin = SpliceUtilities.getAdmin();
        }
        try {
            // Check to see if this admin instance still good
            admin.isMasterRunning();
        } catch (MasterNotRunningException e) {
            // If not, close & get a new one
            Closeables.closeQuietly(admin);
            admin = SpliceUtilities.getAdmin();
        } catch (ZooKeeperConnectionException e) {
            Closeables.closeQuietly(admin);
            admin = SpliceUtilities.getAdmin();
        }
        return admin;
    }

    private static final Supplier<Map<String,RegionLoad>> newMap =
        new Supplier<Map<String, RegionLoad>>() {
            @Override
            public Map<String, RegionLoad> get() {
                return Maps.newHashMap();
            }
        };

    private static Map<String, Map<String,RegionLoad>> fetchRegionLoads() {
        Map<String, Map<String,RegionLoad>> regionLoads =
            new HashMap<String, Map<String,RegionLoad>>();
        HBaseAdmin admin = getAdmin();
        try {
            ClusterStatus clusterStatus = admin.getClusterStatus();
            for (ServerName serverName : clusterStatus.getServers()) {
                final ServerLoad serverLoad = clusterStatus.getLoad(serverName);

<<<<<<< HEAD
                for (Map.Entry<byte[], RegionLoad> entry : serverLoad.getRegionsLoad().entrySet()) {
                    String tableName = tableForRegion(entry.getKey());
                    Map<String,RegionLoad> loads =
=======
                for (Map.Entry<byte[], HServerLoad.RegionLoad> entry : serverLoad.getRegionsLoad().entrySet()) {
                    String regionName = Bytes.toString(entry.getKey());
                    String tableName = tableForRegion(regionName);
                    Map<String,HServerLoad.RegionLoad> loads =
>>>>>>> b32c3000
                        Misc.lookupOrDefault(regionLoads, tableName, newMap);
                    loads.put(regionName, entry.getValue());
                }
            }
        } catch (IOException e) {
            SpliceLogUtils.error(LOG, "Unable to fetch region load info", e);
        }
        return Collections.unmodifiableMap(regionLoads);
    }

    // Lookups

    public static Collection<RegionLoad> getCachedRegionLoadsForTable(String tableName){
        Map<String,Map<String,RegionLoad>> loads = cache.get();
        if (loads == null){
            return null;
        }
        Map<String, RegionLoad> regions = loads.get(tableName);
        return regions == null ? null : regions.values();
    }

    public static int memstoreAndStorefileSize(RegionLoad load){
        return load.getStorefileSizeMB() + load.getMemStoreSizeMB();
    }

}<|MERGE_RESOLUTION|>--- conflicted
+++ resolved
@@ -150,16 +150,10 @@
             for (ServerName serverName : clusterStatus.getServers()) {
                 final ServerLoad serverLoad = clusterStatus.getLoad(serverName);
 
-<<<<<<< HEAD
                 for (Map.Entry<byte[], RegionLoad> entry : serverLoad.getRegionsLoad().entrySet()) {
-                    String tableName = tableForRegion(entry.getKey());
-                    Map<String,RegionLoad> loads =
-=======
-                for (Map.Entry<byte[], HServerLoad.RegionLoad> entry : serverLoad.getRegionsLoad().entrySet()) {
                     String regionName = Bytes.toString(entry.getKey());
                     String tableName = tableForRegion(regionName);
-                    Map<String,HServerLoad.RegionLoad> loads =
->>>>>>> b32c3000
+                    Map<String,RegionLoad> loads =
                         Misc.lookupOrDefault(regionLoads, tableName, newMap);
                     loads.put(regionName, entry.getValue());
                 }
