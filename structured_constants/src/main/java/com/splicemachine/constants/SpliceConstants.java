--- conflicted
+++ resolved
@@ -18,19 +18,12 @@
 		@DefaultValue(SEQUENTIAL_IMPORT_THREASHOLD) public static final long DEFAULT_SEQUENTIAL_IMPORT_THRESHOLD = 1024*1024*1024; //defaults to 1GB
 		public static long sequentialImportThreashold;
 		public static int sampleTimingSize = 10000;
-<<<<<<< HEAD
-=======
 
 		@SpliceConstants.Parameter public static final String CONSTRAINTS_ENABLED ="splice.constraints.enabled";
 		@DefaultValue(CONSTRAINTS_ENABLED) public static final boolean DEFAULT_CONSTRAINTS_ENABLED = true;
 		public static volatile boolean constraintsEnabled;
->>>>>>> 9883f88f
-
-        @SpliceConstants.Parameter public static final String CONSTRAINTS_ENABLED ="splice.constraints.enabled";
-    		@DefaultValue(CONSTRAINTS_ENABLED) public static final boolean DEFAULT_CONSTRAINTS_ENABLED = true;
-    		public static volatile boolean constraintsEnabled;
-
-        @Retention(RetentionPolicy.SOURCE)
+
+		@Retention(RetentionPolicy.SOURCE)
 		protected @interface Parameter{
 
 		}
@@ -824,11 +817,7 @@
 
 				sequentialImportThreashold = config.getLong(SEQUENTIAL_IMPORT_THREASHOLD,DEFAULT_SEQUENTIAL_IMPORT_THRESHOLD);
 
-<<<<<<< HEAD
-                constraintsEnabled = config.getBoolean(CONSTRAINTS_ENABLED,DEFAULT_CONSTRAINTS_ENABLED);
-=======
 				constraintsEnabled = config.getBoolean(CONSTRAINTS_ENABLED,DEFAULT_CONSTRAINTS_ENABLED);
->>>>>>> 9883f88f
 		}
 
 		public static void reloadConfiguration(Configuration configuration) {
