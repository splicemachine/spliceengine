--- conflicted
+++ resolved
@@ -214,18 +214,11 @@
 		@Parameter private static final String IMPORT_MAX_PROCESSING_THREADS = "splice.import.maxProcessingThreads";
 		@DefaultValue(IMPORT_MAX_PROCESSING_THREADS) private static final int DEFAULT_IMPORT_MAX_PROCESSING_THREADS = 3;
 		public static int maxImportProcessingThreads;
-<<<<<<< HEAD
-		/*
-		* This the number of rows to read before doing an interrupt loop check.  If you kill a statement, it will interrupt
-		* the thread and be caught after 0 to limit n rows set with this parameter.
-		*/
-=======
 
 		/**
 		 * This the number of rows to read before doing an interrupt loop check.  If you kill a statement, it will interrupt
 		 * the thread and be caught after 0 to limit n rows set with this parameter.
 		 */
->>>>>>> b32c3000
 		@Parameter private static final String INTERRUPT_LOOP_CHECK = "splice.interrupt.loop.check";
 		@DefaultValue(INTERRUPT_LOOP_CHECK) private static final int DEFAULT_INTERRUPT_LOOP_CHECK = 1000;
 		public static int interruptLoopCheck;
