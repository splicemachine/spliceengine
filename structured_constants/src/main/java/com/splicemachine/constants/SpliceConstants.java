package com.splicemachine.constants;

import com.google.common.collect.Lists;

import org.apache.hadoop.conf.Configuration;
import org.apache.hadoop.hbase.HBaseConfiguration;
import org.apache.hadoop.hbase.HColumnDescriptor;
import org.apache.hadoop.hbase.HConstants;
import org.apache.hadoop.hbase.util.Bytes;

import java.lang.annotation.Retention;
import java.lang.annotation.RetentionPolicy;
import java.util.List;

public class SpliceConstants {
    @Retention(RetentionPolicy.SOURCE)
    @interface Parameter{

    }

    @Retention(RetentionPolicy.SOURCE)
    @interface DefaultValue{
        String value();
    }

    // Splice Configuration
	public static Configuration config = SpliceConfiguration.create();

	// Zookeeper Default Paths
    /**
     * The Path in zookeeper to store task information. Defaults to /spliceTasks
     */
    @Parameter public static final String BASE_TASK_QUEUE_NODE = "splice.task_queue_node";
    @DefaultValue(BASE_TASK_QUEUE_NODE) public static final String DEFAULT_BASE_TASK_QUEUE_NODE = "/spliceTasks";
    public static String zkSpliceTaskPath;

    /**
     * The Path in zookeeper for manipulating DDL information and coordination.
     * Defaults to /ddl
     */
    @Parameter public static final String DDL_PATH = "splice.ddl_node";
    @DefaultValue(DDL_PATH) public static final String DEFAULT_DDL_PATH = "/ddl";
    public static String zkSpliceDDLPath;
    public static String zkSpliceDDLActiveServersPath;
    public static String zkSpliceDDLOngoingTransactionsPath;

    /**
     * The Path in zookeeper to store job information. Defaults to /spliceJobs
     */
    @Parameter public static final String BASE_JOB_QUEUE_NODE = "splice.job_queue_node";
    @DefaultValue(BASE_JOB_QUEUE_NODE) public static final String DEFAULT_BASE_JOB_QUEUE_NODE = "/spliceJobs";
    public static String zkSpliceJobPath;

    /**
     * The Path in zookeeper for manipulating transactional information.
     * Defaults to /transactions
     */
    @Parameter public static final String TRANSACTION_PATH = "splice.transactions_node";
    @DefaultValue(TRANSACTION_PATH) public static final String DEFAULT_TRANSACTION_PATH = "/transactions";
    public static String zkSpliceTransactionPath;

    /**
     * Path in ZooKeeper for manipulating Conglomerate information.
     * Defaults to /conglomerates
     */
    @Parameter public static final String CONGLOMERATE_SCHEMA_PATH = "splice.conglomerates_node";
    @DefaultValue(CONGLOMERATE_SCHEMA_PATH) public static final String DEFAULT_CONGLOMERATE_SCHEMA_PATH = "/conglomerates";
    public static String zkSpliceConglomeratePath;
    public static String zkSpliceConglomerateSequencePath;

    /**
     * Path in ZooKeeper for storing Derby properties information.
     * Defaults to /derbyPropertyPath
     */
    @Parameter public static final String DERBY_PROPERTY_PATH = "splice.derby_property_node";
    @DefaultValue(DERBY_PROPERTY_PATH) public static final String DEFAULT_DERBY_PROPERTY_PATH = "/derbyPropertyPath";
    public static String zkSpliceDerbyPropertyPath;
    public static String zkSpliceQueryNodePath;

    /**
     * Location of Startup node in ZooKeeper. The presence of this node
     * indicates whether or not Splice needs to attempt to recreate
     * System tables (i.e. whether or not Splice has been installed and
     * set up correctly).
     * Defaults to /startupPath
     */
    @Parameter public static final String STARTUP_PATH = "splice.startup_path";
    @DefaultValue(STARTUP_PATH) public static final String DEFAULT_STARTUP_PATH = "/startupPath";
    public static String zkSpliceStartupPath;

    /**
     * Location of Leader Election path in ZooKeeper.
     * Defaults to /leaderElection
     */
    @Parameter public static final String LEADER_ELECTION = "splice.leader_election";
    @DefaultValue(LEADER_ELECTION) public static final String DEFAULT_LEADER_ELECTION = "/leaderElection";
    public static String zkLeaderElection;

    /* Derby configuration settings */

    /**
     * The IP address to bind the Derby connection to.
     * Defaults to 0.0.0.0
     */
    @Parameter public static final String DERBY_BIND_ADDRESS = "splice.server.address";
    @DefaultValue(DERBY_BIND_ADDRESS) public static final String DEFAULT_DERBY_BIND_ADDRESS = "0.0.0.0";
    public static String derbyBindAddress;

    /**
     * The Port to bind the Derby connection to.
     * Defaults to 1527
     */
    @Parameter public static final String DERBY_BIND_PORT = "splice.server.port";
    @DefaultValue(DERBY_BIND_PORT) public static final int DEFAULT_DERBY_BIND_PORT = 1527;
    public static int derbyBindPort;

    /*Task and Job management*/
    /**
     * The priority under which to run user operation tasks. This can be any positive number, the higher
     * the priority, the sooner operations will be executed, relative to other prioritized tasks (such
     * as imports, TEMP cleaning, etc.)
     * Defaults to 3
     */
    @Parameter public static final String OPERATION_PRIORITY = "splice.task.operationPriority";
    @DefaultValue(OPERATION_PRIORITY) public static final int DEFAULT_IMPORT_TASK_PRIORITY = 3;
    public static int operationTaskPriority;

    /**
     * The Priority with which to assign import tasks. Setting this number higher than the
     * operation priority will make imports run preferentially to operation tasks; setting it lower
     * will make operations run preferentially to import tasks.
     * Defaults to 3
     */
    @Parameter public static final String IMPORT_TASK_PRIORITY = "splice.task.importTaskPriority";
    @DefaultValue(IMPORT_TASK_PRIORITY) public static final int DEFAULT_OPERATION_PRIORITY = 3;
    public static int importTaskPriority;

		/**
		 * The number of regions that we much import before we attempt to presplit. In general, when
		 * importing, if the file is going to require more than this number of regions, we will split
		 * the table in order to improve overall performance. Turn this number up if it is splitting
		 * too much on small files. Turn it down if it is not splitting sufficiently often.
		 * Defaults to 2.
		 */
		@Parameter public static final String IMPORT_SPLIT_FACTOR = "splice.import.splitRatio";
		@DefaultValue(IMPORT_SPLIT_FACTOR) public static final int DEFAULT_IMPORT_SPLIT_FACTOR=2;
		public static int importSplitFactor;

    /**
     * The number of threads which will be used to process rows from import files. Increasing this
     * number will result in a higher number of concurrent table writes, but setting it too high
     * will result in outpacing the system's ability to read a block of data from disk.
     * Defaults to 3
     */
    @Parameter private static final String IMPORT_MAX_PROCESSING_THREADS = "splice.import.maxProcessingThreads";
    @DefaultValue(IMPORT_MAX_PROCESSING_THREADS) private static final int DEFAULT_IMPORT_MAX_PROCESSING_THREADS = 3;
    public static int maxImportProcessingThreads;

    /**
     * The maximum size of the read buffer for importing data. When data is imported, it is read off
     * the filesystem(HDFS) and pushed into a fixed-size buffer, where it is read by many processing threads.
     * When the processing threads (set by splice.import.maxProcessingThreads) are set very low, the reading
     * can outpace the writing, which will fill the buffer and force disk reads to wait for processing. In
     * this situation, increasing the buffer size will help reduce the amount of time the reader spends
     * waiting for a processing thread to complete its tasks.
     *
     * However, if the setting is too high, and the processing threads are slow (e.g. because of slow
     * network write speed), then excessive memory can be consumed. Turn this down to relieve memory-pressure
     * related issues.
     * Defaults to 1000
     */
    @Parameter private static final String IMPORT_MAX_READ_BUFFER_SIZE = "splice.import.maxReadBufferSize";
    @DefaultValue(IMPORT_MAX_READ_BUFFER_SIZE) private static final int DEFAULT_IMPORT_MAX_READ_BUFFER_SIZE= 1000;
    public static int maxImportReadBufferSize;

    //common SI fields
    public static final String NA_TRANSACTION_ID = "NA_TRANSACTION_ID";
    public static final String SI_EXEMPT = "si-exempt";

    /*Writer configuration*/
	// Constants

    public static long tablePoolCleanerInterval;

    /**
     * The maximum number of HTable instances to pool for reuse. It is generally
     * not necessary to adjust this, unless working in a very constrained memory environment.
     *
     * Default is no limit.
     */
    @Parameter private static final String POOL_MAX_SIZE = "splice.table.pool.maxsize";
    @DefaultValue(POOL_MAX_SIZE) public static final int DEFAULT_POOL_MAX_SIZE = Integer.MAX_VALUE;
    public static int tablePoolMaxSize;

    /**
     * The core number of HTable instances to pool for reuse. This is the number of HTable
     * instances that will be kept open no matter what. It is generally not necessary to adjust this,
     * unless working in a very constrained memory environment.
     *
     * Default is 100
     */
    @Parameter private static final String POOL_CORE_SIZE = "splice.table.pool.coresize";
    @DefaultValue(POOL_CORE_SIZE) public static final int DEFAULT_POOL_CORE_SIZE = 100;
    public static int tablePoolCoreSize;

    /**
     * The interval(in seconds) at which out HTable instances will be removed from the pool.
     * It is generally not necessary to adjust this unless working in a very constrained
     * memory environment.
     *
     * Default is 60 seconds.
     */
    @Parameter private static final String POOL_CLEANER_INTERVAL = "splice.table.pool.cleaner.interval";
    @DefaultValue(POOL_CLEANER_INTERVAL) public static final long DEFAULT_POOL_CLEANER_INTERVAL = 60;

    public static final long DEFAULT_CACHE_UPDATE_PERIOD = 120000;
    public static final long DEFAULT_CACHE_EXPIRATION = 180;

    /**
     * The maximum size(in bytes) that an individual write buffer will keep in memory before automatically
     * flushing those writes to the destination Table. Increasing this will reduce network overhead during
     * heavy write operations, but may result in a large amount of heap to be occupied during the write
     * process itself (Since Splice uses a compact network representation that differs from its disk representation,
     * the process of preparing disk writes has the effect of exploding heap space). This memory pressure
     * is especially problematic for tables with very few, small columns.
     *
     * This parameter may be adjusted in real time using JMX.
     *
     * Default is 2MB
     */
    @Parameter private static final String WRITE_BUFFER_SIZE = "hbase.client.write.buffer";
    @DefaultValue(WRITE_BUFFER_SIZE) public static final long DEFAULT_WRITE_BUFFER_SIZE = 2097152;
    public static long writeBufferSize;

    /**
     * The maximum number of rows that an individual write buffer will keep in memory before automatically
     * flushing those writes to the destination Table. Increasing this will allow more rows to be sent over
     * the network at the same time; this reduces the network overhead (potentially improving performance), but
     * may result in a large amount of heap being occupied during the local-disk write process itself (Since
     * Splice uses a compact network representation that differs from its disk representation, the process of
     * preparing local-disk writes has the effect of exploding the heap space used).
     *
     * This parameter may be adjusted in real time using JMX.
     *
     * Default is 1000
     */
    @Parameter private static final String BUFFER_ENTRIES = "hbase.client.write.buffer.maxentries";
    @DefaultValue(BUFFER_ENTRIES)public static final int DEFAULT_MAX_BUFFER_ENTRIES = 1000;
    public static int maxBufferEntries;

    /**
     * The maximum number of threads which may be used to concurrently write data to any HBase table.
     * In order to prevent potential deadlock situations, this parameter cannot be higher than the
     * number of available IPC threads (hbase.regionserver.handler.count); setting the max threads
     * to a number higher than the available IPC threads will have no effect.
     *
     * This parameter may be adjusted in real time using JMX.
     *
     * Default is 20.
     */
    @Parameter private static final String WRITE_THREADS_MAX = "splice.writer.maxThreads";
    @DefaultValue(WRITE_THREADS_MAX) public static final int DEFAULT_WRITE_THREADS_MAX = 20;
    public static int maxThreads;

    /**
     * The number of write threads to allow to remain alive even when the maximum number of threads
     * is not required. Adjusting this only affects how quickly a write thread is allowed to proceed
     * in some cases, and the number of threads which are alive in the overall system without at any
     * given point in time. * This generally does not require adjustment, unless thread-management is
     * problematic.
     *
     * Default is 5.
     */
    @Parameter private static final String WRITE_THREADS_CORE = "splice.writer.coreThreads";
    @DefaultValue(WRITE_THREADS_CORE) public static final int DEFAULT_WRITE_THREADS_CORE = 5;
    public static int coreWriteThreads;

    /**
     * The length of time (in seconds) to wait before killing a write thread which is not in use. Turning
     * this up will result in more threads being available for writes after longer periods of inactivity,
     * but will cause higher thread counts in the system overall. Turning this down will result in fewer
     * threads being maintained in the system at any given point in time, but will also require more
     * thread startups (potentially affecting performance). This generally does not require adjustment,
     * unless thread-management is problematic or context switching is knowng to be an issue.
     *
     * Default is 60 seconds.
     */
    @Parameter public static final String HBASE_HTABLE_THREADS_KEEPALIVETIME = "hbase.htable.threads.keepalivetime";
    @DefaultValue(HBASE_HTABLE_THREADS_KEEPALIVETIME) public static final long DEFAULT_HBASE_HTABLE_THREADS_KEEPALIVETIME = 60;

    /**
     * The amount of time (in milliseconds) to pause before retrying a network operation.
     *
     * This parameter is tightly connected to hbase.client.retries.number, as it determines
     * how long to wait in between each retry. If the pause time is 1 second and the number
     * of retries is 10, then the total time taken before a write can fail is 71 seconds. If
     * the pause time is 500 ms, the total time before failing is 35.5 seconds. If the pause
     * time is 2 seconds, the total time before failing is 142 seconds.
     *
     * Turning this setting up is recommended if you are seeing a large number of operations
     * failing with NotServingRegionException or IndexNotSetUpException errors, or if it
     * is known that the mean time to recovery of a single region is longer than the total
     * time before failure.
     *
     * This setting may be adjusted in real time using JMX.
     *
     * Defaults to 1000 ms (1 second)
     */
    @Parameter public static final String CLIENT_PAUSE = "hbase.client.pause";
    @DefaultValue(CLIENT_PAUSE) public static final long DEFAULT_CLIENT_PAUSE = 1000;
    public static long pause;

    /**
     * The number of times to retry a network operation before failing.  Turning this up will reduce the number of spurious
     * failures caused by network events (NotServingRegionException, IndexNotSetUpException, etc.), but will also lengthen
     * the time taken by a query before a failure is detected. Turning this down will decrease the latency required
     * before detecting a failure, but may result in more spurious failures (especially during large writes).
     *
     * Generally, the order of retries is as follows:
     *
     * try 1, pause, try 2, pause, try 3, pause,try 4, 2*pause, try 5, 2*pause, try 6, 4*pause, try 7, 4*pause,
     * try 8, 8*pause, try 9, 16*pause, try 10, 32*pause,try 11, 32*pause,...try {max}, fail
     *
     * So if the pause time (hbase.client.pause) is set to 1 second, and the number of retries is 10, the total time
     * before a write can fail is 71 seconds. If the number of retries is 5, then the total time before failing is
     * 5 seconds. If the number of retries is 20, the total time before failing is 551 seconds(approximately 10 minutes).
     *
     * It is recommended to turn this setting up if you are seeing a large number of operations failing with
     * NotServingRegionException, WrongRegionException, or IndexNotSetUpException errors, or if it is known
     * that the mean time to recovery of a single region is longer than the total time before failure.
     *
     * Defaults to 10.
     */
    @Parameter public static final String HBASE_CLIENT_RETRIES_NUMBER = "hbase.client.retries.number";
    @DefaultValue(HBASE_CLIENT_RETRIES_NUMBER) public static final int DEFAULT_HBASE_CLIENT_RETRIES_NUMBER = HConstants.DEFAULT_HBASE_CLIENT_RETRIES_NUMBER;
    public static int numRetries;

    /**
     * The type of compression to use when compressing Splice Tables. This is set the same way
     * HBase sets table compression, and has the same codecs available to it (GZIP,Snappy, or
     * LZO depending on what is installed).
     *
     * Defaults to none
     */
    @Parameter public static final String COMPRESSION = "splice.compression";
    @DefaultValue(COMPRESSION) public static final String DEFAULT_COMPRESSION = "none";
    public static String compression;

    @Parameter public static final String MULTICAST_GROUP_ADDRESS = "splice.multicast_group_address";
    @DefaultValue(MULTICAST_GROUP_ADDRESS) public static final String DEFAULT_MULTICAST_GROUP_ADDRESS = "230.0.0.1";
    public static String multicastGroupAddress;

    @Parameter public static final String MULTICAST_GROUP_PORT = "splice.multicast_group_port";
    @DefaultValue(MULTICAST_GROUP_PORT) public static final int DEFAULT_MULTICAST_GROUP_PORT = 4446;
    public static int multicastGroupPort;

    @Parameter public static final String RMI_PORT = "splice.rmi_port";
    @DefaultValue(RMI_PORT) public static final int DEFAULT_RMI_PORT = 40001;
    public static int rmiPort;

	public static final int DEFAULT_RMI_REMOTE_OBJECT_PORT = 47000;

    /**
     * The amount of time (in milliseconds) to wait during index initialization before
     * forcing a write to return. This setting prevents deadlocks during startup in small clusters,
     * and is also the source of IndexNotSetUpExceptions.
     *
     * If an excessively high number of IndexNotSetUpExceptions are being seen, consider increasing
     * this setting. However, if set too high, this may result in deadlocks on small clusters.
     *
     * Defaults to 1000 ms (1 s)
     */
    @Parameter private static final String STARTUP_LOCK_WAIT_PERIOD = "splice.startup.lockWaitPeriod";
    @DefaultValue(STARTUP_LOCK_WAIT_PERIOD) public static final int DEFAULT_STARTUP_LOCK_PERIOD=1000;

    /**
     * The maximum number of entries to hold in aggregate/distinct ring buffers before forcing
     * an eviction.
     *
     * The higher this is set, the more rows will be aggregated during the map stage
     * of aggregate operations, but the more memory will be occupied by the buffer.
     *
     * Turn this setting up to improve aggregate performance with unsorted data. Turn this
     * setting down if memory pressure is high during aggregations.
     */
    @Parameter private static final String RING_BUFFER_SIZE = "splice.ring.bufferSize";
    @DefaultValue(RING_BUFFER_SIZE) public static final int DEFAULT_RING_BUFFER_SIZE=10000;
    public static int ringBufferSize;

    /**
     * The number of index rows to bulk fetch at a single time.
     *
     * Index lookups are bundled together into a single network operation for many rows.
     * This setting determines the maximum number of rows which are fetched in a single
     * network operation.
     *
     * Defaults to 4000
     */
    @Parameter private static final String INDEX_BATCH_SIZE = "splice.index.batchSize";
    @DefaultValue(INDEX_BATCH_SIZE) public static final int DEFAULT_INDEX_BATCH_SIZE=4000;
    public static int indexBatchSize;

    /**
     * The number of concurrent bulk fetches a single index operation can initiate
     * at a time. If fewer than that number of fetches are currently in progress, the
     * index operation will submit a new bulk fetch. Once this setting's number of bulk
     * fetches has been reached, the index lookup must wait for one of the previously
     * submitted fetches to succeed before continuing.
     *
     * Index lookups will only submit a new bulk fetch if existing data is not already
     * available.
     *
     * Defaults to 5
     */
    @Parameter private static final String INDEX_LOOKUP_BLOCKS = "splice.index.numConcurrentLookups";
    @DefaultValue(INDEX_LOOKUP_BLOCKS) private static final int DEFAULT_INDEX_LOOKUP_BLOCKS = 5;
    public static int indexLookupBlocks;

    /**
     * The maximum number of Kryo objects to pool for reuse. This setting is generally
     * not necessary to adjust unless there are an extremely large number of concurrent
     * operations allowed on the system. Adjusting this down may lengthen the amount of
     * time required to perform an operation slightly.
     *
     * Defaults to 50.
     */
    @Parameter private static final String KRYO_POOL_SIZE = "splice.marshal.kryoPoolSize";
    @DefaultValue(KRYO_POOL_SIZE) public static final int DEFAULT_KRYO_POOL_SIZE=2000;
    public static int kryoPoolSize;


	/**
	 * The Default Cache size for Scans.
	 *
	 * This determines the default number of rows that will be cached on each scan returned.
	 */
	public static final int DEFAULT_CACHE_SIZE = 100;

    
    /*
     * Setting the cache update interval <0 indicates that caching is to be turned off.
     * This is a performance killer, but is useful when debugging issues.
     */
    public static final String CACHE_UPDATE_PERIOD = "hbase.htable.regioncache.updateinterval";
    public static final String CACHE_EXPIRATION = "hbase.htable.regioncache.expiration";
    public static final String RMI_REMOTE_OBJECT_PORT = "splice.rmi_remote_object_port";

    //debug options
    /**
     * For debugging an operation, this will force the query parser to dump any generated
     * class files to the HBASE_HOME directory. This is not useful for anything except
     * debugging certain kinds of errors, and is NOT recommended enabled in a production
     * environment.
     *
     * Defaults to false (off)
     */
    @Parameter private static final String DEBUG_DUMP_CLASS_FILE = "splice.debug.dumpClassFile";
    @DefaultValue(DEBUG_DUMP_CLASS_FILE) public static final boolean DEFAULT_DUMP_CLASS_FILE=false;
    public static boolean dumpClassFile;

    //internal debugging tools
    public static final String DEBUG_FAIL_TASKS_RANDOMLY = "splice.debug.failTasksRandomly";
    public static final boolean DEFAULT_DEBUG_FAIL_TASKS_RANDOMLY=false;
    public static boolean debugFailTasksRandomly;
    public static final String DEBUG_TASK_FAILURE_RATE = "splice.debug.taskFailureRate";
    public static double debugTaskFailureRate;
    public static final double DEFAULT_DEBUG_TASK_FAILURE_RATE= 0.1; //fail 10% of tasks when enabled


    /**
     * When enabled, will collect timing stats for TableScans, Index lookups, and a few other
     * things, and log those results to JMX and/or a logger.
     *
     * This is useful for performance analysis, but it does incur overhead. Enabling
     * it is not recommended for production environments.
     *
     * Defaults to false (off)
     */
    @Parameter public static final String COLLECT_PERF_STATS ="splice.collectTimingStatistics";
    @DefaultValue(COLLECT_PERF_STATS) public static final boolean DEFAULT_COLLECT_STATS = false;
    public static boolean collectStats;

    /**
     * Amount of time(in milliseconds) taken to wait for a Region split to occur before checking on that
     * split's status during internal Split operations. It is generally not recommended
     * to adjust this setting unless Region splits take an incredibly short or long amount
     * of time to complete.
     *
     * Defaults to 500 ms.
     */
    @Parameter public static final String SPLIT_WAIT_INTERVAL = "splice.splitWaitInterval";
    @DefaultValue(SPLIT_WAIT_INTERVAL) public static final long DEFAULT_SPLIT_WAIT_INTERVAL = 500l;
	public static Long sleepSplitInterval;

    /**
     * The maximum number of operations which will be executed in parallel during tree-parsing phase.
     *
     * This is primarily of use to operations which can multiply their actions (e.g. nested MergeSortJoins).
     * It generally does not require adjustment.
     *
     * Defaults to 20
     */
    @Parameter private static final String MAX_CONCURRENT_OPERATIONS = "splice.tree.maxConcurrentOperations";
    @DefaultValue(MAX_CONCURRENT_OPERATIONS) private static final int DEFAULT_MAX_CONCURRENT_OPERATIONS = 20; //probably too low
    public static int maxTreeThreads; //max number of threads for concurrent stack execution

	public static long threadKeepAlive;
    public static boolean enableRegionCache;
    public static long cacheExpirationPeriod;
    public static int rmiRemoteObjectPort;
    public static int startupLockWaitPeriod;

    /**
     * The number of sequential entries to reserve in a single sequential block.
     *
     * Splice uses weakly-ordered sequential generation, in that each RegionServer will perform
     * one network operation to "reserve" a block of adjacent numbers, then it will sequentially
     * use those numbers until the block is exhausted, before fetching another block. The result
     * of which is that two different RegionServers operating concurrently with the same sequence
     * will see blocks out of order, but numbers ordered within those blocks.
     *
     * This setting configures how large those blocks may be. Turning it up will result in fewer
     * network operations during large-scale sequential id generation, and also less block-reordering
     * due to the weak-ordering. However, it will also result in a greater number of "missing" ids, since
     * a block, once allocated, can never be allocated again.
     *
     * Defaults to 1000
     */
    @Parameter private static final String SEQUENCE_BLOCK_SIZE = "splice.sequence.allocationBlockSize";
    @DefaultValue(SEQUENCE_BLOCK_SIZE) private static final int DEFAULT_SEQUENCE_BLOCK_SIZE = 1000;
    public static long sequenceBlockSize;

    /**
     * The initial wait in milliseconds when a DDL operation waits for all concurrent transactions to finish before
     * proceeding.
     * 
     * The operation will wait progressively longer until the DDL_DRAINING_MAXIMUM_WAIT is reached, then it will
     * block concurrent transactions from writing to the affected tables.
     * 
     * Defaults to 1000 (1 second)
     */
    @Parameter private static final String DDL_DRAINING_INITIAL_WAIT = "splice.ddl.drainingWait.initial";
    @DefaultValue(DDL_DRAINING_INITIAL_WAIT) private static final long DEFAULT_DDL_DRAINING_INITIAL_WAIT = 1000;
    public static long ddlDrainingInitialWait;

    /**
     * The maximum wait in milliseconds a DDL operation will wait for concurrent transactions to finish before
     * blocking them from writing to the affected tables.
     * 
     * Defaults to 100000 (100 seconds)
     */
    @Parameter private static final String DDL_DRAINING_MAXIMUM_WAIT = "splice.ddl.drainingWait.maximum";
    @DefaultValue(DDL_DRAINING_MAXIMUM_WAIT) private static final long DEFAULT_DDL_DRAINING_MAXIMUM_WAIT = 100000;
    public static long ddlDrainingMaximumWait;
    
    /**
     * The lease duration for metadata caches in milliseconds.
     * 
     * If the duration is bigger, Splice servers cache metadata information for longer, putting less pressure on the
     * metadata regions and reducing latency for DML operations. On the other hand, this increases the latency
     * for DDL operations.
     * 
     * Defaults to 1000 (1 second)
     */
    @Parameter private static final String METADATA_CACHE_LEASE_DURATION = "splice.metadata.cache.lease";
    // TODO change to something reasonable
    @DefaultValue(METADATA_CACHE_LEASE_DURATION) private static final long DEFAULT_METADATA_CACHE_LEASE_DURATION = 0;
    public static long metadataCacheLease;

    /*
     * Setting the cache update interval <0 indicates that caching is to be turned off.
     * This is a performance killer, but is useful when debugging issues.
     */
    public static long cacheUpdatePeriod;

	
	// Splice Internal Tables
    public static final String TEMP_TABLE = "SPLICE_TEMP";
    public static final String TEST_TABLE = "SPLICE_TEST";
    public static final String TRANSACTION_TABLE = "SPLICE_TXN";
    public static final String TENTATIVE_TABLE = "TENTATIVE_DDL";
    public static final int TRANSACTION_TABLE_BUCKET_COUNT = 16;
    public static final String CONGLOMERATE_TABLE_NAME = "SPLICE_CONGLOMERATE";
    public static final String SEQUENCE_TABLE_NAME = "SPLICE_SEQUENCES";
    public static final String SYSSCHEMAS_CACHE = "SYSSCHEMAS_CACHE";
    public static final String SYSSCHEMAS_INDEX1_ID_CACHE = "SYSSCHEMAS_INDEX1_ID_CACHE";
    public static final String[] SYSSCHEMAS_CACHES = {SYSSCHEMAS_CACHE,SYSSCHEMAS_INDEX1_ID_CACHE};
    
    public static byte[] TEMP_TABLE_BYTES = Bytes.toBytes(TEMP_TABLE);
    public static final byte[] TRANSACTION_TABLE_BYTES = Bytes.toBytes(TRANSACTION_TABLE);
    public static final byte[] TENTATIVE_TABLE_BYTES = Bytes.toBytes(TENTATIVE_TABLE);
    public static final byte[] CONGLOMERATE_TABLE_NAME_BYTES = Bytes.toBytes(CONGLOMERATE_TABLE_NAME);
    public static final byte[] SEQUENCE_TABLE_NAME_BYTES = Bytes.toBytes(SEQUENCE_TABLE_NAME);

	// Splice Family Information
	public static final String DEFAULT_FAMILY = "V";
	public static final byte[] DEFAULT_FAMILY_BYTES = Bytes.toBytes(DEFAULT_FAMILY);

    public static final String SI_PERMISSION_FAMILY = "P";

    //TEMP Table task column--used for filtering out failed tasks from the temp
    //table

	// Splice Default Table Definitions
	public static final Boolean DEFAULT_IN_MEMORY = HColumnDescriptor.DEFAULT_IN_MEMORY;
	public static final Boolean DEFAULT_BLOCKCACHE=HColumnDescriptor.DEFAULT_BLOCKCACHE;
	public static final int DEFAULT_TTL = HColumnDescriptor.DEFAULT_TTL;
	public static final String DEFAULT_BLOOMFILTER = HColumnDescriptor.DEFAULT_BLOOMFILTER;
		
    // Default Constants
    public static final String SUPPRESS_INDEXING_ATTRIBUTE_NAME = "iu";
    public static final byte[] SUPPRESS_INDEXING_ATTRIBUTE_VALUE = new byte[]{};
    public static final String CHECK_BLOOM_ATTRIBUTE_NAME = "cb";
	public static final String SPLICE_DB = "spliceDB";

    public static final String ENTRY_PREDICATE_LABEL= "p";

    // Default Configuration Options

    /**
     * The maximum number of concurrent buffer flushes that are allowed to be directed to a single
     * region by a single write operation. This helps to prevent overloading an individual region,
     * at the cost of reducing overall throughput to that region.
     *
     * Turn this setting down if you encounter an excessive number of RegionTooBusyExceptions. Turn
     * this setting up if system load is lower than expected during large writes, and the number of write
     * threads are not fully utilized.
     *
     * This setting becomes useless once set higher than the maximum number of write threads (splice.writer.maxThreads),
     * as a single region can never allocate more than the maximum total number of write threads.
     *
     * Defaults to 5
     */
    @Parameter public static final String WRITE_MAX_FLUSHES_PER_REGION = "splice.writer.maxFlushesPerRegion";
    @DefaultValue(WRITE_MAX_FLUSHES_PER_REGION) public static final int WRITE_DEFAULT_MAX_FLUSHES_PER_REGION = 5;
    public static int maxFlushesPerRegion;

    public static final String TEMP_MAX_FILE_SIZE = "splice.temp.maxFileSize";
    public static long tempTableMaxFileSize;

    public static enum TableEnv {
    	TRANSACTION_TABLE,
    	ROOT_TABLE,
    	META_TABLE,
    	DERBY_SYS_TABLE,
    	USER_INDEX_TABLE,
    	USER_TABLE
    }

	static {
		setParameters();
	}
	
<<<<<<< HEAD
	public static List<String> zookeeperPaths = Lists.newArrayList(zkSpliceTaskPath,zkSpliceJobPath,
			zkSpliceTransactionPath,zkSpliceConglomeratePath,zkSpliceConglomerateSequencePath,zkSpliceDerbyPropertyPath,
			zkSpliceQueryNodePath);

	public static void setParameters() {
        zkSpliceTaskPath = config.get(BASE_TASK_QUEUE_NODE,DEFAULT_BASE_TASK_QUEUE_NODE);
        zkSpliceDDLPath = config.get(DDL_PATH,DEFAULT_DDL_PATH);
        zkSpliceDDLActiveServersPath = zkSpliceDDLPath + "/activeServers";
        zkSpliceDDLOngoingTransactionsPath = zkSpliceDDLPath + "/ongoingChanges";
		zkSpliceJobPath = config.get(BASE_JOB_QUEUE_NODE,DEFAULT_BASE_JOB_QUEUE_NODE);
		zkSpliceTransactionPath = config.get(TRANSACTION_PATH,DEFAULT_TRANSACTION_PATH);
		zkSpliceConglomeratePath = config.get(CONGLOMERATE_SCHEMA_PATH,DEFAULT_CONGLOMERATE_SCHEMA_PATH);
		zkSpliceConglomerateSequencePath = zkSpliceConglomeratePath+"/__CONGLOM_SEQUENCE";
		zkSpliceDerbyPropertyPath = config.get(DERBY_PROPERTY_PATH,DEFAULT_DERBY_PROPERTY_PATH);
		zkSpliceQueryNodePath = config.get(CONGLOMERATE_SCHEMA_PATH,DEFAULT_CONGLOMERATE_SCHEMA_PATH);
		zkLeaderElection = config.get(LEADER_ELECTION,DEFAULT_LEADER_ELECTION);
		sleepSplitInterval = config.getLong(SPLIT_WAIT_INTERVAL, DEFAULT_SPLIT_WAIT_INTERVAL);
		zkSpliceStartupPath = config.get(STARTUP_PATH,DEFAULT_STARTUP_PATH);
        derbyBindAddress = config.get(DERBY_BIND_ADDRESS, DEFAULT_DERBY_BIND_ADDRESS);
        derbyBindPort = config.getInt(DERBY_BIND_PORT, DEFAULT_DERBY_BIND_PORT);
        operationTaskPriority = config.getInt(OPERATION_PRIORITY, DEFAULT_OPERATION_PRIORITY);
        importTaskPriority = config.getInt(IMPORT_TASK_PRIORITY, DEFAULT_IMPORT_TASK_PRIORITY);
        tablePoolMaxSize = config.getInt(POOL_MAX_SIZE,DEFAULT_POOL_MAX_SIZE);
        tablePoolCoreSize = config.getInt(POOL_CORE_SIZE, DEFAULT_POOL_CORE_SIZE);
        tablePoolCleanerInterval = config.getLong(POOL_CLEANER_INTERVAL, DEFAULT_POOL_CLEANER_INTERVAL);
        writeBufferSize = config.getLong(WRITE_BUFFER_SIZE, DEFAULT_WRITE_BUFFER_SIZE);
        maxBufferEntries = config.getInt(BUFFER_ENTRIES, DEFAULT_MAX_BUFFER_ENTRIES);
        maxThreads = config.getInt(WRITE_THREADS_MAX,DEFAULT_WRITE_THREADS_MAX);
        maxTreeThreads = config.getInt(MAX_CONCURRENT_OPERATIONS,DEFAULT_MAX_CONCURRENT_OPERATIONS);
        int ipcThreads = config.getInt("hbase.regionserver.handler.count",maxThreads);
        if(ipcThreads < maxThreads){
=======
	public static List<String> zookeeperPaths = Lists.newArrayList(zkSpliceTaskPath,zkSpliceJobPath,zkSpliceConglomeratePath,zkSpliceConglomerateSequencePath,zkSpliceDerbyPropertyPath,zkSpliceQueryNodePath);

		public static void setParameters() {
				zkSpliceTaskPath = config.get(BASE_TASK_QUEUE_NODE,DEFAULT_BASE_TASK_QUEUE_NODE);
				zkSpliceJobPath = config.get(BASE_JOB_QUEUE_NODE,DEFAULT_BASE_JOB_QUEUE_NODE);
				zkSpliceTransactionPath = config.get(TRANSACTION_PATH,DEFAULT_TRANSACTION_PATH);
				zkSpliceConglomeratePath = config.get(CONGLOMERATE_SCHEMA_PATH,DEFAULT_CONGLOMERATE_SCHEMA_PATH);
				zkSpliceConglomerateSequencePath = zkSpliceConglomeratePath+"/__CONGLOM_SEQUENCE";
				zkSpliceDerbyPropertyPath = config.get(DERBY_PROPERTY_PATH,DEFAULT_DERBY_PROPERTY_PATH);
				zkSpliceQueryNodePath = config.get(CONGLOMERATE_SCHEMA_PATH,DEFAULT_CONGLOMERATE_SCHEMA_PATH);
				zkLeaderElection = config.get(LEADER_ELECTION,DEFAULT_LEADER_ELECTION);
				sleepSplitInterval = config.getLong(SPLIT_WAIT_INTERVAL, DEFAULT_SPLIT_WAIT_INTERVAL);
				zkSpliceStartupPath = config.get(STARTUP_PATH,DEFAULT_STARTUP_PATH);
				derbyBindAddress = config.get(DERBY_BIND_ADDRESS, DEFAULT_DERBY_BIND_ADDRESS);
				derbyBindPort = config.getInt(DERBY_BIND_PORT, DEFAULT_DERBY_BIND_PORT);
				operationTaskPriority = config.getInt(OPERATION_PRIORITY, DEFAULT_OPERATION_PRIORITY);
				importTaskPriority = config.getInt(IMPORT_TASK_PRIORITY, DEFAULT_IMPORT_TASK_PRIORITY);
				tablePoolMaxSize = config.getInt(POOL_MAX_SIZE,DEFAULT_POOL_MAX_SIZE);
				tablePoolCoreSize = config.getInt(POOL_CORE_SIZE, DEFAULT_POOL_CORE_SIZE);
				tablePoolCleanerInterval = config.getLong(POOL_CLEANER_INTERVAL, DEFAULT_POOL_CLEANER_INTERVAL);
				writeBufferSize = config.getLong(WRITE_BUFFER_SIZE, DEFAULT_WRITE_BUFFER_SIZE);
				maxBufferEntries = config.getInt(BUFFER_ENTRIES, DEFAULT_MAX_BUFFER_ENTRIES);
				maxThreads = config.getInt(WRITE_THREADS_MAX,DEFAULT_WRITE_THREADS_MAX);
				maxTreeThreads = config.getInt(MAX_CONCURRENT_OPERATIONS,DEFAULT_MAX_CONCURRENT_OPERATIONS);
				int ipcThreads = config.getInt("hbase.regionserver.handler.count",maxThreads);
				if(ipcThreads < maxThreads){
            /*
             * Some of our writes will also write out to indices and/or read data from HBase, which
             * may be located on the same region. Thus, if we allow unbounded writer threads, we face
             * a nasty situation where we are writing to a bunch of regions which are all located on the same
             * node, and they attempt to write out to indices which are ALSO on the same node. Since we are
             * using up all the IPC threads to do the initial writes, the writes out to the index tables are blocked.
             * But since the writes to the main table cannot complete before the index writes complete, the
             * main table writes cannot proceed, resulting in a deadlock (in pathological circumstances).
             *
             * This deadlock can be manually recovered from by moving regions around, but it's bad form to
             * deadlock periodically just because HBase isn't arranged nicely. Thus, we bound down the number
             * of write threads to be strictly less than the number of ipcThreads, so as to always leave some
             * IPC threads available (preventing deadlock).
             *
             * I more or less arbitrarily decided to make it 5 fewer, but that seems like a good balance
             * between having a lot of write threads and still allowing writes through.
             */
						maxThreads = ipcThreads-5;
				}
				if(maxThreads<=0)
						maxThreads = 1;
				coreWriteThreads = config.getInt(WRITE_THREADS_CORE,DEFAULT_WRITE_THREADS_CORE);
				if(coreWriteThreads>maxThreads){
						//default the core write threads to 10% of the maximum available
						coreWriteThreads = maxThreads/10;
				}
				if(coreWriteThreads<0)
						coreWriteThreads=0;

				threadKeepAlive = config.getLong(HBASE_HTABLE_THREADS_KEEPALIVETIME, DEFAULT_HBASE_HTABLE_THREADS_KEEPALIVETIME);
				numRetries = config.getInt(HBASE_CLIENT_RETRIES_NUMBER, DEFAULT_HBASE_CLIENT_RETRIES_NUMBER);
				cacheUpdatePeriod = config.getLong(CACHE_UPDATE_PERIOD, DEFAULT_CACHE_UPDATE_PERIOD);
				enableRegionCache = cacheUpdatePeriod>0l;
				cacheExpirationPeriod = config.getLong(CACHE_EXPIRATION,DEFAULT_CACHE_EXPIRATION);
				compression = config.get(COMPRESSION, DEFAULT_COMPRESSION);
				multicastGroupAddress = config.get(MULTICAST_GROUP_ADDRESS,DEFAULT_MULTICAST_GROUP_ADDRESS);
				multicastGroupPort = config.getInt(MULTICAST_GROUP_PORT, DEFAULT_MULTICAST_GROUP_PORT);
				rmiPort = config.getInt(RMI_PORT, DEFAULT_RMI_PORT);
				rmiRemoteObjectPort = config.getInt(RMI_REMOTE_OBJECT_PORT, DEFAULT_RMI_REMOTE_OBJECT_PORT);
				dumpClassFile = config.getBoolean(DEBUG_DUMP_CLASS_FILE, DEFAULT_DUMP_CLASS_FILE);
				startupLockWaitPeriod = config.getInt(STARTUP_LOCK_WAIT_PERIOD, DEFAULT_STARTUP_LOCK_PERIOD);
				ringBufferSize = config.getInt(RING_BUFFER_SIZE, DEFAULT_RING_BUFFER_SIZE);
				indexBatchSize = config.getInt(INDEX_BATCH_SIZE,DEFAULT_INDEX_BATCH_SIZE);
				indexLookupBlocks = config.getInt(INDEX_LOOKUP_BLOCKS,DEFAULT_INDEX_LOOKUP_BLOCKS);
				kryoPoolSize = config.getInt(KRYO_POOL_SIZE,DEFAULT_KRYO_POOL_SIZE);
				debugFailTasksRandomly = config.getBoolean(DEBUG_FAIL_TASKS_RANDOMLY,DEFAULT_DEBUG_FAIL_TASKS_RANDOMLY);
				debugTaskFailureRate = config.getFloat(DEBUG_TASK_FAILURE_RATE,(float)DEFAULT_DEBUG_TASK_FAILURE_RATE);

				sequenceBlockSize = config.getInt(SEQUENCE_BLOCK_SIZE,DEFAULT_SEQUENCE_BLOCK_SIZE);

				maxImportProcessingThreads = config.getInt(IMPORT_MAX_PROCESSING_THREADS,DEFAULT_IMPORT_MAX_PROCESSING_THREADS);
				maxImportReadBufferSize = config.getInt(IMPORT_MAX_READ_BUFFER_SIZE,DEFAULT_IMPORT_MAX_READ_BUFFER_SIZE);

				maxFlushesPerRegion = config.getInt(WRITE_MAX_FLUSHES_PER_REGION,WRITE_DEFAULT_MAX_FLUSHES_PER_REGION);

				long regionMaxFileSize = config.getLong(HConstants.HREGION_MAX_FILESIZE,HConstants.DEFAULT_MAX_FILE_SIZE);
				tempTableMaxFileSize = config.getLong(TEMP_MAX_FILE_SIZE,100*1024 * 1024 * 1024L); // 100 Gigs...

				collectStats = config.getBoolean(COLLECT_PERF_STATS,DEFAULT_COLLECT_STATS);
				pause = config.getLong(CLIENT_PAUSE,DEFAULT_CLIENT_PAUSE);

				importSplitFactor = config.getInt(IMPORT_SPLIT_FACTOR,DEFAULT_IMPORT_SPLIT_FACTOR);
		}

		public static void reloadConfiguration(Configuration configuration) {
				HBaseConfiguration.merge(config,configuration);
				setParameters();
		}

}<|MERGE_RESOLUTION|>--- conflicted
+++ resolved
@@ -651,43 +651,13 @@
 		setParameters();
 	}
 	
-<<<<<<< HEAD
-	public static List<String> zookeeperPaths = Lists.newArrayList(zkSpliceTaskPath,zkSpliceJobPath,
-			zkSpliceTransactionPath,zkSpliceConglomeratePath,zkSpliceConglomerateSequencePath,zkSpliceDerbyPropertyPath,
-			zkSpliceQueryNodePath);
-
-	public static void setParameters() {
-        zkSpliceTaskPath = config.get(BASE_TASK_QUEUE_NODE,DEFAULT_BASE_TASK_QUEUE_NODE);
-        zkSpliceDDLPath = config.get(DDL_PATH,DEFAULT_DDL_PATH);
-        zkSpliceDDLActiveServersPath = zkSpliceDDLPath + "/activeServers";
-        zkSpliceDDLOngoingTransactionsPath = zkSpliceDDLPath + "/ongoingChanges";
-		zkSpliceJobPath = config.get(BASE_JOB_QUEUE_NODE,DEFAULT_BASE_JOB_QUEUE_NODE);
-		zkSpliceTransactionPath = config.get(TRANSACTION_PATH,DEFAULT_TRANSACTION_PATH);
-		zkSpliceConglomeratePath = config.get(CONGLOMERATE_SCHEMA_PATH,DEFAULT_CONGLOMERATE_SCHEMA_PATH);
-		zkSpliceConglomerateSequencePath = zkSpliceConglomeratePath+"/__CONGLOM_SEQUENCE";
-		zkSpliceDerbyPropertyPath = config.get(DERBY_PROPERTY_PATH,DEFAULT_DERBY_PROPERTY_PATH);
-		zkSpliceQueryNodePath = config.get(CONGLOMERATE_SCHEMA_PATH,DEFAULT_CONGLOMERATE_SCHEMA_PATH);
-		zkLeaderElection = config.get(LEADER_ELECTION,DEFAULT_LEADER_ELECTION);
-		sleepSplitInterval = config.getLong(SPLIT_WAIT_INTERVAL, DEFAULT_SPLIT_WAIT_INTERVAL);
-		zkSpliceStartupPath = config.get(STARTUP_PATH,DEFAULT_STARTUP_PATH);
-        derbyBindAddress = config.get(DERBY_BIND_ADDRESS, DEFAULT_DERBY_BIND_ADDRESS);
-        derbyBindPort = config.getInt(DERBY_BIND_PORT, DEFAULT_DERBY_BIND_PORT);
-        operationTaskPriority = config.getInt(OPERATION_PRIORITY, DEFAULT_OPERATION_PRIORITY);
-        importTaskPriority = config.getInt(IMPORT_TASK_PRIORITY, DEFAULT_IMPORT_TASK_PRIORITY);
-        tablePoolMaxSize = config.getInt(POOL_MAX_SIZE,DEFAULT_POOL_MAX_SIZE);
-        tablePoolCoreSize = config.getInt(POOL_CORE_SIZE, DEFAULT_POOL_CORE_SIZE);
-        tablePoolCleanerInterval = config.getLong(POOL_CLEANER_INTERVAL, DEFAULT_POOL_CLEANER_INTERVAL);
-        writeBufferSize = config.getLong(WRITE_BUFFER_SIZE, DEFAULT_WRITE_BUFFER_SIZE);
-        maxBufferEntries = config.getInt(BUFFER_ENTRIES, DEFAULT_MAX_BUFFER_ENTRIES);
-        maxThreads = config.getInt(WRITE_THREADS_MAX,DEFAULT_WRITE_THREADS_MAX);
-        maxTreeThreads = config.getInt(MAX_CONCURRENT_OPERATIONS,DEFAULT_MAX_CONCURRENT_OPERATIONS);
-        int ipcThreads = config.getInt("hbase.regionserver.handler.count",maxThreads);
-        if(ipcThreads < maxThreads){
-=======
 	public static List<String> zookeeperPaths = Lists.newArrayList(zkSpliceTaskPath,zkSpliceJobPath,zkSpliceConglomeratePath,zkSpliceConglomerateSequencePath,zkSpliceDerbyPropertyPath,zkSpliceQueryNodePath);
 
 		public static void setParameters() {
 				zkSpliceTaskPath = config.get(BASE_TASK_QUEUE_NODE,DEFAULT_BASE_TASK_QUEUE_NODE);
+                zkSpliceDDLPath = config.get(DDL_PATH,DEFAULT_DDL_PATH);
+                zkSpliceDDLActiveServersPath = zkSpliceDDLPath + "/activeServers";
+                zkSpliceDDLOngoingTransactionsPath = zkSpliceDDLPath + "/ongoingChanges";
 				zkSpliceJobPath = config.get(BASE_JOB_QUEUE_NODE,DEFAULT_BASE_JOB_QUEUE_NODE);
 				zkSpliceTransactionPath = config.get(TRANSACTION_PATH,DEFAULT_TRANSACTION_PATH);
 				zkSpliceConglomeratePath = config.get(CONGLOMERATE_SCHEMA_PATH,DEFAULT_CONGLOMERATE_SCHEMA_PATH);
