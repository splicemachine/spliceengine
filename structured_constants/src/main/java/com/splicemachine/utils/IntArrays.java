package com.splicemachine.utils;

/**
 * Utilities for dealing with primitive integer arrays.
 *
 * @author Scott Fines
 * Date: 11/15/13
 */
public class IntArrays {

		private IntArrays(){} //don't instantiate utility classes!

		public static int[] complement(int[] map,int size){
				int[] complement = count(size);
				for(int pos:map){
						complement[pos] = -1;
				}
				return complement;
		}

		public static int[] complementMap(int[] map, int size){
				int numMissingFields = 0;
				for(int mapPos:map){
						if(mapPos>=0) numMissingFields++;
				}

				int mapSize = size-numMissingFields;
<<<<<<< HEAD
				assert mapSize>0: "Incorrent map size";
=======
				assert mapSize>=0: "Cannot construct a complement with more missing fields than present!";
				if(mapSize==0) return new int[]{};

>>>>>>> 6fdfbd18
				int[] finalData = new int[mapSize];
				int pos=0,i=0;
				while(i<map.length){
						int mapPos = map[i];
						if(mapPos<0){
								finalData[pos] = i;
								pos++;

						}
						i++;
				}
				while(pos<mapSize){
						finalData[pos]=i;
						i++;
						pos++;
				}
				return finalData;
		}

		public static int[] intersect(int[] map,int size){
			int[] intersect = negativeInitialize(size);
			for(int pos:map){
				intersect[pos] = pos;
			}
			return intersect;
		}
		
		private static int max(int[] map) {
				int max = Integer.MIN_VALUE;
				for (int aMap : map) {
						if (aMap > max)
								max = aMap;
				}
				return max;
		}

		public static int[] count(int size){
				int[] newInts = new int[size];
				for(int i=0;i<size;i++){
						newInts[i] = i;
				}
				return newInts;
		}
		public static int[] negativeInitialize(int size){
			int[] newInts = new int[size];
			for(int i=0;i<size;i++){
					newInts[i] = -1;
			}
			return newInts;
	}
}<|MERGE_RESOLUTION|>--- conflicted
+++ resolved
@@ -25,13 +25,9 @@
 				}
 
 				int mapSize = size-numMissingFields;
-<<<<<<< HEAD
-				assert mapSize>0: "Incorrent map size";
-=======
 				assert mapSize>=0: "Cannot construct a complement with more missing fields than present!";
 				if(mapSize==0) return new int[]{};
 
->>>>>>> 6fdfbd18
 				int[] finalData = new int[mapSize];
 				int pos=0,i=0;
 				while(i<map.length){
