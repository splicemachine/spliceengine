--- conflicted
+++ resolved
@@ -226,23 +226,13 @@
     @Test
     public void testShowTableWithAccessControl() throws Exception {
         ResultSet rs = user1Conn.query("call SYSIBM.SQLTABLES(null,null,null,null,null)");
-<<<<<<< HEAD
-        /* expected 16 tables: 15 sysvw views, and 2 user tables t1, and t2, and 1 alias AS1 */
-        assertEquals("Expected to have 16 tables", 18, resultSetSize(rs));
-        rs.close();
-
-        /* expected just 15 sysvw views */
+        /* expected 20 tables: 17 sysvw views, and 2 user tables t1, and t2, and 1 alias AS1 */
+        assertEquals("Expected to have 20 tables", 20, resultSetSize(rs));
+        rs.close();
+
+        /* expected just 17 sysvw views */
         rs = user2Conn.query("call SYSIBM.SQLTABLES(null,null,null,null,null)");
-        assertEquals("Expected to have 13 tables", 15, resultSetSize(rs));
-=======
-        /* expected 19 tables: 16 sysvw views, and 2 user tables t1, and t2, and 1 alias AS1 */
-        assertEquals("Expected to have 19 tables", 19, resultSetSize(rs));
-        rs.close();
-
-        /* expected just 16 sysvw views */
-        rs = user2Conn.query("call SYSIBM.SQLTABLES(null,null,null,null,null)");
-        assertEquals("Expected to have 16 tables", 16, resultSetSize(rs));
->>>>>>> 51975a8f
+        assertEquals("Expected to have 17 tables", 17, resultSetSize(rs));
         rs.close();
 
     }
