--- conflicted
+++ resolved
@@ -205,15 +205,11 @@
     public void testCheckSpliceSystemProcedures() {
         List<Procedure> proc = new ArrayList<>();
         SpliceSystemProcedures.createSysUtilProcedures(proc);
-<<<<<<< HEAD
-        Assert.assertEquals(-1971755069, proc.stream().map( procedure -> procedure.getName() ).sorted()
-=======
         // note: this value changes if you add new system procedures
         // this is here to help in refactoring methods, move them around
         // and be sure that there's still the same procedures afterwards
         Assert.assertEquals(159, proc.stream().count());
         Assert.assertEquals(1087238154, proc.stream().map( procedure -> procedure.getName() ).sorted()
->>>>>>> a961bde9
                 .map( s -> s.hashCode()).reduce(0, (subtotal, element) -> subtotal + element).longValue() );
     }
 
