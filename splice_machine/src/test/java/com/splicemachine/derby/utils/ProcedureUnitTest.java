--- conflicted
+++ resolved
@@ -223,11 +223,7 @@
         // this is here to help in refactoring methods, move them around
         // and be sure that there's still the same procedures afterwards
         Assert.assertEquals(163, proc.stream().count());
-<<<<<<< HEAD
         Assert.assertEquals(1120504109, proc.stream().map( procedure -> procedure.getName() ).sorted()
-=======
-        Assert.assertEquals(221057424, proc.stream().map( procedure -> procedure.getName() ).sorted()
->>>>>>> 4e7e8a65
                 .map( s -> s.hashCode()).reduce(0, (subtotal, element) -> subtotal + element).longValue() );
     }
 
