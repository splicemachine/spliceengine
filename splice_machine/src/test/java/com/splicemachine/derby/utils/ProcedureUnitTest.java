package com.splicemachine.derby.utils;

import com.splicemachine.db.catalog.types.RoutineAliasInfo;
import com.splicemachine.db.iapi.error.StandardException;
import com.splicemachine.db.iapi.reference.GlobalDBProperties;
import com.splicemachine.db.iapi.types.DataTypeDescriptor;
import com.splicemachine.db.impl.sql.catalog.DefaultSystemProcedureGenerator;
import com.splicemachine.db.impl.sql.catalog.Procedure;
import com.splicemachine.derby.impl.sql.catalog.SpliceSystemProcedures;
import com.splicemachine.derby.procedures.SpliceAdmin;
import com.splicemachine.derby.procedures.StatisticsProcedures;
import org.junit.Assert;
import org.junit.Test;

import java.sql.Types;
import java.util.ArrayList;
import java.util.List;

public class ProcedureUnitTest {
    final static String CLASS_NAME = ProcedureUnitTest.class.getCanonicalName();
    @Test
    public void testAddProcNoParam() throws Exception {
        Procedure.newBuilder().name("SYSCS_GET_VERSION_INFO")
                .numOutputParams(0)
                .numResultSets(1)
                .ownerClass(SpliceAdmin.class.getCanonicalName())
                .buildCheck();
    }

    @Test
    public void testAddProcParamResultSet() throws Exception {
        Procedure.newBuilder().name("COLLECT_TABLE_STATISTICS")
                .numOutputParams(0)
                .numResultSets(1)
                .varchar("schema",128)
                .varchar("table",1024)
                .arg("staleOnly", DataTypeDescriptor.getBuiltInDataTypeDescriptor(Types.BOOLEAN).getCatalogType())
                .ownerClass(StatisticsProcedures.class.getCanonicalName())
                .buildCheck();
    }

    @Test
    public void testAddProcParamNoResult() throws Exception {
        Procedure.newBuilder().name("SYSCS_EMPTY_GLOBAL_STORED_STATEMENT_CACHE")
                .numOutputParams(0)
                .numResultSets(0)
                .ownerClass(SpliceAdmin.class.getCanonicalName())
                .buildCheck();
    }

    @Test
    public void testAddProcFailsNumParameters() throws Exception {
        try {
            Procedure.newBuilder().name("COLLECT_TABLE_STATISTICS")
                    .numOutputParams(0)
                    .numResultSets(1)
                    .varchar("schema", 128)
                    .ownerClass(StatisticsProcedures.class.getCanonicalName())
                    .buildCheck();
            Assert.fail();
        }catch(Exception e) {
            Assert.assertEquals("could not find correct function with signature for com.splicemachine.derby.procedures.StatisticsProcedures.COLLECT_TABLE_STATISTICS:\n" +
                            " public static void com.splicemachine.derby.procedures.StatisticsProcedures.COLLECT_TABLE_STATISTICS(java.lang.String,java.lang.String,boolean,java.sql.ResultSet[]) throws java.sql.SQLException:\n" +
                            "  parameter count doesn't match: expected 2, but actual 4\n",
                    e.getMessage());
        }
    }

    @Test
    public void testAddProcFailsParameterTypes() throws Exception {
        try {
            Procedure.newBuilder().name("COLLECT_TABLE_STATISTICS")
                    .numOutputParams(0)
                    .numResultSets(1)
                    .varchar("schema", 128)
                    .integer("WRONG_TYPE")
                    .arg("staleOnly", DataTypeDescriptor.getBuiltInDataTypeDescriptor(Types.BOOLEAN).getCatalogType())
                    .ownerClass(StatisticsProcedures.class.getCanonicalName())
                    .buildCheck();
            Assert.fail();
        }catch(Exception e) {
            Assert.assertEquals("could not find correct function with signature for com.splicemachine.derby.procedures.StatisticsProcedures.COLLECT_TABLE_STATISTICS:\n" +
                            " public static void com.splicemachine.derby.procedures.StatisticsProcedures.COLLECT_TABLE_STATISTICS(java.lang.String,java.lang.String,boolean,java.sql.ResultSet[]) throws java.sql.SQLException:\n" +
                            "  parameter 1 has wrong type: expected type is INTEGER, but actual type is VARCHAR\n",
                    e.getMessage());
        }
    }
    public void toRegisterFunc(String s) {
    }


    @Test
    public void testAddProcParamResultSizeWrong() throws Exception {
        try {
            Procedure.newBuilder().name("toRegisterFunc")
                    .numOutputParams(0)
                    .numResultSets(1)
                    .ownerClass(CLASS_NAME)
                    .buildCheck();
        }catch(Exception e) {
            Assert.assertEquals("could not find correct function with signature for com.splicemachine.derby.utils.ProcedureUnitTest.toRegisterFunc:\n" +
                            " public void com.splicemachine.derby.utils.ProcedureUnitTest.toRegisterFunc(java.lang.String):\n" +
                            "  parameter 0 needs to be java.sql.ResultSet, but is java.lang.String\n",
                    e.getMessage());
        }
        Procedure.newBuilder().name("toRegisterFunc")
                .numOutputParams(0)
                .numResultSets(0)
                .varchar("s", 10)
                .ownerClass(CLASS_NAME)
                .buildCheck();
    }

    @Test
    public void testClassNameWrong() throws Exception {
        try {
            Procedure.newBuilder().name("toRegisterFunc")
                    .numOutputParams(0)
                    .numResultSets(1)
                    .ownerClass(CLASS_NAME + "_WRONG")
                    .buildCheck();
        }catch(Exception e) {
            Assert.assertEquals("java.lang.ClassNotFoundException: " + CLASS_NAME + "_WRONG",
                    e.toString());
        }
    }

    @Test
    public void testFunctionNameWrong() throws Exception {
        try {
            Procedure.newBuilder().name("notExistingMethod")
                    .numOutputParams(0)
                    .numResultSets(1)
                    .ownerClass(CLASS_NAME)
                    .buildCheck();
        }catch(Exception e) {
            Assert.assertEquals("couldn't find function with name " + CLASS_NAME + ".notExistingMethod",
                    e.getMessage());
        }
    }

    void testProcedures(List<Procedure> procedures)
    {
        for( Procedure p : procedures) {
            try {
                p.check();
            } catch (Exception e) {
                Assert.fail("error :" + e.toString());
            }
        }
    }

    @Test
    public void testAllSysUtilProcedures()
    {
        List<Procedure> procedures = new ArrayList<>();
        SpliceSystemProcedures.createSysUtilProcedures(procedures);
        testProcedures(procedures);
    }

    @Test
    public void testSYSFUN_PROCEDURES()
    {
        List<Procedure> procedures = new ArrayList<>();
        SpliceSystemProcedures.getSYSFUN_PROCEDURES(procedures);
        testProcedures(procedures);
    }

    @Test
    public void testSYSIBM() throws StandardException {
        testProcedures(DefaultSystemProcedureGenerator.getSYSIBMProcedures());
    }

    @Test
    public void testSQL() throws StandardException {
        testProcedures(SpliceSystemProcedures.getSQLProcedures());
    }

    @Test
    public void testSYSCSM() throws StandardException {
        testProcedures(SpliceSystemProcedures.getSYSCSMProcedures());
    }

    short getRoutineControl(List<Procedure> procedures, String name)
    {
        return procedures.stream().filter(p -> p.getName().equals(name)).findAny().get().getRoutineSqlControl();
    }

    @Test
    public void testAllSysUtilProceduresExecutable()
    {
        List<Procedure> p = new ArrayList<>();
        SpliceSystemProcedures.createSysUtilProcedures(p);
        Assert.assertEquals(getRoutineControl(p, "SYSCS_GET_REGION_SERVER_CONFIG_INFO"), RoutineAliasInfo.NO_SQL);
        Assert.assertEquals(getRoutineControl(p, "SYSCS_SET_LOGGER_LEVEL"),              RoutineAliasInfo.NO_SQL);
        Assert.assertEquals(getRoutineControl(p, "SYSCS_SET_LOGGER_LEVEL_LOCAL"),        RoutineAliasInfo.NO_SQL);
        Assert.assertEquals(getRoutineControl(p, "SYSCS_GET_GLOBAL_DATABASE_PROPERTY"),  RoutineAliasInfo.READS_SQL_DATA);
        Assert.assertEquals(getRoutineControl(p, "SYSCS_SET_GLOBAL_DATABASE_PROPERTY"),  RoutineAliasInfo.MODIFIES_SQL_DATA);
        Assert.assertEquals(getRoutineControl(p, "SYSCS_RESTORE_DATABASE_OWNER"),        RoutineAliasInfo.NO_SQL);
        Assert.assertEquals(getRoutineControl(p, "SYSCS_SET_GLOBAL_DATABASE_PROPERTY"),  RoutineAliasInfo.MODIFIES_SQL_DATA);
        testProcedures(p);
    }

    @Test
    public void testCheckSpliceSystemProcedures() {
        List<Procedure> proc = new ArrayList<>();
        SpliceSystemProcedures.createSysUtilProcedures(proc);
        // note: this value changes if you add new system procedures
        // this is here to help in refactoring methods, move them around
        // and be sure that there's still the same procedures afterwards
        Assert.assertEquals(162, proc.stream().count());
<<<<<<< HEAD
        Assert.assertEquals(1308294725, proc.stream().map( procedure -> procedure.getName() ).sorted()
=======
        Assert.assertEquals(-1550098486, proc.stream().map( procedure -> procedure.getName() ).sorted()
>>>>>>> 4bdd030b
                .map( s -> s.hashCode()).reduce(0, (subtotal, element) -> subtotal + element).longValue() );
    }

    @Test
    public void testValidateGlobalOptions() {
        Assert.assertEquals(
                "Error parsing '2' for option splice.function.preserveLineEndings: " +
                        "java.lang.RuntimeException: Expected either TRUE or FALSE.",
                GlobalDBProperties.PRESERVE_LINE_ENDINGS.validate("2") );

        Assert.assertEquals("", GlobalDBProperties.SPLICE_TIMESTAMP_FORMAT.validate("hh:mm:ss a") );
        Assert.assertEquals("Error parsing 'h:mm:ss a' for option splice.function.timestampFormat: " +
                        "java.lang.IllegalArgumentException: not supported format \"h:mm:ss a\": 'h' can't be repeated 1 times",
                GlobalDBProperties.SPLICE_TIMESTAMP_FORMAT.validate("h:mm:ss a") );

        Assert.assertEquals("", GlobalDBProperties.SPLICE_CURRENT_TIMESTAMP_PRECISION.validate("1234") );
        Assert.assertEquals("Error parsing 'abcd' for option splice.function.currentTimestampPrecision: " +
                        "java.lang.NumberFormatException: For input string: \"abcd\"",
                GlobalDBProperties.SPLICE_CURRENT_TIMESTAMP_PRECISION.validate("abcd") );

        Assert.assertEquals("", GlobalDBProperties.FLOATING_POINT_NOTATION.validate("plain") );
        Assert.assertEquals("Error parsing 'abcd' for option splice.function.floatingPointNotation: " +
                        "java.lang.RuntimeException: Supported values are [plain, normalized, default].",
                GlobalDBProperties.FLOATING_POINT_NOTATION.validate("abcd") );


    }
}<|MERGE_RESOLUTION|>--- conflicted
+++ resolved
@@ -208,12 +208,8 @@
         // note: this value changes if you add new system procedures
         // this is here to help in refactoring methods, move them around
         // and be sure that there's still the same procedures afterwards
-        Assert.assertEquals(162, proc.stream().count());
-<<<<<<< HEAD
-        Assert.assertEquals(1308294725, proc.stream().map( procedure -> procedure.getName() ).sorted()
-=======
-        Assert.assertEquals(-1550098486, proc.stream().map( procedure -> procedure.getName() ).sorted()
->>>>>>> 4bdd030b
+        Assert.assertEquals(163, proc.stream().count());
+        Assert.assertEquals(221057424, proc.stream().map( procedure -> procedure.getName() ).sorted()
                 .map( s -> s.hashCode()).reduce(0, (subtotal, element) -> subtotal + element).longValue() );
     }
 
