--- conflicted
+++ resolved
@@ -32,12 +32,9 @@
             "VERSION4.1992: com.splicemachine.derby.impl.sql.catalog.upgrade.UpgradeScriptForTablePriorities\n" +
             "VERSION4.1993: com.splicemachine.derby.impl.sql.catalog.upgrade.UpgradeScriptToAddSysIndexesViewInSYSIBMAndUpdateIndexColUseViewInSYSCAT\n" +
             "VERSION4.1996: com.splicemachine.derby.impl.sql.catalog.upgrade.UpgradeScriptToAddReferencesViewInSYSCAT\n" +
-<<<<<<< HEAD
-            "3.2.0.2001: com.splicemachine.derby.impl.sql.catalog.upgrade.UpgradeScriptForChangingGetKeyColumnPosition\n";
-=======
             "VERSION4.2001: com.splicemachine.derby.impl.sql.catalog.upgrade.UpgradeScriptForTableColumnViewInSYSIBM\n" +
-            "VERSION4.2001: com.splicemachine.derby.impl.sql.catalog.upgrade.UpgradeScriptToAddColumnsViewInSYSCAT\n";
->>>>>>> ac0f6db7
+            "VERSION4.2001: com.splicemachine.derby.impl.sql.catalog.upgrade.UpgradeScriptToAddColumnsViewInSYSCAT\n" +
+            "VERSION4.2001: com.splicemachine.derby.impl.sql.catalog.upgrade.UpgradeScriptForChangingGetKeyColumnPosition\n";
 
     // see DB-11296, UpgradeConglomerateTable must run before other upgrade scripts
     String s3 = "VERSION4.1996: com.splicemachine.derby.impl.sql.catalog.upgrade.UpgradeConglomerateTable\n";
