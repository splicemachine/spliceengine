/*
 * Copyright (c) 2012 - 2020 Splice Machine, Inc.
 *
 * This file is part of Splice Machine.
 * Splice Machine is free software: you can redistribute it and/or modify it under the terms of the
 * GNU Affero General Public License as published by the Free Software Foundation, either
 * version 3, or (at your option) any later version.
 * Splice Machine is distributed in the hope that it will be useful, but WITHOUT ANY WARRANTY;
 * without even the implied warranty of MERCHANTABILITY or FITNESS FOR A PARTICULAR PURPOSE.
 * See the GNU Affero General Public License for more details.
 * You should have received a copy of the GNU Affero General Public License along with Splice Machine.
 * If not, see <http://www.gnu.org/licenses/>.
 */

package com.splicemachine.derby.test.framework;


import java.sql.Connection;
import java.sql.DriverManager;
import java.sql.SQLException;
import java.util.Properties;

/**
 * Convenient factory for obtaining java.sql.Connection to Splice from tests.
 */
public class SpliceNetConnection {
    public static final String PROPERTY_JDBC_URL = "splice.jdbc.url";
    public static final String PROPERTY_JDBC_DATABASE = "splice.jdbc.database";
    public static final String PROPERTY_JDBC_HOST = "splice.jdbc.host";
    public static final String PROPERTY_JDBC_PORT = "splice.jdbc.port";
    public static final String PROPERTY_JDBC_USER = "splice.jdbc.user";
    public static final String PROPERTY_JDBC_PASSWORD = "splice.jdbc.password";
    public static final String PROPERTY_JDBC_SSL = "splice.jdbc.ssl";
    public static final String PROPERTY_JDBC_CREATE = "splice.jdbc.create";
    public static final String PROPERTY_JDBC_SCHEMA = "splice.jdbc.schema";
    public static final String PROPERTY_JDBC_USEOLAP = "splice.jdbc.useolap";

    public static final String URL_PREFIX = "jdbc:splice://";
    public static final String DEFAULT_HOST = "localhost";
    public static final String DEFAULT_PORT = "1527";
    public static final String DEFAULT_DATABASE = "splicedb";
    public static final String DEFAULT_USER = "splice";
    public static final String DEFAULT_USER_PASSWORD = "admin";

    private static String jdbcUrl;
    private static String jdbcHost;
    private static String jdbcPort;
    private static String jdbcDatabase;
    private static String jdbcUser = DEFAULT_USER;
    private static String jdbcPassword = DEFAULT_USER_PASSWORD;
    private static String jdbcSsl = null;
    private static String jdbcCreate = null;
    private static String jdbcSchema = null;
    private static String jdbcUseOLAP = null;

    private static void separateUrlAndDatabase(String url) {
        int idx = url.lastIndexOf("/");
        jdbcUrl = url.substring(0, idx);
        jdbcDatabase = url.substring(idx + 1);
    }

    static {
        String url = System.getProperty(PROPERTY_JDBC_URL);
        if (url != null) {
            int idx = url.indexOf(";");
            if (idx < 0) {
                separateUrlAndDatabase(url);
            }
            else {
                final String PARAM_USER = "user=";
                final String PARAM_PASSWORD = "password=";
                final String PARAM_SSL = "ssl=";
                final String PARAM_CREATE = "create=";
                final String PARAM_USEOLAP = "useOLAP=";
                final String PARAM_USESPARK = "useSpark=";

                separateUrlAndDatabase(url.substring(0, idx));
                String args = url.substring(idx + 1);
                while (args.length() > 0) {
                    String arg;
                    idx = args.indexOf(";");
                    if (idx == -1) {
                        arg = args;
                        args = "";
                    }
                    else {
                        arg = args.substring(0, idx);
                        args = args.substring(idx + 1);
                    }

                    if (arg.startsWith(PARAM_USER)) {
                        jdbcUser = arg.substring(PARAM_USER.length());
                    }
                    else if (arg.startsWith(PARAM_PASSWORD)) {
                        jdbcPassword = arg.substring(PARAM_PASSWORD.length());
                    }
                    else if (arg.startsWith(PARAM_SSL)) {
                        jdbcSsl = arg.substring(PARAM_SSL.length());
                    }
                    else if (arg.startsWith(PARAM_CREATE)) {
                        jdbcCreate = arg.substring(PARAM_CREATE.length());
                    }
                    else if (arg.startsWith(PARAM_USEOLAP)) {
                        jdbcUseOLAP = arg.substring(PARAM_USEOLAP.length());
                    }
                    else if (arg.startsWith(PARAM_USESPARK)) {
                        jdbcUseOLAP = arg.substring(PARAM_USESPARK.length());
                    }
                }
            }
        }
        else {
            jdbcHost = System.getProperty(PROPERTY_JDBC_HOST, DEFAULT_HOST);
            jdbcPort = System.getProperty(PROPERTY_JDBC_PORT, DEFAULT_PORT);
            jdbcUrl = URL_PREFIX + jdbcHost + ":" + jdbcPort;
            jdbcDatabase = System.getProperty(PROPERTY_JDBC_DATABASE, DEFAULT_DATABASE);
        }
        jdbcUser = System.getProperty(PROPERTY_JDBC_USER, jdbcUser);
        jdbcPassword = System.getProperty(PROPERTY_JDBC_PASSWORD, jdbcPassword);
        jdbcSsl = System.getProperty(PROPERTY_JDBC_SSL, jdbcSsl);
        jdbcCreate = System.getProperty(PROPERTY_JDBC_CREATE, jdbcCreate);
        jdbcSchema = System.getProperty(PROPERTY_JDBC_SCHEMA, jdbcSchema);
        jdbcUseOLAP = System.getProperty(PROPERTY_JDBC_USEOLAP, jdbcUseOLAP);
    }

    public static class ConnectionBuilder implements Cloneable {
        private String host;
        private String port;
        private String database;
        private String create;
        private String user;
        private String password;
        private String schema;
        private String currentSchema;
        private String ssl;
        private String useOLAP;
        private String useNativeSpark;
<<<<<<< HEAD
        private String currentFunctionPath;
=======
        private String minPlanTimeout;
>>>>>>> 5fac6b32

        @Override
        public ConnectionBuilder clone() throws CloneNotSupportedException {
            return (ConnectionBuilder) super.clone();
        }

        public ConnectionBuilder host(String host) {
            this.host = host;
            return this;
        }
        public ConnectionBuilder port(int port) {
            this.port = Integer.toString(port);
            return this;
        }
        public ConnectionBuilder database(String database) {
            this.database = database;
            return this;
        }
        public ConnectionBuilder create(boolean create) {
            this.create = Boolean.toString(create);
            return this;
        }
        public ConnectionBuilder user(String user) {
            this.user = user;
            return this;
        }
        public ConnectionBuilder password(String password) {
            this.password = password;
            return this;
        }
        public ConnectionBuilder schema(String schema) {
            this.schema = schema;
            return this;
        }
        public ConnectionBuilder currentSchema(String schema) {
            this.currentSchema = schema;
            return this;
        }
        public ConnectionBuilder ssl(boolean ssl) {
            this.ssl = Boolean.toString(ssl);
            return this;
        }
        public ConnectionBuilder useOLAP(boolean useOLAP) {
            this.useOLAP = Boolean.toString(useOLAP);
            return this;
        }
        public ConnectionBuilder useNativeSpark(boolean useNativeSpark) {
            this.useNativeSpark = Boolean.toString(useNativeSpark);
            return this;
        }
<<<<<<< HEAD
        public ConnectionBuilder setCurrentFunctionPath(String currentFunctionPath) {
            this.currentFunctionPath = currentFunctionPath;
=======
        public ConnectionBuilder minPlanTimeout(long minPlanTimeout) {
            this.minPlanTimeout = Long.toString(minPlanTimeout);
>>>>>>> 5fac6b32
            return this;
        }

        public Connection build() throws SQLException {
            Properties info = new Properties();
            info.put("user", user != null ? user : jdbcUser);
            info.put("password", password != null ? password : jdbcPassword);
            if (create != null || jdbcCreate != null)
                info.put("create", create != null ? create : jdbcCreate);
            if (schema != null || jdbcSchema != null)
                info.put("schema", schema != null ? schema : jdbcSchema);
            if (currentSchema != null || jdbcSchema != null)
                info.put("currentSchema", currentSchema != null ? currentSchema : jdbcSchema);
            if (ssl != null || jdbcSsl != null)
                info.put("ssl", (ssl != null ? ssl : jdbcSsl));
            if (useOLAP != null || jdbcUseOLAP != null)
                info.put("useOLAP", useOLAP != null ? useOLAP : jdbcUseOLAP);
            if (useNativeSpark != null)
                info.put("useNativeSpark", useNativeSpark);
<<<<<<< HEAD
            if (currentFunctionPath != null)
                info.put("CurrentFunctionPath", currentFunctionPath);
=======
            if (minPlanTimeout != null)
                info.put("minPlanTimeout", minPlanTimeout);
>>>>>>> 5fac6b32
            StringBuilder url = new StringBuilder();
            if (host != null || port != null) {
                url.append(URL_PREFIX);
                url.append(host != null ? host : jdbcHost);
                url.append(":");
                url.append(port != null ? port : jdbcPort);
            } else {
                url.append(jdbcUrl);
            }
            url.append("/");
            url.append(database != null ? database: jdbcDatabase);
            return DriverManager.getConnection(url.toString(), info);
        }
    }

    public static ConnectionBuilder newBuilder() {
        return new ConnectionBuilder();
    }

    public static Connection getDefaultConnection() throws SQLException {
        return newBuilder().build();
    }

    public static String getDefaultLocalURL() {
        StringBuilder sb = new StringBuilder(jdbcUrl);
        sb.append("/").append(jdbcDatabase);
        sb.append(";user=").append(jdbcUser);
        sb.append(";password=").append(jdbcPassword);
        if (jdbcSsl != null) {
            sb.append(";ssl=").append(jdbcSsl);
        }
        if (jdbcCreate != null) {
            sb.append(";create=").append(jdbcCreate);
        }
        return sb.toString();
    }
}<|MERGE_RESOLUTION|>--- conflicted
+++ resolved
@@ -135,11 +135,8 @@
         private String ssl;
         private String useOLAP;
         private String useNativeSpark;
-<<<<<<< HEAD
+        private String minPlanTimeout;
         private String currentFunctionPath;
-=======
-        private String minPlanTimeout;
->>>>>>> 5fac6b32
 
         @Override
         public ConnectionBuilder clone() throws CloneNotSupportedException {
@@ -190,13 +187,12 @@
             this.useNativeSpark = Boolean.toString(useNativeSpark);
             return this;
         }
-<<<<<<< HEAD
+        public ConnectionBuilder minPlanTimeout(long minPlanTimeout) {
+            this.minPlanTimeout = Long.toString(minPlanTimeout);
+            return this;
+        }
         public ConnectionBuilder setCurrentFunctionPath(String currentFunctionPath) {
             this.currentFunctionPath = currentFunctionPath;
-=======
-        public ConnectionBuilder minPlanTimeout(long minPlanTimeout) {
-            this.minPlanTimeout = Long.toString(minPlanTimeout);
->>>>>>> 5fac6b32
             return this;
         }
 
@@ -216,13 +212,10 @@
                 info.put("useOLAP", useOLAP != null ? useOLAP : jdbcUseOLAP);
             if (useNativeSpark != null)
                 info.put("useNativeSpark", useNativeSpark);
-<<<<<<< HEAD
+            if (minPlanTimeout != null)
+                info.put("minPlanTimeout", minPlanTimeout);
             if (currentFunctionPath != null)
                 info.put("CurrentFunctionPath", currentFunctionPath);
-=======
-            if (minPlanTimeout != null)
-                info.put("minPlanTimeout", minPlanTimeout);
->>>>>>> 5fac6b32
             StringBuilder url = new StringBuilder();
             if (host != null || port != null) {
                 url.append(URL_PREFIX);
