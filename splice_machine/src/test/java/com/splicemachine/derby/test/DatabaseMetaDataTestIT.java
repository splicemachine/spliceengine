--- conflicted
+++ resolved
@@ -72,18 +72,13 @@
     private static SpliceTableWatcher spliceTableWatcher5 = new SpliceTableWatcher("aZb", spliceSchemaWatcher.schemaName, "(incorrect int)");
     private static SpliceTableWatcher spliceTableWatcher6 = new SpliceTableWatcher("\"A%B\"", spliceSchemaWatcher.schemaName, "(incorrect int)");
     private static SpliceTableWatcher spliceTableWatcher7 = new SpliceTableWatcher("\"A\\B\"", spliceSchemaWatcher.schemaName, "(incorrect int)");
-<<<<<<< HEAD
-    private static SpliceTableWatcher spliceTableWatcher8 = new SpliceTableWatcher("coltest", spliceSchemaWatcher.schemaName, "(c1 decimal(10,2) default 3.14, c2 char(10), c3 decfloat not null, c4 varchar(4), primary key(c2, c4))");
-=======
-
     private static SpliceTableWatcher spliceTableWatcher8  = new SpliceTableWatcher("\"TEMP  _TABLE\"", spliceSchemaWatcher.schemaName, "(R8 int)");
     private static SpliceTableWatcher spliceTableWatcher9  = new SpliceTableWatcher("\"TEMP ESCAPE '\\\\' TABLE\"", spliceSchemaWatcher.schemaName, "(R9 int)");
     private static SpliceTableWatcher spliceTableWatcher10 = new SpliceTableWatcher("\"\\'TEMPTABLE\\'\"", spliceSchemaWatcher.schemaName, "(R10 int)");
     private static SpliceTableWatcher spliceTableWatcher11 = new SpliceTableWatcher("\"TEMP\\TABLE\"", spliceSchemaWatcher.schemaName, "(R11 int)");
     private static SpliceTableWatcher spliceTableWatcher12 = new SpliceTableWatcher("\"TEE%SSS\"", spliceSchemaWatcher.schemaName, "(R13 int)");
     private static SpliceTableWatcher spliceTableWatcher13 = new SpliceTableWatcher("\"TEE%SSSS\"", spliceSchemaWatcher.schemaName, "(R14 int)");
-
->>>>>>> 72db0621
+    private static SpliceTableWatcher spliceTableWatcher14 = new SpliceTableWatcher("coltest", spliceSchemaWatcher.schemaName, "(c1 decimal(10,2) default 3.14, c2 char(10), c3 decfloat not null, c4 varchar(4), primary key(c2, c4))");
     private static SpliceProcedureWatcher spliceProcedureWatcher1 = new SpliceProcedureWatcherWithCustomDrop("a_b", spliceSchemaWatcher.schemaName, "(correct varchar(2)) EXTERNAL NAME 'bla.returnsNothing' LANGUAGE JAVA PARAMETER STYLE JAVA");
     private static SpliceProcedureWatcher spliceProcedureWatcher2 = new SpliceProcedureWatcherWithCustomDrop("aXb", spliceSchemaWatcher.schemaName, "(incorrect varchar(2)) EXTERNAL NAME 'bla.returnsNothing' LANGUAGE JAVA PARAMETER STYLE JAVA");
     private static SpliceProcedureWatcher spliceProcedureWatcher3 = new SpliceProcedureWatcherWithCustomDrop("aYb", spliceSchemaWatcher.schemaName, "(incorrect varchar(2)) EXTERNAL NAME 'bla.returnsNothing' LANGUAGE JAVA PARAMETER STYLE JAVA");
@@ -102,14 +97,12 @@
             .around(spliceTableWatcher6)
             .around(spliceTableWatcher7)
             .around(spliceTableWatcher8)
-<<<<<<< HEAD
-=======
             .around(spliceTableWatcher9)
             .around(spliceTableWatcher10)
             .around(spliceTableWatcher11)
             .around(spliceTableWatcher12)
             .around(spliceTableWatcher13)
->>>>>>> 72db0621
+            .around(spliceTableWatcher14)
             .around(spliceProcedureWatcher1)
             .around(spliceProcedureWatcher2)
             .around(spliceProcedureWatcher3)
