--- conflicted
+++ resolved
@@ -627,21 +627,6 @@
     }
 
     @Test
-<<<<<<< HEAD
-    public void testParameterInWithClause() throws Exception {
-        testOneParamHelper(
-                "with cte as (select n from sys.sysnaturalnumbers where n = ?) select * from sys.sysnaturalnumbers where N = (select n from cte)",
-                42,
-                "N |\n" +
-                        "----\n" +
-                        "42 |");
-        testOneParamHelper(
-                "with cte as (select ? + 4 as L) select * from cte",
-                42,
-                "L |\n" +
-                        "----\n" +
-                        "46 |");
-=======
     public void testConcatUnknownParameters() throws Exception {
         testParamsHelper("select ? || ?",
                 new Object[] {"abc", "def"},
@@ -666,6 +651,21 @@
                 "1  |\n" +
                         "------\n" +
                         "true |");
->>>>>>> 9e1149c4
+    }
+
+    @Test
+    public void testParameterInWithClause() throws Exception {
+        testOneParamHelper(
+                "with cte as (select n from sys.sysnaturalnumbers where n = ?) select * from sys.sysnaturalnumbers where N = (select n from cte)",
+                42,
+                "N |\n" +
+                        "----\n" +
+                        "42 |");
+        testOneParamHelper(
+                "with cte as (select ? + 4 as L) select * from cte",
+                42,
+                "L |\n" +
+                        "----\n" +
+                        "46 |");
     }
 }