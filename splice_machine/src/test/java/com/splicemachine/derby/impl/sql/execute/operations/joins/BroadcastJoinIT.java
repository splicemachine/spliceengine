--- conflicted
+++ resolved
@@ -741,8 +741,6 @@
             }
         }
     }
-<<<<<<< HEAD
-=======
 
     @Test
     public void testCaseInJoinPredicate() throws Exception {
@@ -780,5 +778,4 @@
             }
         }
     }
->>>>>>> b54367e8
 }