--- conflicted
+++ resolved
@@ -709,7 +709,41 @@
     }
 
     @Test
-<<<<<<< HEAD
+    public void testSubstrInJoinPredicate() throws Exception {
+        String sqlTexts[] = {
+                format("select * from tab4 --SPLICE-PROPERTIES joinStrategy=BROADCAST,useSpark=%s %n" +
+                        "inner join tab5 on tab5.b = SUBSTR(tab4.b, 2) %n" +
+                        "left join tab6 on tab6.b = SUBSTR(tab4.b, 3)", useSpark),
+                format("select * from tab4 --SPLICE-PROPERTIES joinStrategy=BROADCAST,useSpark=%s %n" +
+                        "inner join tab5 on tab5.b = SUBSTR('abc', tab4.a) %n" +
+                        "left join tab6 on tab6.b = SUBSTR('bc', tab4.a)", useSpark),
+                format("select * from tab4 --SPLICE-PROPERTIES joinStrategy=BROADCAST,useSpark=%s %n" +
+                        "inner join tab5 on tab5.b = SUBSTR('bcefgh', 1, tab4.a) %n" +
+                        "left join tab6 on tab6.b = SUBSTR('cefgh', 1, tab4.a)", useSpark)
+        };
+
+        String expecteds[] = {
+                "A | B  | A | B | A | B |\n" +
+                "-------------------------\n" +
+                " 2 |abc | 3 |bc | 3 | c |",
+                "A | B  | A | B | A | B |\n" +
+                "-------------------------\n" +
+                " 2 |abc | 3 |bc | 3 | c |",
+                "A | B  | A | B | A | B |\n" +
+                "-------------------------\n" +
+                " 2 |abc | 3 |bc | 3 |ce |"
+        };
+        for (int i = 0; i < expecteds.length; ++i) {
+            String sqlText = sqlTexts[i];
+            String expected = expecteds[i];
+            try (ResultSet rs = classWatcher.executeQuery(sqlText)) {
+                String resultString = TestUtils.FormattedResult.ResultFactory.toStringUnsorted(rs);
+                assertEquals("\n" + sqlText + "\n" + "expected result: " + expected + "\n, actual result: " + resultString, expected, resultString);
+            }
+        }
+    }
+
+    @Test
     public void testCaseInJoinPredicate() throws Exception {
         String[] sqlTexts = {
                 format("select * from tab2 inner join tab3 --splice-properties joinStrategy=broadcast, useSpark=%s\n" +
@@ -737,33 +771,6 @@
                 "10 |10 | 9 | 9 |"
         };
         for (int i = 0; i < sqlTexts.length; ++i) {
-=======
-    public void testSubstrInJoinPredicate() throws Exception {
-        String sqlTexts[] = {
-                format("select * from tab4 --SPLICE-PROPERTIES joinStrategy=BROADCAST,useSpark=%s %n" +
-                        "inner join tab5 on tab5.b = SUBSTR(tab4.b, 2) %n" +
-                        "left join tab6 on tab6.b = SUBSTR(tab4.b, 3)", useSpark),
-                format("select * from tab4 --SPLICE-PROPERTIES joinStrategy=BROADCAST,useSpark=%s %n" +
-                        "inner join tab5 on tab5.b = SUBSTR('abc', tab4.a) %n" +
-                        "left join tab6 on tab6.b = SUBSTR('bc', tab4.a)", useSpark),
-                format("select * from tab4 --SPLICE-PROPERTIES joinStrategy=BROADCAST,useSpark=%s %n" +
-                        "inner join tab5 on tab5.b = SUBSTR('bcefgh', 1, tab4.a) %n" +
-                        "left join tab6 on tab6.b = SUBSTR('cefgh', 1, tab4.a)", useSpark)
-        };
-
-        String expecteds[] = {
-                "A | B  | A | B | A | B |\n" +
-                "-------------------------\n" +
-                " 2 |abc | 3 |bc | 3 | c |",
-                "A | B  | A | B | A | B |\n" +
-                "-------------------------\n" +
-                " 2 |abc | 3 |bc | 3 | c |",
-                "A | B  | A | B | A | B |\n" +
-                "-------------------------\n" +
-                " 2 |abc | 3 |bc | 3 |ce |"
-        };
-        for (int i = 0; i < expecteds.length; ++i) {
->>>>>>> 567bda30
             String sqlText = sqlTexts[i];
             String expected = expecteds[i];
             try (ResultSet rs = classWatcher.executeQuery(sqlText)) {
