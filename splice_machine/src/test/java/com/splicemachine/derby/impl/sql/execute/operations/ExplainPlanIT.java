/*
 * Copyright (c) 2012 - 2020 Splice Machine, Inc.
 *
 * This file is part of Splice Machine.
 * Splice Machine is free software: you can redistribute it and/or modify it under the terms of the
 * GNU Affero General Public License as published by the Free Software Foundation, either
 * version 3, or (at your option) any later version.
 * Splice Machine is distributed in the hope that it will be useful, but WITHOUT ANY WARRANTY;
 * without even the implied warranty of MERCHANTABILITY or FITNESS FOR A PARTICULAR PURPOSE.
 * See the GNU Affero General Public License for more details.
 * You should have received a copy of the GNU Affero General Public License along with Splice Machine.
 * If not, see <http://www.gnu.org/licenses/>.
 */

package com.splicemachine.derby.impl.sql.execute.operations;

import com.splicemachine.derby.test.framework.*;
import com.splicemachine.homeless.TestUtils;
import com.splicemachine.pipeline.api.Constraint;
import com.splicemachine.test.SerialTest;
import com.splicemachine.test_tools.TableCreator;
import org.junit.*;
import org.junit.experimental.categories.Category;
import org.junit.rules.RuleChain;
import org.junit.rules.TestRule;
import org.junit.runner.Description;

import java.sql.*;
import java.util.Arrays;
import java.util.List;
import java.util.Properties;

import static com.splicemachine.test_tools.Rows.row;
import static com.splicemachine.test_tools.Rows.rows;

/**
 * Created by jyuan on 10/7/14.
 */
@Category(SerialTest.class) // Not run in parallel since it is changing global log level
public class ExplainPlanIT extends SpliceUnitTest  {

    public static final String CLASS_NAME = ExplainPlanIT.class.getSimpleName().toUpperCase();
    protected static final SpliceWatcher spliceClassWatcher = new SpliceWatcher(CLASS_NAME);
    public static final String TABLE_NAME = "A";
    protected static final SpliceSchemaWatcher spliceSchemaWatcher = new SpliceSchemaWatcher(CLASS_NAME);

    private static final String tableDef = "(I INT)";
    protected static final SpliceTableWatcher spliceTableWatcher = new SpliceTableWatcher(TABLE_NAME,CLASS_NAME, tableDef);

    /// a class to make sure Connection, Statement and ResultSet are correctly closed (spotbugs)
    /// todo(martinrupp) there's a lot of other spotbugs in ITs similar to this, check if we can have sth like a
    /// MultiAutoClose class to do this.
    static class ConnectionStatementWrapper implements AutoCloseable
    {
        public ConnectionStatementWrapper(Connection connection, String schema) throws SQLException {
            this.connection = connection;
            this.connection.setSchema(schema);
            s = connection.createStatement();
        }

        public ResultSet executeQuery(String query) throws SQLException
        {
            if(rs != null && !rs.isClosed() ) rs.close();
            rs = s.executeQuery(query);
            return rs;
        }

        @Override
        public void close() throws Exception {
            if(rs != null && !rs.isClosed() ) rs.close();
            s.close();
            connection.close();
        }

        private Connection connection;
        private Statement s;
        private ResultSet rs;
    }

    @ClassRule
    public static TestRule chain = RuleChain.outerRule(spliceClassWatcher)
            .around(spliceSchemaWatcher)
            .around(spliceTableWatcher)
            .around(new SpliceDataWatcher(){
                @Override
                protected void starting(Description description){
                    try{
                        PreparedStatement ps=spliceClassWatcher.prepareStatement(format("insert into %s.%s values (?)",CLASS_NAME,TABLE_NAME));
                        for(int i=0;i<10;i++){
                            ps.setInt(1, i);
                            ps.addBatch();
                        }
                        ps.executeBatch();
                        ps = spliceClassWatcher.prepareStatement(
                                format("insert into %s.%s select * from %s.%s", CLASS_NAME,TABLE_NAME, CLASS_NAME,TABLE_NAME));
                        for (int i = 0; i < 11; ++i) {
                            ps.execute();
                        }
                        ps = spliceClassWatcher.prepareStatement(format("analyze schema %s", CLASS_NAME));
                        ps.execute();
                    }catch(Exception e){
                        throw new RuntimeException(e);
                    }finally{
                        spliceClassWatcher.closeAll();
                    }
                }

            });
    @Rule
    public SpliceWatcher methodWatcher = new SpliceWatcher(CLASS_NAME);

    @BeforeClass
    public static void createTables() throws Exception {
        Connection conn = spliceClassWatcher.getOrCreateConnection();

        new TableCreator(conn)
                .withCreate("create table t1 (c1 int, c2 int)")
                .create();

        new TableCreator(conn)
                .withCreate("create table t2 (c1 int, c2 int)")
                .create();

        new TableCreator(conn)
                .withCreate("create table t3 (c1 int, c2 int)")
                .create();

        new TableCreator(conn)
                .withCreate("create table t4 (a4 int, b4 int, c4 int, primary key(a4))")
                .withInsert("insert into t4 values(?,?,?)")
                .withRows(rows(
                        row(1,1,1),
                        row(2,2,2),
                        row(3,3,3),
                        row(4,4,4),
                        row(5,5,5),
                        row(6,6,6),
                        row(7,7,7),
                        row(8,8,8),
                        row(9,9,9),
                        row(10,10,10)))
                .create();
        int factor = 10;
        for (int i = 1; i <= 12; i++) {
            spliceClassWatcher.executeUpdate(format("insert into t4 select a4+%d, b4,c4 from t4", factor));
            factor = factor * 2;
        }

        new TableCreator(conn)
                .withCreate("create table t5 (a5 int, b5 int, c5 int, d5 int, e5 int, primary key(a5, b5, c5))")
                .withIndex("create index ix_t5 on t5(b5, c5, d5)")
                .withInsert("insert into t5 values(?,?,?,?,?)")
                .withRows(rows(
                        row(1,1,1,1,1),
                        row(2,2,2,2,2),
                        row(3,3,3,3,3),
                        row(4,4,4,4,4),
                        row(5,5,5,5,5),
                        row(6,6,6,6,6),
                        row(7,7,7,7,7),
                        row(8,8,8,8,8),
                        row(9,9,9,9,9),
                        row(10,10,10,10,10)))
                .create();

        for (int i = 1; i <= 12; i++) {
            spliceClassWatcher.executeUpdate(format("insert into t5 select a5+%d, b5,c5, d5, e5 from t5", factor));
            factor = factor * 2;
        }

        new TableCreator(conn)
                .withCreate("create table t6 (a6 int, b6 int, c6 int)")
                .create();

        new TableCreator(conn)
                .withCreate("create table t7 (a7 int, b7 int, c7 int)")
                .create();
    }

    @Test
    public void testExplainSelect() throws Exception {
        int count = 0;
        try (ResultSet rs  = methodWatcher.executeQuery(
                String.format("explain select * from %s", this.getTableReference(TABLE_NAME)))) {

            while (rs.next()) {
                ++count;
            }
            Assert.assertTrue(count > 0);
        }

        try (ResultSet rs  = methodWatcher.executeQuery(
                String.format("sparkexplain select * from %s", this.getTableReference(TABLE_NAME)))) {

            count = 0;
            while (rs.next()) {
                ++count;
            }
            Assert.assertTrue(count > 0);
        }

        try (ResultSet rs  = methodWatcher.executeQuery(
                String.format("sparkexplain_analyzed select * from %s", this.getTableReference(TABLE_NAME)))) {

            count = 0;
            while (rs.next()) {
                ++count;
            }
            Assert.assertTrue(count > 0);
        }

        try (ResultSet rs  = methodWatcher.executeQuery(
                String.format("sparkexplain_logical select * from %s", this.getTableReference(TABLE_NAME)))) {

            count = 0;
            while (rs.next()) {
                ++count;
            }
            Assert.assertTrue(count > 0);
        }

        try (ResultSet rs  = methodWatcher.executeQuery(
                String.format("sparkexplain_optimized select * from %s", this.getTableReference(TABLE_NAME)))) {

            count = 0;
            while (rs.next()) {
                ++count;
            }
            Assert.assertTrue(count > 0);
        }
    }

    @Test
    public void testExplainUpdate() throws Exception {
        int count = 0;
        try (ResultSet rs  = methodWatcher.executeQuery(
                String.format("explain update %s set i = 0 where i = 1", this.getTableReference(TABLE_NAME)))) {

            while (rs.next()) {
                ++count;
            }
            Assert.assertTrue(count > 0);
        }

        try (ResultSet rs  = methodWatcher.executeQuery(
                String.format("sparkexplain update %s set i = 0 where i = 1", this.getTableReference(TABLE_NAME)))) {

            count = 0;
            while (rs.next()) {
                ++count;
            }
            Assert.assertTrue(count > 0);
        }

    }

    @Test
    public void testExplainDelete() throws Exception {
        try (ResultSet rs  = methodWatcher.executeQuery(
                String.format("explain delete from %s where i = 1", this.getTableReference(TABLE_NAME)))) {

            int count = 0;
            while (rs.next()) {
                ++count;
            }
            Assert.assertTrue(count > 0);
        }

        try (ResultSet rs  = methodWatcher.executeQuery(
                String.format("sparkexplain delete from %s where i = 1", this.getTableReference(TABLE_NAME)))) {

            int count = 0;
            while (rs.next()) {
                ++count;
            }
            Assert.assertTrue(count > 0);
        }
    }

    @Test
    public void testExplainTwice() throws Exception {
        int count1 = 0;
        try (ResultSet rs  = methodWatcher.executeQuery(
                String.format("-- some comments %n explain%nupdate %s set i = 0 where i = 1", this.getTableReference(TABLE_NAME)))) {
            while (rs.next()) {
                ++count1;
            }
        }
        int count2 = 0;
        try (ResultSet rs  = methodWatcher.executeQuery(
                String.format("-- some comments %n explain%nupdate %s set i = 0 where i = 1", this.getTableReference(TABLE_NAME)))) {
            while (rs.next()) {
                ++count2;
            }
            Assert.assertTrue(count1 == count2);
        }

        try (ResultSet rs  = methodWatcher.executeQuery(
                String.format("-- some comments %n sparkexplain%nupdate %s set i = 0 where i = 1", this.getTableReference(TABLE_NAME)))) {
            count1 = 0;
            while (rs.next()) {
                ++count1;
            }
        }
        try (ResultSet rs  = methodWatcher.executeQuery(
                String.format("-- some comments %n sparkexplain%nupdate %s set i = 0 where i = 1", this.getTableReference(TABLE_NAME)))) {
            count2 = 0;
            while (rs.next()) {
                ++count2;
            }
            Assert.assertTrue(count1 == count2);
        }
    }

    @Test
    public void testUseSpark() throws Exception {
        String sql = format("explain select * from %s.%s --SPLICE-PROPERTIES useOLAP=false", CLASS_NAME, TABLE_NAME);
        try (ResultSet rs  = methodWatcher.executeQuery(sql)) {
            Assert.assertTrue(rs.next());
            Assert.assertTrue("expect explain plan contains engine=OLTP", rs.getString(1).contains("engine=OLTP"));
        }

        sql = format("explain select * from %s.%s", CLASS_NAME, TABLE_NAME);
        try (ResultSet rs  = methodWatcher.executeQuery(sql)) {
            Assert.assertTrue(rs.next());
            Assert.assertTrue("expect explain plan contains engine=OLAP", rs.getString(1).contains("engine=OLAP"));
        }
    }

    @Test
    public void testSparkConnection() throws Exception {
        String url = "jdbc:splice://localhost:1527/splicedb;create=true;user=splice;password=admin;useOLAP=true";
        try( ConnectionStatementWrapper s = new ConnectionStatementWrapper(DriverManager.getConnection(url, new Properties()), CLASS_NAME.toUpperCase()) )
        {
            try (ResultSet rs = s.executeQuery("explain select * from A")) {
                Assert.assertTrue(rs.next());
                Assert.assertTrue("expect explain plan contains useSpark=false", rs.getString(1).contains("engine=OLAP"));
            }
        }
    }

    @Test
    public void testControlConnection() throws Exception {
        String types[] = { "useSpark", "useOLAP" };
        for( String type : types ) {
            String url = "jdbc:splice://localhost:1527/splicedb;create=true;user=splice;password=admin;" + type + "=false";
            try( ConnectionStatementWrapper s = new ConnectionStatementWrapper(
                 DriverManager.getConnection(url, new Properties()), CLASS_NAME.toUpperCase()) )
            {
                try (ResultSet rs = s.executeQuery("explain select * from A")) {
                    Assert.assertTrue(rs.next());
                    Assert.assertTrue("expect explain plan contains useSpark=false", rs.getString(1).contains("engine=OLTP"));
                }
            }
        }
    }

    @Test
    public void testControlQuery() throws Exception {
        String url = "jdbc:splice://localhost:1527/splicedb;user=splice;password=admin";
        try( ConnectionStatementWrapper s = new ConnectionStatementWrapper(DriverManager.getConnection(url, new Properties()), CLASS_NAME.toUpperCase()) )
        {
            try (ResultSet rs = s.executeQuery("explain select * from A --SPLICE-PROPERTIES useSpark=false")) {
                Assert.assertTrue(rs.next());
                Assert.assertTrue("expect explain plan contains useSpark=false", rs.getString(1).contains("engine=OLTP"));
            }
        }
    }

    //DB-5743
    @Test
    public void testPredicatePushDownAfterOJ2IJ() throws Exception {

        String query =
                "explain select count(*) from t1 a\n" +
                "left join t2 b on a.c1=b.c1\n" +
                "left join t2 c on b.c2=c.c2\n" +
                "where a.c2 not in (1, 2, 3) and c.c1 > 0";

        // Make sure predicate on a.c2 is pushed down to the base table scan
        String predicate = "preds=[(A.C2[0:2] <> 1),(A.C2[0:2] <> 2),(A.C2[0:2] <> 3)]";
        try (ResultSet rs  = methodWatcher.executeQuery(query)) {
            while (rs.next()) {
                String s = rs.getString(1);
                if (s.contains(predicate)) {
                    Assert.assertTrue(s, s.contains("TableScan"));
                }
            }
        }
    }

    @Test
    public void testChoiceOfDatasetProcessorType() throws Exception {
        // collect stats
        methodWatcher.executeQuery(format("analyze table %s.t4", CLASS_NAME));
        //test select with single table
        // PK access path, we should pick control path
        try (ResultSet rs = methodWatcher.executeQuery("explain select * from t4 where a4=10000")) {
            Assert.assertTrue(rs.next());
            Assert.assertTrue("expect explain plan to pick control path", rs.getString(1).contains("engine=OLTP"));
        }

        // full table scan, we should go for spark path as all rows need to be accessed, even though the output row count
        // is small after applying the predicate
        try (ResultSet rs = methodWatcher.executeQuery("explain select * from t4 where b4=10000")) {
            Assert.assertTrue(rs.next());
            Assert.assertTrue("expect explain plan to pick spark path", rs.getString(1).contains("engine=OLAP"));
        }

        // test join case, base table scan may not exceeds the rowcount limit of 20000, if the join result rowcount exceeds this
        // limit, we still need to go for Spark path
        try (ResultSet rs = methodWatcher.executeQuery("explain select * from t4 as X, t4 as Y where X.a4>30000 and Y.a4 >30000 and X.b4=Y.b4")) {
            Assert.assertTrue(rs.next());
            Assert.assertTrue("expect explain plan to pick spark path", rs.getString(1).contains("engine=OLAP"));
        }

        try (ResultSet rs = methodWatcher.executeQuery("explain select * from t4 as X, t4 as Y where X.a4=30000 and Y.a4 =30000 and X.b4=Y.b4")) {
            Assert.assertTrue(rs.next());
            Assert.assertTrue("expect explain plan to pick control path", rs.getString(1).contains("engine=OLTP"));
        }
    }

    @Test
    public void testDefaultSelectivityFactorHint() throws Exception {
        // collect stats
        methodWatcher.executeQuery(format("analyze table %s.t5", CLASS_NAME));
        methodWatcher.executeQuery(format("analyze table %s.t4", CLASS_NAME));

        double selectivity[] = {1, 1e-1, 1e-2, 1e-3, 1e-4, 1e-5, 1e-6, 1e-7};
        String engine[] = {"OLAP", "OLAP", "OLTP", "OLTP", "OLTP", "OLTP", "OLTP", "OLTP"};
        int rowCount[] = {900000, 90000, 9000, 900, 90, 9, 1,1};

        /* Q1: test single table case on PK */
        for (int i=0; i < selectivity.length; i++) {
            try (ResultSet rs = methodWatcher.executeQuery(format("explain select * from t5 --splice-properties useDefaultRowCount=1000000, defaultSelectivityFactor=%.8f\n where a5=100001", selectivity[i]))) {
                Assert.assertTrue(rs.next());
                Assert.assertTrue(format("Iteration [%d]:expect explain plan to pick %s path", i, engine[i]), rs.getString(1).contains(format("engine=%s", engine[i])));
                //skip the next step to get to the TableScan step
                Assert.assertTrue(rs.next());

                Assert.assertTrue(rs.next());
                Assert.assertTrue(format("Iteration [%d]:Expected TableScan", i), rs.getString(1).contains("TableScan"));
                Assert.assertTrue(format("Iteration [%d]: outputRows is expected to be: %d", i, rowCount[i]), rs.getString(1).contains(format("outputRows=%d", rowCount[i])));
            }
        }

        /* test with stats */
        try (ResultSet rs = methodWatcher.executeQuery("explain select * from t5 where a5=100001")) {
            Assert.assertTrue(rs.next());
            Assert.assertTrue("With stats, expect explain plan to pick control path", rs.getString(1).contains("engine=OLTP"));
            //skip the next step to get to the TableScan step
            Assert.assertTrue(rs.next());

            Assert.assertTrue(rs.next());
            Assert.assertTrue("Expected TableScan", rs.getString(1).contains("TableScan"));
            Assert.assertTrue("With stats, outputRows is expected to be 1", rs.getString(1).contains("outputRows=1"));
        }

        /* Q2: test the switch from table scan to index scan */
        String engine2[] = {"OLAP", "OLAP", "OLAP", "OLTP", "OLTP", "OLTP", "OLTP", "OLTP"};
        int rowCount2[] = {1000000, 1000000, 1000000, 27, 1, 1, 1, 1};
        for (int i=0; i < selectivity.length; i++) {
            try (ResultSet rs = methodWatcher.executeQuery(format("explain select * from t5 --splice-properties useDefaultRowCount=1000000, defaultSelectivityFactor=%.8f\n where b5=100001 and c5=3", selectivity[i]))) {
                Assert.assertTrue(rs.next());
                Assert.assertTrue(format("Iteration [%d]:expect explain plan to pick %s path", i, engine[i]), rs.getString(1).contains(format("engine=%s", engine2[i])));
                if (i < 3) {
                    //selectivity is not small enough to make index lookup plan win, so we expect TableScan plan
                    //skip the next step to get to the TableScan step
                    Assert.assertTrue(rs.next());

                    Assert.assertTrue(rs.next());
                    Assert.assertTrue(format("Iteration [%d]:Expected TableScan", i), rs.getString(1).contains("TableScan"));
                    Assert.assertTrue(format("Iteration [%d]: outputRows is expected to be: %d", i, rowCount2[i]), rs.getString(1).contains(format("scannedRows=%d", rowCount2[i])));
                } else {
                    // index lookup plan should win
                    //skip the next two steps to get to the IndexScan step
                    Assert.assertTrue(rs.next());
                    Assert.assertTrue(rs.next());

                    Assert.assertTrue(rs.next());
                    Assert.assertTrue(format("Iteration [%d]:Expected IndexScan", i), rs.getString(1).contains("IndexScan"));
                    Assert.assertTrue(format("Iteration [%d]: outputRows is expected to be: %d", i, rowCount2[i]), rs.getString(1).contains(format("scannedRows=%d", rowCount2[i])));
                }
            }
        }

        /* test with stats */
        try (ResultSet rs = methodWatcher.executeQuery("explain select * from t5 where b5=100001 and c5=3")) {
            Assert.assertTrue(rs.next());
            Assert.assertTrue("With stats, expect explain plan to pick control path", rs.getString(1).contains("engine=OLTP"));
            //skip the next two steps to get to the IndexScan step
            Assert.assertTrue(rs.next());
            Assert.assertTrue(rs.next());

            Assert.assertTrue(rs.next());
            Assert.assertTrue("Expected IndexScan", rs.getString(1).contains("IndexScan"));
            Assert.assertTrue("With stats, outputRows is expected to be 1", rs.getString(1).contains("scannedRows=1"));
        }

        /* Q3: test join case */
        String engine3[] = {"OLAP", "OLAP", "OLAP", "OLTP", "OLTP", "OLTP", "OLTP", "OLTP"};
        int rowCount3[] = {1000000, 1000000, 1000000, 27, 1, 1, 1, 1};
        String join3[] = {"BroadcastJoin", "BroadcastJoin", "BroadcastJoin",
                "NestedLoopJoin", "NestedLoopJoin", "NestedLoopJoin", "NestedLoopJoin", "NestedLoopJoin"};
        for (int i=0; i < selectivity.length; i++) {
            try (ResultSet rs = methodWatcher.executeQuery(format("explain select * from --splice-properties joinOrder=fixed\n" +
                    "t5 --splice-properties useDefaultRowCount=1000000, defaultSelectivityFactor=%.8f\n " +
                    ", t4 where b5=100001 and c5=3 and d5=a4", selectivity[i]))) {
                Assert.assertTrue(rs.next());
                Assert.assertTrue(format("Iteration [%d]:expect explain plan to pick %s path", i, engine3[i]), rs.getString(1).contains(format("engine=%s", engine3[i])));
                // skip ScrollInsensitive step
                Assert.assertTrue(rs.next());
                if (i < 3) {
                    //selectivity is not small enough to make index lookup plan win, so we expect TableScan plan
                    // with large input table rows, broadcast join should win
                    Assert.assertTrue(rs.next());
                    Assert.assertTrue(format("Iteration [%d]:Expected %s", i, join3[i]), rs.getString(1).contains(join3[i]));
                    //skip the next step to get to the TableScan step for T5
                    Assert.assertTrue(rs.next());

                    Assert.assertTrue(rs.next());
                    Assert.assertTrue(format("Iteration [%d]:Expected TableScan", i), rs.getString(1).contains("TableScan"));
                    Assert.assertTrue(format("Iteration [%d]: outputRows is expected to be: %d", i, rowCount2[i]), rs.getString(1).contains(format("scannedRows=%d", rowCount3[i])));
                } else {
                    // index lookup plan should win
                    // with small input table rows, nested loop join should win
                    Assert.assertTrue(rs.next());
                    Assert.assertTrue(format("Iteration [%d]:Expected %s", i, join3[i]), rs.getString(1).contains(join3[i]));

                    //skip the next two steps to get to the IndexScan step
                    Assert.assertTrue(rs.next());
                    Assert.assertTrue(rs.next());

                    Assert.assertTrue(rs.next());
                    Assert.assertTrue(format("Iteration [%d]:Expected IndexScan", i), rs.getString(1).contains("IndexScan"));
                    Assert.assertTrue(format("Iteration [%d]: outputRows is expected to be: %d", i, rowCount2[i]), rs.getString(1).contains(format("scannedRows=%d", rowCount3[i])));
                }
            }
        }

        /* test with stats */
        try (ResultSet rs = methodWatcher.executeQuery("explain select * from --splice-properties joinOrder=fixed\n t5, t4 where b5=100001 and c5=3 and d5=a4")) {
            Assert.assertTrue(rs.next());
            Assert.assertTrue("With stats, expect explain plan to pick control path", rs.getString(1).contains("engine=OLTP"));
            // skip ScrollInsensitive step
            Assert.assertTrue(rs.next());

            Assert.assertTrue(rs.next());
            Assert.assertTrue("Expected NestedLoopJoin", rs.getString(1).contains("NestedLoopJoin"));
            //skip the next two steps to get to the IndexScan step
            Assert.assertTrue(rs.next());
            Assert.assertTrue(rs.next());

            Assert.assertTrue(rs.next());
            Assert.assertTrue("Expected IndexScan", rs.getString(1).contains("IndexScan"));
            Assert.assertTrue("With stats, outputRows is expected to be 1", rs.getString(1).contains("scannedRows=1"));
        }

    }

    @Test
    @Ignore("DB-7058")
    public void testDefaultSelectivityFactorHintAtSessionLevel() throws Exception {
        // collect stats
        methodWatcher.executeQuery(format("analyze table %s.t5", CLASS_NAME));
        methodWatcher.executeQuery(format("analyze table %s.t4", CLASS_NAME));

        double selectivity[] = {1, 1e-1, 1e-2, 1e-3, 1e-4, 1e-5, 1e-6, 1e-7};
        String engine[] = {"OLAP", "OLAP", "OLTP", "OLTP", "OLTP", "OLTP", "OLTP", "OLTP"};
        int rowCount[] = {900000, 90000, 9000, 900, 90, 9, 1,1};

        String engine2[] = {"OLAP", "OLAP", "OLAP", "OLTP", "OLTP", "OLTP", "OLTP", "OLTP"};
        int rowCount2[] = {1000000, 1000000, 1000000, 27, 1, 1, 1, 1};

        String engine3[] = {"OLAP", "OLAP", "OLAP", "OLTP", "OLTP", "OLTP", "OLTP", "OLTP"};
        int rowCount3[] = {1000000, 1000000, 1000000, 27, 1, 1, 1, 1};
        String join3[] = {"BroadcastJoin", "BroadcastJoin", "BroadcastJoin",
                "BroadcastJoin", "NestedLoopJoin", "NestedLoopJoin", "NestedLoopJoin", "NestedLoopJoin"};

        for (int i=0; i<selectivity.length; i++) {
            String url = format("jdbc:splice://localhost:1527/splicedb;create=true;user=splice;password=admin;defaultSelectivityFactor=%.8f", selectivity[i]);
            try (ConnectionStatementWrapper s = new ConnectionStatementWrapper(DriverManager.getConnection(url, new Properties()), CLASS_NAME.toUpperCase())) {
                /* Q1: test single table case on PK */
                try (ResultSet rs = s.executeQuery("explain select * from t5 --splice-properties useDefaultRowCount=1000000\n where a5=100001")) {
                    Assert.assertTrue(rs.next());
                    Assert.assertTrue(format("Iteration [%d]:expect explain plan to pick %s path", i, engine[i]), rs.getString(1).contains(format("engine=%s", engine[i])));
                    //skip the next step to get to the TableScan step
                    Assert.assertTrue(rs.next());

                    Assert.assertTrue(rs.next());
                    Assert.assertTrue(format("Iteration [%d]:Expected TableScan", i), rs.getString(1).contains("TableScan"));
                    Assert.assertTrue(format("Iteration [%d]: outputRows is expected to be: %d", i, rowCount[i]), rs.getString(1).contains(format("outputRows=%d", rowCount[i])));
                }

                /* Q2: test the switch from table scan to index scan */
                try (ResultSet rs = s.executeQuery("explain select * from t5 --splice-properties useDefaultRowCount=1000000\n where b5=100001 and c5=3")) {
                    Assert.assertTrue(rs.next());
                    Assert.assertTrue(format("Iteration [%d]:expect explain plan to pick %s path", i, engine[i]), rs.getString(1).contains(format("engine=%s", engine2[i])));
                    if (i < 3) {
                        //selectivity is not small enough to make index lookup plan win, so we expect TableScan plan
                        //skip the next step to get to the TableScan step
                        Assert.assertTrue(rs.next());

                        Assert.assertTrue(rs.next());
                        Assert.assertTrue(format("Iteration [%d]:Expected TableScan", i), rs.getString(1).contains("TableScan"));
                        Assert.assertTrue(format("Iteration [%d]: outputRows is expected to be: %d", i, rowCount2[i]), rs.getString(1).contains(format("scannedRows=%d", rowCount2[i])));
                    } else {
                        // index lookup plan should win
                        //skip the next two steps to get to the IndexScan step
                        Assert.assertTrue(rs.next());
                        Assert.assertTrue(rs.next());

                        Assert.assertTrue(rs.next());
                        Assert.assertTrue(format("Iteration [%d]:Expected IndexScan", i), rs.getString(1).contains("IndexScan"));
                        Assert.assertTrue(format("Iteration [%d]: outputRows is expected to be: %d", i, rowCount2[i]), rs.getString(1).contains(format("scannedRows=%d", rowCount2[i])));
                    }
                }


                /* Q3: test join case */
                try (ResultSet rs = s.executeQuery("explain select * from --splice-properties joinOrder=fixed\n" +
                        "t5 --splice-properties useDefaultRowCount=1000000\n" +
                        ", t4 where b5=100001 and c5=3 and d5=a4")) {
                    Assert.assertTrue(rs.next());
                    Assert.assertTrue(format("Iteration [%d]:expect explain plan to pick %s path", i, engine3[i]), rs.getString(1).contains(format("engine=%s", engine3[i])));
                    // skip ScrollInsensitive step
                    Assert.assertTrue(rs.next());
                    if (i < 3) {
                        //selectivity is not small enough to make index lookup plan win, so we expect TableScan plan
                        // with large input table rows, broadcast join should win
                        Assert.assertTrue(rs.next());
                        Assert.assertTrue(format("Iteration [%d]:Expected %s", i, join3[i]), rs.getString(1).contains(join3[i]));
                        //skip the next step to get to the TableScan step for T5
                        Assert.assertTrue(rs.next());

                        Assert.assertTrue(rs.next());
                        Assert.assertTrue(format("Iteration [%d]:Expected TableScan", i), rs.getString(1).contains("TableScan"));
                        Assert.assertTrue(format("Iteration [%d]: outputRows is expected to be: %d", i, rowCount2[i]), rs.getString(1).contains(format("scannedRows=%d", rowCount3[i])));
                    } else {
                        // index lookup plan should win
                        // with small input table rows, nested loop join should win
                        Assert.assertTrue(rs.next());
                        Assert.assertTrue(format("Iteration [%d]:Expected %s", i, join3[i]), rs.getString(1).contains(join3[i]));

                        //skip the next two steps to get to the IndexScan step
                        Assert.assertTrue(rs.next());
                        Assert.assertTrue(rs.next());

                        Assert.assertTrue(rs.next());
                        Assert.assertTrue(format("Iteration [%d]:Expected IndexScan", i), rs.getString(1).contains("IndexScan"));
                        Assert.assertTrue(format("Iteration [%d]: outputRows is expected to be: %d", i, rowCount2[i]), rs.getString(1).contains(format("scannedRows=%d", rowCount3[i])));
                    }
                }
            }
        }
    }

    @Ignore("DB-11278")
    @Test
    public void testJoinStrategyHintOnTargetTable() throws Exception {
        String query ="explain update t4 --splice-properties joinStrategy=nestedloop\n" +
                             "set (a4,b4) = (select 1,1 from t1 where c1 = a4)";

        rowContainsQuery(3, query, "NestedLoopJoin", methodWatcher);
    }

    @Test
    public void testTriggerWithManyJoinsUsesMoreThan10msInQueryPlanner() throws Exception {
        methodWatcher.execute("CREATE TRIGGER MyTrig\n" +
            "BEFORE INSERT ON T4\n" +
            "FOR EACH STATEMENT\n" +
            "WHEN (EXISTS (SELECT 1 FROM t4 a, t4 b, t4 c, t4 d, t4 e, t4 f, t4 g, t4 h, t4 i, t4 j " +
            "WHERE a.a4 = b.a4 and b.a4=c.a4 and c.a4 = d.a4 and d.a4 = e.a4 and e.a4 = f.a4 and" +
                  " f.a4 = g.a4 and g.a4 = h.a4 and h.a4 = i.a4 and i.a4 = j.a4))\n" +
            "SIGNAL SQLSTATE '12345' ('No inserts allowed')\n");

        long startTime = System.currentTimeMillis();
        String query ="insert into t4 values (20,20,20)";

        List<String> expectedErrors =
           Arrays.asList("Application raised error or warning with diagnostic text: \"No inserts allowed\"");
        methodWatcher.execute("CALL SYSCS_UTIL.SYSCS_INVALIDATE_STORED_STATEMENTS()");
        methodWatcher.execute("CALL SYSCS_UTIL.SYSCS_EMPTY_GLOBAL_STATEMENT_CACHE()");
        testUpdateFail(query, expectedErrors, methodWatcher);
        long endTime = System.currentTimeMillis();
        long runTime = (endTime - startTime);
        Assert.assertTrue("Expected query planning to take more than 10 ms.  Actual time: " + runTime + " milliseconds", runTime > 10);
        methodWatcher.execute("DROP TRIGGER MyTrig");
    }

    @Test
    public void testReportMissingTableStatistics() throws Exception {
        String query ="explain select * from t3";
        String[] expected = {
                "Table statistics are missing or skipped for the following tables",
                CLASS_NAME + ".T3"
        };
        rowContainsQuery(new int[]{4, 5}, query, spliceClassWatcher, expected);

        methodWatcher.executeQuery(format("analyze table %s.t3", CLASS_NAME));
        try (ResultSet rs  = methodWatcher.executeQuery(query)) {
            String explainStr = TestUtils.FormattedResult.ResultFactory.toString(rs);
            Assert.assertFalse(explainStr.contains(expected[0]) || explainStr.contains(expected[1]));
        }
    }

    @Test
    public void testTableSkipStatistics() throws Exception {
        String query ="explain select * from t5 --splice-properties skipStats=true";
        methodWatcher.executeQuery(format("analyze table %s.t5", CLASS_NAME));

        String[] expected = {
                "Table statistics are missing or skipped for the following tables",
                CLASS_NAME + ".T5"
        };
        rowContainsQuery(new int[]{4, 5}, query, spliceClassWatcher, expected);
    }

    @Test
    public void testReportMissingColumnStatisticsUsedOnly() throws Exception {
        String query ="explain select * from t5";
        methodWatcher.execute(format("CALL SYSCS_UTIL.DISABLE_COLUMN_STATISTICS('%s', 'T5', 'E5')", CLASS_NAME));
        methodWatcher.executeQuery(format("analyze table %s.t5", CLASS_NAME));

        String[] expected = {
                "Column statistics are missing or skipped for the following columns",
                CLASS_NAME + ".T5.E5"
        };

        // only columns used for estimating selectivity/cost but missing statistics are reported
        // for the query above, T5.E5 is not used
        try (ResultSet rs  = methodWatcher.executeQuery(query)) {
            String explainStr = TestUtils.FormattedResult.ResultFactory.toString(rs);
            Assert.assertFalse(explainStr.contains(expected[0]) || explainStr.contains(expected[1]));
        }

        // use T5.E5 for estimating cost
        rowContainsQuery(new int[]{4, 5}, query + " where e5 < 3", spliceClassWatcher, expected);
    }

    @Test
    public void testReportMissingColumnStatisticsInListAndRange() throws Exception {
        String query =
                "explain select * from t1 --splice-properties joinStrategy=NESTEDLOOP\n" +
                " , t2 --splice-properties joinStrategy=NESTEDLOOP\n" +
                " where t1.c1 = t2.c1 and t1.c2 in (3, 5, 7) and t2.c1 between 1 and 10";
        methodWatcher.execute(format("CALL SYSCS_UTIL.DISABLE_COLUMN_STATISTICS('%s', 'T1', 'c2')", CLASS_NAME));
        methodWatcher.execute(format("CALL SYSCS_UTIL.DISABLE_COLUMN_STATISTICS('%s', 'T2', 'c1')", CLASS_NAME));
        methodWatcher.executeQuery(format("analyze table %s.t1", CLASS_NAME));
        methodWatcher.executeQuery(format("analyze table %s.t2", CLASS_NAME));

        String[] expected = {
                "Column statistics are missing or skipped for the following columns",
                CLASS_NAME + ".T1.C2",
                CLASS_NAME + ".T2.C1"
        };

        try (ResultSet rs  = methodWatcher.executeQuery(query)) {
            String explainStr = TestUtils.FormattedResult.ResultFactory.toString(rs);
            Assert.assertTrue(explainStr.contains(expected[0]));
            Assert.assertTrue(explainStr.contains(expected[1]));
            Assert.assertTrue(explainStr.contains(expected[2]));
        }
    }

    @Test
    public void testReportMissingColumnStatisticsJoinSelectivity() throws Exception {
        String query =
                "explain select * from t1\n" +
                " , t2 --splice-properties joinStrategy=BROADCAST\n" +
                " where t1.c1 = t2.c1";
        methodWatcher.execute(format("CALL SYSCS_UTIL.DISABLE_COLUMN_STATISTICS('%s', 'T1', 'c2')", CLASS_NAME));
        methodWatcher.execute(format("CALL SYSCS_UTIL.DISABLE_COLUMN_STATISTICS('%s', 'T2', 'c1')", CLASS_NAME));
        methodWatcher.executeQuery(format("analyze table %s.t1", CLASS_NAME));
        methodWatcher.executeQuery(format("analyze table %s.t2", CLASS_NAME));

        String[] expected = {
                "Column statistics are missing or skipped for the following columns",
                CLASS_NAME + ".T2.C1"
        };

        try (ResultSet rs  = methodWatcher.executeQuery(query)) {
            String explainStr = TestUtils.FormattedResult.ResultFactory.toString(rs);
            Assert.assertTrue(explainStr.contains(expected[0]));
            Assert.assertTrue(explainStr.contains(expected[1]));
            Assert.assertFalse(explainStr.contains(CLASS_NAME + ".T1.C1"));
        }
    }

    @Test
    public void testReportMissingColumnStatisticsGroupByAndAggregates() throws Exception {
        String query = "explain select b6, avg(a6), sum(c6) from t6 group by b6";
        methodWatcher.execute(format("CALL SYSCS_UTIL.DISABLE_COLUMN_STATISTICS('%s', 'T6', 'b6')", CLASS_NAME));
        methodWatcher.execute(format("CALL SYSCS_UTIL.DISABLE_COLUMN_STATISTICS('%s', 'T6', 'c6')", CLASS_NAME));
        methodWatcher.executeQuery(format("analyze table %s.t6", CLASS_NAME));

        String[] expected = {
                "Column statistics are missing or skipped for the following columns",
                CLASS_NAME + ".T6.B6",
                CLASS_NAME + ".T6.C6"
        };

        try (ResultSet rs  = methodWatcher.executeQuery(query)) {
            String explainStr = TestUtils.FormattedResult.ResultFactory.toString(rs);
            Assert.assertTrue(explainStr.contains(expected[0]));
            Assert.assertTrue(explainStr.contains(expected[1]));
            Assert.assertFalse(explainStr.contains(expected[2]));
            Assert.assertFalse(explainStr.contains(CLASS_NAME + ".T6.A6"));
        }
    }

    @Test
    public void testPlanPrinterBugDB11341() throws Exception {
        try (ResultSet rs = methodWatcher.executeQuery("call syscs_util.syscs_get_logger_level('com.splicemachine.db.impl.ast.PlanPrinter')")) {
            rs.next();
            String planPrinterLevel = rs.getString(1);
            try {
                methodWatcher.execute("call syscs_util.syscs_set_logger_level('com.splicemachine.db.impl.ast.PlanPrinter','DEBUG')");
                methodWatcher.executeQuery("SELECT 1 FROM ( SELECT 1 FROM sysibm.sysdummy1 ORDER BY 1 )"); // Failed before DB-11341
            } finally {
                methodWatcher.execute(format("call syscs_util.syscs_set_logger_level('com.splicemachine.db.impl.ast.PlanPrinter', '%s')", planPrinterLevel));
            }
        }
    }

<<<<<<< HEAD
    @Test
    public void testExplainSelectForUpdateDB11371() throws Exception {
        try (ResultSet rs = methodWatcher.executeQuery("explain select * from t1 for update")) {
            String explainStr = TestUtils.FormattedResult.ResultFactory.toString(rs);
            Assert.assertTrue(explainStr.contains("ScrollInsensitive"));
        }
=======
    private long cacheTime(String query) throws SQLException {
        try(ResultSet rs = methodWatcher.executeQuery("CALL SYSCS_UTIL.SYSCS_GET_CACHED_STATEMENTS()")) {
            while(rs.next()) {
                if(rs.getString(2).equals(query)) {
                    return rs.getTimestamp(3).getTime();
                }
            }
        }
        return -1;
    }

    private void testCachingExplainStatementInternal(String statement, String explainPrefix) throws Exception {
        methodWatcher.execute("call syscs_util.SYSCS_EMPTY_GLOBAL_STATEMENT_CACHE()");
        String explainQuery = explainPrefix + statement;
        methodWatcher.execute(explainQuery);
        long cacheTime = cacheTime(statement);
        Assert.assertTrue(cacheTime > 0);
        methodWatcher.execute(statement);
        long cacheTimeAfterExecution = cacheTime(statement);
        Assert.assertEquals("statement cached by explain was recompiled!", cacheTime, cacheTimeAfterExecution);
    }

    @Test
    public void testCachingExplainStatementDifferentStatements() throws Exception {
        testCachingExplainStatementInternal("select * from t7", "explain ");
        testCachingExplainStatementInternal("select * from t7 where a7 > 1", "explain ");
        testCachingExplainStatementInternal("update t7 set a7 = 40 where a7 = 42", "explain ");
        testCachingExplainStatementInternal("select * from t7 --splice-properties useOlap=false", "explain ");
        testCachingExplainStatementInternal("select * from t7 --splice-properties useOlap=true", "explain ");
    }

    @Test
    public void testCachingExplainStatementDifferentExplainPrefix() throws Exception {
        testCachingExplainStatementInternal("select * from t7", "explain ");
        testCachingExplainStatementInternal("select * from t7", "ExpLain ");
        testCachingExplainStatementInternal("select * from t7", "--comment1\n--comment2\n   explain ");
>>>>>>> 0fa79895
    }
}<|MERGE_RESOLUTION|>--- conflicted
+++ resolved
@@ -823,14 +823,6 @@
         }
     }
 
-<<<<<<< HEAD
-    @Test
-    public void testExplainSelectForUpdateDB11371() throws Exception {
-        try (ResultSet rs = methodWatcher.executeQuery("explain select * from t1 for update")) {
-            String explainStr = TestUtils.FormattedResult.ResultFactory.toString(rs);
-            Assert.assertTrue(explainStr.contains("ScrollInsensitive"));
-        }
-=======
     private long cacheTime(String query) throws SQLException {
         try(ResultSet rs = methodWatcher.executeQuery("CALL SYSCS_UTIL.SYSCS_GET_CACHED_STATEMENTS()")) {
             while(rs.next()) {
@@ -867,6 +859,13 @@
         testCachingExplainStatementInternal("select * from t7", "explain ");
         testCachingExplainStatementInternal("select * from t7", "ExpLain ");
         testCachingExplainStatementInternal("select * from t7", "--comment1\n--comment2\n   explain ");
->>>>>>> 0fa79895
+    }
+
+    @Test
+    public void testExplainSelectForUpdateDB11371() throws Exception {
+        try (ResultSet rs = methodWatcher.executeQuery("explain select * from t1 for update")) {
+            String explainStr = TestUtils.FormattedResult.ResultFactory.toString(rs);
+            Assert.assertTrue(explainStr.contains("ScrollInsensitive"));
+        }
     }
 }