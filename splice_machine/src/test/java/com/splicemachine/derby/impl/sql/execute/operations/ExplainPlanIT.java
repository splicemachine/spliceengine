/*
 * Copyright (c) 2012 - 2020 Splice Machine, Inc.
 *
 * This file is part of Splice Machine.
 * Splice Machine is free software: you can redistribute it and/or modify it under the terms of the
 * GNU Affero General Public License as published by the Free Software Foundation, either
 * version 3, or (at your option) any later version.
 * Splice Machine is distributed in the hope that it will be useful, but WITHOUT ANY WARRANTY;
 * without even the implied warranty of MERCHANTABILITY or FITNESS FOR A PARTICULAR PURPOSE.
 * See the GNU Affero General Public License for more details.
 * You should have received a copy of the GNU Affero General Public License along with Splice Machine.
 * If not, see <http://www.gnu.org/licenses/>.
 */

package com.splicemachine.derby.impl.sql.execute.operations;

import com.splicemachine.derby.test.framework.*;
import com.splicemachine.homeless.TestUtils;
import com.splicemachine.pipeline.api.Constraint;
import com.splicemachine.test.SerialTest;
import com.splicemachine.test_tools.TableCreator;
import org.junit.*;
import org.junit.experimental.categories.Category;
import org.junit.rules.RuleChain;
import org.junit.rules.TestRule;
import org.junit.runner.Description;

import java.sql.*;
import java.util.Arrays;
import java.util.List;
import java.util.Properties;

import static com.splicemachine.test_tools.Rows.row;
import static com.splicemachine.test_tools.Rows.rows;

/**
 * Created by jyuan on 10/7/14.
 */
@Category(SerialTest.class) // Not run in parallel since it is changing global log level
public class ExplainPlanIT extends SpliceUnitTest  {

    public static final String CLASS_NAME = ExplainPlanIT.class.getSimpleName().toUpperCase();
    protected static final SpliceWatcher spliceClassWatcher = new SpliceWatcher(CLASS_NAME);
    public static final String TABLE_NAME = "A";
    protected static final SpliceSchemaWatcher spliceSchemaWatcher = new SpliceSchemaWatcher(CLASS_NAME);

    private static final String tableDef = "(I INT)";
    protected static final SpliceTableWatcher spliceTableWatcher = new SpliceTableWatcher(TABLE_NAME,CLASS_NAME, tableDef);

    /// a class to make sure Connection, Statement and ResultSet are correctly closed (spotbugs)
    /// todo(martinrupp) there's a lot of other spotbugs in ITs similar to this, check if we can have sth like a
    /// MultiAutoClose class to do this.
    static class ConnectionStatementWrapper implements AutoCloseable
    {
        public ConnectionStatementWrapper(Connection connection, String schema) throws SQLException {
            this.connection = connection;
            this.connection.setSchema(schema);
            s = connection.createStatement();
        }

        public ResultSet executeQuery(String query) throws SQLException
        {
            if(rs != null && !rs.isClosed() ) rs.close();
            rs = s.executeQuery(query);
            return rs;
        }

        @Override
        public void close() throws Exception {
            if(rs != null && !rs.isClosed() ) rs.close();
            s.close();
            connection.close();
        }

        private Connection connection;
        private Statement s;
        private ResultSet rs;
    }

    @ClassRule
    public static TestRule chain = RuleChain.outerRule(spliceClassWatcher)
            .around(spliceSchemaWatcher)
            .around(spliceTableWatcher)
            .around(new SpliceDataWatcher(){
                @Override
                protected void starting(Description description){
                    try{
                        PreparedStatement ps=spliceClassWatcher.prepareStatement(format("insert into %s.%s values (?)",CLASS_NAME,TABLE_NAME));
                        for(int i=0;i<10;i++){
                            ps.setInt(1, i);
                            ps.addBatch();
                        }
                        ps.executeBatch();
                        ps = spliceClassWatcher.prepareStatement(
                                format("insert into %s.%s select * from %s.%s", CLASS_NAME,TABLE_NAME, CLASS_NAME,TABLE_NAME));
                        for (int i = 0; i < 11; ++i) {
                            ps.execute();
                        }
                        ps = spliceClassWatcher.prepareStatement(format("analyze schema %s", CLASS_NAME));
                        ps.execute();
                    }catch(Exception e){
                        throw new RuntimeException(e);
                    }finally{
                        spliceClassWatcher.closeAll();
                    }
                }

            });
    @Rule
    public SpliceWatcher methodWatcher = new SpliceWatcher(CLASS_NAME);

    @BeforeClass
    public static void createTables() throws Exception {
        Connection conn = spliceClassWatcher.getOrCreateConnection();

        new TableCreator(conn)
                .withCreate("create table t1 (c1 int, c2 int)")
                .create();

        new TableCreator(conn)
                .withCreate("create table t2 (c1 int, c2 int)")
                .create();

        new TableCreator(conn)
                .withCreate("create table t3 (c1 int, c2 int)")
                .create();

        new TableCreator(conn)
                .withCreate("create table t4 (a4 int, b4 int, c4 int, primary key(a4))")
                .withInsert("insert into t4 values(?,?,?)")
                .withRows(rows(
                        row(1,1,1),
                        row(2,2,2),
                        row(3,3,3),
                        row(4,4,4),
                        row(5,5,5),
                        row(6,6,6),
                        row(7,7,7),
                        row(8,8,8),
                        row(9,9,9),
                        row(10,10,10)))
                .create();
        int factor = 10;
        for (int i = 1; i <= 12; i++) {
            spliceClassWatcher.executeUpdate(format("insert into t4 select a4+%d, b4,c4 from t4", factor));
            factor = factor * 2;
        }

        new TableCreator(conn)
                .withCreate("create table t5 (a5 int, b5 int, c5 int, d5 int, e5 int, primary key(a5, b5, c5))")
                .withIndex("create index ix_t5 on t5(b5, c5, d5)")
                .withInsert("insert into t5 values(?,?,?,?,?)")
                .withRows(rows(
                        row(1,1,1,1,1),
                        row(2,2,2,2,2),
                        row(3,3,3,3,3),
                        row(4,4,4,4,4),
                        row(5,5,5,5,5),
                        row(6,6,6,6,6),
                        row(7,7,7,7,7),
                        row(8,8,8,8,8),
                        row(9,9,9,9,9),
                        row(10,10,10,10,10)))
                .create();

        for (int i = 1; i <= 12; i++) {
            spliceClassWatcher.executeUpdate(format("insert into t5 select a5+%d, b5,c5, d5, e5 from t5", factor));
            factor = factor * 2;
        }

        new TableCreator(conn)
                .withCreate("create table t6 (a6 int, b6 int, c6 int)")
                .create();

        new TableCreator(conn)
                .withCreate("create table t7 (a7 int, b7 int, c7 int)")
                .create();
    }

    @Test
    public void testExplainSelect() throws Exception {
        int count = 0;
        try (ResultSet rs  = methodWatcher.executeQuery(
                String.format("explain select * from %s", this.getTableReference(TABLE_NAME)))) {

            while (rs.next()) {
                ++count;
            }
            Assert.assertTrue(count > 0);
        }

        try (ResultSet rs  = methodWatcher.executeQuery(
                String.format("sparkexplain select * from %s", this.getTableReference(TABLE_NAME)))) {

            count = 0;
            while (rs.next()) {
                ++count;
            }
            Assert.assertTrue(count > 0);
        }

        try (ResultSet rs  = methodWatcher.executeQuery(
                String.format("sparkexplain_analyzed select * from %s", this.getTableReference(TABLE_NAME)))) {

            count = 0;
            while (rs.next()) {
                ++count;
            }
            Assert.assertTrue(count > 0);
        }

        try (ResultSet rs  = methodWatcher.executeQuery(
                String.format("sparkexplain_logical select * from %s", this.getTableReference(TABLE_NAME)))) {

            count = 0;
            while (rs.next()) {
                ++count;
            }
            Assert.assertTrue(count > 0);
        }

        try (ResultSet rs  = methodWatcher.executeQuery(
                String.format("sparkexplain_optimized select * from %s", this.getTableReference(TABLE_NAME)))) {

            count = 0;
            while (rs.next()) {
                ++count;
            }
            Assert.assertTrue(count > 0);
        }
    }

    @Test
    public void testExplainUpdate() throws Exception {
        int count = 0;
        try (ResultSet rs  = methodWatcher.executeQuery(
                String.format("explain update %s set i = 0 where i = 1", this.getTableReference(TABLE_NAME)))) {

            while (rs.next()) {
                ++count;
            }
            Assert.assertTrue(count > 0);
        }

        try (ResultSet rs  = methodWatcher.executeQuery(
                String.format("sparkexplain update %s set i = 0 where i = 1", this.getTableReference(TABLE_NAME)))) {

            count = 0;
            while (rs.next()) {
                ++count;
            }
            Assert.assertTrue(count > 0);
        }

    }

    @Test
    public void testExplainDelete() throws Exception {
        try (ResultSet rs  = methodWatcher.executeQuery(
                String.format("explain delete from %s where i = 1", this.getTableReference(TABLE_NAME)))) {

            int count = 0;
            while (rs.next()) {
                ++count;
            }
            Assert.assertTrue(count > 0);
        }

        try (ResultSet rs  = methodWatcher.executeQuery(
                String.format("sparkexplain delete from %s where i = 1", this.getTableReference(TABLE_NAME)))) {

            int count = 0;
            while (rs.next()) {
                ++count;
            }
            Assert.assertTrue(count > 0);
        }
    }

    @Test
    public void testExplainTwice() throws Exception {
        int count1 = 0;
        try (ResultSet rs  = methodWatcher.executeQuery(
                String.format("-- some comments %n explain%nupdate %s set i = 0 where i = 1", this.getTableReference(TABLE_NAME)))) {
            while (rs.next()) {
                ++count1;
            }
        }
        int count2 = 0;
        try (ResultSet rs  = methodWatcher.executeQuery(
                String.format("-- some comments %n explain%nupdate %s set i = 0 where i = 1", this.getTableReference(TABLE_NAME)))) {
            while (rs.next()) {
                ++count2;
            }
            Assert.assertTrue(count1 == count2);
        }

        try (ResultSet rs  = methodWatcher.executeQuery(
                String.format("-- some comments %n sparkexplain%nupdate %s set i = 0 where i = 1", this.getTableReference(TABLE_NAME)))) {
            count1 = 0;
            while (rs.next()) {
                ++count1;
            }
        }
        try (ResultSet rs  = methodWatcher.executeQuery(
                String.format("-- some comments %n sparkexplain%nupdate %s set i = 0 where i = 1", this.getTableReference(TABLE_NAME)))) {
            count2 = 0;
            while (rs.next()) {
                ++count2;
            }
            Assert.assertTrue(count1 == count2);
        }
    }

    @Test
    public void testUseSpark() throws Exception {
        String sql = format("explain select * from %s.%s --SPLICE-PROPERTIES useOLAP=false", CLASS_NAME, TABLE_NAME);
        try (ResultSet rs  = methodWatcher.executeQuery(sql)) {
            Assert.assertTrue(rs.next());
            Assert.assertTrue("expect explain plan contains engine=OLTP", rs.getString(1).contains("engine=OLTP"));
        }

        sql = format("explain select * from %s.%s", CLASS_NAME, TABLE_NAME);
        try (ResultSet rs  = methodWatcher.executeQuery(sql)) {
            Assert.assertTrue(rs.next());
            Assert.assertTrue("expect explain plan contains engine=OLAP", rs.getString(1).contains("engine=OLAP"));
        }
    }

    @Test
    public void testSparkConnection() throws Exception {
        String url = "jdbc:splice://localhost:1527/splicedb;create=true;user=splice;password=admin;useOLAP=true";
        try( ConnectionStatementWrapper s = new ConnectionStatementWrapper(DriverManager.getConnection(url, new Properties()), CLASS_NAME.toUpperCase()) )
        {
            try (ResultSet rs = s.executeQuery("explain select * from A")) {
                Assert.assertTrue(rs.next());
                Assert.assertTrue("expect explain plan contains useSpark=false", rs.getString(1).contains("engine=OLAP"));
            }
        }
    }

    @Test
    public void testControlConnection() throws Exception {
        String types[] = { "useSpark", "useOLAP" };
        for( String type : types ) {
            String url = "jdbc:splice://localhost:1527/splicedb;create=true;user=splice;password=admin;" + type + "=false";
            try( ConnectionStatementWrapper s = new ConnectionStatementWrapper(
                 DriverManager.getConnection(url, new Properties()), CLASS_NAME.toUpperCase()) )
            {
                try (ResultSet rs = s.executeQuery("explain select * from A")) {
                    Assert.assertTrue(rs.next());
                    Assert.assertTrue("expect explain plan contains useSpark=false", rs.getString(1).contains("engine=OLTP"));
                }
            }
        }
    }

    @Test
    public void testControlQuery() throws Exception {
        String url = "jdbc:splice://localhost:1527/splicedb;user=splice;password=admin";
        try( ConnectionStatementWrapper s = new ConnectionStatementWrapper(DriverManager.getConnection(url, new Properties()), CLASS_NAME.toUpperCase()) )
        {
            try (ResultSet rs = s.executeQuery("explain select * from A --SPLICE-PROPERTIES useSpark=false")) {
                Assert.assertTrue(rs.next());
                Assert.assertTrue("expect explain plan contains useSpark=false", rs.getString(1).contains("engine=OLTP"));
            }
        }
    }

    //DB-5743
    @Test
    public void testPredicatePushDownAfterOJ2IJ() throws Exception {

        String query =
                "explain select count(*) from t1 a\n" +
                "left join t2 b on a.c1=b.c1\n" +
                "left join t2 c on b.c2=c.c2\n" +
                "where a.c2 not in (1, 2, 3) and c.c1 > 0";

        // Make sure predicate on a.c2 is pushed down to the base table scan
        String predicate = "preds=[(A.C2[0:2] <> 1),(A.C2[0:2] <> 2),(A.C2[0:2] <> 3)]";
        try (ResultSet rs  = methodWatcher.executeQuery(query)) {
            while (rs.next()) {
                String s = rs.getString(1);
                if (s.contains(predicate)) {
                    Assert.assertTrue(s, s.contains("TableScan"));
                }
            }
        }
    }

    @Test
    public void testChoiceOfDatasetProcessorType() throws Exception {
        // collect stats
        methodWatcher.executeQuery(format("analyze table %s.t4", CLASS_NAME));
        //test select with single table
        // PK access path, we should pick control path
        try (ResultSet rs = methodWatcher.executeQuery("explain select * from t4 where a4=10000")) {
            Assert.assertTrue(rs.next());
            Assert.assertTrue("expect explain plan to pick control path", rs.getString(1).contains("engine=OLTP"));
        }

        // full table scan, we should go for spark path as all rows need to be accessed, even though the output row count
        // is small after applying the predicate
        try (ResultSet rs = methodWatcher.executeQuery("explain select * from t4 where b4=10000")) {
            Assert.assertTrue(rs.next());
            Assert.assertTrue("expect explain plan to pick spark path", rs.getString(1).contains("engine=OLAP"));
        }

        // test join case, base table scan may not exceeds the rowcount limit of 20000, if the join result rowcount exceeds this
        // limit, we still need to go for Spark path
        try (ResultSet rs = methodWatcher.executeQuery("explain select * from t4 as X, t4 as Y where X.a4>30000 and Y.a4 >30000 and X.b4=Y.b4")) {
            Assert.assertTrue(rs.next());
            Assert.assertTrue("expect explain plan to pick spark path", rs.getString(1).contains("engine=OLAP"));
        }

        try (ResultSet rs = methodWatcher.executeQuery("explain select * from t4 as X, t4 as Y where X.a4=30000 and Y.a4 =30000 and X.b4=Y.b4")) {
            Assert.assertTrue(rs.next());
            Assert.assertTrue("expect explain plan to pick control path", rs.getString(1).contains("engine=OLTP"));
        }
    }

    @Test
    public void testDefaultSelectivityFactorHint() throws Exception {
        // collect stats
        methodWatcher.executeQuery(format("analyze table %s.t5", CLASS_NAME));
        methodWatcher.executeQuery(format("analyze table %s.t4", CLASS_NAME));

        double selectivity[] = {1, 1e-1, 1e-2, 1e-3, 1e-4, 1e-5, 1e-6, 1e-7};
        String engine[] = {"OLAP", "OLAP", "OLTP", "OLTP", "OLTP", "OLTP", "OLTP", "OLTP"};
        int rowCount[] = {900000, 90000, 9000, 900, 90, 9, 1,1};

        /* Q1: test single table case on PK */
        for (int i=0; i < selectivity.length; i++) {
            try (ResultSet rs = methodWatcher.executeQuery(format("explain select * from t5 --splice-properties useDefaultRowCount=1000000, defaultSelectivityFactor=%.8f\n where a5=100001", selectivity[i]))) {
                Assert.assertTrue(rs.next());
                Assert.assertTrue(format("Iteration [%d]:expect explain plan to pick %s path", i, engine[i]), rs.getString(1).contains(format("engine=%s", engine[i])));
                //skip the next step to get to the TableScan step
                Assert.assertTrue(rs.next());

                Assert.assertTrue(rs.next());
                Assert.assertTrue(format("Iteration [%d]:Expected TableScan", i), rs.getString(1).contains("TableScan"));
                Assert.assertTrue(format("Iteration [%d]: outputRows is expected to be: %d", i, rowCount[i]), rs.getString(1).contains(format("outputRows=%d", rowCount[i])));
            }
        }

        /* test with stats */
        try (ResultSet rs = methodWatcher.executeQuery("explain select * from t5 where a5=100001")) {
            Assert.assertTrue(rs.next());
            Assert.assertTrue("With stats, expect explain plan to pick control path", rs.getString(1).contains("engine=OLTP"));
            //skip the next step to get to the TableScan step
            Assert.assertTrue(rs.next());

            Assert.assertTrue(rs.next());
            Assert.assertTrue("Expected TableScan", rs.getString(1).contains("TableScan"));
            Assert.assertTrue("With stats, outputRows is expected to be 1", rs.getString(1).contains("outputRows=1"));
        }

        /* Q2: test the switch from table scan to index scan */
        String engine2[] = {"OLAP", "OLAP", "OLAP", "OLTP", "OLTP", "OLTP", "OLTP", "OLTP"};
        int rowCount2[] = {1000000, 1000000, 1000000, 27, 1, 1, 1, 1};
        for (int i=0; i < selectivity.length; i++) {
            try (ResultSet rs = methodWatcher.executeQuery(format("explain select * from t5 --splice-properties useDefaultRowCount=1000000, defaultSelectivityFactor=%.8f\n where b5=100001 and c5=3", selectivity[i]))) {
                Assert.assertTrue(rs.next());
                Assert.assertTrue(format("Iteration [%d]:expect explain plan to pick %s path", i, engine[i]), rs.getString(1).contains(format("engine=%s", engine2[i])));
                if (i < 3) {
                    //selectivity is not small enough to make index lookup plan win, so we expect TableScan plan
                    //skip the next step to get to the TableScan step
                    Assert.assertTrue(rs.next());

                    Assert.assertTrue(rs.next());
                    Assert.assertTrue(format("Iteration [%d]:Expected TableScan", i), rs.getString(1).contains("TableScan"));
                    Assert.assertTrue(format("Iteration [%d]: outputRows is expected to be: %d", i, rowCount2[i]), rs.getString(1).contains(format("scannedRows=%d", rowCount2[i])));
                } else {
                    // index lookup plan should win
                    //skip the next two steps to get to the IndexScan step
                    Assert.assertTrue(rs.next());
                    Assert.assertTrue(rs.next());

                    Assert.assertTrue(rs.next());
                    Assert.assertTrue(format("Iteration [%d]:Expected IndexScan", i), rs.getString(1).contains("IndexScan"));
                    Assert.assertTrue(format("Iteration [%d]: outputRows is expected to be: %d", i, rowCount2[i]), rs.getString(1).contains(format("scannedRows=%d", rowCount2[i])));
                }
            }
        }

        /* test with stats */
        try (ResultSet rs = methodWatcher.executeQuery("explain select * from t5 where b5=100001 and c5=3")) {
            Assert.assertTrue(rs.next());
            Assert.assertTrue("With stats, expect explain plan to pick control path", rs.getString(1).contains("engine=OLTP"));
            //skip the next two steps to get to the IndexScan step
            Assert.assertTrue(rs.next());
            Assert.assertTrue(rs.next());

            Assert.assertTrue(rs.next());
            Assert.assertTrue("Expected IndexScan", rs.getString(1).contains("IndexScan"));
            Assert.assertTrue("With stats, outputRows is expected to be 1", rs.getString(1).contains("scannedRows=1"));
        }

        /* Q3: test join case */
        String engine3[] = {"OLAP", "OLAP", "OLAP", "OLTP", "OLTP", "OLTP", "OLTP", "OLTP"};
        int rowCount3[] = {1000000, 1000000, 1000000, 27, 1, 1, 1, 1};
        String join3[] = {"BroadcastJoin", "BroadcastJoin", "BroadcastJoin",
                "NestedLoopJoin", "NestedLoopJoin", "NestedLoopJoin", "NestedLoopJoin", "NestedLoopJoin"};
        for (int i=0; i < selectivity.length; i++) {
            try (ResultSet rs = methodWatcher.executeQuery(format("explain select * from --splice-properties joinOrder=fixed\n" +
                    "t5 --splice-properties useDefaultRowCount=1000000, defaultSelectivityFactor=%.8f\n " +
                    ", t4 where b5=100001 and c5=3 and d5=a4", selectivity[i]))) {
                Assert.assertTrue(rs.next());
                Assert.assertTrue(format("Iteration [%d]:expect explain plan to pick %s path", i, engine3[i]), rs.getString(1).contains(format("engine=%s", engine3[i])));
                // skip ScrollInsensitive step
                Assert.assertTrue(rs.next());
                if (i < 3) {
                    //selectivity is not small enough to make index lookup plan win, so we expect TableScan plan
                    // with large input table rows, broadcast join should win
                    Assert.assertTrue(rs.next());
                    Assert.assertTrue(format("Iteration [%d]:Expected %s", i, join3[i]), rs.getString(1).contains(join3[i]));
                    //skip the next step to get to the TableScan step for T5
                    Assert.assertTrue(rs.next());

                    Assert.assertTrue(rs.next());
                    Assert.assertTrue(format("Iteration [%d]:Expected TableScan", i), rs.getString(1).contains("TableScan"));
                    Assert.assertTrue(format("Iteration [%d]: outputRows is expected to be: %d", i, rowCount2[i]), rs.getString(1).contains(format("scannedRows=%d", rowCount3[i])));
                } else {
                    // index lookup plan should win
                    // with small input table rows, nested loop join should win
                    Assert.assertTrue(rs.next());
                    Assert.assertTrue(format("Iteration [%d]:Expected %s", i, join3[i]), rs.getString(1).contains(join3[i]));

                    //skip the next two steps to get to the IndexScan step
                    Assert.assertTrue(rs.next());
                    Assert.assertTrue(rs.next());

                    Assert.assertTrue(rs.next());
                    Assert.assertTrue(format("Iteration [%d]:Expected IndexScan", i), rs.getString(1).contains("IndexScan"));
                    Assert.assertTrue(format("Iteration [%d]: outputRows is expected to be: %d", i, rowCount2[i]), rs.getString(1).contains(format("scannedRows=%d", rowCount3[i])));
                }
            }
        }

        /* test with stats */
        try (ResultSet rs = methodWatcher.executeQuery("explain select * from --splice-properties joinOrder=fixed\n t5, t4 where b5=100001 and c5=3 and d5=a4")) {
            Assert.assertTrue(rs.next());
            Assert.assertTrue("With stats, expect explain plan to pick control path", rs.getString(1).contains("engine=OLTP"));
            // skip ScrollInsensitive step
            Assert.assertTrue(rs.next());

            Assert.assertTrue(rs.next());
            Assert.assertTrue("Expected NestedLoopJoin", rs.getString(1).contains("NestedLoopJoin"));
            //skip the next two steps to get to the IndexScan step
            Assert.assertTrue(rs.next());
            Assert.assertTrue(rs.next());

            Assert.assertTrue(rs.next());
            Assert.assertTrue("Expected IndexScan", rs.getString(1).contains("IndexScan"));
            Assert.assertTrue("With stats, outputRows is expected to be 1", rs.getString(1).contains("scannedRows=1"));
        }

    }

    @Test
    @Ignore("DB-7058")
    public void testDefaultSelectivityFactorHintAtSessionLevel() throws Exception {
        // collect stats
        methodWatcher.executeQuery(format("analyze table %s.t5", CLASS_NAME));
        methodWatcher.executeQuery(format("analyze table %s.t4", CLASS_NAME));

        double selectivity[] = {1, 1e-1, 1e-2, 1e-3, 1e-4, 1e-5, 1e-6, 1e-7};
        String engine[] = {"OLAP", "OLAP", "OLTP", "OLTP", "OLTP", "OLTP", "OLTP", "OLTP"};
        int rowCount[] = {900000, 90000, 9000, 900, 90, 9, 1,1};

        String engine2[] = {"OLAP", "OLAP", "OLAP", "OLTP", "OLTP", "OLTP", "OLTP", "OLTP"};
        int rowCount2[] = {1000000, 1000000, 1000000, 27, 1, 1, 1, 1};

        String engine3[] = {"OLAP", "OLAP", "OLAP", "OLTP", "OLTP", "OLTP", "OLTP", "OLTP"};
        int rowCount3[] = {1000000, 1000000, 1000000, 27, 1, 1, 1, 1};
        String join3[] = {"BroadcastJoin", "BroadcastJoin", "BroadcastJoin",
                "BroadcastJoin", "NestedLoopJoin", "NestedLoopJoin", "NestedLoopJoin", "NestedLoopJoin"};

        for (int i=0; i<selectivity.length; i++) {
            String url = format("jdbc:splice://localhost:1527/splicedb;create=true;user=splice;password=admin;defaultSelectivityFactor=%.8f", selectivity[i]);
            try (ConnectionStatementWrapper s = new ConnectionStatementWrapper(DriverManager.getConnection(url, new Properties()), CLASS_NAME.toUpperCase())) {
                /* Q1: test single table case on PK */
                try (ResultSet rs = s.executeQuery("explain select * from t5 --splice-properties useDefaultRowCount=1000000\n where a5=100001")) {
                    Assert.assertTrue(rs.next());
                    Assert.assertTrue(format("Iteration [%d]:expect explain plan to pick %s path", i, engine[i]), rs.getString(1).contains(format("engine=%s", engine[i])));
                    //skip the next step to get to the TableScan step
                    Assert.assertTrue(rs.next());

                    Assert.assertTrue(rs.next());
                    Assert.assertTrue(format("Iteration [%d]:Expected TableScan", i), rs.getString(1).contains("TableScan"));
                    Assert.assertTrue(format("Iteration [%d]: outputRows is expected to be: %d", i, rowCount[i]), rs.getString(1).contains(format("outputRows=%d", rowCount[i])));
                }

                /* Q2: test the switch from table scan to index scan */
                try (ResultSet rs = s.executeQuery("explain select * from t5 --splice-properties useDefaultRowCount=1000000\n where b5=100001 and c5=3")) {
                    Assert.assertTrue(rs.next());
                    Assert.assertTrue(format("Iteration [%d]:expect explain plan to pick %s path", i, engine[i]), rs.getString(1).contains(format("engine=%s", engine2[i])));
                    if (i < 3) {
                        //selectivity is not small enough to make index lookup plan win, so we expect TableScan plan
                        //skip the next step to get to the TableScan step
                        Assert.assertTrue(rs.next());

                        Assert.assertTrue(rs.next());
                        Assert.assertTrue(format("Iteration [%d]:Expected TableScan", i), rs.getString(1).contains("TableScan"));
                        Assert.assertTrue(format("Iteration [%d]: outputRows is expected to be: %d", i, rowCount2[i]), rs.getString(1).contains(format("scannedRows=%d", rowCount2[i])));
                    } else {
                        // index lookup plan should win
                        //skip the next two steps to get to the IndexScan step
                        Assert.assertTrue(rs.next());
                        Assert.assertTrue(rs.next());

                        Assert.assertTrue(rs.next());
                        Assert.assertTrue(format("Iteration [%d]:Expected IndexScan", i), rs.getString(1).contains("IndexScan"));
                        Assert.assertTrue(format("Iteration [%d]: outputRows is expected to be: %d", i, rowCount2[i]), rs.getString(1).contains(format("scannedRows=%d", rowCount2[i])));
                    }
                }


                /* Q3: test join case */
                try (ResultSet rs = s.executeQuery("explain select * from --splice-properties joinOrder=fixed\n" +
                        "t5 --splice-properties useDefaultRowCount=1000000\n" +
                        ", t4 where b5=100001 and c5=3 and d5=a4")) {
                    Assert.assertTrue(rs.next());
                    Assert.assertTrue(format("Iteration [%d]:expect explain plan to pick %s path", i, engine3[i]), rs.getString(1).contains(format("engine=%s", engine3[i])));
                    // skip ScrollInsensitive step
                    Assert.assertTrue(rs.next());
                    if (i < 3) {
                        //selectivity is not small enough to make index lookup plan win, so we expect TableScan plan
                        // with large input table rows, broadcast join should win
                        Assert.assertTrue(rs.next());
                        Assert.assertTrue(format("Iteration [%d]:Expected %s", i, join3[i]), rs.getString(1).contains(join3[i]));
                        //skip the next step to get to the TableScan step for T5
                        Assert.assertTrue(rs.next());

                        Assert.assertTrue(rs.next());
                        Assert.assertTrue(format("Iteration [%d]:Expected TableScan", i), rs.getString(1).contains("TableScan"));
                        Assert.assertTrue(format("Iteration [%d]: outputRows is expected to be: %d", i, rowCount2[i]), rs.getString(1).contains(format("scannedRows=%d", rowCount3[i])));
                    } else {
                        // index lookup plan should win
                        // with small input table rows, nested loop join should win
                        Assert.assertTrue(rs.next());
                        Assert.assertTrue(format("Iteration [%d]:Expected %s", i, join3[i]), rs.getString(1).contains(join3[i]));

                        //skip the next two steps to get to the IndexScan step
                        Assert.assertTrue(rs.next());
                        Assert.assertTrue(rs.next());

                        Assert.assertTrue(rs.next());
                        Assert.assertTrue(format("Iteration [%d]:Expected IndexScan", i), rs.getString(1).contains("IndexScan"));
                        Assert.assertTrue(format("Iteration [%d]: outputRows is expected to be: %d", i, rowCount2[i]), rs.getString(1).contains(format("scannedRows=%d", rowCount3[i])));
                    }
                }
            }
        }
    }

    @Ignore("DB-11278")
    @Test
    public void testJoinStrategyHintOnTargetTable() throws Exception {
        String query ="explain update t4 --splice-properties joinStrategy=nestedloop\n" +
                             "set (a4,b4) = (select 1,1 from t1 where c1 = a4)";

        rowContainsQuery(3, query, "NestedLoopJoin", methodWatcher);
    }

    @Test
    public void testTriggerWithManyJoinsUsesMoreThan10msInQueryPlanner() throws Exception {
        methodWatcher.execute("CREATE TRIGGER MyTrig\n" +
            "BEFORE INSERT ON T4\n" +
            "FOR EACH STATEMENT\n" +
            "WHEN (EXISTS (SELECT 1 FROM t4 a, t4 b, t4 c, t4 d, t4 e, t4 f, t4 g, t4 h, t4 i, t4 j " +
            "WHERE a.a4 = b.a4 and b.a4=c.a4 and c.a4 = d.a4 and d.a4 = e.a4 and e.a4 = f.a4 and" +
                  " f.a4 = g.a4 and g.a4 = h.a4 and h.a4 = i.a4 and i.a4 = j.a4))\n" +
            "SIGNAL SQLSTATE '12345' ('No inserts allowed')\n");

        long startTime = System.currentTimeMillis();
        String query ="insert into t4 values (20,20,20)";

        List<String> expectedErrors =
           Arrays.asList("Application raised error or warning with diagnostic text: \"No inserts allowed\"");
        methodWatcher.execute("CALL SYSCS_UTIL.SYSCS_INVALIDATE_STORED_STATEMENTS()");
        methodWatcher.execute("CALL SYSCS_UTIL.SYSCS_EMPTY_GLOBAL_STATEMENT_CACHE()");
        testUpdateFail(query, expectedErrors, methodWatcher);
        long endTime = System.currentTimeMillis();
        long runTime = (endTime - startTime);
        Assert.assertTrue("Expected query planning to take more than 10 ms.  Actual time: " + runTime + " milliseconds", runTime > 10);
        methodWatcher.execute("DROP TRIGGER MyTrig");
    }

    @Test
    public void testReportMissingTableStatistics() throws Exception {
        String query ="explain select * from t3";
        String[] expected = {
                "Table statistics are missing or skipped for the following tables",
                CLASS_NAME + ".T3"
        };
        rowContainsQuery(new int[]{4, 5}, query, spliceClassWatcher, expected);

        methodWatcher.executeQuery(format("analyze table %s.t3", CLASS_NAME));
        try (ResultSet rs  = methodWatcher.executeQuery(query)) {
            String explainStr = TestUtils.FormattedResult.ResultFactory.toString(rs);
            Assert.assertFalse(explainStr.contains(expected[0]) || explainStr.contains(expected[1]));
        }
    }

    @Test
    public void testTableSkipStatistics() throws Exception {
        String query ="explain select * from t5 --splice-properties skipStats=true";
        methodWatcher.executeQuery(format("analyze table %s.t5", CLASS_NAME));

        String[] expected = {
                "Table statistics are missing or skipped for the following tables",
                CLASS_NAME + ".T5"
        };
        rowContainsQuery(new int[]{4, 5}, query, spliceClassWatcher, expected);
    }

    @Test
    public void testReportMissingColumnStatisticsUsedOnly() throws Exception {
        String query ="explain select * from t5";
        methodWatcher.execute(format("CALL SYSCS_UTIL.DISABLE_COLUMN_STATISTICS('%s', 'T5', 'E5')", CLASS_NAME));
        methodWatcher.executeQuery(format("analyze table %s.t5", CLASS_NAME));

        String[] expected = {
                "Column statistics are missing or skipped for the following columns",
                CLASS_NAME + ".T5.E5"
        };

        // only columns used for estimating selectivity/cost but missing statistics are reported
        // for the query above, T5.E5 is not used
        try (ResultSet rs  = methodWatcher.executeQuery(query)) {
            String explainStr = TestUtils.FormattedResult.ResultFactory.toString(rs);
            Assert.assertFalse(explainStr.contains(expected[0]) || explainStr.contains(expected[1]));
        }

        // use T5.E5 for estimating cost
        rowContainsQuery(new int[]{4, 5}, query + " where e5 < 3", spliceClassWatcher, expected);
    }

    @Test
    public void testReportMissingColumnStatisticsInListAndRange() throws Exception {
        String query =
                "explain select * from t1 --splice-properties joinStrategy=NESTEDLOOP\n" +
                " , t2 --splice-properties joinStrategy=NESTEDLOOP\n" +
                " where t1.c1 = t2.c1 and t1.c2 in (3, 5, 7) and t2.c1 between 1 and 10";
        methodWatcher.execute(format("CALL SYSCS_UTIL.DISABLE_COLUMN_STATISTICS('%s', 'T1', 'c2')", CLASS_NAME));
        methodWatcher.execute(format("CALL SYSCS_UTIL.DISABLE_COLUMN_STATISTICS('%s', 'T2', 'c1')", CLASS_NAME));
        methodWatcher.executeQuery(format("analyze table %s.t1", CLASS_NAME));
        methodWatcher.executeQuery(format("analyze table %s.t2", CLASS_NAME));

        String[] expected = {
                "Column statistics are missing or skipped for the following columns",
                CLASS_NAME + ".T1.C2",
                CLASS_NAME + ".T2.C1"
        };

        try (ResultSet rs  = methodWatcher.executeQuery(query)) {
            String explainStr = TestUtils.FormattedResult.ResultFactory.toString(rs);
            Assert.assertTrue(explainStr.contains(expected[0]));
            Assert.assertTrue(explainStr.contains(expected[1]));
            Assert.assertTrue(explainStr.contains(expected[2]));
        }
    }

    @Test
    public void testReportMissingColumnStatisticsJoinSelectivity() throws Exception {
        String query =
                "explain select * from t1\n" +
                " , t2 --splice-properties joinStrategy=BROADCAST\n" +
                " where t1.c1 = t2.c1";
        methodWatcher.execute(format("CALL SYSCS_UTIL.DISABLE_COLUMN_STATISTICS('%s', 'T1', 'c2')", CLASS_NAME));
        methodWatcher.execute(format("CALL SYSCS_UTIL.DISABLE_COLUMN_STATISTICS('%s', 'T2', 'c1')", CLASS_NAME));
        methodWatcher.executeQuery(format("analyze table %s.t1", CLASS_NAME));
        methodWatcher.executeQuery(format("analyze table %s.t2", CLASS_NAME));

        String[] expected = {
                "Column statistics are missing or skipped for the following columns",
                CLASS_NAME + ".T2.C1"
        };

        try (ResultSet rs  = methodWatcher.executeQuery(query)) {
            String explainStr = TestUtils.FormattedResult.ResultFactory.toString(rs);
            Assert.assertTrue(explainStr.contains(expected[0]));
            Assert.assertTrue(explainStr.contains(expected[1]));
            Assert.assertFalse(explainStr.contains(CLASS_NAME + ".T1.C1"));
        }
    }

    @Test
    public void testReportMissingColumnStatisticsGroupByAndAggregates() throws Exception {
        String query = "explain select b6, avg(a6), sum(c6) from t6 group by b6";
        methodWatcher.execute(format("CALL SYSCS_UTIL.DISABLE_COLUMN_STATISTICS('%s', 'T6', 'b6')", CLASS_NAME));
        methodWatcher.execute(format("CALL SYSCS_UTIL.DISABLE_COLUMN_STATISTICS('%s', 'T6', 'c6')", CLASS_NAME));
        methodWatcher.executeQuery(format("analyze table %s.t6", CLASS_NAME));

        String[] expected = {
                "Column statistics are missing or skipped for the following columns",
                CLASS_NAME + ".T6.B6",
                CLASS_NAME + ".T6.C6"
        };

        try (ResultSet rs  = methodWatcher.executeQuery(query)) {
            String explainStr = TestUtils.FormattedResult.ResultFactory.toString(rs);
            Assert.assertTrue(explainStr.contains(expected[0]));
            Assert.assertTrue(explainStr.contains(expected[1]));
            Assert.assertFalse(explainStr.contains(expected[2]));
            Assert.assertFalse(explainStr.contains(CLASS_NAME + ".T6.A6"));
        }
    }

    @Test
    public void testPlanPrinterBugDB11341() throws Exception {
        try (ResultSet rs = methodWatcher.executeQuery("call syscs_util.syscs_get_logger_level('com.splicemachine.db.impl.ast.PlanPrinter')")) {
            rs.next();
            String planPrinterLevel = rs.getString(1);
            try {
                methodWatcher.execute("call syscs_util.syscs_set_logger_level('com.splicemachine.db.impl.ast.PlanPrinter','DEBUG')");
                methodWatcher.executeQuery("SELECT 1 FROM ( SELECT 1 FROM sysibm.sysdummy1 ORDER BY 1 )"); // Failed before DB-11341
            } finally {
                methodWatcher.execute(format("call syscs_util.syscs_set_logger_level('com.splicemachine.db.impl.ast.PlanPrinter', '%s')", planPrinterLevel));
            }
        }
    }

<<<<<<< HEAD
    private long cacheTime(String query) throws SQLException {
        try(ResultSet rs = methodWatcher.executeQuery("CALL SYSCS_UTIL.SYSCS_GET_CACHED_STATEMENTS()")) {
            while(rs.next()) {
                if(rs.getString(2).equals(query)) {
                    return rs.getTimestamp(3).getTime();
                }
            }
        }
        return -1;
    }

    private void testCachingExplainStatementInternal(String statement, String explainPrefix) throws Exception {
        methodWatcher.execute("call syscs_util.SYSCS_EMPTY_GLOBAL_STATEMENT_CACHE()");
        String explainQuery = explainPrefix + statement;
        methodWatcher.execute(explainQuery);
        long cacheTime = cacheTime(statement);
        Assert.assertTrue(cacheTime > 0);
        methodWatcher.execute(statement);
        long cacheTimeAfterExecution = cacheTime(statement);
        Assert.assertEquals("statement cached by explain was recompiled!", cacheTime, cacheTimeAfterExecution);
    }

    @Test
    public void testCachingExplainStatementDifferentStatements() throws Exception {
        testCachingExplainStatementInternal("select * from t7", "explain ");
        testCachingExplainStatementInternal("select * from t7 where a7 > 1", "explain ");
        testCachingExplainStatementInternal("update t7 set a7 = 40 where a7 = 42", "explain ");
        testCachingExplainStatementInternal("select * from t7 --splice-properties useOlap=false", "explain ");
        testCachingExplainStatementInternal("select * from t7 --splice-properties useOlap=true", "explain ");
    }

    @Test
    public void testCachingExplainStatementDifferentExplainPrefix() throws Exception {
        testCachingExplainStatementInternal("select * from t7", "explain ");
        testCachingExplainStatementInternal("select * from t7", "ExpLain ");
        testCachingExplainStatementInternal("select * from t7", "--comment1\n--comment2\n   explain ");
=======
    @Test
    public void testExplainSelectForUpdateDB11371() throws Exception {
        try (ResultSet rs = methodWatcher.executeQuery("explain select * from t1 for update")) {
            String explainStr = TestUtils.FormattedResult.ResultFactory.toString(rs);
            Assert.assertTrue(explainStr.contains("ScrollInsensitive"));
        }
>>>>>>> b861cd30
    }
}<|MERGE_RESOLUTION|>--- conflicted
+++ resolved
@@ -16,7 +16,6 @@
 
 import com.splicemachine.derby.test.framework.*;
 import com.splicemachine.homeless.TestUtils;
-import com.splicemachine.pipeline.api.Constraint;
 import com.splicemachine.test.SerialTest;
 import com.splicemachine.test_tools.TableCreator;
 import org.junit.*;
@@ -823,7 +822,14 @@
         }
     }
 
-<<<<<<< HEAD
+    @Test
+    public void testExplainSelectForUpdateDB11371() throws Exception {
+        try (ResultSet rs = methodWatcher.executeQuery("explain select * from t1 for update")) {
+            String explainStr = TestUtils.FormattedResult.ResultFactory.toString(rs);
+            Assert.assertTrue(explainStr.contains("ScrollInsensitive"));
+        }
+    }
+
     private long cacheTime(String query) throws SQLException {
         try(ResultSet rs = methodWatcher.executeQuery("CALL SYSCS_UTIL.SYSCS_GET_CACHED_STATEMENTS()")) {
             while(rs.next()) {
@@ -860,13 +866,5 @@
         testCachingExplainStatementInternal("select * from t7", "explain ");
         testCachingExplainStatementInternal("select * from t7", "ExpLain ");
         testCachingExplainStatementInternal("select * from t7", "--comment1\n--comment2\n   explain ");
-=======
-    @Test
-    public void testExplainSelectForUpdateDB11371() throws Exception {
-        try (ResultSet rs = methodWatcher.executeQuery("explain select * from t1 for update")) {
-            String explainStr = TestUtils.FormattedResult.ResultFactory.toString(rs);
-            Assert.assertTrue(explainStr.contains("ScrollInsensitive"));
-        }
->>>>>>> b861cd30
     }
 }