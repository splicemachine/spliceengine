--- conflicted
+++ resolved
@@ -822,87 +822,6 @@
             }
         }
     }
-<<<<<<< HEAD
-    
-//    Wanted to remove these, but after weird merge issues, leaving them here commented out
-//
-//    private long cacheTime(String query) throws SQLException {
-//        try(ResultSet rs = methodWatcher.executeQuery("CALL SYSCS_UTIL.SYSCS_GET_CACHED_STATEMENTS()")) {
-//            while(rs.next()) {
-//                if(rs.getString(2).equals(query)) {
-//                    return rs.getTimestamp(3).getTime();
-//                }
-//            }
-//        }
-//        return -1;
-//    }
-//
-//    private void testCachingExplainStatementInternal(String statement, String explainPrefix) throws Exception {
-//        methodWatcher.execute("call syscs_util.SYSCS_EMPTY_GLOBAL_STATEMENT_CACHE()");
-//        String explainQuery = explainPrefix + statement;
-//        methodWatcher.execute(explainQuery);
-//        long cacheTime = cacheTime(statement);
-//        Assert.assertTrue(cacheTime > 0);
-//        methodWatcher.execute(statement);
-//        long cacheTimeAfterExecution = cacheTime(statement);
-//        Assert.assertEquals("statement cached by explain was recompiled!", cacheTime, cacheTimeAfterExecution);
-//    }
-//
-//    @Test
-//    public void testCachingExplainStatementDifferentStatements() throws Exception {
-//        testCachingExplainStatementInternal("select * from t7", "explain ");
-//        testCachingExplainStatementInternal("select * from t7 where a7 > 1", "explain ");
-//        testCachingExplainStatementInternal("update t7 set a7 = 40 where a7 = 42", "explain ");
-//        testCachingExplainStatementInternal("select * from t7 --splice-properties useOlap=false", "explain ");
-//        testCachingExplainStatementInternal("select * from t7 --splice-properties useOlap=true", "explain ");
-//    }
-//
-//    @Test
-//    public void testCachingExplainStatementDifferentExplainPrefix() throws Exception {
-//        testCachingExplainStatementInternal("select * from t7", "explain ");
-//        testCachingExplainStatementInternal("select * from t7", "ExpLain ");
-//        testCachingExplainStatementInternal("select * from t7", "--comment1\n--comment2\n   explain ");
-//    }
-=======
-
-    private long cacheTime(String query) throws SQLException {
-        try(ResultSet rs = methodWatcher.executeQuery("CALL SYSCS_UTIL.SYSCS_GET_CACHED_STATEMENTS()")) {
-            while(rs.next()) {
-                if(rs.getString(2).equals(query)) {
-                    return rs.getTimestamp(3).getTime();
-                }
-            }
-        }
-        return -1;
-    }
-
-    private void testCachingExplainStatementInternal(String statement, String explainPrefix) throws Exception {
-        methodWatcher.execute("call syscs_util.SYSCS_EMPTY_GLOBAL_STATEMENT_CACHE()");
-        String explainQuery = explainPrefix + statement;
-        methodWatcher.execute(explainQuery);
-        long cacheTime = cacheTime(statement);
-        Assert.assertTrue(cacheTime > 0);
-        methodWatcher.execute(statement);
-        long cacheTimeAfterExecution = cacheTime(statement);
-        Assert.assertEquals("statement cached by explain was recompiled!", cacheTime, cacheTimeAfterExecution);
-    }
-
-    @Test
-    public void testCachingExplainStatementDifferentStatements() throws Exception {
-        testCachingExplainStatementInternal("select * from t7", "explain ");
-        testCachingExplainStatementInternal("select * from t7 where a7 > 1", "explain ");
-        testCachingExplainStatementInternal("update t7 set a7 = 40 where a7 = 42", "explain ");
-        testCachingExplainStatementInternal("select * from t7 --splice-properties useOlap=false", "explain ");
-        testCachingExplainStatementInternal("select * from t7 --splice-properties useOlap=true", "explain ");
-    }
-
-    @Test
-    public void testCachingExplainStatementDifferentExplainPrefix() throws Exception {
-        testCachingExplainStatementInternal("select * from t7", "explain ");
-        testCachingExplainStatementInternal("select * from t7", "ExpLain ");
-        testCachingExplainStatementInternal("select * from t7", "--comment1\n--comment2\n   explain ");
-    }
->>>>>>> f0596b88
 
     @Test
     public void testExplainSelectForUpdateDB11371() throws Exception {
