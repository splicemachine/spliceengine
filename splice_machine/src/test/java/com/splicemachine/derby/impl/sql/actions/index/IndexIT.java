/*
 * Copyright (c) 2012 - 2020 Splice Machine, Inc.
 *
 * This file is part of Splice Machine.
 * Splice Machine is free software: you can redistribute it and/or modify it under the terms of the
 * GNU Affero General Public License as published by the Free Software Foundation, either
 * version 3, or (at your option) any later version.
 * Splice Machine is distributed in the hope that it will be useful, but WITHOUT ANY WARRANTY;
 * without even the implied warranty of MERCHANTABILITY or FITNESS FOR A PARTICULAR PURPOSE.
 * See the GNU Affero General Public License for more details.
 * You should have received a copy of the GNU Affero General Public License along with Splice Machine.
 * If not, see <http://www.gnu.org/licenses/>.
 */

package com.splicemachine.derby.impl.sql.actions.index;

import com.splicemachine.derby.test.framework.*;
import com.splicemachine.homeless.TestUtils;
import com.splicemachine.test.LongerThanTwoMinutes;
import com.splicemachine.test.SerialTest;
import org.apache.log4j.Logger;
import org.junit.*;
import org.junit.experimental.categories.Category;
import org.junit.rules.RuleChain;
import org.junit.rules.TestRule;
import org.junit.runner.Description;
import splice.com.google.common.base.Joiner;

import java.sql.*;
import java.util.Collections;
import java.util.List;

import static junit.framework.TestCase.assertTrue;
import static org.junit.Assert.assertEquals;

/**
 * Test for index stuff, more or less encompassing:
 * <p/>
 * nulls
 * Multiple keys
 * Different Data Sets
 * Natural Column Order Changes
 * Ascending/Descending
 * Use in scans, inserts, updates
 * <p/>
 * Indexes are created and dropped in each test so that tables can be reused.
 *
 * @author Jeff Cunningham
 *         Date: 7/31/13
 */
@Category(value = {SerialTest.class, LongerThanTwoMinutes.class})
public class IndexIT extends SpliceUnitTest{
    private static final Logger LOG=Logger.getLogger(IndexIT.class);

    private static final String SCHEMA_NAME=IndexIT.class.getSimpleName().toUpperCase();
    private static final String CUSTOMER_ORDER_JOIN="select %1$s.c.c_last, %1$s.c.c_first, %1$s.o.o_id, %1$s.o.o_entry_d from %1$s.%2$s c, %1$s.%3$s o where c.c_id = o.o_c_id";
    private static final String SELECT_UNIQUE_CUSTOMER="select * from %s.%s c where c.c_last = 'ESEPRIANTI' and c.c_id = 2365";
    protected static SpliceWatcher spliceClassWatcher=new SpliceWatcher();

    // taken from tpc-c
    private static final String CUSTOMER_BY_NAME=String.format("SELECT c_first, c_middle, c_id, c_street_1, c_street_2, c_city, "
            +"c_state, c_zip, c_phone, c_credit, c_credit_lim, c_discount, "
            +"c_balance, c_ytd_payment, c_payment_cnt, c_since FROM %s.%s"
            +" WHERE c_w_id = ? AND c_d_id = ? AND c_last = ? ORDER BY c_first",SCHEMA_NAME,CustomerTable.TABLE_NAME);

    protected static SpliceSchemaWatcher spliceSchemaWatcher=new SpliceSchemaWatcher(SCHEMA_NAME);
    private static CustomerTable customerTableWatcher=new CustomerTable(CustomerTable.TABLE_NAME,SCHEMA_NAME){
        @Override
        protected void starting(Description description){
            super.starting(description);
            importData(getResourceDirectory()+"/index/customer.csv","yyyy-MM-dd HH:mm:ss.SSS");
        }
    };

    private static OrderTable orderTableWatcher=new OrderTable(OrderTable.TABLE_NAME,SCHEMA_NAME){
        @Override
        protected void starting(Description description){
            super.starting(description);
            importData(getResourceDirectory()+"/index/order-with-nulls.csv","yyyy-MM-dd HH:mm:ss.SSS");
        }
    };

    private static NewOrderTable newOrderTableWatcher=new NewOrderTable(NewOrderTable.TABLE_NAME,SCHEMA_NAME){
        @Override
        protected void starting(Description description){
            super.starting(description);
            importData(getResourceDirectory()+"/index/new-order.csv","yyyy-MM-dd HH:mm:ss.SSS");
        }
    };

    private static OrderLineTable orderLineTableWatcher=new OrderLineTable(OrderLineTable.TABLE_NAME,SCHEMA_NAME){
        @Override
        protected void starting(Description description){
            super.starting(description);
            importData(getResourceDirectory()+"/index/order-line-small.csv","yyyy-MM-dd HH:mm:ss.SSS");
        }
    };

    private static HeaderTable headerTableWatcher=new HeaderTable(HeaderTable.TABLE_NAME,SCHEMA_NAME){
        @Override
        protected void starting(Description description){
            super.starting(description);
            try{
                spliceClassWatcher.executeUpdate(String.format("INSERT INTO %s.%s VALUES"+
                        "(0, 8888, DATE('2011-12-28'))",SCHEMA_NAME,HeaderTable.TABLE_NAME));
            }catch(Exception e){
                LOG.error("Error inserting into HEADER table",e);
            }
        }
    };

    private static EmailableTable emailableTableWatcher=new EmailableTable(EmailableTable.TABLE_NAME,SCHEMA_NAME){
        @Override
        protected void starting(Description description){
            super.starting(description);
            try{
                spliceClassWatcher.executeUpdate(String.format("INSERT INTO %s.%s VALUES"+
                        "(8888)",SCHEMA_NAME,EmailableTable.TABLE_NAME));
            }catch(Exception e){
                LOG.error("Error inserting into EMAILABLE table",e);
                throw new RuntimeException(e);
            }
        }
    };

    private static final String A_TABLE_NAME="A";
    private static final SpliceTableWatcher A_TABLE=new SpliceTableWatcher("A",SCHEMA_NAME,"(i int)");
    private static final SpliceTableWatcher descIndex=new SpliceTableWatcher("descTable",SCHEMA_NAME,"(a int, b varchar(20),PRIMARY KEY(b))"){
        @Override
        protected void starting(Description description){
            super.starting(description);
            try{
                spliceClassWatcher.executeUpdate(String.format("INSERT INTO %s VALUES (80,'EFGH')",descIndex));
            }catch(Exception e){
                throw new RuntimeException(e);
            }
        }
    };

    private static final SpliceTableWatcher cchar = new SpliceTableWatcher("CCHAR",SCHEMA_NAME,"(cint int, cchar char(10), ctime int)"){
        @Override
        protected void starting(Description description){
            super.starting(description);
            try(Statement s = spliceClassWatcher.getOrCreateConnection().createStatement()){
                s.executeUpdate("insert into "+cchar+" values (11,'11',1)");

                s.executeUpdate("create index b1 on "+cchar+" (cchar, cint)");
            }catch(SQLException e){
                throw new RuntimeException(e);
            }
        }
    };

    @ClassRule
    public static TestRule chain=RuleChain.outerRule(spliceClassWatcher)
            .around(spliceSchemaWatcher)
            .around(customerTableWatcher)
            .around(newOrderTableWatcher)
            .around(orderTableWatcher)
            .around(orderLineTableWatcher)
            .around(headerTableWatcher)
            .around(A_TABLE)
            .around(emailableTableWatcher)
            .around(cchar)
            .around(descIndex);

    @Rule
    public SpliceWatcher methodWatcher=new SpliceWatcher(SCHEMA_NAME);

    private Connection conn;

    @Before
    public void setUpTest() throws Exception{
        conn=methodWatcher.getOrCreateConnection();
        conn.setAutoCommit(false);
    }

    @After
    public void tearDownTest() throws Exception{
        conn.rollback();
    }

    // ===============================================================================
    // Create Index Tests
    // ===============================================================================

    @Test
    public void createIndexesInOrderNonUnique() throws Exception{
        SpliceIndexWatcher.createIndex(conn,SCHEMA_NAME,CustomerTable.TABLE_NAME,CustomerTable.INDEX_NAME,CustomerTable.INDEX_DEF,false);
        SpliceIndexWatcher.createIndex(conn,SCHEMA_NAME,OrderTable.TABLE_NAME,OrderTable.INDEX_NAME,OrderTable.INDEX_DEF,false);
        SpliceIndexWatcher.createIndex(conn,SCHEMA_NAME,OrderLineTable.TABLE_NAME,OrderLineTable.INDEX_NAME,OrderLineTable.INDEX_DEF,false);
    }

    @Test
    public void createIndexesInOrderUnique() throws Exception{
        SpliceIndexWatcher.createIndex(conn,SCHEMA_NAME,CustomerTable.TABLE_NAME,CustomerTable.INDEX_NAME,CustomerTable.INDEX_DEF,true);
        SpliceIndexWatcher.createIndex(conn,SCHEMA_NAME,OrderTable.TABLE_NAME,OrderTable.INDEX_NAME,OrderTable.INDEX_DEF,true);
        SpliceIndexWatcher.createIndex(conn,SCHEMA_NAME,OrderLineTable.TABLE_NAME,OrderLineTable.INDEX_NAME,OrderLineTable.INDEX_DEF,true);
    }

    @Test
    public void createIndexesOutOfOrderNonUnique() throws Exception{
        SpliceIndexWatcher.createIndex(conn,SCHEMA_NAME,CustomerTable.TABLE_NAME,CustomerTable.INDEX_NAME,CustomerTable.INDEX_ORDER_DEF,false);
        SpliceIndexWatcher.createIndex(conn,SCHEMA_NAME,OrderTable.TABLE_NAME,OrderTable.INDEX_NAME,OrderTable.INDEX_ORDER_DEF,false);
        SpliceIndexWatcher.createIndex(conn,SCHEMA_NAME,OrderLineTable.TABLE_NAME,OrderLineTable.INDEX_NAME,OrderLineTable.INDEX_ORDER_DEF,false);
    }

    @Test
    public void createIndexesOutOfOrderUnique() throws Exception{
        SpliceIndexWatcher.createIndex(conn,SCHEMA_NAME,CustomerTable.TABLE_NAME,CustomerTable.INDEX_NAME,CustomerTable.INDEX_ORDER_DEF,true);
        SpliceIndexWatcher.createIndex(conn,SCHEMA_NAME,OrderTable.TABLE_NAME,OrderTable.INDEX_NAME,OrderTable.INDEX_ORDER_DEF,true);
        SpliceIndexWatcher.createIndex(conn,SCHEMA_NAME,OrderLineTable.TABLE_NAME,OrderLineTable.INDEX_NAME,OrderLineTable.INDEX_ORDER_DEF,true);
    }

    @Test
    public void createIndexesAscNonUnique() throws Exception{
        SpliceIndexWatcher.createIndex(conn,SCHEMA_NAME,CustomerTable.TABLE_NAME,CustomerTable.INDEX_NAME,CustomerTable.INDEX_ORDER_DEF_ASC,false);
        SpliceIndexWatcher.createIndex(conn,SCHEMA_NAME,OrderTable.TABLE_NAME,OrderTable.INDEX_NAME,OrderTable.INDEX_ORDER_DEF_ASC,false);
        SpliceIndexWatcher.createIndex(conn,SCHEMA_NAME,OrderLineTable.TABLE_NAME,OrderLineTable.INDEX_NAME,OrderLineTable.INDEX_ORDER_DEF_ASC,false);
    }

    @Test
    public void createIndexesAscUnique() throws Exception{
        SpliceIndexWatcher.createIndex(conn,SCHEMA_NAME,CustomerTable.TABLE_NAME,CustomerTable.INDEX_NAME,CustomerTable.INDEX_ORDER_DEF_ASC,true);
        SpliceIndexWatcher.createIndex(conn,SCHEMA_NAME,OrderTable.TABLE_NAME,OrderTable.INDEX_NAME,OrderTable.INDEX_ORDER_DEF_ASC,true);
        SpliceIndexWatcher.createIndex(conn,SCHEMA_NAME,OrderLineTable.TABLE_NAME,OrderLineTable.INDEX_NAME,OrderLineTable.INDEX_ORDER_DEF_ASC,true);
    }

    @Test
    public void createIndexesDescNonUnique() throws Exception{
        SpliceIndexWatcher.createIndex(conn,SCHEMA_NAME,CustomerTable.TABLE_NAME,CustomerTable.INDEX_NAME,CustomerTable.INDEX_ORDER_DEF_DESC,false);
        SpliceIndexWatcher.createIndex(conn,SCHEMA_NAME,OrderTable.TABLE_NAME,OrderTable.INDEX_NAME,OrderTable.INDEX_ORDER_DEF_DESC,false);
        SpliceIndexWatcher.createIndex(conn,SCHEMA_NAME,OrderLineTable.TABLE_NAME,OrderLineTable.INDEX_NAME,OrderLineTable.INDEX_ORDER_DEF_DESC,false);
    }

    @Test
    public void createIndexesDescUnique() throws Exception{
        SpliceIndexWatcher.createIndex(conn,SCHEMA_NAME,CustomerTable.TABLE_NAME,CustomerTable.INDEX_NAME,CustomerTable.INDEX_ORDER_DEF_DESC,true);
        SpliceIndexWatcher.createIndex(conn,SCHEMA_NAME,OrderTable.TABLE_NAME,OrderTable.INDEX_NAME,OrderTable.INDEX_ORDER_DEF_DESC,true);
        SpliceIndexWatcher.createIndex(conn,SCHEMA_NAME,OrderLineTable.TABLE_NAME,OrderLineTable.INDEX_NAME,OrderLineTable.INDEX_ORDER_DEF_DESC,true);
    }

    @Test
    public void createIndexesOnExpressions() throws Exception{
        SpliceIndexWatcher.createIndex(conn,SCHEMA_NAME,CustomerTable.TABLE_NAME,CustomerTable.INDEX_NAME,CustomerTable.EXPR_INDEX_DEF,false);
        SpliceIndexWatcher.createIndex(conn,SCHEMA_NAME,OrderTable.TABLE_NAME,OrderTable.INDEX_NAME,OrderTable.EXPR_INDEX_DEF,true);
        SpliceIndexWatcher.createIndex(conn,SCHEMA_NAME,OrderLineTable.TABLE_NAME,OrderLineTable.INDEX_NAME,OrderLineTable.EXPR_INDEX_DEF,false);
    }

    @Test
    public void createIndexExcludeNullNotApplicable() throws Exception {
        String tableName = "TEST_IDX_EXCLUDE_NULL";
        methodWatcher.executeUpdate(format("create table %s (c1 char(5), c2 int not null, c3 varchar(5))", tableName));
        methodWatcher.executeUpdate(format("insert into %s values ('foo', 0, 'bar'), ('hello', 1, 'world')", tableName));
        methodWatcher.executeUpdate(format("create index %1$s_IDX on %1$s (c2, c3) exclude null keys", tableName));

        /* Old logic:
         * Index exclude nulls, but query requires c2 is null, so index is not eligible. But it's hinted, so no valid plan.
         * New logic:
         * When creating the index, we see that c2 is not null. That means the "exclude null keys" on c2 has no effect.
         * There is no need to mark this index's exclude null flag. It can be used for the following query.
         * This is possible because for an index with multiple columns, only rows with NULL or default values on the
         * leading index column are excluded.
         */
        try (ResultSet rs = methodWatcher.executeQuery(format("select c2, c3 from %1$s --splice-properties index=%1$s_IDX\n" +
                "where c3 is not null", tableName))) {
            String expected = "C2 | C3   |\n" +
                    "-----------\n" +
                    " 0 | bar  |\n" +
                    " 1 |world |";
            assertEquals(expected, TestUtils.FormattedResult.ResultFactory.toStringUnsorted(rs));
        }
    }

    @Test
    public void createIndexExcludeDefaultNotApplicable() throws Exception {
        String tableName = "TEST_IDX_EXCLUDE_DEFAULT";
        methodWatcher.executeUpdate(format("create table %s (c1 char(3), c2 varchar(3), c3 varchar(10))", tableName));
        methodWatcher.executeUpdate(format("insert into %s values ('zzz', 'ZzZ', 'zZz'), ('', 'EeE', 'eEe'), (null, 'NnN', 'nNn')", tableName));
        methodWatcher.executeUpdate(format("create index %1$s_IDX on %1$s (c1, c2, c3) exclude default keys", tableName));

        /* Old logic:
         * Index exclude default values. When checking if the index is eligible or not, we try to get the default value
         * of c1 but it's null (no default value defined), leading to NPE.
         * New logic:
         * Similar to exclude null case above. When defining the index, we see that c1 has no default values, so
         * "exclude default keys" has no effect. The flag is not set and the index should qualify for the following
         * .query
         */
        try (ResultSet rs = methodWatcher.executeQuery(format("select * from %s --splice-properties index=%1$s_IDX\n" +
                "where c1 is not null", tableName))) {
            String expected = "C1  |C2  |C3  |\n" +
                    "---------------\n" +
                    "    |EeE |eEe |\n" +
                    "zzz |ZzZ |zZz |";
            assertEquals(expected, TestUtils.FormattedResult.ResultFactory.toStringUnsorted(rs));
        }
    }

    @Test
    public void createIndexesOnExpressionsNoDuplicateIndex() throws Exception{
        String tableName = "TEST_IDX_DUP";
        methodWatcher.executeUpdate(format("create table %s (vc varchar(10), i int not null)", tableName));

        String checkQuery = "select count(*) from sys.sysconglomerates where conglomeratename='%s'";
        String expected1 = "1 |\n" +
                "----\n" +
                " 1 |";
        String expected0 = "1 |\n" +
                "----\n" +
                " 0 |";

        methodWatcher.executeUpdate(format("CREATE INDEX %s_IDX ON %s (i, vc)", tableName, tableName));
        try(ResultSet rs = methodWatcher.executeQuery(format(checkQuery, tableName + "_IDX"))) {
            assertEquals(expected1, TestUtils.FormattedResult.ResultFactory.toStringUnsorted(rs));
        }

        // an index on the same set of columns but with expressions is not a duplicate
        methodWatcher.executeUpdate(format("CREATE INDEX %s_IDX_1 ON %s (i * 4, upper(vc))", tableName, tableName));
        try(ResultSet rs = methodWatcher.executeQuery(format(checkQuery, tableName + "_IDX_1"))) {
            assertEquals(expected1, TestUtils.FormattedResult.ResultFactory.toStringUnsorted(rs));
        }

        // this is a duplicate of _IDX_1 (can't catch exception since it's just a warning)
        methodWatcher.executeUpdate(format("CREATE INDEX %s_IDX_2 ON %s (i * 4, upper(vc))", tableName, tableName));
        try(ResultSet rs = methodWatcher.executeQuery(format(checkQuery, tableName + "_IDX_2"))) {
            // should be 0 because this index is not created
            assertEquals(expected0, TestUtils.FormattedResult.ResultFactory.toStringUnsorted(rs));
        }

        methodWatcher.executeUpdate(format("DROP INDEX %s_IDX", tableName));
        try(ResultSet rs = methodWatcher.executeQuery(format(checkQuery, tableName + "_IDX"))) {
            assertEquals(expected0, TestUtils.FormattedResult.ResultFactory.toStringUnsorted(rs));
        }

        // not a duplicate of _IDX_1
        methodWatcher.executeUpdate(format("CREATE INDEX %s_IDX ON %s (i, vc)", tableName, tableName));
        try(ResultSet rs = methodWatcher.executeQuery(format(checkQuery, tableName + "_IDX"))) {
            assertEquals(expected1, TestUtils.FormattedResult.ResultFactory.toStringUnsorted(rs));
        }
    }

    // ===============================================================================
    // Query Tests
    // ===============================================================================


    @Test
    public void testCanUpdateIndexTwiceCorrectlyWhenUpdatingToItself() throws Exception{
        try(Statement s = conn.createStatement()){
            int updateCount = s.executeUpdate("update "+cchar+" set cint = cint");
            Assert.assertEquals("Incorrect update count!",1,updateCount);
            updateCount = s.executeUpdate("update "+ cchar+" set cchar = 's'");
            Assert.assertEquals("Incorrect update count!",1,updateCount);
            try(ResultSet rs = s.executeQuery("select cchar, cint from "+cchar+" --SPLICE-PROPERTIES index=B1\n")){
                Assert.assertTrue("No rows returned!",rs.next());
                Assert.assertEquals("Incorrect value for cchar!","s",rs.getString(1).trim());
                Assert.assertEquals("Incorrect value for cint!",11,rs.getInt(2));
                Assert.assertFalse("Too many rows returned!",rs.next());
            }
        }
    }

    @Test
    public void testDescendingIndexOverPrimaryKeyedColumn() throws Exception{
        /*
         * Regression test for DB-3845. Believe it or not, this simple test failed before the fix
         * was implemented :)
         *
         * The idea is simple: create a descending index over a table with a primary key column, and
         * make sure that it returns results.
         */
        SpliceIndexWatcher.createIndex(conn,SCHEMA_NAME,descIndex.tableName,"t_idx","(b desc)",false);
        String query="select * from "+descIndex+" --SPLICE-PROPERTIES index=T_IDX\n";
        query+="where b = 'EFGH'";
        try(Statement s=conn.createStatement()){
            try(ResultSet rs=s.executeQuery(query)){
                Assert.assertTrue("No row returned!",rs.next());
                String b=rs.getString("b");
                Assert.assertFalse("Returned null!",rs.wasNull());
                Assert.assertEquals("Incorrect returned value!","EFGH",b);
                Assert.assertFalse("More than one row returned!",rs.next());
            }
        }
    }

    @Test
    public void testQueryCustomerById() throws Exception{
        String query=String.format(SELECT_UNIQUE_CUSTOMER,SCHEMA_NAME,CustomerTable.TABLE_NAME);
        ResultSet rs=methodWatcher.executeQuery(query);
        Assert.assertEquals(1,resultSetSize(rs));
    }

    @Test
    public void testQueryCustomerByIdWithIndex() throws Exception{
        SpliceIndexWatcher.createIndex(conn,SCHEMA_NAME,CustomerTable.TABLE_NAME,CustomerTable.INDEX_NAME,CustomerTable.INDEX_ORDER_DEF_ASC,false);
        String query=String.format(SELECT_UNIQUE_CUSTOMER,SCHEMA_NAME,CustomerTable.TABLE_NAME);
        ResultSet rs=methodWatcher.executeQuery(query);
        Assert.assertEquals(1,resultSetSize(rs));
    }

    @Test
    public void testQueryOrder() throws Exception{
        String query=String.format("select * from %s.%s o where o.o_w_id = 1 and o.o_d_id = 1 and o.o_id = 1",SCHEMA_NAME,OrderTable.TABLE_NAME);
        long start=System.currentTimeMillis();
        ResultSet rs=methodWatcher.executeQuery(query);

        String duration=TestUtils.getDuration(start,System.currentTimeMillis());
//        int cnt = printResult(query, rs, System.out);
        int cnt=resultSetSize(rs);
        System.out.println("Rows returned: "+cnt+" in "+duration);

        Assert.assertEquals(1,cnt);
    }

    @Test
    public void testQueryCustomerByName() throws Exception{
        PreparedStatement ps=methodWatcher.prepareStatement(CUSTOMER_BY_NAME);
        ps.setInt(1,1); // c_w_id
        ps.setInt(2,7); // c_d_id
        ps.setString(3,"ESEPRIANTI");  // c_last
        long start=System.currentTimeMillis();
        ResultSet rs=ps.executeQuery();

        String duration=TestUtils.getDuration(start,System.currentTimeMillis());
        int cnt=resultSetSize(rs);
        System.out.println("Rows returned: "+cnt+" in "+duration);
        Assert.assertEquals(8,cnt);
    }

    @Test
    public void testQueryCustomerByNameWithIndex() throws Exception{
        // Test for DB-1620
        SpliceIndexWatcher.createIndex(conn,SCHEMA_NAME,CustomerTable.TABLE_NAME,CustomerTable.INDEX_NAME,CustomerTable.INDEX_DEF,false);

        String idxQuery=String.format("SELECT c_first, c_middle, c_id, c_street_1, c_street_2, c_city, "
                +"c_state, c_zip, c_phone, c_credit, c_credit_lim, c_discount, "
                +"c_balance, c_ytd_payment, c_payment_cnt, c_since FROM %s.%s --SPLICE-PROPERTIES index=%s \n"
                +" WHERE c_w_id = ? AND c_d_id = ? AND c_last = ? ORDER BY c_first",SCHEMA_NAME,CustomerTable.TABLE_NAME,CustomerTable.INDEX_NAME);
        PreparedStatement ps=methodWatcher.prepareStatement(idxQuery);
        // this column combo is the PK
        ps.setInt(1,1); // c_w_id
        ps.setInt(2,7); // c_d_id
        ps.setString(3,"ESEPRIANTI");  // c_last
        long start=System.currentTimeMillis();
        ResultSet rs=ps.executeQuery();

        String duration=TestUtils.getDuration(start,System.currentTimeMillis());
        int cnt=resultSetSize(rs);
        System.out.println("Rows returned: "+cnt+" in "+duration);
        Assert.assertEquals(8,cnt);
    }

    @Test
    public void testQueryCustomerByNameWithTpccIndex() throws Exception {
        // DB-4894: this tpcc index on customer table caused an NPE in AbstractTimeDescriptorSerializer
        // because of open/close in indexToBaseRow.  The close nulled out the ThreadLocal<Calendar>

        SpliceIndexWatcher.createIndex(conn,SCHEMA_NAME,CustomerTable.TABLE_NAME,CustomerTable.INDEX_NAME,CustomerTable.INDEX_NAME_DEF,false);
        PreparedStatement ps=methodWatcher.prepareStatement(CUSTOMER_BY_NAME);
        ps.setInt(1,1); // c_w_id
        ps.setInt(2,7); // c_d_id
        ps.setString(3,"ESEPRIANTI");  // c_last
        ResultSet rs=ps.executeQuery();
        Assert.assertEquals(8,resultSetSize(rs));
    }

    @Test
    public void testQueryCustomerSinceWithIndex() throws Exception{
        // Test for DB-1620
        SpliceIndexWatcher.createIndex(conn,SCHEMA_NAME,CustomerTable.TABLE_NAME,CustomerTable.INDEX_NAME,CustomerTable.INDEX_DEF,false);

        String idxQuery=String.format(
                "SELECT c_since FROM %s.%s --SPLICE-PROPERTIES index=%s",
                SCHEMA_NAME,CustomerTable.TABLE_NAME,CustomerTable.INDEX_NAME);
        long start=System.currentTimeMillis();
        ResultSet rs=methodWatcher.executeQuery(idxQuery);

        String duration=TestUtils.getDuration(start,System.currentTimeMillis());
        int cnt=resultSetSize(rs);
        System.out.println("Rows returned: "+cnt+" in "+duration);
        Assert.assertEquals(30000,cnt);
    }

    @Test
    public void testDistinctCustomerByID() throws Exception{
        String query=String.format("select distinct c_id from %s.%s",SCHEMA_NAME,CustomerTable.TABLE_NAME);
        long start=System.currentTimeMillis();
        ResultSet rs=methodWatcher.executeQuery(query);

        String duration=TestUtils.getDuration(start,System.currentTimeMillis());
        int cnt=resultSetSize(rs);
        System.out.println("Rows returned: "+cnt+" in "+duration);
        Assert.assertTrue(cnt>=3000);
    }

    @Test
    public void testDistinctCustomerByIDWithIndex() throws Exception{
        SpliceIndexWatcher.createIndex(conn,SCHEMA_NAME,CustomerTable.TABLE_NAME,CustomerTable.INDEX_NAME,CustomerTable.INDEX_DEF,false);

        String query=String.format("select distinct c_id from %s.%s",SCHEMA_NAME,CustomerTable.TABLE_NAME);
        long start=System.currentTimeMillis();
        ResultSet rs=methodWatcher.executeQuery(query);

        String duration=TestUtils.getDuration(start,System.currentTimeMillis());
        int cnt=resultSetSize(rs);
        System.out.println("Rows returned: "+cnt+" in "+duration);
        Assert.assertTrue(cnt>=3000);
    }

    @Test
    public void testJoinCustomerOrders() throws Exception{
        String query=String.format(CUSTOMER_ORDER_JOIN,
                SCHEMA_NAME,CustomerTable.TABLE_NAME,OrderTable.TABLE_NAME);
        long start=System.currentTimeMillis();
        ResultSet rs=methodWatcher.executeQuery(query);
        String duration=TestUtils.getDuration(start,System.currentTimeMillis());
        int cnt=resultSetSize(rs);
        System.out.println("Rows returned: "+cnt+" in "+duration);
        Assert.assertTrue(cnt>=300000);
    }

    @Test
    public void testJoinCustomerOrdersWithIndex() throws Exception{
        SpliceIndexWatcher.createIndex(conn,SCHEMA_NAME,CustomerTable.TABLE_NAME,CustomerTable.INDEX_NAME,CustomerTable.INDEX_DEF,false);
        SpliceIndexWatcher.createIndex(conn,SCHEMA_NAME,OrderTable.TABLE_NAME,OrderTable.INDEX_NAME,OrderTable.INDEX_DEF,false);

        String query=String.format(CUSTOMER_ORDER_JOIN,
                SCHEMA_NAME,CustomerTable.TABLE_NAME,OrderTable.TABLE_NAME);
        long start=System.currentTimeMillis();
        ResultSet rs=methodWatcher.executeQuery(query);
        String duration=TestUtils.getDuration(start,System.currentTimeMillis());
        int cnt=resultSetSize(rs);
        System.out.println("Rows returned: "+cnt+" in "+duration);
        Assert.assertTrue(cnt>=300000);
    }

    public static final String HEADER_JOIN=String.format("select distinct a.customer_master_id\n"+
                    "from %s.%s a, %s.%s b --SPLICE-PROPERTIES joinStrategy=SORTMERGE\n"+
                    "where transaction_dt >= DATE('2011-12-28') and transaction_dt <=\n"+
                    "DATE('2012-03-03')\n"+
                    "and b.customer_master_id=a.customer_master_id",
            SCHEMA_NAME,HeaderTable.TABLE_NAME,SCHEMA_NAME,EmailableTable.TABLE_NAME);

    @Test
    public void testHeaderJoinMSJ() throws Exception{
        long start=System.currentTimeMillis();
        ResultSet rs=methodWatcher.executeQuery(HEADER_JOIN);
        String duration=TestUtils.getDuration(start,System.currentTimeMillis());
        int cnt=resultSetSize(rs);
        System.out.println("Rows returned: "+cnt+" in "+duration);
        Assert.assertTrue(cnt==1);
    }

    @Test
    public void testHeaderJoinMSJWithIndex() throws Exception{
        SpliceIndexWatcher.createIndex(conn,SCHEMA_NAME,HeaderTable.TABLE_NAME,HeaderTable.INDEX_NAME,HeaderTable.INDEX_DEF,false);
        long start=System.currentTimeMillis();
        ResultSet rs=methodWatcher.executeQuery(HEADER_JOIN);
        String duration=TestUtils.getDuration(start,System.currentTimeMillis());
        int cnt=resultSetSize(rs);
        System.out.println("Rows returned: "+cnt+" in "+duration);
        Assert.assertTrue(cnt==1);
    }

    @Test
    public void testJoinCustomerOrdersWithIndexNotInColumnOrder() throws Exception{
        SpliceIndexWatcher.createIndex(conn,SCHEMA_NAME,CustomerTable.TABLE_NAME,CustomerTable.INDEX_NAME,CustomerTable.INDEX_ORDER_DEF,false);
        SpliceIndexWatcher.createIndex(conn,SCHEMA_NAME,OrderTable.TABLE_NAME,OrderTable.INDEX_NAME,OrderTable.INDEX_ORDER_DEF,false);

        String query=String.format(CUSTOMER_ORDER_JOIN,
                SCHEMA_NAME,CustomerTable.TABLE_NAME,OrderTable.TABLE_NAME);
        long start=System.currentTimeMillis();
        ResultSet rs=methodWatcher.executeQuery(query);
        String duration=TestUtils.getDuration(start,System.currentTimeMillis());
        int cnt=resultSetSize(rs);
        System.out.println("Rows returned: "+cnt+" in "+duration);
        Assert.assertTrue(cnt>=300000);
    }

    @Test(timeout=1000*60*5)  // Time out after 3 min
    public void testJoinCustomerOrdersOrderLineWithIndexNotInColumnOrder() throws Exception{
        SpliceIndexWatcher.createIndex(conn,SCHEMA_NAME,CustomerTable.TABLE_NAME,CustomerTable.INDEX_NAME,CustomerTable.INDEX_ORDER_DEF,false);
        SpliceIndexWatcher.createIndex(conn,SCHEMA_NAME,OrderTable.TABLE_NAME,OrderTable.INDEX_NAME,OrderTable.INDEX_ORDER_DEF,false);
        SpliceIndexWatcher.createIndex(conn,SCHEMA_NAME,OrderLineTable.TABLE_NAME,OrderLineTable.INDEX_NAME,OrderLineTable.INDEX_ORDER_DEF,false);

        String query=String.format("select "+
                        "%1$s.c.c_last, %1$s.c.c_first, %1$s.o.o_id, %1$s.o.o_entry_d, %1$s.ol.ol_amount "+
                        "from "+
                        "%1$s.%2$s c, %1$s.%3$s o, %1$s.%4$s ol "+
                        "where "+
                        "c.c_id = o.o_c_id and ol.ol_o_id = o.o_id and c.c_last = 'ESEPRIANTI'",
                SCHEMA_NAME,CustomerTable.TABLE_NAME,OrderTable.TABLE_NAME,OrderLineTable.TABLE_NAME);
        long start=System.currentTimeMillis();
        System.out.println(query);
        ResultSet rs=conn.prepareStatement(query).executeQuery();
        String duration=TestUtils.getDuration(start,System.currentTimeMillis());
//        Assert.assertTrue(printResult(query, rs, System.out) > 0);
        int cnt=resultSetSize(rs);
        System.out.println("Rows returned: "+cnt+" in "+duration);
        Assert.assertTrue(cnt>0);
    }

    @Test
    public void testSysPropIndexEqualNull() throws Exception{
        // todo Test for DB-1636 and DB-857
        String indexName="IA";
        SpliceIndexWatcher.createIndex(conn,SCHEMA_NAME,A_TABLE_NAME,indexName,"(i)",false);
        methodWatcher.executeUpdate(String.format("insert into %s.%s values 1,2,3,4,5",SCHEMA_NAME,A_TABLE_NAME));
        ResultSet rs=methodWatcher.executeQuery(String.format("select count(*) from %s.%s --SPLICE-PROPERTIES index=%s",SCHEMA_NAME,A_TABLE_NAME,indexName));
        Assert.assertTrue(rs.next());
        Assert.assertEquals(5,rs.getInt(1));

        // Test for DB-1636 - used to get NPE here
        rs=methodWatcher.executeQuery(String.format("select count(*) from %s.%s --SPLICE-PROPERTIES index=NULL",SCHEMA_NAME,A_TABLE_NAME));
        Assert.assertTrue(rs.next());
        Assert.assertEquals(5,rs.getInt(1));

        // Test for DB-857 - trunc'ing table did not update index
        methodWatcher.executeUpdate(String.format("truncate table %s.%s",SCHEMA_NAME,A_TABLE_NAME));
        methodWatcher.executeUpdate(String.format("insert into %s.%s values 6,7,8,9,10,11", SCHEMA_NAME,A_TABLE_NAME));

        // query base table directly
        String sqlText = String.format("select * from %s.%s --SPLICE-PROPERTIES index=%s\n order by 1",SCHEMA_NAME,A_TABLE_NAME, "NULL");
        rs = methodWatcher.executeQuery(sqlText);
        String expected =
            "I |\n" +
                "----\n" +
                " 6 |\n" +
                " 7 |\n" +
                " 8 |\n" +
                " 9 |\n" +
                "10 |\n" +
                "11 |";
        assertEquals("\n"+sqlText+"\n", expected, TestUtils.FormattedResult.ResultFactory.toStringUnsorted(rs));

        // query using index
        sqlText = String.format("select * from %s.%s --SPLICE-PROPERTIES index=%s",SCHEMA_NAME,A_TABLE_NAME, indexName);
        rs = methodWatcher.executeQuery(sqlText);
        assertEquals("\n"+sqlText+"\n", expected, TestUtils.FormattedResult.ResultFactory.toStringUnsorted(rs));
    }

    /* DB-3699: Tests a plan with a join over two index scans of compound indexes */
    @Test
    public void joinOverTwoCompoundIndexScans() throws Exception{
        methodWatcher.executeUpdate("CREATE TABLE PERSON_ADDRESS (PID INTEGER, ADDR_ID INTEGER)");
        methodWatcher.executeUpdate("CREATE TABLE ADDRESS (ADDR_ID INTEGER, STD_STATE_PROVENCE VARCHAR(30))");
        methodWatcher.executeUpdate("CREATE INDEX a_idx ON ADDRESS (std_state_provence, addr_id)");
        methodWatcher.executeUpdate("CREATE INDEX pa_idx ON PERSON_ADDRESS (pid, addr_id)");
        methodWatcher.executeUpdate("INSERT INTO ADDRESS VALUES (100, 'MO'),(200, 'IA'),(300,'NY'),(400,'FL'),(500,'AL')");
        methodWatcher.executeUpdate("INSERT INTO PERSON_ADDRESS VALUES (10, 100),(20, 200),(30,300),(40, 400),(50,500)");

        ResultSet resultSet=methodWatcher.executeQuery(""+
                "select pa.pid\n"+
                "from PERSON_ADDRESS pa --SPLICE-PROPERTIES index=pa_idx\n"+
                "join ADDRESS a         --SPLICE-PROPERTIES index=a_idx, joinStrategy=broadcast\n"+
                "  on pa.addr_id=a.addr_id\n"+
                "where a.std_state_provence in ('IA', 'FL', 'NY')");

        assertEquals(""+
                "PID |\n"+
                "------\n"+
                " 20  |\n"+
                " 30  |\n"+
                " 40  |",TestUtils.FormattedResult.ResultFactory.toString(resultSet));
    }


    // ===============================================================================
    // Update Tests
    // ===============================================================================

    @Test
    public void testUpdateCustomer() throws Exception{
        String query=String.format(SELECT_UNIQUE_CUSTOMER,SCHEMA_NAME,CustomerTable.TABLE_NAME);
        ResultSet rs=methodWatcher.executeQuery(query);
        Assert.assertEquals(1,resultSetSize(rs));

        int nCols=methodWatcher.getStatement().executeUpdate(String.format("update %s.%s c set c.c_credit_lim = %s where %s",
                SCHEMA_NAME,CustomerTable.TABLE_NAME,"3001.00","c.c_w_id = 1 and c.c_d_id = 10 and c.c_id = 2365"));
        Assert.assertEquals(1,nCols);

        query=String.format("select * from %s.%s c where c.c_last = 'ESEPRIANTI' and c.c_id = 2365 and c.c_credit_lim = 3001.00",
                SCHEMA_NAME,CustomerTable.TABLE_NAME);
        rs=methodWatcher.executeQuery(query);
        Assert.assertEquals(1,resultSetSize(rs));
    }

    @Test
    public void testUpdateCustomerWithIndex() throws Exception{
        SpliceIndexWatcher.createIndex(conn,SCHEMA_NAME,CustomerTable.TABLE_NAME,CustomerTable.INDEX_NAME,CustomerTable.INDEX_ORDER_DEF_ASC,false);

        String query=String.format(SELECT_UNIQUE_CUSTOMER,SCHEMA_NAME,CustomerTable.TABLE_NAME);
        ResultSet rs=methodWatcher.executeQuery(query);
        Assert.assertEquals(1,resultSetSize(rs));

        int nCols=methodWatcher.getStatement().executeUpdate(String.format("update %s.%s c set c.c_credit_lim = %s where %s",
                SCHEMA_NAME,CustomerTable.TABLE_NAME,"3000.00","c.c_w_id = 1 and c.c_d_id = 10 and c.c_id = 2365"));
        Assert.assertEquals(1,nCols);

        query=String.format("select * from %s.%s c where c.c_last = 'ESEPRIANTI' and c.c_id = 2365 and c.c_credit_lim = 3000.00",
                SCHEMA_NAME,CustomerTable.TABLE_NAME);
        rs=methodWatcher.executeQuery(query);
        Assert.assertEquals(1,resultSetSize(rs));
    }

    @Test
    public void testUpdateCustomerWithExpressionBasedIndex() throws Exception{
        SpliceIndexWatcher.createIndex(conn,SCHEMA_NAME,CustomerTable.TABLE_NAME,CustomerTable.INDEX_NAME,CustomerTable.EXPR_INDEX_DEF,false);

        String query=String.format(SELECT_UNIQUE_CUSTOMER,SCHEMA_NAME,CustomerTable.TABLE_NAME);
        ResultSet rs=methodWatcher.executeQuery(query);
        Assert.assertEquals(1,resultSetSize(rs));

        int nRows=methodWatcher.getStatement().executeUpdate(String.format("update %s.%s c set c.c_last = %s where %s",
                SCHEMA_NAME,CustomerTable.TABLE_NAME,"'new_value'","(c.c_w_id + 2) * 4 = 12 and c.c_d_id = 10 and c.c_id = 510"));
        Assert.assertEquals(1,nRows);

        query=String.format("select * from %s.%s c where upper(c_last) = 'NEW_VALUE'",
                SCHEMA_NAME,CustomerTable.TABLE_NAME);
        rs=methodWatcher.executeQuery(query);
        Assert.assertEquals(1,resultSetSize(rs));
    }

    // ===============================================================================
    // Insert Tests
    // ===============================================================================

    @Test
    public void testInsertNewOrder() throws Exception{
        int nCols=methodWatcher.getStatement().executeUpdate(String.format("insert into %s.%s values (%s)",
                SCHEMA_NAME,NewOrderTable.TABLE_NAME,"1,1,2001"));
        Assert.assertEquals(1,nCols);
    }

    @Test
    public void testInsertNewOrderWithIndex() throws Exception{
        SpliceIndexWatcher.createIndex(conn,SCHEMA_NAME,NewOrderTable.TABLE_NAME,NewOrderTable.INDEX_NAME,NewOrderTable.INDEX_ORDER_DEF,false);
        int nCols=methodWatcher.getStatement().executeUpdate(String.format("insert into %s.%s values (%s)",
                SCHEMA_NAME,NewOrderTable.TABLE_NAME,"1,2,2001"));
        Assert.assertEquals(1,nCols);
    }

    @Test
    public void testInsertOrder() throws Exception{
        int nCols=methodWatcher.getStatement().executeUpdate(String.format("insert into %s.%s values (%s)",
                SCHEMA_NAME,OrderTable.TABLE_NAME,"3001,1,1,1268,10,6,1,'2013-08-01 10:33:44.813'"));
        Assert.assertEquals(1,nCols);
    }

    private static final String CUST_INSERT1="1,1,3001,0.1221,'GC','CUNNINGHAM','Jeff',50000.0,-10.0,10.0,1,0,'qmvfraakwixzcrqxt','mamrbljycaxrh','bcsygfxkurug','VH','843711111','3185126927164979','2013-08-01 10:33:44.813','OE','uufvvwszkmxfrxerjxiekbsf'";

    @Test
    public void testInsertCustomer() throws Exception{
        String query=String.format("select c.c_last, c.c_first, c.c_since from %s.%s c where c.c_last = 'CUNNINGHAM'",
                SCHEMA_NAME,CustomerTable.TABLE_NAME);
        ResultSet rs=methodWatcher.executeQuery(query);
        Assert.assertEquals(0,resultSetSize(rs));

        int nCols=methodWatcher.getStatement().executeUpdate(String.format("insert into %s.%s values (%s)",
                SCHEMA_NAME,CustomerTable.TABLE_NAME,CUST_INSERT1));
        // C_LAST: CUNNINGHAM
        // C_FIRST: Jeff
        // C_SINCE: 2013-08-01 10:33:44.813
        Assert.assertEquals(1,nCols);

        rs=methodWatcher.executeQuery(query);
        Assert.assertEquals(1,resultSetSize(rs));
    }

    @Test(expected=SQLException.class)
    public void testIndexAfterInserts() throws Exception{
        try{
            methodWatcher.prepareStatement("drop index ia").execute();
        }catch(Exception e1){
            // ignore
        }
        try{
            methodWatcher.prepareStatement(String.format("drop table %s.a",SCHEMA_NAME)).execute();
        }catch(Exception e1){
            // ignore
        }
        methodWatcher.prepareStatement(String.format("create table %s.a (i int)",SCHEMA_NAME)).execute();
        PreparedStatement ps=methodWatcher.prepareStatement(String.format("insert into %s.a values 1",SCHEMA_NAME));
        ps.execute();
        ps.execute();
        ps.execute();
        methodWatcher.prepareStatement(String.format("create unique index ia on %s.a (i)",SCHEMA_NAME)).execute();
        Assert.fail("Index should have raised an exception");
    }

    @Test
    public void testFailedIndexRollbacks() throws Exception{
        try{
            conn.prepareStatement("drop index ib").execute();
        }catch(Exception e1){
            // ignore
        }
        try{
            conn.prepareStatement(String.format("drop table %s.b",SCHEMA_NAME)).execute();
        }catch(Exception e1){
            // ignore
        }
        conn.prepareStatement(String.format("create table %s.b (i int)",SCHEMA_NAME)).execute();
        PreparedStatement ps=methodWatcher.prepareStatement(String.format("insert into %s.b values 1",SCHEMA_NAME));
        ps.execute();
        ps.execute();
        ps.execute();
        for(int i=0;i<5;++i){
            try{
                conn.prepareStatement(String.format("create unique index ib on %s.b (i)",SCHEMA_NAME)).execute();
                Assert.fail("Index should have raised an exception");
            }catch(SQLException se){
                Assert.assertEquals("Expected constraint violation exception","23505",se.getSQLState());
            }
        }
    }

    private static final String CUST_INSERT2="1,1,3002,0.1221,'GC','Jones','Fred',50000.0,-10.0,10.0,1,0,'qmvfraakwixzcrqxt','mamrsdfdsycaxrh','bcsyfdsdkurug','VL','843211111','3185126927164979','2013-08-01 10:33:44.813','OE','tktkdcbjqxbewxllutwigcdmzenarkhiklzfkaybefrppwtvdmecqfqaa'";

    @Test
    public void testInsertCustomerWithIndex() throws Exception{
        SpliceIndexWatcher.createIndex(conn,SCHEMA_NAME,CustomerTable.TABLE_NAME,CustomerTable.INDEX_NAME,CustomerTable.INDEX_ORDER_DEF,false);

        String query=String.format("select c.c_last, c.c_first, c.c_since from %s.%s c where c.c_last = 'Jones'",
                SCHEMA_NAME,CustomerTable.TABLE_NAME);
        ResultSet rs=methodWatcher.executeQuery(query);
        Assert.assertEquals(0,resultSetSize(rs));

        int nCols=methodWatcher.getStatement().executeUpdate(String.format("insert into %s.%s values (%s)",
                SCHEMA_NAME,CustomerTable.TABLE_NAME,CUST_INSERT2));
        Assert.assertEquals(1,nCols);

        rs=methodWatcher.executeQuery(query);
        Assert.assertEquals(1,resultSetSize(rs));
    }


    @Test
    public void testCost() throws Exception{
        methodWatcher.execute("drop table if exists address");
        methodWatcher.execute("create table ADDRESS (addr_id int, std_state_provence varchar(5))");
        methodWatcher.execute("drop table if exists person_address");
        methodWatcher.execute("create table person_address (pid int, addr_id int)");

        methodWatcher.execute("insert into address values (1,'CA'),(2,'CO'),(3,'FL'),(4,'IL'),(5,'IL'),(6,'IA'),(7,'WI'),(8,'WY'),(9,'IA'),(10,'WI')");
        methodWatcher.execute("insert into person_address values (1,1),(2,2),(3,3),(4,4),(5,5),(6,6),(7,7),(8,8),(9,9),(10,10)");

        methodWatcher.execute("create index address_ix on address(addr_id)");
        methodWatcher.execute("create index address_ix4 on address(addr_id,std_state_provence)");
        methodWatcher.execute("create index b_idx1 on person_address(pid, addr_id)");

        //methodWatcher.executeQuery("elapsedtime on");

        // should have higher cost - needs index to base row lookup
        String sql1="explain exclude no statistics SELECT count(a4.PID) FROM --splice-properties joinOrder=FIXED \n"+
                " PERSON_ADDRESS a4 --splice-properties index=B_IDX1 \n"+
                " INNER JOIN ADDRESS a5 --splice-properties joinStrategy=SORTMERGE,index=ADDRESS_IX \n"+
                " ON a4.ADDR_ID = a5.ADDR_ID \n"+
                " WHERE  a5.STD_STATE_PROVENCE IN ('IA', 'WI', 'IL')";

        List<String> arr1=methodWatcher.queryList(sql1);

        // should have lower cost
        String sql2="explain exclude no statistics SELECT count(a4.PID) FROM --splice-properties joinOrder=FIXED \n"+
                " PERSON_ADDRESS a4 --splice-properties index=B_IDX1 \n"+
                " INNER JOIN ADDRESS a5 --splice-properties joinStrategy=SORTMERGE,index=ADDRESS_IX4 \n"+
                " ON a4.ADDR_ID = a5.ADDR_ID \n"+
                " WHERE  a5.STD_STATE_PROVENCE IN ('IA', 'WI', 'IL')";

        List<String> arr2=methodWatcher.queryList(sql2);

        assertTrue("Plan #1 has small size",arr1.size()==10);
        assertTrue("Plan #1 must be longer that plan #2",arr1.size()>arr2.size());

        String messages=Joiner.on("").join(arr1);
        assertTrue("IndexLookup cannot appear anywhere in the plan.",messages.contains("IndexLookup"));

        // check for total cost
        double cost1=SpliceUnitTest.parseTotalCost(arr1.get(1));
        double cost2=SpliceUnitTest.parseTotalCost(arr2.get(1));
        assertTrue("Cost #1 must be bigger than cost #2", Double.compare(cost1, cost2) > 0);
    }

    @Test
    // DB-5160
    public void testCreateIndexWithUpdatedData() throws Exception {
        methodWatcher.executeUpdate("create table w (a int, b int, primary key (a))");
        methodWatcher.executeUpdate("insert into w (a,b) values (1,1),(2,1),(3,2)");
        methodWatcher.executeUpdate("update w set a = a-1 where b = 1");
        methodWatcher.executeUpdate("create index widx on w (b)");
        rowContainsQuery(new int[]{1,2,3},"select b from w --splice-properties index=widx",methodWatcher,
                "1","1","2");
    }

    @Test
    // DB-5029
    public void testCreateIndexAndUpdateDataViaIndexScan() throws Exception {
        methodWatcher.executeUpdate("create table double_INDEXES1(column1 DOUBLE)");
        methodWatcher.executeUpdate("INSERT INTO double_INDEXES1(column1) VALUES (-1.79769E+308),(1.79769E+308),(0)");
        methodWatcher.executeUpdate("CREATE INDEX doubleIndex2 ON double_INDEXES1(column1 ASC)");
        methodWatcher.executeUpdate("update double_INDEXES1 set column1 = -1.79769E+308 where column1 = -1.79769E+308");
        rowContainsQuery(new int[]{1,2,3},"select column1 from double_INDEXES1 --splice-properties index=doubleIndex2\n order by column1",methodWatcher,
                "-1.79769E308","0","1.79769E308");

    }

    @Test
    public void testIndexMetadata() throws Exception {
        String tableName1 = "TEST_IDX_META_1";
        String tableName2 = "TEST_IDX_META_2";
        String tableName3 = "TEST_IDX_META_3";
        methodWatcher.executeUpdate(format("create table %s (i int, d double, primary key(d, i))", tableName1));
        methodWatcher.executeUpdate(format("create table %s (d2 double unique, c char(3))", tableName2));
        methodWatcher.executeUpdate(format("create table %s (col1 char(4), col2 char(4))", tableName3));
        methodWatcher.executeUpdate(format("create unique index %s_UIDX on %s (col1)", tableName3, tableName3));
        methodWatcher.executeUpdate(format("create index %s_IDX on %s (col2)", tableName3, tableName3));

        // cannot test NAME column individually because for constraints, names are generated
        // test index created for PK
        try(ResultSet rs = methodWatcher.executeQuery(format("select creator, tbname, tbcreator, uniquerule, colcount from sysibm.sysindexes where tbname = '%s'", tableName1))) {
            String expected =
                    "CREATOR |    TBNAME      | TBCREATOR |UNIQUERULE |COLCOUNT |\n" +
                    "-------------------------------------------------------------\n" +
                    " INDEXIT |TEST_IDX_META_1 |  INDEXIT  |     P     |    2    |";
            Assert.assertEquals(expected, TestUtils.FormattedResult.ResultFactory.toStringUnsorted(rs));
        }

        // test index created for UNIQUE constraint
        try(ResultSet rs = methodWatcher.executeQuery(format("select creator, tbname, tbcreator, uniquerule, colcount from sysibm.sysindexes where tbname = '%s'", tableName2))) {
            String expected =
                    "CREATOR |    TBNAME      | TBCREATOR |UNIQUERULE |COLCOUNT |\n" +
                    "-------------------------------------------------------------\n" +
                    " INDEXIT |TEST_IDX_META_2 |  INDEXIT  |     C     |    1    |";
            Assert.assertEquals(expected, TestUtils.FormattedResult.ResultFactory.toStringUnsorted(rs));
        }

        // test index created by user
        try(ResultSet rs = methodWatcher.executeQuery(format("select * from sysibm.sysindexes where tbname = '%s'", tableName3))) {
            String expected =
                    "NAME         | CREATOR |    TBNAME      | TBCREATOR |UNIQUERULE |COLCOUNT |\n" +
                    "-----------------------------------------------------------------------------------\n" +
                    "TEST_IDX_META_3_UIDX | INDEXIT |TEST_IDX_META_3 |  INDEXIT  |     U     |    1    |\n" +
                    " TEST_IDX_META_3_IDX | INDEXIT |TEST_IDX_META_3 |  INDEXIT  |     D     |    1    |";
            Assert.assertEquals(expected, TestUtils.FormattedResult.ResultFactory.toStringUnsorted(rs));
        }

        // test join with syscat.indexcoluse view, use its synonym sysibm.sysindexcoluse
        try(ResultSet rs = methodWatcher.executeQuery(format("SELECT \n" +
                "  K.COLNAME, K.COLSEQ \n" +
                "FROM SYSIBM.SYSINDEXES I, SYSIBM.SYSINDEXCOLUSE K \n" +
                "WHERE I.NAME = K.INDNAME \n" +
                "      AND I.CREATOR = K.INDSCHEMA \n" +
                "      AND I.TBNAME = '%s' \n" +
                "      AND I.TBCREATOR = '%s' \n" +
                "      AND I.UNIQUERULE = 'P' \n" +
                "ORDER BY K.COLSEQ", tableName1, SCHEMA_NAME))) {
            String expected =
                    "COLNAME |COLSEQ |\n" +
                    "------------------\n" +
                    "    D    |   1   |\n" +
                    "    I    |   2   |";
            Assert.assertEquals(expected, TestUtils.FormattedResult.ResultFactory.toStringUnsorted(rs));
        }
    }

    // ===============================================================================
    // Index expression tests - create, insert, and update
    // ===============================================================================

    @Test
    public void testGetKeyColumnPositionThrowForIndexOnExpressions() throws Exception {
        String tableName = "TEST_IDX_GKCP";
        methodWatcher.executeUpdate(format("create table %s (c char(4), i int, d double)", tableName));
        methodWatcher.executeUpdate(format("insert into %s values ('abc', 10, 1.1), ('def', 20, 2.2)", tableName));

        methodWatcher.executeUpdate(format("CREATE INDEX %s_IDX ON %s (upper(c), i + 2)", tableName, tableName));

        String query = format(
                "SELECT \n" +
                "      CAST (CONGLOMS.DESCRIPTOR.getKeyColumnPosition(COLS.COLUMNNUMBER) AS SMALLINT) as ORD \n" +
                "    , cols.COLUMNNUMBER \n" +
                "    , cols.COLUMNNAME \n" +
                "  FROM --splice-properties joinOrder=fixed \n" +
                "      SYS.SYSTABLES T --splice-properties index=SYSTABLES_INDEX1, useSpark=false \n" +
                "    , SYS.SYSSCHEMAS S --splice-properties joinStrategy=broadcast \n" +
                "    , SYS.SYSCONGLOMERATES CONGLOMS --splice-properties index=SYSCONGLOMERATES_INDEX3, joinStrategy=nestedloop \n" +
                "    , SYS.SYSCOLUMNS COLS --splice-properties index=SYSCOLUMNS_INDEX1, joinStrategy=nestedloop \n" +
                "  WHERE \n" +
                "      T.SCHEMAID = S.SCHEMAID \n" +
                "  AND T.TABLEID = CONGLOMS.TABLEID \n" +
                "  AND T.TABLEID = COLS.REFERENCEID \n" +
                "  AND (CASE WHEN CONGLOMS.DESCRIPTOR IS NOT NULL THEN \n" +
                "         CONGLOMS.DESCRIPTOR.getKeyColumnPosition(COLS.COLUMNNUMBER) ELSE \n" +
                "         0 END) <> 0 \n" +
                "  AND T.TABLENAME='%s' \n" +
                "  AND CONGLOMS.CONGLOMERATENAME='%s'", tableName, tableName + "_IDX");

        try {
            methodWatcher.executeQuery(query);
            Assert.fail("expect IllegalArgumentException thrown in getKeyColumnPosition()");
        } catch (SQLException e) {
            Assert.assertEquals("SE001", e.getSQLState());
            Assert.assertTrue(e.getCause().getCause().getMessage().contains("Cannot retrieve ordinal position"));
        }
    }

    @Test
    public void testCreateIndexAndInsertWithExpressionsOfNumericFunctions() throws Exception {
        String tableName = "TEST_IDX_NUMERIC_FN";
        methodWatcher.executeUpdate(format("create table %s (d1 double, d2 double, i int)", tableName));
        methodWatcher.executeUpdate(format("insert into %s values (3.14159, 4.54321, 1), (2.71828, 2.12345, 2)", tableName));
        methodWatcher.executeUpdate(
                format("CREATE INDEX %s_IDX ON %s " +
                       "(abs(d1), ceil(d1), exp(d1), floor(d1), ln(d1), log10(d1), max(i, 3), min(3, i), mod(i, 2), " +
                       "round(d1), sign(d1), sqrt(d1), trunc(i, 1))",
                        tableName, tableName));

        methodWatcher.executeUpdate(format("insert into %s values (1.41421, 3.43215, 3)", tableName));
        methodWatcher.executeUpdate(format("update %s set d1 = 1.61803 where d2 = 4.54321", tableName));
        rowContainsQuery(new int[]{1,2,3},format("select d1 from %s --splice-properties index=%s_IDX\n order by d1", tableName, tableName),methodWatcher,
                "1.41421","1.61803","2.71828");
    }

    @Test
    public void testCreateIndexAndInsertWithExpressionsOfStringFunctions() throws Exception {
        String tableName = "TEST_IDX_STRING_FN";
        methodWatcher.executeUpdate(format("create table %s (c1 char(5), c2 varchar(5))", tableName));
        methodWatcher.executeUpdate(format("insert into %s values ('foo', 'bar'), ('hello', 'world')", tableName));

        methodWatcher.executeUpdate(
                format("CREATE INDEX %s_IDX ON %s " +
                       "(c1 || '.test', initcap(c1), lcase(c1), length(c1), " +
                       "ltrim(c1), repeat(c1, 2), replace(c1, 'o', '0'), " +
                       "substr(c1, 2), ucase(c1))",
                        tableName, tableName));

        methodWatcher.executeUpdate(
                format("CREATE INDEX %s_IDX_2 ON %s (rtrim(c1))", tableName, tableName));

        methodWatcher.executeUpdate(
                format("CREATE INDEX %s_IDX_3 ON %s (trim(c1))", tableName, tableName));

        methodWatcher.executeUpdate(format("insert into %s values ('abc', 'xyz')", tableName));
        methodWatcher.executeUpdate(format("update %s set c1 = 'this' where c2 = 'world'", tableName));
        rowContainsQuery(new int[]{1,2,3},format("select c1 from %s --splice-properties index=%s_IDX\n order by c1", tableName, tableName),methodWatcher,
                "abc","foo","this");
    }

    @Test
    public void testCreateIndexAndInsertWithExpressionsOfTrigonometricFunctions() throws Exception {
        String tableName = "TEST_IDX_TRIGONOMETRIC_FN";
        methodWatcher.executeUpdate(format("create table %s (d1 double, d2 double)", tableName));
        methodWatcher.executeUpdate(format("insert into %s values (30, 0.4), (60, 0.6)", tableName));
        methodWatcher.executeUpdate(
                format("CREATE INDEX %s_IDX ON %s " +
                       "(acos(d2), asin(d2), atan(d2), atan2(d2, 0), cos(d1), cosh(d1), cot(d1), degrees(d1), " +
                       "radians(d1), pi() + d2, sin(d1), sinh(d1), tan(d1), tanh(d1))",
                        tableName, tableName));

        methodWatcher.executeUpdate(format("insert into %s values (90, 0.8)", tableName));
        methodWatcher.executeUpdate(format("update %s set d1 = 70 where d2 = 0.6", tableName));
        rowContainsQuery(new int[]{1,2,3},format("select d1 from %s --splice-properties index=%s_IDX\n order by d1", tableName, tableName),methodWatcher,
                "30","70","90");
    }

    @Test
    public void testCreateIndexAndInsertWithExpressionsOfDateTimeFunctions() throws Exception {
        String tableName = "TEST_IDX_DATETIME_FN";
        methodWatcher.executeUpdate(format("create table %s (d date, t time, ts timestamp)", tableName));
        methodWatcher.executeUpdate(
                format("insert into %s values " +
                       "('2014-01-28', '22:00:05', '2014-01-31 22:00:05')," +
                       "('2016-05-04', '12:04:30', '2016-05-01 12:04:30')"
                        , tableName));

        methodWatcher.executeUpdate(
                format("CREATE INDEX %s_IDX ON %s " +
                       "(add_months(d, 5), date(ts), day(d), extract(Week FROM d), hour(t), minute(t), " +
                       "month(d), month_between(d, '2018-01-01'), monthname(d), quarter(d), second(t), " +
                       "time(ts), timestamp(d, t), timestampadd(SQL_TSI_DAY, 2, ts), " +
                       "timestampdiff(SQL_TSI_DAY, timestamp(d, t), ts), trunc(d, 'month'), year(d))",
                        tableName, tableName));
        methodWatcher.executeUpdate(
                format("CREATE INDEX %s_IDX_2 ON %s (day(d), week(d))", tableName, tableName));

        methodWatcher.executeUpdate(format("insert into %s values ('2017-09-10', '08:55:06', '2017-09-12 08:45:06')", tableName));
        methodWatcher.executeUpdate(format("update %s set d = '2016-05-05' where t = '12:04:30'", tableName));
        rowContainsQuery(new int[]{1,2,3},format("select d from %s --splice-properties index=%s_IDX\n order by d", tableName, tableName),methodWatcher,
                "2014-01-28","2016-05-05","2017-09-10");
    }

    @Test
    public void testCreateIndexAndInsertWithExpressionsOfConversionFunctions() throws Exception {
        String tableName = "TEST_IDX_CONVERSION_FN";
        methodWatcher.executeUpdate(format("create table %s (vc varchar(10), i int not null)", tableName));
        methodWatcher.executeUpdate(format("insert into %s values ('50', 10), ('100', 20)", tableName));

        methodWatcher.executeUpdate(
                format("CREATE INDEX %s_IDX ON %s " +
                       "(bigint(vc), cast(vc as integer), char(i), double(vc), smallint(vc), " +
                       "tinyint(vc), to_char(date(i),'yy'), to_date(date(i), 'yyyy-MM-dd'), varchar(vc || 'x'))",
                        tableName, tableName));
        methodWatcher.executeUpdate(
                format("CREATE INDEX %s_IDX_2 ON %s (integer(vc))", tableName, tableName));

        methodWatcher.executeUpdate(format("insert into %s values ('120', 30)", tableName));
        methodWatcher.executeUpdate(format("update %s set vc = '80' where i = 10", tableName));
        rowContainsQuery(new int[]{1,2,3},format("select vc from %s --splice-properties index=%s_IDX\n order by vc", tableName, tableName),methodWatcher,
                "100","120","80");
    }

    @Test
    public void testCreateIndexAndInsertWithExpressionsOfMiscFunctions() throws Exception {
        String tableName = "TEST_IDX_MISC_FN";
        methodWatcher.executeUpdate(format("create table %s (vc varchar(10), i int)", tableName));
        methodWatcher.executeUpdate(format("insert into %s values ('abc', 10), ('def', 20)", tableName));
        methodWatcher.executeUpdate(
                format("CREATE INDEX %s_IDX ON %s " +
                                "(coalesce(vc, 'aa'), nvl(vc, 'bb'), nullif(vc, 'def'))",
                        tableName, tableName));

        methodWatcher.executeUpdate(format("insert into %s values ('ghi', 30)", tableName));
        methodWatcher.executeUpdate(format("update %s set vc = 'xyz' where i = 10", tableName));
        rowContainsQuery(new int[]{1,2,3},format("select vc from %s --splice-properties index=%s_IDX\n order by vc", tableName, tableName),methodWatcher,
                "def","ghi","xyz");
    }

    @Test
    public void testCreateIndexAndInsertWithExpressionsCaseExpression() throws Exception {
        String tableName = "TEST_IDX_CASE_EXPR";
        methodWatcher.executeUpdate(format("create table %s (i int)", tableName));
        methodWatcher.executeUpdate(format("insert into %s values (10), (11)", tableName));

        methodWatcher.executeUpdate(format("CREATE INDEX %s_IDX ON %s (case mod(i, 2) when 0 then i else 0 end)", tableName, tableName));

        methodWatcher.executeUpdate(format("insert into %s values (35)", tableName));
        methodWatcher.executeUpdate(format("update %s set i = 18 where i = 10", tableName));
        rowContainsQuery(new int[]{1,2,3},format("select i from %s --splice-properties index=%s_IDX\n order by i", tableName, tableName),methodWatcher,
                "11","18","35");
    }

    @Test
    public void testCreateIndexAndInsertWithExpressionsNullInput() throws Exception {
        String tableName = "TEST_IDX_NULL_INPUT";
        methodWatcher.executeUpdate(format("create table %s (c char(4), i int)", tableName));
        methodWatcher.executeUpdate(format("insert into %s values (NULL, 10), ('abc', NULL)", tableName));

        methodWatcher.executeUpdate(format("CREATE INDEX %s_IDX ON %s (upper(c), nullif(i, 0))", tableName, tableName));

        methodWatcher.executeUpdate(format("insert into %s values (NULL, NULL)", tableName));
        methodWatcher.executeUpdate(format("update %s set c = 'def' where i = 10", tableName));

        String query = format("select i from %s --splice-properties index=%s_IDX\n order by i nulls last", tableName, tableName);
        String expected = "I  |\n" +
                "------\n" +
                " 10  |\n" +
                "NULL |\n" +
                "NULL |";

        try (ResultSet rs = methodWatcher.executeQuery(query)) {
            Assert.assertEquals(expected, TestUtils.FormattedResult.ResultFactory.toString(rs));
        }
    }

    // DB-10431
    @Test
    public void testCreateIndexAndInsertWithExpressionsBatchWithFullNullRow() throws Exception {
        String tableName = "TEST_IDX_BATCH_INSERT";
        methodWatcher.executeUpdate(format("create table %s (c char(4), i int, d double)", tableName));
        methodWatcher.executeUpdate(format("insert into %s values ('abc', 10, 1.1), ('def', 20, 2.2)", tableName));

        methodWatcher.executeUpdate(format("CREATE INDEX %s_IDX ON %s (upper(c), i + 2)", tableName, tableName));

        // Without the fix, the following insert fails sporadically. It depends on the order of inserting rows. If
        // (NULL, NULL, NULL) is inserted first, it fails. With the fix, it should never fail.
        methodWatcher.executeUpdate(format("insert into %s values ('jkl', 30, 2.2), (NULL, NULL, NULL)", tableName));
        methodWatcher.executeUpdate(format("update %s set c = 'def' where i = 10", tableName));

        String query = format("select c from %s order by c nulls last", tableName);
        String expected = "C  |\n" +
                "------\n" +
                " def |\n" +
                " def |\n" +
                " jkl |\n" +
                "NULL |";

        try (ResultSet rs = methodWatcher.executeQuery(query)) {
            Assert.assertEquals(expected, TestUtils.FormattedResult.ResultFactory.toStringUnsorted(rs));
        }
    }

    @Test
    public void testCreateIndexAndInsertWithExpressionsOfNotAllowedBuiltInFunctions() throws Exception {
        String tableName = "TEST_IDX_NOT_ALLOWED_FN";
        methodWatcher.executeUpdate(format("create table %s (vc varchar(10), i int not null)", tableName));

        try {
            methodWatcher.executeUpdate(format("CREATE INDEX %s_IDX ON %s (i + rand(3))", tableName, tableName));
            Assert.fail("expect exception of invalid index expression");
        } catch (SQLException e) {
            Assert.assertEquals("429BX", e.getSQLState());
        }

        try {
            methodWatcher.executeUpdate(format("CREATE INDEX %s_IDX ON %s (i + random())", tableName, tableName));
            Assert.fail("expect exception of invalid index expression");
        } catch (SQLException e) {
            Assert.assertEquals("429BX", e.getSQLState());
        }

        try {
            methodWatcher.executeUpdate(format("CREATE INDEX %s_IDX ON %s (regexp_like(vc, 'o'))", tableName, tableName));
            Assert.fail("expect exception of invalid index expression");
        } catch (SQLException e) {
            Assert.assertEquals("429BX", e.getSQLState());
        }

        try {
            methodWatcher.executeUpdate(format("CREATE INDEX %s_IDX ON %s (instr(vc, 'o'))", tableName, tableName));
            Assert.fail("expect exception of invalid index expression");
        } catch (SQLException e) {
            Assert.assertEquals("429BX", e.getSQLState());
        }

        try {
            methodWatcher.executeUpdate(format("CREATE INDEX %s_IDX ON %s (locate('o', vc))", tableName, tableName));
            Assert.fail("expect exception of invalid index expression");
        } catch (SQLException e) {
            Assert.assertEquals("429BX", e.getSQLState());
        }

        try {
            methodWatcher.executeUpdate(format("CREATE INDEX %s_IDX ON %s (to_char(current_date, 'yy') || vc)", tableName, tableName));
            Assert.fail("expect exception of invalid index expression");
        } catch (SQLException e) {
            Assert.assertEquals("429BX", e.getSQLState());
        }

        try {
            methodWatcher.executeUpdate(format("CREATE INDEX %s_IDX ON %s (cast(current_time as varchar(32)) || vc)", tableName, tableName));
            Assert.fail("expect exception of invalid index expression");
        } catch (SQLException e) {
            Assert.assertEquals("429BX", e.getSQLState());
        }

        try {
            methodWatcher.executeUpdate(format("CREATE INDEX %s_IDX ON %s (to_char(date(current_timestamp), 'yy') || vc)", tableName, tableName));
            Assert.fail("expect exception of invalid index expression");
        } catch (SQLException e) {
            Assert.assertEquals("429BX", e.getSQLState());
        }

        try {
            methodWatcher.executeUpdate(format("CREATE INDEX %s_IDX ON %s (to_char(date(now()), 'yy') || vc)", tableName, tableName));
            Assert.fail("expect exception of invalid index expression");
        } catch (SQLException e) {
            Assert.assertEquals("429BX", e.getSQLState());
        }

        try {
            methodWatcher.executeUpdate(format("CREATE INDEX %s_IDX ON %s (vc || current_role)", tableName, tableName));
            Assert.fail("expect exception of invalid index expression");
        } catch (SQLException e) {
            Assert.assertEquals("429BX", e.getSQLState());
        }

        try {
            methodWatcher.executeUpdate(format("CREATE INDEX %s_IDX ON %s (vc || (current schema))", tableName, tableName));
            Assert.fail("expect exception of invalid index expression");
        } catch (SQLException e) {
            Assert.assertEquals("429BX", e.getSQLState());
        }

        try {
            methodWatcher.executeUpdate(format("CREATE INDEX %s_IDX ON %s (vc || current_user)", tableName, tableName));
        } catch (SQLException e) {
            Assert.assertEquals("429BX", e.getSQLState());
        }

        try {
            methodWatcher.executeUpdate(format("CREATE INDEX %s_IDX ON %s (vc || group_user)", tableName, tableName));
            Assert.fail("expect exception of invalid index expression");
        } catch (SQLException e) {
            Assert.assertEquals("429BX", e.getSQLState());
        }

        try {
            methodWatcher.executeUpdate(format("CREATE INDEX %s_IDX ON %s (vc || session_user)", tableName, tableName));
            Assert.fail("expect exception of invalid index expression");
        } catch (SQLException e) {
            Assert.assertEquals("429BX", e.getSQLState());
        }

        try {
            methodWatcher.executeUpdate(format("CREATE INDEX %s_IDX ON %s (vc || user)", tableName, tableName));
            Assert.fail("expect exception of invalid index expression");
        } catch (SQLException e) {
            Assert.assertEquals("429BX", e.getSQLState());
        }
    }

    @Test
    public void testCreateIndexAndInsertWithExpressionsOfAggregateFunctions() throws Exception {
        String tableName = "TEST_IDX_AGGR_FN";
        methodWatcher.executeUpdate(format("create table %s (vc varchar(10), i int)", tableName));

        try {
            methodWatcher.executeUpdate(format("CREATE INDEX %s_IDX ON %s (avg(i))", tableName, tableName));
            Assert.fail("expect exception of invalid index expression");
        } catch (SQLException e) {
            Assert.assertEquals("429BX", e.getSQLState());
        }

        try {
            methodWatcher.executeUpdate(format("CREATE INDEX %s_IDX ON %s (count(i))", tableName, tableName));
            Assert.fail("expect exception of invalid index expression");
        } catch (SQLException e) {
            Assert.assertEquals("429BX", e.getSQLState());
        }

        try {
            methodWatcher.executeUpdate(format("CREATE INDEX %s_IDX ON %s (count(*) + i)", tableName, tableName));
            Assert.fail("expect exception of invalid index expression");
        } catch (SQLException e) {
            Assert.assertEquals("429BX", e.getSQLState());
        }

        try {
            methodWatcher.executeUpdate(format("CREATE INDEX %s_IDX ON %s (max(i))", tableName, tableName));
            Assert.fail("expect exception of invalid index expression");
        } catch (SQLException e) {
            Assert.assertEquals("429BX", e.getSQLState());
        }

        try {
            methodWatcher.executeUpdate(format("CREATE INDEX %s_IDX ON %s (min(i))", tableName, tableName));
            Assert.fail("expect exception of invalid index expression");
        } catch (SQLException e) {
            Assert.assertEquals("429BX", e.getSQLState());
        }

        try {
            methodWatcher.executeUpdate(format("CREATE INDEX %s_IDX ON %s (stddev_pop(i))", tableName, tableName));
            Assert.fail("expect exception of invalid index expression");
        } catch (SQLException e) {
            Assert.assertEquals("429BX", e.getSQLState());
        }

        try {
            methodWatcher.executeUpdate(format("CREATE INDEX %s_IDX ON %s (stddev_samp(i))", tableName, tableName));
            Assert.fail("expect exception of invalid index expression");
        } catch (SQLException e) {
            Assert.assertEquals("429BX", e.getSQLState());
        }

        try {
            methodWatcher.executeUpdate(format("CREATE INDEX %s_IDX ON %s (sum(i))", tableName, tableName));
            Assert.fail("expect exception of invalid index expression");
        } catch (SQLException e) {
            Assert.assertEquals("429BX", e.getSQLState());
        }
    }

    @Test
    public void testCreateIndexAndInsertWithExpressionsOfWindowFunctions() throws Exception {
        String tableName = "TEST_IDX_WINDOW_FN";
        methodWatcher.executeUpdate(format("create table %s (vc varchar(10), i int)", tableName));

        try {
            methodWatcher.executeUpdate(format("CREATE INDEX %s_IDX ON %s (dense_rank() over (partition by i order by i) + i)", tableName, tableName));
            Assert.fail("expect exception of invalid index expression");
        } catch (SQLException e) {
            Assert.assertEquals("429BX", e.getSQLState());
        }

        try {
            methodWatcher.executeUpdate(format("CREATE INDEX %s_IDX ON %s (rank() over (partition by i order by i) + i)", tableName, tableName));
            Assert.fail("expect exception of invalid index expression");
        } catch (SQLException e) {
            Assert.assertEquals("429BX", e.getSQLState());
        }

        try {
            methodWatcher.executeUpdate(format("CREATE INDEX %s_IDX ON %s (row_number() over (partition by i order by i) + i)", tableName, tableName));
            Assert.fail("expect exception of invalid index expression");
        } catch (SQLException e) {
            Assert.assertEquals("429BX", e.getSQLState());
        }

        try {
            methodWatcher.executeUpdate(format("CREATE INDEX %s_IDX ON %s (first_value(vc) over (partition by i order by i))", tableName, tableName));
            Assert.fail("expect exception of invalid index expression");
        } catch (SQLException e) {
            Assert.assertEquals("429BX", e.getSQLState());
        }

        try {
            methodWatcher.executeUpdate(format("CREATE INDEX %s_IDX ON %s (last_value(vc) over (partition by i order by i))", tableName, tableName));
            Assert.fail("expect exception of invalid index expression");
        } catch (SQLException e) {
            Assert.assertEquals("429BX", e.getSQLState());
        }

        try {
            methodWatcher.executeUpdate(format("CREATE INDEX %s_IDX ON %s (lead(vc) over (partition by i order by i))", tableName, tableName));
            Assert.fail("expect exception of invalid index expression");
        } catch (SQLException e) {
            Assert.assertEquals("429BX", e.getSQLState());
        }

        try {
            methodWatcher.executeUpdate(format("CREATE INDEX %s_IDX ON %s (lag(vc) over (partition by i order by i))", tableName, tableName));
            Assert.fail("expect exception of invalid index expression");
        } catch (SQLException e) {
            Assert.assertEquals("429BX", e.getSQLState());
        }
    }

    @Test
    public void testCreateIndexAndInsertWithExpressionsSubquery() throws Exception {
        String tableName = "TEST_IDX_UDF";
        methodWatcher.executeUpdate(format("create table %s (i int)", tableName));

        try {
            methodWatcher.executeUpdate(format("CREATE INDEX %s_IDX ON %s (case mod(i, 2) when 0 then (select count(*) from %s) else 0 end)",
                    tableName, tableName, tableName));
            Assert.fail("expect exception of invalid index expression");
        } catch (SQLException e) {
            Assert.assertEquals("429BX", e.getSQLState());
        }
    }

    @Test
    public void testCreateIndexAndInsertWithExpressionsOnUDF() throws Exception {
        String tableName = "TEST_IDX_UDF";
        methodWatcher.executeUpdate(format("create table %s (d double)", tableName));
        methodWatcher.executeUpdate("CREATE FUNCTION try_some_UDF( RADIANS DOUBLE )\n" +
                "  RETURNS DOUBLE\n" +
                "  PARAMETER STYLE JAVA\n" +
                "  NO SQL\n" +
                "  LANGUAGE JAVA\n" +
                "  EXTERNAL NAME 'java.lang.Math.toDegrees'");

        try {
            methodWatcher.executeUpdate(format("CREATE INDEX %s_IDX ON %s (try_some_UDF(d))", tableName, tableName));
            Assert.fail("expect exception of invalid index expression");
        } catch (SQLException e) {
            Assert.assertEquals("429BX", e.getSQLState());
        }
    }

    @Test
    public void testCreateIndexAndInsertWithExpressionsNoColumnReference() throws Exception {
        String tableName = "TEST_IDX_NO_COLUMN_REFERENCE";
        methodWatcher.executeUpdate(format("create table %s (vc varchar(10), i int not null)", tableName));

        try {
            methodWatcher.executeUpdate(format("CREATE INDEX %s_IDX ON %s (lower(vc), 2 + 4)", tableName, tableName));
            Assert.fail("expect exception of invalid index expression");
        } catch (SQLException e) {
            Assert.assertEquals("429BX", e.getSQLState());
            Assert.assertTrue(e.getMessage().contains("2 + 4"));
        }
    }

    @Test
    public void testCreateIndexOnDuplicateExpressions() throws Exception {
        String tableName = "TEST_IDX_DUPLICATE_EXPR";
        methodWatcher.executeUpdate(format("create table %s (vc varchar(10), i int not null)", tableName));

        try {
            methodWatcher.executeUpdate(format("CREATE INDEX %s_IDX ON %s (lower(vc), lower(vc))", tableName, tableName));
            Assert.fail("expect exception of duplicate index columns");
        } catch (SQLException e) {
            Assert.assertEquals("42X66", e.getSQLState());
            Assert.assertTrue(e.getMessage().contains("lower(vc)"));
        }

        try {
            methodWatcher.executeUpdate(format("CREATE INDEX %s_IDX ON %s (i + 2, i+2)", tableName, tableName));
            Assert.fail("expect exception of duplicate index columns");
        } catch (SQLException e) {
            Assert.assertEquals("42X66", e.getSQLState());
            Assert.assertTrue(e.getMessage().contains("i+2"));
        }

        try {
            methodWatcher.executeUpdate(format("CREATE INDEX %s_IDX ON %s (i + 2, 2 + i)", tableName, tableName));
            Assert.fail("expect exception of duplicate index columns");
        } catch (SQLException e) {
            Assert.assertEquals("42X66", e.getSQLState());
            Assert.assertTrue(e.getMessage().contains("2 + i"));
        }
    }

    @Test
    public void testIndexOnExpressionsMetadata() throws Exception {
        String tableName = "TEST_IDX_EXPR_META";
        methodWatcher.executeUpdate(format("create table %s (c char(4), i int)", tableName));
        methodWatcher.executeUpdate(format("CREATE INDEX %s_IDX ON %s (UPPER(C), LOWER(C), I + 3, MOD(I, 3) DESC)", tableName, tableName));

        try(ResultSet rs = methodWatcher.executeQuery(format("select * from syscat.indexcoluse where indname = '%s_IDX'", tableName))) {
            String expected =
                    "INDSCHEMA |        INDNAME        | COLNAME |COLSEQ |COLORDER | COLLATIONSCHEMA | COLLATIONNAME | VIRTUAL |  TEXT    |\n" +
                    "-----------------------------------------------------------------------------------------------------------------------\n" +
                    "  INDEXIT  |TEST_IDX_EXPR_META_IDX |  NULL   |   1   |    A    |      NULL       |     NULL      |    S    |UPPER(C)  |\n" +
                    "  INDEXIT  |TEST_IDX_EXPR_META_IDX |  NULL   |   2   |    A    |      NULL       |     NULL      |    S    |LOWER(C)  |\n" +
                    "  INDEXIT  |TEST_IDX_EXPR_META_IDX |  NULL   |   3   |    A    |      NULL       |     NULL      |    S    |  I + 3   |\n" +
                    "  INDEXIT  |TEST_IDX_EXPR_META_IDX |  NULL   |   4   |    D    |      NULL       |     NULL      |    S    |MOD(I, 3) |";
            Assert.assertEquals(expected, TestUtils.FormattedResult.ResultFactory.toStringUnsorted(rs));
        }
    }

    // ===============================================================================
    // Index expression tests - qualify and query
    // ===============================================================================

    @Test
    public void testFullScanViaExpressionBasedIndex() throws Exception {
        String tableName = "TEST_FULL_SCAN_VIA_EXPR_INDEX";
        methodWatcher.executeUpdate(format("create table %s (c char(4), i int)", tableName));
        methodWatcher.executeUpdate(format("insert into %s values ('foo', 0), ('bar', 1)", tableName));

        methodWatcher.executeUpdate(format("CREATE INDEX %s_IDX ON %s (UPPER(C))", tableName, tableName));
        methodWatcher.executeUpdate(format("insert into %s values ('abc', 2)", tableName));

        String query = format("select c from %s --splice-properties index=%s_IDX\n order by c", tableName, tableName);
        String expected = "C  |\n" +
                "-----\n" +
                "abc |\n" +
                "bar |\n" +
                "foo |";

        try (ResultSet rs = methodWatcher.executeQuery(query)) {
            Assert.assertEquals(expected, TestUtils.FormattedResult.ResultFactory.toString(rs));
        }
    }

    @Test
    public void testFullScanViaExpressionBasedIndexWithExpressionSelected() throws Exception {
        String tableName = "TEST_FULL_SCAN_SELECT_INDEX_EXPR";
        String indexExpr = "timestampdiff(SQL_TSI_FRAC_SECOND, timestamp('1970-01-01 00:00:00'), t)";
        methodWatcher.executeUpdate(format("create table %s (t TIMESTAMP NOT NULL)", tableName));
        methodWatcher.executeUpdate(format("insert into %s values ('2020-01-01 01:01:01')", tableName));

        methodWatcher.executeUpdate(format("CREATE INDEX %1$s_IDX ON %1$s (%2$s)", tableName, indexExpr));
        methodWatcher.executeUpdate(format("insert into %s values ('2020-02-02 02:02:02')", tableName));

        String query = format("select %1$s from %2$s --splice-properties index=%2$s_IDX\n", indexExpr, tableName);

        rowContainsQuery(new int[]{2,3}, "explain " + query, methodWatcher, "ScrollInsensitive", "IndexScan[TEST_FULL_SCAN_SELECT_INDEX_EXPR_IDX");

        String expected = "1          |\n" +
                "---------------------\n" +
                "1577840461000000000 |\n" +
                "1580608922000000000 |";

        try (ResultSet rs = methodWatcher.executeQuery(query)) {
            Assert.assertEquals(expected, TestUtils.FormattedResult.ResultFactory.toString(rs));
        }
    }

    @Test
    public void testScansStarStopKeyFromIndexExpressionPredicate() throws Exception {
        String tableName = "TEST_START_STOP_KEY_EXPR_INDEX";
        methodWatcher.executeUpdate(format("create table %s (c char(4), i int)", tableName));
        methodWatcher.executeUpdate(format("insert into %s values ('foo', 0), ('bar', 1)", tableName));

        methodWatcher.executeUpdate(format("CREATE INDEX %s_IDX ON %s (UPPER(C))", tableName, tableName));
        methodWatcher.executeUpdate(format("insert into %s values ('abc', 2)", tableName));

        // same start and stop keys
        String query = format("select c from %s --splice-properties index=%s_IDX\n where upper(c) = 'BAR'", tableName, tableName);
        String expected = "C  |\n" +
                "-----\n" +
                "bar |";

        try (ResultSet rs = methodWatcher.executeQuery(query)) {
            Assert.assertEquals(expected, TestUtils.FormattedResult.ResultFactory.toString(rs));
        }

        // start key
        query = format("select c from %s --splice-properties index=%s_IDX\n where upper(c) > 'BAR'", tableName, tableName);
        expected = "C  |\n" +
                "-----\n" +
                "foo |";

        try (ResultSet rs = methodWatcher.executeQuery(query)) {
            Assert.assertEquals(expected, TestUtils.FormattedResult.ResultFactory.toString(rs));
        }

        // stop key
        query = format("select c from %s --splice-properties index=%s_IDX\n where upper(c) < 'BAR'", tableName, tableName);
        expected = "C  |\n" +
                "-----\n" +
                "abc |";

        try (ResultSet rs = methodWatcher.executeQuery(query)) {
            Assert.assertEquals(expected, TestUtils.FormattedResult.ResultFactory.toString(rs));
        }

        // different start and stop keys
        query = format("select c from %s --splice-properties index=%s_IDX\n where upper(c) > 'ABA' and upper(c) < 'BAT'", tableName, tableName);
        expected = "C  |\n" +
                "-----\n" +
                "abc |\n" +
                "bar |";

        try (ResultSet rs = methodWatcher.executeQuery(query)) {
            Assert.assertEquals(expected, TestUtils.FormattedResult.ResultFactory.toString(rs));
        }

        // ISNULL, start key == stop key == NULL
        methodWatcher.executeUpdate(format("insert into %s values (NULL, 100)", tableName));
        query = format("select c from %s --splice-properties index=%s_IDX\n where upper(c) is null", tableName, tableName);
        expected = "C  |\n" +
                "------\n" +
                "NULL |";

        try (ResultSet rs = methodWatcher.executeQuery(query)) {
            Assert.assertEquals(expected, TestUtils.FormattedResult.ResultFactory.toString(rs));
        }

        // In-list probe
        query = format("select c from %s --splice-properties index=%s_IDX\n where upper(c) in ('ABA', 'BAR')", tableName, tableName);
        expected = "C  |\n" +
                "-----\n" +
                "bar |";

        try (ResultSet rs = methodWatcher.executeQuery(query)) {
            Assert.assertEquals(expected, TestUtils.FormattedResult.ResultFactory.toString(rs));
        }
    }

    @Test
    public void testScansQualifierFromIndexExpressionPredicate() throws Exception {
        String tableName = "TEST_START_STOP_KEY_EXPR_INDEX";
        methodWatcher.executeUpdate(format("create table %s (c char(4), i int, d double)", tableName));
        methodWatcher.executeUpdate(format("insert into %s values ('foo', 10, 0.1), ('bar', 20, 0.3)", tableName));

        methodWatcher.executeUpdate(format("CREATE INDEX %s_IDX ON %s (UPPER(C), MOD(i, 3), d)", tableName, tableName));
        methodWatcher.executeUpdate(format("insert into %s values ('abc', 30, 0.5)", tableName));

        // NOT EQUAL
        String query = format("select c from %s --splice-properties index=%s_IDX\n where upper(c) != 'BAR'", tableName, tableName);
        String expected = "C  |\n" +
                "-----\n" +
                "abc |\n" +
                "foo |";

        try (ResultSet rs = methodWatcher.executeQuery(query)) {
            Assert.assertEquals(expected, TestUtils.FormattedResult.ResultFactory.toString(rs));
        }

        // IS NOT NULL
        methodWatcher.executeUpdate(format("insert into %s values (NULL, 100, 0.9)", tableName));
        query = format("select c from %s --splice-properties index=%s_IDX\n where upper(c) is not null", tableName, tableName);
        expected = "C  |\n" +
                "-----\n" +
                "abc |\n" +
                "bar |\n" +
                "foo |";

        try (ResultSet rs = methodWatcher.executeQuery(query)) {
            Assert.assertEquals(expected, TestUtils.FormattedResult.ResultFactory.toString(rs));
        }

        // In-list no probe
        query = format("select c from %s --splice-properties index=%s_IDX\n where upper(c) not in ('ABC', 'BAR')", tableName, tableName);
        expected = "C  |\n" +
                "-----\n" +
                "foo |";

        try (ResultSet rs = methodWatcher.executeQuery(query)) {
            Assert.assertEquals(expected, TestUtils.FormattedResult.ResultFactory.toString(rs));
        }

        // gap from the first index column
        query = format("select d from %s --splice-properties index=%s_IDX\n where mod(i,3) = 0", tableName, tableName);

        String[] expectedOps = new String[] {
                "ProjectRestrict",  // directly on top of IndexScan, no other ops in between
                "IndexScan",
                " = 0"              // should be on the same line as IndexScan
        };
        rowContainsQuery(new int[]{3,4,4}, "explain " + query, methodWatcher, expectedOps);

        expected = "D  |\n" +
                "-----\n" +
                "0.5 |";

        try (ResultSet rs = methodWatcher.executeQuery(query)) {
            Assert.assertEquals(expected, TestUtils.FormattedResult.ResultFactory.toString(rs));
        }
    }

    @Test
    public void testIndexExpressionPredicateBetween() throws Exception {
        String tableName = "TEST_NOT_QUALIFIER_EXPR_INDEX";
        methodWatcher.executeUpdate(format("create table %s (c char(4), i int, d double)", tableName));
        methodWatcher.executeUpdate(format("insert into %s values ('abc', 11, 1.1), ('def', 20, 2.2), ('jkl', 21, 2.2), ('ghi', 30, 3.3)", tableName));

        methodWatcher.executeUpdate(format("CREATE INDEX %s_IDX ON %s (c, i, mod(i,2), i+2, upper(c))", tableName, tableName));
        methodWatcher.executeUpdate(format("insert into %s values ('xyz', 40, 3.3)", tableName));

        // as a qualifier
        String query = format("select c from %s --splice-properties index=%s_IDX\n where c = 'def' and upper(c) between 'ABC' and 'JKL '", tableName, tableName);

        String[] expectedOps = new String[] {
                "ProjectRestrict",  // directly on top of IndexScan, no other ops in between
                "IndexScan",
                " >= ABC",          // should be on the same line as IndexScan
                " <= JKL"           // should be on the same line as IndexScan
        };
        rowContainsQuery(new int[]{3,4,4,4}, "explain " + query, methodWatcher, expectedOps);

        String expected = "C  |\n" +
                "-----\n" +
                "def |";

        try (ResultSet rs = methodWatcher.executeQuery(query)) {
            Assert.assertEquals(expected, TestUtils.FormattedResult.ResultFactory.toString(rs));
        }

        // as part of a start/stop key
        query = format("select c from %s --splice-properties index=%s_IDX\n where c = 'def' and i = 20 and mod(i,2) = 0 and i + 3 = 23 and upper(c) between 'ABC' and 'JKL '", tableName, tableName);

        try (ResultSet rs = methodWatcher.executeQuery(query)) {
            Assert.assertEquals(expected, TestUtils.FormattedResult.ResultFactory.toString(rs));
        }
    }

    @Test
    public void testIndexExpressionTernaryOperatorRewriting() throws Exception {
        String tableName = "TEST_TERNARY_OP_EXPR";
        methodWatcher.executeUpdate(format("create table %s (vc varchar(32), ts timestamp)", tableName));
        methodWatcher.executeUpdate(
                format("insert into %s values " +
                                "('abc  ', '2014-01-01 22:00:05')," +
                                "('def  ', '2016-05-01 12:04:30')"
                        , tableName));
        methodWatcher.executeUpdate(format("CREATE INDEX %s_IDX ON %s (timestampadd(SQL_TSI_DAY, 2, ts), rtrim(vc))", tableName, tableName));

        rowContainsQuery(new int[]{1}, format("select rtrim(vc) from %s --splice-properties index=%s_IDX\n" +
                        " where timestampadd(SQL_TSI_DAY, 2, ts) = '2014-01-03 22:00:05' and rtrim(vc) like 'ab_%%'", tableName, tableName), methodWatcher,
                "abc");
    }

    @Test
    public void testIndexExpressionOnMultipleColumns() throws Exception {
        String tableName = "TEST_INDEX_EXPR_MULTIPLE_COLUMNS";
        methodWatcher.executeUpdate(format("create table %s (c char(4), i int, d double)", tableName));
        methodWatcher.executeUpdate(format("insert into %s values ('abc', 11, 1.1), ('def', 20, 2.2), ('jkl', 21, 2.2), ('ghi', 30, 3.3)", tableName));

        methodWatcher.executeUpdate(format("CREATE INDEX %s_IDX ON %s (D + I)", tableName, tableName));
        methodWatcher.executeUpdate(format("insert into %s values ('xyz', 40, 3.3)", tableName));

        String query = format("select c from %s --splice-properties index=%s_IDX\n where d + i > 30", tableName, tableName);
        String expected = "C  |\n" +
                "-----\n" +
                "ghi |\n" +
                "xyz |";

        try (ResultSet rs = methodWatcher.executeQuery(query)) {
            Assert.assertEquals(expected, TestUtils.FormattedResult.ResultFactory.toString(rs));
        }
    }

    @Test
    public void testIndexExpressionOnDeterministicFunction() throws Exception {
        String tableName = "TEST_INDEX_EXPR_DETERMINISTIC_FN";
        methodWatcher.executeUpdate(format("create table %s (c char(4), i int, d double)", tableName));
        methodWatcher.executeUpdate(format("insert into %s values ('abc', 11, 1.1), ('def', 20, 2.2), ('jkl', 21, 2.2), ('ghi', 30, 3.3)", tableName));

        methodWatcher.executeUpdate(format("CREATE INDEX %s_IDX ON %s (ln(i), log10(i) + sqrt(d))", tableName, tableName));
        methodWatcher.executeUpdate(format("insert into %s values ('xyz', 40, 3.3)", tableName));

        // top node of an index expression is a method call
        String query = format("select c from %s --splice-properties index=%s_IDX\n where ln(i) > 3.2", tableName, tableName);

        String[] expectedOps = new String[] {
                "IndexLookup",
                "IndexScan",
                " > 3.2"            // should be on the same line as IndexScan
        };
        rowContainsQuery(new int[]{4, 5, 5}, "explain " + query, methodWatcher, expectedOps);

        String expected = "C  |\n" +
                "-----\n" +
                "ghi |\n" +
                "xyz |";

        try (ResultSet rs = methodWatcher.executeQuery(query)) {
            Assert.assertEquals(expected, TestUtils.FormattedResult.ResultFactory.toString(rs));
        }

        // an index expression containing method calls (also, note operands' order of plus)
        query = format("select c from %s --splice-properties index=%s_IDX\n where sqrt(d) + log10(i) > 3.2", tableName, tableName);

        rowContainsQuery(new int[]{4, 5, 5}, "explain " + query, methodWatcher, expectedOps);

        try (ResultSet rs = methodWatcher.executeQuery(query)) {
            Assert.assertEquals(expected, TestUtils.FormattedResult.ResultFactory.toString(rs));
        }
    }

    @Test
    public void testIndexExpressionInListRightHandSide() throws Exception {
        methodWatcher.executeUpdate("create table TEST_IN_LIST_RHS(a1 int, a2 int)");
        methodWatcher.executeUpdate("insert into TEST_IN_LIST_RHS values(0,0),(1,10),(2,20),(3,30),(4,40),(5,50)");
        methodWatcher.executeUpdate("create index TEST_IN_LIST_RHS_IDX on TEST_IN_LIST_RHS(a1 * 3, a2)");

        methodWatcher.executeUpdate("create table TEST_IN_LIST_RHS_2(b1 int, b2 int)");
        methodWatcher.executeUpdate("insert into TEST_IN_LIST_RHS_2 values(0,0),(3,30),(5,50)");

        String query = "select b1, a2 from --splice-properties joinOrder=fixed\n" +
                "TEST_IN_LIST_RHS --splice-properties index=TEST_IN_LIST_RHS_IDX\n, " +
                "TEST_IN_LIST_RHS_2 where b1 in (1, a1 * 3)";

        String[] expectedOps = new String[]{
                "ProjectRestrict",
                "[(B1[2:1] IN (1,TEST_IN_LIST_RHS_IDX_col1[1:1]))]",
                "TableScan[TEST_IN_LIST_RHS_2",
                "IndexScan[TEST_IN_LIST_RHS_IDX"
        };
        rowContainsQuery(new int[]{5,5,6,7}, "explain " + query, methodWatcher, expectedOps);

        String expected = "B1 |A2 |\n" +
                "--------\n" +
                " 0 | 0 |\n" +
                " 3 |10 |";

        try (ResultSet rs = methodWatcher.executeQuery(query)) {
            Assert.assertEquals(expected, TestUtils.FormattedResult.ResultFactory.toString(rs));
        }
    }

    @Test
    public void testIndexExpressionsAsDisjunctiveTerms() throws Exception {
        String tableName = "TEST_INDEX_EXPR_DISJ";
        methodWatcher.executeUpdate(format("create table %s (c char(4), i int, d double)", tableName));
        methodWatcher.executeUpdate(format("insert into %s values ('abc', 11, 1.1), ('def', 20, 2.2), ('jkl', 21, 2.2)", tableName));

        methodWatcher.executeUpdate(format("CREATE INDEX %s_IDX ON %s (UPPER(C), mod(i, 2), d + i)", tableName, tableName));
        methodWatcher.executeUpdate(format("insert into %s values ('ghi', 30, 3.3), ('xyz', 40, 3.3)", tableName));

        String query = format("select upper(c) from %s --splice-properties index=%s_IDX \n" +
                "  where mod(i,2) = 1 or upper(c) in ('abc', 'def')", tableName, tableName);

        /* check plan */
        String[] expectedOps = new String[] {
                "ProjectRestrict",     // should be directly on top of IndexScan and no IndexLookup in between
                "IndexScan[TEST_INDEX_EXPR_DISJ_IDX",
                "[((TEST_INDEX_EXPR_DISJ_IDX_col2[0:2] = 1) or ((TEST_INDEX_EXPR_DISJ_IDX_col1[0:1] IN (abc ,def )) or false))]"
        };
        rowContainsQuery(new int[]{3,4,4}, "explain " + query, methodWatcher, expectedOps);

        /* check result */
        String expected = "1  |\n" +
                "-----\n" +
                "ABC |\n" +
                "JKL |";

        try (ResultSet rs = methodWatcher.executeQuery(query)) {
            Assert.assertEquals(expected, TestUtils.FormattedResult.ResultFactory.toString(rs));
        }
    }

    @Test
    public void testIndexOnExpressionCountAsterisk() throws Exception {
        methodWatcher.executeUpdate("create table TEST_COUNT_STAR(a1 int, a2 int)");
        methodWatcher.executeUpdate("insert into TEST_COUNT_STAR values(0,0),(1,10),(2,20),(3,30),(4,40),(5,50)");
        methodWatcher.executeUpdate("create index TEST_COUNT_STAR_IDX on TEST_COUNT_STAR(mod(a1, 2))");

        String query = "select count(*) from TEST_COUNT_STAR --splice-properties index=TEST_COUNT_STAR_IDX";

        /* check plan */
        try(ResultSet rs = methodWatcher.executeQuery("explain " + query)) {
            String explainPlanText = TestUtils.FormattedResult.ResultFactory.toStringUnsorted(rs);
            Assert.assertTrue(explainPlanText.contains("IndexScan[TEST_COUNT_STAR_IDX"));
            Assert.assertFalse(explainPlanText.contains("IndexLookup"));
        }

        /* check result */
        String expected = "1 |\n" +
                "----\n" +
                " 6 |";

        try (ResultSet rs = methodWatcher.executeQuery(query)) {
            Assert.assertEquals(expected, TestUtils.FormattedResult.ResultFactory.toString(rs));
        }
    }

    @Test
    public void testJoinOnTheSameIndexExpressionText() throws Exception {
        String tableName_1 = "TEST_SAME_EXPR_TEXT_EXPR_INDEX_1";
        methodWatcher.executeUpdate(format("create table %s (c char(4))", tableName_1));
        methodWatcher.executeUpdate(format("insert into %s values ('foo'), ('bar'), ('abb')", tableName_1));
        methodWatcher.executeUpdate(format("CREATE INDEX %s_IDX ON %s (UPPER(C))", tableName_1, tableName_1));

        String tableName_2 = "TEST_SAME_EXPR_TEXT_EXPR_INDEX_2";
        methodWatcher.executeUpdate(format("create table %s (c char(4))", tableName_2));
        methodWatcher.executeUpdate(format("insert into %s values ('foo'), ('not'), ('abb')", tableName_2));
        methodWatcher.executeUpdate(format("CREATE INDEX %s_IDX ON %s (UPPER(C))", tableName_2, tableName_2));

        // For both indexes, index expression is "upper(c)" and their AST would be the same. By setting their
        // table number correctly, we should not have a problem in matching index expressions in predicate.
        String query = format("select * from %s tbl1 --splice-properties index=%s_IDX\n " +
                " inner join %s tbl2 --splice-properties index=%s_IDX\n " +
                " on upper(tbl1.c) = upper(tbl2.c)",
                tableName_1, tableName_1, tableName_2, tableName_2);

        String expected = "C  | C  |\n" +
                "----------\n" +
                "abb |abb |\n" +
                "foo |foo |";

        try (ResultSet rs = methodWatcher.executeQuery(query)) {
            Assert.assertEquals(expected, TestUtils.FormattedResult.ResultFactory.toString(rs));
        }
    }

    @Test
    public void testCoveringExpressionBasedIndex() throws Exception {
        String tableName = "TEST_COVERING_EXPR_INDEX";
        methodWatcher.executeUpdate(format("create table %s (c char(4), i int, d double)", tableName));
        methodWatcher.executeUpdate(format("insert into %s values ('foo', 0, 2.0), ('bar', 1, 0.5)", tableName));

        methodWatcher.executeUpdate(format("CREATE INDEX %s_IDX ON %s (UPPER(C), mod(i, 2) + 1, d + i)", tableName, tableName));
        methodWatcher.executeUpdate(format("insert into %s values ('abc', 2, 1.0)", tableName));

        ///////////////////////////////////////
        // test select list and where clause //
        ///////////////////////////////////////

        String query = format("select upper(c), mod(i,2)+1 from %s --splice-properties index=%s_IDX\n where upper(c) = 'BAR'", tableName, tableName);

        /* check plan */
        try(ResultSet rs = methodWatcher.executeQuery("explain " + query)) {
            String explainPlanText = TestUtils.FormattedResult.ResultFactory.toString(rs);
            Assert.assertTrue(explainPlanText.contains("IndexScan"));
            Assert.assertFalse(explainPlanText.contains("IndexLookup"));     // no base row retrieving
            Assert.assertFalse(explainPlanText.contains("ProjectRestrict")); // no final upper(c) computation
        }

        /* check result */
        String expected = "1  | 2 |\n" +
                "---------\n" +
                "BAR | 2 |";

        try (ResultSet rs = methodWatcher.executeQuery(query)) {
            Assert.assertEquals(expected, TestUtils.FormattedResult.ResultFactory.toString(rs));
        }

        ///////////////////////////////////////
        // test group by and having clause   //
        ///////////////////////////////////////

        query = format("select upper(c) from %s --splice-properties index=%s_IDX\n group by upper(c) having upper(c) > 'BAN'", tableName, tableName);

        /* check plan */
        try(ResultSet rs = methodWatcher.executeQuery("explain " + query)) {
            String explainPlanText = TestUtils.FormattedResult.ResultFactory.toString(rs);
            Assert.assertTrue(explainPlanText.contains("IndexScan"));
            Assert.assertFalse(explainPlanText.contains("IndexLookup"));  // no base row retrieving
            Assert.assertTrue(explainPlanText.contains("GroupBy"));
            Assert.assertFalse(explainPlanText.contains("upper"));        // ProjectRestrict is needed because of having, but no need to compute upper()
        }

        /* check result */
        expected = "1  |\n" +
                "-----\n" +
                "BAR |\n" +
                "FOO |";

        try (ResultSet rs = methodWatcher.executeQuery(query)) {
            Assert.assertEquals(expected, TestUtils.FormattedResult.ResultFactory.toString(rs));
        }

        ///////////////////////////////////////
        // test order by clause              //
        ///////////////////////////////////////

        query = format("select upper(c) from %s --splice-properties index=%s_IDX\n group by upper(c) having upper(c) > 'BAN' order by upper(c)", tableName, tableName);

        /* check plan */
        try(ResultSet rs = methodWatcher.executeQuery("explain " + query)) {
            String explainPlanText = TestUtils.FormattedResult.ResultFactory.toString(rs);
            Assert.assertTrue(explainPlanText.contains("IndexScan"));
            Assert.assertFalse(explainPlanText.contains("IndexLookup"));  // no base row retrieving
            Assert.assertTrue(explainPlanText.contains("GroupBy"));
            Assert.assertTrue(explainPlanText.contains("OrderBy"));
            Assert.assertFalse(explainPlanText.contains("upper"));
        }

        /* check result */
        expected = "1  |\n" +
                "-----\n" +
                "BAR |\n" +
                "FOO |";

        try (ResultSet rs = methodWatcher.executeQuery(query)) {
            Assert.assertEquals(expected, TestUtils.FormattedResult.ResultFactory.toStringUnsorted(rs));
        }

        query = format("select upper(c) from %s --splice-properties index=%s_IDX\n order by i + d", tableName, tableName);

        /* check plan */
        try(ResultSet rs = methodWatcher.executeQuery("explain " + query)) {
            String explainPlanText = TestUtils.FormattedResult.ResultFactory.toStringUnsorted(rs);
            Assert.assertTrue(explainPlanText.contains("IndexScan"));
            Assert.assertFalse(explainPlanText.contains("IndexLookup"));  // no base row retrieving
            Assert.assertTrue(explainPlanText.contains("OrderBy"));
        }

        /* check result */
        expected = "1  |\n" +
                "-----\n" +
                "BAR |\n" +
                "FOO |\n" +
                "ABC |";

        try (ResultSet rs = methodWatcher.executeQuery(query)) {
            Assert.assertEquals(expected, TestUtils.FormattedResult.ResultFactory.toStringUnsorted(rs));
        }
    }

    @Test
    public void testCoveringExpressionBasedIndexWithAggregates() throws Exception {
        String tableName = "TEST_COVERING_EXPR_INDEX_AGGR";
        methodWatcher.executeUpdate(format("create table %s (c char(4), i int, d double)", tableName));
        methodWatcher.executeUpdate(format("insert into %s values ('abc', 11, 1.1), ('def', 20, 2.2), ('jkl', 21, 2.2), ('ghi', 30, 3.3), ('xyz', 40, 3.3)", tableName));

        methodWatcher.executeUpdate(format("CREATE INDEX %s_IDX ON %s (UPPER(C), mod(i, 2), d)", tableName, tableName));

        ///////////////////////////////////////
        // test aggregates with group by     //
        ///////////////////////////////////////

        String query = format("select d, sum(mod(i,2)) from %s --splice-properties index=%s_IDX\n group by d having sum(mod(i,2)) > 0", tableName, tableName);

        /* check plan */
        try (ResultSet rs = methodWatcher.executeQuery("explain " + query)) {
            String explainPlanText = TestUtils.FormattedResult.ResultFactory.toString(rs);
            Assert.assertTrue(explainPlanText.contains("IndexScan"));
            Assert.assertFalse(explainPlanText.contains("IndexLookup")); // no base row retrieving
            Assert.assertFalse(explainPlanText.contains("mod"));
        }

        /* check result */
        String expected = "D  | 2 |\n" +
                "---------\n" +
                "1.1 | 1 |\n" +
                "2.2 | 1 |";

        try (ResultSet rs = methodWatcher.executeQuery(query)) {
            Assert.assertEquals(expected, TestUtils.FormattedResult.ResultFactory.toString(rs));
        }

        ///////////////////////////////////////
        // test scalar aggregates            //
        ///////////////////////////////////////

        query = format("select max(d), sum(mod(i,2)) from %s --splice-properties index=%s_IDX\n", tableName, tableName);

        /* check plan */
        try (ResultSet rs = methodWatcher.executeQuery("explain " + query)) {
            String explainPlanText = TestUtils.FormattedResult.ResultFactory.toString(rs);
            Assert.assertTrue(explainPlanText.contains("IndexScan"));
            Assert.assertFalse(explainPlanText.contains("IndexLookup")); // no base row retrieving
            Assert.assertFalse(explainPlanText.contains("mod"));
        }

        /* check result */
        expected = "1  | 2 |\n" +
                "---------\n" +
                "3.3 | 2 |";

        try (ResultSet rs = methodWatcher.executeQuery(query)) {
            Assert.assertEquals(expected, TestUtils.FormattedResult.ResultFactory.toString(rs));
        }
    }

    @Test
    public void testCoveringIndexOnExpressionsWindowFunction() throws Exception {
        String tableName = "TEST_COVERING_EXPR_INDEX_WINDOW";
        methodWatcher.executeUpdate(format("create table %s (c char(4), i int, d double)", tableName));
        methodWatcher.executeUpdate(format("insert into %s values ('abc', 1, 1.0), ('def', 1, 2.0), ('jkl', 1, 3.0), ('ghi', 2, 3.3), ('xyz', 2, 4.3)", tableName));

        methodWatcher.executeUpdate(format("CREATE INDEX %s_IDX ON %s (i + 1, d)", tableName, tableName));

        String query = format("select i + 1, rank() over (partition by i + 1 order by d) " +
                "from %s --splice-properties index=%s_IDX", tableName, tableName);

        /* check plan */
        try (ResultSet rs = methodWatcher.executeQuery("explain " + query)) {
            String explainPlanText = TestUtils.FormattedResult.ResultFactory.toStringUnsorted(rs);
            Assert.assertTrue(explainPlanText.contains("IndexScan"));
            Assert.assertFalse(explainPlanText.contains("IndexLookup")); // no base row retrieving
        }

        /* check result */
        String expected = "1 | 2 |\n" +
                "--------\n" +
                " 2 | 1 |\n" +
                " 2 | 2 |\n" +
                " 2 | 3 |\n" +
                " 3 | 1 |\n" +
                " 3 | 2 |";

        try (ResultSet rs = methodWatcher.executeQuery(query)) {
            Assert.assertEquals(expected, TestUtils.FormattedResult.ResultFactory.toString(rs));
        }

        query = format("select i + 1, sum(d) over (partition by i + 1), avg(d) over (partition by i + 1) " +
                "from %s --splice-properties index=%s_IDX", tableName, tableName);

        /* check plan */
        try (ResultSet rs = methodWatcher.executeQuery("explain " + query)) {
            String explainPlanText = TestUtils.FormattedResult.ResultFactory.toStringUnsorted(rs);
            Assert.assertTrue(explainPlanText.contains("IndexScan"));
            Assert.assertFalse(explainPlanText.contains("IndexLookup")); // no base row retrieving
        }

        /* check result */
        expected = "1 | 2  | 3  |\n" +
                "--------------\n" +
                " 2 |6.0 |2.0 |\n" +
                " 2 |6.0 |2.0 |\n" +
                " 2 |6.0 |2.0 |\n" +
                " 3 |7.6 |3.5 |\n" +
                " 3 |7.6 |3.5 |";

        try (ResultSet rs = methodWatcher.executeQuery(query)) {
            Assert.assertEquals(expected, TestUtils.FormattedResult.ResultFactory.toString(rs));
        }

        query = format("select i + 1, sum(d) over (partition by i + 1), avg(d) over (partition by i + 1) " +
                "from %s --splice-properties index=%s_IDX\n group by i + 1, d having d > 1.0", tableName, tableName);

        /* check plan */
        try (ResultSet rs = methodWatcher.executeQuery("explain " + query)) {
            String explainPlanText = TestUtils.FormattedResult.ResultFactory.toStringUnsorted(rs);
            Assert.assertTrue(explainPlanText.contains("GroupBy"));
            Assert.assertTrue(explainPlanText.contains("IndexScan"));
            Assert.assertFalse(explainPlanText.contains("IndexLookup")); // no base row retrieving
        }

        /* check result */
        expected = "1 | 2  | 3  |\n" +
                "--------------\n" +
                " 2 |5.0 |2.5 |\n" +
                " 2 |5.0 |2.5 |\n" +
                " 3 |7.6 |3.5 |\n" +
                " 3 |7.6 |3.5 |";

        try (ResultSet rs = methodWatcher.executeQuery(query)) {
            Assert.assertEquals(expected, TestUtils.FormattedResult.ResultFactory.toString(rs));
        }
    }

    @Test
    public void testJoinOverTwoCompoundExpressionBasedIndexes() throws Exception {
        methodWatcher.executeUpdate("CREATE TABLE PERSON_ADDRESS_1 (PID INTEGER, ADDR_ID INTEGER)");
        methodWatcher.executeUpdate("CREATE TABLE ADDRESS_1 (ADDR_ID INTEGER, STD_STATE_PROVENCE VARCHAR(30))");
        methodWatcher.executeUpdate("CREATE INDEX pa_idx_1 ON PERSON_ADDRESS_1 (pid, pid + 3, max(addr_id, 300))");
        methodWatcher.executeUpdate("CREATE INDEX a_idx_1 ON ADDRESS_1 (lower(std_state_provence), abs(addr_id))");
        methodWatcher.executeUpdate("INSERT INTO PERSON_ADDRESS_1 VALUES (10, 100),(20, 200),(30,300),(40, 400),(50,500)");
        methodWatcher.executeUpdate("INSERT INTO ADDRESS_1 VALUES (100, 'MO'),(200, 'IA'),(300,'NY'),(400,'FL'),(500,'AL')");

        ///////////////////
        // both covering //
        ///////////////////

        String query = "select pa.pid, lower(a.std_state_provence)\n"+
                " from PERSON_ADDRESS_1 pa --SPLICE-PROPERTIES index=pa_idx_1\n"+
                " join ADDRESS_1 a         --SPLICE-PROPERTIES index=a_idx_1 %s\n"+
                "  on max(pa.addr_id, 300) = abs(a.addr_id)\n"+
                " where lower(a.std_state_provence) in ('ia', 'fl', 'al')";

        /* check plan */
        try (ResultSet rs = methodWatcher.executeQuery("explain " + format(query, ""))) {
            String explainPlanText = TestUtils.FormattedResult.ResultFactory.toStringUnsorted(rs);
            Assert.assertTrue(explainPlanText.contains("MultiProbeIndexScan[A_IDX_1")); // in-list for ADDRESS_1
            Assert.assertTrue(explainPlanText.contains("IndexScan[PA_IDX_1"));
            Assert.assertFalse(explainPlanText.contains("IndexLookup")); // no base row retrieving
        }

        /* check result */
        String expected = "PID | 2 |\n" +
                "----------\n" +
                " 40  |fl |\n" +
                " 50  |al |";

        testJoinStrategy(query, "", expected);  // optimizer's choice
        testJoinStrategy(query, "nestedloop", expected);
        testJoinStrategy(query, "broadcast", expected);
        testJoinStrategy(query, "cross, useSpark=true", expected);  // on spark
        // merge and sortmerge are not feasible

        ///////////////////////////////
        // only pa_idx_1 is covering //
        ///////////////////////////////

        query = "select pa.pid, a.std_state_provence\n"+
                " from PERSON_ADDRESS_1 pa --SPLICE-PROPERTIES index=pa_idx_1\n"+
                " join ADDRESS_1 a         --SPLICE-PROPERTIES index=a_idx_1 %s\n"+
                "  on max(pa.addr_id, 300) = abs(a.addr_id)\n"+
                " where lower(a.std_state_provence) in ('ia', 'fl', 'al')";

        /* check plan */
        String[] expectedOps = new String[] {
                "IndexScan[PA_IDX_1",
                "IndexLookup",                 // base row retrieving for ADDRESS_1
                "MultiProbeIndexScan[A_IDX_1", // in-list for ADDRESS_1
        };
        rowContainsQuery(new int[]{6,8,9}, "explain " + format(query, ""), methodWatcher, expectedOps);

        /* check result */
        expected = "PID |STD_STATE_PROVENCE |\n" +
                "--------------------------\n" +
                " 40  |        FL         |\n" +
                " 50  |        AL         |";
        testJoinStrategy(query, "", expected);  // optimizer's choice

        ///////////////////////////////
        // only a_idx_1 is covering  //
        ///////////////////////////////

        query = "select pa.pid + 1, abs(a.addr_id)\n"+
                " from PERSON_ADDRESS_1 pa --SPLICE-PROPERTIES index=pa_idx_1\n"+
                " join ADDRESS_1 a         --SPLICE-PROPERTIES index=a_idx_1 %s\n"+
                "  on max(pa.addr_id, 300) = abs(a.addr_id)\n"+
                " where lower(a.std_state_provence) in ('ia', 'fl', 'al')";

        /* check plan */
        expectedOps = new String[] {
                "MultiProbeIndexScan[A_IDX_1", // in-list for ADDRESS_1
                "IndexLookup",                 // base row retrieving for ADDRESS_1
                "IndexScan[PA_IDX_1",
        };
        rowContainsQuery(new int[]{6,8,9}, "explain " + format(query, ""), methodWatcher, expectedOps);

        /* check result */
        expected = "1 | 2  |\n" +
                "---------\n" +
                "41 |400 |\n" +
                "51 |500 |";
        testJoinStrategy(query, "", expected);  // optimizer's choice

        //////////////////////////
        // neither is covering  //
        //////////////////////////

        query = "select *\n"+
                " from --splice-properties joinOrder=fixed\n" +
                " PERSON_ADDRESS_1 pa --SPLICE-PROPERTIES index=pa_idx_1\n"+
                " join ADDRESS_1 a         --SPLICE-PROPERTIES index=a_idx_1 %s\n"+
                "  on max(pa.addr_id, 300) = abs(a.addr_id)\n"+
                " where lower(a.std_state_provence) in ('ia', 'fl', 'al')";

        /* check plan */
        expectedOps = new String[] {
                "IndexLookup",                 // base row retrieving for ADDRESS_1
                "MultiProbeIndexScan[A_IDX_1", // in-list for ADDRESS_1
                "IndexLookup",                 // base row retrieving for PERSON_ADDRESS_1
                "IndexScan[PA_IDX_1",
        };
        rowContainsQuery(new int[]{4,5,6,7}, "explain " + format(query, ""), methodWatcher, expectedOps);

        /* check result */
        expected = "PID | ADDR_ID | ADDR_ID |STD_STATE_PROVENCE |\n" +
                "----------------------------------------------\n" +
                " 40  |   400   |   400   |        FL         |\n" +
                " 50  |   500   |   500   |        AL         |";
        testJoinStrategy(query, "", expected);  // optimizer's choice
    }

    private void testJoinStrategy(String queryFormat, String joinStrategy, String expected) throws Exception {
        String query = format(queryFormat, joinStrategy.isEmpty() ? "" : ", joinStrategy=" + joinStrategy);

        try(ResultSet rs = methodWatcher.executeQuery(query)) {
            Assert.assertEquals(expected, TestUtils.FormattedResult.ResultFactory.toString(rs));
        }
    }

    @Test
    public void testCoveringIndexOnExpressionsOuterJoin() throws Exception {
        methodWatcher.executeUpdate("create table TEST_INDEX_EXPR_FOJ_1 (a1 int, b1 int, c1 int, d1 int)");
        methodWatcher.executeUpdate("create index TEST_INDEX_EXPR_FOJ_1_IDX on TEST_INDEX_EXPR_FOJ_1(a1+1, b1+1)");
        methodWatcher.executeUpdate("create table TEST_INDEX_EXPR_FOJ_2 (a2 int, b2 int, c2 int)");

        methodWatcher.executeUpdate("insert into TEST_INDEX_EXPR_FOJ_1 values (1,2,2,2), (2,3,3,3), (3,4,4,4)");
        methodWatcher.executeUpdate("insert into TEST_INDEX_EXPR_FOJ_2 values (1,1,1), (2,2,2), (3,3,3), (4,4,4), (5,5,5)");

        // full outer join, two tables
        String query = "select a1+1 as X, b2 from TEST_INDEX_EXPR_FOJ_1 --splice-properties index=TEST_INDEX_EXPR_FOJ_1_IDX\n " +
                "full join TEST_INDEX_EXPR_FOJ_2 on b1+1=b2";

        /* check plan */
        try (ResultSet rs = methodWatcher.executeQuery("explain " + query)) {
            String explainPlanText = TestUtils.FormattedResult.ResultFactory.toStringUnsorted(rs);
            Assert.assertTrue(explainPlanText.contains("IndexScan[TEST_INDEX_EXPR_FOJ_1_IDX"));
            Assert.assertFalse(explainPlanText.contains("IndexLookup")); // no base row retrieving
        }

        /* check result */
        String expected = "X  |B2 |\n" +
                "----------\n" +
                "  2  | 3 |\n" +
                "  3  | 4 |\n" +
                "  4  | 5 |\n" +
                "NULL | 1 |\n" +
                "NULL | 2 |";
        try(ResultSet rs = methodWatcher.executeQuery(query)) {
            Assert.assertEquals(expected, TestUtils.FormattedResult.ResultFactory.toString(rs));
        }

        // full outer join, three tables
        query = "select t11.b1+1 as X, t12.a1+1 as Y, b2 from " +
                "TEST_INDEX_EXPR_FOJ_1 t11 --splice-properties index=TEST_INDEX_EXPR_FOJ_1_IDX\n " +
                "full join TEST_INDEX_EXPR_FOJ_2 on t11.b1+1=b2 " +
                "full join TEST_INDEX_EXPR_FOJ_1 t12 --splice-properties index=TEST_INDEX_EXPR_FOJ_1_IDX\n " +
                " on t12.a1+1=b2";

        /* check plan */
        try (ResultSet rs = methodWatcher.executeQuery("explain " + query)) {
            String explainPlanText = TestUtils.FormattedResult.ResultFactory.toStringUnsorted(rs);
            Assert.assertTrue(explainPlanText.contains("IndexScan[TEST_INDEX_EXPR_FOJ_1_IDX"));
            Assert.assertFalse(explainPlanText.contains("IndexLookup")); // no base row retrieving
        }

        /* check result */
        expected = "X  |  Y  |B2 |\n" +
                "----------------\n" +
                "  3  |  3  | 3 |\n" +
                "  4  |  4  | 4 |\n" +
                "  5  |NULL | 5 |\n" +
                "NULL |  2  | 2 |\n" +
                "NULL |NULL | 1 |";
        try(ResultSet rs = methodWatcher.executeQuery(query)) {
            Assert.assertEquals(expected, TestUtils.FormattedResult.ResultFactory.toString(rs));
        }

        // left outer join with post join conditions
        query = "select a1+1, b2 from TEST_INDEX_EXPR_FOJ_2 left join TEST_INDEX_EXPR_FOJ_1 --splice-properties index=TEST_INDEX_EXPR_FOJ_1_IDX\n " +
                "on a1+1=a2 where a1+1 is null";

        /* check plan */
        try (ResultSet rs = methodWatcher.executeQuery("explain " + query)) {
            String explainPlanText = TestUtils.FormattedResult.ResultFactory.toStringUnsorted(rs);
            Assert.assertTrue(explainPlanText.contains("IndexScan[TEST_INDEX_EXPR_FOJ_1_IDX"));
            Assert.assertTrue(explainPlanText.contains("[is null(TEST_INDEX_EXPR_FOJ_1_IDX_col1["));
            Assert.assertFalse(explainPlanText.contains("IndexLookup")); // no base row retrieving
        }

        /* check result */
        expected = "1  |B2 |\n" +
                "----------\n" +
                "NULL | 1 |\n" +
                "NULL | 5 |";
        try(ResultSet rs = methodWatcher.executeQuery(query)) {
            Assert.assertEquals(expected, TestUtils.FormattedResult.ResultFactory.toString(rs));
        }
    }

    @Test
    public void testCoveringIndexOnExpressionsDerivedTable() throws Exception {
        methodWatcher.executeUpdate("create table TEST_DERIVED_TABLE(a1 int, a2 int)");
        methodWatcher.executeUpdate("insert into TEST_DERIVED_TABLE values(0,0),(1,10),(2,20),(3,30),(4,40),(5,50)");
        methodWatcher.executeUpdate("create index TEST_DERIVED_TABLE_IDX on TEST_DERIVED_TABLE(a1 * 3, a2)");

        methodWatcher.executeUpdate("create table TEST_DERIVED_TABLE_2(b1 int, b2 int)");
        methodWatcher.executeUpdate("insert into TEST_DERIVED_TABLE_2 values(1,10),(3,30),(5,50)");

        // index is not covering for derived table, but query should be flattened to
        // "select a1*3 from TEST_DERIVED_TABLE where a1*3 < 8;"
        String query = "select a1*3 from " +
                "(select a1 from TEST_DERIVED_TABLE --splice-properties index=TEST_DERIVED_TABLE_IDX\n) dt" +
                " where a1 * 3 < 8";

        /* check plan */
        try (ResultSet rs = methodWatcher.executeQuery("explain " + query)) {
            String explainPlanText = TestUtils.FormattedResult.ResultFactory.toStringUnsorted(rs);
            Assert.assertTrue(explainPlanText.contains("IndexScan[TEST_DERIVED_TABLE_IDX"));
            Assert.assertFalse(explainPlanText.contains("IndexLookup")); // no base row retrieving
        }

        /* check result */
        String expected = "1 |\n" +
                "----\n" +
                " 0 |\n" +
                " 3 |\n" +
                " 6 |";
        testJoinStrategy(query, "", expected);  // optimizer's choice

        // index is covering for derived table, outer level references aliases, y + 1 can use
        // a1 * 3 column from index directly, so still no IndexLookup
        // Note that this derived table cannot be flattened because not all select items are
        // cloneable (an expression other than plain column reference is mostly not cloneable).
        query = "select y + 1 from " +
                "(select a2 as x, a1 * 3 as y from TEST_DERIVED_TABLE --splice-properties index=TEST_DERIVED_TABLE_IDX\n) dt" +
                " where x < 25";

        /* check plan */
        try (ResultSet rs = methodWatcher.executeQuery("explain " + query)) {
            String explainPlanText = TestUtils.FormattedResult.ResultFactory.toStringUnsorted(rs);
            Assert.assertTrue(explainPlanText.contains("IndexScan[TEST_DERIVED_TABLE_IDX"));
            Assert.assertFalse(explainPlanText.contains("IndexLookup")); // no base row retrieving
        }

        /* check result */
        expected = "1 |\n" +
                "----\n" +
                " 1 |\n" +
                " 4 |\n" +
                " 7 |";
        testJoinStrategy(query, "", expected);  // optimizer's choice

        // join inside derived table, then join
        // derived table is not flattenable because fromList.size() > 1
        query = "select x, t2.b2 from (select 3*a1 as x, b2 from TEST_DERIVED_TABLE --splice-properties index=TEST_DERIVED_TABLE_IDX\n" +
                ", TEST_DERIVED_TABLE_2 where a1*3 = b1) dt, TEST_DERIVED_TABLE_2 t2\n" +
                "where X=3";

        /* check plan */
        try (ResultSet rs = methodWatcher.executeQuery("explain " + query)) {
            String explainPlanText = TestUtils.FormattedResult.ResultFactory.toStringUnsorted(rs);
            Assert.assertTrue(explainPlanText.contains("IndexScan[TEST_DERIVED_TABLE_IDX"));
            Assert.assertTrue(explainPlanText.contains("TableScan[TEST_DERIVED_TABLE_2"));
            Assert.assertFalse(explainPlanText.contains("IndexLookup")); // no base row retrieving
        }

        /* check result */
        expected = "X |B2 |\n" +
                "--------\n" +
                " 3 |10 |\n" +
                " 3 |30 |\n" +
                " 3 |50 |";
        testJoinStrategy(query, "", expected);  // optimizer's choice

        // outer join inside derived table, then outer join
        // derived table is not flattenable because fromList.size() > 1
        query = "select dt.x, dt.b2, t1.a2 from " +
                "  (select 3*a1 as x, b2 from TEST_DERIVED_TABLE --splice-properties index=TEST_DERIVED_TABLE_IDX\n " +
                "                             right join TEST_DERIVED_TABLE_2 on a1*3 = b1) as dt " +
                "  full join TEST_DERIVED_TABLE t1 --splice-properties index=TEST_DERIVED_TABLE_IDX\n on dt.b2 = t1.a2 " +
                "where dt.x is null";

        /* check plan */
        try (ResultSet rs = methodWatcher.executeQuery("explain " + query)) {
            String explainPlanText = TestUtils.FormattedResult.ResultFactory.toStringUnsorted(rs);
            Assert.assertTrue(explainPlanText.contains("IndexScan[TEST_DERIVED_TABLE_IDX"));
            Assert.assertTrue(explainPlanText.contains("TableScan[TEST_DERIVED_TABLE_2"));
            Assert.assertFalse(explainPlanText.contains("IndexLookup")); // no base row retrieving
        }

        /* check result */
        expected = "X  | B2  |A2 |\n" +
                "----------------\n" +
                "NULL | 10  |10 |\n" +
                "NULL | 50  |50 |\n" +
                "NULL |NULL | 0 |\n" +
                "NULL |NULL |20 |\n" +
                "NULL |NULL |40 |";
        testJoinStrategy(query, "", expected);  // optimizer's choice

        // corner case: no inner base table column is referenced, not flattenable because of aggregation
        query = "select x, t2.b1 from (select count(*) as x from TEST_DERIVED_TABLE --splice-properties index=TEST_DERIVED_TABLE_IDX\n) t1, " +
                "TEST_DERIVED_TABLE_2 t2";

        /* check plan */
        try (ResultSet rs = methodWatcher.executeQuery("explain " + query)) {
            String explainPlanText = TestUtils.FormattedResult.ResultFactory.toStringUnsorted(rs);
            Assert.assertTrue(explainPlanText.contains("IndexScan[TEST_DERIVED_TABLE_IDX"));
            Assert.assertTrue(explainPlanText.contains("TableScan[TEST_DERIVED_TABLE_2"));
            Assert.assertFalse(explainPlanText.contains("IndexLookup")); // no base row retrieving
        }

        /* check result */
        expected = "X |B1 |\n" +
                "--------\n" +
                " 6 | 1 |\n" +
                " 6 | 3 |\n" +
                " 6 | 5 |";
        testJoinStrategy(query, "", expected);  // optimizer's choice
    }

    @Test
    public void testCoveringIndexOnExpressionsUnionAll() throws Exception {
        methodWatcher.executeUpdate("create table TEST_INDEX_EXPR_UNION_1 (a1 int, b1 int, c1 int, d1 int)");
        methodWatcher.executeUpdate("create index TEST_INDEX_EXPR_UNION_1_IDX on TEST_INDEX_EXPR_UNION_1(a1+1, b1+1)");
        methodWatcher.executeUpdate("create table TEST_INDEX_EXPR_UNION_2 (a2 int, b2 int, c2 int)");

        methodWatcher.executeUpdate("insert into TEST_INDEX_EXPR_UNION_1 values (1,2,2,2), (2,3,3,3), (3,4,4,4)");
        methodWatcher.executeUpdate("insert into TEST_INDEX_EXPR_UNION_2 values (1,1,1), (2,2,2), (3,3,3), (4,4,4), (5,5,5)");

        String query = "select b1+1 from TEST_INDEX_EXPR_UNION_1 --splice-properties index=TEST_INDEX_EXPR_UNION_1_IDX\n where a1 + 1 = 2 " +
                "union all " +
                "select a2 from TEST_INDEX_EXPR_UNION_2 where b2 = 4";

        /* check plan */
        try (ResultSet rs = methodWatcher.executeQuery("explain " + query)) {
            String explainPlanText = TestUtils.FormattedResult.ResultFactory.toStringUnsorted(rs);
            Assert.assertTrue(explainPlanText.contains("IndexScan[TEST_INDEX_EXPR_UNION_1_IDX"));
            Assert.assertFalse(explainPlanText.contains("IndexLookup")); // no base row retrieving
        }

        /* check result */
        String expected = "1 |\n" +
                "----\n" +
                " 3 |\n" +
                " 4 |";
        try (ResultSet rs = methodWatcher.executeQuery(query)) {
            Assert.assertEquals(expected, TestUtils.FormattedResult.ResultFactory.toString(rs));
        }
    }

    @Test
    public void testCoveringExpressionBasedIndexSubquery() throws Exception {
        methodWatcher.executeUpdate("create table TEST_SUBQ_A(a1 int, a2 int)");
        methodWatcher.executeUpdate("create table TEST_SUBQ_B(b1 int, b2 int)");
        methodWatcher.executeUpdate("insert into TEST_SUBQ_A values(0,0),(1,10),(2,20),(3,30),(4,40),(5,50)");
        methodWatcher.executeUpdate("insert into TEST_SUBQ_B values(0,0),(0,0),(1,10),(1,10),(2,20),(2,20),(3,30),(3,30),(4,40),(4,40),(5,50),(5,50)");
        methodWatcher.executeUpdate("create index TEST_SUBQ_A_IDX on TEST_SUBQ_A(a1 * 3, a2)");
        methodWatcher.executeUpdate("create index TEST_SUBQ_B_IDX on TEST_SUBQ_B(b1 * 3, ln(b2+1))");

        ///////////////////////////////////////
        // subquery can be flattened to join //
        ///////////////////////////////////////

        // uncorrelated
        String query = "select a1 * 3, a2 from " +
                " TEST_SUBQ_A --SPLICE-PROPERTIES index=TEST_SUBQ_A_IDX\n" +
                " where a1 * 3 in " +
                "  (select b1 * 3 from TEST_SUBQ_B --SPLICE-PROPERTIES index=TEST_SUBQ_B_IDX\n" +
                "   where ln(b2 + 1) > 3.2)";

        // Don't really care about result order, let it be how ResultFactory.toString() sorts.
        String expected = "1 |A2 |\n" +
                "--------\n" +
                "12 |40 |\n" +
                "15 |50 |\n" +
                " 9 |30 |";

        try(ResultSet rs = methodWatcher.executeQuery(query)) {
            Assert.assertEquals(expected, TestUtils.FormattedResult.ResultFactory.toString(rs));
        }

        // correlated
        query = "select a2 from TEST_SUBQ_A --SPLICE-PROPERTIES index=TEST_SUBQ_A_IDX\n" +
                " where a2 > (select sum(b1*3) from TEST_SUBQ_B --SPLICE-PROPERTIES index=TEST_SUBQ_B_IDX\n" +
                "              where ln(b2+1) < a1 * 3)";

        expected = "A2 |\n" +
                "----\n" +
                "10 |";

        try(ResultSet rs = methodWatcher.executeQuery(query)) {
            Assert.assertEquals(expected, TestUtils.FormattedResult.ResultFactory.toString(rs));
        }

        // SSQ
        query = "select b1 * 3, (select distinct a2 from TEST_SUBQ_A --SPLICE-PROPERTIES index=TEST_SUBQ_A_IDX\n" +
                " where a1*3 > ln(b2+1) and a1 * 3 < 6) from TEST_SUBQ_B --SPLICE-PROPERTIES index=TEST_SUBQ_B_IDX\n" +
                " where b1 * 3 between 3 and 6";

        expected = "1 |  2  |\n" +
                "----------\n" +
                " 3 | 10  |\n" +
                " 3 | 10  |\n" +
                " 6 |NULL |\n" +
                " 6 |NULL |";

        try(ResultSet rs = methodWatcher.executeQuery(query)) {
            Assert.assertEquals(expected, TestUtils.FormattedResult.ResultFactory.toString(rs));
        }

        //////////////////////////////////
        // subquery cannot be flattened //
        //////////////////////////////////

        query = "select a1 * 3, a2 from " +
                " TEST_SUBQ_A --SPLICE-PROPERTIES index=TEST_SUBQ_A_IDX\n" +
                " where a1 * 3 between 0 and 3 or a1 * 3 in " +
                "  (select b1 * 3 from TEST_SUBQ_B --SPLICE-PROPERTIES index=TEST_SUBQ_B_IDX\n" +
                "   where ln(b2 + 1) > 3.2)";

        // Don't really care about result order, let it be how ResultFactory.toString() sorts.
        expected = "1 |A2 |\n" +
                "--------\n" +
                " 0 | 0 |\n" +
                "12 |40 |\n" +
                "15 |50 |\n" +
                " 3 |10 |\n" +
                " 9 |30 |";

        try(ResultSet rs = methodWatcher.executeQuery(query)) {
            Assert.assertEquals(expected, TestUtils.FormattedResult.ResultFactory.toString(rs));
        }

        query = "select a2 from " +
                " TEST_SUBQ_A --SPLICE-PROPERTIES index=TEST_SUBQ_A_IDX\n" +
                " where a1 * 3 not in " +
                "  (select b1 * 3 from TEST_SUBQ_B --SPLICE-PROPERTIES index=TEST_SUBQ_B_IDX\n" +
                "   where ln(b2 + 1) > 3.2)";

        /* check plan */
        String[] expectedOps = new String[] {
                "or ((TEST_SUBQ_A_IDX_col1[1:1] = SQLCol1[4:1]) or false",
                "ProjectRestrict",
                "IndexScan[TEST_SUBQ_B_IDX",
                "ProjectRestrict",
                "IndexScan[TEST_SUBQ_A_IDX",
        };
        rowContainsQuery(new int[]{5,6,7,8,9}, "explain " + query, methodWatcher, expectedOps);

        expected = "A2 |\n" +
                "----\n" +
                " 0 |\n" +
                "10 |\n" +
                "20 |";

        try(ResultSet rs = methodWatcher.executeQuery(query)) {
            Assert.assertEquals(expected, TestUtils.FormattedResult.ResultFactory.toString(rs));
        }
    }

    @Test
    public void testMultiColumnInListPredicateOnIndexExpression() throws Exception {
        String tableName = "TEST_MULTI_COLUMN_INLIST_INDEX_EXPR";
        methodWatcher.executeUpdate(format("create table %s (c char(4), i int, d double)", tableName));
        methodWatcher.executeUpdate(format("insert into %s values ('abc', 11, 1.1), ('def', 20, 2.2), ('jkl', 21, 2.2), ('ghi', 30, 3.3), ('xyz', 40, 3.3)", tableName));

        methodWatcher.executeUpdate(format("CREATE INDEX %s_IDX ON %s (UPPER(C), mod(i, 2))", tableName, tableName));

        // Both in-list predicates are useful, should be combined to a multi-column in-list probe
        // predicate and pushed down to IndexScan.
        String query = format(
                "select upper(c) from %s --splice-properties index=%s_IDX\n " +
                "where mod(i,2) in (0,1) and upper(c) in ('ABC', 'DEF')", tableName, tableName);

        /* check plan */
        String[] expectedOps = new String[] {
                "ProjectRestrict",     // should be directly on top of IndexScan and no IndexLookup in between
                "MultiProbeIndexScan",
                "[((upper(C[-1:1]),(I[-1:2] mod 2)) IN ((ABC ,0),(ABC ,1),(DEF ,0),(DEF ,1)))]"
        };
        rowContainsQuery(new int[]{3,4,4}, "explain " + query, methodWatcher, expectedOps);

        /* check result */
        String expected = "1  |\n" +
                "-----\n" +
                "ABC |\n" +
                "DEF |";

        try (ResultSet rs = methodWatcher.executeQuery(query)) {
            Assert.assertEquals(expected, TestUtils.FormattedResult.ResultFactory.toString(rs));
        }

        // Only upper(c) in ('ABC', 'DEF') is useful, should be pushed down to IndexScan. The other
        // in-list predicate should be evaluated after IndexLookup, since index is not covering.
        query = format(
                "select upper(c) from %s --splice-properties index=%s_IDX\n " +
                "where i in (20,21) and upper(c) in ('ABC', 'DEF')", tableName, tableName);

        /* check plan */
        expectedOps = new String[] {
                "ProjectRestrict",
                "[(I[1:2] IN (20,21))]",
                "IndexLookup",
                "MultiProbeIndexScan",
                "[(upper(C[1:1]) IN (ABC ,DEF ))]"
        };
        rowContainsQuery(new int[]{4,4,5,6,6}, "explain " + query, methodWatcher, expectedOps);

        /* check result */
        expected = "1  |\n" +
                "-----\n" +
                "DEF |";

        try (ResultSet rs = methodWatcher.executeQuery(query)) {
            Assert.assertEquals(expected, TestUtils.FormattedResult.ResultFactory.toString(rs));
        }

        // Neither of in-list predicates is useful. Both should be evaluated after IndexLookup and
        // not combined as a multi-column in-list predicate.
        query = format(
                "select upper(c) from %s --splice-properties index=%s_IDX\n " +
                "where mod(i,2) in (0,1) and c in ('abc', 'def')", tableName, tableName);

        /* check plan */
        expectedOps = new String[] {
                "ProjectRestrict",
                "[(C[1:1] IN (abc ,def )),((I[1:2] mod 2) IN (0,1))]",
                "IndexLookup",
                "IndexScan"
        };
        rowContainsQuery(new int[]{4,4,5,6}, "explain " + query, methodWatcher, expectedOps);

        /* check result */
        expected = "1  |\n" +
                "-----\n" +
                "ABC |\n" +
                "DEF |";

        try (ResultSet rs = methodWatcher.executeQuery(query)) {
            Assert.assertEquals(expected, TestUtils.FormattedResult.ResultFactory.toString(rs));
        }
    }

    @Test
<<<<<<< HEAD
    public void testNonCoveringIoEHashableJoinNotFeasible() throws Exception {
        String tableName1 = "TEST_IOE_T1";
        String tableName2 = "TEST_IOE_T2";
        methodWatcher.executeUpdate(format("create table %s (a1 int, b1 int, c1 int, d1 int)", tableName1));
        methodWatcher.executeUpdate(format("insert into %s values (1,1,1,1), (2,2,2,2), (3,3,3,3), (4,4,4,4), (5,5,5,5)", tableName1));
        methodWatcher.executeUpdate(format("CREATE INDEX %1$s_IDX1 ON %1$s (b1 + c1)", tableName1)); // index on expr
        methodWatcher.executeUpdate(format("CREATE INDEX %1$s_IDX2 ON %1$s (b1)", tableName1));      // classic index

        methodWatcher.executeUpdate(format("create table %s (a1 int, b1 int, c1 int, d1 int)", tableName2));
        methodWatcher.executeUpdate(format("insert into %s values (1,1,1,1), (2,2,2,2)", tableName2));
        methodWatcher.executeUpdate(format("CREATE INDEX %1$s_IDX1 ON %1$s (b1 + c1)", tableName2)); // index on expr
        methodWatcher.executeUpdate(format("CREATE INDEX %1$s_IDX2 ON %1$s (b1)", tableName2));      // classic index

        String queryTemplate = "select * from %s T1 --splice-properties index=%s_IDX%d\n" +
                " join %s T2 --splice-properties %s index=%s_IDX%d\n" +
                " on T1.b1 + T1.c1 = T2.b1 + T2.c1";

        /* check plan */
        String[] expectedOps = new String[] {
                "NestedLoopJoin",
                "IndexLookup",
                "IndexScan",
                "[((T1.B1[2:2] + T1.C1[2:3]) = (T2.B1[4:2] + T2.C1[4:3]))]",
                "IndexLookup",
                "IndexScan"
        };
        String query = format(queryTemplate, tableName1, tableName1, 1, tableName2, "", tableName2, 1);
        rowContainsQuery(new int[]{3,4,5,5,6,7},
                         "explain " + query,
                         methodWatcher, expectedOps);

        /* check result */
        String expected = "A1 |B1 |C1 |D1 |A1 |B1 |C1 |D1 |\n" +
                "--------------------------------\n" +
                " 1 | 1 | 1 | 1 | 1 | 1 | 1 | 1 |\n" +
                " 2 | 2 | 2 | 2 | 2 | 2 | 2 | 2 |";
        try (ResultSet rs = methodWatcher.executeQuery(query)) {
            Assert.assertEquals(expected, TestUtils.FormattedResult.ResultFactory.toString(rs));
        }

        // hint a hashable join doesn't work
        query = format(queryTemplate, tableName1, tableName1, 1, tableName2, "joinStrategy=sortmerge, ", tableName2, 1);
        try (ResultSet rs = methodWatcher.executeQuery(query)) {
            Assert.fail("there should be no valid plan because hashable joins are not feasible for non-covering IoE");
        } catch (SQLException e) {
            Assert.assertEquals("42Y69", e.getSQLState());
            Assert.assertTrue(e.getMessage().contains("No valid execution plan was found for this statement"));
        }

        // make sure it's the same behavior for classic indexes
        query = format(queryTemplate, tableName1, tableName1, 2, tableName2, "joinStrategy=sortmerge, ", tableName2, 2);
        try (ResultSet rs = methodWatcher.executeQuery(query)) {
            Assert.fail("there should be no valid plan because no hash key can be found for a hashable join");
        } catch (SQLException e) {
            Assert.assertEquals("42Y69", e.getSQLState());
            Assert.assertTrue(e.getMessage().contains("No valid execution plan was found for this statement"));
        }
    }
=======
    public void testConglomeratesIndex() throws Exception {
        testExplainContains(
                "select conglomeratenumber from sys.sysconglomerates where conglomeratenumber=32",
                methodWatcher,
                Collections.singletonList("IndexScan"),
                null);
    }

>>>>>>> ef4e9671
}<|MERGE_RESOLUTION|>--- conflicted
+++ resolved
@@ -2711,7 +2711,15 @@
     }
 
     @Test
-<<<<<<< HEAD
+    public void testConglomeratesIndex() throws Exception {
+        testExplainContains(
+                "select conglomeratenumber from sys.sysconglomerates where conglomeratenumber=32",
+                methodWatcher,
+                Collections.singletonList("IndexScan"),
+                null);
+    }
+
+    @Test
     public void testNonCoveringIoEHashableJoinNotFeasible() throws Exception {
         String tableName1 = "TEST_IOE_T1";
         String tableName2 = "TEST_IOE_T2";
@@ -2770,14 +2778,4 @@
             Assert.assertTrue(e.getMessage().contains("No valid execution plan was found for this statement"));
         }
     }
-=======
-    public void testConglomeratesIndex() throws Exception {
-        testExplainContains(
-                "select conglomeratenumber from sys.sysconglomerates where conglomeratenumber=32",
-                methodWatcher,
-                Collections.singletonList("IndexScan"),
-                null);
-    }
-
->>>>>>> ef4e9671
 }