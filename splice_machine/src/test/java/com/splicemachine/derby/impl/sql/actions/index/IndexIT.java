/*
 * Copyright (c) 2012 - 2020 Splice Machine, Inc.
 *
 * This file is part of Splice Machine.
 * Splice Machine is free software: you can redistribute it and/or modify it under the terms of the
 * GNU Affero General Public License as published by the Free Software Foundation, either
 * version 3, or (at your option) any later version.
 * Splice Machine is distributed in the hope that it will be useful, but WITHOUT ANY WARRANTY;
 * without even the implied warranty of MERCHANTABILITY or FITNESS FOR A PARTICULAR PURPOSE.
 * See the GNU Affero General Public License for more details.
 * You should have received a copy of the GNU Affero General Public License along with Splice Machine.
 * If not, see <http://www.gnu.org/licenses/>.
 */

package com.splicemachine.derby.impl.sql.actions.index;

import com.splicemachine.derby.test.framework.*;
import com.splicemachine.homeless.TestUtils;
import com.splicemachine.test.LongerThanTwoMinutes;
import com.splicemachine.test.SerialTest;
import org.apache.log4j.Logger;
import org.junit.*;
import org.junit.experimental.categories.Category;
import org.junit.rules.RuleChain;
import org.junit.rules.TestRule;
import org.junit.runner.Description;
import splice.com.google.common.base.Joiner;

import java.sql.*;
import java.util.Collections;
import java.util.List;

import static junit.framework.TestCase.assertTrue;
import static org.junit.Assert.assertEquals;

/**
 * Test for index stuff, more or less encompassing:
 * <p/>
 * nulls
 * Multiple keys
 * Different Data Sets
 * Natural Column Order Changes
 * Ascending/Descending
 * Use in scans, inserts, updates
 * <p/>
 * Indexes are created and dropped in each test so that tables can be reused.
 *
 * @author Jeff Cunningham
 *         Date: 7/31/13
 */
@Category(value = {SerialTest.class, LongerThanTwoMinutes.class})
public class IndexIT extends SpliceUnitTest{
    private static final Logger LOG=Logger.getLogger(IndexIT.class);

    private static final String SCHEMA_NAME=IndexIT.class.getSimpleName().toUpperCase();
    private static final String CUSTOMER_ORDER_JOIN="select %1$s.c.c_last, %1$s.c.c_first, %1$s.o.o_id, %1$s.o.o_entry_d from %1$s.%2$s c, %1$s.%3$s o where c.c_id = o.o_c_id";
    private static final String SELECT_UNIQUE_CUSTOMER="select * from %s.%s c where c.c_last = 'ESEPRIANTI' and c.c_id = 2365";
    protected static SpliceWatcher spliceClassWatcher=new SpliceWatcher();

    // taken from tpc-c
    private static final String CUSTOMER_BY_NAME=String.format("SELECT c_first, c_middle, c_id, c_street_1, c_street_2, c_city, "
            +"c_state, c_zip, c_phone, c_credit, c_credit_lim, c_discount, "
            +"c_balance, c_ytd_payment, c_payment_cnt, c_since FROM %s.%s"
            +" WHERE c_w_id = ? AND c_d_id = ? AND c_last = ? ORDER BY c_first",SCHEMA_NAME,CustomerTable.TABLE_NAME);

    protected static SpliceSchemaWatcher spliceSchemaWatcher=new SpliceSchemaWatcher(SCHEMA_NAME);
    private static CustomerTable customerTableWatcher=new CustomerTable(CustomerTable.TABLE_NAME,SCHEMA_NAME){
        @Override
        protected void starting(Description description){
            super.starting(description);
            importData(getResourceDirectory()+"/index/customer.csv","yyyy-MM-dd HH:mm:ss.SSS");
        }
    };

    private static OrderTable orderTableWatcher=new OrderTable(OrderTable.TABLE_NAME,SCHEMA_NAME){
        @Override
        protected void starting(Description description){
            super.starting(description);
            importData(getResourceDirectory()+"/index/order-with-nulls.csv","yyyy-MM-dd HH:mm:ss.SSS");
        }
    };

    private static NewOrderTable newOrderTableWatcher=new NewOrderTable(NewOrderTable.TABLE_NAME,SCHEMA_NAME){
        @Override
        protected void starting(Description description){
            super.starting(description);
            importData(getResourceDirectory()+"/index/new-order.csv","yyyy-MM-dd HH:mm:ss.SSS");
        }
    };

    private static OrderLineTable orderLineTableWatcher=new OrderLineTable(OrderLineTable.TABLE_NAME,SCHEMA_NAME){
        @Override
        protected void starting(Description description){
            super.starting(description);
            importData(getResourceDirectory()+"/index/order-line-small.csv","yyyy-MM-dd HH:mm:ss.SSS");
        }
    };

    private static HeaderTable headerTableWatcher=new HeaderTable(HeaderTable.TABLE_NAME,SCHEMA_NAME){
        @Override
        protected void starting(Description description){
            super.starting(description);
            try{
                spliceClassWatcher.executeUpdate(String.format("INSERT INTO %s.%s VALUES"+
                        "(0, 8888, DATE('2011-12-28'))",SCHEMA_NAME,HeaderTable.TABLE_NAME));
            }catch(Exception e){
                LOG.error("Error inserting into HEADER table",e);
            }
        }
    };

    private static EmailableTable emailableTableWatcher=new EmailableTable(EmailableTable.TABLE_NAME,SCHEMA_NAME){
        @Override
        protected void starting(Description description){
            super.starting(description);
            try{
                spliceClassWatcher.executeUpdate(String.format("INSERT INTO %s.%s VALUES"+
                        "(8888)",SCHEMA_NAME,EmailableTable.TABLE_NAME));
            }catch(Exception e){
                LOG.error("Error inserting into EMAILABLE table",e);
                throw new RuntimeException(e);
            }
        }
    };

    private static final String A_TABLE_NAME="A";
    private static final SpliceTableWatcher A_TABLE=new SpliceTableWatcher("A",SCHEMA_NAME,"(i int)");
    private static final SpliceTableWatcher descIndex=new SpliceTableWatcher("descTable",SCHEMA_NAME,"(a int, b varchar(20),PRIMARY KEY(b))"){
        @Override
        protected void starting(Description description){
            super.starting(description);
            try{
                spliceClassWatcher.executeUpdate(String.format("INSERT INTO %s VALUES (80,'EFGH')",descIndex));
            }catch(Exception e){
                throw new RuntimeException(e);
            }
        }
    };

    private static final SpliceTableWatcher cchar = new SpliceTableWatcher("CCHAR",SCHEMA_NAME,"(cint int, cchar char(10), ctime int)"){
        @Override
        protected void starting(Description description){
            super.starting(description);
            try(Statement s = spliceClassWatcher.getOrCreateConnection().createStatement()){
                s.executeUpdate("insert into "+cchar+" values (11,'11',1)");

                s.executeUpdate("create index b1 on "+cchar+" (cchar, cint)");
            }catch(SQLException e){
                throw new RuntimeException(e);
            }
        }
    };

    @ClassRule
    public static TestRule chain=RuleChain.outerRule(spliceClassWatcher)
            .around(spliceSchemaWatcher)
            .around(customerTableWatcher)
            .around(newOrderTableWatcher)
            .around(orderTableWatcher)
            .around(orderLineTableWatcher)
            .around(headerTableWatcher)
            .around(A_TABLE)
            .around(emailableTableWatcher)
            .around(cchar)
            .around(descIndex);

    @Rule
    public SpliceWatcher methodWatcher=new SpliceWatcher(SCHEMA_NAME);

    private Connection conn;

    @Before
    public void setUpTest() throws Exception{
        conn=methodWatcher.getOrCreateConnection();
        conn.setAutoCommit(false);
    }

    @After
    public void tearDownTest() throws Exception{
        conn.rollback();
    }

    // ===============================================================================
    // Create Index Tests
    // ===============================================================================

    @Test
    public void createIndexesInOrderNonUnique() throws Exception{
        SpliceIndexWatcher.createIndex(conn,SCHEMA_NAME,CustomerTable.TABLE_NAME,CustomerTable.INDEX_NAME,CustomerTable.INDEX_DEF,false);
        SpliceIndexWatcher.createIndex(conn,SCHEMA_NAME,OrderTable.TABLE_NAME,OrderTable.INDEX_NAME,OrderTable.INDEX_DEF,false);
        SpliceIndexWatcher.createIndex(conn,SCHEMA_NAME,OrderLineTable.TABLE_NAME,OrderLineTable.INDEX_NAME,OrderLineTable.INDEX_DEF,false);
    }

    @Test
    public void createIndexesInOrderUnique() throws Exception{
        SpliceIndexWatcher.createIndex(conn,SCHEMA_NAME,CustomerTable.TABLE_NAME,CustomerTable.INDEX_NAME,CustomerTable.INDEX_DEF,true);
        SpliceIndexWatcher.createIndex(conn,SCHEMA_NAME,OrderTable.TABLE_NAME,OrderTable.INDEX_NAME,OrderTable.INDEX_DEF,true);
        SpliceIndexWatcher.createIndex(conn,SCHEMA_NAME,OrderLineTable.TABLE_NAME,OrderLineTable.INDEX_NAME,OrderLineTable.INDEX_DEF,true);
    }

    @Test
    public void createIndexesOutOfOrderNonUnique() throws Exception{
        SpliceIndexWatcher.createIndex(conn,SCHEMA_NAME,CustomerTable.TABLE_NAME,CustomerTable.INDEX_NAME,CustomerTable.INDEX_ORDER_DEF,false);
        SpliceIndexWatcher.createIndex(conn,SCHEMA_NAME,OrderTable.TABLE_NAME,OrderTable.INDEX_NAME,OrderTable.INDEX_ORDER_DEF,false);
        SpliceIndexWatcher.createIndex(conn,SCHEMA_NAME,OrderLineTable.TABLE_NAME,OrderLineTable.INDEX_NAME,OrderLineTable.INDEX_ORDER_DEF,false);
    }

    @Test
    public void createIndexesOutOfOrderUnique() throws Exception{
        SpliceIndexWatcher.createIndex(conn,SCHEMA_NAME,CustomerTable.TABLE_NAME,CustomerTable.INDEX_NAME,CustomerTable.INDEX_ORDER_DEF,true);
        SpliceIndexWatcher.createIndex(conn,SCHEMA_NAME,OrderTable.TABLE_NAME,OrderTable.INDEX_NAME,OrderTable.INDEX_ORDER_DEF,true);
        SpliceIndexWatcher.createIndex(conn,SCHEMA_NAME,OrderLineTable.TABLE_NAME,OrderLineTable.INDEX_NAME,OrderLineTable.INDEX_ORDER_DEF,true);
    }

    @Test
    public void createIndexesAscNonUnique() throws Exception{
        SpliceIndexWatcher.createIndex(conn,SCHEMA_NAME,CustomerTable.TABLE_NAME,CustomerTable.INDEX_NAME,CustomerTable.INDEX_ORDER_DEF_ASC,false);
        SpliceIndexWatcher.createIndex(conn,SCHEMA_NAME,OrderTable.TABLE_NAME,OrderTable.INDEX_NAME,OrderTable.INDEX_ORDER_DEF_ASC,false);
        SpliceIndexWatcher.createIndex(conn,SCHEMA_NAME,OrderLineTable.TABLE_NAME,OrderLineTable.INDEX_NAME,OrderLineTable.INDEX_ORDER_DEF_ASC,false);
    }

    @Test
    public void createIndexesAscUnique() throws Exception{
        SpliceIndexWatcher.createIndex(conn,SCHEMA_NAME,CustomerTable.TABLE_NAME,CustomerTable.INDEX_NAME,CustomerTable.INDEX_ORDER_DEF_ASC,true);
        SpliceIndexWatcher.createIndex(conn,SCHEMA_NAME,OrderTable.TABLE_NAME,OrderTable.INDEX_NAME,OrderTable.INDEX_ORDER_DEF_ASC,true);
        SpliceIndexWatcher.createIndex(conn,SCHEMA_NAME,OrderLineTable.TABLE_NAME,OrderLineTable.INDEX_NAME,OrderLineTable.INDEX_ORDER_DEF_ASC,true);
    }

    @Test
    public void createIndexesDescNonUnique() throws Exception{
        SpliceIndexWatcher.createIndex(conn,SCHEMA_NAME,CustomerTable.TABLE_NAME,CustomerTable.INDEX_NAME,CustomerTable.INDEX_ORDER_DEF_DESC,false);
        SpliceIndexWatcher.createIndex(conn,SCHEMA_NAME,OrderTable.TABLE_NAME,OrderTable.INDEX_NAME,OrderTable.INDEX_ORDER_DEF_DESC,false);
        SpliceIndexWatcher.createIndex(conn,SCHEMA_NAME,OrderLineTable.TABLE_NAME,OrderLineTable.INDEX_NAME,OrderLineTable.INDEX_ORDER_DEF_DESC,false);
    }

    @Test
    public void createIndexesDescUnique() throws Exception{
        SpliceIndexWatcher.createIndex(conn,SCHEMA_NAME,CustomerTable.TABLE_NAME,CustomerTable.INDEX_NAME,CustomerTable.INDEX_ORDER_DEF_DESC,true);
        SpliceIndexWatcher.createIndex(conn,SCHEMA_NAME,OrderTable.TABLE_NAME,OrderTable.INDEX_NAME,OrderTable.INDEX_ORDER_DEF_DESC,true);
        SpliceIndexWatcher.createIndex(conn,SCHEMA_NAME,OrderLineTable.TABLE_NAME,OrderLineTable.INDEX_NAME,OrderLineTable.INDEX_ORDER_DEF_DESC,true);
    }

    @Test
    public void createIndexesOnExpressions() throws Exception{
        SpliceIndexWatcher.createIndex(conn,SCHEMA_NAME,CustomerTable.TABLE_NAME,CustomerTable.INDEX_NAME,CustomerTable.EXPR_INDEX_DEF,false);
        SpliceIndexWatcher.createIndex(conn,SCHEMA_NAME,OrderTable.TABLE_NAME,OrderTable.INDEX_NAME,OrderTable.EXPR_INDEX_DEF,true);
        SpliceIndexWatcher.createIndex(conn,SCHEMA_NAME,OrderLineTable.TABLE_NAME,OrderLineTable.INDEX_NAME,OrderLineTable.EXPR_INDEX_DEF,false);
    }

    @Test
    public void createIndexExcludeNullNotApplicable() throws Exception {
        String tableName = "TEST_IDX_EXCLUDE_NULL";
        methodWatcher.executeUpdate(format("create table %s (c1 char(5), c2 int not null, c3 varchar(5))", tableName));
        methodWatcher.executeUpdate(format("insert into %s values ('foo', 0, 'bar'), ('hello', 1, 'world')", tableName));
        methodWatcher.executeUpdate(format("create index %1$s_IDX on %1$s (c2, c3) exclude null keys", tableName));

        /* Old logic:
         * Index exclude nulls, but query requires c2 is null, so index is not eligible. But it's hinted, so no valid plan.
         * New logic:
         * When creating the index, we see that c2 is not null. That means the "exclude null keys" on c2 has no effect.
         * There is no need to mark this index's exclude null flag. It can be used for the following query.
         * This is possible because for an index with multiple columns, only rows with NULL or default values on the
         * leading index column are excluded.
         */
        try (ResultSet rs = methodWatcher.executeQuery(format("select c2, c3 from %1$s --splice-properties index=%1$s_IDX\n" +
                "where c3 is not null", tableName))) {
            String expected = "C2 | C3   |\n" +
                    "-----------\n" +
                    " 0 | bar  |\n" +
                    " 1 |world |";
            assertEquals(expected, TestUtils.FormattedResult.ResultFactory.toStringUnsorted(rs));
        }
    }

    @Test
    public void createIndexExcludeDefaultNotApplicable() throws Exception {
        String tableName = "TEST_IDX_EXCLUDE_DEFAULT";
        methodWatcher.executeUpdate(format("create table %s (c1 char(3), c2 varchar(3), c3 varchar(10))", tableName));
        methodWatcher.executeUpdate(format("insert into %s values ('zzz', 'ZzZ', 'zZz'), ('', 'EeE', 'eEe'), (null, 'NnN', 'nNn')", tableName));
        methodWatcher.executeUpdate(format("create index %1$s_IDX on %1$s (c1, c2, c3) exclude default keys", tableName));

        /* Old logic:
         * Index exclude default values. When checking if the index is eligible or not, we try to get the default value
         * of c1 but it's null (no default value defined), leading to NPE.
         * New logic:
         * Similar to exclude null case above. When defining the index, we see that c1 has no default values, so
         * "exclude default keys" has no effect. The flag is not set and the index should qualify for the following
         * .query
         */
        try (ResultSet rs = methodWatcher.executeQuery(format("select * from %s --splice-properties index=%1$s_IDX\n" +
                "where c1 is not null", tableName))) {
            String expected = "C1  |C2  |C3  |\n" +
                    "---------------\n" +
                    "    |EeE |eEe |\n" +
                    "zzz |ZzZ |zZz |";
            assertEquals(expected, TestUtils.FormattedResult.ResultFactory.toStringUnsorted(rs));
        }
    }

    @Test
    public void createIndexesOnExpressionsNoDuplicateIndex() throws Exception{
        String tableName = "TEST_IDX_DUP";
        methodWatcher.executeUpdate(format("create table %s (vc varchar(10), i int not null)", tableName));

        String checkQuery = "select count(*) from sys.sysconglomerates where conglomeratename='%s'";
        String expected1 = "1 |\n" +
                "----\n" +
                " 1 |";
        String expected0 = "1 |\n" +
                "----\n" +
                " 0 |";

        methodWatcher.executeUpdate(format("CREATE INDEX %s_IDX ON %s (i, vc)", tableName, tableName));
        try(ResultSet rs = methodWatcher.executeQuery(format(checkQuery, tableName + "_IDX"))) {
            assertEquals(expected1, TestUtils.FormattedResult.ResultFactory.toStringUnsorted(rs));
        }

        // an index on the same set of columns but with expressions is not a duplicate
        methodWatcher.executeUpdate(format("CREATE INDEX %s_IDX_1 ON %s (i * 4, upper(vc))", tableName, tableName));
        try(ResultSet rs = methodWatcher.executeQuery(format(checkQuery, tableName + "_IDX_1"))) {
            assertEquals(expected1, TestUtils.FormattedResult.ResultFactory.toStringUnsorted(rs));
        }

        // this is a duplicate of _IDX_1 (can't catch exception since it's just a warning)
        methodWatcher.executeUpdate(format("CREATE INDEX %s_IDX_2 ON %s (i * 4, upper(vc))", tableName, tableName));
        try(ResultSet rs = methodWatcher.executeQuery(format(checkQuery, tableName + "_IDX_2"))) {
            // should be 0 because this index is not created
            assertEquals(expected0, TestUtils.FormattedResult.ResultFactory.toStringUnsorted(rs));
        }

        methodWatcher.executeUpdate(format("DROP INDEX %s_IDX", tableName));
        try(ResultSet rs = methodWatcher.executeQuery(format(checkQuery, tableName + "_IDX"))) {
            assertEquals(expected0, TestUtils.FormattedResult.ResultFactory.toStringUnsorted(rs));
        }

        // not a duplicate of _IDX_1
        methodWatcher.executeUpdate(format("CREATE INDEX %s_IDX ON %s (i, vc)", tableName, tableName));
        try(ResultSet rs = methodWatcher.executeQuery(format(checkQuery, tableName + "_IDX"))) {
            assertEquals(expected1, TestUtils.FormattedResult.ResultFactory.toStringUnsorted(rs));
        }
    }

    // ===============================================================================
    // Query Tests
    // ===============================================================================


    @Test
    public void testCanUpdateIndexTwiceCorrectlyWhenUpdatingToItself() throws Exception{
        try(Statement s = conn.createStatement()){
            int updateCount = s.executeUpdate("update "+cchar+" set cint = cint");
            Assert.assertEquals("Incorrect update count!",1,updateCount);
            updateCount = s.executeUpdate("update "+ cchar+" set cchar = 's'");
            Assert.assertEquals("Incorrect update count!",1,updateCount);
            try(ResultSet rs = s.executeQuery("select cchar, cint from "+cchar+" --SPLICE-PROPERTIES index=B1\n")){
                Assert.assertTrue("No rows returned!",rs.next());
                Assert.assertEquals("Incorrect value for cchar!","s",rs.getString(1).trim());
                Assert.assertEquals("Incorrect value for cint!",11,rs.getInt(2));
                Assert.assertFalse("Too many rows returned!",rs.next());
            }
        }
    }

    @Test
    public void testDescendingIndexOverPrimaryKeyedColumn() throws Exception{
        /*
         * Regression test for DB-3845. Believe it or not, this simple test failed before the fix
         * was implemented :)
         *
         * The idea is simple: create a descending index over a table with a primary key column, and
         * make sure that it returns results.
         */
        SpliceIndexWatcher.createIndex(conn,SCHEMA_NAME,descIndex.tableName,"t_idx","(b desc)",false);
        String query="select * from "+descIndex+" --SPLICE-PROPERTIES index=T_IDX\n";
        query+="where b = 'EFGH'";
        try(Statement s=conn.createStatement()){
            try(ResultSet rs=s.executeQuery(query)){
                Assert.assertTrue("No row returned!",rs.next());
                String b=rs.getString("b");
                Assert.assertFalse("Returned null!",rs.wasNull());
                Assert.assertEquals("Incorrect returned value!","EFGH",b);
                Assert.assertFalse("More than one row returned!",rs.next());
            }
        }
    }

    @Test
    public void testQueryCustomerById() throws Exception{
        String query=String.format(SELECT_UNIQUE_CUSTOMER,SCHEMA_NAME,CustomerTable.TABLE_NAME);
        ResultSet rs=methodWatcher.executeQuery(query);
        Assert.assertEquals(1,resultSetSize(rs));
    }

    @Test
    public void testQueryCustomerByIdWithIndex() throws Exception{
        SpliceIndexWatcher.createIndex(conn,SCHEMA_NAME,CustomerTable.TABLE_NAME,CustomerTable.INDEX_NAME,CustomerTable.INDEX_ORDER_DEF_ASC,false);
        String query=String.format(SELECT_UNIQUE_CUSTOMER,SCHEMA_NAME,CustomerTable.TABLE_NAME);
        ResultSet rs=methodWatcher.executeQuery(query);
        Assert.assertEquals(1,resultSetSize(rs));
    }

    @Test
    public void testQueryOrder() throws Exception{
        String query=String.format("select * from %s.%s o where o.o_w_id = 1 and o.o_d_id = 1 and o.o_id = 1",SCHEMA_NAME,OrderTable.TABLE_NAME);
        long start=System.currentTimeMillis();
        ResultSet rs=methodWatcher.executeQuery(query);

        String duration=TestUtils.getDuration(start,System.currentTimeMillis());
//        int cnt = printResult(query, rs, System.out);
        int cnt=resultSetSize(rs);
        System.out.println("Rows returned: "+cnt+" in "+duration);

        Assert.assertEquals(1,cnt);
    }

    @Test
    public void testQueryCustomerByName() throws Exception{
        PreparedStatement ps=methodWatcher.prepareStatement(CUSTOMER_BY_NAME);
        ps.setInt(1,1); // c_w_id
        ps.setInt(2,7); // c_d_id
        ps.setString(3,"ESEPRIANTI");  // c_last
        long start=System.currentTimeMillis();
        ResultSet rs=ps.executeQuery();

        String duration=TestUtils.getDuration(start,System.currentTimeMillis());
        int cnt=resultSetSize(rs);
        System.out.println("Rows returned: "+cnt+" in "+duration);
        Assert.assertEquals(8,cnt);
    }

    @Test
    public void testQueryCustomerByNameWithIndex() throws Exception{
        // Test for DB-1620
        SpliceIndexWatcher.createIndex(conn,SCHEMA_NAME,CustomerTable.TABLE_NAME,CustomerTable.INDEX_NAME,CustomerTable.INDEX_DEF,false);

        String idxQuery=String.format("SELECT c_first, c_middle, c_id, c_street_1, c_street_2, c_city, "
                +"c_state, c_zip, c_phone, c_credit, c_credit_lim, c_discount, "
                +"c_balance, c_ytd_payment, c_payment_cnt, c_since FROM %s.%s --SPLICE-PROPERTIES index=%s \n"
                +" WHERE c_w_id = ? AND c_d_id = ? AND c_last = ? ORDER BY c_first",SCHEMA_NAME,CustomerTable.TABLE_NAME,CustomerTable.INDEX_NAME);
        PreparedStatement ps=methodWatcher.prepareStatement(idxQuery);
        // this column combo is the PK
        ps.setInt(1,1); // c_w_id
        ps.setInt(2,7); // c_d_id
        ps.setString(3,"ESEPRIANTI");  // c_last
        long start=System.currentTimeMillis();
        ResultSet rs=ps.executeQuery();

        String duration=TestUtils.getDuration(start,System.currentTimeMillis());
        int cnt=resultSetSize(rs);
        System.out.println("Rows returned: "+cnt+" in "+duration);
        Assert.assertEquals(8,cnt);
    }

    @Test
    public void testQueryCustomerByNameWithTpccIndex() throws Exception {
        // DB-4894: this tpcc index on customer table caused an NPE in AbstractTimeDescriptorSerializer
        // because of open/close in indexToBaseRow.  The close nulled out the ThreadLocal<Calendar>

        SpliceIndexWatcher.createIndex(conn,SCHEMA_NAME,CustomerTable.TABLE_NAME,CustomerTable.INDEX_NAME,CustomerTable.INDEX_NAME_DEF,false);
        PreparedStatement ps=methodWatcher.prepareStatement(CUSTOMER_BY_NAME);
        ps.setInt(1,1); // c_w_id
        ps.setInt(2,7); // c_d_id
        ps.setString(3,"ESEPRIANTI");  // c_last
        ResultSet rs=ps.executeQuery();
        Assert.assertEquals(8,resultSetSize(rs));
    }

    @Test
    public void testQueryCustomerSinceWithIndex() throws Exception{
        // Test for DB-1620
        SpliceIndexWatcher.createIndex(conn,SCHEMA_NAME,CustomerTable.TABLE_NAME,CustomerTable.INDEX_NAME,CustomerTable.INDEX_DEF,false);

        String idxQuery=String.format(
                "SELECT c_since FROM %s.%s --SPLICE-PROPERTIES index=%s",
                SCHEMA_NAME,CustomerTable.TABLE_NAME,CustomerTable.INDEX_NAME);
        long start=System.currentTimeMillis();
        ResultSet rs=methodWatcher.executeQuery(idxQuery);

        String duration=TestUtils.getDuration(start,System.currentTimeMillis());
        int cnt=resultSetSize(rs);
        System.out.println("Rows returned: "+cnt+" in "+duration);
        Assert.assertEquals(30000,cnt);
    }

    @Test
    public void testDistinctCustomerByID() throws Exception{
        String query=String.format("select distinct c_id from %s.%s",SCHEMA_NAME,CustomerTable.TABLE_NAME);
        long start=System.currentTimeMillis();
        ResultSet rs=methodWatcher.executeQuery(query);

        String duration=TestUtils.getDuration(start,System.currentTimeMillis());
        int cnt=resultSetSize(rs);
        System.out.println("Rows returned: "+cnt+" in "+duration);
        Assert.assertTrue(cnt>=3000);
    }

    @Test
    public void testDistinctCustomerByIDWithIndex() throws Exception{
        SpliceIndexWatcher.createIndex(conn,SCHEMA_NAME,CustomerTable.TABLE_NAME,CustomerTable.INDEX_NAME,CustomerTable.INDEX_DEF,false);

        String query=String.format("select distinct c_id from %s.%s",SCHEMA_NAME,CustomerTable.TABLE_NAME);
        long start=System.currentTimeMillis();
        ResultSet rs=methodWatcher.executeQuery(query);

        String duration=TestUtils.getDuration(start,System.currentTimeMillis());
        int cnt=resultSetSize(rs);
        System.out.println("Rows returned: "+cnt+" in "+duration);
        Assert.assertTrue(cnt>=3000);
    }

    @Test
    public void testJoinCustomerOrders() throws Exception{
        String query=String.format(CUSTOMER_ORDER_JOIN,
                SCHEMA_NAME,CustomerTable.TABLE_NAME,OrderTable.TABLE_NAME);
        long start=System.currentTimeMillis();
        ResultSet rs=methodWatcher.executeQuery(query);
        String duration=TestUtils.getDuration(start,System.currentTimeMillis());
        int cnt=resultSetSize(rs);
        System.out.println("Rows returned: "+cnt+" in "+duration);
        Assert.assertTrue(cnt>=300000);
    }

    @Test
    public void testJoinCustomerOrdersWithIndex() throws Exception{
        SpliceIndexWatcher.createIndex(conn,SCHEMA_NAME,CustomerTable.TABLE_NAME,CustomerTable.INDEX_NAME,CustomerTable.INDEX_DEF,false);
        SpliceIndexWatcher.createIndex(conn,SCHEMA_NAME,OrderTable.TABLE_NAME,OrderTable.INDEX_NAME,OrderTable.INDEX_DEF,false);

        String query=String.format(CUSTOMER_ORDER_JOIN,
                SCHEMA_NAME,CustomerTable.TABLE_NAME,OrderTable.TABLE_NAME);
        long start=System.currentTimeMillis();
        ResultSet rs=methodWatcher.executeQuery(query);
        String duration=TestUtils.getDuration(start,System.currentTimeMillis());
        int cnt=resultSetSize(rs);
        System.out.println("Rows returned: "+cnt+" in "+duration);
        Assert.assertTrue(cnt>=300000);
    }

    public static final String HEADER_JOIN=String.format("select distinct a.customer_master_id\n"+
                    "from %s.%s a, %s.%s b --SPLICE-PROPERTIES joinStrategy=SORTMERGE\n"+
                    "where transaction_dt >= DATE('2011-12-28') and transaction_dt <=\n"+
                    "DATE('2012-03-03')\n"+
                    "and b.customer_master_id=a.customer_master_id",
            SCHEMA_NAME,HeaderTable.TABLE_NAME,SCHEMA_NAME,EmailableTable.TABLE_NAME);

    @Test
    public void testHeaderJoinMSJ() throws Exception{
        long start=System.currentTimeMillis();
        ResultSet rs=methodWatcher.executeQuery(HEADER_JOIN);
        String duration=TestUtils.getDuration(start,System.currentTimeMillis());
        int cnt=resultSetSize(rs);
        System.out.println("Rows returned: "+cnt+" in "+duration);
        Assert.assertTrue(cnt==1);
    }

    @Test
    public void testHeaderJoinMSJWithIndex() throws Exception{
        SpliceIndexWatcher.createIndex(conn,SCHEMA_NAME,HeaderTable.TABLE_NAME,HeaderTable.INDEX_NAME,HeaderTable.INDEX_DEF,false);
        long start=System.currentTimeMillis();
        ResultSet rs=methodWatcher.executeQuery(HEADER_JOIN);
        String duration=TestUtils.getDuration(start,System.currentTimeMillis());
        int cnt=resultSetSize(rs);
        System.out.println("Rows returned: "+cnt+" in "+duration);
        Assert.assertTrue(cnt==1);
    }

    @Test
    public void testJoinCustomerOrdersWithIndexNotInColumnOrder() throws Exception{
        SpliceIndexWatcher.createIndex(conn,SCHEMA_NAME,CustomerTable.TABLE_NAME,CustomerTable.INDEX_NAME,CustomerTable.INDEX_ORDER_DEF,false);
        SpliceIndexWatcher.createIndex(conn,SCHEMA_NAME,OrderTable.TABLE_NAME,OrderTable.INDEX_NAME,OrderTable.INDEX_ORDER_DEF,false);

        String query=String.format(CUSTOMER_ORDER_JOIN,
                SCHEMA_NAME,CustomerTable.TABLE_NAME,OrderTable.TABLE_NAME);
        long start=System.currentTimeMillis();
        ResultSet rs=methodWatcher.executeQuery(query);
        String duration=TestUtils.getDuration(start,System.currentTimeMillis());
        int cnt=resultSetSize(rs);
        System.out.println("Rows returned: "+cnt+" in "+duration);
        Assert.assertTrue(cnt>=300000);
    }

    @Test(timeout=1000*60*5)  // Time out after 3 min
    public void testJoinCustomerOrdersOrderLineWithIndexNotInColumnOrder() throws Exception{
        SpliceIndexWatcher.createIndex(conn,SCHEMA_NAME,CustomerTable.TABLE_NAME,CustomerTable.INDEX_NAME,CustomerTable.INDEX_ORDER_DEF,false);
        SpliceIndexWatcher.createIndex(conn,SCHEMA_NAME,OrderTable.TABLE_NAME,OrderTable.INDEX_NAME,OrderTable.INDEX_ORDER_DEF,false);
        SpliceIndexWatcher.createIndex(conn,SCHEMA_NAME,OrderLineTable.TABLE_NAME,OrderLineTable.INDEX_NAME,OrderLineTable.INDEX_ORDER_DEF,false);

        String query=String.format("select "+
                        "%1$s.c.c_last, %1$s.c.c_first, %1$s.o.o_id, %1$s.o.o_entry_d, %1$s.ol.ol_amount "+
                        "from "+
                        "%1$s.%2$s c, %1$s.%3$s o, %1$s.%4$s ol "+
                        "where "+
                        "c.c_id = o.o_c_id and ol.ol_o_id = o.o_id and c.c_last = 'ESEPRIANTI'",
                SCHEMA_NAME,CustomerTable.TABLE_NAME,OrderTable.TABLE_NAME,OrderLineTable.TABLE_NAME);
        long start=System.currentTimeMillis();
        System.out.println(query);
        ResultSet rs=conn.prepareStatement(query).executeQuery();
        String duration=TestUtils.getDuration(start,System.currentTimeMillis());
//        Assert.assertTrue(printResult(query, rs, System.out) > 0);
        int cnt=resultSetSize(rs);
        System.out.println("Rows returned: "+cnt+" in "+duration);
        Assert.assertTrue(cnt>0);
    }

    @Test
    public void testSysPropIndexEqualNull() throws Exception{
        // todo Test for DB-1636 and DB-857
        String indexName="IA";
        SpliceIndexWatcher.createIndex(conn,SCHEMA_NAME,A_TABLE_NAME,indexName,"(i)",false);
        methodWatcher.executeUpdate(String.format("insert into %s.%s values 1,2,3,4,5",SCHEMA_NAME,A_TABLE_NAME));
        ResultSet rs=methodWatcher.executeQuery(String.format("select count(*) from %s.%s --SPLICE-PROPERTIES index=%s",SCHEMA_NAME,A_TABLE_NAME,indexName));
        Assert.assertTrue(rs.next());
        Assert.assertEquals(5,rs.getInt(1));

        // Test for DB-1636 - used to get NPE here
        rs=methodWatcher.executeQuery(String.format("select count(*) from %s.%s --SPLICE-PROPERTIES index=NULL",SCHEMA_NAME,A_TABLE_NAME));
        Assert.assertTrue(rs.next());
        Assert.assertEquals(5,rs.getInt(1));

        // Test for DB-857 - trunc'ing table did not update index
        methodWatcher.executeUpdate(String.format("truncate table %s.%s",SCHEMA_NAME,A_TABLE_NAME));
        methodWatcher.executeUpdate(String.format("insert into %s.%s values 6,7,8,9,10,11", SCHEMA_NAME,A_TABLE_NAME));

        // query base table directly
        String sqlText = String.format("select * from %s.%s --SPLICE-PROPERTIES index=%s\n order by 1",SCHEMA_NAME,A_TABLE_NAME, "NULL");
        rs = methodWatcher.executeQuery(sqlText);
        String expected =
            "I |\n" +
                "----\n" +
                " 6 |\n" +
                " 7 |\n" +
                " 8 |\n" +
                " 9 |\n" +
                "10 |\n" +
                "11 |";
        assertEquals("\n"+sqlText+"\n", expected, TestUtils.FormattedResult.ResultFactory.toStringUnsorted(rs));

        // query using index
        sqlText = String.format("select * from %s.%s --SPLICE-PROPERTIES index=%s",SCHEMA_NAME,A_TABLE_NAME, indexName);
        rs = methodWatcher.executeQuery(sqlText);
        assertEquals("\n"+sqlText+"\n", expected, TestUtils.FormattedResult.ResultFactory.toStringUnsorted(rs));
    }

    /* DB-3699: Tests a plan with a join over two index scans of compound indexes */
    @Test
    public void joinOverTwoCompoundIndexScans() throws Exception{
        methodWatcher.executeUpdate("CREATE TABLE PERSON_ADDRESS (PID INTEGER, ADDR_ID INTEGER)");
        methodWatcher.executeUpdate("CREATE TABLE ADDRESS (ADDR_ID INTEGER, STD_STATE_PROVENCE VARCHAR(30))");
        methodWatcher.executeUpdate("CREATE INDEX a_idx ON ADDRESS (std_state_provence, addr_id)");
        methodWatcher.executeUpdate("CREATE INDEX pa_idx ON PERSON_ADDRESS (pid, addr_id)");
        methodWatcher.executeUpdate("INSERT INTO ADDRESS VALUES (100, 'MO'),(200, 'IA'),(300,'NY'),(400,'FL'),(500,'AL')");
        methodWatcher.executeUpdate("INSERT INTO PERSON_ADDRESS VALUES (10, 100),(20, 200),(30,300),(40, 400),(50,500)");

        ResultSet resultSet=methodWatcher.executeQuery(""+
                "select pa.pid\n"+
                "from PERSON_ADDRESS pa --SPLICE-PROPERTIES index=pa_idx\n"+
                "join ADDRESS a         --SPLICE-PROPERTIES index=a_idx, joinStrategy=broadcast\n"+
                "  on pa.addr_id=a.addr_id\n"+
                "where a.std_state_provence in ('IA', 'FL', 'NY')");

        assertEquals(""+
                "PID |\n"+
                "------\n"+
                " 20  |\n"+
                " 30  |\n"+
                " 40  |",TestUtils.FormattedResult.ResultFactory.toString(resultSet));
    }


    // ===============================================================================
    // Update Tests
    // ===============================================================================

    @Test
    public void testUpdateCustomer() throws Exception{
        String query=String.format(SELECT_UNIQUE_CUSTOMER,SCHEMA_NAME,CustomerTable.TABLE_NAME);
        ResultSet rs=methodWatcher.executeQuery(query);
        Assert.assertEquals(1,resultSetSize(rs));

        int nCols=methodWatcher.getStatement().executeUpdate(String.format("update %s.%s c set c.c_credit_lim = %s where %s",
                SCHEMA_NAME,CustomerTable.TABLE_NAME,"3001.00","c.c_w_id = 1 and c.c_d_id = 10 and c.c_id = 2365"));
        Assert.assertEquals(1,nCols);

        query=String.format("select * from %s.%s c where c.c_last = 'ESEPRIANTI' and c.c_id = 2365 and c.c_credit_lim = 3001.00",
                SCHEMA_NAME,CustomerTable.TABLE_NAME);
        rs=methodWatcher.executeQuery(query);
        Assert.assertEquals(1,resultSetSize(rs));
    }

    @Test
    public void testUpdateCustomerWithIndex() throws Exception{
        SpliceIndexWatcher.createIndex(conn,SCHEMA_NAME,CustomerTable.TABLE_NAME,CustomerTable.INDEX_NAME,CustomerTable.INDEX_ORDER_DEF_ASC,false);

        String query=String.format(SELECT_UNIQUE_CUSTOMER,SCHEMA_NAME,CustomerTable.TABLE_NAME);
        ResultSet rs=methodWatcher.executeQuery(query);
        Assert.assertEquals(1,resultSetSize(rs));

        int nCols=methodWatcher.getStatement().executeUpdate(String.format("update %s.%s c set c.c_credit_lim = %s where %s",
                SCHEMA_NAME,CustomerTable.TABLE_NAME,"3000.00","c.c_w_id = 1 and c.c_d_id = 10 and c.c_id = 2365"));
        Assert.assertEquals(1,nCols);

        query=String.format("select * from %s.%s c where c.c_last = 'ESEPRIANTI' and c.c_id = 2365 and c.c_credit_lim = 3000.00",
                SCHEMA_NAME,CustomerTable.TABLE_NAME);
        rs=methodWatcher.executeQuery(query);
        Assert.assertEquals(1,resultSetSize(rs));
    }

    @Test
    public void testUpdateCustomerWithExpressionBasedIndex() throws Exception{
        SpliceIndexWatcher.createIndex(conn,SCHEMA_NAME,CustomerTable.TABLE_NAME,CustomerTable.INDEX_NAME,CustomerTable.EXPR_INDEX_DEF,false);

        String query=String.format(SELECT_UNIQUE_CUSTOMER,SCHEMA_NAME,CustomerTable.TABLE_NAME);
        ResultSet rs=methodWatcher.executeQuery(query);
        Assert.assertEquals(1,resultSetSize(rs));

        int nRows=methodWatcher.getStatement().executeUpdate(String.format("update %s.%s c set c.c_last = %s where %s",
                SCHEMA_NAME,CustomerTable.TABLE_NAME,"'new_value'","(c.c_w_id + 2) * 4 = 12 and c.c_d_id = 10 and c.c_id = 510"));
        Assert.assertEquals(1,nRows);

        query=String.format("select * from %s.%s c where upper(c_last) = 'NEW_VALUE'",
                SCHEMA_NAME,CustomerTable.TABLE_NAME);
        rs=methodWatcher.executeQuery(query);
        Assert.assertEquals(1,resultSetSize(rs));
    }

    // ===============================================================================
    // Insert Tests
    // ===============================================================================

    @Test
    public void testInsertNewOrder() throws Exception{
        int nCols=methodWatcher.getStatement().executeUpdate(String.format("insert into %s.%s values (%s)",
                SCHEMA_NAME,NewOrderTable.TABLE_NAME,"1,1,2001"));
        Assert.assertEquals(1,nCols);
    }

    @Test
    public void testInsertNewOrderWithIndex() throws Exception{
        SpliceIndexWatcher.createIndex(conn,SCHEMA_NAME,NewOrderTable.TABLE_NAME,NewOrderTable.INDEX_NAME,NewOrderTable.INDEX_ORDER_DEF,false);
        int nCols=methodWatcher.getStatement().executeUpdate(String.format("insert into %s.%s values (%s)",
                SCHEMA_NAME,NewOrderTable.TABLE_NAME,"1,2,2001"));
        Assert.assertEquals(1,nCols);
    }

    @Test
    public void testInsertOrder() throws Exception{
        int nCols=methodWatcher.getStatement().executeUpdate(String.format("insert into %s.%s values (%s)",
                SCHEMA_NAME,OrderTable.TABLE_NAME,"3001,1,1,1268,10,6,1,'2013-08-01 10:33:44.813'"));
        Assert.assertEquals(1,nCols);
    }

    private static final String CUST_INSERT1="1,1,3001,0.1221,'GC','CUNNINGHAM','Jeff',50000.0,-10.0,10.0,1,0,'qmvfraakwixzcrqxt','mamrbljycaxrh','bcsygfxkurug','VH','843711111','3185126927164979','2013-08-01 10:33:44.813','OE','uufvvwszkmxfrxerjxiekbsf'";

    @Test
    public void testInsertCustomer() throws Exception{
        String query=String.format("select c.c_last, c.c_first, c.c_since from %s.%s c where c.c_last = 'CUNNINGHAM'",
                SCHEMA_NAME,CustomerTable.TABLE_NAME);
        ResultSet rs=methodWatcher.executeQuery(query);
        Assert.assertEquals(0,resultSetSize(rs));

        int nCols=methodWatcher.getStatement().executeUpdate(String.format("insert into %s.%s values (%s)",
                SCHEMA_NAME,CustomerTable.TABLE_NAME,CUST_INSERT1));
        // C_LAST: CUNNINGHAM
        // C_FIRST: Jeff
        // C_SINCE: 2013-08-01 10:33:44.813
        Assert.assertEquals(1,nCols);

        rs=methodWatcher.executeQuery(query);
        Assert.assertEquals(1,resultSetSize(rs));
    }

    @Test(expected=SQLException.class)
    public void testIndexAfterInserts() throws Exception{
        try{
            methodWatcher.prepareStatement("drop index ia").execute();
        }catch(Exception e1){
            // ignore
        }
        try{
            methodWatcher.prepareStatement(String.format("drop table %s.a",SCHEMA_NAME)).execute();
        }catch(Exception e1){
            // ignore
        }
        methodWatcher.prepareStatement(String.format("create table %s.a (i int)",SCHEMA_NAME)).execute();
        PreparedStatement ps=methodWatcher.prepareStatement(String.format("insert into %s.a values 1",SCHEMA_NAME));
        ps.execute();
        ps.execute();
        ps.execute();
        methodWatcher.prepareStatement(String.format("create unique index ia on %s.a (i)",SCHEMA_NAME)).execute();
        Assert.fail("Index should have raised an exception");
    }

    @Test
    public void testFailedIndexRollbacks() throws Exception{
        try{
            conn.prepareStatement("drop index ib").execute();
        }catch(Exception e1){
            // ignore
        }
        try{
            conn.prepareStatement(String.format("drop table %s.b",SCHEMA_NAME)).execute();
        }catch(Exception e1){
            // ignore
        }
        conn.prepareStatement(String.format("create table %s.b (i int)",SCHEMA_NAME)).execute();
        PreparedStatement ps=methodWatcher.prepareStatement(String.format("insert into %s.b values 1",SCHEMA_NAME));
        ps.execute();
        ps.execute();
        ps.execute();
        for(int i=0;i<5;++i){
            try{
                conn.prepareStatement(String.format("create unique index ib on %s.b (i)",SCHEMA_NAME)).execute();
                Assert.fail("Index should have raised an exception");
            }catch(SQLException se){
                Assert.assertEquals("Expected constraint violation exception","23505",se.getSQLState());
            }
        }
    }

    private static final String CUST_INSERT2="1,1,3002,0.1221,'GC','Jones','Fred',50000.0,-10.0,10.0,1,0,'qmvfraakwixzcrqxt','mamrsdfdsycaxrh','bcsyfdsdkurug','VL','843211111','3185126927164979','2013-08-01 10:33:44.813','OE','tktkdcbjqxbewxllutwigcdmzenarkhiklzfkaybefrppwtvdmecqfqaa'";

    @Test
    public void testInsertCustomerWithIndex() throws Exception{
        SpliceIndexWatcher.createIndex(conn,SCHEMA_NAME,CustomerTable.TABLE_NAME,CustomerTable.INDEX_NAME,CustomerTable.INDEX_ORDER_DEF,false);

        String query=String.format("select c.c_last, c.c_first, c.c_since from %s.%s c where c.c_last = 'Jones'",
                SCHEMA_NAME,CustomerTable.TABLE_NAME);
        ResultSet rs=methodWatcher.executeQuery(query);
        Assert.assertEquals(0,resultSetSize(rs));

        int nCols=methodWatcher.getStatement().executeUpdate(String.format("insert into %s.%s values (%s)",
                SCHEMA_NAME,CustomerTable.TABLE_NAME,CUST_INSERT2));
        Assert.assertEquals(1,nCols);

        rs=methodWatcher.executeQuery(query);
        Assert.assertEquals(1,resultSetSize(rs));
    }


    @Test
    public void testCost() throws Exception{
        methodWatcher.execute("drop table if exists address");
        methodWatcher.execute("create table ADDRESS (addr_id int, std_state_provence varchar(5))");
        methodWatcher.execute("drop table if exists person_address");
        methodWatcher.execute("create table person_address (pid int, addr_id int)");

        methodWatcher.execute("insert into address values (1,'CA'),(2,'CO'),(3,'FL'),(4,'IL'),(5,'IL'),(6,'IA'),(7,'WI'),(8,'WY'),(9,'IA'),(10,'WI')");
        methodWatcher.execute("insert into person_address values (1,1),(2,2),(3,3),(4,4),(5,5),(6,6),(7,7),(8,8),(9,9),(10,10)");

        methodWatcher.execute("create index address_ix on address(addr_id)");
        methodWatcher.execute("create index address_ix4 on address(addr_id,std_state_provence)");
        methodWatcher.execute("create index b_idx1 on person_address(pid, addr_id)");

        //methodWatcher.executeQuery("elapsedtime on");

        // should have higher cost - needs index to base row lookup
        String sql1="explain exclude no statistics SELECT count(a4.PID) FROM --splice-properties joinOrder=FIXED \n"+
                " PERSON_ADDRESS a4 --splice-properties index=B_IDX1 \n"+
                " INNER JOIN ADDRESS a5 --splice-properties joinStrategy=SORTMERGE,index=ADDRESS_IX \n"+
                " ON a4.ADDR_ID = a5.ADDR_ID \n"+
                " WHERE  a5.STD_STATE_PROVENCE IN ('IA', 'WI', 'IL')";

        List<String> arr1=methodWatcher.queryList(sql1);

        // should have lower cost
        String sql2="explain exclude no statistics SELECT count(a4.PID) FROM --splice-properties joinOrder=FIXED \n"+
                " PERSON_ADDRESS a4 --splice-properties index=B_IDX1 \n"+
                " INNER JOIN ADDRESS a5 --splice-properties joinStrategy=SORTMERGE,index=ADDRESS_IX4 \n"+
                " ON a4.ADDR_ID = a5.ADDR_ID \n"+
                " WHERE  a5.STD_STATE_PROVENCE IN ('IA', 'WI', 'IL')";

        List<String> arr2=methodWatcher.queryList(sql2);

        assertTrue("Plan #1 has small size",arr1.size()==10);
        assertTrue("Plan #1 must be longer that plan #2",arr1.size()>arr2.size());

        String messages=Joiner.on("").join(arr1);
        assertTrue("IndexLookup cannot appear anywhere in the plan.",messages.contains("IndexLookup"));

        // check for total cost
        double cost1=SpliceUnitTest.parseTotalCost(arr1.get(1));
        double cost2=SpliceUnitTest.parseTotalCost(arr2.get(1));
        assertTrue("Cost #1 must be bigger than cost #2", Double.compare(cost1, cost2) > 0);
    }

    @Test
    // DB-5160
    public void testCreateIndexWithUpdatedData() throws Exception {
        methodWatcher.executeUpdate("create table w (a int, b int, primary key (a))");
        methodWatcher.executeUpdate("insert into w (a,b) values (1,1),(2,1),(3,2)");
        methodWatcher.executeUpdate("update w set a = a-1 where b = 1");
        methodWatcher.executeUpdate("create index widx on w (b)");
        rowContainsQuery(new int[]{1,2,3},"select b from w --splice-properties index=widx",methodWatcher,
                "1","1","2");
    }

    @Test
    // DB-5029
    public void testCreateIndexAndUpdateDataViaIndexScan() throws Exception {
        methodWatcher.executeUpdate("create table double_INDEXES1(column1 DOUBLE)");
        methodWatcher.executeUpdate("INSERT INTO double_INDEXES1(column1) VALUES (-1.79769E+308),(1.79769E+308),(0)");
        methodWatcher.executeUpdate("CREATE INDEX doubleIndex2 ON double_INDEXES1(column1 ASC)");
        methodWatcher.executeUpdate("update double_INDEXES1 set column1 = -1.79769E+308 where column1 = -1.79769E+308");
        rowContainsQuery(new int[]{1,2,3},"select column1 from double_INDEXES1 --splice-properties index=doubleIndex2\n order by column1",methodWatcher,
                "-1.79769E308","0","1.79769E308");

    }

    @Test
    public void testIndexMetadata() throws Exception {
        String tableName1 = "TEST_IDX_META_1";
        String tableName2 = "TEST_IDX_META_2";
        String tableName3 = "TEST_IDX_META_3";
        methodWatcher.executeUpdate(format("create table %s (i int, d double, primary key(d, i))", tableName1));
        methodWatcher.executeUpdate(format("create table %s (d2 double unique, c char(3))", tableName2));
        methodWatcher.executeUpdate(format("create table %s (col1 char(4), col2 char(4))", tableName3));
        methodWatcher.executeUpdate(format("create unique index %s_UIDX on %s (col1)", tableName3, tableName3));
        methodWatcher.executeUpdate(format("create index %s_IDX on %s (col2)", tableName3, tableName3));

        // cannot test NAME column individually because for constraints, names are generated
        // test index created for PK
        try(ResultSet rs = methodWatcher.executeQuery(format("select creator, tbname, tbcreator, uniquerule, colcount from sysibm.sysindexes where tbname = '%s'", tableName1))) {
            String expected =
                    "CREATOR |    TBNAME      | TBCREATOR |UNIQUERULE |COLCOUNT |\n" +
                    "-------------------------------------------------------------\n" +
                    " INDEXIT |TEST_IDX_META_1 |  INDEXIT  |     P     |    2    |";
            Assert.assertEquals(expected, TestUtils.FormattedResult.ResultFactory.toStringUnsorted(rs));
        }

        // test index created for UNIQUE constraint
        try(ResultSet rs = methodWatcher.executeQuery(format("select creator, tbname, tbcreator, uniquerule, colcount from sysibm.sysindexes where tbname = '%s'", tableName2))) {
            String expected =
                    "CREATOR |    TBNAME      | TBCREATOR |UNIQUERULE |COLCOUNT |\n" +
                    "-------------------------------------------------------------\n" +
                    " INDEXIT |TEST_IDX_META_2 |  INDEXIT  |     C     |    1    |";
            Assert.assertEquals(expected, TestUtils.FormattedResult.ResultFactory.toStringUnsorted(rs));
        }

        // test index created by user
        try(ResultSet rs = methodWatcher.executeQuery(format("select * from sysibm.sysindexes where tbname = '%s'", tableName3))) {
            String expected =
                    "NAME         | CREATOR |    TBNAME      | TBCREATOR |UNIQUERULE |COLCOUNT |\n" +
                    "-----------------------------------------------------------------------------------\n" +
                    "TEST_IDX_META_3_UIDX | INDEXIT |TEST_IDX_META_3 |  INDEXIT  |     U     |    1    |\n" +
                    " TEST_IDX_META_3_IDX | INDEXIT |TEST_IDX_META_3 |  INDEXIT  |     D     |    1    |";
            Assert.assertEquals(expected, TestUtils.FormattedResult.ResultFactory.toStringUnsorted(rs));
        }

        // test join with syscat.indexcoluse view, use its synonym sysibm.sysindexcoluse
        try(ResultSet rs = methodWatcher.executeQuery(format("SELECT \n" +
                "  K.COLNAME, K.COLSEQ \n" +
                "FROM SYSIBM.SYSINDEXES I, SYSIBM.SYSINDEXCOLUSE K \n" +
                "WHERE I.NAME = K.INDNAME \n" +
                "      AND I.CREATOR = K.INDSCHEMA \n" +
                "      AND I.TBNAME = '%s' \n" +
                "      AND I.TBCREATOR = '%s' \n" +
                "      AND I.UNIQUERULE = 'P' \n" +
                "ORDER BY K.COLSEQ", tableName1, SCHEMA_NAME))) {
            String expected =
                    "COLNAME |COLSEQ |\n" +
                    "------------------\n" +
                    "    D    |   1   |\n" +
                    "    I    |   2   |";
            Assert.assertEquals(expected, TestUtils.FormattedResult.ResultFactory.toStringUnsorted(rs));
        }
    }

    // ===============================================================================
    // Index expression tests - create, insert, and update
    // ===============================================================================

    @Test
    public void testGetKeyColumnPositionReturnsMinusOneForIndexOnExpressions() throws Exception {
        String tableName = "TEST_IDX_GKCP";
        methodWatcher.executeUpdate(format("create table %s (c char(4), i int, d double)", tableName));
        methodWatcher.executeUpdate(format("insert into %s values ('abc', 10, 1.1), ('def', 20, 2.2)", tableName));

        methodWatcher.executeUpdate(format("CREATE INDEX %s_IDX ON %s (upper(c), i + 2)", tableName, tableName));

        String query = format(
                "SELECT \n" +
                "      CAST (CONGLOMS.DESCRIPTOR.getKeyColumnPosition(COLS.STORAGENUMBER) AS SMALLINT) as ORD \n" +
                "    , cols.COLUMNNUMBER \n" +
                "    , cols.COLUMNNAME \n" +
                "  FROM --splice-properties joinOrder=fixed \n" +
                "      SYS.SYSTABLES T --splice-properties index=SYSTABLES_INDEX1, useSpark=false \n" +
                "    , SYS.SYSSCHEMAS S --splice-properties joinStrategy=broadcast \n" +
                "    , SYS.SYSCONGLOMERATES CONGLOMS --splice-properties index=SYSCONGLOMERATES_INDEX3, joinStrategy=nestedloop \n" +
                "    , SYS.SYSCOLUMNS COLS --splice-properties index=SYSCOLUMNS_INDEX1, joinStrategy=nestedloop \n" +
                "  WHERE \n" +
                "      T.SCHEMAID = S.SCHEMAID \n" +
                "  AND T.TABLEID = CONGLOMS.TABLEID \n" +
                "  AND T.TABLEID = COLS.REFERENCEID \n" +
                "  AND (CASE WHEN CONGLOMS.DESCRIPTOR IS NOT NULL THEN \n" +
                "         CONGLOMS.DESCRIPTOR.getKeyColumnPosition(COLS.STORAGENUMBER) ELSE \n" +
                "         0 END) <> 0 \n" +
                "  AND T.TABLENAME='%s' \n" +
                "  AND CONGLOMS.CONGLOMERATENAME='%s'", tableName, tableName + "_IDX");

        try (ResultSet rs = methodWatcher.executeQuery(query)) {
            Assert.assertEquals("ORD |COLUMNNUMBER |COLUMNNAME |\n" +
                    "--------------------------------\n" +
                    " -1  |      1      |     C     |\n" +
                    " -1  |      2      |     I     |\n" +
                    " -1  |      3      |     D     |", TestUtils.FormattedResult.ResultFactory.toString(rs));
        }
    }

    @Test
    public void testCreateIndexAndInsertWithExpressionsOfNumericFunctions() throws Exception {
        String tableName = "TEST_IDX_NUMERIC_FN";
        methodWatcher.executeUpdate(format("create table %s (d1 double, d2 double, i int)", tableName));
        methodWatcher.executeUpdate(format("insert into %s values (3.14159, 4.54321, 1), (2.71828, 2.12345, 2)", tableName));
        methodWatcher.executeUpdate(
                format("CREATE INDEX %s_IDX ON %s " +
                       "(abs(d1), ceil(d1), exp(d1), floor(d1), ln(d1), log10(d1), max(i, 3), min(3, i), mod(i, 2), " +
                       "round(d1), sign(d1), sqrt(d1), trunc(i, 1))",
                        tableName, tableName));

        methodWatcher.executeUpdate(format("insert into %s values (1.41421, 3.43215, 3)", tableName));
        methodWatcher.executeUpdate(format("update %s set d1 = 1.61803 where d2 = 4.54321", tableName));
        rowContainsQuery(new int[]{1,2,3},format("select d1 from %s --splice-properties index=%s_IDX\n order by d1", tableName, tableName),methodWatcher,
                "1.41421","1.61803","2.71828");
    }

    @Test
    public void testCreateIndexAndInsertWithExpressionsOfStringFunctions() throws Exception {
        String tableName = "TEST_IDX_STRING_FN";
        methodWatcher.executeUpdate(format("create table %s (c1 char(5), c2 varchar(5))", tableName));
        methodWatcher.executeUpdate(format("insert into %s values ('foo', 'bar'), ('hello', 'world')", tableName));

        methodWatcher.executeUpdate(
                format("CREATE INDEX %s_IDX ON %s " +
                       "(c1 || '.test', initcap(c1), lcase(c1), length(c1), " +
                       "ltrim(c1), repeat(c1, 2), replace(c1, 'o', '0'), " +
                       "substr(c1, 2), ucase(c1))",
                        tableName, tableName));

        methodWatcher.executeUpdate(
                format("CREATE INDEX %s_IDX_2 ON %s (rtrim(c1))", tableName, tableName));

        methodWatcher.executeUpdate(
                format("CREATE INDEX %s_IDX_3 ON %s (trim(c1))", tableName, tableName));

        methodWatcher.executeUpdate(format("insert into %s values ('abc', 'xyz')", tableName));
        methodWatcher.executeUpdate(format("update %s set c1 = 'this' where c2 = 'world'", tableName));
        rowContainsQuery(new int[]{1,2,3},format("select c1 from %s --splice-properties index=%s_IDX\n order by c1", tableName, tableName),methodWatcher,
                "abc","foo","this");
    }

    @Test
    public void testCreateIndexAndInsertWithExpressionsOfTrigonometricFunctions() throws Exception {
        String tableName = "TEST_IDX_TRIGONOMETRIC_FN";
        methodWatcher.executeUpdate(format("create table %s (d1 double, d2 double)", tableName));
        methodWatcher.executeUpdate(format("insert into %s values (30, 0.4), (60, 0.6)", tableName));
        methodWatcher.executeUpdate(
                format("CREATE INDEX %s_IDX ON %s " +
                       "(acos(d2), asin(d2), atan(d2), atan2(d2, 0), cos(d1), cosh(d1), cot(d1), degrees(d1), " +
                       "radians(d1), pi() + d2, sin(d1), sinh(d1), tan(d1), tanh(d1))",
                        tableName, tableName));

        methodWatcher.executeUpdate(format("insert into %s values (90, 0.8)", tableName));
        methodWatcher.executeUpdate(format("update %s set d1 = 70 where d2 = 0.6", tableName));
        rowContainsQuery(new int[]{1,2,3},format("select d1 from %s --splice-properties index=%s_IDX\n order by d1", tableName, tableName),methodWatcher,
                "30","70","90");
    }

    @Test
    public void testCreateIndexAndInsertWithExpressionsOfDateTimeFunctions() throws Exception {
        String tableName = "TEST_IDX_DATETIME_FN";
        methodWatcher.executeUpdate(format("create table %s (d date, t time, ts timestamp)", tableName));
        methodWatcher.executeUpdate(
                format("insert into %s values " +
                       "('2014-01-28', '22:00:05', '2014-01-31 22:00:05')," +
                       "('2016-05-04', '12:04:30', '2016-05-01 12:04:30')"
                        , tableName));

        methodWatcher.executeUpdate(
                format("CREATE INDEX %s_IDX ON %s " +
                       "(add_months(d, 5), date(ts), day(d), extract(Week FROM d), hour(t), minute(t), " +
                       "month(d), month_between(d, '2018-01-01'), monthname(d), quarter(d), second(t), " +
                       "time(ts), timestamp(d, t), timestampadd(SQL_TSI_DAY, 2, ts), " +
                       "timestampdiff(SQL_TSI_DAY, timestamp(d, t), ts), trunc(d, 'month'), year(d))",
                        tableName, tableName));
        methodWatcher.executeUpdate(
                format("CREATE INDEX %s_IDX_2 ON %s (day(d), week(d))", tableName, tableName));

        methodWatcher.executeUpdate(format("insert into %s values ('2017-09-10', '08:55:06', '2017-09-12 08:45:06')", tableName));
        methodWatcher.executeUpdate(format("update %s set d = '2016-05-05' where t = '12:04:30'", tableName));
        rowContainsQuery(new int[]{1,2,3},format("select d from %s --splice-properties index=%s_IDX\n order by d", tableName, tableName),methodWatcher,
                "2014-01-28","2016-05-05","2017-09-10");
    }

    @Test
    public void testCreateIndexAndInsertWithExpressionsOfConversionFunctions() throws Exception {
        String tableName = "TEST_IDX_CONVERSION_FN";
        methodWatcher.executeUpdate(format("create table %s (vc varchar(10), i int not null)", tableName));
        methodWatcher.executeUpdate(format("insert into %s values ('50', 10), ('100', 20)", tableName));

        methodWatcher.executeUpdate(
                format("CREATE INDEX %s_IDX ON %s " +
                       "(bigint(vc), cast(vc as integer), char(i), double(vc), smallint(vc), " +
                       "tinyint(vc), to_char(date(i),'yy'), to_date(date(i), 'yyyy-MM-dd'), varchar(vc || 'x'))",
                        tableName, tableName));
        methodWatcher.executeUpdate(
                format("CREATE INDEX %s_IDX_2 ON %s (integer(vc))", tableName, tableName));

        methodWatcher.executeUpdate(format("insert into %s values ('120', 30)", tableName));
        methodWatcher.executeUpdate(format("update %s set vc = '80' where i = 10", tableName));
        rowContainsQuery(new int[]{1,2,3},format("select vc from %s --splice-properties index=%s_IDX\n order by vc", tableName, tableName),methodWatcher,
                "100","120","80");
    }

    @Test
    public void testCreateIndexAndInsertWithExpressionsOfMiscFunctions() throws Exception {
        String tableName = "TEST_IDX_MISC_FN";
        methodWatcher.executeUpdate(format("create table %s (vc varchar(10), i int)", tableName));
        methodWatcher.executeUpdate(format("insert into %s values ('abc', 10), ('def', 20)", tableName));
        methodWatcher.executeUpdate(
                format("CREATE INDEX %s_IDX ON %s " +
                                "(coalesce(vc, 'aa'), nvl(vc, 'bb'), nullif(vc, 'def'))",
                        tableName, tableName));

        methodWatcher.executeUpdate(format("insert into %s values ('ghi', 30)", tableName));
        methodWatcher.executeUpdate(format("update %s set vc = 'xyz' where i = 10", tableName));
        rowContainsQuery(new int[]{1,2,3},format("select vc from %s --splice-properties index=%s_IDX\n order by vc", tableName, tableName),methodWatcher,
                "def","ghi","xyz");
    }

    @Test
    public void testCreateIndexAndInsertWithExpressionsCaseExpression() throws Exception {
        String tableName = "TEST_IDX_CASE_EXPR";
        methodWatcher.executeUpdate(format("create table %s (i int)", tableName));
        methodWatcher.executeUpdate(format("insert into %s values (10), (11)", tableName));

        methodWatcher.executeUpdate(format("CREATE INDEX %s_IDX ON %s (case mod(i, 2) when 0 then i else 0 end)", tableName, tableName));

        methodWatcher.executeUpdate(format("insert into %s values (35)", tableName));
        methodWatcher.executeUpdate(format("update %s set i = 18 where i = 10", tableName));
        rowContainsQuery(new int[]{1,2,3},format("select i from %s --splice-properties index=%s_IDX\n order by i", tableName, tableName),methodWatcher,
                "11","18","35");
    }

    @Test
    public void testCreateIndexAndInsertWithExpressionsNullInput() throws Exception {
        String tableName = "TEST_IDX_NULL_INPUT";
        methodWatcher.executeUpdate(format("create table %s (c char(4), i int)", tableName));
        methodWatcher.executeUpdate(format("insert into %s values (NULL, 10), ('abc', NULL)", tableName));

        methodWatcher.executeUpdate(format("CREATE INDEX %s_IDX ON %s (upper(c), nullif(i, 0))", tableName, tableName));

        methodWatcher.executeUpdate(format("insert into %s values (NULL, NULL)", tableName));
        methodWatcher.executeUpdate(format("update %s set c = 'def' where i = 10", tableName));

        String query = format("select i from %s --splice-properties index=%s_IDX\n order by i nulls last", tableName, tableName);
        String expected = "I  |\n" +
                "------\n" +
                " 10  |\n" +
                "NULL |\n" +
                "NULL |";

        try (ResultSet rs = methodWatcher.executeQuery(query)) {
            Assert.assertEquals(expected, TestUtils.FormattedResult.ResultFactory.toString(rs));
        }
    }

    // DB-10431
    @Test
    public void testCreateIndexAndInsertWithExpressionsBatchWithFullNullRow() throws Exception {
        String tableName = "TEST_IDX_BATCH_INSERT";
        methodWatcher.executeUpdate(format("create table %s (c char(4), i int, d double)", tableName));
        methodWatcher.executeUpdate(format("insert into %s values ('abc', 10, 1.1), ('def', 20, 2.2)", tableName));

        methodWatcher.executeUpdate(format("CREATE INDEX %s_IDX ON %s (upper(c), i + 2)", tableName, tableName));

        // Without the fix, the following insert fails sporadically. It depends on the order of inserting rows. If
        // (NULL, NULL, NULL) is inserted first, it fails. With the fix, it should never fail.
        methodWatcher.executeUpdate(format("insert into %s values ('jkl', 30, 2.2), (NULL, NULL, NULL)", tableName));
        methodWatcher.executeUpdate(format("update %s set c = 'def' where i = 10", tableName));

        String query = format("select c from %s order by c nulls last", tableName);
        String expected = "C  |\n" +
                "------\n" +
                " def |\n" +
                " def |\n" +
                " jkl |\n" +
                "NULL |";

        try (ResultSet rs = methodWatcher.executeQuery(query)) {
            Assert.assertEquals(expected, TestUtils.FormattedResult.ResultFactory.toStringUnsorted(rs));
        }
    }

    @Test
    public void testCreateIndexAndInsertWithExpressionsOfNotAllowedBuiltInFunctions() throws Exception {
        String tableName = "TEST_IDX_NOT_ALLOWED_FN";
        methodWatcher.executeUpdate(format("create table %s (vc varchar(10), i int not null)", tableName));

        try {
            methodWatcher.executeUpdate(format("CREATE INDEX %s_IDX ON %s (i + rand(3))", tableName, tableName));
            Assert.fail("expect exception of invalid index expression");
        } catch (SQLException e) {
            Assert.assertEquals("429BX", e.getSQLState());
        }

        try {
            methodWatcher.executeUpdate(format("CREATE INDEX %s_IDX ON %s (i + random())", tableName, tableName));
            Assert.fail("expect exception of invalid index expression");
        } catch (SQLException e) {
            Assert.assertEquals("429BX", e.getSQLState());
        }

        try {
            methodWatcher.executeUpdate(format("CREATE INDEX %s_IDX ON %s (regexp_like(vc, 'o'))", tableName, tableName));
            Assert.fail("expect exception of invalid index expression");
        } catch (SQLException e) {
            Assert.assertEquals("429BX", e.getSQLState());
        }

        try {
            methodWatcher.executeUpdate(format("CREATE INDEX %s_IDX ON %s (instr(vc, 'o'))", tableName, tableName));
            Assert.fail("expect exception of invalid index expression");
        } catch (SQLException e) {
            Assert.assertEquals("429BX", e.getSQLState());
        }

        try {
            methodWatcher.executeUpdate(format("CREATE INDEX %s_IDX ON %s (locate('o', vc))", tableName, tableName));
            Assert.fail("expect exception of invalid index expression");
        } catch (SQLException e) {
            Assert.assertEquals("429BX", e.getSQLState());
        }

        try {
            methodWatcher.executeUpdate(format("CREATE INDEX %s_IDX ON %s (to_char(current_date, 'yy') || vc)", tableName, tableName));
            Assert.fail("expect exception of invalid index expression");
        } catch (SQLException e) {
            Assert.assertEquals("429BX", e.getSQLState());
        }

        try {
            methodWatcher.executeUpdate(format("CREATE INDEX %s_IDX ON %s (cast(current_time as varchar(32)) || vc)", tableName, tableName));
            Assert.fail("expect exception of invalid index expression");
        } catch (SQLException e) {
            Assert.assertEquals("429BX", e.getSQLState());
        }

        try {
            methodWatcher.executeUpdate(format("CREATE INDEX %s_IDX ON %s (to_char(date(current_timestamp), 'yy') || vc)", tableName, tableName));
            Assert.fail("expect exception of invalid index expression");
        } catch (SQLException e) {
            Assert.assertEquals("429BX", e.getSQLState());
        }

        try {
            methodWatcher.executeUpdate(format("CREATE INDEX %s_IDX ON %s (to_char(date(now()), 'yy') || vc)", tableName, tableName));
            Assert.fail("expect exception of invalid index expression");
        } catch (SQLException e) {
            Assert.assertEquals("429BX", e.getSQLState());
        }

        try {
            methodWatcher.executeUpdate(format("CREATE INDEX %s_IDX ON %s (vc || current_role)", tableName, tableName));
            Assert.fail("expect exception of invalid index expression");
        } catch (SQLException e) {
            Assert.assertEquals("429BX", e.getSQLState());
        }

        try {
            methodWatcher.executeUpdate(format("CREATE INDEX %s_IDX ON %s (vc || (current schema))", tableName, tableName));
            Assert.fail("expect exception of invalid index expression");
        } catch (SQLException e) {
            Assert.assertEquals("429BX", e.getSQLState());
        }

        try {
            methodWatcher.executeUpdate(format("CREATE INDEX %s_IDX ON %s (vc || current_user)", tableName, tableName));
        } catch (SQLException e) {
            Assert.assertEquals("429BX", e.getSQLState());
        }

        try {
            methodWatcher.executeUpdate(format("CREATE INDEX %s_IDX ON %s (vc || group_user)", tableName, tableName));
            Assert.fail("expect exception of invalid index expression");
        } catch (SQLException e) {
            Assert.assertEquals("429BX", e.getSQLState());
        }

        try {
            methodWatcher.executeUpdate(format("CREATE INDEX %s_IDX ON %s (vc || session_user)", tableName, tableName));
            Assert.fail("expect exception of invalid index expression");
        } catch (SQLException e) {
            Assert.assertEquals("429BX", e.getSQLState());
        }

        try {
            methodWatcher.executeUpdate(format("CREATE INDEX %s_IDX ON %s (vc || user)", tableName, tableName));
            Assert.fail("expect exception of invalid index expression");
        } catch (SQLException e) {
            Assert.assertEquals("429BX", e.getSQLState());
        }
    }

    @Test
    public void testCreateIndexAndInsertWithExpressionsOfAggregateFunctions() throws Exception {
        String tableName = "TEST_IDX_AGGR_FN";
        methodWatcher.executeUpdate(format("create table %s (vc varchar(10), i int)", tableName));

        try {
            methodWatcher.executeUpdate(format("CREATE INDEX %s_IDX ON %s (avg(i))", tableName, tableName));
            Assert.fail("expect exception of invalid index expression");
        } catch (SQLException e) {
            Assert.assertEquals("429BX", e.getSQLState());
        }

        try {
            methodWatcher.executeUpdate(format("CREATE INDEX %s_IDX ON %s (count(i))", tableName, tableName));
            Assert.fail("expect exception of invalid index expression");
        } catch (SQLException e) {
            Assert.assertEquals("429BX", e.getSQLState());
        }

        try {
            methodWatcher.executeUpdate(format("CREATE INDEX %s_IDX ON %s (count(*) + i)", tableName, tableName));
            Assert.fail("expect exception of invalid index expression");
        } catch (SQLException e) {
            Assert.assertEquals("429BX", e.getSQLState());
        }

        try {
            methodWatcher.executeUpdate(format("CREATE INDEX %s_IDX ON %s (max(i))", tableName, tableName));
            Assert.fail("expect exception of invalid index expression");
        } catch (SQLException e) {
            Assert.assertEquals("429BX", e.getSQLState());
        }

        try {
            methodWatcher.executeUpdate(format("CREATE INDEX %s_IDX ON %s (min(i))", tableName, tableName));
            Assert.fail("expect exception of invalid index expression");
        } catch (SQLException e) {
            Assert.assertEquals("429BX", e.getSQLState());
        }

        try {
            methodWatcher.executeUpdate(format("CREATE INDEX %s_IDX ON %s (stddev_pop(i))", tableName, tableName));
            Assert.fail("expect exception of invalid index expression");
        } catch (SQLException e) {
            Assert.assertEquals("429BX", e.getSQLState());
        }

        try {
            methodWatcher.executeUpdate(format("CREATE INDEX %s_IDX ON %s (stddev_samp(i))", tableName, tableName));
            Assert.fail("expect exception of invalid index expression");
        } catch (SQLException e) {
            Assert.assertEquals("429BX", e.getSQLState());
        }

        try {
            methodWatcher.executeUpdate(format("CREATE INDEX %s_IDX ON %s (sum(i))", tableName, tableName));
            Assert.fail("expect exception of invalid index expression");
        } catch (SQLException e) {
            Assert.assertEquals("429BX", e.getSQLState());
        }
    }

    @Test
    public void testCreateIndexAndInsertWithExpressionsOfWindowFunctions() throws Exception {
        String tableName = "TEST_IDX_WINDOW_FN";
        methodWatcher.executeUpdate(format("create table %s (vc varchar(10), i int)", tableName));

        try {
            methodWatcher.executeUpdate(format("CREATE INDEX %s_IDX ON %s (dense_rank() over (partition by i order by i) + i)", tableName, tableName));
            Assert.fail("expect exception of invalid index expression");
        } catch (SQLException e) {
            Assert.assertEquals("429BX", e.getSQLState());
        }

        try {
            methodWatcher.executeUpdate(format("CREATE INDEX %s_IDX ON %s (rank() over (partition by i order by i) + i)", tableName, tableName));
            Assert.fail("expect exception of invalid index expression");
        } catch (SQLException e) {
            Assert.assertEquals("429BX", e.getSQLState());
        }

        try {
            methodWatcher.executeUpdate(format("CREATE INDEX %s_IDX ON %s (row_number() over (partition by i order by i) + i)", tableName, tableName));
            Assert.fail("expect exception of invalid index expression");
        } catch (SQLException e) {
            Assert.assertEquals("429BX", e.getSQLState());
        }

        try {
            methodWatcher.executeUpdate(format("CREATE INDEX %s_IDX ON %s (first_value(vc) over (partition by i order by i))", tableName, tableName));
            Assert.fail("expect exception of invalid index expression");
        } catch (SQLException e) {
            Assert.assertEquals("429BX", e.getSQLState());
        }

        try {
            methodWatcher.executeUpdate(format("CREATE INDEX %s_IDX ON %s (last_value(vc) over (partition by i order by i))", tableName, tableName));
            Assert.fail("expect exception of invalid index expression");
        } catch (SQLException e) {
            Assert.assertEquals("429BX", e.getSQLState());
        }

        try {
            methodWatcher.executeUpdate(format("CREATE INDEX %s_IDX ON %s (lead(vc) over (partition by i order by i))", tableName, tableName));
            Assert.fail("expect exception of invalid index expression");
        } catch (SQLException e) {
            Assert.assertEquals("429BX", e.getSQLState());
        }

        try {
            methodWatcher.executeUpdate(format("CREATE INDEX %s_IDX ON %s (lag(vc) over (partition by i order by i))", tableName, tableName));
            Assert.fail("expect exception of invalid index expression");
        } catch (SQLException e) {
            Assert.assertEquals("429BX", e.getSQLState());
        }
    }

    @Test
    public void testCreateIndexAndInsertWithExpressionsSubquery() throws Exception {
        String tableName = "TEST_IDX_UDF";
        methodWatcher.executeUpdate(format("create table %s (i int)", tableName));

        try {
            methodWatcher.executeUpdate(format("CREATE INDEX %s_IDX ON %s (case mod(i, 2) when 0 then (select count(*) from %s) else 0 end)",
                    tableName, tableName, tableName));
            Assert.fail("expect exception of invalid index expression");
        } catch (SQLException e) {
            Assert.assertEquals("429BX", e.getSQLState());
        }
    }

    @Test
    public void testCreateIndexAndInsertWithExpressionsOnUDF() throws Exception {
        String tableName = "TEST_IDX_UDF";
        methodWatcher.executeUpdate(format("create table %s (d double)", tableName));
        methodWatcher.executeUpdate("CREATE FUNCTION try_some_UDF( RADIANS DOUBLE )\n" +
                "  RETURNS DOUBLE\n" +
                "  PARAMETER STYLE JAVA\n" +
                "  NO SQL\n" +
                "  LANGUAGE JAVA\n" +
                "  EXTERNAL NAME 'java.lang.Math.toDegrees'");

        try {
            methodWatcher.executeUpdate(format("CREATE INDEX %s_IDX ON %s (try_some_UDF(d))", tableName, tableName));
            Assert.fail("expect exception of invalid index expression");
        } catch (SQLException e) {
            Assert.assertEquals("429BX", e.getSQLState());
        }
    }

    @Test
    public void testCreateIndexAndInsertWithExpressionsNoColumnReference() throws Exception {
        String tableName = "TEST_IDX_NO_COLUMN_REFERENCE";
        methodWatcher.executeUpdate(format("create table %s (vc varchar(10), i int not null)", tableName));

        try {
            methodWatcher.executeUpdate(format("CREATE INDEX %s_IDX ON %s (lower(vc), 2 + 4)", tableName, tableName));
            Assert.fail("expect exception of invalid index expression");
        } catch (SQLException e) {
            Assert.assertEquals("429BX", e.getSQLState());
            Assert.assertTrue(e.getMessage().contains("2 + 4"));
        }
    }

    @Test
    public void testCreateIndexOnDuplicateExpressions() throws Exception {
        String tableName = "TEST_IDX_DUPLICATE_EXPR";
        methodWatcher.executeUpdate(format("create table %s (vc varchar(10), i int not null)", tableName));

        try {
            methodWatcher.executeUpdate(format("CREATE INDEX %s_IDX ON %s (lower(vc), lower(vc))", tableName, tableName));
            Assert.fail("expect exception of duplicate index columns");
        } catch (SQLException e) {
            Assert.assertEquals("42X66", e.getSQLState());
            Assert.assertTrue(e.getMessage().contains("lower(vc)"));
        }

        try {
            methodWatcher.executeUpdate(format("CREATE INDEX %s_IDX ON %s (i + 2, i+2)", tableName, tableName));
            Assert.fail("expect exception of duplicate index columns");
        } catch (SQLException e) {
            Assert.assertEquals("42X66", e.getSQLState());
            Assert.assertTrue(e.getMessage().contains("i+2"));
        }

        try {
            methodWatcher.executeUpdate(format("CREATE INDEX %s_IDX ON %s (i + 2, 2 + i)", tableName, tableName));
            Assert.fail("expect exception of duplicate index columns");
        } catch (SQLException e) {
            Assert.assertEquals("42X66", e.getSQLState());
            Assert.assertTrue(e.getMessage().contains("2 + i"));
        }
    }

    @Test
    public void testIndexOnExpressionsMetadata() throws Exception {
        String tableName = "TEST_IDX_EXPR_META";
        methodWatcher.executeUpdate(format("create table %s (c char(4), i int)", tableName));
        methodWatcher.executeUpdate(format("CREATE INDEX %s_IDX ON %s (UPPER(C), LOWER(C), I + 3, MOD(I, 3) DESC)", tableName, tableName));

        try(ResultSet rs = methodWatcher.executeQuery(format("select * from syscat.indexcoluse where indname = '%s_IDX'", tableName))) {
            String expected =
                    "INDSCHEMA |        INDNAME        | COLNAME |COLSEQ |COLORDER | COLLATIONSCHEMA | COLLATIONNAME | VIRTUAL |  TEXT    |\n" +
                    "-----------------------------------------------------------------------------------------------------------------------\n" +
                    "  INDEXIT  |TEST_IDX_EXPR_META_IDX |  NULL   |   1   |    A    |      NULL       |     NULL      |    S    |UPPER(C)  |\n" +
                    "  INDEXIT  |TEST_IDX_EXPR_META_IDX |  NULL   |   2   |    A    |      NULL       |     NULL      |    S    |LOWER(C)  |\n" +
                    "  INDEXIT  |TEST_IDX_EXPR_META_IDX |  NULL   |   3   |    A    |      NULL       |     NULL      |    S    |  I + 3   |\n" +
                    "  INDEXIT  |TEST_IDX_EXPR_META_IDX |  NULL   |   4   |    D    |      NULL       |     NULL      |    S    |MOD(I, 3) |";
            Assert.assertEquals(expected, TestUtils.FormattedResult.ResultFactory.toStringUnsorted(rs));
        }
    }

    // ===============================================================================
    // Index expression tests - qualify and query
    // ===============================================================================

    @Test
    public void testFullScanViaExpressionBasedIndex() throws Exception {
        String tableName = "TEST_FULL_SCAN_VIA_EXPR_INDEX";
        methodWatcher.executeUpdate(format("create table %s (c char(4), i int)", tableName));
        methodWatcher.executeUpdate(format("insert into %s values ('foo', 0), ('bar', 1)", tableName));

        methodWatcher.executeUpdate(format("CREATE INDEX %s_IDX ON %s (UPPER(C))", tableName, tableName));
        methodWatcher.executeUpdate(format("insert into %s values ('abc', 2)", tableName));

        String query = format("select c from %s --splice-properties index=%s_IDX\n order by c", tableName, tableName);
        String expected = "C  |\n" +
                "-----\n" +
                "abc |\n" +
                "bar |\n" +
                "foo |";

        try (ResultSet rs = methodWatcher.executeQuery(query)) {
            Assert.assertEquals(expected, TestUtils.FormattedResult.ResultFactory.toString(rs));
        }
    }

    @Test
    public void testFullScanViaExpressionBasedIndexWithExpressionSelected() throws Exception {
        String tableName = "TEST_FULL_SCAN_SELECT_INDEX_EXPR";
        String indexExpr = "timestampdiff(SQL_TSI_FRAC_SECOND, timestamp('1970-01-01 00:00:00'), t)";
        methodWatcher.executeUpdate(format("create table %s (t TIMESTAMP NOT NULL)", tableName));
        methodWatcher.executeUpdate(format("insert into %s values ('2020-01-01 01:01:01')", tableName));

        methodWatcher.executeUpdate(format("CREATE INDEX %1$s_IDX ON %1$s (%2$s)", tableName, indexExpr));
        methodWatcher.executeUpdate(format("insert into %s values ('2020-02-02 02:02:02')", tableName));

        String query = format("select %1$s from %2$s --splice-properties index=%2$s_IDX\n", indexExpr, tableName);

        rowContainsQuery(new int[]{2,3}, "explain " + query, methodWatcher, "ScrollInsensitive", "IndexScan[TEST_FULL_SCAN_SELECT_INDEX_EXPR_IDX");

        String expected = "1          |\n" +
                "---------------------\n" +
                "1577840461000000000 |\n" +
                "1580608922000000000 |";

        try (ResultSet rs = methodWatcher.executeQuery(query)) {
            Assert.assertEquals(expected, TestUtils.FormattedResult.ResultFactory.toString(rs));
        }
    }

    @Test
    public void testScansStarStopKeyFromIndexExpressionPredicate() throws Exception {
        String tableName = "TEST_START_STOP_KEY_EXPR_INDEX";
        methodWatcher.executeUpdate(format("create table %s (c char(4), i int)", tableName));
        methodWatcher.executeUpdate(format("insert into %s values ('foo', 0), ('bar', 1)", tableName));

        methodWatcher.executeUpdate(format("CREATE INDEX %s_IDX ON %s (UPPER(C))", tableName, tableName));
        methodWatcher.executeUpdate(format("insert into %s values ('abc', 2)", tableName));

        // same start and stop keys
        String query = format("select c from %s --splice-properties index=%s_IDX\n where upper(c) = 'BAR'", tableName, tableName);
        String expected = "C  |\n" +
                "-----\n" +
                "bar |";

        try (ResultSet rs = methodWatcher.executeQuery(query)) {
            Assert.assertEquals(expected, TestUtils.FormattedResult.ResultFactory.toString(rs));
        }

        // start key
        query = format("select c from %s --splice-properties index=%s_IDX\n where upper(c) > 'BAR'", tableName, tableName);
        expected = "C  |\n" +
                "-----\n" +
                "foo |";

        try (ResultSet rs = methodWatcher.executeQuery(query)) {
            Assert.assertEquals(expected, TestUtils.FormattedResult.ResultFactory.toString(rs));
        }

        // stop key
        query = format("select c from %s --splice-properties index=%s_IDX\n where upper(c) < 'BAR'", tableName, tableName);
        expected = "C  |\n" +
                "-----\n" +
                "abc |";

        try (ResultSet rs = methodWatcher.executeQuery(query)) {
            Assert.assertEquals(expected, TestUtils.FormattedResult.ResultFactory.toString(rs));
        }

        // different start and stop keys
        query = format("select c from %s --splice-properties index=%s_IDX\n where upper(c) > 'ABA' and upper(c) < 'BAT'", tableName, tableName);
        expected = "C  |\n" +
                "-----\n" +
                "abc |\n" +
                "bar |";

        try (ResultSet rs = methodWatcher.executeQuery(query)) {
            Assert.assertEquals(expected, TestUtils.FormattedResult.ResultFactory.toString(rs));
        }

        // ISNULL, start key == stop key == NULL
        methodWatcher.executeUpdate(format("insert into %s values (NULL, 100)", tableName));
        query = format("select c from %s --splice-properties index=%s_IDX\n where upper(c) is null", tableName, tableName);
        expected = "C  |\n" +
                "------\n" +
                "NULL |";

        try (ResultSet rs = methodWatcher.executeQuery(query)) {
            Assert.assertEquals(expected, TestUtils.FormattedResult.ResultFactory.toString(rs));
        }

        // In-list probe
        query = format("select c from %s --splice-properties index=%s_IDX\n where upper(c) in ('ABA', 'BAR')", tableName, tableName);
        expected = "C  |\n" +
                "-----\n" +
                "bar |";

        try (ResultSet rs = methodWatcher.executeQuery(query)) {
            Assert.assertEquals(expected, TestUtils.FormattedResult.ResultFactory.toString(rs));
        }
    }

    @Test
    public void testScansQualifierFromIndexExpressionPredicate() throws Exception {
        String tableName = "TEST_START_STOP_KEY_EXPR_INDEX";
        methodWatcher.executeUpdate(format("create table %s (c char(4), i int, d double)", tableName));
        methodWatcher.executeUpdate(format("insert into %s values ('foo', 10, 0.1), ('bar', 20, 0.3)", tableName));

        methodWatcher.executeUpdate(format("CREATE INDEX %s_IDX ON %s (UPPER(C), MOD(i, 3), d)", tableName, tableName));
        methodWatcher.executeUpdate(format("insert into %s values ('abc', 30, 0.5)", tableName));

        // NOT EQUAL
        String query = format("select c from %s --splice-properties index=%s_IDX\n where upper(c) != 'BAR'", tableName, tableName);
        String expected = "C  |\n" +
                "-----\n" +
                "abc |\n" +
                "foo |";

        try (ResultSet rs = methodWatcher.executeQuery(query)) {
            Assert.assertEquals(expected, TestUtils.FormattedResult.ResultFactory.toString(rs));
        }

        // IS NOT NULL
        methodWatcher.executeUpdate(format("insert into %s values (NULL, 100, 0.9)", tableName));
        query = format("select c from %s --splice-properties index=%s_IDX\n where upper(c) is not null", tableName, tableName);
        expected = "C  |\n" +
                "-----\n" +
                "abc |\n" +
                "bar |\n" +
                "foo |";

        try (ResultSet rs = methodWatcher.executeQuery(query)) {
            Assert.assertEquals(expected, TestUtils.FormattedResult.ResultFactory.toString(rs));
        }

        // In-list no probe
        query = format("select c from %s --splice-properties index=%s_IDX\n where upper(c) not in ('ABC', 'BAR')", tableName, tableName);
        expected = "C  |\n" +
                "-----\n" +
                "foo |";

        try (ResultSet rs = methodWatcher.executeQuery(query)) {
            Assert.assertEquals(expected, TestUtils.FormattedResult.ResultFactory.toString(rs));
        }

        // gap from the first index column
        query = format("select d from %s --splice-properties index=%s_IDX\n where mod(i,3) = 0", tableName, tableName);

        String[] expectedOps = new String[] {
                "ProjectRestrict",  // directly on top of IndexScan, no other ops in between
                "IndexScan",
                " = 0"              // should be on the same line as IndexScan
        };
        rowContainsQuery(new int[]{3,4,4}, "explain " + query, methodWatcher, expectedOps);

        expected = "D  |\n" +
                "-----\n" +
                "0.5 |";

        try (ResultSet rs = methodWatcher.executeQuery(query)) {
            Assert.assertEquals(expected, TestUtils.FormattedResult.ResultFactory.toString(rs));
        }
    }

    @Test
    public void testIndexExpressionPredicateBetween() throws Exception {
        String tableName = "TEST_NOT_QUALIFIER_EXPR_INDEX";
        methodWatcher.executeUpdate(format("create table %s (c char(4), i int, d double)", tableName));
        methodWatcher.executeUpdate(format("insert into %s values ('abc', 11, 1.1), ('def', 20, 2.2), ('jkl', 21, 2.2), ('ghi', 30, 3.3)", tableName));

        methodWatcher.executeUpdate(format("CREATE INDEX %s_IDX ON %s (c, i, mod(i,2), i+2, upper(c))", tableName, tableName));
        methodWatcher.executeUpdate(format("insert into %s values ('xyz', 40, 3.3)", tableName));

        // as a qualifier
        String query = format("select c from %s --splice-properties index=%s_IDX\n where c = 'def' and upper(c) between 'ABC' and 'JKL '", tableName, tableName);

        String[] expectedOps = new String[] {
                "ProjectRestrict",  // directly on top of IndexScan, no other ops in between
                "IndexScan",
                " >= ABC",          // should be on the same line as IndexScan
                " <= JKL"           // should be on the same line as IndexScan
        };
        rowContainsQuery(new int[]{3,4,4,4}, "explain " + query, methodWatcher, expectedOps);

        String expected = "C  |\n" +
                "-----\n" +
                "def |";

        try (ResultSet rs = methodWatcher.executeQuery(query)) {
            Assert.assertEquals(expected, TestUtils.FormattedResult.ResultFactory.toString(rs));
        }

        // as part of a start/stop key
        query = format("select c from %s --splice-properties index=%s_IDX\n where c = 'def' and i = 20 and mod(i,2) = 0 and i + 3 = 23 and upper(c) between 'ABC' and 'JKL '", tableName, tableName);

        try (ResultSet rs = methodWatcher.executeQuery(query)) {
            Assert.assertEquals(expected, TestUtils.FormattedResult.ResultFactory.toString(rs));
        }
    }

    @Test
    public void testIndexExpressionTernaryOperatorRewriting() throws Exception {
        String tableName = "TEST_TERNARY_OP_EXPR";
        methodWatcher.executeUpdate(format("create table %s (vc varchar(32), ts timestamp)", tableName));
        methodWatcher.executeUpdate(
                format("insert into %s values " +
                                "('abc  ', '2014-01-01 22:00:05')," +
                                "('def  ', '2016-05-01 12:04:30')"
                        , tableName));
        methodWatcher.executeUpdate(format("CREATE INDEX %s_IDX ON %s (timestampadd(SQL_TSI_DAY, 2, ts), rtrim(vc))", tableName, tableName));

        rowContainsQuery(new int[]{1}, format("select rtrim(vc) from %s --splice-properties index=%s_IDX\n" +
                        " where timestampadd(SQL_TSI_DAY, 2, ts) = '2014-01-03 22:00:05' and rtrim(vc) like 'ab_%%'", tableName, tableName), methodWatcher,
                "abc");
    }

    @Test
    public void testIndexExpressionOnMultipleColumns() throws Exception {
        String tableName = "TEST_INDEX_EXPR_MULTIPLE_COLUMNS";
        methodWatcher.executeUpdate(format("create table %s (c char(4), i int, d double)", tableName));
        methodWatcher.executeUpdate(format("insert into %s values ('abc', 11, 1.1), ('def', 20, 2.2), ('jkl', 21, 2.2), ('ghi', 30, 3.3)", tableName));

        methodWatcher.executeUpdate(format("CREATE INDEX %s_IDX ON %s (D + I)", tableName, tableName));
        methodWatcher.executeUpdate(format("insert into %s values ('xyz', 40, 3.3)", tableName));

        String query = format("select c from %s --splice-properties index=%s_IDX\n where d + i > 30", tableName, tableName);
        String expected = "C  |\n" +
                "-----\n" +
                "ghi |\n" +
                "xyz |";

        try (ResultSet rs = methodWatcher.executeQuery(query)) {
            Assert.assertEquals(expected, TestUtils.FormattedResult.ResultFactory.toString(rs));
        }
    }

    @Test
    public void testIndexExpressionOnDeterministicFunction() throws Exception {
        String tableName = "TEST_INDEX_EXPR_DETERMINISTIC_FN";
        methodWatcher.executeUpdate(format("create table %s (c char(4), i int, d double)", tableName));
        methodWatcher.executeUpdate(format("insert into %s values ('abc', 11, 1.1), ('def', 20, 2.2), ('jkl', 21, 2.2), ('ghi', 30, 3.3)", tableName));

        methodWatcher.executeUpdate(format("CREATE INDEX %s_IDX ON %s (ln(i), log10(i) + sqrt(d))", tableName, tableName));
        methodWatcher.executeUpdate(format("insert into %s values ('xyz', 40, 3.3)", tableName));

        // top node of an index expression is a method call
        String query = format("select c from %s --splice-properties index=%s_IDX\n where ln(i) > 3.2", tableName, tableName);

        String[] expectedOps = new String[] {
                "IndexLookup",
                "IndexScan",
                " > 3.2"            // should be on the same line as IndexScan
        };
        rowContainsQuery(new int[]{4, 5, 5}, "explain " + query, methodWatcher, expectedOps);

        String expected = "C  |\n" +
                "-----\n" +
                "ghi |\n" +
                "xyz |";

        try (ResultSet rs = methodWatcher.executeQuery(query)) {
            Assert.assertEquals(expected, TestUtils.FormattedResult.ResultFactory.toString(rs));
        }

        // an index expression containing method calls (also, note operands' order of plus)
        query = format("select c from %s --splice-properties index=%s_IDX\n where sqrt(d) + log10(i) > 3.2", tableName, tableName);

        rowContainsQuery(new int[]{4, 5, 5}, "explain " + query, methodWatcher, expectedOps);

        try (ResultSet rs = methodWatcher.executeQuery(query)) {
            Assert.assertEquals(expected, TestUtils.FormattedResult.ResultFactory.toString(rs));
        }
    }

    @Test
    public void testIndexExpressionInListRightHandSide() throws Exception {
        methodWatcher.executeUpdate("create table TEST_IN_LIST_RHS(a1 int, a2 int)");
        methodWatcher.executeUpdate("insert into TEST_IN_LIST_RHS values(0,0),(1,10),(2,20),(3,30),(4,40),(5,50)");
        methodWatcher.executeUpdate("create index TEST_IN_LIST_RHS_IDX on TEST_IN_LIST_RHS(a1 * 3, a2)");

        methodWatcher.executeUpdate("create table TEST_IN_LIST_RHS_2(b1 int, b2 int)");
        methodWatcher.executeUpdate("insert into TEST_IN_LIST_RHS_2 values(0,0),(3,30),(5,50)");

        String query = "select b1, a2 from --splice-properties joinOrder=fixed\n" +
                "TEST_IN_LIST_RHS --splice-properties index=TEST_IN_LIST_RHS_IDX\n, " +
                "TEST_IN_LIST_RHS_2 where b1 in (1, a1 * 3)";

        String[] expectedOps = new String[]{
                "ProjectRestrict",
                "[(B1[2:1] IN (1,TEST_IN_LIST_RHS_IDX_col1[1:1]))]",
                "TableScan[TEST_IN_LIST_RHS_2",
                "IndexScan[TEST_IN_LIST_RHS_IDX"
        };
        rowContainsQuery(new int[]{5,5,6,7}, "explain " + query, methodWatcher, expectedOps);

        String expected = "B1 |A2 |\n" +
                "--------\n" +
                " 0 | 0 |\n" +
                " 3 |10 |";

        try (ResultSet rs = methodWatcher.executeQuery(query)) {
            Assert.assertEquals(expected, TestUtils.FormattedResult.ResultFactory.toString(rs));
        }
    }

    @Test
    public void testIndexExpressionsAsDisjunctiveTerms() throws Exception {
        String tableName = "TEST_INDEX_EXPR_DISJ";
        methodWatcher.executeUpdate(format("create table %s (c char(4), i int, d double)", tableName));
        methodWatcher.executeUpdate(format("insert into %s values ('abc', 11, 1.1), ('def', 20, 2.2), ('jkl', 21, 2.2)", tableName));

        methodWatcher.executeUpdate(format("CREATE INDEX %s_IDX ON %s (UPPER(C), mod(i, 2), d + i)", tableName, tableName));
        methodWatcher.executeUpdate(format("insert into %s values ('ghi', 30, 3.3), ('xyz', 40, 3.3)", tableName));

        String query = format("select upper(c) from %s --splice-properties index=%s_IDX \n" +
                "  where mod(i,2) = 1 or upper(c) in ('abc', 'def')", tableName, tableName);

        /* check plan */
        String[] expectedOps = new String[] {
                "ProjectRestrict",     // should be directly on top of IndexScan and no IndexLookup in between
                "IndexScan[TEST_INDEX_EXPR_DISJ_IDX",
                "[((TEST_INDEX_EXPR_DISJ_IDX_col2[0:2] = 1) or ((TEST_INDEX_EXPR_DISJ_IDX_col1[0:1] IN (abc ,def )) or false))]"
        };
        rowContainsQuery(new int[]{3,4,4}, "explain " + query, methodWatcher, expectedOps);

        /* check result */
        String expected = "1  |\n" +
                "-----\n" +
                "ABC |\n" +
                "JKL |";

        try (ResultSet rs = methodWatcher.executeQuery(query)) {
            Assert.assertEquals(expected, TestUtils.FormattedResult.ResultFactory.toString(rs));
        }
    }

    @Test
    public void testIndexOnExpressionCountAsterisk() throws Exception {
        methodWatcher.executeUpdate("create table TEST_COUNT_STAR(a1 int, a2 int)");
        methodWatcher.executeUpdate("insert into TEST_COUNT_STAR values(0,0),(1,10),(2,20),(3,30),(4,40),(5,50)");
        methodWatcher.executeUpdate("create index TEST_COUNT_STAR_IDX on TEST_COUNT_STAR(mod(a1, 2))");

        String query = "select count(*) from TEST_COUNT_STAR --splice-properties index=TEST_COUNT_STAR_IDX";

        /* check plan */
        try(ResultSet rs = methodWatcher.executeQuery("explain " + query)) {
            String explainPlanText = TestUtils.FormattedResult.ResultFactory.toStringUnsorted(rs);
            Assert.assertTrue(explainPlanText.contains("IndexScan[TEST_COUNT_STAR_IDX"));
            Assert.assertFalse(explainPlanText.contains("IndexLookup"));
        }

        /* check result */
        String expected = "1 |\n" +
                "----\n" +
                " 6 |";

        try (ResultSet rs = methodWatcher.executeQuery(query)) {
            Assert.assertEquals(expected, TestUtils.FormattedResult.ResultFactory.toString(rs));
        }
    }

    @Test
    public void testJoinOnTheSameIndexExpressionText() throws Exception {
        String tableName_1 = "TEST_SAME_EXPR_TEXT_EXPR_INDEX_1";
        methodWatcher.executeUpdate(format("create table %s (c char(4))", tableName_1));
        methodWatcher.executeUpdate(format("insert into %s values ('foo'), ('bar'), ('abb')", tableName_1));
        methodWatcher.executeUpdate(format("CREATE INDEX %s_IDX ON %s (UPPER(C))", tableName_1, tableName_1));

        String tableName_2 = "TEST_SAME_EXPR_TEXT_EXPR_INDEX_2";
        methodWatcher.executeUpdate(format("create table %s (c char(4))", tableName_2));
        methodWatcher.executeUpdate(format("insert into %s values ('foo'), ('not'), ('abb')", tableName_2));
        methodWatcher.executeUpdate(format("CREATE INDEX %s_IDX ON %s (UPPER(C))", tableName_2, tableName_2));

        // For both indexes, index expression is "upper(c)" and their AST would be the same. By setting their
        // table number correctly, we should not have a problem in matching index expressions in predicate.
        String query = format("select * from %s tbl1 --splice-properties index=%s_IDX\n " +
                " inner join %s tbl2 --splice-properties index=%s_IDX\n " +
                " on upper(tbl1.c) = upper(tbl2.c)",
                tableName_1, tableName_1, tableName_2, tableName_2);

        String expected = "C  | C  |\n" +
                "----------\n" +
                "abb |abb |\n" +
                "foo |foo |";

        try (ResultSet rs = methodWatcher.executeQuery(query)) {
            Assert.assertEquals(expected, TestUtils.FormattedResult.ResultFactory.toString(rs));
        }
    }

    @Test
    public void testCoveringExpressionBasedIndex() throws Exception {
        String tableName = "TEST_COVERING_EXPR_INDEX";
        methodWatcher.executeUpdate(format("create table %s (c char(4), i int, d double)", tableName));
        methodWatcher.executeUpdate(format("insert into %s values ('foo', 0, 2.0), ('bar', 1, 0.5)", tableName));

        methodWatcher.executeUpdate(format("CREATE INDEX %s_IDX ON %s (UPPER(C), mod(i, 2) + 1, d + i)", tableName, tableName));
        methodWatcher.executeUpdate(format("insert into %s values ('abc', 2, 1.0)", tableName));

        ///////////////////////////////////////
        // test select list and where clause //
        ///////////////////////////////////////

        String query = format("select upper(c), mod(i,2)+1 from %s --splice-properties index=%s_IDX\n where upper(c) = 'BAR'", tableName, tableName);

        /* check plan */
        try(ResultSet rs = methodWatcher.executeQuery("explain " + query)) {
            String explainPlanText = TestUtils.FormattedResult.ResultFactory.toString(rs);
            Assert.assertTrue(explainPlanText.contains("IndexScan"));
            Assert.assertFalse(explainPlanText.contains("IndexLookup"));     // no base row retrieving
            Assert.assertFalse(explainPlanText.contains("ProjectRestrict")); // no final upper(c) computation
        }

        /* check result */
        String expected = "1  | 2 |\n" +
                "---------\n" +
                "BAR | 2 |";

        try (ResultSet rs = methodWatcher.executeQuery(query)) {
            Assert.assertEquals(expected, TestUtils.FormattedResult.ResultFactory.toString(rs));
        }

        ///////////////////////////////////////
        // test group by and having clause   //
        ///////////////////////////////////////

        query = format("select upper(c) from %s --splice-properties index=%s_IDX\n group by upper(c) having upper(c) > 'BAN'", tableName, tableName);

        /* check plan */
        try(ResultSet rs = methodWatcher.executeQuery("explain " + query)) {
            String explainPlanText = TestUtils.FormattedResult.ResultFactory.toString(rs);
            Assert.assertTrue(explainPlanText.contains("IndexScan"));
            Assert.assertFalse(explainPlanText.contains("IndexLookup"));  // no base row retrieving
            Assert.assertTrue(explainPlanText.contains("GroupBy"));
            Assert.assertFalse(explainPlanText.contains("upper"));        // ProjectRestrict is needed because of having, but no need to compute upper()
        }

        /* check result */
        expected = "1  |\n" +
                "-----\n" +
                "BAR |\n" +
                "FOO |";

        try (ResultSet rs = methodWatcher.executeQuery(query)) {
            Assert.assertEquals(expected, TestUtils.FormattedResult.ResultFactory.toString(rs));
        }

        ///////////////////////////////////////
        // test order by clause              //
        ///////////////////////////////////////

        query = format("select upper(c) from %s --splice-properties index=%s_IDX\n group by upper(c) having upper(c) > 'BAN' order by upper(c)", tableName, tableName);

        /* check plan */
        try(ResultSet rs = methodWatcher.executeQuery("explain " + query)) {
            String explainPlanText = TestUtils.FormattedResult.ResultFactory.toString(rs);
            Assert.assertTrue(explainPlanText.contains("IndexScan"));
            Assert.assertFalse(explainPlanText.contains("IndexLookup"));  // no base row retrieving
            Assert.assertTrue(explainPlanText.contains("GroupBy"));
            Assert.assertTrue(explainPlanText.contains("OrderBy"));
            Assert.assertFalse(explainPlanText.contains("upper"));
        }

        /* check result */
        expected = "1  |\n" +
                "-----\n" +
                "BAR |\n" +
                "FOO |";

        try (ResultSet rs = methodWatcher.executeQuery(query)) {
            Assert.assertEquals(expected, TestUtils.FormattedResult.ResultFactory.toStringUnsorted(rs));
        }

        query = format("select upper(c) from %s --splice-properties index=%s_IDX\n order by i + d", tableName, tableName);

        /* check plan */
        try(ResultSet rs = methodWatcher.executeQuery("explain " + query)) {
            String explainPlanText = TestUtils.FormattedResult.ResultFactory.toStringUnsorted(rs);
            Assert.assertTrue(explainPlanText.contains("IndexScan"));
            Assert.assertFalse(explainPlanText.contains("IndexLookup"));  // no base row retrieving
            Assert.assertTrue(explainPlanText.contains("OrderBy"));
        }

        /* check result */
        expected = "1  |\n" +
                "-----\n" +
                "BAR |\n" +
                "FOO |\n" +
                "ABC |";

        try (ResultSet rs = methodWatcher.executeQuery(query)) {
            Assert.assertEquals(expected, TestUtils.FormattedResult.ResultFactory.toStringUnsorted(rs));
        }
    }

    @Test
    public void testCoveringExpressionBasedIndexWithAggregates() throws Exception {
        String tableName = "TEST_COVERING_EXPR_INDEX_AGGR";
        methodWatcher.executeUpdate(format("create table %s (c char(4), i int, d double)", tableName));
        methodWatcher.executeUpdate(format("insert into %s values ('abc', 11, 1.1), ('def', 20, 2.2), ('jkl', 21, 2.2), ('ghi', 30, 3.3), ('xyz', 40, 3.3)", tableName));

        methodWatcher.executeUpdate(format("CREATE INDEX %s_IDX ON %s (UPPER(C), mod(i, 2), d)", tableName, tableName));

        ///////////////////////////////////////
        // test aggregates with group by     //
        ///////////////////////////////////////

        String query = format("select d, sum(mod(i,2)) from %s --splice-properties index=%s_IDX\n group by d having sum(mod(i,2)) > 0", tableName, tableName);

        /* check plan */
        try (ResultSet rs = methodWatcher.executeQuery("explain " + query)) {
            String explainPlanText = TestUtils.FormattedResult.ResultFactory.toString(rs);
            Assert.assertTrue(explainPlanText.contains("IndexScan"));
            Assert.assertFalse(explainPlanText.contains("IndexLookup")); // no base row retrieving
            Assert.assertFalse(explainPlanText.contains("mod"));
        }

        /* check result */
        String expected = "D  | 2 |\n" +
                "---------\n" +
                "1.1 | 1 |\n" +
                "2.2 | 1 |";

        try (ResultSet rs = methodWatcher.executeQuery(query)) {
            Assert.assertEquals(expected, TestUtils.FormattedResult.ResultFactory.toString(rs));
        }

        ///////////////////////////////////////
        // test scalar aggregates            //
        ///////////////////////////////////////

        query = format("select max(d), sum(mod(i,2)) from %s --splice-properties index=%s_IDX\n", tableName, tableName);

        /* check plan */
        try (ResultSet rs = methodWatcher.executeQuery("explain " + query)) {
            String explainPlanText = TestUtils.FormattedResult.ResultFactory.toString(rs);
            Assert.assertTrue(explainPlanText.contains("IndexScan"));
            Assert.assertFalse(explainPlanText.contains("IndexLookup")); // no base row retrieving
            Assert.assertFalse(explainPlanText.contains("mod"));
        }

        /* check result */
        expected = "1  | 2 |\n" +
                "---------\n" +
                "3.3 | 2 |";

        try (ResultSet rs = methodWatcher.executeQuery(query)) {
            Assert.assertEquals(expected, TestUtils.FormattedResult.ResultFactory.toString(rs));
        }
    }

    @Test
    public void testCoveringIndexOnExpressionsWindowFunction() throws Exception {
        String tableName = "TEST_COVERING_EXPR_INDEX_WINDOW";
        methodWatcher.executeUpdate(format("create table %s (c char(4), i int, d double)", tableName));
        methodWatcher.executeUpdate(format("insert into %s values ('abc', 1, 1.0), ('def', 1, 2.0), ('jkl', 1, 3.0), ('ghi', 2, 3.3), ('xyz', 2, 4.3)", tableName));

        methodWatcher.executeUpdate(format("CREATE INDEX %s_IDX ON %s (i + 1, d)", tableName, tableName));

        String query = format("select i + 1, rank() over (partition by i + 1 order by d) " +
                "from %s --splice-properties index=%s_IDX", tableName, tableName);

        /* check plan */
        try (ResultSet rs = methodWatcher.executeQuery("explain " + query)) {
            String explainPlanText = TestUtils.FormattedResult.ResultFactory.toStringUnsorted(rs);
            Assert.assertTrue(explainPlanText.contains("IndexScan"));
            Assert.assertFalse(explainPlanText.contains("IndexLookup")); // no base row retrieving
        }

        /* check result */
        String expected = "1 | 2 |\n" +
                "--------\n" +
                " 2 | 1 |\n" +
                " 2 | 2 |\n" +
                " 2 | 3 |\n" +
                " 3 | 1 |\n" +
                " 3 | 2 |";

        try (ResultSet rs = methodWatcher.executeQuery(query)) {
            Assert.assertEquals(expected, TestUtils.FormattedResult.ResultFactory.toString(rs));
        }

        query = format("select i + 1, sum(d) over (partition by i + 1), avg(d) over (partition by i + 1) " +
                "from %s --splice-properties index=%s_IDX", tableName, tableName);

        /* check plan */
        try (ResultSet rs = methodWatcher.executeQuery("explain " + query)) {
            String explainPlanText = TestUtils.FormattedResult.ResultFactory.toStringUnsorted(rs);
            Assert.assertTrue(explainPlanText.contains("IndexScan"));
            Assert.assertFalse(explainPlanText.contains("IndexLookup")); // no base row retrieving
        }

        /* check result */
        expected = "1 | 2  | 3  |\n" +
                "--------------\n" +
                " 2 |6.0 |2.0 |\n" +
                " 2 |6.0 |2.0 |\n" +
                " 2 |6.0 |2.0 |\n" +
                " 3 |7.6 |3.5 |\n" +
                " 3 |7.6 |3.5 |";

        try (ResultSet rs = methodWatcher.executeQuery(query)) {
            Assert.assertEquals(expected, TestUtils.FormattedResult.ResultFactory.toString(rs));
        }

        query = format("select i + 1, sum(d) over (partition by i + 1), avg(d) over (partition by i + 1) " +
                "from %s --splice-properties index=%s_IDX\n group by i + 1, d having d > 1.0", tableName, tableName);

        /* check plan */
        try (ResultSet rs = methodWatcher.executeQuery("explain " + query)) {
            String explainPlanText = TestUtils.FormattedResult.ResultFactory.toStringUnsorted(rs);
            Assert.assertTrue(explainPlanText.contains("GroupBy"));
            Assert.assertTrue(explainPlanText.contains("IndexScan"));
            Assert.assertFalse(explainPlanText.contains("IndexLookup")); // no base row retrieving
        }

        /* check result */
        expected = "1 | 2  | 3  |\n" +
                "--------------\n" +
                " 2 |5.0 |2.5 |\n" +
                " 2 |5.0 |2.5 |\n" +
                " 3 |7.6 |3.5 |\n" +
                " 3 |7.6 |3.5 |";

        try (ResultSet rs = methodWatcher.executeQuery(query)) {
            Assert.assertEquals(expected, TestUtils.FormattedResult.ResultFactory.toString(rs));
        }
    }

    @Test
    public void testJoinOverTwoCompoundExpressionBasedIndexes() throws Exception {
        methodWatcher.executeUpdate("CREATE TABLE PERSON_ADDRESS_1 (PID INTEGER, ADDR_ID INTEGER)");
        methodWatcher.executeUpdate("CREATE TABLE ADDRESS_1 (ADDR_ID INTEGER, STD_STATE_PROVENCE VARCHAR(30))");
        methodWatcher.executeUpdate("CREATE INDEX pa_idx_1 ON PERSON_ADDRESS_1 (pid, pid + 3, max(addr_id, 300))");
        methodWatcher.executeUpdate("CREATE INDEX a_idx_1 ON ADDRESS_1 (lower(std_state_provence), abs(addr_id))");
        methodWatcher.executeUpdate("INSERT INTO PERSON_ADDRESS_1 VALUES (10, 100),(20, 200),(30,300),(40, 400),(50,500)");
        methodWatcher.executeUpdate("INSERT INTO ADDRESS_1 VALUES (100, 'MO'),(200, 'IA'),(300,'NY'),(400,'FL'),(500,'AL')");

        ///////////////////
        // both covering //
        ///////////////////

        String query = "select pa.pid, lower(a.std_state_provence)\n"+
                " from PERSON_ADDRESS_1 pa --SPLICE-PROPERTIES index=pa_idx_1\n"+
                " join ADDRESS_1 a         --SPLICE-PROPERTIES index=a_idx_1 %s\n"+
                "  on max(pa.addr_id, 300) = abs(a.addr_id)\n"+
                " where lower(a.std_state_provence) in ('ia', 'fl', 'al')";

        /* check plan */
        try (ResultSet rs = methodWatcher.executeQuery("explain " + format(query, ""))) {
            String explainPlanText = TestUtils.FormattedResult.ResultFactory.toStringUnsorted(rs);
            Assert.assertTrue(explainPlanText.contains("MultiProbeIndexScan[A_IDX_1")); // in-list for ADDRESS_1
            Assert.assertTrue(explainPlanText.contains("IndexScan[PA_IDX_1"));
            Assert.assertFalse(explainPlanText.contains("IndexLookup")); // no base row retrieving
        }

        /* check result */
        String expected = "PID | 2 |\n" +
                "----------\n" +
                " 40  |fl |\n" +
                " 50  |al |";

        testJoinStrategy(query, "", expected);  // optimizer's choice
        testJoinStrategy(query, "nestedloop", expected);
        testJoinStrategy(query, "broadcast", expected);
        testJoinStrategy(query, "cross, useSpark=true", expected);  // on spark
        // merge and sortmerge are not feasible

        ///////////////////////////////
        // only pa_idx_1 is covering //
        ///////////////////////////////

        query = "select pa.pid, a.std_state_provence\n"+
                " from PERSON_ADDRESS_1 pa --SPLICE-PROPERTIES index=pa_idx_1\n"+
                " join ADDRESS_1 a         --SPLICE-PROPERTIES index=a_idx_1 %s\n"+
                "  on max(pa.addr_id, 300) = abs(a.addr_id)\n"+
                " where lower(a.std_state_provence) in ('ia', 'fl', 'al')";

        /* check plan */
        String[] expectedOps = new String[] {
                "IndexScan[PA_IDX_1",
                "IndexLookup",                 // base row retrieving for ADDRESS_1
                "MultiProbeIndexScan[A_IDX_1", // in-list for ADDRESS_1
        };
        rowContainsQuery(new int[]{6,8,9}, "explain " + format(query, ""), methodWatcher, expectedOps);

        /* check result */
        expected = "PID |STD_STATE_PROVENCE |\n" +
                "--------------------------\n" +
                " 40  |        FL         |\n" +
                " 50  |        AL         |";
        testJoinStrategy(query, "", expected);  // optimizer's choice

        ///////////////////////////////
        // only a_idx_1 is covering  //
        ///////////////////////////////

        query = "select pa.pid + 1, abs(a.addr_id)\n"+
                " from PERSON_ADDRESS_1 pa --SPLICE-PROPERTIES index=pa_idx_1\n"+
                " join ADDRESS_1 a         --SPLICE-PROPERTIES index=a_idx_1 %s\n"+
                "  on max(pa.addr_id, 300) = abs(a.addr_id)\n"+
                " where lower(a.std_state_provence) in ('ia', 'fl', 'al')";

        /* check plan */
        expectedOps = new String[] {
                "MultiProbeIndexScan[A_IDX_1", // in-list for ADDRESS_1
                "IndexLookup",                 // base row retrieving for ADDRESS_1
                "IndexScan[PA_IDX_1",
        };
        rowContainsQuery(new int[]{6,8,9}, "explain " + format(query, ""), methodWatcher, expectedOps);

        /* check result */
        expected = "1 | 2  |\n" +
                "---------\n" +
                "41 |400 |\n" +
                "51 |500 |";
        testJoinStrategy(query, "", expected);  // optimizer's choice

        //////////////////////////
        // neither is covering  //
        //////////////////////////

        query = "select *\n"+
                " from --splice-properties joinOrder=fixed\n" +
                " PERSON_ADDRESS_1 pa --SPLICE-PROPERTIES index=pa_idx_1\n"+
                " join ADDRESS_1 a         --SPLICE-PROPERTIES index=a_idx_1 %s\n"+
                "  on max(pa.addr_id, 300) = abs(a.addr_id)\n"+
                " where lower(a.std_state_provence) in ('ia', 'fl', 'al')";

        /* check plan */
        expectedOps = new String[] {
<<<<<<< HEAD
                "IndexLookup",                 // base row retrieving for PERSON_ADDRESS_1
                "MultiProbeIndexScan[A_IDX_1", // in-list for ADDRESS_1
                "IndexLookup",                 // base row retrieving for ADDRESS_1
                "IndexScan[PA_IDX_1",
        };
        rowContainsQuery(new int[]{6,7,9,10}, "explain " + format(query, ""), methodWatcher, expectedOps);
=======
                "IndexLookup",                 // base row retrieving for ADDRESS_1
                "MultiProbeIndexScan[A_IDX_1", // in-list for ADDRESS_1
                "IndexLookup",                 // base row retrieving for PERSON_ADDRESS_1
                "IndexScan[PA_IDX_1",
        };
        rowContainsQuery(new int[]{4,5,6,7}, "explain " + format(query, ""), methodWatcher, expectedOps);
>>>>>>> 4e7e8a65

        /* check result */
        expected = "PID | ADDR_ID | ADDR_ID |STD_STATE_PROVENCE |\n" +
                "----------------------------------------------\n" +
                " 40  |   400   |   400   |        FL         |\n" +
                " 50  |   500   |   500   |        AL         |";
        testJoinStrategy(query, "", expected);  // optimizer's choice
    }

    private void testJoinStrategy(String queryFormat, String joinStrategy, String expected) throws Exception {
        String query = format(queryFormat, joinStrategy.isEmpty() ? "" : ", joinStrategy=" + joinStrategy);

        try(ResultSet rs = methodWatcher.executeQuery(query)) {
            Assert.assertEquals(expected, TestUtils.FormattedResult.ResultFactory.toString(rs));
        }
    }

    @Test
    public void testCoveringIndexOnExpressionsOuterJoin() throws Exception {
        methodWatcher.executeUpdate("create table TEST_INDEX_EXPR_FOJ_1 (a1 int, b1 int, c1 int, d1 int)");
        methodWatcher.executeUpdate("create index TEST_INDEX_EXPR_FOJ_1_IDX on TEST_INDEX_EXPR_FOJ_1(a1+1, b1+1)");
        methodWatcher.executeUpdate("create table TEST_INDEX_EXPR_FOJ_2 (a2 int, b2 int, c2 int)");

        methodWatcher.executeUpdate("insert into TEST_INDEX_EXPR_FOJ_1 values (1,2,2,2), (2,3,3,3), (3,4,4,4)");
        methodWatcher.executeUpdate("insert into TEST_INDEX_EXPR_FOJ_2 values (1,1,1), (2,2,2), (3,3,3), (4,4,4), (5,5,5)");

        // full outer join, two tables
        String query = "select a1+1 as X, b2 from TEST_INDEX_EXPR_FOJ_1 --splice-properties index=TEST_INDEX_EXPR_FOJ_1_IDX\n " +
                "full join TEST_INDEX_EXPR_FOJ_2 on b1+1=b2";

        /* check plan */
        try (ResultSet rs = methodWatcher.executeQuery("explain " + query)) {
            String explainPlanText = TestUtils.FormattedResult.ResultFactory.toStringUnsorted(rs);
            Assert.assertTrue(explainPlanText.contains("IndexScan[TEST_INDEX_EXPR_FOJ_1_IDX"));
            Assert.assertFalse(explainPlanText.contains("IndexLookup")); // no base row retrieving
        }

        /* check result */
        String expected = "X  |B2 |\n" +
                "----------\n" +
                "  2  | 3 |\n" +
                "  3  | 4 |\n" +
                "  4  | 5 |\n" +
                "NULL | 1 |\n" +
                "NULL | 2 |";
        try(ResultSet rs = methodWatcher.executeQuery(query)) {
            Assert.assertEquals(expected, TestUtils.FormattedResult.ResultFactory.toString(rs));
        }

        // full outer join, three tables
        query = "select t11.b1+1 as X, t12.a1+1 as Y, b2 from " +
                "TEST_INDEX_EXPR_FOJ_1 t11 --splice-properties index=TEST_INDEX_EXPR_FOJ_1_IDX\n " +
                "full join TEST_INDEX_EXPR_FOJ_2 on t11.b1+1=b2 " +
                "full join TEST_INDEX_EXPR_FOJ_1 t12 --splice-properties index=TEST_INDEX_EXPR_FOJ_1_IDX\n " +
                " on t12.a1+1=b2";

        /* check plan */
        try (ResultSet rs = methodWatcher.executeQuery("explain " + query)) {
            String explainPlanText = TestUtils.FormattedResult.ResultFactory.toStringUnsorted(rs);
            Assert.assertTrue(explainPlanText.contains("IndexScan[TEST_INDEX_EXPR_FOJ_1_IDX"));
            Assert.assertFalse(explainPlanText.contains("IndexLookup")); // no base row retrieving
        }

        /* check result */
        expected = "X  |  Y  |B2 |\n" +
                "----------------\n" +
                "  3  |  3  | 3 |\n" +
                "  4  |  4  | 4 |\n" +
                "  5  |NULL | 5 |\n" +
                "NULL |  2  | 2 |\n" +
                "NULL |NULL | 1 |";
        try(ResultSet rs = methodWatcher.executeQuery(query)) {
            Assert.assertEquals(expected, TestUtils.FormattedResult.ResultFactory.toString(rs));
        }

        // left outer join with post join conditions
        query = "select a1+1, b2 from TEST_INDEX_EXPR_FOJ_2 left join TEST_INDEX_EXPR_FOJ_1 --splice-properties index=TEST_INDEX_EXPR_FOJ_1_IDX\n " +
                "on a1+1=a2 where a1+1 is null";

        /* check plan */
        try (ResultSet rs = methodWatcher.executeQuery("explain " + query)) {
            String explainPlanText = TestUtils.FormattedResult.ResultFactory.toStringUnsorted(rs);
            Assert.assertTrue(explainPlanText.contains("IndexScan[TEST_INDEX_EXPR_FOJ_1_IDX"));
            Assert.assertTrue(explainPlanText.contains("[is null(TEST_INDEX_EXPR_FOJ_1_IDX_col1["));
            Assert.assertFalse(explainPlanText.contains("IndexLookup")); // no base row retrieving
        }

        /* check result */
        expected = "1  |B2 |\n" +
                "----------\n" +
                "NULL | 1 |\n" +
                "NULL | 5 |";
        try(ResultSet rs = methodWatcher.executeQuery(query)) {
            Assert.assertEquals(expected, TestUtils.FormattedResult.ResultFactory.toString(rs));
        }
    }

    @Test
    public void testCoveringIndexOnExpressionsDerivedTable() throws Exception {
        methodWatcher.executeUpdate("create table TEST_DERIVED_TABLE(a1 int, a2 int)");
        methodWatcher.executeUpdate("insert into TEST_DERIVED_TABLE values(0,0),(1,10),(2,20),(3,30),(4,40),(5,50)");
        methodWatcher.executeUpdate("create index TEST_DERIVED_TABLE_IDX on TEST_DERIVED_TABLE(a1 * 3, a2)");

        methodWatcher.executeUpdate("create table TEST_DERIVED_TABLE_2(b1 int, b2 int)");
        methodWatcher.executeUpdate("insert into TEST_DERIVED_TABLE_2 values(1,10),(3,30),(5,50)");

        // index is not covering for derived table, but query should be flattened to
        // "select a1*3 from TEST_DERIVED_TABLE where a1*3 < 8;"
        String query = "select a1*3 from " +
                "(select a1 from TEST_DERIVED_TABLE --splice-properties index=TEST_DERIVED_TABLE_IDX\n) dt" +
                " where a1 * 3 < 8";

        /* check plan */
        try (ResultSet rs = methodWatcher.executeQuery("explain " + query)) {
            String explainPlanText = TestUtils.FormattedResult.ResultFactory.toStringUnsorted(rs);
            Assert.assertTrue(explainPlanText.contains("IndexScan[TEST_DERIVED_TABLE_IDX"));
            Assert.assertFalse(explainPlanText.contains("IndexLookup")); // no base row retrieving
        }

        /* check result */
        String expected = "1 |\n" +
                "----\n" +
                " 0 |\n" +
                " 3 |\n" +
                " 6 |";
        testJoinStrategy(query, "", expected);  // optimizer's choice

        // index is covering for derived table, outer level references aliases, y + 1 can use
        // a1 * 3 column from index directly, so still no IndexLookup
        // Note that this derived table cannot be flattened because not all select items are
        // cloneable (an expression other than plain column reference is mostly not cloneable).
        query = "select y + 1 from " +
                "(select a2 as x, a1 * 3 as y from TEST_DERIVED_TABLE --splice-properties index=TEST_DERIVED_TABLE_IDX\n) dt" +
                " where x < 25";

        /* check plan */
        try (ResultSet rs = methodWatcher.executeQuery("explain " + query)) {
            String explainPlanText = TestUtils.FormattedResult.ResultFactory.toStringUnsorted(rs);
            Assert.assertTrue(explainPlanText.contains("IndexScan[TEST_DERIVED_TABLE_IDX"));
            Assert.assertFalse(explainPlanText.contains("IndexLookup")); // no base row retrieving
        }

        /* check result */
        expected = "1 |\n" +
                "----\n" +
                " 1 |\n" +
                " 4 |\n" +
                " 7 |";
        testJoinStrategy(query, "", expected);  // optimizer's choice

        // join inside derived table, then join
        // derived table is not flattenable because fromList.size() > 1
        query = "select x, t2.b2 from (select 3*a1 as x, b2 from TEST_DERIVED_TABLE --splice-properties index=TEST_DERIVED_TABLE_IDX\n" +
                ", TEST_DERIVED_TABLE_2 where a1*3 = b1) dt, TEST_DERIVED_TABLE_2 t2\n" +
                "where X=3";

        /* check plan */
        try (ResultSet rs = methodWatcher.executeQuery("explain " + query)) {
            String explainPlanText = TestUtils.FormattedResult.ResultFactory.toStringUnsorted(rs);
            Assert.assertTrue(explainPlanText.contains("IndexScan[TEST_DERIVED_TABLE_IDX"));
            Assert.assertTrue(explainPlanText.contains("TableScan[TEST_DERIVED_TABLE_2"));
            Assert.assertFalse(explainPlanText.contains("IndexLookup")); // no base row retrieving
        }

        /* check result */
        expected = "X |B2 |\n" +
                "--------\n" +
                " 3 |10 |\n" +
                " 3 |30 |\n" +
                " 3 |50 |";
        testJoinStrategy(query, "", expected);  // optimizer's choice

        // outer join inside derived table, then outer join
        // derived table is not flattenable because fromList.size() > 1
        query = "select dt.x, dt.b2, t1.a2 from " +
                "  (select 3*a1 as x, b2 from TEST_DERIVED_TABLE --splice-properties index=TEST_DERIVED_TABLE_IDX\n " +
                "                             right join TEST_DERIVED_TABLE_2 on a1*3 = b1) as dt " +
                "  full join TEST_DERIVED_TABLE t1 --splice-properties index=TEST_DERIVED_TABLE_IDX\n on dt.b2 = t1.a2 " +
                "where dt.x is null";

        /* check plan */
        try (ResultSet rs = methodWatcher.executeQuery("explain " + query)) {
            String explainPlanText = TestUtils.FormattedResult.ResultFactory.toStringUnsorted(rs);
            Assert.assertTrue(explainPlanText.contains("IndexScan[TEST_DERIVED_TABLE_IDX"));
            Assert.assertTrue(explainPlanText.contains("TableScan[TEST_DERIVED_TABLE_2"));
            Assert.assertFalse(explainPlanText.contains("IndexLookup")); // no base row retrieving
        }

        /* check result */
        expected = "X  | B2  |A2 |\n" +
                "----------------\n" +
                "NULL | 10  |10 |\n" +
                "NULL | 50  |50 |\n" +
                "NULL |NULL | 0 |\n" +
                "NULL |NULL |20 |\n" +
                "NULL |NULL |40 |";
        testJoinStrategy(query, "", expected);  // optimizer's choice

        // corner case: no inner base table column is referenced, not flattenable because of aggregation
        query = "select x, t2.b1 from (select count(*) as x from TEST_DERIVED_TABLE --splice-properties index=TEST_DERIVED_TABLE_IDX\n) t1, " +
                "TEST_DERIVED_TABLE_2 t2";

        /* check plan */
        try (ResultSet rs = methodWatcher.executeQuery("explain " + query)) {
            String explainPlanText = TestUtils.FormattedResult.ResultFactory.toStringUnsorted(rs);
            Assert.assertTrue(explainPlanText.contains("IndexScan[TEST_DERIVED_TABLE_IDX"));
            Assert.assertTrue(explainPlanText.contains("TableScan[TEST_DERIVED_TABLE_2"));
            Assert.assertFalse(explainPlanText.contains("IndexLookup")); // no base row retrieving
        }

        /* check result */
        expected = "X |B1 |\n" +
                "--------\n" +
                " 6 | 1 |\n" +
                " 6 | 3 |\n" +
                " 6 | 5 |";
        testJoinStrategy(query, "", expected);  // optimizer's choice
    }

    @Test
    public void testCoveringIndexOnExpressionsUnionAll() throws Exception {
        methodWatcher.executeUpdate("create table TEST_INDEX_EXPR_UNION_1 (a1 int, b1 int, c1 int, d1 int)");
        methodWatcher.executeUpdate("create index TEST_INDEX_EXPR_UNION_1_IDX on TEST_INDEX_EXPR_UNION_1(a1+1, b1+1)");
        methodWatcher.executeUpdate("create table TEST_INDEX_EXPR_UNION_2 (a2 int, b2 int, c2 int)");

        methodWatcher.executeUpdate("insert into TEST_INDEX_EXPR_UNION_1 values (1,2,2,2), (2,3,3,3), (3,4,4,4)");
        methodWatcher.executeUpdate("insert into TEST_INDEX_EXPR_UNION_2 values (1,1,1), (2,2,2), (3,3,3), (4,4,4), (5,5,5)");

        String query = "select b1+1 from TEST_INDEX_EXPR_UNION_1 --splice-properties index=TEST_INDEX_EXPR_UNION_1_IDX\n where a1 + 1 = 2 " +
                "union all " +
                "select a2 from TEST_INDEX_EXPR_UNION_2 where b2 = 4";

        /* check plan */
        try (ResultSet rs = methodWatcher.executeQuery("explain " + query)) {
            String explainPlanText = TestUtils.FormattedResult.ResultFactory.toStringUnsorted(rs);
            Assert.assertTrue(explainPlanText.contains("IndexScan[TEST_INDEX_EXPR_UNION_1_IDX"));
            Assert.assertFalse(explainPlanText.contains("IndexLookup")); // no base row retrieving
        }

        /* check result */
        String expected = "1 |\n" +
                "----\n" +
                " 3 |\n" +
                " 4 |";
        try (ResultSet rs = methodWatcher.executeQuery(query)) {
            Assert.assertEquals(expected, TestUtils.FormattedResult.ResultFactory.toString(rs));
        }
    }

    @Test
    public void testCoveringExpressionBasedIndexSubquery() throws Exception {
        methodWatcher.executeUpdate("create table TEST_SUBQ_A(a1 int, a2 int)");
        methodWatcher.executeUpdate("create table TEST_SUBQ_B(b1 int, b2 int)");
        methodWatcher.executeUpdate("insert into TEST_SUBQ_A values(0,0),(1,10),(2,20),(3,30),(4,40),(5,50)");
        methodWatcher.executeUpdate("insert into TEST_SUBQ_B values(0,0),(0,0),(1,10),(1,10),(2,20),(2,20),(3,30),(3,30),(4,40),(4,40),(5,50),(5,50)");
        methodWatcher.executeUpdate("create index TEST_SUBQ_A_IDX on TEST_SUBQ_A(a1 * 3, a2)");
        methodWatcher.executeUpdate("create index TEST_SUBQ_B_IDX on TEST_SUBQ_B(b1 * 3, ln(b2+1))");

        ///////////////////////////////////////
        // subquery can be flattened to join //
        ///////////////////////////////////////

        // uncorrelated
        String query = "select a1 * 3, a2 from " +
                " TEST_SUBQ_A --SPLICE-PROPERTIES index=TEST_SUBQ_A_IDX\n" +
                " where a1 * 3 in " +
                "  (select b1 * 3 from TEST_SUBQ_B --SPLICE-PROPERTIES index=TEST_SUBQ_B_IDX\n" +
                "   where ln(b2 + 1) > 3.2)";

        // Don't really care about result order, let it be how ResultFactory.toString() sorts.
        String expected = "1 |A2 |\n" +
                "--------\n" +
                "12 |40 |\n" +
                "15 |50 |\n" +
                " 9 |30 |";

        try(ResultSet rs = methodWatcher.executeQuery(query)) {
            Assert.assertEquals(expected, TestUtils.FormattedResult.ResultFactory.toString(rs));
        }

        // correlated
        query = "select a2 from TEST_SUBQ_A --SPLICE-PROPERTIES index=TEST_SUBQ_A_IDX\n" +
                " where a2 > (select sum(b1*3) from TEST_SUBQ_B --SPLICE-PROPERTIES index=TEST_SUBQ_B_IDX\n" +
                "              where ln(b2+1) < a1 * 3)";

        expected = "A2 |\n" +
                "----\n" +
                "10 |";

        try(ResultSet rs = methodWatcher.executeQuery(query)) {
            Assert.assertEquals(expected, TestUtils.FormattedResult.ResultFactory.toString(rs));
        }

        // SSQ
        query = "select b1 * 3, (select distinct a2 from TEST_SUBQ_A --SPLICE-PROPERTIES index=TEST_SUBQ_A_IDX\n" +
                " where a1*3 > ln(b2+1) and a1 * 3 < 6) from TEST_SUBQ_B --SPLICE-PROPERTIES index=TEST_SUBQ_B_IDX\n" +
                " where b1 * 3 between 3 and 6";

        expected = "1 |  2  |\n" +
                "----------\n" +
                " 3 | 10  |\n" +
                " 3 | 10  |\n" +
                " 6 |NULL |\n" +
                " 6 |NULL |";

        try(ResultSet rs = methodWatcher.executeQuery(query)) {
            Assert.assertEquals(expected, TestUtils.FormattedResult.ResultFactory.toString(rs));
        }

        //////////////////////////////////
        // subquery cannot be flattened //
        //////////////////////////////////

        query = "select a1 * 3, a2 from " +
                " TEST_SUBQ_A --SPLICE-PROPERTIES index=TEST_SUBQ_A_IDX\n" +
                " where a1 * 3 between 0 and 3 or a1 * 3 in " +
                "  (select b1 * 3 from TEST_SUBQ_B --SPLICE-PROPERTIES index=TEST_SUBQ_B_IDX\n" +
                "   where ln(b2 + 1) > 3.2)";

        // Don't really care about result order, let it be how ResultFactory.toString() sorts.
        expected = "1 |A2 |\n" +
                "--------\n" +
                " 0 | 0 |\n" +
                "12 |40 |\n" +
                "15 |50 |\n" +
                " 3 |10 |\n" +
                " 9 |30 |";

        try(ResultSet rs = methodWatcher.executeQuery(query)) {
            Assert.assertEquals(expected, TestUtils.FormattedResult.ResultFactory.toString(rs));
        }

        query = "select a2 from " +
                " TEST_SUBQ_A --SPLICE-PROPERTIES index=TEST_SUBQ_A_IDX\n" +
                " where a1 * 3 not in " +
                "  (select b1 * 3 from TEST_SUBQ_B --SPLICE-PROPERTIES index=TEST_SUBQ_B_IDX\n" +
                "   where ln(b2 + 1) > 3.2)";

        /* check plan */
        String[] expectedOps = new String[] {
                "or ((TEST_SUBQ_A_IDX_col1[1:1] = SQLCol1[4:1]) or false",
                "ProjectRestrict",
                "IndexScan[TEST_SUBQ_B_IDX",
                "ProjectRestrict",
                "IndexScan[TEST_SUBQ_A_IDX",
        };
        rowContainsQuery(new int[]{5,6,7,8,9}, "explain " + query, methodWatcher, expectedOps);

        expected = "A2 |\n" +
                "----\n" +
                " 0 |\n" +
                "10 |\n" +
                "20 |";

        try(ResultSet rs = methodWatcher.executeQuery(query)) {
            Assert.assertEquals(expected, TestUtils.FormattedResult.ResultFactory.toString(rs));
        }
    }

    @Test
    public void testMultiColumnInListPredicateOnIndexExpression() throws Exception {
        String tableName = "TEST_MULTI_COLUMN_INLIST_INDEX_EXPR";
        methodWatcher.executeUpdate(format("create table %s (c char(4), i int, d double)", tableName));
        methodWatcher.executeUpdate(format("insert into %s values ('abc', 11, 1.1), ('def', 20, 2.2), ('jkl', 21, 2.2), ('ghi', 30, 3.3), ('xyz', 40, 3.3)", tableName));

        methodWatcher.executeUpdate(format("CREATE INDEX %s_IDX ON %s (UPPER(C), mod(i, 2))", tableName, tableName));

        // Both in-list predicates are useful, should be combined to a multi-column in-list probe
        // predicate and pushed down to IndexScan.
        String query = format(
                "select upper(c) from %s --splice-properties index=%s_IDX\n " +
                "where mod(i,2) in (0,1) and upper(c) in ('ABC', 'DEF')", tableName, tableName);

        /* check plan */
        String[] expectedOps = new String[] {
                "ProjectRestrict",     // should be directly on top of IndexScan and no IndexLookup in between
                "MultiProbeIndexScan",
                "[((upper(C[-1:1]),(I[-1:2] mod 2)) IN ((ABC ,0),(ABC ,1),(DEF ,0),(DEF ,1)))]"
        };
        rowContainsQuery(new int[]{3,4,4}, "explain " + query, methodWatcher, expectedOps);

        /* check result */
        String expected = "1  |\n" +
                "-----\n" +
                "ABC |\n" +
                "DEF |";

        try (ResultSet rs = methodWatcher.executeQuery(query)) {
            Assert.assertEquals(expected, TestUtils.FormattedResult.ResultFactory.toString(rs));
        }

        // Only upper(c) in ('ABC', 'DEF') is useful, should be pushed down to IndexScan. The other
        // in-list predicate should be evaluated after IndexLookup, since index is not covering.
        query = format(
                "select upper(c) from %s --splice-properties index=%s_IDX\n " +
                "where i in (20,21) and upper(c) in ('ABC', 'DEF')", tableName, tableName);

        /* check plan */
        expectedOps = new String[] {
                "ProjectRestrict",
                "[(I[1:2] IN (20,21))]",
                "IndexLookup",
                "MultiProbeIndexScan",
                "[(upper(C[1:1]) IN (ABC ,DEF ))]"
        };
        rowContainsQuery(new int[]{4,4,5,6,6}, "explain " + query, methodWatcher, expectedOps);

        /* check result */
        expected = "1  |\n" +
                "-----\n" +
                "DEF |";

        try (ResultSet rs = methodWatcher.executeQuery(query)) {
            Assert.assertEquals(expected, TestUtils.FormattedResult.ResultFactory.toString(rs));
        }

        // Neither of in-list predicates is useful. Both should be evaluated after IndexLookup and
        // not combined as a multi-column in-list predicate.
        query = format(
                "select upper(c) from %s --splice-properties index=%s_IDX\n " +
                "where mod(i,2) in (0,1) and c in ('abc', 'def')", tableName, tableName);

        /* check plan */
        expectedOps = new String[] {
                "ProjectRestrict",
                "[(C[1:1] IN (abc ,def )),((I[1:2] mod 2) IN (0,1))]",
                "IndexLookup",
                "IndexScan"
        };
        rowContainsQuery(new int[]{4,4,5,6}, "explain " + query, methodWatcher, expectedOps);

        /* check result */
        expected = "1  |\n" +
                "-----\n" +
                "ABC |\n" +
                "DEF |";

        try (ResultSet rs = methodWatcher.executeQuery(query)) {
            Assert.assertEquals(expected, TestUtils.FormattedResult.ResultFactory.toString(rs));
        }
    }

    @Test
    public void testConglomeratesIndex() throws Exception {
        testExplainContains(
                "select conglomeratenumber from sys.sysconglomerates where conglomeratenumber=32",
                methodWatcher,
                Collections.singletonList("IndexScan"),
                null);
    }

    @Test
    public void testNonCoveringIoEHashableJoinNotFeasible() throws Exception {
        String tableName1 = "TEST_IOE_T1";
        String tableName2 = "TEST_IOE_T2";
        methodWatcher.executeUpdate(format("create table %s (a1 int, b1 int, c1 int, d1 int)", tableName1));
        methodWatcher.executeUpdate(format("insert into %s values (1,1,1,1), (2,2,2,2), (3,3,3,3), (4,4,4,4), (5,5,5,5)", tableName1));
        methodWatcher.executeUpdate(format("CREATE INDEX %1$s_IDX1 ON %1$s (b1 + c1)", tableName1)); // index on expr
        methodWatcher.executeUpdate(format("CREATE INDEX %1$s_IDX2 ON %1$s (b1)", tableName1));      // classic index

        methodWatcher.executeUpdate(format("create table %s (a1 int, b1 int, c1 int, d1 int)", tableName2));
        methodWatcher.executeUpdate(format("insert into %s values (1,1,1,1), (2,2,2,2)", tableName2));
        methodWatcher.executeUpdate(format("CREATE INDEX %1$s_IDX1 ON %1$s (b1 + c1)", tableName2)); // index on expr
        methodWatcher.executeUpdate(format("CREATE INDEX %1$s_IDX2 ON %1$s (b1)", tableName2));      // classic index

        String queryTemplate = "select * from %s T1 --splice-properties index=%s_IDX%d\n" +
                " join %s T2 --splice-properties %s index=%s_IDX%d\n" +
                " on T1.b1 + T1.c1 = T2.b1 + T2.c1";

        /* check plan */
        String[] expectedOps = new String[] {
                "NestedLoopJoin",
                "IndexLookup",
                "IndexScan",
                "[((T1.B1[2:2] + T1.C1[2:3]) = (T2.B1[4:2] + T2.C1[4:3]))]",
                "IndexLookup",
                "IndexScan"
        };
        String query = format(queryTemplate, tableName1, tableName1, 1, tableName2, "", tableName2, 1);
        rowContainsQuery(new int[]{3,4,5,5,6,7},
                         "explain " + query,
                         methodWatcher, expectedOps);

        /* check result */
        String expected = "A1 |B1 |C1 |D1 |A1 |B1 |C1 |D1 |\n" +
                "--------------------------------\n" +
                " 1 | 1 | 1 | 1 | 1 | 1 | 1 | 1 |\n" +
                " 2 | 2 | 2 | 2 | 2 | 2 | 2 | 2 |";
        try (ResultSet rs = methodWatcher.executeQuery(query)) {
            Assert.assertEquals(expected, TestUtils.FormattedResult.ResultFactory.toString(rs));
        }

        // hint a hashable join doesn't work
        query = format(queryTemplate, tableName1, tableName1, 1, tableName2, "joinStrategy=sortmerge, ", tableName2, 1);
        try (ResultSet rs = methodWatcher.executeQuery(query)) {
            Assert.fail("there should be no valid plan because hashable joins are not feasible for non-covering IoE");
        } catch (SQLException e) {
            Assert.assertEquals("42Y69", e.getSQLState());
            Assert.assertTrue(e.getMessage().contains("No valid execution plan was found for this statement"));
        }

        // make sure it's the same behavior for classic indexes
        query = format(queryTemplate, tableName1, tableName1, 2, tableName2, "joinStrategy=sortmerge, ", tableName2, 2);
        try (ResultSet rs = methodWatcher.executeQuery(query)) {
            Assert.fail("there should be no valid plan because no hash key can be found for a hashable join");
        } catch (SQLException e) {
            Assert.assertEquals("42Y69", e.getSQLState());
            Assert.assertTrue(e.getMessage().contains("No valid execution plan was found for this statement"));
        }
    }
}<|MERGE_RESOLUTION|>--- conflicted
+++ resolved
@@ -2262,21 +2262,12 @@
 
         /* check plan */
         expectedOps = new String[] {
-<<<<<<< HEAD
-                "IndexLookup",                 // base row retrieving for PERSON_ADDRESS_1
-                "MultiProbeIndexScan[A_IDX_1", // in-list for ADDRESS_1
-                "IndexLookup",                 // base row retrieving for ADDRESS_1
-                "IndexScan[PA_IDX_1",
-        };
-        rowContainsQuery(new int[]{6,7,9,10}, "explain " + format(query, ""), methodWatcher, expectedOps);
-=======
                 "IndexLookup",                 // base row retrieving for ADDRESS_1
                 "MultiProbeIndexScan[A_IDX_1", // in-list for ADDRESS_1
                 "IndexLookup",                 // base row retrieving for PERSON_ADDRESS_1
                 "IndexScan[PA_IDX_1",
         };
         rowContainsQuery(new int[]{4,5,6,7}, "explain " + format(query, ""), methodWatcher, expectedOps);
->>>>>>> 4e7e8a65
 
         /* check result */
         expected = "PID | ADDR_ID | ADDR_ID |STD_STATE_PROVENCE |\n" +
