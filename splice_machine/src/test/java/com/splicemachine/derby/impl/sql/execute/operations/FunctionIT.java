/*
 * Copyright (c) 2012 - 2020 Splice Machine, Inc.
 *
 * This file is part of Splice Machine.
 * Splice Machine is free software: you can redistribute it and/or modify it under the terms of the
 * GNU Affero General Public License as published by the Free Software Foundation, either
 * version 3, or (at your option) any later version.
 * Splice Machine is distributed in the hope that it will be useful, but WITHOUT ANY WARRANTY;
 * without even the implied warranty of MERCHANTABILITY or FITNESS FOR A PARTICULAR PURPOSE.
 * See the GNU Affero General Public License for more details.
 * You should have received a copy of the GNU Affero General Public License along with Splice Machine.
 * If not, see <http://www.gnu.org/licenses/>.
 */

package com.splicemachine.derby.impl.sql.execute.operations;

import com.splicemachine.derby.test.framework.*;
import com.splicemachine.homeless.TestUtils;
import com.splicemachine.pipeline.ErrorState;
import com.splicemachine.primitives.Bytes;
import com.splicemachine.test.SerialTest;
import org.apache.commons.io.IOUtils;
import org.apache.log4j.Logger;
import org.junit.*;
import org.junit.experimental.categories.Category;
import org.junit.rules.RuleChain;
import org.junit.rules.TestRule;
import org.junit.runner.Description;

import java.sql.*;
import java.util.function.BiConsumer;

import static org.junit.Assert.assertEquals;
import static org.hamcrest.CoreMatchers.containsString;
import static org.junit.Assert.assertNull;

/**
 * @author Scott Fines
 *         Created on: 2/22/13
 */
public class FunctionIT extends SpliceUnitTest {
    protected static final String USER1 = "XIAYI";
    protected static final String PASSWORD1 = "xiayi";
    protected static final String SCHEMA = FunctionIT.class.getSimpleName();

    private static final Logger LOG = Logger.getLogger(FunctionIT.class);
    protected static SpliceWatcher spliceClassWatcher = new SpliceWatcher();
    protected static SpliceSchemaWatcher spliceSchemaWatcher = new SpliceSchemaWatcher(SCHEMA);
    private static SpliceUserWatcher spliceUserWatcher1 = new SpliceUserWatcher(USER1, PASSWORD1);
    protected static SpliceTableWatcher spliceTableWatcher = new SpliceTableWatcher("A",FunctionIT.class.getSimpleName(),"(data double)");
    protected static SpliceFunctionWatcher spliceFunctionWatcher = new SpliceFunctionWatcher("SIN",FunctionIT.class.getSimpleName(),"( data double) returns double external name 'java.lang.Math.sin' language java parameter style java");
    protected static double [] roundVals = {1.2, 2.53, 3.225, 4.1352, 5.23412, 53.2315093704, 205.130295341296824,
            13.21958329568391029385, 12.132435242330192856728391029584, 1.9082847283940982746172849098273647589099};
    protected static SpliceTableWatcher spliceTableWatcher1 = new SpliceTableWatcher("B",FunctionIT.class.getSimpleName(),"(col decimal(14,4))");
    protected static SpliceTableWatcher spliceTableWatcher2 = new SpliceTableWatcher("TMM",FunctionIT.class.getSimpleName(),"(i int, db double, dc decimal(3,1), c char(4), vc varchar(4), ts timestamp, bl blob(1K), cl clob(1K))");  // XML column not implemented
    protected static SpliceTableWatcher spliceTableWatcher3 = new SpliceTableWatcher("COA",FunctionIT.class.getSimpleName(),"(d date, i int)");
    protected static SpliceTableWatcher spliceTableWatcher4 = new SpliceTableWatcher("TEST_FN_DATETIME_CHAR",FunctionIT.class.getSimpleName(),"(d date, t time, ts timestamp)");
    protected static SpliceTableWatcher spliceTableWatcher5 = new SpliceTableWatcher("TEST_BLOB",FunctionIT.class.getSimpleName(),"(i int, a char(3), b varchar(3), c char(3) for bit data, d varchar(3) for bit data, e blob)");

    @ClassRule
    public static TestRule chain = RuleChain.outerRule(spliceClassWatcher)
        .around(spliceSchemaWatcher)
        .around(spliceUserWatcher1)
        .around(spliceTableWatcher)
        .around(spliceTableWatcher1)
        .around(spliceTableWatcher2)
        .around(spliceTableWatcher3)
        .around(spliceTableWatcher4)
        .around(spliceTableWatcher5)
        .around(spliceFunctionWatcher)
        .around(new SpliceDataWatcher(){
            @Override
            protected void starting(Description description) {
                try {
                    PreparedStatement ps = spliceClassWatcher.prepareStatement("insert into "+ FunctionIT.class.getSimpleName() + ".A (data) values (?)");
                    ps.setDouble(1,1.23d);
                    ps.executeUpdate();
                    ps.close();
                    ps = spliceClassWatcher.prepareStatement("insert into "+ FunctionIT.class.getSimpleName() + ".B (col) values (?)");
                    ps.setInt(1,2);
                    ps.executeUpdate();
                    ps.setNull(1, Types.DECIMAL);
                    ps.executeUpdate();
                    ps.close();
                } catch (Exception e) {
                    throw new RuntimeException(e);
                }
                finally {
                    spliceClassWatcher.closeAll();
                }
            }

        });

    @Rule public SpliceWatcher methodWatcher = new SpliceWatcher();

    @BeforeClass
    public static void addData() throws Exception {
        String schemaName = FunctionIT.class.getSimpleName();
        String insertPrefix = "insert into "+ schemaName + ".TMM values ";
        spliceClassWatcher.executeUpdate("delete from " + schemaName + ".TMM");
        spliceClassWatcher.executeUpdate(insertPrefix + "(1,1.0,1.2,'aa','aa','1960-01-01 23:03:20',null,null)");
        spliceClassWatcher.executeUpdate(insertPrefix + "(2,2.0,2.2,'bb','bb','1960-01-02 23:03:20',null,null)");
        spliceClassWatcher.executeUpdate(insertPrefix + "(3,3.0,3.2,'cc','cc','1960-01-04 23:03:20',null,null)");
        spliceClassWatcher.executeUpdate("delete from " + schemaName + ".TEST_FN_DATETIME_CHAR");
        spliceClassWatcher.executeUpdate("insert into " + schemaName + ".TEST_FN_DATETIME_CHAR values " +
                "('1960-03-01', '23:03:20', '1960-01-01 23:03:20'), " +
                "('1960-03-01', '00:00:00', '1960-01-01 23:03:20'), " +
                "('1960-03-01', '00:01:00', '1960-01-01 23:03:20'), " +
                "('1960-03-01', '12:00:00', '1960-01-01 23:03:20'), " +
                "('1960-03-01', '12:01:00', '1960-01-01 23:03:20'), " +
                "('1960-03-01', '24:00:00', '1960-01-01 23:03:20')");
        spliceClassWatcher.executeUpdate("insert into " + schemaName + ".TEST_BLOB values (1, 'abc', 'abc', 'abc', 'abc', cast('abc' as blob)), (2, null, null, null, null, null)");
        spliceClassWatcher.commit();
    }

    @Test
    public void testSinFunction() throws Exception{
        ResultSet funcRs = methodWatcher.executeQuery("select SIN(data) from" + this.getPaddedTableReference("A"));
        int rows = 0;
        while(funcRs.next()){
            double sin = funcRs.getDouble(1);
            double correctSin = Math.sin(1.23d);
            Assert.assertEquals("incorrect sin!",correctSin,sin,1/100000d);
            LOG.info(funcRs.getDouble(1));
            rows++;
        }
        Assert.assertTrue("Incorrect rows returned!",rows>0);
    }

    /**
     * Tests the ROUND function which rounds the input value to the nearest whole LONG
     * <p>
     * If the input value is NULL, the result of this function is NULL. If the
     * input value is equal to a mathematical integer, the result of this
     * function is the same as the input number. If the input value is zero (0),
     * the result of this function is zero.
     * <p>
     * The returned value is the closest (closest to positive infinity) long
     * value to the input value. The
     * returned value is equal to a mathematical long. The data type of the
     *
     * @throws Exception
     */
    @Test
    public void testRound() throws Exception {
        ResultSet rs;
        //testing round to Long
         for(double val : roundVals){
            rs = methodWatcher.executeQuery("values ROUND("+val+")");
            Assert.assertTrue(rs.next());
            Assert.assertEquals(Math.round(val),rs.getLong(1));
        }
    }

    @Test
    public void testRoundEdgeCase() throws Exception{
        ResultSet rs = methodWatcher.executeQuery("values ROUND(null)");
        Assert.assertTrue(rs.next());
        Assert.assertEquals(null,rs.getObject(1));

        rs = methodWatcher.executeQuery("values ROUND(0)");
        Assert.assertTrue(rs.next());
        Assert.assertEquals(0, rs.getDouble(1), 0.0);
    }

    /**
     * This tests the ROUND function when the user inputs 2 parameters, where the second is the number of decimal places to round to
     * @returns double rounded to the given number of decimal places
     * @throws Exception
     */
    @Test
    public void testRoundVaryScale() throws Exception{
        ResultSet rs;
        double longNumber = 1347593487534897908346789398700763453456786.9082847283940982746172849098273647589099;
        //testing round to Long
        for(int i = -40; i < 40; i++){
            rs = methodWatcher.executeQuery("values ROUND("+longNumber+","+i+")");
            Assert.assertTrue(rs.next());
            double mult = i < 18 ? i : 18;
            mult = Math.pow(10,mult);
            double x = Math.round(longNumber*mult)/(mult*1.0);
            Assert.assertEquals(x,rs.getDouble(1),0.0);
        }
    }

        /**
          * If more than one of the arguments passed to COALESCE are untyped
          * parameter markers, compilation used to fail with a NullPointerException.
          * Fixed in DERBY-6273.
          */
        @Test
    public void testMultipleUntypedParametersAndNVL() throws Exception {
        // All parameters cannot be untyped. This should still fail.
        try {
            methodWatcher.prepareStatement("values coalesce(?,?,?)");
        } catch (SQLException se) {
            Assert.assertEquals("Invalid sql state!", ErrorState.LANG_DB2_COALESCE_FUNCTION_ALL_PARAMS.getSqlState(),se.getSQLState());
        }
        // But as long as we know the type of one parameter, it should be
        // possible to have multiple parameters whose types are determined
        // from the context. These queries used to raise NullPointerException
        // before DERBY-6273.
        vetThreeArgCoalesce("values coalesce(cast(? as char(1)), ?, ?)");
        vetThreeArgCoalesce("values coalesce(?, cast(? as char(1)), ?)");
        vetThreeArgCoalesce("values coalesce(?, ?, cast(? as char(1)))");
        vetThreeArgCoalesce("values nvl(cast(? as char(1)), ?, ?)");
        vetThreeArgCoalesce("values nvl(?, cast(? as char(1)), ?)");
        vetThreeArgCoalesce("values nvl(?, ?, cast(? as char(1)))");

    }

    // DB-10522
    @Test
    public void testCoalesceImplicitConversion() throws SQLException {
        try (ResultSet rs = methodWatcher.executeQuery(format("select coalesce(max(d),'0001-01-01') from %s", spliceTableWatcher3))) {
            rs.next();
            Assert.assertEquals("0001-01-01", rs.getString(1));
        }
        try (ResultSet rs = methodWatcher.executeQuery(format("select coalesce(max(d),'0001-01-01') from %s --splice-properties useSpark=true\n", spliceTableWatcher3))) {
            rs.next();
            Assert.assertEquals("0001-01-01", rs.getString(1));
        }

    }

    @Test
    public void testCallToSystemFunctionFromUserWithoutDefaultSchema() throws Exception {
        TestConnection user1Conn = spliceClassWatcher.connectionBuilder().user(USER1).password(PASSWORD1).build();

        PreparedStatement ps = user1Conn.prepareStatement("VALUES rand(10)");
        ResultSet rs = ps.executeQuery();
        int count = 0;
        while (rs.next()) {
            count++;
        }
        Assert.assertEquals(1, count);
        rs.close();


        ps = user1Conn.prepareStatement("VALUES random()");
        rs = ps.executeQuery();
        count = 0;
        while (rs.next()) {
            count++;
        }
        Assert.assertEquals(1, count);
        rs.close();

    }

    @Test
    public void testNvlWithDecimalZero() throws Exception {
        String sqlText = format("select sum(val_no_null)\n" +
                "from (select nvl(col, 0) as val_no_null from %1$s.B) dt, %1$s.A --splice-properties useSpark=true", FunctionIT.class.getSimpleName());

        String expected = "1   |\n" +
                "--------\n" +
                "2.0000 |";
        ResultSet rs = methodWatcher.executeQuery(sqlText);
        assertEquals("\n" + sqlText + "\n", expected, TestUtils.FormattedResult.ResultFactory.toString(rs));
    }

    private void vetThreeArgCoalesce(String sql) throws Exception {
    // First three values in each row are arguments to COALESCE. The
            // last value is the expected return value.
                    String[][] data = {
                {"a",  "b",  "c",  "a"},
                {null, "b",  "c",  "b"},
                {"a",  null, "c",  "a"},
                {"a",  "b",  null, "a"},
                {null, null, "c",  "c"},
                {"a",  null, null, "a"},
                {null, "b",  null, "b"},
                {null, null, null, null},
            };
        PreparedStatement ps = methodWatcher.prepareStatement(sql);
        for (int i = 0; i < data.length; i++) {
            ps.setString(1, data[i][0]);
            ps.setString(2, data[i][1]);
            ps.setString(3, data[i][2]);
            ResultSet rs = ps.executeQuery();
            Assert.assertTrue(rs.next());
            Assert.assertEquals("Values do not match",rs.getString(1),data[i][3]);
            Assert.assertFalse(rs.next());
        }
    }

    @Test
    public void testCurrentServer() throws Exception {
        String[] sqlTexts = {
                "values current server", "values current_server",
                "select current server", "select current_server",
                "values current database", "values current_database",
                "select current database", "select current_database",
                "select (select current_server)"};
        String expected = "1    |\n" +
                "----------\n" +
                "splicedb |";

        for (String sql: sqlTexts) {
            try (ResultSet rs = methodWatcher.executeQuery(sql)) {
                assertEquals("\n" + sql + "\n", expected, TestUtils.FormattedResult.ResultFactory.toString(rs));
            }
        }
    }

    @Test
    public void testScalarMinMaxNotAnAggregate() {
        try {
            methodWatcher.executeQuery("select min(i, 2) from " + spliceTableWatcher2 + " group by db");
            Assert.fail("expect failure since scalar min function is not an aggregate");
        } catch (SQLException e) {
            assertEquals("42Y36", e.getSQLState());
        }

        try {
            methodWatcher.executeQuery("select max(i, 2) from " + spliceTableWatcher2 + " group by db");
            Assert.fail("expect failure since scalar min function is not an aggregate");
        } catch (SQLException e) {
            assertEquals("42Y36", e.getSQLState());
        }
    }

    @Test
    public void testScalarMinMaxNull() throws Exception {
        String expected = "1  |\n" +
                "------\n" +
                "NULL |\n" +
                "NULL |\n" +
                "NULL |";
        try (ResultSet rs = methodWatcher.executeQuery("select min(cast(NULL as integer), 3) from " + spliceTableWatcher2)) {
            assertEquals(expected, TestUtils.FormattedResult.ResultFactory.toString(rs));
        }
        try (ResultSet rs = methodWatcher.executeQuery("select max(2, cast(NULL as integer)) from " + spliceTableWatcher2)) {
            assertEquals(expected, TestUtils.FormattedResult.ResultFactory.toString(rs));
        }
    }

    @Test
    public void testScalarMinMaxSynonym() throws Exception {
        String expected = "1 |\n" +
                "----\n" +
                " 1 |\n" +
                " 1 |\n" +
                " 1 |";
        try (ResultSet rs = methodWatcher.executeQuery("select least(3, 5, 1, 4, 2) from " + spliceTableWatcher2)) {
            assertEquals(expected, TestUtils.FormattedResult.ResultFactory.toString(rs));
        }

        expected = "1 |\n" +
                "----\n" +
                " 5 |\n" +
                " 5 |\n" +
                " 5 |";
        try (ResultSet rs = methodWatcher.executeQuery("select greatest(3, 5, 1, 4, 2) from " + spliceTableWatcher2)) {
            assertEquals(expected, TestUtils.FormattedResult.ResultFactory.toString(rs));
        }
    }

    @Test
    public void testScalarMinMaxInteger() throws Exception {
        String expected = "1 |\n" +
                "----\n" +
                " 1 |\n" +
                " 1 |\n" +
                " 1 |";
        try (ResultSet rs = methodWatcher.executeQuery("select min(3, 5, 1, 4, 2) from " + spliceTableWatcher2)) {
            assertEquals(expected, TestUtils.FormattedResult.ResultFactory.toString(rs));
        }

        expected = "1 |\n" +
                "----\n" +
                " 5 |\n" +
                " 5 |\n" +
                " 5 |";
        try (ResultSet rs = methodWatcher.executeQuery("select max(3, 5, 1, 4, 2) from " + spliceTableWatcher2)) {
            assertEquals(expected, TestUtils.FormattedResult.ResultFactory.toString(rs));
        }

        expected = "1 |\n" +
                "----\n" +
                " 1 |\n" +
                " 2 |\n" +
                " 2 |";
        try (ResultSet rs = methodWatcher.executeQuery("select min(i, 2) from " + spliceTableWatcher2)) {
            assertEquals(expected, TestUtils.FormattedResult.ResultFactory.toString(rs));
        }

        expected = "1 |\n" +
                "----\n" +
                " 2 |\n" +
                " 2 |\n" +
                " 3 |";
        try (ResultSet rs = methodWatcher.executeQuery("select max(i, 2) from " + spliceTableWatcher2)) {
            assertEquals(expected, TestUtils.FormattedResult.ResultFactory.toString(rs));
        }
    }

    @Test
    public void testScalarMinMaxDouble() throws Exception {
        String expected = "1  |\n" +
                "-----\n" +
                "1.0 |\n" +
                "2.0 |\n" +
                "2.0 |";
        try (ResultSet rs = methodWatcher.executeQuery("select min(db, double('2.0')) from " + spliceTableWatcher2)) {
            assertEquals(expected, TestUtils.FormattedResult.ResultFactory.toString(rs));
        }

        expected = "1  |\n" +
                "-----\n" +
                "2.0 |\n" +
                "2.0 |\n" +
                "3.0 |";
        try (ResultSet rs = methodWatcher.executeQuery("select max(db, double('2.0')) from " + spliceTableWatcher2)) {
            assertEquals(expected, TestUtils.FormattedResult.ResultFactory.toString(rs));
        }
    }

    @Test
    public void testScalarMinMaxDecimal() throws Exception {
        String expected = "1  |\n" +
                "------\n" +
                "1.20 |\n" +
                "2.20 |\n" +
                "2.25 |";

        // note that dc is DECIMAL(3,1) and 2.25 is DECIMAL(3,2), see result type has scale = 2 above
        try (ResultSet rs = methodWatcher.executeQuery("select min(dc, 2.25) from " + spliceTableWatcher2)) {
            assertEquals(expected, TestUtils.FormattedResult.ResultFactory.toString(rs));
        }

        expected = "1  |\n" +
                "------\n" +
                "2.25 |\n" +
                "2.25 |\n" +
                "3.20 |";

        // note that dc is DECIMAL(3,1) and 2.25 is DECIMAL(3,2), see result type has scale = 2 above
        try (ResultSet rs = methodWatcher.executeQuery("select max(dc, 2.25) from " + spliceTableWatcher2)) {
            assertEquals(expected, TestUtils.FormattedResult.ResultFactory.toString(rs));
        }
    }

    @Test
    public void testScalarMinMaxChar() throws Exception {
        String expected = "1 |\n" +
                "----\n" +
                "aa |\n" +
                "bb |\n" +
                "bb |";

        try (ResultSet rs = methodWatcher.executeQuery("select min('bb', c) from " + spliceTableWatcher2)) {
            assertEquals(expected, TestUtils.FormattedResult.ResultFactory.toString(rs));
        }

        expected = "1 |\n" +
                "----\n" +
                "bb |\n" +
                "bb |\n" +
                "cc |";

        try (ResultSet rs = methodWatcher.executeQuery("select max('bb', c) from " + spliceTableWatcher2)) {
            assertEquals(expected, TestUtils.FormattedResult.ResultFactory.toString(rs));
        }
    }

    @Test
    public void testScalarMinMaxVarchar() throws Exception {
        String expected = "1 |\n" +
                "----\n" +
                "aa |\n" +
                "bb |\n" +
                "bb |";

        try (ResultSet rs = methodWatcher.executeQuery("select min('bb', vc) from " + spliceTableWatcher2)) {
            assertEquals(expected, TestUtils.FormattedResult.ResultFactory.toString(rs));
        }

        expected = "1 |\n" +
                "----\n" +
                "bb |\n" +
                "bb |\n" +
                "cc |";

        try (ResultSet rs = methodWatcher.executeQuery("select max('bb', vc) from " + spliceTableWatcher2)) {
            assertEquals(expected, TestUtils.FormattedResult.ResultFactory.toString(rs));
        }
    }

    @Test
    public void testScalarMinMaxTimestamp() throws Exception {
        String expected = "1           |\n" +
                "-----------------------\n" +
                "1960-01-01 23:03:20.0 |\n" +
                "1960-01-02 20:00:00.0 |\n" +
                "1960-01-02 20:00:00.0 |";

        try (ResultSet rs = methodWatcher.executeQuery("select min(ts, '1960-01-02 20:00:00') from " + spliceTableWatcher2)) {
            assertEquals(expected, TestUtils.FormattedResult.ResultFactory.toString(rs));
        }

        expected = "1           |\n" +
                "-----------------------\n" +
                "1960-01-02 20:00:00.0 |\n" +
                "1960-01-02 23:03:20.0 |\n" +
                "1960-01-04 23:03:20.0 |";

        try (ResultSet rs = methodWatcher.executeQuery("select max(ts, '1960-01-02 20:00:00') from " + spliceTableWatcher2)) {
            assertEquals(expected, TestUtils.FormattedResult.ResultFactory.toString(rs));
        }
    }

    @Test
    public void testScalarMinMaxUnsupportedTypes() {
        // blob
        try {
            methodWatcher.executeQuery("select min(bl, bl) from " + spliceTableWatcher2);
            Assert.fail("expect failure since scalar min function is not an aggregate");
        } catch (SQLException e) {
            assertEquals("42ZD6", e.getSQLState());
        }

        try {
            methodWatcher.executeQuery("select max(bl, bl) from " + spliceTableWatcher2);
            Assert.fail("expect failure since scalar min function is not an aggregate");
        } catch (SQLException e) {
            assertEquals("42ZD6", e.getSQLState());
        }

        // clob
        try {
            methodWatcher.executeQuery("select min(cl, cl) from " + spliceTableWatcher2);
            Assert.fail("expect failure since scalar min function is not an aggregate");
        } catch (SQLException e) {
            assertEquals("42ZD6", e.getSQLState());
        }

        try {
            methodWatcher.executeQuery("select max(cl, cl) from " + spliceTableWatcher2);
            Assert.fail("expect failure since scalar min function is not an aggregate");
        } catch (SQLException e) {
            assertEquals("42ZD6", e.getSQLState());
        }
    }

    private void testDateTimeToCharVarcharHelper(String funcName, String columnName, String format,
                                                 boolean isDistinct, boolean compareFirstRowOnly, String expected) throws Exception {
        String queryTemplate = "select %s %s(%s %s) from " + spliceTableWatcher4;
        String query = format(queryTemplate, (isDistinct ? "distinct" : ""), funcName, columnName, (format.isEmpty() ? "" : (", " + format)));

        if (compareFirstRowOnly) {
            firstRowContainsQuery(query, expected, methodWatcher);
        } else {
            try (ResultSet rs = methodWatcher.executeQuery(query)) {
                Assert.assertEquals(expected, TestUtils.FormattedResult.ResultFactory.toString(rs));
            }
        }
    }

    @Test
    public void testDateTimeToCharVarchar() throws Exception {
        // test date
        testDateTimeToCharVarcharHelper("char", "d", "", true, true, "1960-03-01");
        testDateTimeToCharVarcharHelper("char", "d", "iso", true, true, "1960-03-01");
        testDateTimeToCharVarcharHelper("char", "d", "jis", true, true, "1960-03-01");
        testDateTimeToCharVarcharHelper("char", "d", "eur", true, true, "01.03.1960");
        testDateTimeToCharVarcharHelper("char", "d", "usa", true, true, "03/01/1960");
        try {
            testDateTimeToCharVarcharHelper("char", "d", "local", true, true, "01.03.1960");
            Assert.fail("expect failure because LOCAL is not supported");
        } catch (SQLException e) {
            Assert.assertEquals("22018", e.getSQLState());
        }

        testDateTimeToCharVarcharHelper("varchar", "d", "", true, true, "1960-03-01");
        testDateTimeToCharVarcharHelper("varchar", "d", "iso", true, true, "1960-03-01");
        testDateTimeToCharVarcharHelper("varchar", "d", "jis", true, true, "1960-03-01");
        testDateTimeToCharVarcharHelper("varchar", "d", "eur", true, true, "01.03.1960");
        testDateTimeToCharVarcharHelper("varchar", "d", "usa", true, true, "03/01/1960");
        try {
            testDateTimeToCharVarcharHelper("varchar", "d", "local", true, true, "01.03.1960");
            Assert.fail("expect failure because LOCAL is not supported");
        } catch (SQLException e) {
            Assert.assertEquals("22018", e.getSQLState());
        }

        // test time
        String expectedJIS = "1    |\n" +
                "----------\n" +
                "00:00:00 |\n" +
                "00:00:00 |\n" +
                "00:01:00 |\n" +
                "12:00:00 |\n" +
                "12:01:00 |\n" +
                "23:03:20 |";
        testDateTimeToCharVarcharHelper("char", "t", "", false, false, expectedJIS);
        testDateTimeToCharVarcharHelper("char", "t", "jis", false, false, expectedJIS);

        testDateTimeToCharVarcharHelper("varchar", "t", "", false, false, expectedJIS);
        testDateTimeToCharVarcharHelper("varchar", "t", "jis", false, false, expectedJIS);

        String expectedEUR = "1    |\n" +
                "----------\n" +
                "00.00.00 |\n" +
                "00.00.00 |\n" +
                "00.01.00 |\n" +
                "12.00.00 |\n" +
                "12.01.00 |\n" +
                "23.03.20 |";
        testDateTimeToCharVarcharHelper("char", "t", "iso", false, false, expectedEUR);
        testDateTimeToCharVarcharHelper("char", "t", "eur", false, false, expectedEUR);

        testDateTimeToCharVarcharHelper("varchar", "t", "iso", false, false, expectedEUR);
        testDateTimeToCharVarcharHelper("varchar", "t", "eur", false, false, expectedEUR);

        String expectedUSA = "1    |\n" +
                "----------\n" +
                "11:03 PM |\n" +
                "12:00 AM |\n" +
                "12:00 AM |\n" +
                "12:00 PM |\n" +
                "12:01 AM |\n" +
                "12:01 PM |";

        testDateTimeToCharVarcharHelper("char", "t", "usa", false, false, expectedUSA);

        testDateTimeToCharVarcharHelper("varchar", "t", "usa", false, false, expectedUSA);

        try {
            testDateTimeToCharVarcharHelper("char", "t", "local", false, false, expectedEUR);
            Assert.fail("expect failure because LOCAL is not supported");
        } catch (SQLException e) {
            Assert.assertEquals("22018", e.getSQLState());
        }

        try {
            testDateTimeToCharVarcharHelper("varchar", "t", "local", false, false, expectedEUR);
            Assert.fail("expect failure because LOCAL is not supported");
        } catch (SQLException e) {
            Assert.assertEquals("22018", e.getSQLState());
        }

        // test timestamp, format should not be accepted
        String expected = "1960-01-01 23:03:20.0";
        testDateTimeToCharVarcharHelper("char", "ts", "", true, true, expected);
        testDateTimeToCharVarcharHelper("varchar", "ts", "", true, true, expected);

        try {
            testDateTimeToCharVarcharHelper("char", "ts", "jis", true, true, expected);
            Assert.fail("expect failure because LOCAL is not supported");
        } catch (SQLException e) {
            Assert.assertEquals("22018", e.getSQLState());
        }

        try {
            testDateTimeToCharVarcharHelper("varchar", "ts", "jis", true, true, expected);
            Assert.fail("expect failure because LOCAL is not supported");
        } catch (SQLException e) {
            Assert.assertEquals("22018", e.getSQLState());
        }
    }

    @Test
    public void testDateTimeToCharVarcharConstants() throws Exception {
        // we need to test constant values passed in CastNode because they are casted in binding time
        String date = "date('2020-11-06')";
        testDateTimeToCharVarcharHelper("char", date, "", false, true, "2020-11-06");
        testDateTimeToCharVarcharHelper("char", date, "iso", false, true, "2020-11-06");
        testDateTimeToCharVarcharHelper("char", date, "jis", false, true, "2020-11-06");
        testDateTimeToCharVarcharHelper("char", date, "eur", false, true, "06.11.2020");
        testDateTimeToCharVarcharHelper("char", date, "usa", false, true, "11/06/2020");
        try {
            testDateTimeToCharVarcharHelper("char", date, "local", false, true, "06.11.2020");
            Assert.fail("expect failure because LOCAL is not supported");
        } catch (SQLException e) {
            Assert.assertEquals("22018", e.getSQLState());
        }

        testDateTimeToCharVarcharHelper("varchar", date, "", false, true, "2020-11-06");
        testDateTimeToCharVarcharHelper("varchar", date, "iso", false, true, "2020-11-06");
        testDateTimeToCharVarcharHelper("varchar", date, "jis", false, true, "2020-11-06");
        testDateTimeToCharVarcharHelper("varchar", date, "eur", false, true, "06.11.2020");
        testDateTimeToCharVarcharHelper("varchar", date, "usa", false, true, "11/06/2020");
        try {
            testDateTimeToCharVarcharHelper("varchar", date, "local", false, true, "06.11.2020");
            Assert.fail("expect failure because LOCAL is not supported");
        } catch (SQLException e) {
            Assert.assertEquals("22018", e.getSQLState());
        }

        String time = "time('09:35:03')";
        testDateTimeToCharVarcharHelper("char", time, "", false, true, "09:35:03");
        testDateTimeToCharVarcharHelper("char", time, "iso", false, true, "09.35.03");
        testDateTimeToCharVarcharHelper("char", time, "jis", false, true, "09:35:03");
        testDateTimeToCharVarcharHelper("char", time, "eur", false, true, "09.35.03");
        testDateTimeToCharVarcharHelper("char", time, "usa", false, true, "09:35 AM");
        try {
            testDateTimeToCharVarcharHelper("char", time, "local", false, true, "09.35.03");
            Assert.fail("expect failure because LOCAL is not supported");
        } catch (SQLException e) {
            Assert.assertEquals("22018", e.getSQLState());
        }

        testDateTimeToCharVarcharHelper("varchar", time, "", false, true, "09:35:03");
        testDateTimeToCharVarcharHelper("varchar", time, "iso", false, true, "09.35.03");
        testDateTimeToCharVarcharHelper("varchar", time, "jis", false, true, "09:35:03");
        testDateTimeToCharVarcharHelper("varchar", time, "eur", false, true, "09.35.03");
        testDateTimeToCharVarcharHelper("varchar", time, "usa", false, true, "09:35 AM");
        try {
            testDateTimeToCharVarcharHelper("varchar", time, "local", false, true, "09.35.03");
            Assert.fail("expect failure because LOCAL is not supported");
        } catch (SQLException e) {
            Assert.assertEquals("22018", e.getSQLState());
        }

        String timestamp = "timestamp('2020-11-06 09:35:03')";
        testDateTimeToCharVarcharHelper("char", timestamp, "", false, true, "2020-11-06 09:35:03.0");
        testDateTimeToCharVarcharHelper("varchar", timestamp, "", false, true, "2020-11-06 09:35:03.0");

        try {
            testDateTimeToCharVarcharHelper("char", timestamp, "jis", false, true, "2020-11-06 09:35:03.0");
            Assert.fail("expect failure because LOCAL is not supported");
        } catch (SQLException e) {
            Assert.assertEquals("22018", e.getSQLState());
        }

        try {
            testDateTimeToCharVarcharHelper("varchar", timestamp, "jis", false, true, "2020-11-06 09:35:03.0");
            Assert.fail("expect failure because LOCAL is not supported");
        } catch (SQLException e) {
            Assert.assertEquals("22018", e.getSQLState());
        }
    }

    @Test
    public void testCastToCharWithLength() throws Exception {
        try (ResultSet ignored = methodWatcher.executeQuery("select char(current date, 20)")) {
            Assert.fail("expect failure since we cannot specify a length with something which is not a char/varchar");
        } catch (SQLException e) {
            assertEquals("42846", e.getSQLState());
            Assert.assertThat(e.getMessage(), containsString("Cannot set a length"));
        }
        try (ResultSet ignored = methodWatcher.executeQuery("select char(42, 20)")) {
            Assert.fail("expect failure since we cannot specify a length with something which is not a char/varchar");
        } catch (SQLException e) {
            assertEquals("42846", e.getSQLState());
            Assert.assertThat(e.getMessage(), containsString("Cannot set a length"));
        }
        try (ResultSet rs = methodWatcher.executeQuery("select char('abcd', 2)")) {
            rs.next();
            Assert.assertEquals("ab", rs.getString(1));
        }
        try (ResultSet rs = methodWatcher.executeQuery("select char('abcd', 6)")) {
            rs.next();
            Assert.assertEquals("abcd  ", rs.getString(1));
        }
    }

    @Test
    public void testCastNotDateToCharWithDateFormatFail() throws Exception {
        try (ResultSet ignored = methodWatcher.executeQuery("select char(1, ISO)")) {
            Assert.fail("expect failure since we cannot specify a date format if the first param isn't a datelike");
        } catch (SQLException e) {
            assertEquals("42846", e.getSQLState());
            Assert.assertThat(e.getMessage(), containsString("Date format is only applicable"));
        }
        try (ResultSet ignored = methodWatcher.executeQuery("select char('bonjour', EUR)")) {
            Assert.fail("expect failure since we cannot specify a date format if the first param isn't a datelike");
        } catch (SQLException e) {
            assertEquals("42846", e.getSQLState());
            Assert.assertThat(e.getMessage(), containsString("Date format is only applicable"));
        }

    }

    @Test
    public void testLengthOfCastToVarchar() throws Exception {
        // See DB-10618
        methodWatcher.executeUpdate("create table testLengthOfCastToVarchar (v varchar(10))");
        String sql = "select length(coalesce(max(substr(v,1,1)),char('',2))) from testLengthOfCastToVarchar --splice-properties useSpark=%s\n";
        try (ResultSet rs = methodWatcher.executeQuery(format(sql, true))) {
            rs.next();
            assertEquals(2, rs.getInt(1));
        }
        try (ResultSet rs = methodWatcher.executeQuery(format(sql, false))) {
            rs.next();
            assertEquals(2, rs.getInt(1));
        }
    }

    @Test
    public void testCastToCharCcsidAscii() throws SQLException {
        try (ResultSet rs = methodWatcher.executeQuery("select cast('abc' as char(5)), cast('abc' as char(5) ccsid ascii)," +
                "cast('abc' as varchar(5)), cast('abc' as varchar(5) ccsid ascii)")) {
            rs.next();
            assertEquals(rs.getString(1), rs.getString(2));
            assertEquals(rs.getString(3), rs.getString(4));
        }
    }

    @Test
    public void testCastToCharForSbcsData() throws Exception
    {
        methodWatcher.executeUpdate("drop table sbcs if exists");
        methodWatcher.executeUpdate("create table sbcs(a varchar(30) for bit data, b char(30) for bit data)");
        methodWatcher.executeUpdate("insert into sbcs values (cast('a' as varchar(30) for bit data), cast('b' as char(30) for bit data))");
        methodWatcher.executeUpdate("insert into sbcs values (null, null)");
        String sql = "select cast(a as varchar(30)), cast(a as varchar(30) for sbcs data)," +
                "cast(b as char(30)), cast(b as char(30) for sbcs data) from sbcs --splice-properties useSpark=%s\n order by a";
            String expected = "1  |  2  |               3               |  4  |\n" +
                "--------------------------------------------------\n" +
                " 61  |  a  |622020202020202020202020202020 |  b  |\n" +
                "NULL |NULL |             NULL              |NULL |";
        try (ResultSet rs = methodWatcher.executeQuery(format(sql, false))) {
            assertEquals(expected, TestUtils.FormattedResult.ResultFactory.toString(rs));
        }
        try (ResultSet rs = methodWatcher.executeQuery(format(sql, true))) {
            assertEquals(expected, TestUtils.FormattedResult.ResultFactory.toString(rs));
        }
    }

    private String scalarFunctionSql(String column, boolean var, String extraParam, boolean useSpark) {
        String functionCall = format("%schar(%s%s)",
                var ? "var" : "",
                column,
                extraParam.isEmpty() ? "" : ", " + extraParam);
        return format("select %s as value, typeof(%s) as type from scalar_function --splice-properties useSpark=%s\n",
                functionCall, functionCall,
                useSpark);
    }

    private void scalarFunctionExpectSuccess(String column, boolean varcharElseChar, String extraParam, String expectedType, String expectedValue) throws SQLException {
        for (boolean useSpark : new boolean[]{false, true}) {
            try (ResultSet rs = methodWatcher.executeQuery(scalarFunctionSql(column, varcharElseChar, extraParam, useSpark))) {
                rs.next();
                assertEquals(expectedValue, rs.getString("value"));
                assertEquals(expectedType, rs.getString("type"));
            }
        }
    }

    private void scalarFunctionExpectFailure(String column, Boolean varcharElseChar, String extraParam, String expectedErrorCode) {
        boolean[] varIter;
        if (varcharElseChar == null) {
            varIter = new boolean[] {false, true};
        } else {
            varIter = new boolean[] {varcharElseChar};
        }
        for (boolean var : varIter) {
            for (boolean useSpark : new boolean[]{false, true}) {
                try (ResultSet rs = methodWatcher.executeQuery(scalarFunctionSql(column, var, extraParam, useSpark))) {
                    rs.next();
                    Assert.fail("should have failed but did not");
                } catch (SQLException e) {
                    Assert.assertEquals(expectedErrorCode, e.getSQLState());
                }
            }
        }
    }

    @Test
    public void testVarcharCharFunction() throws Exception
    {
        methodWatcher.executeUpdate("drop table scalar_function if exists");
        methodWatcher.executeUpdate("create table scalar_function (" +
                "num1 tinyint, num2 smallint, num3 int, num4 bigint," +
                "dec1 decimal(10, 4), dec2 decimal(18, 8), decfl1 decfloat, floating1 double, floating2 real," +
                "char1 char(30), char2 varchar(30)," +
                "datetime1 date, datetime2 time, datetime3 timestamp," +
                "bool1 boolean, bool2 boolean," +
                "null1 integer, notnull1 integer not null," +
                "bitchar1 char(30) for bit data, bitchar2 varchar(30) for bit data)");
                methodWatcher.executeUpdate("insert into scalar_function values (" +
                "1, 2, 3, 4," +
                "1, 2, 1, 1, 2," +
                "1111, 2222," +
                "'2020-01-02', '16:30:30', '2020-01-01 16:30:30.123456'," +
                "false, true," +
                "null, 1," +
                "'1111', '2222')");

                // Binary integer
        scalarFunctionExpectSuccess("num1", true, "", "VARCHAR(4)", "1");
        scalarFunctionExpectSuccess("num2", true, "", "VARCHAR(6)", "2");
        scalarFunctionExpectSuccess("num3", true, "", "VARCHAR(11)", "3");
        scalarFunctionExpectSuccess("num4", true, "", "VARCHAR(20)", "4");
        scalarFunctionExpectSuccess("num1", false, "", "CHAR(4)", "1   ");
        scalarFunctionExpectSuccess("num2", false, "", "CHAR(6)", "2     ");
        scalarFunctionExpectSuccess("num3", false, "", "CHAR(11)", "3          ");
        scalarFunctionExpectSuccess("num4", false, "", "CHAR(20)", "4                   ");

        scalarFunctionExpectFailure("num1", null, "1", "42846");
        scalarFunctionExpectFailure("num2", null, "1", "42846");
        scalarFunctionExpectFailure("num3", null, "1", "42846");
        scalarFunctionExpectFailure("num4", null, "1", "42846");
        scalarFunctionExpectFailure("num1", null, "ISO", "42846");
        scalarFunctionExpectFailure("num2", null, "ISO", "42846");
        scalarFunctionExpectFailure("num3", null, "ISO", "42846");
        scalarFunctionExpectFailure("num4", null, "ISO", "42846");

        // Decimal, decfloat and double
        scalarFunctionExpectSuccess("dec1", true, "", "VARCHAR(12)", "1");
        scalarFunctionExpectSuccess("dec2", true, "", "VARCHAR(20)", "2");
        // FIXME(DB-10938) Should be VARCHAR(42) instead of VARCHAR(35)
        scalarFunctionExpectSuccess("decfl1", true, "", "VARCHAR(35)", "1");
        scalarFunctionExpectSuccess("floating1", true, "", "VARCHAR(53)", "1.0");
        scalarFunctionExpectSuccess("floating2", true, "", "VARCHAR(24)", "2.0");
        scalarFunctionExpectSuccess("dec1", false, "", "CHAR(12)", "1           ");
        scalarFunctionExpectSuccess("dec2", false, "", "CHAR(20)", "2                   ");
        // FIXME(DB-10938) Should be CHAR(42) instead of CHAR(35)
        scalarFunctionExpectSuccess("decfl1", false, "", "CHAR(35)", "1                                  ");
        scalarFunctionExpectSuccess("floating1", false, "", "CHAR(53)", "1.0                                                  ");
        scalarFunctionExpectSuccess("floating2", false, "", "CHAR(24)", "2.0                     ");

        scalarFunctionExpectFailure("dec1", null, "1", "42846");
        scalarFunctionExpectFailure("dec2", null, "1", "42846");
        scalarFunctionExpectFailure("decfl1", null, "1", "42846");
        scalarFunctionExpectFailure("floating1", null, "1", "42846");
        scalarFunctionExpectFailure("floating2", null, "1", "42846");
        scalarFunctionExpectFailure("dec1", null, "ISO", "42846");
        scalarFunctionExpectFailure("dec2", null, "ISO", "42846");
        scalarFunctionExpectFailure("decfl1", null, "ISO", "42846");
        scalarFunctionExpectFailure("floating1", null, "ISO", "42846");
        scalarFunctionExpectFailure("floating2", null, "ISO", "42846");
        // Following three throw a syntax error because we do not support setting a decimal character yet
        scalarFunctionExpectFailure("dec1", null, "','", "42X01");
        scalarFunctionExpectFailure("dec2", null, "','", "42X01");
        scalarFunctionExpectFailure("decfl1", null, "','", "42X01");
        scalarFunctionExpectFailure("floating1", null, "','", "42X01");
        scalarFunctionExpectFailure("floating2", null, "','", "42X01");

        // Character string
        scalarFunctionExpectSuccess("char1", true, "", "VARCHAR(30)", "1111                          ");
        scalarFunctionExpectSuccess("char2", true, "", "VARCHAR(30)", "2222");
        scalarFunctionExpectSuccess("char1", true, "2", "VARCHAR(2)", "11");
        scalarFunctionExpectSuccess("char2", true, "2", "VARCHAR(2)", "22");
        scalarFunctionExpectSuccess("char1", true, "5", "VARCHAR(5)", "1111 ");
        scalarFunctionExpectSuccess("char2", true, "5", "VARCHAR(5)", "2222");
        scalarFunctionExpectSuccess("char1", true, "40", "VARCHAR(40)", "1111                          ");
        scalarFunctionExpectSuccess("char2", true, "40", "VARCHAR(40)", "2222");

        scalarFunctionExpectSuccess("char1", false, "", "CHAR(30)", "1111                          ");
        scalarFunctionExpectSuccess("char2", false, "", "CHAR(30)", "2222                          ");
        scalarFunctionExpectSuccess("char1", false, "2", "CHAR(2)", "11");
        scalarFunctionExpectSuccess("char2", false, "2", "CHAR(2)", "22");
        scalarFunctionExpectSuccess("char1", false, "5", "CHAR(5)", "1111 ");
        scalarFunctionExpectSuccess("char2", false, "5", "CHAR(5)", "2222 ");
        scalarFunctionExpectSuccess("char1", false, "40", "CHAR(40)", "1111                                    ");
        scalarFunctionExpectSuccess("char2", false, "40", "CHAR(40)", "2222                                    ");

        scalarFunctionExpectFailure("char1", null, "ISO", "42846");
        scalarFunctionExpectFailure("char2", null, "ISO", "42846");
        scalarFunctionExpectFailure("char1", true, "32673", "42611");
        scalarFunctionExpectFailure("char1", false, "256", "42611");

        // Datetime
        scalarFunctionExpectSuccess("datetime1", true, "", "VARCHAR(10)", "2020-01-02");
        scalarFunctionExpectSuccess("datetime2", true, "", "VARCHAR(8)", "16:30:30");
        scalarFunctionExpectSuccess("datetime3", true, "", "VARCHAR(29)", "2020-01-01 16:30:30.123456000");
        scalarFunctionExpectSuccess("datetime1", true, "ISO", "VARCHAR(10)", "2020-01-02");
        scalarFunctionExpectSuccess("datetime2", true, "ISO", "VARCHAR(8)", "16.30.30");
        scalarFunctionExpectSuccess("datetime1", true, "JIS", "VARCHAR(10)", "2020-01-02");
        scalarFunctionExpectSuccess("datetime2", true, "JIS", "VARCHAR(8)", "16:30:30");
        scalarFunctionExpectSuccess("datetime1", true, "EUR", "VARCHAR(10)", "02.01.2020");
        scalarFunctionExpectSuccess("datetime2", true, "EUR", "VARCHAR(8)", "16.30.30");
        scalarFunctionExpectSuccess("datetime1", true, "USA", "VARCHAR(10)", "01/02/2020");
        scalarFunctionExpectSuccess("datetime2", true, "USA", "VARCHAR(8)", "04:30 PM");

        scalarFunctionExpectSuccess("datetime1", false, "", "CHAR(10)", "2020-01-02");
        scalarFunctionExpectSuccess("datetime2", false, "", "CHAR(8)", "16:30:30");
        scalarFunctionExpectSuccess("datetime3", false, "", "CHAR(29)", "2020-01-01 16:30:30.123456000");
        scalarFunctionExpectSuccess("datetime1", false, "ISO", "CHAR(10)", "2020-01-02");
        scalarFunctionExpectSuccess("datetime2", false, "ISO", "CHAR(8)", "16.30.30");
        scalarFunctionExpectSuccess("datetime1", false, "JIS", "CHAR(10)", "2020-01-02");
        scalarFunctionExpectSuccess("datetime2", false, "JIS", "CHAR(8)", "16:30:30");
        scalarFunctionExpectSuccess("datetime1", false, "EUR", "CHAR(10)", "02.01.2020");
        scalarFunctionExpectSuccess("datetime2", false, "EUR", "CHAR(8)", "16.30.30");
        scalarFunctionExpectSuccess("datetime1", false, "USA", "CHAR(10)", "01/02/2020");
        scalarFunctionExpectSuccess("datetime2", false, "USA", "CHAR(8)", "04:30 PM");

        scalarFunctionExpectFailure("datetime1", null, "1", "42846");
        scalarFunctionExpectFailure("datetime2", null, "1", "42846");
        scalarFunctionExpectFailure("datetime3", null, "1", "42846");
        scalarFunctionExpectFailure("datetime3", null, "ISO", "22018");

        // Boolean
        scalarFunctionExpectSuccess("bool1", true, "", "VARCHAR(5)", "false");
        scalarFunctionExpectSuccess("bool2", true, "", "VARCHAR(5)", "true");
        scalarFunctionExpectSuccess("bool1", false, "", "CHAR(5)", "false");
        scalarFunctionExpectSuccess("bool2", false, "", "CHAR(5)", "true ");

        scalarFunctionExpectFailure("bool1", null, "1", "42846");
        scalarFunctionExpectFailure("bool1", null, "ISO", "42846");

        // Nullables
        scalarFunctionExpectSuccess("null1", true, "", "VARCHAR(11)", null);
        scalarFunctionExpectSuccess("notnull1", true, "", "VARCHAR(11) NOT NULL", "1");

        // Binary string
        scalarFunctionExpectSuccess("bitchar1", true, "", "VARCHAR (30) FOR BIT DATA", "313131312020202020202020202020202020202020202020202020202020");
        scalarFunctionExpectSuccess("bitchar2", true, "", "VARCHAR (30) FOR BIT DATA", "32323232");
        scalarFunctionExpectSuccess("bitchar1", true, "1", "VARCHAR (1) FOR BIT DATA", "31");
        scalarFunctionExpectSuccess("bitchar2", true, "1", "VARCHAR (1) FOR BIT DATA", "32");
        scalarFunctionExpectSuccess("bitchar1", true, "2", "VARCHAR (2) FOR BIT DATA", "3131");
        scalarFunctionExpectSuccess("bitchar2", true, "2", "VARCHAR (2) FOR BIT DATA", "3232");
        scalarFunctionExpectSuccess("bitchar1", true, "5", "VARCHAR (5) FOR BIT DATA", "3131313120");
        scalarFunctionExpectSuccess("bitchar2", true, "5", "VARCHAR (5) FOR BIT DATA", "32323232");
        scalarFunctionExpectSuccess("bitchar1", true, "40", "VARCHAR (40) FOR BIT DATA", "313131312020202020202020202020202020202020202020202020202020");
        scalarFunctionExpectSuccess("bitchar2", true, "40", "VARCHAR (40) FOR BIT DATA", "32323232");

        scalarFunctionExpectSuccess("bitchar1", false, "", "CHAR (30) FOR BIT DATA", "313131312020202020202020202020202020202020202020202020202020");
        scalarFunctionExpectSuccess("bitchar2", false, "", "CHAR (30) FOR BIT DATA", "323232322020202020202020202020202020202020202020202020202020");
        scalarFunctionExpectSuccess("bitchar1", false, "1", "CHAR (1) FOR BIT DATA", "31");
        scalarFunctionExpectSuccess("bitchar2", false, "1", "CHAR (1) FOR BIT DATA", "32");
        scalarFunctionExpectSuccess("bitchar1", false, "2", "CHAR (2) FOR BIT DATA", "3131");
        scalarFunctionExpectSuccess("bitchar2", false, "2", "CHAR (2) FOR BIT DATA", "3232");
        scalarFunctionExpectSuccess("bitchar1", false, "5", "CHAR (5) FOR BIT DATA", "3131313120");
        scalarFunctionExpectSuccess("bitchar2", false, "5", "CHAR (5) FOR BIT DATA", "3232323220");
        scalarFunctionExpectSuccess("bitchar1", false, "40", "CHAR (40) FOR BIT DATA", "31313131202020202020202020202020202020202020202020202020202020202020202020202020");
        scalarFunctionExpectSuccess("bitchar2", false, "40", "CHAR (40) FOR BIT DATA", "32323232202020202020202020202020202020202020202020202020202020202020202020202020");

        scalarFunctionExpectFailure("bitchar1", true, "32673", "42611");
        scalarFunctionExpectFailure("bitchar1", false, "256", "42611");
        scalarFunctionExpectFailure("bitchar2", true, "32673", "42611");
        scalarFunctionExpectFailure("bitchar2", false, "256", "42611");
        scalarFunctionExpectFailure("bitchar1", null, "ISO", "42846");
        scalarFunctionExpectFailure("bitchar2", null, "ISO", "42846");
    }

    @Test
    public void testCastTimestampToCharTruncate() throws SQLException {
        String schemaName = FunctionIT.class.getSimpleName();
        try (TestConnection conn = methodWatcher.getOrCreateConnection()){
            checkStringExpression("cast(timestamp('2154-11-28 18:46:52.123456789') as varchar(23))", "2154-11-28 18:46:52.123", conn);
            checkStringExpression("cast(timestamp('2154-11-28 18:46:52.123456789') as char(23))", "2154-11-28 18:46:52.123", conn);
            checkStringExpression("cast(ts as varchar(4)) from " + schemaName + ".TMM", "1960", conn);
            checkStringExpression("cast(ts as char(4)) from " + schemaName + ".TMM", "1960", conn);
        }
    }

    @Test
    public void testDb11089() throws Exception {
        try (TestConnection conn = methodWatcher.getOrCreateConnection()) {
            try (ResultSet rs = conn.query("SELECT * FROM sysibm.sysdummy1 WHERE '?2,BL' NOT IN ( CAST('1969-12-16 17:40:41' AS VARCHAR(16)))")) {
                Assert.assertTrue(rs.next());
                Assert.assertEquals("Y", rs.getString(1));
            }
        }
    }

    @Test
    public void testCurrentSchema() throws Exception {
        // DB-11073
        try (TestConnection conn = methodWatcher.connectionBuilder().schema(SCHEMA).build()) {
            try (ResultSet rs = conn.query("select current schema as out_, in_ from sysibm.sysdummy1, (select current schema as in_ from sysibm.sysdummy1)")) {
                Assert.assertTrue(rs.next());
                Assert.assertEquals("FUNCTIONIT", rs.getString(1));
                Assert.assertEquals("FUNCTIONIT", rs.getString(2));
            }
        }
    }

    @Test
    public void testDb11090() throws Exception {
        // DB-11090
        checkNullExpression("CAST(NULL AS INT) NOT IN (1)", methodWatcher.getOrCreateConnection());
    }

    @Test
<<<<<<< HEAD
    public void testBlobFunction() throws Exception {
        try (TestConnection conn = methodWatcher.connectionBuilder().schema(SCHEMA).build()) {
            // Check types
            // BLOB(op)
            checkExpressionType("BLOB('abc')", "BLOB(3) NOT NULL", conn);
            checkExpressionType("BLOB(varchar('abc'))", "BLOB(3) NOT NULL", conn);
            checkExpressionType("BLOB(cast('abc' as char(3) for bit data))", "BLOB(3) NOT NULL", conn);
            checkExpressionType("BLOB(cast('abc' as varchar(3) for bit data))", "BLOB(3) NOT NULL", conn);
            checkExpressionType("BLOB(cast('abc' as blob))", "BLOB(2147483647) NOT NULL", conn);

            // BLOB(op, n)
            checkExpressionType("BLOB('abc', 10)", "BLOB(10) NOT NULL", conn);
            checkExpressionType("BLOB(varchar('abc'), 10)", "BLOB(10) NOT NULL", conn);
            checkExpressionType("BLOB(cast('abc' as char(3) for bit data), 10)", "BLOB(10) NOT NULL", conn);
            checkExpressionType("BLOB(cast('abc' as varchar(3) for bit data), 10)", "BLOB(10) NOT NULL", conn);
            checkExpressionType("BLOB(cast('abc' as blob), 10)", "BLOB(10) NOT NULL", conn);
        }

        runOltpOlapOlapNativeSpark( (useSpark, useNativeSpark) -> {
            String sql = format("select i, blob(a), blob(b), blob(c), blob(d), blob(e) from %s.TEST_BLOB --splice-properties useSpark=%s, useNativeSpark=%s\n" +
                    "order by 1", getSchemaName(), useSpark, useNativeSpark);
            try (ResultSet rs = methodWatcher.executeQuery(sql)) {
                rs.next();
                for (int i = 2; i <= 6; ++i) {
                    Blob blob = rs.getBlob(i);
                    Assert.assertEquals("abc", IOUtils.toString(blob.getBinaryStream()));
                }
                rs.next();
                for (int i = 2; i <= 6; ++i) {
                    Object o = rs.getObject(i);
                    Assert.assertNull(o);
                }
            }
        });

        try (PreparedStatement ps = methodWatcher.prepareStatement("select blob(?)")) {
            ps.setBytes(1, Bytes.toBytes("abc"));
            try (ResultSet rs = ps.executeQuery()) {
                rs.next();
                Assert.assertEquals("abc", IOUtils.toString(rs.getBlob(1).getBinaryStream()));
            }
=======
    public void testMultiplyAlt() throws Exception {
        try (TestConnection conn = methodWatcher.getOrCreateConnection()) {
            // Types
            checkExpressionType("MULTIPLY_ALT(cast(1 as decimal(38, 3)),  cast(1 as decimal(15, 8)))", "DECIMAL(38,3) NOT NULL", conn);
            checkExpressionType("MULTIPLY_ALT(cast(1 as decimal(33, 23)), cast(1 as decimal(10, 1)))", "DECIMAL(38,19) NOT NULL", conn);
            checkExpressionType("MULTIPLY_ALT(cast(1 as decimal(25, 17)), cast(1 as decimal(20, 19)))", "DECIMAL(38,29) NOT NULL", conn);
            checkExpressionType("MULTIPLY_ALT(cast(1 as decimal(23, 3)),  cast(1 as decimal(17, 8)))", "DECIMAL(38,9) NOT NULL", conn);
            checkExpressionType("MULTIPLY_ALT(cast(1 as decimal(33, 5)),  cast(1 as decimal(11, 0)))", "DECIMAL(38,3) NOT NULL", conn);
            checkExpressionType("MULTIPLY_ALT(cast(1 as decimal(28, 1)),  cast(1 as decimal(15, 1)))", "DECIMAL(38,2) NOT NULL", conn);

            checkExpressionType("MULTIPLY_ALT(cast(1 as integer),  cast(1 as smallint))", "DECIMAL(15,0) NOT NULL", conn);
            checkExpressionType("MULTIPLY_ALT(cast(1 as integer),  cast(1 as decimal(15, 8)))", "DECIMAL(25,8) NOT NULL", conn);

            checkExpressionType("MULTIPLY_ALT(cast(1 as double),  cast(1 as integer))", "DECFLOAT NOT NULL", conn);
            checkExpressionType("MULTIPLY_ALT(cast(1 as decfloat),  cast(1 as integer))", "DECFLOAT NOT NULL", conn);

            checkExpressionType("MULTIPLY_ALT(cast(null as decfloat),  cast(1 as integer))", "DECFLOAT", conn);
            checkExpressionType("MULTIPLY_ALT(cast(null as integer),  cast(1 as integer))", "DECIMAL(20,0)", conn);
            checkExpressionType("MULTIPLY_ALT(cast(1 as decfloat),  cast(null as integer))", "DECFLOAT", conn);
            checkExpressionType("MULTIPLY_ALT(cast(1 as integer),  cast(null as integer))", "DECIMAL(20,0)", conn);

            checkDecfloatExpression("MULTIPLY_ALT(cast('1.23456789' as DECFLOAT), 2)", "2.46913578", conn);
            checkStringExpression("varchar(MULTIPLY_ALT(cast(737823 as bigint), 86400.))", "63747907200", conn);
>>>>>>> 14ccbc7c
        }
    }
}
<|MERGE_RESOLUTION|>--- conflicted
+++ resolved
@@ -1069,7 +1069,33 @@
     }
 
     @Test
-<<<<<<< HEAD
+    public void testMultiplyAlt() throws Exception {
+        try (TestConnection conn = methodWatcher.getOrCreateConnection()) {
+            // Types
+            checkExpressionType("MULTIPLY_ALT(cast(1 as decimal(38, 3)),  cast(1 as decimal(15, 8)))", "DECIMAL(38,3) NOT NULL", conn);
+            checkExpressionType("MULTIPLY_ALT(cast(1 as decimal(33, 23)), cast(1 as decimal(10, 1)))", "DECIMAL(38,19) NOT NULL", conn);
+            checkExpressionType("MULTIPLY_ALT(cast(1 as decimal(25, 17)), cast(1 as decimal(20, 19)))", "DECIMAL(38,29) NOT NULL", conn);
+            checkExpressionType("MULTIPLY_ALT(cast(1 as decimal(23, 3)),  cast(1 as decimal(17, 8)))", "DECIMAL(38,9) NOT NULL", conn);
+            checkExpressionType("MULTIPLY_ALT(cast(1 as decimal(33, 5)),  cast(1 as decimal(11, 0)))", "DECIMAL(38,3) NOT NULL", conn);
+            checkExpressionType("MULTIPLY_ALT(cast(1 as decimal(28, 1)),  cast(1 as decimal(15, 1)))", "DECIMAL(38,2) NOT NULL", conn);
+
+            checkExpressionType("MULTIPLY_ALT(cast(1 as integer),  cast(1 as smallint))", "DECIMAL(15,0) NOT NULL", conn);
+            checkExpressionType("MULTIPLY_ALT(cast(1 as integer),  cast(1 as decimal(15, 8)))", "DECIMAL(25,8) NOT NULL", conn);
+
+            checkExpressionType("MULTIPLY_ALT(cast(1 as double),  cast(1 as integer))", "DECFLOAT NOT NULL", conn);
+            checkExpressionType("MULTIPLY_ALT(cast(1 as decfloat),  cast(1 as integer))", "DECFLOAT NOT NULL", conn);
+
+            checkExpressionType("MULTIPLY_ALT(cast(null as decfloat),  cast(1 as integer))", "DECFLOAT", conn);
+            checkExpressionType("MULTIPLY_ALT(cast(null as integer),  cast(1 as integer))", "DECIMAL(20,0)", conn);
+            checkExpressionType("MULTIPLY_ALT(cast(1 as decfloat),  cast(null as integer))", "DECFLOAT", conn);
+            checkExpressionType("MULTIPLY_ALT(cast(1 as integer),  cast(null as integer))", "DECIMAL(20,0)", conn);
+
+            checkDecfloatExpression("MULTIPLY_ALT(cast('1.23456789' as DECFLOAT), 2)", "2.46913578", conn);
+            checkStringExpression("varchar(MULTIPLY_ALT(cast(737823 as bigint), 86400.))", "63747907200", conn);
+        }
+    }
+
+    @Test
     public void testBlobFunction() throws Exception {
         try (TestConnection conn = methodWatcher.connectionBuilder().schema(SCHEMA).build()) {
             // Check types
@@ -1111,31 +1137,6 @@
                 rs.next();
                 Assert.assertEquals("abc", IOUtils.toString(rs.getBlob(1).getBinaryStream()));
             }
-=======
-    public void testMultiplyAlt() throws Exception {
-        try (TestConnection conn = methodWatcher.getOrCreateConnection()) {
-            // Types
-            checkExpressionType("MULTIPLY_ALT(cast(1 as decimal(38, 3)),  cast(1 as decimal(15, 8)))", "DECIMAL(38,3) NOT NULL", conn);
-            checkExpressionType("MULTIPLY_ALT(cast(1 as decimal(33, 23)), cast(1 as decimal(10, 1)))", "DECIMAL(38,19) NOT NULL", conn);
-            checkExpressionType("MULTIPLY_ALT(cast(1 as decimal(25, 17)), cast(1 as decimal(20, 19)))", "DECIMAL(38,29) NOT NULL", conn);
-            checkExpressionType("MULTIPLY_ALT(cast(1 as decimal(23, 3)),  cast(1 as decimal(17, 8)))", "DECIMAL(38,9) NOT NULL", conn);
-            checkExpressionType("MULTIPLY_ALT(cast(1 as decimal(33, 5)),  cast(1 as decimal(11, 0)))", "DECIMAL(38,3) NOT NULL", conn);
-            checkExpressionType("MULTIPLY_ALT(cast(1 as decimal(28, 1)),  cast(1 as decimal(15, 1)))", "DECIMAL(38,2) NOT NULL", conn);
-
-            checkExpressionType("MULTIPLY_ALT(cast(1 as integer),  cast(1 as smallint))", "DECIMAL(15,0) NOT NULL", conn);
-            checkExpressionType("MULTIPLY_ALT(cast(1 as integer),  cast(1 as decimal(15, 8)))", "DECIMAL(25,8) NOT NULL", conn);
-
-            checkExpressionType("MULTIPLY_ALT(cast(1 as double),  cast(1 as integer))", "DECFLOAT NOT NULL", conn);
-            checkExpressionType("MULTIPLY_ALT(cast(1 as decfloat),  cast(1 as integer))", "DECFLOAT NOT NULL", conn);
-
-            checkExpressionType("MULTIPLY_ALT(cast(null as decfloat),  cast(1 as integer))", "DECFLOAT", conn);
-            checkExpressionType("MULTIPLY_ALT(cast(null as integer),  cast(1 as integer))", "DECIMAL(20,0)", conn);
-            checkExpressionType("MULTIPLY_ALT(cast(1 as decfloat),  cast(null as integer))", "DECFLOAT", conn);
-            checkExpressionType("MULTIPLY_ALT(cast(1 as integer),  cast(null as integer))", "DECIMAL(20,0)", conn);
-
-            checkDecfloatExpression("MULTIPLY_ALT(cast('1.23456789' as DECFLOAT), 2)", "2.46913578", conn);
-            checkStringExpression("varchar(MULTIPLY_ALT(cast(737823 as bigint), 86400.))", "63747907200", conn);
->>>>>>> 14ccbc7c
         }
     }
 }
