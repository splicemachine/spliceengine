--- conflicted
+++ resolved
@@ -16,27 +16,16 @@
 package com.splicemachine.test;
 
 import com.splicemachine.derby.test.framework.SpliceNetConnection;
-import com.splicemachine.derby.test.framework.SpliceWatcher;
-import com.splicemachine.derby.test.framework.TestConnection;
 import org.apache.log4j.Logger;
 import org.junit.Assert;
 
-<<<<<<< HEAD
-import java.sql.Connection;
-import java.sql.ResultSet;
-import java.sql.SQLException;
-import java.sql.Statement;
+import java.sql.*;
 import java.util.ArrayList;
-=======
-import java.sql.*;
->>>>>>> 4abd7657
 import java.util.Map;
 import java.util.concurrent.ConcurrentHashMap;
 import java.util.concurrent.atomic.AtomicInteger;
 import java.util.concurrent.atomic.AtomicLong;
 import java.util.concurrent.atomic.AtomicLongArray;
-
-import static org.junit.Assert.fail;
 
 public class Benchmark {
 
@@ -230,8 +219,9 @@
                         }
                     }
                 }
-                if (k < matchLines.size())
-                    fail("fail to match the given strings");
+                if (k < matchLines.size()) {
+                    Assert.fail("fail to match the given strings");
+                }
             }
         }
     }
