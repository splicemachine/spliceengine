--- conflicted
+++ resolved
@@ -1,7 +1,6 @@
 package com.splicemachine.db.impl.sql.compile;
 
 import com.splicemachine.derby.test.framework.*;
-import com.splicemachine.derby.test.framework.SpliceNetConnection.ConnectionBuilder;
 import com.splicemachine.test.HBaseTest;
 import com.splicemachine.test_tools.TableCreator;
 import org.junit.*;
@@ -23,6 +22,8 @@
     private static final String SCHEMA_NAME = CreateAliasIT.class.getSimpleName().toUpperCase();
     private static final SpliceWatcher spliceClassWatcher = new SpliceWatcher(SCHEMA_NAME);
     private static final SpliceSchemaWatcher spliceSchemaWatcher = new SpliceSchemaWatcher(SCHEMA_NAME);
+
+    String remoteURLTemplate = "jdbc:splice://localhost:1528/splicedb;create=true";
 
     @Rule
     public SpliceWatcher methodWatcher = new SpliceWatcher(SCHEMA_NAME);
@@ -89,10 +90,9 @@
         // step 1: create alias on RS0
         methodWatcher.executeUpdate("create alias a4 for t1");
         // step 2: select on RS1 to populate the cache
-<<<<<<< HEAD
-        try(TestConnection rs1Conn = spliceClassWatcher.createConnection(remoteURLTemplate, "splice", "admin")) {
-            rs1Conn.query("select c1 from a4");
-            rs1Conn.commit();
+        try(TestConnection rs1Conn = spliceClassWatcher.connectionBuilder().user("splice").password("admin").port(1528).create(true).build()) {
+        rs1Conn.query("select c1 from a4");
+        rs1Conn.commit();
 
             // step 3: drop the alias on RS0
             methodWatcher.executeUpdate("drop alias a4");
@@ -110,13 +110,6 @@
                 assertEquals(1, rs.getInt("C1"));
             }
         }
-=======
-        TestConnection rs1Conn = spliceClassWatcher.connectionBuilder().user("splice").password("admin").port(1528).create(true).build();
-        rs1Conn.query("select c1 from a4");
-        rs1Conn.commit();
-
-        // step 3: drop the alias on RS0
->>>>>>> a0a4dd14
         methodWatcher.executeUpdate("drop alias a4");
     }
 
