/*
 * Copyright (c) 2012 - 2020 Splice Machine, Inc.
 *
 * This file is part of Splice Machine.
 * Splice Machine is free software: you can redistribute it and/or modify it under the terms of the
 * GNU Affero General Public License as published by the Free Software Foundation, either
 * version 3, or (at your option) any later version.
 * Splice Machine is distributed in the hope that it will be useful, but WITHOUT ANY WARRANTY;
 * without even the implied warranty of MERCHANTABILITY or FITNESS FOR A PARTICULAR PURPOSE.
 * See the GNU Affero General Public License for more details.
 * You should have received a copy of the GNU Affero General Public License along with Splice Machine.
 * If not, see <http://www.gnu.org/licenses/>.
 */

package com.splicemachine.foreignkeys;

import com.splicemachine.derby.test.framework.SpliceSchemaWatcher;
import com.splicemachine.derby.test.framework.SpliceUnitTest;
import com.splicemachine.derby.test.framework.SpliceWatcher;
import com.splicemachine.derby.test.framework.TestConnection;
import com.splicemachine.test_dao.TableDAO;
import com.splicemachine.util.StatementUtils;
import org.junit.*;

import java.io.File;
import java.io.IOException;
import java.sql.ResultSet;
import java.sql.SQLException;
import java.sql.SQLIntegrityConstraintViolationException;
import java.sql.Statement;

import static org.junit.Assert.assertEquals;
import static org.junit.Assert.fail;

/**
 * Foreign key tests for referential actions:
 *
 * ON DELETE NO ACTION
 * ON DELETE CASCADE
 * ON DELETE SET NULL
 * ON DELETE RESTRICT
 * ON UPDATE NO ACTION
 */
public class ForeignKeyActionIT {

    private static final String SCHEMA = ForeignKeyActionIT.class.getSimpleName();

    @ClassRule
    public static SpliceSchemaWatcher spliceSchemaWatcher = new SpliceSchemaWatcher(SCHEMA);

    @Rule
    public SpliceWatcher methodWatcher = new SpliceWatcher(SCHEMA);

    private TestConnection conn;
    @Before
    public void deleteTables() throws Exception {
        conn = methodWatcher.getOrCreateConnection();
        conn.setAutoCommit(false);
<<<<<<< HEAD
        new TableDAO(conn).drop(SCHEMA, "DHC10", "DHC9", "DHC8", "DHC7", "DHC6", "DHC5", "DHC4", "DHC3", "DHC2", "DHC1",
                "FC", "FP", "SRT2", "GC2", "GC1", "CC", "CP", "C1I", "C2I", "PI","SRT", "LC", "YAC", "AC", "AP", "C2", "C", "P",
                "cc1", "cc2", "cc3", "cc4", "cc6", "cc7");
=======
        new TableDAO(conn).drop(SCHEMA, "SNGC2", "SNGC1", "SNC", "SNP", "RP", "RC",
                                "T3", "T2", "T4", "T1", "DHC10", "DHC9", "DHC8", "DHC7", "DHC6", "DHC5", "DHC4", "DHC3", "DHC2", "DHC1",
                "FC", "FP", "SRT2", "GC2", "GC1", "CC", "CP", "C1I", "C2I", "PI","SRT", "LC", "YAC", "AC", "AP", "C2", "C", "P");
>>>>>>> f9931894
    }

    @After
    public void tearDown() throws Exception{
        conn.rollback();
        conn.reset();
    }

    private static File BADDIR;

    @BeforeClass
    public static void beforeClass() throws Exception {
        BADDIR = SpliceUnitTest.createBadLogDirectory(SCHEMA);
    }

    @AfterClass
    public static void afterClass() throws Exception {
        SpliceUnitTest.deleteTempDirectory(BADDIR);
    }

    // - - - - - - - - - - - - - - - - - - - - - - - - - - - - - - - - - - - - - - - - - - - - - - - - - - - - - - - - -
    //
    // fk references unique index
    //
    // - - - - - - - - - - - - - - - - - - - - - - - - - - - - - - - - - - - - - - - - - - - - - - - - - - - - - - - - -

    private static void createDatabaseObjects1(Statement s) throws SQLException {
        s.executeUpdate("create table P (a int unique, b int)");
        s.executeUpdate("create table C (a int, b int, CONSTRAINT FK_1 FOREIGN KEY (a) REFERENCES P(a) ON DELETE NO ACTION)");
        s.executeUpdate("insert into P values(1,10),(2,20),(3,30)");
        s.executeUpdate("insert into C values(1,10),(1,15),(2,20),(2,20),(3,30),(3,35)");
    }

    @Test
    public void onDeleteNoAction() throws Exception {
        try(Statement s = conn.createStatement()){
            createDatabaseObjects1(s);
            assertQueryFail(s,"delete from P where a = 2","Operation on table 'P' caused a violation of foreign key constraint 'FK_1' for key (A).  The statement has been rolled back.");
            assertQueryFail(s,"update P set a=-1 where a = 2","Operation on table 'P' caused a violation of foreign key constraint 'FK_1' for key (A).  The statement has been rolled back.");
        }
    }

    @Test
    public void onDeleteNoActionImplicit() throws Exception {
        try(Statement s = conn.createStatement()){
            createDatabaseObjects1(s);

            assertQueryFail(s,"delete from P where a = 2","Operation on table 'P' caused a violation of foreign key constraint 'FK_1' for key (A).  The statement has been rolled back.");
            assertQueryFail(s,"update P set a=-1 where a = 2","Operation on table 'P' caused a violation of foreign key constraint 'FK_1' for key (A).  The statement has been rolled back.");
        }
    }

    @Test
    public void onDeleteNoActionMultipleChildrenWorks() throws Exception {
        try(Statement s = conn.createStatement()){
            createDatabaseObjects1(s);
            s.executeUpdate("create table C2 (a int, b int, CONSTRAINT FK_2 FOREIGN KEY (a) REFERENCES P(a) ON DELETE NO ACTION)");
            s.executeUpdate("insert into P values(100,100)");
            s.executeUpdate("insert into C2 values(1,10),(100,100)");
            assertQueryFail(s,"delete from P where a = 100","Operation on table 'P' caused a violation of foreign key constraint 'FK_2' for key (A).  The statement has been rolled back.");
        }
    }

    // - - - - - - - - - - - - - - - - - - - - - - - - - - - - - - - - - - - - - - - - - - - - - - - - - - - - - - - - -
    //
    // fk references primary key
    //
    // - - - - - - - - - - - - - - - - - - - - - - - - - - - - - - - - - - - - - - - - - - - - - - - - - - - - - - - - -

    @Test
    public void onDeleteNoActionPrimaryKey() throws Exception {
        try(Statement s = conn.createStatement()){
            createDatabaseObjects1(s);

            assertQueryFail(s,"delete from P where a = 2","Operation on table 'P' caused a violation of foreign key constraint 'FK_1' for key (A).  The statement has been rolled back.");
            assertQueryFail(s,"update P set a=-1 where a = 2","Operation on table 'P' caused a violation of foreign key constraint 'FK_1' for key (A).  The statement has been rolled back.");
        }
    }

    /* Make sure FKs still work when we create the parent, write to it first, then create the child that actually has the FK */
    @Test
    public void onDeleteNoActionPrimaryKeyInitializeWriteContextOfParentFirst() throws Exception {
        try(Statement s = conn.createStatement()){
            s.executeUpdate("create table P (a int primary key, b int unique)");
            s.executeUpdate("insert into P values(1,10),(2,20),(3,30),(4,40)");

            s.executeUpdate("create table C1 (a int, b int, CONSTRAINT FK_1 FOREIGN KEY (a) REFERENCES P(a))");
            s.executeUpdate("insert into C1 values(1,10),(1,15),(2,20),(2,20),(3,30),(3,35)");

            assertQueryFail(s,"delete from P where a = 2","Operation on table 'P' caused a violation of foreign key constraint 'FK_1' for key (A).  The statement has been rolled back.");
            assertQueryFail(s,"update P set a=-1 where a = 2","Operation on table 'P' caused a violation of foreign key constraint 'FK_1' for key (A).  The statement has been rolled back.");

            s.executeUpdate("create table C2 (a int, b int, CONSTRAINT FK_2 FOREIGN KEY (b) REFERENCES P(b))");
            s.executeUpdate("insert into C2 values(4,40)");

            // verify NEW FK constraint works
            assertQueryFail(s,"delete from P where a = 4","Operation on table 'P' caused a violation of foreign key constraint 'FK_2' for key (B).  The statement has been rolled back.");
            assertQueryFail(s,"update P set b=-1 where a = 4","Operation on table 'P' caused a violation of foreign key constraint 'FK_2' for key (B).  The statement has been rolled back.");

            // verify FIRST FK constraint STILL works
            assertQueryFail(s,"delete from P where a = 1","Operation on table 'P' caused a violation of foreign key constraint 'FK_1' for key (A).  The statement has been rolled back.");
            assertQueryFail(s,"update P set a=-1 where a = 1","Operation on table 'P' caused a violation of foreign key constraint 'FK_1' for key (A).  The statement has been rolled back.");
        }
    }

    @Test
    public void onDeleteNoActionPrimaryKeySuccessAfterDeleteReference() throws Exception {
        try(Statement s = conn.createStatement()){
            createDatabaseObjects1(s);

            assertQueryFail(s,"delete from P where a = 2","Operation on table 'P' caused a violation of foreign key constraint 'FK_1' for key (A).  The statement has been rolled back.");
            assertQueryFail(s,"update P set a=-1 where a = 2","Operation on table 'P' caused a violation of foreign key constraint 'FK_1' for key (A).  The statement has been rolled back.");

            // delete references
            s.executeUpdate("delete from C where a=2");

            // now delete from parent should succeed
            assertEquals(4L,StatementUtils.onlyLong(s,"select count(*) from C"));
            assertEquals(1L,s.executeUpdate("delete from P where a = 2"));
        }
    }

    // - - - - - - - - - - - - - - - - - - - - - - - - - - - - - - - - - - - - - - - - - - - - - - - - - - - - - - - - -
    //
    // FK - ON DELETE SET NULL
    //
    // - - - - - - - - - - - - - - - - - - - - - - - - - - - - - - - - - - - - - - - - - - - - - - - - - - - - - - - - -

    private static void createDatabaseObjects2(Statement s, boolean withSecondChild, boolean withThridChildNoOnDeleteSetNull) throws SQLException {
        s.executeUpdate("create table AP(col1 int, col2 varchar(2), col3 int, col4 int, primary key (col2, col4))");
        s.executeUpdate("insert into AP values (1, 'a', 1, 1)");
        s.executeUpdate("insert into AP values (2, 'b', 2, 2)");
        s.executeUpdate("insert into AP values (3, 'c', 3, 3)");

        s.executeUpdate("create table AC(col1 int, col2 varchar(2), col3 int, constraint fkey_1 foreign key(col2, col3) references AP(col2, col4) on delete set null)");
        s.executeUpdate("insert into AC values (1, 'b', 2)");
        s.executeUpdate("insert into AC values (2, 'a', 1)");
        s.executeUpdate("insert into AC values (3, 'b', 2)");

        if(withSecondChild) {
            s.executeUpdate("create table YAC(col1 int, col2 varchar(2), col3 int, constraint fkey_2 foreign key(col2, col1) references AP(col2, col4) on delete set null)");
            s.executeUpdate("insert into YAC values (2, 'b', 41)");
            s.executeUpdate("insert into YAC values (2, 'b', 42)");
            s.executeUpdate("insert into YAC values (3, 'c', 43)");
        }

        if(withThridChildNoOnDeleteSetNull) {
            s.executeUpdate("create table LC(col1 int, col2 varchar(2), constraint fkey_3 foreign key(col2, col1) references AP(col2, col4))");
            s.executeUpdate("insert into LC values (2, 'b')");
            s.executeUpdate("insert into LC values (2, 'b')");
            s.executeUpdate("insert into LC values (3, 'c')");
        }
    }

    private static void createDatabaseObjects3(Statement s) throws SQLException {
        s.executeUpdate("create table PI(col1 int, col2 varchar(2), primary key (col1))");
        s.executeUpdate("create table C1I(col1 int, col2 int, constraint ci_fk_key foreign key(col1) references PI(col1) on delete no action)");
        s.executeUpdate("create table C2I(col1 int, col2 int, constraint ci_fk_key2 foreign key(col1) references PI(col1) on delete no action)");
        s.executeUpdate("insert into PI values (1, 'a')");
        s.executeUpdate("insert into PI values (2, 'b')");
    }

    @Test
    public void onDeleteSetNullWorks() throws Exception {
        try(Statement s = conn.createStatement()){
            createDatabaseObjects2(s, false, false);
            s.executeUpdate("delete from AP where col1 = 1");
            fKColsShouldBeNull("AC", new boolean[]{false, true, false});
        }
    }

    @Test
    public void onDeleteSetNullWorksWithMultipleChildTables() throws Exception {
        try(Statement s = conn.createStatement()){
            createDatabaseObjects2(s, true, false);
            s.executeUpdate("delete from AP where col1 = 2");
            fKColsShouldBeNull("AC", new boolean[]{true, false, true});
            fKColsShouldBeNull("YAC", new boolean[]{true, true, false});
        }
    }

    @Test
    public void onDeleteSetNullWorksWithMultipleChildTablesAndPredicates() throws Exception {
        try(Statement s = conn.createStatement()){
            createDatabaseObjects2(s, true, false);
            s.executeUpdate("delete from AP where col1 < 100");
            fKColsShouldBeNull("AC", new boolean[]{true, true, true});
            fKColsShouldBeNull("YAC", new boolean[]{true, true, true});
        }
    }

    @Test
    public void onDeleteSetNullWorksWithOtherChildTablesWithNoAction() throws Exception {
        try(Statement s = conn.createStatement()) {
            createDatabaseObjects2(s, true, true);
            assertQueryFail(s,"delete from AP where col1 = 2",
                    "Operation on table 'AP' caused a violation of foreign key constraint 'FKEY_3' for key (COL2,COL1).  The statement has been rolled back.");
            fKColsShouldBeNull("AC", new boolean[]{false, false, false}); // no partial updates!
            fKColsShouldBeNull("YAC", new boolean[]{false, false, false}); // no partial updates!
            fKColsShouldBeNull("LC", new boolean[]{false, false, false}); // no partial updates!
        }
    }

    @Test
    public void onDeleteSetNullWithReferencingTableWorksWithDeletingSelfReferencingRow() throws Exception {
        try(Statement s = conn.createStatement()) {
            s.executeUpdate("create table SRT (a int primary key, b int, constraint fk foreign key (B) references SRT(a) on delete set null)");
            s.executeUpdate("insert into SRT values (42, 42)");
            // writepipeline should recognize the delete in self-referencing table and avoids adding an update mutation.
            s.executeUpdate("delete from SRT where a = 42");
            ResultSet rs = s.executeQuery("select * from SRT");
            Assert.assertFalse(rs.next());
        }
    }

    @Test
    public void onDeleteSetNullWithReferencingTableWorks() throws Exception {
        try(Statement s = conn.createStatement()) {
            s.executeUpdate("create table SRT (a int primary key, b int, constraint fk foreign key (B) references SRT(a) on delete set null)");
            s.executeUpdate("insert into SRT values (42, null)");
            s.executeUpdate("insert into SRT values (43, 42)");
            s.executeUpdate("insert into SRT values (44, 43)");
            // writepipeline should recognize the delete in self-referencing table and avoids adding an update mutation.
            s.executeUpdate("delete from SRT where a = 42");
            ResultSet rs = s.executeQuery("select * from SRT order by a asc");
            Assert.assertTrue(rs.next());
            Assert.assertEquals(43, rs.getInt(1));rs.getInt(2);Assert.assertTrue(rs.wasNull());
            Assert.assertTrue(rs.next());
            Assert.assertEquals(44, rs.getInt(1));Assert.assertEquals(43, rs.getInt(2));
            Assert.assertFalse(rs.next());
        }
    }

    @Test
    public void onDeleteNoActionFailsProperlyInImportDataIfMaxAllowedBadIsSetToZero() throws Exception {
        try(Statement s = conn.createStatement()) {
            createDatabaseObjects3(s);
            importData(s,"C1I", "fk_test/bad.csv", true);
            shouldContain("C1I", new int[][]{});
            importData(s, "C1I", "fk_test/good.csv", false);
            shouldContain("C1I", new int[][]{{1,1}, {2,2}});
            importData(s, "C2I", "fk_test/good.csv", false);
            shouldContain("C2I", new int[][]{{1,1}, {2,2}});
        }
    }

    // - - - - - - - - - - - - - - - - - - - - - - - - - - - - - - - - - - - - - - - - - - - - - - - - - - - - - - - - -
    //
    // FK - ON DELETE CASCADE
    //
    // - - - - - - - - - - - - - - - - - - - - - - - - - - - - - - - - - - - - - - - - - - - - - - - - - - - - - - - - -
    private static void createDatabaseObjects4(Statement s, boolean withGrandChildren, boolean withNoActionGrandChildren) throws SQLException {
        s.executeUpdate("create table CP(col1 int, col2 varchar(2), col3 int, col4 int, primary key (col2, col4))");
        s.executeUpdate("insert into CP values (1, 'a', 1, 1)");
        s.executeUpdate("insert into CP values (2, 'b', 2, 2)");
        s.executeUpdate("insert into CP values (3, 'c', 3, 3)");

        s.executeUpdate("create table CC(col1 int primary key, col2 varchar(2), col3 int, constraint ccfkey_1 foreign key(col2, col3) references CP(col2, col4) on delete cascade)");
        s.executeUpdate("insert into CC values (1, 'b', 2)");
        s.executeUpdate("insert into CC values (400, 'a', 1)");
        s.executeUpdate("insert into CC values (2, 'b', 2)");
        s.executeUpdate("insert into CC values (800, 'c', 3)");

        String clause = "cascade";
        if(withNoActionGrandChildren) {
            clause = "no action";
        }
        if(withGrandChildren) {
            s.executeUpdate("create table GC1(col1 int references CC(col1) on delete " + clause + ", col2 varchar(2))");
            s.executeUpdate("insert into GC1 values (1, 'z')");
            s.executeUpdate("insert into GC1 values (1, 'z')");
            s.executeUpdate("insert into GC1 values (1, 'z')");
            s.executeUpdate("insert into GC1 values (400, 'y')");

            s.executeUpdate("create table GC2(col1 int references CC(col1) on delete " + clause + ", col2 varchar(2))");
            s.executeUpdate("insert into GC2 values (2, 'y')");
            s.executeUpdate("insert into GC2 values (2, 'y')");
            s.executeUpdate("insert into GC2 values (2, 'y')");
            s.executeUpdate("insert into GC2 values (800, 'x')");
        }
    }

    @Test
    public void onDeleteCascadeWithChildWorks() throws SQLException {
        try(Statement s = conn.createStatement()) {
            createDatabaseObjects4(s, false, false);
            s.executeUpdate("delete from CP where col1 = 2");
            shouldContain("CP", new Object[][]{{1, "a", 1, 1}, {3, "c", 3, 3}});
            shouldContain("CC", new Object[][]{{400, "a", 1}, {800, "c", 3}});
        }
    }

    @Test
    public void onDeleteCascadeRecursiveWorks() throws SQLException {
        try(Statement s = conn.createStatement()) {
            createDatabaseObjects4(s, true, false);
            s.executeUpdate("delete from CP where col1 = 2");
            shouldContain("CP", new Object[][]{{1, "a", 1, 1}, {3, "c", 3, 3}});
            shouldContain("CC", new Object[][]{{400, "a", 1}, {800, "c", 3}});
            shouldContain("GC1", new Object[][]{{400, "y"}});
            shouldContain("GC2", new Object[][]{{800, "x"}});
        }
    }

    @Test
    public void onDeleteCascadeIsRolledbackProperlyIfRecursionFails() throws SQLException {
        try(Statement s = conn.createStatement()) {
            createDatabaseObjects4(s, true, true);
            try {
                s.executeUpdate("delete from CP where col1 = 2");
                Assert.fail("delete should have failed with error: Operation on table 'CC' caused a violation of foreign key constraint");
            } catch (SQLException se) {
                Assert.assertTrue(se.getMessage().contains("Operation on table 'CC' caused a violation of foreign key constraint"));
            }
            shouldContain("CP", new Object[][]{{1, "a", 1, 1}, {2, "b", 2, 2}, {3, "c", 3, 3}});
            shouldContain("CC", new Object[][]{{1, "b", 2}, {2, "b", 2}, {400, "a", 1}, {800, "c", 3}});
            shouldContain("GC1", new Object[][]{{1, "z"}, {1, "z"}, {1, "z"}, {400, "y"}});
            shouldContain("GC2", new Object[][]{{2, "y"}, {2, "y"}, {2, "y"}, {800, "x"}});
        }
    }

    @Test
    public void onDeleteCascadeWithReferencingTableWorks() throws Exception {
        try(Statement s = conn.createStatement()) {
            s.executeUpdate("create table SRT2 (a int primary key, b int, constraint fk foreign key (B) references SRT2(a) on delete cascade)");
            s.executeUpdate("insert into SRT2 values (42, null), (43, 42), (44,43), (45, null), (46,45)");
            s.executeUpdate("delete from SRT2 where a = 42");
            ResultSet rs = s.executeQuery("select * from SRT2 order by a asc");
            Assert.assertTrue(rs.next());
            Assert.assertEquals(45, rs.getInt(1));rs.getInt(2);Assert.assertTrue(rs.wasNull());
            Assert.assertTrue(rs.next());
            Assert.assertEquals(46, rs.getInt(1)); Assert.assertEquals(45, rs.getInt(2));
            Assert.assertFalse(rs.next());
        }
    }

    @Test
    public void constructingWriteContextFactoryUsingBulkWriteWorks() throws Exception {
        try(Statement s = conn.createStatement()) {
            s.executeUpdate("create table FP (col1 int, col2 varchar(2), col3 int, col4 int, primary key (col2, col4))");
            s.executeUpdate("create table FC(col1 int primary key, col2 varchar(2), col3 int, col4 timestamp, constraint CHILD_FKEY foreign key(col2, col3) references FP(col2, col4) on delete cascade)");
            s.executeUpdate("insert into FP values (1, 'a', 1, 1)");
            s.executeUpdate("insert into FC values (400, 'a', 1, '2019-09-09 10:10:10.123456')");
            s.executeUpdate("delete from FP where col1 = 1");
            try(ResultSet rs = s.executeQuery("select * from FC")) {
                Assert.assertFalse(rs.next());
            }
        }
    }

    @Test
    public void onDeleteRestrictIsSynonymToOnDeleteNoAction() throws Exception {
        try(Statement s = conn.createStatement()) {
            // RP, RC
            s.executeUpdate("create table RP (col1 int primary key)");
            s.executeUpdate("create table RC(col1 int references RP(col1) on delete restrict)");
            s.executeUpdate("insert into RP values (1)");
            s.executeUpdate("insert into RP values (2)");
            s.executeUpdate("insert into RC values (1)");
            s.executeUpdate("insert into RC values (2)");
            try {
                s.executeUpdate("delete from RP where col1 = 1");
                Assert.fail("expected an exception containing the following message: Operation on table 'RP' caused a violation of foreign key constraint");
            } catch(Exception e) {
                Assert.assertTrue(e instanceof SQLException);
                SQLException exception = (SQLException)e;
                Assert.assertEquals("23503", exception.getSQLState());
                Assert.assertTrue(exception.getMessage().contains("Operation on table 'RP' caused a violation of foreign key constraint"));
            }
        }
    }

    @Test
    public void onDeleteSetNullWithSomeNotNullableFieldsFailsProperly() throws Exception {
        try(Statement s = conn.createStatement()) {
            s.executeUpdate("create table SNP(col1 int primary key, col2 int)");
            s.executeUpdate("create table SNC(col1 int, col2 int, col3 int references SNP(col1) on delete cascade, primary key(col1, col2))");
            s.executeUpdate("create table SNGC1(col1 int primary key, col2 int, col3 int, foreign key(col2, col3) references SNC(col1, col2) on delete set null)");
            s.executeUpdate("create table SNGC2(col1 int primary key, col2 int not null, col3 int)");
            s.executeUpdate("alter table SNGC2 add constraint \"SNGC_FK\" foreign key(col2, col3) references SNC(col1, col2) on delete set null");
            s.executeUpdate("insert into SNP values (42, 42)");
            s.executeUpdate("insert into SNC values (42, 42, 42)");
            s.executeUpdate("insert into SNGC1 values (42, 42, 42)");
            s.executeUpdate("insert into SNGC2 values (42, 42, 42)");

            try{
                s.executeUpdate("delete from SNP where col1 = 42");
                fail("expected query to fail with error: foreign key SNGC_FK caused an attempt to set some not-nullable columns in table SNGC2 to null. The statement has been rolled back");
            } catch (Exception e) {
                Assert.assertTrue(e instanceof SQLException);
                SQLException sqlException = (SQLException)e;
                Assert.assertEquals("23514", sqlException.getSQLState());
                Assert.assertTrue(sqlException.getMessage().contains("foreign key SNGC_FK caused an attempt to set some not-nullable columns in table SNGC2 to null. The statement has been rolled back"));
            }
            shouldContain("SNP", new int[][]{{42,42}});
            shouldContain("SNC", new int[][]{{42,42,42}});
            shouldContain("SNGC1", new int[][]{{42,42,42}});
            shouldContain("SNGC2", new int[][]{{42,42,42}});
        }
    }

    // - - - - - - - - - - - - - - - - - - - - - - - - - - - - - - - - - - - - - - - - - - - - - - - - - - - - - - - - -
    //
    // test behavior of FK actions with deep hierarchies
    //
    // - - - - - - - - - - - - - - - - - - - - - - - - - - - - - - - - - - - - - - - - - - - - - - - - - - - - - - - - -

    private static void createDatabaseObjects5(Statement s, String leafTableFKAction) throws SQLException {
        s.executeUpdate("create table DHC1(col0 int primary key, col1 int, col2 varchar(2))");
        s.executeUpdate("create table DHC2(col0 int primary key, col1 int references DHC1(col0) on delete cascade, col2 varchar(2))");
        s.executeUpdate("create table DHC3(col0 int primary key, col1 int references DHC2(col0) on delete cascade, col2 varchar(2))");
        s.executeUpdate("create table DHC4(col0 int primary key, col1 int references DHC3(col0) on delete cascade, col2 varchar(2))");
        s.executeUpdate("create table DHC5(col0 int primary key, col1 int references DHC4(col0) on delete cascade, col2 varchar(2))");
        s.executeUpdate("create table DHC6(col0 int primary key, col1 int references DHC5(col0) on delete cascade, col2 varchar(2))");
        s.executeUpdate("create table DHC7(col0 int primary key, col1 int references DHC6(col0) on delete cascade, col2 varchar(2))");
        s.executeUpdate("create table DHC8(col0 int primary key, col1 int references DHC7(col0) on delete cascade, col2 varchar(2))");
        s.executeUpdate("create table DHC9(col0 int primary key, col1 int references DHC8(col0) on delete cascade, col2 varchar(2))");
        s.executeUpdate(String.format("create table DHC10(col0 int primary key, col1 int references DHC9(col0) on delete %s, col2 varchar(2))", leafTableFKAction));
        s.executeUpdate("insert into DHC1 values (400, 400, 'y')");
        s.executeUpdate("insert into DHC2 values (400, 400, 'y')");
        s.executeUpdate("insert into DHC3 values (400, 400, 'y')");
        s.executeUpdate("insert into DHC4 values (400, 400, 'y')");
        s.executeUpdate("insert into DHC5 values (400, 400, 'y')");
        s.executeUpdate("insert into DHC6 values (400, 400, 'y')");
        s.executeUpdate("insert into DHC7 values (400, 400, 'y')");
        s.executeUpdate("insert into DHC8 values (400, 400, 'y')");
        s.executeUpdate("insert into DHC9 values (400, 400, 'y')");
        s.executeUpdate("insert into DHC10 values (400, 400, 'y')");
    }

    @Test
    public void trackingOriginatingErrorsWorksCorrectly() throws Exception {
        try(Statement s = conn.createStatement()) {
            createDatabaseObjects5(s, "no action");
            try {
                s.executeUpdate("delete from DHC1");
                Assert.fail("expected SQLException containing: ERROR 23503: Operation on table 'DHC9' caused a violation of foreign key constraint");
            } catch(Exception se) {
                Assert.assertTrue(se instanceof SQLException);
                Assert.assertTrue(se.getMessage().contains("Operation on table 'DHC9' caused a violation of foreign key constraint"));
            }
        }
    }

    @Test
    public void cascadingDeleteWorksInDeepHierarchy() throws Exception {
        try (Statement s = conn.createStatement()) {
            createDatabaseObjects5(s, "cascade");
            s.executeUpdate("delete from DHC1");
            try (ResultSet rs = s.executeQuery("SELECT * FROM DHC10")) {
                Assert.assertFalse(rs.next());
            }
        }
    }

    @Test
    public void setNullWorksInDeepHierarchy() throws Exception {
        try (Statement s = conn.createStatement()) {
            createDatabaseObjects5(s, "set null");
            s.executeUpdate("delete from DHC1");
            try (ResultSet rs = s.executeQuery("SELECT * FROM DHC10")) {
                Assert.assertTrue(rs.next());
                Assert.assertEquals(400, rs.getInt(1));
                rs.getInt(2); Assert.assertTrue(rs.wasNull());
                Assert.assertEquals("y", rs.getString(3));
                Assert.assertFalse(rs.next());
            }
        }
    }

    @Test
    public void cacheIsCoherent() throws Exception {
        try(Statement s = conn.createStatement()) {
            s.executeUpdate("create table cct1(col1 int primary key, col2 int)");
            s.executeUpdate("create table cct2(col1 int primary key, col2 int references cct1(col1) on delete cascade)");
            s.executeUpdate("create table cct3(col1 int primary key, col2 int references cct1(col1) on delete cascade)");
            s.executeUpdate("create table cct4(col1 int primary key, col2 int)");
            s.executeUpdate("create table cct6(col1 int primary key, col2 int references cct2(col1) on delete cascade)");
            s.executeUpdate("create table cct7(col1 int primary key, col2 int references cct6(col1) on delete cascade)");
            s.executeUpdate("alter table cct7 add constraint \"ccfk1\" foreign key (col2) references cct4(col1) on delete set null");
            // we faced an issue where the cache wasn't up to date with each referencing constraint containing a list of children
            // if the cache is not working properly then this addition of the foreign key would succeed since cct1 will not have and children
            // cutting the links leading to inconsistent referential effects on table cct4 (cascade + set null) from cct1 which is wrong.
            // this test checks that the cache is always up to date with the constraint's state.
            try {
                s.executeUpdate("alter table cct4 add constraint \"ccfk2\" foreign key (col2) references cct3(col1) on delete cascade");
                Assert.fail("alter table should have failed with SQLException containing this message: Foreign  Key 'ccfk2' is invalid because " +
                                    "'adding this foreign key leads to the " +
                                    "conflicting delete actions on the table '\"FOREIGNKEYACTIONIT\".\"CCT7\"' " +
                                    "coming from this path 'PATH action: SetNull \"FOREIGNKEYACTIONIT\".\"CCT1\" " +
                                    "\"FOREIGNKEYACTIONIT\".\"CCT3\" \"FOREIGNKEYACTIONIT\".\"CCT4\" ' and this " +
                                    "path 'PATH action: Cascade \"FOREIGNKEYACTIONIT\".\"CCT1\" \"FOREIGNKEYACTIONIT\".\"CCT2\" " +
                                    "\"FOREIGNKEYACTIONIT\".\"CCT6\" ''. ");
            } catch (Exception e) {
                Assert.assertTrue(e instanceof SQLException);
                SQLException sqlException = (SQLException)e;
                Assert.assertEquals("42915", sqlException.getSQLState());
                Assert.assertTrue(sqlException.getMessage().contains("Foreign  Key 'ccfk2' is invalid because 'adding this foreign key leads to the " +
                                                                     "conflicting delete actions on the table '\"FOREIGNKEYACTIONIT\".\"CCT7\"' " +
                                                                     "coming from this path 'PATH action: SetNull \"FOREIGNKEYACTIONIT\".\"CCT1\" " +
                                                                     "\"FOREIGNKEYACTIONIT\".\"CCT3\" \"FOREIGNKEYACTIONIT\".\"CCT4\" ' and this " +
                                                                     "path 'PATH action: Cascade \"FOREIGNKEYACTIONIT\".\"CCT1\" \"FOREIGNKEYACTIONIT\".\"CCT2\" " +
                                                                     "\"FOREIGNKEYACTIONIT\".\"CCT6\" ''. "));
            }
        }
    }

    // - - - - - - - - - - - - - - - - - - - - - - - - - - - - - - - - - - - - - - - - - - - - - - - - - - - - - - - - -
    //
    // helper methods
    //
    // - - - - - - - - - - - - - - - - - - - - - - - - - - - - - - - - - - - - - - - - - - - - - - - - - - - - - - - - -

    private void assertQueryFail(Statement s,String sql, String expectedExceptionMessage) {
        try{
            s.executeUpdate(sql);
            fail("expected query to fail: " + sql);
        } catch (Exception e) {
            assertEquals(expectedExceptionMessage, e.getMessage());
            assertEquals(SQLIntegrityConstraintViolationException.class, e.getClass());
        }
    }

    private void fKColsShouldBeNull(String child, boolean[] affectedRows) throws SQLException {
        try(Statement s = conn.createStatement()) {
            if(child.equals("YAC")) {
                ResultSet rs = s.executeQuery("select * from YAC order by col3 asc");

                Assert.assertTrue(rs.next()); // first row
                if(!affectedRows[0]) {
                     Assert.assertEquals(2, rs.getInt(1));Assert.assertEquals("b", rs.getString(2));Assert.assertEquals(41, rs.getInt(3));
                } else {
                    rs.getInt(1); Assert.assertTrue(rs.wasNull());rs.getString(2);Assert.assertTrue(rs.wasNull());Assert.assertEquals(41, rs.getInt(3));
                }
                Assert.assertTrue(rs.next()); // second row
                if(!affectedRows[1]) {
                    Assert.assertEquals(2, rs.getInt(1));Assert.assertEquals("b", rs.getString(2));Assert.assertEquals(42, rs.getInt(3));
                } else {
                    rs.getInt(1); Assert.assertTrue(rs.wasNull());rs.getString(2);Assert.assertTrue(rs.wasNull());Assert.assertEquals(42, rs.getInt(3));
                }
                Assert.assertTrue(rs.next()); // third row
                if(!affectedRows[2]) {
                    Assert.assertEquals(3, rs.getInt(1));Assert.assertEquals("c", rs.getString(2));Assert.assertEquals(43, rs.getInt(3));
                } else {
                    rs.getInt(1); Assert.assertTrue(rs.wasNull());rs.getString(2);Assert.assertTrue(rs.wasNull());Assert.assertEquals(43, rs.getInt(3));
                }
                Assert.assertFalse(rs.next());
            } else if(child.equals("AC")) {
                ResultSet rs = s.executeQuery("select * from AC order by col1 asc");
                Assert.assertTrue(rs.next()); // first row
                if(!affectedRows[0]) {
                    Assert.assertEquals(1, rs.getInt(1));Assert.assertEquals("b", rs.getString(2));Assert.assertEquals(2, rs.getInt(3));
                } else {
                    Assert.assertEquals(1, rs.getInt(1));rs.getString(2);Assert.assertTrue(rs.wasNull());rs.getInt(3); Assert.assertTrue(rs.wasNull());
                }
                Assert.assertTrue(rs.next()); // second row
                if(!affectedRows[1]) {
                    Assert.assertEquals(2, rs.getInt(1));Assert.assertEquals("a", rs.getString(2));Assert.assertEquals(1, rs.getInt(3));
                } else {
                    Assert.assertEquals(2, rs.getInt(1));rs.getString(2);Assert.assertTrue(rs.wasNull());rs.getInt(3); Assert.assertTrue(rs.wasNull());
                }
                Assert.assertTrue(rs.next()); // third row
                if(!affectedRows[2]) {
                    Assert.assertEquals(3, rs.getInt(1));Assert.assertEquals("b", rs.getString(2));Assert.assertEquals(2, rs.getInt(3));
                } else {
                    Assert.assertEquals(3, rs.getInt(1));rs.getString(2);Assert.assertTrue(rs.wasNull());rs.getInt(3); Assert.assertTrue(rs.wasNull());
                }
                Assert.assertFalse(rs.next());
            } else {
                assert child.equals("LC");
                ResultSet rs = s.executeQuery("select * from LC order by col1 asc");
                Assert.assertTrue(rs.next()); // first row
                Assert.assertEquals(2, rs.getInt(1));Assert.assertEquals("b", rs.getString(2));
                Assert.assertTrue(rs.next()); // second row
                Assert.assertEquals(2, rs.getInt(1));Assert.assertEquals("b", rs.getString(2));
                Assert.assertTrue(rs.next()); // third row
                Assert.assertEquals(3, rs.getInt(1));Assert.assertEquals("c", rs.getString(2));
                Assert.assertFalse(rs.next());

            }
        }
    }

    private void importData(Statement s, String childName, String fileName, boolean shouldFail) throws IOException, SQLException {
        try {
            s.execute(String.format("call SYSCS_UTIL.IMPORT_DATA(" +
                            "'%s'," +  // schema name
                            "'%s'," +  // table name
                            "null," +  // insert column list
                            "'%s'," +  // file path
                            "','," +   // column delimiter
                            "null," +  // character delimiter
                            "null," +  // timestamp format
                            "null," +  // date format
                            "null," +  // time format
                            "%d," +    // max bad records
                            "'%s'," +  // bad record dir
                            "null," +  // has one line records
                            "null)",   // char set
                    SCHEMA, childName, SpliceUnitTest.getResourceDirectory() + fileName, 0, BADDIR.getCanonicalPath()));
        } catch(SQLException se) {
            if(shouldFail) {
                Assert.assertTrue(se.getMessage().contains("Too many bad records in import, please check bad records"));
                return;
            } else {
                throw se;
            }
        }
        if(shouldFail) {
            Assert.fail("expected an exception containing this message: Too many bad records in import, please check bad records");
        }
    }

    private void shouldContain(String child, int[][] rows) throws SQLException {
        try(Statement s = conn.createStatement()) {
            ResultSet rs = s.executeQuery(String.format("select * from %s order by col1 asc", child));
            for(int[] row : rows) {
                Assert.assertTrue(rs.next());
                for(int i = 0; i < row.length; ++i) {
                    Assert.assertEquals(row[i], rs.getInt(i+1));
                }
            }
            Assert.assertFalse(rs.next());
        }
    }

    private void shouldContain(String child, Object[][] rows) throws SQLException {
        try(Statement s = conn.createStatement()) {
            try (ResultSet rs = s.executeQuery(String.format("select * from %s order by col1 asc", child))) {
                for (Object[] row : rows) {
                    Assert.assertTrue(rs.next());
                    Assert.assertEquals(row[0], rs.getInt(1));
                    Assert.assertEquals(row[1], rs.getString(2));
                    if (row.length >= 3) {
                        Assert.assertEquals(row[2], rs.getInt(3));
                    }
                    if(row.length == 4) {
                        Assert.assertEquals(row[3], rs.getInt(4));
                    }
                    assert row.length < 5;
                }
                Assert.assertFalse(rs.next());
            }
        }
    }

}<|MERGE_RESOLUTION|>--- conflicted
+++ resolved
@@ -56,15 +56,10 @@
     public void deleteTables() throws Exception {
         conn = methodWatcher.getOrCreateConnection();
         conn.setAutoCommit(false);
-<<<<<<< HEAD
-        new TableDAO(conn).drop(SCHEMA, "DHC10", "DHC9", "DHC8", "DHC7", "DHC6", "DHC5", "DHC4", "DHC3", "DHC2", "DHC1",
-                "FC", "FP", "SRT2", "GC2", "GC1", "CC", "CP", "C1I", "C2I", "PI","SRT", "LC", "YAC", "AC", "AP", "C2", "C", "P",
-                "cc1", "cc2", "cc3", "cc4", "cc6", "cc7");
-=======
         new TableDAO(conn).drop(SCHEMA, "SNGC2", "SNGC1", "SNC", "SNP", "RP", "RC",
-                                "T3", "T2", "T4", "T1", "DHC10", "DHC9", "DHC8", "DHC7", "DHC6", "DHC5", "DHC4", "DHC3", "DHC2", "DHC1",
-                "FC", "FP", "SRT2", "GC2", "GC1", "CC", "CP", "C1I", "C2I", "PI","SRT", "LC", "YAC", "AC", "AP", "C2", "C", "P");
->>>>>>> f9931894
+                                        "T3", "T2", "T4", "T1", "DHC10", "DHC9", "DHC8", "DHC7", "DHC6", "DHC5", "DHC4", "DHC3", "DHC2", "DHC1",
+                                        "FC", "FP", "SRT2", "GC2", "GC1", "CC", "CP", "C1I", "C2I", "PI","SRT", "LC", "YAC", "AC", "AP", "C2", "C", "P",
+                                        "cc1", "cc2", "cc3", "cc4", "cc6", "cc7");
     }
 
     @After
