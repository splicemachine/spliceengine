--- conflicted
+++ resolved
@@ -56,12 +56,8 @@
     public void deleteTables() throws Exception {
         conn = methodWatcher.getOrCreateConnection();
         conn.setAutoCommit(false);
-<<<<<<< HEAD
-        new TableDAO(conn).drop(SCHEMA, "SNGC2", "SNGC1", "SNC", "SNP",
+        new TableDAO(conn).drop(SCHEMA, "SNGC2", "SNGC1", "SNC", "SNP", "RP", "RC",
                                 "T3", "T2", "T4", "T1", "DHC10", "DHC9", "DHC8", "DHC7", "DHC6", "DHC5", "DHC4", "DHC3", "DHC2", "DHC1",
-=======
-        new TableDAO(conn).drop(SCHEMA, "RP", "RC", "T3", "T2", "T4", "T1", "DHC10", "DHC9", "DHC8", "DHC7", "DHC6", "DHC5", "DHC4", "DHC3", "DHC2", "DHC1",
->>>>>>> fa2360cd
                 "FC", "FP", "SRT2", "GC2", "GC1", "CC", "CP", "C1I", "C2I", "PI","SRT", "LC", "YAC", "AC", "AP", "C2", "C", "P");
     }
 
@@ -426,33 +422,6 @@
     }
 
     @Test
-<<<<<<< HEAD
-    public void onDeleteSetNullWithSomeNotNullableFieldsFailsProperly() throws Exception {
-        try(Statement s = conn.createStatement()) {
-            s.executeUpdate("create table SNP(col1 int primary key, col2 int)");
-            s.executeUpdate("create table SNC(col1 int, col2 int, col3 int references SNP(col1) on delete cascade, primary key(col1, col2))");
-            s.executeUpdate("create table SNGC1(col1 int primary key, col2 int, col3 int, foreign key(col2, col3) references SNC(col1, col2) on delete set null)");
-            s.executeUpdate("create table SNGC2(col1 int primary key, col2 int not null, col3 int)");
-            s.executeUpdate("alter table SNGC2 add constraint \"SNGC_FK\" foreign key(col2, col3) references SNC(col1, col2) on delete set null");
-            s.executeUpdate("insert into SNP values (42, 42)");
-            s.executeUpdate("insert into SNC values (42, 42, 42)");
-            s.executeUpdate("insert into SNGC1 values (42, 42, 42)");
-            s.executeUpdate("insert into SNGC2 values (42, 42, 42)");
-
-            try{
-                s.executeUpdate("delete from SNP where col1 = 42");
-                fail("expected query to fail with error: foreign key SNGC_FK caused an attempt to set some not-nullable columns in table SNGC2 to null. The statement has been rolled back");
-            } catch (Exception e) {
-                Assert.assertTrue(e instanceof SQLException);
-                SQLException sqlException = (SQLException)e;
-                Assert.assertEquals("23514", sqlException.getSQLState());
-                Assert.assertTrue(sqlException.getMessage().contains("foreign key SNGC_FK caused an attempt to set some not-nullable columns in table SNGC2 to null. The statement has been rolled back"));
-            }
-            shouldContain("SNP", new int[][]{{42,42}});
-            shouldContain("SNC", new int[][]{{42,42,42}});
-            shouldContain("SNGC1", new int[][]{{42,42,42}});
-            shouldContain("SNGC2", new int[][]{{42,42,42}});
-=======
     public void onDeleteRestrictIsSynonymToOnDeleteNoAction() throws Exception {
         try(Statement s = conn.createStatement()) {
             // RP, RC
@@ -471,7 +440,35 @@
                 Assert.assertEquals("23503", exception.getSQLState());
                 Assert.assertTrue(exception.getMessage().contains("Operation on table 'RP' caused a violation of foreign key constraint"));
             }
->>>>>>> fa2360cd
+        }
+    }
+
+    @Test
+    public void onDeleteSetNullWithSomeNotNullableFieldsFailsProperly() throws Exception {
+        try(Statement s = conn.createStatement()) {
+            s.executeUpdate("create table SNP(col1 int primary key, col2 int)");
+            s.executeUpdate("create table SNC(col1 int, col2 int, col3 int references SNP(col1) on delete cascade, primary key(col1, col2))");
+            s.executeUpdate("create table SNGC1(col1 int primary key, col2 int, col3 int, foreign key(col2, col3) references SNC(col1, col2) on delete set null)");
+            s.executeUpdate("create table SNGC2(col1 int primary key, col2 int not null, col3 int)");
+            s.executeUpdate("alter table SNGC2 add constraint \"SNGC_FK\" foreign key(col2, col3) references SNC(col1, col2) on delete set null");
+            s.executeUpdate("insert into SNP values (42, 42)");
+            s.executeUpdate("insert into SNC values (42, 42, 42)");
+            s.executeUpdate("insert into SNGC1 values (42, 42, 42)");
+            s.executeUpdate("insert into SNGC2 values (42, 42, 42)");
+
+            try{
+                s.executeUpdate("delete from SNP where col1 = 42");
+                fail("expected query to fail with error: foreign key SNGC_FK caused an attempt to set some not-nullable columns in table SNGC2 to null. The statement has been rolled back");
+            } catch (Exception e) {
+                Assert.assertTrue(e instanceof SQLException);
+                SQLException sqlException = (SQLException)e;
+                Assert.assertEquals("23514", sqlException.getSQLState());
+                Assert.assertTrue(sqlException.getMessage().contains("foreign key SNGC_FK caused an attempt to set some not-nullable columns in table SNGC2 to null. The statement has been rolled back"));
+            }
+            shouldContain("SNP", new int[][]{{42,42}});
+            shouldContain("SNC", new int[][]{{42,42,42}});
+            shouldContain("SNGC1", new int[][]{{42,42,42}});
+            shouldContain("SNGC2", new int[][]{{42,42,42}});
         }
     }
 
