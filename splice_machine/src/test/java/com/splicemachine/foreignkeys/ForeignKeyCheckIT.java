/*
 * Copyright (c) 2012 - 2020 Splice Machine, Inc.
 *
 * This file is part of Splice Machine.
 * Splice Machine is free software: you can redistribute it and/or modify it under the terms of the
 * GNU Affero General Public License as published by the Free Software Foundation, either
 * version 3, or (at your option) any later version.
 * Splice Machine is distributed in the hope that it will be useful, but WITHOUT ANY WARRANTY;
 * without even the implied warranty of MERCHANTABILITY or FITNESS FOR A PARTICULAR PURPOSE.
 * See the GNU Affero General Public License for more details.
 * You should have received a copy of the GNU Affero General Public License along with Splice Machine.
 * If not, see <http://www.gnu.org/licenses/>.
 */

package com.splicemachine.foreignkeys;

import com.splicemachine.derby.test.framework.SpliceSchemaWatcher;
import com.splicemachine.derby.test.framework.SpliceWatcher;
import com.splicemachine.derby.test.framework.TestConnection;
import com.splicemachine.derby.utils.ShowCreateTableIT;
import com.splicemachine.test.LongerThanTwoMinutes;
import com.splicemachine.test_tools.TableCreator;
import org.junit.*;
import org.junit.experimental.categories.Category;

import java.sql.Connection;
import java.sql.Statement;
import java.util.regex.Pattern;

import static com.splicemachine.test_tools.Rows.row;
import static com.splicemachine.test_tools.Rows.rows;
import static org.junit.Assert.*;

/**
 * Foreign key tests for *checking* that the FK constraint is enforced in various scenarios.
 */
@Category(LongerThanTwoMinutes.class)
public class ForeignKeyCheckIT {

    private static final String SCHEMA = ForeignKeyCheckIT.class.getSimpleName();

    @ClassRule
    public static SpliceSchemaWatcher spliceSchemaWatcher = new SpliceSchemaWatcher(SCHEMA);

    @Rule
    public SpliceWatcher methodWatcher = new SpliceWatcher(SCHEMA);

    private TestConnection conn;

    @Before
    public void deleteTables() throws Exception {
        conn = methodWatcher.getOrCreateConnection();
        conn.setAutoCommit(false);
    }

    @After
    public void tearDown() throws Exception{
        conn.rollback();
    }

    // - - - - - - - - - - - - - - - - - - - - - - - - - - - - - - - - - - - - - - - - - - - - - - - - - - - - - - - - -
    //
    // single column foreign keys
    //
    // - - - - - - - - - - - - - - - - - - - - - - - - - - - - - - - - - - - - - - - - - - - - - - - - - - - - - - - - -

    @Test
    public void referencing_singleColumn_primaryKey() throws Exception {

        new TableCreator(conn)
                .withCreate("create table P (a varchar(10), b int, primary key(a))")
                .withInsert("insert into P values(?,?)")
                .withRows(rows(row("A", 100), row("B", 200), row("C", 300))).create();

        new TableCreator(conn)
                .withCreate("create table C (a varchar(10) CONSTRAINT c_fk_1 REFERENCES P, b int)")
                .withInsert("insert into C values(?,?)")
                .withRows(rows(row("A", 100), row("B", 200), row("C", 300))).create();

        assertEquals(3L, conn.count("select * from P"));
        assertEquals(3L, conn.count("select * from C"));

        assertQueryFail("insert into C values('D', 200)", "Operation on table 'C' caused a violation of foreign key constraint 'C_FK_1' for key (A). The statement has been rolled back.");
        assertQueryFail("update C set a='Z' where a='A'", "Operation on table 'C' caused a violation of foreign key constraint 'C_FK_1' for key (A). The statement has been rolled back.");
    }

    @Test
    public void referencing_singleColumn_uniqueIndex() throws Exception {

        new TableCreator(conn)
                .withCreate("create table P (a varchar(10) unique, b int)")
                .withInsert("insert into P values(?,?)")
                .withRows(rows(row("A", 100), row("B", 200), row("C", 300))).create();

        new TableCreator(conn)
                .withCreate("create table C (a varchar(10) CONSTRAINT c_fk_1 REFERENCES P(a), b int)")
                .withInsert("insert into C values(?,?)")
                .withRows(rows(row("A", 100), row("B", 200), row("C", 300))).create();

        assertEquals(3L, conn.count("select * from P"));
        assertEquals(3L, conn.count("select * from C"));

        assertQueryFail("insert into C values('D', 200)", "Operation on table 'C' caused a violation of foreign key constraint 'C_FK_1' for key (A). The statement has been rolled back.");
        assertQueryFail("update C set a='Z' where a='A'", "Operation on table 'C' caused a violation of foreign key constraint 'C_FK_1' for key (A). The statement has been rolled back.");
    }

    /* DB-694 */
    @Test
    public void childRowsCannotReferenceDeletedRowsInParent() throws Exception {
        // given -- C -> P
        try(Statement s = conn.createStatement()){
            s.executeUpdate("create table P(a int primary key)");
            s.executeUpdate("create table C(a int references P(a))");
            s.executeUpdate("insert into P values(1),(2),(3),(4)");
            s.executeUpdate("insert into C values(1),(2),(3),(4)");

            // when -- we delete rows from the parent (after deleting child rows, to allow this)
            s.executeUpdate("delete from C");
            s.executeUpdate("delete from P");
        }

        // then -- we should not be able to insert rows (that were previously there) into C
<<<<<<< HEAD
        assertQueryFailMatch("insert into C values(1),(2),(3),(4)", "Operation on table 'C' caused a violation of foreign key constraint 'SQL\\d+' for key \\(A\\). The statement has been rolled back.");
        // then -- we should not be able to insert rows (that were NOT previously there) into C
        assertQueryFailMatch("insert into C values(5)", "Operation on table 'C' caused a violation of foreign key constraint 'SQL\\d+' for key \\(A\\). The statement has been rolled back.");
=======
        assertQueryFailMatch("insert into C values(1),(2),(3),(4)", String.format("Operation on table 'C' caused a violation of foreign key constraint '%s' for key \\(A\\).  The statement has been rolled back.", ShowCreateTableIT.SYSTEM_SQL_NAME_PATTERN));
        // then -- we should not be able to insert rows (that were NOT previously there) into C
        assertQueryFailMatch("insert into C values(5)", String.format("Operation on table 'C' caused a violation of foreign key constraint '%s' for key \\(A\\).  The statement has been rolled back.", ShowCreateTableIT.SYSTEM_SQL_NAME_PATTERN));
>>>>>>> d67c3c45
    }

    @Test
    // DB-5437
    public void childRowsCannotReferenceDeletedRowsInParentWithFirstRowDeleted() throws Exception {
        try(Statement s = conn.createStatement()){
            s.executeUpdate("create table P(a int primary key)");
            s.executeUpdate("create table C(a int, b int references P(a))");
            s.executeUpdate("insert into P values(1),(2)");
            s.executeUpdate("insert into C values(1,1),(2,1),(3,1),(4,2),(5,2),(6,2)");
            s.executeUpdate("delete from C where a = 1");
<<<<<<< HEAD
            assertQueryFailMatch("delete from P where a = 1","Operation on table 'P' caused a violation of foreign key constraint 'SQL\\d+' for key \\(B\\). The statement has been rolled back.");
=======
            assertQueryFailMatch("delete from P where a = 1", String.format("Operation on table 'P' caused a violation of foreign key constraint '%s' for key \\(B\\).  The statement has been rolled back.", ShowCreateTableIT.SYSTEM_SQL_NAME_PATTERN));
>>>>>>> d67c3c45
        }

    }


    // - - - - - - - - - - - - - - - - - - - - - - - - - - - - - - - - - - - - - - - - - - - - - - - - - - - - - - - - -
    //
    // multi-column foreign keys
    //
    // - - - - - - - - - - - - - - - - - - - - - - - - - - - - - - - - - - - - - - - - - - - - - - - - - - - - - - - - -

    @Test
    public void referencing_twoColumn_primaryKey() throws Exception {

        new TableCreator(conn)
                .withCreate("create table P (a varchar(10), b int, c int, primary key(a, b))")
                .withInsert("insert into P values(?,?,?)")
                .withRows(rows(
                        row("A", 100, 1),
                        row("A", 150, 1),
                        row("B", 200, 2),
                        row("B", 250, 2),
                        row("C", 300, 3)
                )).create();

        new TableCreator(conn)
                .withCreate("create table C (a varchar(10), b int, CONSTRAINT id_fk FOREIGN KEY (a,b) REFERENCES P(a,b))")
                .withInsert("insert into C values(?,?)")
                .withRows(rows(row("A", 100), row("B", 200), row("C", 300))).create();

        assertEquals(5L, conn.count("select * from P"));
        assertEquals(3L, conn.count("select * from C"));

        /* one column value missing */
        assertQueryFail("insert into C values('C', 700)", "Operation on table 'C' caused a violation of foreign key constraint 'ID_FK' for key (A,B). The statement has been rolled back.");
        /* two columns values missing */
        assertQueryFail("insert into C values('D', 200)", "Operation on table 'C' caused a violation of foreign key constraint 'ID_FK' for key (A,B). The statement has been rolled back.");

        assertQueryFail("update C set a='Z' where a='A'", "Operation on table 'C' caused a violation of foreign key constraint 'ID_FK' for key (A,B). The statement has been rolled back.");
    }

    @Test
    public void referencing_twoColumn_uniqueIndex() throws Exception {

        new TableCreator(conn)
                .withCreate("create table P (a varchar(10), b int, c int, UNIQUE(a,b))")
                .withInsert("insert into P values(?,?,?)")
                .withRows(rows(
                                row("A", 100, 1),
                                row("A", 200, 1),
                                row("B", 100, 2),
                                row("B", 200, 2),
                                row("C", 300, 3)
                        )
                ).create();

        new TableCreator(conn)
                .withCreate("create table C (a varchar(10), b int, CONSTRAINT c_fk1 FOREIGN KEY (a,b) REFERENCES P(a,b))")
                .withInsert("insert into C values(?,?)")
                .withRows(rows(row("A", 100), row("B", 200), row("C", 300))).create();

        assertEquals(5L, conn.count("select * from P"));
        assertEquals(3L, conn.count("select * from C"));

        /* one column value missing */
        assertQueryFail("insert into C values('D', 200)", "Operation on table 'C' caused a violation of foreign key constraint 'C_FK1' for key (A,B). The statement has been rolled back.");
        /* two columns values missing */
        assertQueryFail("insert into C values('A', 300)", "Operation on table 'C' caused a violation of foreign key constraint 'C_FK1' for key (A,B). The statement has been rolled back.");

        assertQueryFail("update C set a='Z' where a='A'", "Operation on table 'C' caused a violation of foreign key constraint 'C_FK1' for key (A,B). The statement has been rolled back.");
    }

    @Test
    public void referencing_twoColumn_uniqueIndex_withOrderSwap() throws Exception {

        new TableCreator(conn)
                .withCreate("create table P (a int, b int, UNIQUE(a, b))")
                .withInsert("insert into P values(?,?)")
                .withRows(rows(row(100, 1), row(100, 2), row(100, 3))).create();

        new TableCreator(conn)
                .withCreate("create table C (x int, y int, CONSTRAINT fk FOREIGN KEY (y, x) REFERENCES P(a, b))")
                .withInsert("insert into C values(?,?)")
                .withRows(rows(row(1, 100), row(2, 100), row(3, 100))).create();

        assertEquals(3L, conn.count("select * from P"));
        assertEquals(3L, conn.count("select * from C"));

        /* one column value missing */
        assertQueryFail("insert into C values(4, 100)", "Operation on table 'C' caused a violation of foreign key constraint 'FK' for key (Y,X). The statement has been rolled back.");
        /* two columns values missing */
        assertQueryFail("insert into C values(9, 900)", "Operation on table 'C' caused a violation of foreign key constraint 'FK' for key (Y,X). The statement has been rolled back.");

        assertQueryFail("update C set x=-1 where x=1", "Operation on table 'C' caused a violation of foreign key constraint 'FK' for key (Y,X). The statement has been rolled back.");
    }

    // - - - - - - - - - - - - - - - - - - - - - - - - - - - - - - - - - - - - - - - - - - - - - - - - - - - - - - - - -
    //
    // self-referencing foreign key
    //
    // - - - - - - - - - - - - - - - - - - - - - - - - - - - - - - - - - - - - - - - - - - - - - - - - - - - - - - - - -

    @Test
    public void referencing_self() throws Exception {

        TestConnection connection=conn;
        new TableCreator(connection)
                .withCreate("create table P (a int primary key, b int, CONSTRAINT fk FOREIGN KEY (B) REFERENCES P(a))")
                .withInsert("insert into P values(?,?)")
                .withRows(rows(row(1, null), row(2, null), row(3, 1), row(4, 1), row(5, 1), row(6, 1))).create();

        assertEquals(6L, connection.count("select * from P"));

        assertQueryFail("insert into P values (7, -1)", "Operation on table 'P' caused a violation of foreign key constraint 'FK' for key (B). The statement has been rolled back.");

        assertQueryFail("update P set b=-1 where b=1", "Operation on table 'P' caused a violation of foreign key constraint 'FK' for key (B). The statement has been rolled back.");
    }

    @Test
    public void referencing_self_multiple_times() throws Exception {

        TestConnection connection=conn;
        new TableCreator(connection)
                .withCreate("create table P (a int primary key, b int, c int, CONSTRAINT fk1 FOREIGN KEY (B) REFERENCES P(a), CONSTRAINT fk2 FOREIGN KEY (c) REFERENCES P(a))")
                .withInsert("insert into P values(?,?,?)")
                .withRows(rows(row(1, null, null), row(2, null, null), row(3, 1, 2), row(4, 1, 2), row(5, 1, 3), row(6, 1, 5)))
                .create();

        assertEquals(6L, connection.count("select * from P"));

        assertQueryFail("insert into P values (7, -1, 1)", "Operation on table 'P' caused a violation of foreign key constraint 'FK1' for key (B). The statement has been rolled back.");
        assertQueryFail("insert into P values (7, 1, -1)", "Operation on table 'P' caused a violation of foreign key constraint 'FK2' for key (C). The statement has been rolled back.");

        assertQueryFail("update P set b=-1 where B=1", "Operation on table 'P' caused a violation of foreign key constraint 'FK1' for key (B). The statement has been rolled back.");
        assertQueryFail("update P set c=-1 where c=2", "Operation on table 'P' caused a violation of foreign key constraint 'FK2' for key (C). The statement has been rolled back.");
    }

    // - - - - - - - - - - - - - - - - - - - - - - - - - - - - - - - - - - - - - - - - - - - - - - - - - - - - - - - - -
    //
    // floating-point columns in foreign key
    //
    // - - - - - - - - - - - - - - - - - - - - - - - - - - - - - - - - - - - - - - - - - - - - - - - - - - - - - - - - -

    @Test
    public void doubleValue_singleColumn() throws Exception {

        TestConnection connection=conn;
        new TableCreator(connection)
                .withCreate("create table P (a double primary key, b int)")
                .withInsert("insert into P values(?,?)")
                .withRows(rows(row(1.1, 1), row(0.0, 2), row(2.2, 2), row(3.9, 3), row(4.5, 3))).create();

        new TableCreator(connection)
                .withCreate("create table C (a double, b int, CONSTRAINT fk1 FOREIGN KEY (a) REFERENCES P(a))")
                .withInsert("insert into C values(?,?)")
                .withRows(rows(row(1.1, 200), row(0.0, 200), row(2.2, 200), row(3.9, 200)))
                .create();

        assertEquals(5L,connection.count("select * from P"));
        assertEquals(4L, connection.count("select * from C"));

        assertQueryFail("insert into C values (1.100001, 1.0)", "Operation on table 'C' caused a violation of foreign key constraint 'FK1' for key (A). The statement has been rolled back.");
        assertQueryFail("insert into C values (0.000001, 4.0)", "Operation on table 'C' caused a violation of foreign key constraint 'FK1' for key (A). The statement has been rolled back.");

        assertQueryFail("update C set a=-1.1 where a=1.1", "Operation on table 'C' caused a violation of foreign key constraint 'FK1' for key (A). The statement has been rolled back.");
    }

    @Test
    public void doubleValue_twoColumn() throws Exception {

        new TableCreator(conn)
                .withCreate("create table P (a double, b double, c double, d double, primary key(b,c))")
                .withInsert("insert into P values(?,?,?,?)")
                .withRows(rows(row(1.0, 1.0, 1.0, 1.0), row(2.0, 2.0, 2.0, 2.0), row(3.0, 3.0, 3.0, 3.0))).create();

        new TableCreator(conn)
                .withCreate("create table C (a double, b double, c double, d double, CONSTRAINT FK1 FOREIGN KEY (b,c) REFERENCES P(b,c))")
                .withInsert("insert into C values(?,?,?,?)")
                .withRows(rows(row(1.0, 1.0, 1.0, 1.0), row(2.0, 2.0, 2.0, 2.0), row(3.0, 3.0, 3.0, 3.0))).create();

        assertEquals(3L, conn.count("select * from P"));
        assertEquals(3L, conn.count("select * from C"));

        assertQueryFail("insert into C values (1.0, 1.0, 4.0, 1.0)", "Operation on table 'C' caused a violation of foreign key constraint 'FK1' for key (B,C). The statement has been rolled back.");
        assertQueryFail("insert into C values (1.0, 4.0, 1.0, 1.0)", "Operation on table 'C' caused a violation of foreign key constraint 'FK1' for key (B,C). The statement has been rolled back.");

        assertQueryFail("update C set b=-1.0 where b=1.0", "Operation on table 'C' caused a violation of foreign key constraint 'FK1' for key (B,C). The statement has been rolled back.");
        assertQueryFail("update C set c=-1.0 where c=1.0", "Operation on table 'C' caused a violation of foreign key constraint 'FK1' for key (B,C). The statement has been rolled back.");

        // UPDATE: success
        try(Statement s = conn.createStatement()){
            assertEquals(1,s.executeUpdate("update C set b=3.0, c=3.0 where b=1.0 and c=1.0"));
        }
        assertEquals(2L, conn.count("select * from C where b=3.0 AND c=3.0 "));
        assertEquals(0L, conn.count("select * from C where b=1.0 AND c=1.0 "));
        assertEquals(3L, conn.count("select * from C"));
    }

    @Test
    public void floatValue_threeColumn() throws Exception {

        new TableCreator(conn)
                .withCreate("create table P (a float, b float, c float, d float, e float, f float, primary key(b,d,f))")
                .withInsert("insert into P values(?,?,?,?,?,?)")
                .withRows(rows(row(1.1, 1.1, 1.1, 1.1, 1.1, 1.1), row(2.2, 2.2, 2.2, 2.2, 2.2, 2.2), row(3.3, 3.3, 3.3, 3.3, 3.3, 3.3))).create();

        new TableCreator(conn)
                .withCreate("create table C (a double, b double, c double, d double, CONSTRAINT FK1 FOREIGN KEY (b,c,d) REFERENCES P(b,d,f))")
                .withInsert("insert into C values(?,?,?,?)")
                .withRows(rows(row(1.1, 1.1, 1.1, 1.1), row(2.2, 2.2, 2.2, 2.2), row(3.3, 3.3, 3.3, 3.3)))
                .create();

        assertEquals(3L, conn.count("select * from P"));
        assertEquals(3L, conn.count("select * from C"));

        assertQueryFail("insert into C values (1.0, 1.0, 4.0, 1.0)", "Operation on table 'C' caused a violation of foreign key constraint 'FK1' for key (B,C,D). The statement has been rolled back.");
        assertQueryFail("insert into C values (1.0, 4.0, 1.0, 1.0)", "Operation on table 'C' caused a violation of foreign key constraint 'FK1' for key (B,C,D). The statement has been rolled back.");

        assertQueryFail("update C set b=-1.1 where a=1.1", "Operation on table 'C' caused a violation of foreign key constraint 'FK1' for key (B,C,D). The statement has been rolled back.");
    }

    // - - - - - - - - - - - - - - - - - - - - - - - - - - - - - - - - - - - - - - - - - - - - - - - - - - - - - - - - -
    //
    // column values having encoding with one are more bytes = 0
    //
    // - - - - - - - - - - - - - - - - - - - - - - - - - - - - - - - - - - - - - - - - - - - - - - - - - - - - - - - - -

    @Test
    public void intValue_withZeroByteAsPartOfEncoding() throws Exception {
        // given -- parent table with compound primary key with two values that encode with zeros
        // -2147483648           encodes as [23, -128, 0, 0, 0]
        // -9219236770852362184L encodes as [4, -128, 14, -79, 0, -91, 32, 40, 56]
        new TableCreator(conn)
                .withCreate("create table P (a int, b bigint, primary key(a,b))")
                .withInsert("insert into P values(?,?)")
                .withRows(rows(row(-2147483648, -9219236770852362184L))).create();

        // when -- child table has FK referencing parent
        new TableCreator(conn)
                .withCreate("create table C (a int, b bigint, CONSTRAINT FK1 FOREIGN KEY (a,b) REFERENCES P(a,b))").create();

        // then -- we can successfully insert zero encoding values
        try(Statement s = conn.createStatement()){
            s.executeUpdate("insert into C values(-2147483648, -9219236770852362184)");
        }
        // then -- but we cannot insert values that don't exist in parent table
        assertQueryFail("insert into C values(-1, -1)", "Operation on table 'C' caused a violation of foreign key constraint 'FK1' for key (A,B). The statement has been rolled back.");
    }

    // - - - - - - - - - - - - - - - - - - - - - - - - - - - - - - - - - - - - - - - - - - - - - - - - - - - - - - - - -
    //
    // NULL -- child rows can be insert if any FK column contains a null, regardless of if a similar row exists in
    //         the parent.
    //
    // - - - - - - - - - - - - - - - - - - - - - - - - - - - - - - - - - - - - - - - - - - - - - - - - - - - - - - - - -

    @Test
    public void nullValues_referencing_singleColumnUniqueIndex() throws Exception {

        new TableCreator(conn)
                .withCreate("create table P (a int, b int, UNIQUE(a))")
                .withInsert("insert into P values(?,?)")
                .withRows(rows(row(100, 1), row(200, 2), row(300, 3))).create();

        new TableCreator(conn)
                .withCreate("create table C (a int, b int, CONSTRAINT fk FOREIGN KEY (a) REFERENCES P(a))")
                .withInsert("insert into C values(?,?)")
                .withRows(rows(row(null, 1), row(100, 1), row(null, -1))).create();

        // Just asserting that we were able to insert into child non-matching rows with null in FK-cols.
        assertEquals(3L, conn.count("select * from C"));

        // Verify we can update to null
        try(Statement s = conn.createStatement()){
            s.executeUpdate("update C set a=null where a=100");
            assertEquals(3L,conn.count(s,"select * from C where a is null"));
        }
    }

    @Test
    public void nullValues_referencing_twoColumnUniqueIndex() throws Exception {

        new TableCreator(conn)
                .withCreate("create table P (a int, b int, UNIQUE(a, b))")
                .withInsert("insert into P values(?,?)")
                .withRows(rows(row(100, 1), row(100, 2), row(100, 3))).create();

        new TableCreator(conn)
                .withCreate("create table C (a int, b int, CONSTRAINT fk FOREIGN KEY (a, b) REFERENCES P(a, b))")
                .withInsert("insert into C values(?,?)")
                .withRows(rows(row(1, null), row(null, 100), row(100, 3))).create();

        // Just asserting that we were able to insert into child non-matching rows with null in FK-cols.
        assertEquals(3L, conn.count("select * from C"));

        // Verify we can update to null
        try(Statement s = conn.createStatement()){
            s.executeUpdate("update C set a=null,b=null where a=100 and b=3");
            assertEquals(1L,conn.count(s,"select * from C where a is null and b is null"));
        }
    }

    @Test
    public void nullValues_referencing_twoColumnDoubleUniqueIndex() throws Exception {

        new TableCreator(conn)
                .withCreate("create table P (a double, b double, UNIQUE(a, b))")
                .withInsert("insert into P values(?,?)")
                .withRows(rows(row(100.1, 1.1), row(100.1, 2.1), row(100.1, 3.1))).create();

        new TableCreator(conn)
                .withCreate("create table C (a double, b double, CONSTRAINT fk FOREIGN KEY (a, b) REFERENCES P(a, b))")
                .withInsert("insert into C values(?,?)")
                .withRows(rows(row(1.0, null), row(null, 100.0), row(1.0, null), row(100.1, 3.1))).create();

        // Just asserting that we were able to insert into child non-matching rows with null in FK-cols.
        assertEquals(4L, conn.count("select * from C"));

        // Verify we can update to null
        try(Statement s = conn.createStatement()){
            s.executeUpdate("update C set a=null,b=null where a=100.1 and b=3.1");
            assertEquals(1L,conn.count("select * from C where a is null and b is null"));
        }
    }

    @Test
    public void nullValues_referencing_threeColumnMultiTypePrimaryKey() throws Exception {

        new TableCreator(conn)
                .withCreate("create table P (a varchar(9), b float, c int, d int, primary key(a,b,c))")
                .withInsert("insert into P values(?,?,?,?)")
                .withRows(rows(row("11", 1.1f, 1, 1.1d), row("22", 2.2f, 2, 2.2d), row("33", 3.3f, 3, 3.3d)))
                .create();

        new TableCreator(conn)
                .withCreate("create table C (c1 int, a varchar(9), b float, c int, CONSTRAINT fk FOREIGN KEY (a, b, c) REFERENCES P(a, b, c))")
                .withInsert("insert into C values(?,?,?,?)")
                .withRows(rows(
                                row(1, "11", 1.1f, 1), row(2, "22", 2.2f, 2), row(3, "22", 2.2f, 2),
                                row(1, null, 1.1f, 1), row(2, "22", null, 2), row(3, "22", 2.2f, null),
                                row(1, null, null, 1), row(2, "22", null, null), row(3, null, 2.2f, null),
                                row(3, null, null, null)
                        )
                )
                .create();

        // Just asserting that we were able to insert into child non-matching rows with null in FK-cols.
        assertEquals(10L, conn.count("select * from C"));
    }

    // - - - - - - - - - - - - - - - - - - - - - - - - - - - - - - - - - - - - - - - - - - - - - - - - - - - - - - - - -
    //
    // failure semantics
    //
    // - - - - - - - - - - - - - - - - - - - - - - - - - - - - - - - - - - - - - - - - - - - - - - - - - - - - - - - - -

    @Test
    public void failure_insert_rollsBackFailedStatementOnlyNotEntireTransaction() throws Exception {

        new TableCreator(conn).withCreate("create table P (a int, b int, CONSTRAINT p_index UNIQUE(a))").create();
        new TableCreator(conn).withCreate("create table C (a int CONSTRAINT fk1 REFERENCES P(a), b int)").create();

        try(Statement s = conn.createStatement()){
            s.executeUpdate("insert into P values(100,1),(200,2),(300,3)");
            s.executeUpdate("insert into C values(100,1)");
            s.executeUpdate("insert into C values(200,1)");
        }

        // INSERT
        assertQueryFail("insert into C values(-1,-1)", "Operation on table 'C' caused a violation of foreign key constraint 'FK1' for key (A). The statement has been rolled back.");
        assertEquals(2L, conn.count("select * from C"));
        assertEquals(0L, conn.count("select * from C WHERE a=-1"));
        // UPDATE
        assertQueryFail("update C set a=-1 where a=100", "Operation on table 'C' caused a violation of foreign key constraint 'FK1' for key (A). The statement has been rolled back.");
        assertEquals(2L, conn.count("select * from C"));
        assertEquals(0L, conn.count("select * from C WHERE a=-1"));
    }

    // - - - - - - - - - - - - - - - - - - - - - - - - - - - - - - - - - - - - - - - - - - - - - - - - - - - - - - - - -
    //
    // large-ish inserts/updates
    //
    // - - - - - - - - - - - - - - - - - - - - - - - - - - - - - - - - - - - - - - - - - - - - - - - - - - - - - - - - -

    /* Also verifies that FK constraint is not enforcing uniqueness in child table. */
    @Test
    public void large_oneThousandRowsInChildTable() throws Exception {

        new TableCreator(conn).withCreate("create table P (a int, b int, CONSTRAINT p_index UNIQUE(a))").create();
        new TableCreator(conn).withCreate("create table C (a int CONSTRAINT c1 REFERENCES P(a), b int)").create();

        try(Statement s = conn.createStatement()){
            s.executeUpdate("insert into P values(10,1),(20,2),(30,3),(40,4),(50,5),(60,6),(70,7),(80,8)");
            s.executeUpdate("insert into C values(10,1),(20,2),(30,3),(40,4),(50,5),(60,6),(70,7),(80,8)");

            for(int i=0;i<7;i++){
                s.executeUpdate("insert into C select * from C");
            }

            assertEquals(8L,conn.count(s,"select * from P"));
            assertEquals(1024L,conn.count(s,"select * from C"));

            // Insert 1024 rows, these should all fail
            assertQueryFail("insert into C select b,a from C","Operation on table 'C' caused a violation of foreign key constraint 'C1' for key (A). The statement has been rolled back.");
            // Update 1024 rows, these should all fail
            assertQueryFail("update C set a=-1","Operation on table 'C' caused a violation of foreign key constraint 'C1' for key (A). The statement has been rolled back.");

            assertEquals(1024L,conn.count("select * from C"));
        }
    }

    // - - - - - - - - - - - - - - - - - - - - - - - - - - - - - - - - - - - - - - - - - - - - - - - - - - - - - - - - -
    //
    // multiple FK per table
    //
    // - - - - - - - - - - - - - - - - - - - - - - - - - - - - - - - - - - - - - - - - - - - - - - - - - - - - - - - - -

    /* This test also tests FKs of all column types */
    @Test
    public void multipleForeignKeysOnChildTable() throws Exception {

        TestConnection connection=conn;
        new TableCreator(connection)
                .withCreate("create table P (a varchar(9), b real, c double, d int, e bigint, f smallint, g decimal(11, 2), h date, i time, j timestamp," +
                        "CONSTRAINT u0 UNIQUE(a), CONSTRAINT u1 UNIQUE(b), CONSTRAINT u2 UNIQUE(c), CONSTRAINT u3 UNIQUE(d), " +
                        "CONSTRAINT u4 UNIQUE(e), CONSTRAINT u5 UNIQUE(f), CONSTRAINT u6 UNIQUE(g), CONSTRAINT u7 UNIQUE(h)," +
                        "CONSTRAINT u8 UNIQUE(i), CONSTRAINT u9 UNIQUE(j)" +
                        ")")
                .withInsert("insert into P values(?,?,?,?,?,?,?,?,?,?)")
                .withRows(rows(
                        row("aaa", 1.0f, 3.2d, 3, 6L, 126, 333333333.33, "2015-01-27", "09:15:30", "2000-02-02 02:02:02.002"),
                        row("bbb", 6.2f, 6.4d, 6, 12L, 127, 444444444.44, "2015-01-28", "13:15:30", "2001-02-02 02:02:02.002")
                ))
                .create();

        new TableCreator(connection)
                .withCreate("create table C (a varchar(9), b real, c double, d int, e bigint, f smallint, g decimal(11, 2), h date, i time, j timestamp," +
                        "CONSTRAINT fk0 FOREIGN KEY(a) REFERENCES P(a)," +
                        "CONSTRAINT fk1 FOREIGN KEY(b) REFERENCES P(b)," +
                        "CONSTRAINT fk2 FOREIGN KEY(c) REFERENCES P(c)," +
                        "CONSTRAINT fk3 FOREIGN KEY(d) REFERENCES P(d)," +
                        "CONSTRAINT fk4 FOREIGN KEY(e) REFERENCES P(e)," +
                        "CONSTRAINT fk5 FOREIGN KEY(f) REFERENCES P(f)," +
                        "CONSTRAINT fk6 FOREIGN KEY(g) REFERENCES P(g)," +
                        "CONSTRAINT fk7 FOREIGN KEY(h) REFERENCES P(h)," +
                        "CONSTRAINT fk8 FOREIGN KEY(i) REFERENCES P(i)," +
                        "CONSTRAINT fk9 FOREIGN KEY(j) REFERENCES P(j)" +
                        ")")
                .withInsert("insert into C values(?,?,?,?,?,?,?,?,?,?)")
                .withRows(rows(
                        row("aaa", 1.0f, 3.2d, 3, 6L, 126, 333333333.33, "2015-01-27", "09:15:30", "2000-02-02 02:02:02.002"),
                        row("bbb", 6.2f, 6.4d, 6, 12L, 127, 444444444.44, "2015-01-28", "09:15:30", "2000-02-02 02:02:02.002")
                ))
                .create();

        // Just asserting that we were able to insert into child non-matching rows with null in FK-cols.
        assertEquals(2L, conn.count("select * from C"));

        // this works
        try(Statement s = conn.createStatement()){
            s.execute("insert into C values ('aaa', 1.0, 3.2, 3, 6, 126, 333333333.33, '2015-01-27', '09:15:30', '2000-02-02 02:02:02.002')");
        }

        assertQueryFail("insert into C values ('ZZZ', 1.0, 3.2, 3, 6, 126, 333333333.33, '2015-01-27', '09:15:30', '2000-02-02 02:02:02.002')", "Operation on table 'C' caused a violation of foreign key constraint 'FK0' for key (A). The statement has been rolled back.");
        assertQueryFail("insert into C values ('aaa', -1.0, 3.2, 3, 6, 126, 333333333.33, '2015-01-27', '09:15:30', '2000-02-02 02:02:02.002')", "Operation on table 'C' caused a violation of foreign key constraint 'FK1' for key (B). The statement has been rolled back.");
        assertQueryFail("insert into C values ('aaa', 1.0, -3.2, 3, 6, 126, 333333333.33, '2015-01-27', '09:15:30', '2000-02-02 02:02:02.002')", "Operation on table 'C' caused a violation of foreign key constraint 'FK2' for key (C). The statement has been rolled back.");
        assertQueryFail("insert into C values ('aaa', 1.0, 3.2, -3, 6, 126, 333333333.33, '2015-01-27', '09:15:30', '2000-02-02 02:02:02.002')", "Operation on table 'C' caused a violation of foreign key constraint 'FK3' for key (D). The statement has been rolled back.");
        assertQueryFail("insert into C values ('aaa', 1.0, 3.2, 3, -6, 126, 333333333.33, '2015-01-27', '09:15:30', '2000-02-02 02:02:02.002')", "Operation on table 'C' caused a violation of foreign key constraint 'FK4' for key (E). The statement has been rolled back.");
        assertQueryFail("insert into C values ('aaa', 1.0, 3.2, 3,  6, -126, 333333333.33, '2015-01-27', '09:15:30', '2000-02-02 02:02:02.002')", "Operation on table 'C' caused a violation of foreign key constraint 'FK5' for key (F). The statement has been rolled back.");
        assertQueryFail("insert into C values ('aaa', 1.0, 3.2, 3,  6, 126, -333333333.33, '2015-01-27', '09:15:30', '2000-02-02 02:02:02.002')", "Operation on table 'C' caused a violation of foreign key constraint 'FK6' for key (G). The statement has been rolled back.");
        assertQueryFail("insert into C values ('aaa', 1.0, 3.2, 3,  6, 126, 333333333.33, '1999-12-31', '09:15:30', '2000-02-02 02:02:02.002')", "Operation on table 'C' caused a violation of foreign key constraint 'FK7' for key (H). The statement has been rolled back.");
        assertQueryFail("insert into C values ('aaa', 1.0, 3.2, 3,  6, 126, 333333333.33, '2015-01-27', '01:01:01', '2000-02-02 02:02:02.002')", "Operation on table 'C' caused a violation of foreign key constraint 'FK8' for key (I). The statement has been rolled back.");

        assertQueryFail("update C set a='ZZZ'", "Operation on table 'C' caused a violation of foreign key constraint 'FK0' for key (A). The statement has been rolled back.");
        assertQueryFail("update C set b=-1", "Operation on table 'C' caused a violation of foreign key constraint 'FK1' for key (B). The statement has been rolled back.");
        assertQueryFail("update C set c=-1", "Operation on table 'C' caused a violation of foreign key constraint 'FK2' for key (C). The statement has been rolled back.");
        assertQueryFail("update C set d=-1", "Operation on table 'C' caused a violation of foreign key constraint 'FK3' for key (D). The statement has been rolled back.");
        assertQueryFail("update C set e=-1", "Operation on table 'C' caused a violation of foreign key constraint 'FK4' for key (E). The statement has been rolled back.");
        assertQueryFail("update C set f=-1", "Operation on table 'C' caused a violation of foreign key constraint 'FK5' for key (F). The statement has been rolled back.");
        assertQueryFail("update C set g=-1", "Operation on table 'C' caused a violation of foreign key constraint 'FK6' for key (G). The statement has been rolled back.");
        assertQueryFail("update C set h='2007-01-01'", "Operation on table 'C' caused a violation of foreign key constraint 'FK7' for key (H). The statement has been rolled back.");
        assertQueryFail("update C set i='02:02:02'", "Operation on table 'C' caused a violation of foreign key constraint 'FK8' for key (I). The statement has been rolled back.");
        assertQueryFail("update C set j='1999-12-12 12:12:12.012'", "Operation on table 'C' caused a violation of foreign key constraint 'FK9' for key (J). The statement has been rolled back.");
    }

    /* When there are multiple FKs per column (not just per table) they share the same backing index */
    @Test
    public void multipleForeignKeysPerColumn() throws Exception {
        // given -- three parent tables and one child that references all three
        try(Statement s=conn.createStatement()){
            s.executeUpdate("create table P1(a int primary key)");
            s.executeUpdate("create table P2(a int primary key)");
            s.executeUpdate("create table P3(a int primary key)");

            s.executeUpdate("insert into P1 values(1),(9)");
            s.executeUpdate("insert into P2 values(2),(9)");
            s.executeUpdate("insert into P3 values(3),(9)");

            s.executeUpdate("create table C(a int, "+
                    "    CONSTRAINT fk1 FOREIGN KEY (a) REFERENCES P1(a),"+
                    "    CONSTRAINT fk2 FOREIGN KEY (a) REFERENCES P2(a),"+
                    "    CONSTRAINT fk3 FOREIGN KEY (a) REFERENCES P3(a)"+
                    ")");

            // then - we can insert into the child a value present all three
            s.executeUpdate("insert into C values(9)");
        }

        // then - we cannot insert any value NOT present in all three
        assertQueryFailMatch("insert into C values(1)", "Operation on table 'C' caused a violation of foreign key constraint 'FK[2|3]' for key \\(A\\). The statement has been rolled back.");
        assertQueryFailMatch("insert into C values(2)", "Operation on table 'C' caused a violation of foreign key constraint 'FK[1|3]' for key \\(A\\). The statement has been rolled back.");
        assertQueryFailMatch("insert into C values(3)", "Operation on table 'C' caused a violation of foreign key constraint 'FK[1|2]' for key \\(A\\). The statement has been rolled back.");
    }

    /* When there are multiple FKs per column (not just per table) they share the same backing index */
    @Test
    public void multipleForeignKeysPerColumn_fkAddedByAlterTable() throws Exception {
        // given -- three parent tables and one child
        try(Statement s = conn.createStatement()){
            s.executeUpdate("create table P1(a int primary key)");
            s.executeUpdate("create table P2(a int primary key)");
            s.executeUpdate("create table P3(a int primary key)");

            s.executeUpdate("insert into P1 values(1),(9)");
            s.executeUpdate("insert into P2 values(2),(9)");
            s.executeUpdate("insert into P3 values(3),(9)");

            s.executeUpdate("create table C(a int, "+
                    "    CONSTRAINT fk1 FOREIGN KEY (a) REFERENCES P1(a)"+
                    ")");

            // when - make sure the write context for C is initialized
            s.executeUpdate("insert into C values(9)");

            // when - alter table add FK after write context is initialized
            s.executeUpdate("ALTER table C add constraint FK2 FOREIGN KEY (a) REFERENCES P2(a)");
            s.executeUpdate("ALTER table C add constraint FK3 FOREIGN KEY (a) REFERENCES P3(a)");

            // then - we can insert into the child a value present all three
            s.executeUpdate("insert into C values(9)");
        }

        // then - we cannot insert any value NOT present in all three
        assertQueryFailMatch("insert into C values(1)", "Operation on table 'C' caused a violation of foreign key constraint 'FK[2|3]' for key \\(A\\). The statement has been rolled back.");
        assertQueryFailMatch("insert into C values(2)", "Operation on table 'C' caused a violation of foreign key constraint 'FK[1|3]' for key \\(A\\). The statement has been rolled back.");
        assertQueryFailMatch("insert into C values(3)", "Operation on table 'C' caused a violation of foreign key constraint 'FK[1|2]' for key \\(A\\). The statement has been rolled back.");
    }

    @Test
    public void multipleTablesReferencingSameTable() throws Exception {
        new TableCreator(conn)
                .withCreate("create table P (a int primary key, b int)")
                .withInsert("insert into P values(?,?)")
                .withRows(rows(row(100, 100), row(200, 200), row(300, 300))).create();

        new TableCreator(conn)
                .withCreate("create table C1 (a int CONSTRAINT c_fk_1 REFERENCES P, b int)")
                .withInsert("insert into C1 values(?,?)")
                .withRows(rows(row(100, 100), row(200, 200), row(300, 300))).create();

        new TableCreator(conn)
                .withCreate("create table C2 (a int CONSTRAINT c_fk_2 REFERENCES P, b int)")
                .withInsert("insert into C2 values(?,?)")
                .withRows(rows(row(100, 100), row(200, 200), row(300, 300))).create();

        assertQueryFail("insert into C1 values (-100, 100)", "Operation on table 'C1' caused a violation of foreign key constraint 'C_FK_1' for key (A). The statement has been rolled back.");
        assertQueryFail("insert into C2 values (-100, 100)", "Operation on table 'C2' caused a violation of foreign key constraint 'C_FK_2' for key (A). The statement has been rolled back.");

        assertQueryFail("update C1 set a=-1", "Operation on table 'C1' caused a violation of foreign key constraint 'C_FK_1' for key (A). The statement has been rolled back.");
        assertQueryFail("update C2 set a=-1", "Operation on table 'C2' caused a violation of foreign key constraint 'C_FK_2' for key (A). The statement has been rolled back.");
    }

    @Test
    public void addingRowToChildTableReferencingParentRowWhichWasDeletedAndAddedAgainWorks() throws Exception {
        new TableCreator(conn)
                .withCreate("create table P(col1 int, col2 varchar(2), col3 int, col4 int, primary key (col2, col4))")
                .withInsert("insert into P values(?,?,?,?)")
                .withRows(rows(row(1, "a", 1, 1)))
                .create();

        new TableCreator(conn)
                .withCreate("create table C (col1 int primary key, col2 varchar(2), col3 int, col4 int, constraint CHILD_FKEY foreign key(col2, col3) references P(col2, col4) )")
                .create();

        try(Statement s = conn.createStatement()){
            s.executeUpdate("delete from P");
            s.executeUpdate("insert into P values (1, 'a', 1, 1)");
            s.executeUpdate("insert into C values (400, 'a', 1, 42)"); // should not fail
        }
    }

    @Test
    public void rowHistoryIsReadyCorrectly() throws Exception {
        try(Connection c = newNoAutoCommitConnection()) {
            new TableCreator(c)
                    .withCreate("create table PRHIRC(col1 int, col2 varchar(2), col3 int, col4 int, primary key (col2, col4))")
                    .withInsert("insert into PRHIRC values(?,?,?,?)")
                    .withRows(rows(row(1, "a", 1, 1)))
                    .create();
            new TableCreator(c)
                    .withCreate("create table CRH (col1 int primary key, col2 varchar(2), col3 int, col4 int, constraint CHILD_FKEY_RHIRC foreign key(col2, col3) references PRHIRC(col2, col4) )")
                    .create();
            c.commit();
        }

        try(Connection c = newNoAutoCommitConnection()) {
            try (Statement statement = c.createStatement()) {
                statement.executeUpdate("update PRHIRC set col1 = 42");
            }
            c.rollback();
        }

        try(Connection conn = newNoAutoCommitConnection()) {
            try(Statement s = conn.createStatement()) {
                s.executeUpdate("insert into CRH values (400, 'a', 1, 42)"); // should not fail
            }
            conn.commit();
        }
    }

    // - - - - - - - - - - - - - - - - - - - - - - - - - - - - - - - - - - - - - - - - - - - - - - - - - - - - - - - - -
    //
    // FK is UNIQUE in child table -- this is a very distinct case because we will reuse the unique index in the
    //                                child table rather than creating a new non-unique backing index for the FK
    //                                constraint.
    //
    // - - - - - - - - - - - - - - - - - - - - - - - - - - - - - - - - - - - - - - - - - - - - - - - - - - - - - - - - -

    @Test
    public void uniqueConstraintOnForeignKeyConstraintCols() throws Exception {
        new TableCreator(conn)
                .withCreate("create table P (a varchar(10), b int, primary key(a))")
                .withInsert("insert into P values(?,?)")
                .withRows(rows(row("A", 100), row("B", 200), row("C", 300))).create();

        new TableCreator(conn)
                .withCreate("create table C (a varchar(10), b int, CONSTRAINT c_fk_1 FOREIGN KEY(a) REFERENCES P, CONSTRAINT c_u_idx UNIQUE(a))")
                .withInsert("insert into C values(?,?)")
                .withRows(rows(row("A", 100), row("B", 200), row("C", 300))).create();

        assertEquals(3L, conn.count("select * from P"));
        assertEquals(3L, conn.count("select * from C"));

        assertQueryFail("insert into C values('D', 200)", "Operation on table 'C' caused a violation of foreign key constraint 'C_FK_1' for key (A). The statement has been rolled back.");
        assertQueryFail("update C set a='Z' where a='A'", "Operation on table 'C' caused a violation of foreign key constraint 'C_FK_1' for key (A). The statement has been rolled back.");

        // verify that the unique constraint is enforced, DB-3100
        assertQueryFail("insert into C values('B', 200)", "The statement was aborted because it would have caused a duplicate key value in a unique or primary key constraint or unique index identified by 'C_U_IDX' defined on 'C'.");
    }


    // - - - - - - - - - - - - - - - - - - - - - - - - - - - - - - - - - - - - - - - - - - - - - - - - - - - - - - - - -
    //
    // helper methods
    //
    // - - - - - - - - - - - - - - - - - - - - - - - - - - - - - - - - - - - - - - - - - - - - - - - - - - - - - - - - -

    private void assertQueryFail(String sql, String expectedExceptionMessage) {
        try(Statement s = conn.createStatement()){
            s.executeUpdate(sql);
            fail(String.format("query '%s', did not fail/throw. Expected exception is '%s'", sql, expectedExceptionMessage));
        } catch (Exception e) {
            assertEquals(expectedExceptionMessage, e.getMessage());
        }
    }

    private void assertQueryFailMatch(String sql, String expectedExceptionMessagePattern) {
        try(Statement s = conn.createStatement()){
            s.executeUpdate(sql);
            fail(String.format("query '%s', did not fail/throw. Expected exception pattern is '%s'", sql, expectedExceptionMessagePattern));
        } catch (Exception e) {
            assertTrue(String.format("exception '%s' did not match expected pattern '%s'", e.getMessage(), expectedExceptionMessagePattern),
                    Pattern.compile(expectedExceptionMessagePattern).matcher(e.getMessage()).matches());
        }
    }

    private Connection newNoAutoCommitConnection() throws Exception {
        Connection connection = methodWatcher.createConnection();
        connection.setAutoCommit(false);
        return connection;
    }

}<|MERGE_RESOLUTION|>--- conflicted
+++ resolved
@@ -120,15 +120,9 @@
         }
 
         // then -- we should not be able to insert rows (that were previously there) into C
-<<<<<<< HEAD
-        assertQueryFailMatch("insert into C values(1),(2),(3),(4)", "Operation on table 'C' caused a violation of foreign key constraint 'SQL\\d+' for key \\(A\\). The statement has been rolled back.");
+        assertQueryFailMatch("insert into C values(1),(2),(3),(4)", String.format("Operation on table 'C' caused a violation of foreign key constraint '%s' for key \\(A\\). The statement has been rolled back.", ShowCreateTableIT.SYSTEM_SQL_NAME_PATTERN));
         // then -- we should not be able to insert rows (that were NOT previously there) into C
-        assertQueryFailMatch("insert into C values(5)", "Operation on table 'C' caused a violation of foreign key constraint 'SQL\\d+' for key \\(A\\). The statement has been rolled back.");
-=======
-        assertQueryFailMatch("insert into C values(1),(2),(3),(4)", String.format("Operation on table 'C' caused a violation of foreign key constraint '%s' for key \\(A\\).  The statement has been rolled back.", ShowCreateTableIT.SYSTEM_SQL_NAME_PATTERN));
-        // then -- we should not be able to insert rows (that were NOT previously there) into C
-        assertQueryFailMatch("insert into C values(5)", String.format("Operation on table 'C' caused a violation of foreign key constraint '%s' for key \\(A\\).  The statement has been rolled back.", ShowCreateTableIT.SYSTEM_SQL_NAME_PATTERN));
->>>>>>> d67c3c45
+        assertQueryFailMatch("insert into C values(5)", String.format("Operation on table 'C' caused a violation of foreign key constraint '%s' for key \\(A\\). The statement has been rolled back.", ShowCreateTableIT.SYSTEM_SQL_NAME_PATTERN));
     }
 
     @Test
@@ -140,11 +134,7 @@
             s.executeUpdate("insert into P values(1),(2)");
             s.executeUpdate("insert into C values(1,1),(2,1),(3,1),(4,2),(5,2),(6,2)");
             s.executeUpdate("delete from C where a = 1");
-<<<<<<< HEAD
-            assertQueryFailMatch("delete from P where a = 1","Operation on table 'P' caused a violation of foreign key constraint 'SQL\\d+' for key \\(B\\). The statement has been rolled back.");
-=======
-            assertQueryFailMatch("delete from P where a = 1", String.format("Operation on table 'P' caused a violation of foreign key constraint '%s' for key \\(B\\).  The statement has been rolled back.", ShowCreateTableIT.SYSTEM_SQL_NAME_PATTERN));
->>>>>>> d67c3c45
+            assertQueryFailMatch("delete from P where a = 1", String.format("Operation on table 'P' caused a violation of foreign key constraint '%s' for key \\(B\\). The statement has been rolled back.", ShowCreateTableIT.SYSTEM_SQL_NAME_PATTERN));
         }
 
     }
