--- conflicted
+++ resolved
@@ -964,14 +964,11 @@
         instance.register(BroadcastFullOuterJoinOperation.class,EXTERNALIZABLE_SERIALIZER,326);
         instance.register(MergeSortFullOuterJoinOperation.class,EXTERNALIZABLE_SERIALIZER,327);
         instance.register(FakeColumnStatisticsImpl.class,EXTERNALIZABLE_SERIALIZER,328);
-<<<<<<< HEAD
-        instance.register(StringAggregator.class,EXTERNALIZABLE_SERIALIZER,329);
-        instance.register(StringBuilder.class,330);
-=======
         instance.register(TriggerNewTransitionRows.class,EXTERNALIZABLE_SERIALIZER,329);
         instance.register(TriggerOldTransitionRows.class,EXTERNALIZABLE_SERIALIZER,330);
         instance.register(TriggerRowHolderImpl.class,EXTERNALIZABLE_SERIALIZER,331);
         instance.register(TriggerDescriptorV2.class,EXTERNALIZABLE_SERIALIZER,332);
->>>>>>> f774c8b8
+        instance.register(StringAggregator.class,EXTERNALIZABLE_SERIALIZER,333);
+        instance.register(StringBuilder.class,334);
     }
 }