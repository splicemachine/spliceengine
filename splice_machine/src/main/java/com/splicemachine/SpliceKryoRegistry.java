/*
 * Copyright (c) 2012 - 2020 Splice Machine, Inc.
 *
 * This file is part of Splice Machine.
 * Splice Machine is free software: you can redistribute it and/or modify it under the terms of the
 * GNU Affero General Public License as published by the Free Software Foundation, either
 * version 3, or (at your option) any later version.
 * Splice Machine is distributed in the hope that it will be useful, but WITHOUT ANY WARRANTY;
 * without even the implied warranty of MERCHANTABILITY or FITNESS FOR A PARTICULAR PURPOSE.
 * See the GNU Affero General Public License for more details.
 * You should have received a copy of the GNU Affero General Public License along with Splice Machine.
 * If not, see <http://www.gnu.org/licenses/>.
 */

package com.splicemachine;

import com.esotericsoftware.kryo.Kryo;
import com.esotericsoftware.kryo.Serializer;
import com.esotericsoftware.kryo.io.Input;
import com.esotericsoftware.kryo.io.Output;
import com.esotericsoftware.kryo.serializers.DefaultSerializers;
import com.esotericsoftware.kryo.serializers.MapSerializer;
import com.splicemachine.db.catalog.types.*;
import com.splicemachine.db.iapi.error.StandardException;
import com.splicemachine.db.iapi.services.io.*;
import com.splicemachine.db.iapi.sql.dictionary.*;
import com.splicemachine.db.iapi.sql.execute.ExecRow;
import com.splicemachine.db.iapi.stats.ColumnStatisticsImpl;
import com.splicemachine.db.iapi.stats.ColumnStatisticsMerge;
import com.splicemachine.db.iapi.stats.FakeColumnStatisticsImpl;
import com.splicemachine.db.iapi.types.*;
import com.splicemachine.db.impl.services.uuid.BasicUUID;
import com.splicemachine.db.impl.sql.*;
import com.splicemachine.db.impl.sql.catalog.DDColumnDependableFinder;
import com.splicemachine.db.impl.sql.catalog.DD_Version;
import com.splicemachine.db.impl.sql.catalog.DDdependableFinder;
import com.splicemachine.db.impl.sql.catalog.ManagedCache;
import com.splicemachine.db.impl.sql.compile.*;
import com.splicemachine.db.impl.sql.execute.*;
import com.splicemachine.db.impl.store.access.PC_XenaVersion;
import com.splicemachine.db.shared.common.udt.UDTBase;
import com.splicemachine.derby.catalog.TriggerNewTransitionRows;
import com.splicemachine.derby.catalog.TriggerOldTransitionRows;
import com.splicemachine.derby.ddl.DDLChangeType;
import com.splicemachine.derby.ddl.TentativeAddColumnDesc;
import com.splicemachine.derby.ddl.TentativeAddConstraintDesc;
import com.splicemachine.derby.ddl.TentativeDropColumnDesc;
import com.splicemachine.derby.impl.sql.catalog.Splice_DD_Version;
import com.splicemachine.derby.impl.sql.execute.TriggerRowHolderImpl;
import com.splicemachine.derby.impl.sql.execute.actions.DeleteConstantOperation;
import com.splicemachine.derby.impl.sql.execute.actions.InsertConstantOperation;
import com.splicemachine.derby.impl.sql.execute.actions.UpdateConstantOperation;
import com.splicemachine.derby.impl.sql.execute.operations.*;
import com.splicemachine.derby.impl.sql.execute.operations.export.ExportFile;
import com.splicemachine.derby.impl.sql.execute.operations.export.ExportParams;
import com.splicemachine.derby.impl.sql.execute.operations.framework.DerbyAggregateContext;
import com.splicemachine.derby.impl.sql.execute.operations.groupedaggregate.DerbyGroupedAggregateContext;
import com.splicemachine.derby.impl.sql.execute.operations.window.DerbyWindowContext;
import com.splicemachine.derby.impl.store.access.btree.IndexConglomerate;
import com.splicemachine.derby.impl.store.access.hbase.HBaseConglomerate;
import com.splicemachine.derby.serialization.ActivationSerializer;
import com.splicemachine.derby.serialization.SpliceObserverInstructions;
import com.splicemachine.derby.stream.ActivationHolder;
import com.splicemachine.derby.stream.control.BadRecordsRecorder;
import com.splicemachine.derby.stream.control.ControlOperationContext;
import com.splicemachine.derby.stream.function.*;
import com.splicemachine.derby.stream.function.broadcast.AbstractBroadcastJoinFlatMapFunction;
import com.splicemachine.derby.utils.kryo.DataValueDescriptorSerializer;
import com.splicemachine.derby.utils.kryo.ListDataTypeSerializer;
import com.splicemachine.derby.utils.kryo.SimpleObjectSerializer;
import com.splicemachine.derby.utils.kryo.ValueRowSerializer;
import com.splicemachine.kvpair.KVPair;
import com.splicemachine.pipeline.client.BulkWrite;
import com.splicemachine.pipeline.client.WriteResult;
import com.splicemachine.pipeline.constraint.ConstraintContext;
import com.splicemachine.si.impl.txn.ActiveWriteTxn;
import com.splicemachine.si.impl.txn.WritableTxn;
import com.splicemachine.utils.ByteSlice;
import com.splicemachine.utils.kryo.ExternalizableSerializer;
import com.splicemachine.utils.kryo.KryoObjectInput;
import com.splicemachine.utils.kryo.KryoObjectOutput;
import com.splicemachine.utils.kryo.KryoPool;
import de.javakaffee.kryoserializers.ArraysAsListSerializer;
import de.javakaffee.kryoserializers.UnmodifiableCollectionsSerializer;
import org.apache.commons.lang3.mutable.MutableDouble;
import splice.com.google.common.base.Optional;
import splice.com.google.common.collect.ImmutableList;

import java.io.IOException;
import java.math.BigDecimal;
import java.sql.Date;
import java.sql.ResultSet;
import java.sql.Time;
import java.sql.Timestamp;
import java.util.*;


/**
 * Maps serializable entities to a Kryo Serializer, so that
 * they may be more efficiently serialized than raw Java serialization.
 * <p/>
 * https://github.com/EsotericSoftware/kryo
 *
 * @author Scott Fines
 *         Created on: 8/15/13
 */
public class SpliceKryoRegistry implements KryoPool.KryoRegistry{
    //ExternalizableSerializers are stateless, no need to create more than we need
    private static final ExternalizableSerializer EXTERNALIZABLE_SERIALIZER=ExternalizableSerializer.INSTANCE;
    private static final UnmodifiableCollectionsSerializer UNMODIFIABLE_COLLECTIONS_SERIALIZER=new UnmodifiableCollectionsSerializer();
    private static final DefaultSerializers.KryoSerializableSerializer KRYO_SERIALIZABLE_SERIALIZER = new DefaultSerializers.KryoSerializableSerializer();

    private static volatile KryoPool spliceKryoPool;

    public static Class<?> getClassFromString(String className) {
        Class<?> foundClass = null;
        try {
            foundClass = Class.forName(className);
        } catch ( final Exception e ) {
            throw new RuntimeException( e );
        }
        return foundClass;
    }

    public static KryoPool getInstance(){
        KryoPool kp = spliceKryoPool;
        if(kp==null){
            synchronized(SpliceKryoRegistry.class){
                kp = spliceKryoPool;
                if(kp==null){
                    EngineDriver driver = EngineDriver.driver();
                    if(driver==null){
                        kp = new KryoPool(1);
                    }else{
                        int kpSize = driver.getConfiguration().getKryoPoolSize();
                        kp = spliceKryoPool = new KryoPool(kpSize);
                    }
                    kp.setKryoRegistry(new SpliceKryoRegistry());
                }
            }
        }
        return kp;
    }

    @Override
    public void register(Kryo instance){
                /*
				 * IMPORTANT!!!! READ THIS COMMENT!!!
				 * ===========================================================
			   * If you don't read this comment fully and COMPLETELY
			   * understand what's going on with this registry, then you run
			   * the risk of doing something which breaks Splice on existing
			   * clusters; when you do that, Customer Solutions and QA will
			   * complain to Gene, who will in turn complain to Scott, who
			   * will in turn hunt you down and stab you with a razor-sharp
			   * shard of glass for not paying attention to this message. You
			   * Have Been Warned.
			   * ==========================================================
			   *
			   * When Kryo serializes an object, the first thing it will
			   * write is an integer identifier. This identifier UNIQUELY
			   * and UNEQUIVOCABLY represents the entirety of the class
			   * information for the serialized object.
			   *
			   * In most cases, this isn't much of a problem, but we use
			   * Kryo to serialize objects into tables (in particular,
			   * into System tables). What this means is that if the
			   * identifier for a class that's stored in a table, then
			   * we can NEVER change the identifier FOR ANY REASON.
			   *
			   * So, in practice, what does that mean for you? Well,
			   * each line of the following block of code will assign
			   * a unique, manually-defined id to a class. This allows
			   * you to rearrange lines (which wasn't always true), but
			   * means that you MUST follow these rules when adding to this
			   * class
			   *
			   * 1. do NOT refactor away the magic numbers--if you try
			   * and be clever with a counter, you WILL break backwards compatibility
			   *
			   * 2. Once the rest of the world has seen a line with a specific Id,
			   * NEVER CHANGE THAT ID. In practice, once you've pushed a change to this
			   * file, that change can NEVER BE UNDONE. So make sure it's right.
			   *
			   * To register a new class, here's what you do.
			   *
			   * 1. create a serializer class (or reuse one)
			   * 2. find the HIGHEST PREVIOUSLY REGISTERED id.
			   * 3. register your new class with the NEXT id in the monotonic sequence
			   * (e.g. if the highest is 145, register with 146).
			   * 4. run the ENTIRE IT suite WITHOUT cleaning your data (an easy protection
			   * against accidentally breaking system tables)
			   * 5. warn everyone that you've made changes to this file (in particular, warn
			   * Scott and Gene, so that they can be aware of your potentially breaking
			   * backwards compatibility).
			   * 6. push ONLY AFTER YOU ARE SURE that it works exactly as intended.
			   *
			   * To change how a class is being serialized:
			   *
			   * 1. DON'T. You'll probably break backwards compatibility.
			   *
			   * If you absolutely MUST change the serialization, then you'll need
			   * to ensure somehow that your change is backwards compatible. To do this:
			   *
			   * 1. confirm that your class isn't stored anywhere. If it's never written
			   *  to disk, then you are safe to make changes. Most classes that are known
			   *  to never be written to disk should have a comment in this file about
			   *  it being safe to change
			   * 2. If the file IS stored EVER, then you'll need to devise a way to convert
			   * existing stored instances into the new format. Usually, that means you'll need
			   * to be able to read either format (but only need to write in the new),
			   * which will make your deserialization code complicated and difficult,
			   * but that's the nature of the beast.
	    	   */
        instance.setReferences(false);
        instance.setRegistrationRequired(true);

        instance.register(ValueRow.class,new ValueRowSerializer<ValueRow>(){
            @Override
            protected ValueRow newType(int size){
                return new ValueRow(size);
            }
        },10);
        instance.register(GenericStorablePreparedStatement.class,EXTERNALIZABLE_SERIALIZER,11);
        instance.register(DataTypeDescriptor.class,EXTERNALIZABLE_SERIALIZER,18);
        instance.register(TypeDescriptorImpl.class,EXTERNALIZABLE_SERIALIZER,12);
        instance.register(BaseTypeIdImpl.class,EXTERNALIZABLE_SERIALIZER,13);
        instance.register(UserDefinedTypeIdImpl.class,EXTERNALIZABLE_SERIALIZER,14);
        instance.register(DecimalTypeIdImpl.class,EXTERNALIZABLE_SERIALIZER,15);
        instance.register(RowMultiSetImpl.class,EXTERNALIZABLE_SERIALIZER,16);
        instance.register(RoutineAliasInfo.class,EXTERNALIZABLE_SERIALIZER,17);

        instance.register(IndexConglomerate.class,EXTERNALIZABLE_SERIALIZER,19);
        instance.register(HBaseConglomerate.class,EXTERNALIZABLE_SERIALIZER,20);

        instance.register(FormatableBitSet.class,EXTERNALIZABLE_SERIALIZER,21);

        instance.register(CountAggregator.class,EXTERNALIZABLE_SERIALIZER,22);
        instance.register(SumAggregator.class,EXTERNALIZABLE_SERIALIZER,23);
        instance.register(AvgAggregator.class,EXTERNALIZABLE_SERIALIZER,24);
        instance.register(MaxMinAggregator.class,EXTERNALIZABLE_SERIALIZER,25);

        instance.register(SQLDecimal.class,new DataValueDescriptorSerializer<SQLDecimal>(){
            @Override
            protected void writeValue(Kryo kryo,Output output,SQLDecimal object) throws StandardException{
                kryo.writeObjectOrNull(output,object.getObject(),BigDecimal.class);
            }

            @Override
            protected void readValue(Kryo kryo,Input input,SQLDecimal dvd) throws StandardException{
                dvd.setBigDecimal(kryo.readObjectOrNull(input,BigDecimal.class));
            }
        },26);
        instance.register(SQLDouble.class,new DataValueDescriptorSerializer<SQLDouble>(){
            @Override
            protected void writeValue(Kryo kryo,Output output,SQLDouble object) throws StandardException{
                output.writeDouble(object.getDouble());
            }

            @Override
            protected void readValue(Kryo kryo,Input input,SQLDouble dvd) throws StandardException{
                dvd.setValue(input.readDouble());
            }
        },27);
        instance.register(SQLInteger.class,new DataValueDescriptorSerializer<SQLInteger>(){
            @Override
            protected void writeValue(Kryo kryo,Output output,SQLInteger object){
                output.writeInt(object.getInt());
            }

            @Override
            protected void readValue(Kryo kryo,Input input,SQLInteger dvd){
                dvd.setValue(input.readInt());
            }
        },28);
        instance.register(SQLVarchar.class,new DataValueDescriptorSerializer<SQLVarchar>(){
            @Override
            protected void writeValue(Kryo kryo,Output output,SQLVarchar object) throws StandardException{
                output.writeString(object.getString());
            }

            @Override
            protected void readValue(Kryo kryo,Input input,SQLVarchar dvd){
                dvd.setValue(input.readString());
            }
        },29);
        instance.register(SQLLongvarchar.class,new DataValueDescriptorSerializer<SQLLongvarchar>(){
            @Override
            protected void writeValue(Kryo kryo,Output output,SQLLongvarchar object) throws StandardException{
                output.writeString(object.getString());
            }

            @Override
            protected void readValue(Kryo kryo,Input input,SQLLongvarchar dvd){
                dvd.setValue(input.readString());
            }
        },30);
        instance.register(SQLChar.class,new DataValueDescriptorSerializer<SQLChar>(){
            @Override
            protected void writeValue(Kryo kryo,Output output,SQLChar object) throws StandardException{
                output.writeString(object.getString());
            }

            @Override
            protected void readValue(Kryo kryo,Input input,SQLChar dvd){
                dvd.setValue(input.readString());
            }
        },31);
        instance.register(SQLBoolean.class,new DataValueDescriptorSerializer<SQLBoolean>(){
            @Override
            protected void writeValue(Kryo kryo,Output output,SQLBoolean object) throws StandardException{
                output.writeBoolean(object.getBoolean());
            }

            @Override
            protected void readValue(Kryo kryo,Input input,SQLBoolean dvd) throws StandardException{
                dvd.setValue(input.readBoolean());
            }
        },32);
        instance.register(SQLBit.class,new DataValueDescriptorSerializer<SQLBit>(){
            @Override
            protected void writeValue(Kryo kryo,Output output,SQLBit object) throws StandardException{
                byte[] data=object.getBytes();
                output.writeInt(data.length);
                output.write(data);
            }

            @Override
            protected void readValue(Kryo kryo,Input input,SQLBit dvd) throws StandardException{
                int size=input.readInt();
                byte[] data=new byte[size];
                //noinspection ResultOfMethodCallIgnored
                input.readBytes(data);
                dvd.setValue(data);
            }
        },33);
        instance.register(SQLVarbit.class,new DataValueDescriptorSerializer<SQLVarbit>(){
            @Override
            protected void writeValue(Kryo kryo,Output output,SQLVarbit object) throws StandardException{
                byte[] data=object.getBytes();
                output.writeInt(data.length);
                output.write(data);
            }

            @Override
            protected void readValue(Kryo kryo,Input input,SQLVarbit dvd) throws StandardException{
                int size=input.readInt();
                byte[] data=new byte[size];
                input.readBytes(data);
                dvd.setValue(data);
            }
        },34);
        instance.register(SQLLongVarbit.class,new DataValueDescriptorSerializer<SQLLongVarbit>(){
            @Override
            protected void writeValue(Kryo kryo,Output output,SQLLongVarbit object) throws StandardException{
                byte[] data=object.getBytes();
                output.writeInt(data.length);
                output.write(data);
            }

            @Override
            protected void readValue(Kryo kryo,Input input,SQLLongVarbit dvd) throws StandardException{
                int size=input.readInt();
                byte[] data=new byte[size];
                input.readBytes(data);
                dvd.setValue(data);
            }
        },35);

        instance.register(SQLDate.class,new DataValueDescriptorSerializer<SQLDate>(){
            @Override
            protected void writeValue(Kryo kryo,Output output,SQLDate object) throws StandardException{
                output.writeLong(object.getDate((Calendar)null).getTime());
            }

            @Override
            protected void readValue(Kryo kryo,Input input,SQLDate dvd) throws StandardException{
                dvd.setValue(new Date(input.readLong()));
            }
        },36);
        instance.register(SQLTime.class,new DataValueDescriptorSerializer<SQLTime>(){
            @Override
            protected void writeValue(Kryo kryo,Output output,SQLTime object) throws StandardException{
                output.writeLong(object.getTime(null).getTime());
            }

            @Override
            protected void readValue(Kryo kryo,Input input,SQLTime dvd) throws StandardException{
                dvd.setValue(new Time(input.readLong()));
            }
        },37);
        instance.register(SQLTimestamp.class,new DataValueDescriptorSerializer<SQLTimestamp>(){
            @Override
            protected void writeValue(Kryo kryo,Output output,SQLTimestamp object) throws StandardException{
                output.writeLong(object.getTimestamp(null).getTime());
            }

            @Override
            protected void readValue(Kryo kryo,Input input,SQLTimestamp dvd) throws StandardException{
                dvd.setValue(new Timestamp(input.readLong()));
            }
        },38);
        instance.register(SQLSmallint.class,new DataValueDescriptorSerializer<SQLSmallint>(){
            @Override
            protected void writeValue(Kryo kryo,Output output,SQLSmallint object) throws StandardException{
                output.writeShort(object.getShort());
            }

            @Override
            protected void readValue(Kryo kryo,Input input,SQLSmallint dvd) throws StandardException{
                dvd.setValue(input.readShort());
            }
        },39);
        instance.register(SQLTinyint.class,new DataValueDescriptorSerializer<SQLTinyint>(){
            @Override
            protected void writeValue(Kryo kryo,Output output,SQLTinyint object) throws StandardException{
                output.writeByte(object.getByte());
            }

            @Override
            protected void readValue(Kryo kryo,Input input,SQLTinyint dvd) throws StandardException{
                dvd.setValue(input.readByte());
            }
        },40);

        instance.register(SQLLongint.class,new DataValueDescriptorSerializer<SQLLongint>(){
            @Override
            protected void writeValue(Kryo kryo,Output output,SQLLongint object) throws StandardException{
                output.writeLong(object.getLong());
            }

            @Override
            protected void readValue(Kryo kryo,Input input,SQLLongint dvd) throws StandardException{
                dvd.setValue(input.readLong());
            }
        },41);
        instance.register(SQLReal.class,new DataValueDescriptorSerializer<SQLReal>(){
            @Override
            protected void writeValue(Kryo kryo,Output output,SQLReal object) throws StandardException{
                output.writeFloat(object.getFloat());
            }

            @Override
            protected void readValue(Kryo kryo,Input input,SQLReal dvd) throws StandardException{
                dvd.setValue(input.readFloat());
            }
        },42);
        // Note that serialization of SQLRef as part of an ExecRow is handled by RefDescriptorSerializer
        instance.register(SQLRef.class,EXTERNALIZABLE_SERIALIZER,43);
        instance.register(ListDataType.class, new ListDataTypeSerializer<ListDataType>() {
            @Override
            protected void writeValue(Kryo kryo, Output output, ListDataType object) throws StandardException {
                int forLim = object.getLength();
                output.writeInt(forLim);
                for (int i = 0; i < forLim; i++) {
                    boolean dvdPresent = (object.getDVD(i) != null);
                    output.writeBoolean(dvdPresent);
                    if (dvdPresent)
                        kryo.writeClassAndObject(output, object.getDVD(i));
                }
            }
        
            @Override
            protected void readValue(Kryo kryo, Input input, ListDataType dvd) {
                int forLim = input.readInt();
                dvd.setLength(forLim);
                for (int i=0; i < forLim; i++) {
                    DataValueDescriptor inputDVD;
                    if (input.readBoolean()) {
                        inputDVD = (DataValueDescriptor) kryo.readClassAndObject(input);
                        try {
                            dvd.setFrom(inputDVD, i);
                        } catch (StandardException e) {
                            throw new RuntimeException(e);
                        }
                    }
                }
            }
        }, 44);
        instance.register(org.apache.commons.lang3.mutable.MutableDouble.class,
                          new SimpleObjectSerializer<MutableDouble>() {
            @Override
            protected void writeValue(Kryo kryo, Output output, MutableDouble object) throws RuntimeException {
                output.writeDouble(object.doubleValue());
            }

            @Override
            protected void readValue(Kryo kryo, Input input, MutableDouble object) throws RuntimeException {
                object.setValue(input.readDouble());
            }
        }, 45);
        instance.register(SQLVarcharDB2Compatible.class,new DataValueDescriptorSerializer<SQLVarcharDB2Compatible>(){
            @Override
            protected void writeValue(Kryo kryo,Output output,SQLVarcharDB2Compatible object) throws StandardException{
                output.writeString(object.getString());
            }

            @Override
            protected void readValue(Kryo kryo,Input input,SQLVarcharDB2Compatible dvd){
                dvd.setValue(input.readString());
            }
        },46);
        instance.register(SQLDecfloat.class,new DataValueDescriptorSerializer<SQLDecfloat>(){
            @Override
            protected void writeValue(Kryo kryo,Output output,SQLDecfloat object) throws StandardException{
                kryo.writeObjectOrNull(output,object.getObject(),BigDecimal.class);
            }

            @Override
            protected void readValue(Kryo kryo,Input input,SQLDecfloat dvd) throws StandardException{
                dvd.setBigDecimal(kryo.readObjectOrNull(input,BigDecimal.class));
            }
        },47);
        /*instance.register(SQLRef.class, new DataValueDescriptorSerializer<SQLRef>() {
            @Override
            protected void writeValue(Kryo kryo, Output output, SQLRef object) throws StandardException {
                kryo.writeObjectOrNull(output, object.getObject(), HBaseRowLocation.class);
            }

            @Override
            protected void readValue(Kryo kryo, Input input, SQLRef dvd) throws StandardException {
                dvd.setValue((RowLocation)(kryo.readObjectOrNull(input, HBaseRowLocation.class)));
            }
        },43);*/


        //register Activation-related classes
        instance.register(ActivationSerializer.ArrayFieldStorage.class,KRYO_SERIALIZABLE_SERIALIZER,48);
        instance.register(ActivationSerializer.DataValueStorage.class,KRYO_SERIALIZABLE_SERIALIZER,49);
        instance.register(ActivationSerializer.ExecRowStorage.class,KRYO_SERIALIZABLE_SERIALIZER,50);
        instance.register(ActivationSerializer.SerializableStorage.class,KRYO_SERIALIZABLE_SERIALIZER,51);
        instance.register(ActivationSerializer.CachedOpFieldStorage.class,KRYO_SERIALIZABLE_SERIALIZER,151);

        instance.register(SpliceObserverInstructions.class,EXTERNALIZABLE_SERIALIZER,52);
        instance.register(SpliceObserverInstructions.ActivationContext.class,EXTERNALIZABLE_SERIALIZER,53);
        instance.register(GenericParameterValueSet.class,EXTERNALIZABLE_SERIALIZER,54);
        instance.register(GenericParameter.class,EXTERNALIZABLE_SERIALIZER,55);
        instance.register(SchemaDescriptor.class,EXTERNALIZABLE_SERIALIZER,56);
        instance.register(UpdateConstantOperation.class,EXTERNALIZABLE_SERIALIZER,68);

        instance.register(DerbyOperationInformation.class,EXTERNALIZABLE_SERIALIZER,83);
        instance.register(DerbyScanInformation.class,EXTERNALIZABLE_SERIALIZER,89);

        instance.register(PC_XenaVersion.class,EXTERNALIZABLE_SERIALIZER,84);
        instance.register(BasicUUID.class,EXTERNALIZABLE_SERIALIZER,85);
        instance.register(IndexDescriptorImpl.class,EXTERNALIZABLE_SERIALIZER,86);
        instance.register(FormatableHashtable.class,EXTERNALIZABLE_SERIALIZER,87);
        instance.register(FormatableIntHolder.class,EXTERNALIZABLE_SERIALIZER,88);
        instance.register(FormatableIntHolder[].class,91);
        instance.register(DD_Version.class,EXTERNALIZABLE_SERIALIZER,90);
        instance.register(DDdependableFinder.class,EXTERNALIZABLE_SERIALIZER,92);
        instance.register(DDColumnDependableFinder.class,EXTERNALIZABLE_SERIALIZER,93);
        instance.register(byte[].class,94);
        instance.register(boolean[].class,95);
        instance.register(int[].class,96);
        instance.register(double[].class,97);
        instance.register(float[].class,98);
        instance.register(long[].class,99);
        instance.register(Collections.emptyList().getClass(),100);
        instance.register(Collections.unmodifiableList(new LinkedList()).getClass(),UNMODIFIABLE_COLLECTIONS_SERIALIZER,152);
        instance.register(Collections.unmodifiableList(new ArrayList()).getClass(),UNMODIFIABLE_COLLECTIONS_SERIALIZER,153);
        instance.register(CursorInfo.class,EXTERNALIZABLE_SERIALIZER,101);
        instance.register(GenericResultDescription.class,EXTERNALIZABLE_SERIALIZER,102);
        instance.register(GenericColumnDescriptor.class,EXTERNALIZABLE_SERIALIZER,103);
        instance.register(ReferencedColumnsDescriptorImpl.class,EXTERNALIZABLE_SERIALIZER,104);
//        instance.register(ErrorTransport.class,EXTERNALIZABLE_SERIALIZER,105);
        instance.register(DefaultInfoImpl.class,EXTERNALIZABLE_SERIALIZER,106);

        instance.register(BigDecimal.class,107);
        instance.register(HashMap.class,108);
        instance.register(TreeMap.class,109);
        instance.register(ArrayList.class,110);
        instance.register(LinkedList.class,111);

        instance.register(FormatableArrayHolder.class,EXTERNALIZABLE_SERIALIZER,112);
        instance.register(IndexColumnOrder.class,EXTERNALIZABLE_SERIALIZER,113);
        instance.register(HBaseRowLocation.class,EXTERNALIZABLE_SERIALIZER,114);
        instance.register(AggregatorInfoList.class,EXTERNALIZABLE_SERIALIZER,117);
        instance.register(AggregatorInfo.class,EXTERNALIZABLE_SERIALIZER,118);
        instance.register(UserType.class,EXTERNALIZABLE_SERIALIZER,119);
        instance.register(InsertConstantOperation.class,EXTERNALIZABLE_SERIALIZER,120);
        instance.register(DerbyDMLWriteInfo.class,EXTERNALIZABLE_SERIALIZER,121);
        instance.register(DeleteConstantOperation.class,EXTERNALIZABLE_SERIALIZER,122);
        instance.register(FormatableLongHolder.class,EXTERNALIZABLE_SERIALIZER,123);
        instance.register(FormatableInstanceGetter.class,EXTERNALIZABLE_SERIALIZER,124);
        instance.register(IndexRowGenerator.class,EXTERNALIZABLE_SERIALIZER,126);
        instance.register(MultiProbeDerbyScanInformation.class,EXTERNALIZABLE_SERIALIZER,127);
        instance.register(SQLClob.class,new DataValueDescriptorSerializer<SQLClob>(){
            @Override
            protected void writeValue(Kryo kryo,Output output,SQLClob object) throws StandardException{
                output.writeString(object.getString());
            }

            @Override
            protected void readValue(Kryo kryo,Input input,SQLClob dvd){
                dvd.setValue(input.readString());
            }
        },131);
        instance.register(SQLBlob.class,new DataValueDescriptorSerializer<SQLBlob>(){
            @Override
            protected void writeValue(Kryo kryo,Output output,SQLBlob object) throws StandardException{
                byte[] data=object.getBytes();
                output.writeInt(data.length);
                output.write(data);
            }

            @Override
            protected void readValue(Kryo kryo,Input input,SQLBlob dvd) throws StandardException{
                int size=input.readInt();
                byte[] data=new byte[size];
                input.readBytes(data);
                dvd.setValue(data);
            }
        },132);
        instance.register(SynonymAliasInfo.class,EXTERNALIZABLE_SERIALIZER,133);
        instance.register(CursorTableReference.class,EXTERNALIZABLE_SERIALIZER,134);
        instance.register(FKInfo.class,EXTERNALIZABLE_SERIALIZER,135);
        instance.register(DerbyAggregateContext.class,EXTERNALIZABLE_SERIALIZER,136);
        instance.register(DerbyGroupedAggregateContext.class,EXTERNALIZABLE_SERIALIZER,137);

        instance.register(AggregateAliasInfo.class,EXTERNALIZABLE_SERIALIZER,140);
        instance.register(UserDefinedAggregator.class,EXTERNALIZABLE_SERIALIZER,141);
        instance.register(BulkWrite.class,new Serializer<BulkWrite>(){
            @Override
            public void write(Kryo kryo,Output output,BulkWrite object){
                output.writeByte(object.getFlags());
                output.writeString(object.getEncodedStringName());
                kryo.writeClassAndObject(output,object.getMutations());
            }

            @Override
            public BulkWrite read(Kryo kryo,Input input,Class type){
                byte skipWrite=input.readByte();
                String eSn=input.readString();
                Collection<KVPair> kvPairs=(Collection<KVPair>)kryo.readClassAndObject(input);
                return new BulkWrite(kvPairs,eSn,skipWrite);
            }
        },142);
        instance.register(KVPair.class,new Serializer<KVPair>(){
            @Override
            public void write(Kryo kryo,Output output,KVPair object){
                output.writeByte(object.getType().asByte());
                byte[] rowKey=object.getRowKey();
                output.writeInt(rowKey.length);
                output.writeBytes(rowKey);
                byte[] value=object.getValue();
                output.writeInt(value.length);
                output.writeBytes(value);
            }

            @Override
            public KVPair read(Kryo kryo,Input input,Class type){
                KVPair.Type t=KVPair.Type.decode(input.readByte());
                byte[] rowKey=new byte[input.readInt()];
                input.readBytes(rowKey);
                byte[] value=new byte[input.readInt()];
                input.readBytes(value);
                return new KVPair(rowKey,value,t);
            }
        },143);
        instance.register(SpliceStddevPop.class,EXTERNALIZABLE_SERIALIZER,144);
        instance.register(SpliceStddevSamp.class,EXTERNALIZABLE_SERIALIZER,145);
        instance.register(Properties.class,new MapSerializer(),146);

        //instance.register(com.splicemachine.derby.client.sql.execute.ValueRow.class,EXTERNALIZABLE_SERIALIZER,147);
        instance.register(com.splicemachine.db.impl.sql.execute.IndexRow.class,
                new ValueRowSerializer<com.splicemachine.db.impl.sql.execute.IndexRow>(){
                    @Override
                    public void write(Kryo kryo,Output output,com.splicemachine.db.impl.sql.execute.IndexRow object){
                        super.write(kryo,output,object);
                        boolean[] orderedNulls=object.getOrderedNulls();
                        output.writeInt(orderedNulls.length);
                        for(boolean orderedNull : orderedNulls){
                            output.writeBoolean(orderedNull);
                        }
                    }

                    @Override
                    public com.splicemachine.db.impl.sql.execute.IndexRow read(Kryo kryo,
                                                                               Input input,
                                                                               Class<com.splicemachine.db.impl.sql.execute.IndexRow> type){
                        com.splicemachine.db.impl.sql.execute.IndexRow row=super.read(kryo,input,type);
                        boolean[] orderedNulls=new boolean[input.readInt()];
                        for(int i=0;i<orderedNulls.length;i++){
                            orderedNulls[i]=input.readBoolean();
                        }
                        row.setOrderedNulls(orderedNulls);
                        return row;
                    }

                    @Override
                    protected com.splicemachine.db.impl.sql.execute.IndexRow newType(int size){
                        return com.splicemachine.db.impl.sql.execute.IndexRow.createRaw(size);
                    }
                },149);

//        instance.register(ActivationSerializer.OperationResultSetStorage.class,EXTERNALIZABLE_SERIALIZER,155);
        instance.register(ByteSlice.class,EXTERNALIZABLE_SERIALIZER,156);
        instance.register(LongBufferedSumAggregator.class,new Serializer<LongBufferedSumAggregator>(){
            @Override
            public void write(Kryo kryo,Output output,LongBufferedSumAggregator object){
                try{
                    object.writeExternal(new KryoObjectOutput(output,kryo));
                }catch(IOException e){
                    throw new RuntimeException(e);
                }
            }

            @Override
            public LongBufferedSumAggregator read(Kryo kryo,Input input,Class type){
                LongBufferedSumAggregator aggregator=new LongBufferedSumAggregator(64); //todo -sf- make configurable
                try{
                    aggregator.readExternal(new KryoObjectInput(input,kryo));
                }catch(IOException|ClassNotFoundException e){
                    throw new RuntimeException(e);
                }
                return aggregator;
            }
        },158);

        instance.register(DoubleBufferedSumAggregator.class,new Serializer<DoubleBufferedSumAggregator>(){
            @Override
            public void write(Kryo kryo,Output output,DoubleBufferedSumAggregator object){
                try{
                    object.writeExternal(new KryoObjectOutput(output,kryo));
                }catch(IOException e){
                    throw new RuntimeException(e);
                }
            }

            @Override
            public DoubleBufferedSumAggregator read(Kryo kryo,Input input,Class type){
                DoubleBufferedSumAggregator aggregator=new DoubleBufferedSumAggregator(64); //todo -sf- make configurable
                try{
                    aggregator.readExternal(new KryoObjectInput(input,kryo));
                }catch(IOException|ClassNotFoundException e){
                    throw new RuntimeException(e);
                }
                return aggregator;
            }
        },159);

        instance.register(DecimalBufferedSumAggregator.class,new Serializer<DecimalBufferedSumAggregator>(){
            @Override
            public void write(Kryo kryo,Output output,DecimalBufferedSumAggregator object){
                try{
                    object.writeExternal(new KryoObjectOutput(output,kryo));
                }catch(IOException e){
                    throw new RuntimeException(e);
                }
            }

            @Override
            public DecimalBufferedSumAggregator read(Kryo kryo,Input input,Class type){
                DecimalBufferedSumAggregator aggregator=new DecimalBufferedSumAggregator(64); //todo -sf- make configurable
                try{
                    aggregator.readExternal(new KryoObjectInput(input,kryo));
                }catch(IOException|ClassNotFoundException e){
                    throw new RuntimeException(e);
                }
                return aggregator;
            }
        },160);

        instance.register(DerbyWindowContext.class,EXTERNALIZABLE_SERIALIZER,184);
        instance.register(ActivationSerializer.BooleanFieldStorage.class, KRYO_SERIALIZABLE_SERIALIZER,185);
        instance.register(WindowFunctionInfoList.class,EXTERNALIZABLE_SERIALIZER,186);
        instance.register(WindowFunctionInfo.class,EXTERNALIZABLE_SERIALIZER,187);
        instance.register(TentativeDropColumnDesc.class,EXTERNALIZABLE_SERIALIZER,190);
        instance.register(DerbyWindowContext.class,EXTERNALIZABLE_SERIALIZER,191);
        instance.register(ActivationSerializer.BooleanFieldStorage.class,KRYO_SERIALIZABLE_SERIALIZER,192);
        instance.register(ColumnInfo.class,EXTERNALIZABLE_SERIALIZER,193);
        instance.register(DDLChangeType.class,195);
        instance.register(ExportParams.class,198);
        instance.register(SQLRowId.class,EXTERNALIZABLE_SERIALIZER,202);
        instance.register(Splice_DD_Version.class,EXTERNALIZABLE_SERIALIZER,203);
//        instance.register(BulkWriteResult.class, BulkWriteResult.kryoSerializer(),204);
//        instance.register(BulkWrites.class, new Serializer<BulkWrites>() {
//            @Override
//            public void write(Kryo kryo, Output output, BulkWrites object) {
//                byte[] txnBytes = TransactionOperations.getOperationFactory().encode(object.getTxn());
//                output.writeInt(txnBytes.length);
//                output.write(txnBytes);
//                kryo.writeClassAndObject(output,object.getBulkWrites());
//            }
//
//            @Override
//            public BulkWrites read(Kryo kryo, Input input, Class type) {
//                byte[] txnBytes = input.readBytes(input.readInt());
//                TxnView txn = TransactionOperations.getOperationFactory().decode(txnBytes,0,txnBytes.length);
//                Collection<BulkWrite> bws = (Collection<BulkWrite>)kryo.readClassAndObject(input);
//                return new BulkWrites(bws,txn);
//            }
//        }, 206);
        instance.register(ActiveWriteTxn.class,EXTERNALIZABLE_SERIALIZER,207);
        instance.register(WriteResult.class,EXTERNALIZABLE_SERIALIZER,209);
        instance.register(ConstraintContext.class,EXTERNALIZABLE_SERIALIZER,210);
        instance.register(WritableTxn.class,EXTERNALIZABLE_SERIALIZER,211);
        // instance.register(SinkTask.class, EXTERNALIZABLE_SERIALIZER,212);
        // 220 is open
        // 221 is open
//        instance.register(CreateBackupTask.class, EXTERNALIZABLE_SERIALIZER,222);
//        instance.register(RestoreBackupTask.class, EXTERNALIZABLE_SERIALIZER,223);
//        instance.register(PurgeTransactionsTask.class, EXTERNALIZABLE_SERIALIZER,224);
//        instance.register(BackupItem.class, EXTERNALIZABLE_SERIALIZER,225);
//        instance.register(Backup.class, EXTERNALIZABLE_SERIALIZER,226);
//        instance.register(BackupItem.RegionInfo.class, EXTERNALIZABLE_SERIALIZER,227);
//        instance.register(Pair.class, 228);
//        instance.register(CreateIncrementalBackupTask.class, EXTERNALIZABLE_SERIALIZER,230);
        instance.register(TentativeAddConstraintDesc.class,EXTERNALIZABLE_SERIALIZER,232);
        instance.register(TentativeAddColumnDesc.class,EXTERNALIZABLE_SERIALIZER,233);

        //statistics

        instance.register(TriggerInfo.class,EXTERNALIZABLE_SERIALIZER,253);
        instance.register(TriggerDescriptor.class,EXTERNALIZABLE_SERIALIZER,254);
        instance.register(GenericPreparedStatement.class,EXTERNALIZABLE_SERIALIZER,255);
//        instance.register(TentativeDropPKConstraintDesc.class,EXTERNALIZABLE_SERIALIZER,256);
        instance.register(TriggerExecutionStack.class,EXTERNALIZABLE_SERIALIZER,257);
        instance.register(TriggerExecutionContext.class,EXTERNALIZABLE_SERIALIZER,258);
        instance.register(UDTAliasInfo.class,EXTERNALIZABLE_SERIALIZER,271);
        instance.register(UDTBase.class,EXTERNALIZABLE_SERIALIZER,272);
        instance.register(ColumnStatisticsImpl.class,EXTERNALIZABLE_SERIALIZER,276);
        instance.register(StatisticsFlatMapFunction.class,EXTERNALIZABLE_SERIALIZER,277);
        instance.register(ColumnStatisticsMerge.class,EXTERNALIZABLE_SERIALIZER,278);
        instance.register(RowToLocatedRowFunction.class,EXTERNALIZABLE_SERIALIZER,279);

        instance.register(SQLArray.class,EXTERNALIZABLE_SERIALIZER,280);
        instance.register(ExternalizableFlatMapFunction.class,EXTERNALIZABLE_SERIALIZER,281);
        instance.register(SpliceBaseOperation.class,EXTERNALIZABLE_SERIALIZER,283);
        instance.register(CallStatementOperation.class,EXTERNALIZABLE_SERIALIZER,284);

        instance.register(MergeNonDistinctAggregatesFunctionForMixedRows.class,EXTERNALIZABLE_SERIALIZER, 285);
        instance.register(MergeAllAggregatesFunctionForMixedRows.class,EXTERNALIZABLE_SERIALIZER, 286);
        instance.register(DistinctAggregatesPrepareFunction.class,EXTERNALIZABLE_SERIALIZER, 287);
        instance.register(StitchMixedRowFunction.class,EXTERNALIZABLE_SERIALIZER, 288);
        instance.register(StitchMixedRowFlatMapFunction.class,EXTERNALIZABLE_SERIALIZER, 289);
        instance.register(DistinctAggregateKeyCreation.class,EXTERNALIZABLE_SERIALIZER, 290);
        instance.register(MergeStatisticsHolder.class,EXTERNALIZABLE_SERIALIZER,291);
        instance.register(ColumnStatisticsMerge.class,EXTERNALIZABLE_SERIALIZER,292);
        instance.register(SpliceUDAVariance.class,EXTERNALIZABLE_SERIALIZER,293);

        instance.register(ControlOperationContext.class,EXTERNALIZABLE_SERIALIZER,295);
        instance.register(ActivationHolder.class,EXTERNALIZABLE_SERIALIZER,296);
        instance.register(ExportFile.COMPRESSION.class, 298);
        instance.register(FormatableProperties.class,EXTERNALIZABLE_SERIALIZER, 299);
        instance.register(BadRecordsRecorder.class,EXTERNALIZABLE_SERIALIZER, 300);
        instance.register(ManagedCache.class, EXTERNALIZABLE_SERIALIZER, 304);

        Serializer<Optional> optionalSerializer = new Serializer<Optional>() {
            @Override
            public void write(Kryo kryo, Output output, Optional object) {
                if (object.isPresent()) {
                    output.writeBoolean(false);
                    kryo.writeClassAndObject(output, object.get());
                } else {
                    output.writeBoolean(true);
                }
            }

            @Override
            public Optional read(Kryo kryo, Input input, Class<Optional> type) {
                boolean isNull = input.readBoolean();
                if (isNull) {
                    return Optional.absent();
                } else {
                    return Optional.of(kryo.readClassAndObject(input));
                }
            }
        };

        instance.register(Optional.class, optionalSerializer, 305);
        instance.register(Optional.absent().getClass(), optionalSerializer, 306);
        instance.register(Optional.of("").getClass(), optionalSerializer, 307);
        instance.register(ExecRow.class, 308);
        instance.register(ResultSet.class, 309);
        instance.register(ResultSet[].class, 310);
        instance.register(DataValueDescriptor.class, 311);
        instance.register(getClassFromString("java.util.Arrays$ArrayList"),
                          new ArraysAsListSerializer(), 312);
        instance.register(SparkColumnReference.class,EXTERNALIZABLE_SERIALIZER,313);
        instance.register(SparkConstantExpression.class,EXTERNALIZABLE_SERIALIZER,314);
        instance.register(SparkLogicalOperator.class,EXTERNALIZABLE_SERIALIZER,315);
        instance.register(SparkRelationalOperator.class,EXTERNALIZABLE_SERIALIZER,316);
        instance.register(SparkArithmeticOperator.class,EXTERNALIZABLE_SERIALIZER,317);
        instance.register(SparkCastNode.class,EXTERNALIZABLE_SERIALIZER,318);
        instance.register(LeftOuterJoinRestrictionFlatMapFunction.class,EXTERNALIZABLE_SERIALIZER,321);
        instance.register(CogroupLeftOuterJoinRestrictionFlatMapFunction.class,EXTERNALIZABLE_SERIALIZER, 322);
        instance.register(CogroupFullOuterJoinRestrictionFlatMapFunction.class,EXTERNALIZABLE_SERIALIZER, 323);
        instance.register(AbstractBroadcastJoinFlatMapFunction.class,EXTERNALIZABLE_SERIALIZER, 324);
        instance.register(LeftAntiJoinRestrictionFlatMapFunction.class,EXTERNALIZABLE_SERIALIZER, 325);
        instance.register(FakeColumnStatisticsImpl.class,EXTERNALIZABLE_SERIALIZER,328);
        instance.register(TriggerNewTransitionRows.class,EXTERNALIZABLE_SERIALIZER,329);
        instance.register(TriggerOldTransitionRows.class,EXTERNALIZABLE_SERIALIZER,330);
        instance.register(TriggerRowHolderImpl.class,EXTERNALIZABLE_SERIALIZER,331);
        instance.register(TriggerDescriptorV2.class,EXTERNALIZABLE_SERIALIZER,332);
        instance.register(StringAggregator.class,EXTERNALIZABLE_SERIALIZER,333);
        instance.register(StringBuilder.class,334);
        instance.register(TriggerDescriptorV3.class,EXTERNALIZABLE_SERIALIZER,335);
        instance.register(TriggerDescriptorV4.class,EXTERNALIZABLE_SERIALIZER,336);
        instance.register(Vector.class,110);
<<<<<<< HEAD
        instance.register(DatabaseDescriptor.class,EXTERNALIZABLE_SERIALIZER,337);
=======
        instance.register(SPSDescriptor.class,EXTERNALIZABLE_SERIALIZER,337);
        try {
            instance.register(Class.forName("splice.com.google.common.collect.EmptyImmutableList"), 338);
        }
        catch (ClassNotFoundException e) {
            throw new RuntimeException(e);
        }
        instance.register(ImmutableList.class, 339);
        instance.register(TriggerInfo2.class,EXTERNALIZABLE_SERIALIZER,340);
>>>>>>> fa6e4f6b
    }
}<|MERGE_RESOLUTION|>--- conflicted
+++ resolved
@@ -899,9 +899,6 @@
         instance.register(TriggerDescriptorV3.class,EXTERNALIZABLE_SERIALIZER,335);
         instance.register(TriggerDescriptorV4.class,EXTERNALIZABLE_SERIALIZER,336);
         instance.register(Vector.class,110);
-<<<<<<< HEAD
-        instance.register(DatabaseDescriptor.class,EXTERNALIZABLE_SERIALIZER,337);
-=======
         instance.register(SPSDescriptor.class,EXTERNALIZABLE_SERIALIZER,337);
         try {
             instance.register(Class.forName("splice.com.google.common.collect.EmptyImmutableList"), 338);
@@ -911,6 +908,6 @@
         }
         instance.register(ImmutableList.class, 339);
         instance.register(TriggerInfo2.class,EXTERNALIZABLE_SERIALIZER,340);
->>>>>>> fa6e4f6b
+        instance.register(DatabaseDescriptor.class,EXTERNALIZABLE_SERIALIZER,337);
     }
 }