package com.splicemachine;

import com.esotericsoftware.kryo.Kryo;
import com.esotericsoftware.kryo.Serializer;
import com.esotericsoftware.kryo.io.Input;
import com.esotericsoftware.kryo.io.Output;
import com.esotericsoftware.kryo.serializers.MapSerializer;
import com.splicemachine.constants.SpliceConstants;
import com.splicemachine.derby.ddl.*;
import com.splicemachine.derby.impl.job.fk.CreateFkTask;
import com.splicemachine.derby.impl.sql.catalog.Splice_DD_Version;
import com.splicemachine.derby.impl.sql.execute.operations.*;
import com.splicemachine.derby.impl.sql.execute.operations.export.ExportOperation;
import com.splicemachine.derby.impl.sql.execute.operations.export.ExportParams;
import com.splicemachine.derby.impl.sql.execute.operations.rowcount.RowCountOperation;
import com.splicemachine.hbase.backup.Backup;
import com.splicemachine.hbase.backup.BackupItem;
import com.splicemachine.hbase.backup.CreateBackupTask;
import com.splicemachine.hbase.backup.CreateIncrementalBackupTask;
import com.splicemachine.hbase.backup.PurgeTransactionsTask;
import com.splicemachine.hbase.backup.RestoreBackupTask;

import com.splicemachine.si.api.TransactionOperations;
import com.splicemachine.si.api.TxnView;
import de.javakaffee.kryoserializers.UnmodifiableCollectionsSerializer;

import com.splicemachine.db.catalog.types.AggregateAliasInfo;
import com.splicemachine.db.catalog.types.BaseTypeIdImpl;
import com.splicemachine.db.catalog.types.DecimalTypeIdImpl;
import com.splicemachine.db.catalog.types.DefaultInfoImpl;
import com.splicemachine.db.catalog.types.IndexDescriptorImpl;
import com.splicemachine.db.catalog.types.ReferencedColumnsDescriptorImpl;
import com.splicemachine.db.catalog.types.RoutineAliasInfo;
import com.splicemachine.db.catalog.types.RowMultiSetImpl;
import com.splicemachine.db.catalog.types.SynonymAliasInfo;
import com.splicemachine.db.catalog.types.TypeDescriptorImpl;
import com.splicemachine.db.catalog.types.UserDefinedTypeIdImpl;
import com.splicemachine.db.iapi.error.StandardException;
import com.splicemachine.db.iapi.services.io.*;
import com.splicemachine.db.iapi.sql.dictionary.IndexRowGenerator;
import com.splicemachine.db.iapi.sql.dictionary.SchemaDescriptor;
import com.splicemachine.db.iapi.store.raw.ContainerKey;
import com.splicemachine.db.iapi.types.*;
import com.splicemachine.db.impl.services.uuid.BasicUUID;
import com.splicemachine.db.impl.sql.*;
import com.splicemachine.db.impl.sql.catalog.DDColumnDependableFinder;
import com.splicemachine.db.impl.sql.catalog.DD_Version;
import com.splicemachine.db.impl.sql.catalog.DDdependableFinder;
import com.splicemachine.db.impl.sql.execute.*;
import com.splicemachine.db.impl.store.access.PC_XenaVersion;
import com.splicemachine.derby.ddl.*;
import com.splicemachine.derby.hbase.ActivationSerializer;
import com.splicemachine.derby.hbase.SpliceObserverInstructions;
import com.splicemachine.derby.iapi.sql.execute.SpliceRuntimeContext;
import com.splicemachine.derby.impl.job.AlterTable.DropColumnTask;
import com.splicemachine.derby.impl.job.AlterTable.LoadConglomerateTask;
import com.splicemachine.derby.impl.job.coprocessor.SizedInterval;
import com.splicemachine.derby.impl.job.fk.CreateFkTask;
import com.splicemachine.derby.impl.job.index.CreateIndexTask;
import com.splicemachine.derby.impl.job.index.PopulateIndexTask;
import com.splicemachine.derby.impl.job.operation.SinkTask;
import com.splicemachine.derby.impl.load.ColumnContext;
import com.splicemachine.derby.impl.load.FileImportReader;
import com.splicemachine.derby.impl.load.ImportContext;
import com.splicemachine.derby.impl.load.ImportTask;
import com.splicemachine.derby.impl.sql.catalog.Splice_DD_Version;
import com.splicemachine.derby.impl.sql.execute.LazyDataValueDescriptor;
import com.splicemachine.derby.impl.sql.execute.LazyNumberDataValueDescriptor;
import com.splicemachine.derby.impl.sql.execute.LazyStringDataValueDescriptor;
import com.splicemachine.derby.impl.sql.execute.LazyTimestampDataValueDescriptor;
import com.splicemachine.derby.impl.sql.execute.actions.DeleteConstantOperation;
import com.splicemachine.derby.impl.sql.execute.actions.InsertConstantOperation;
import com.splicemachine.derby.impl.sql.execute.actions.TransactionReadTask;
import com.splicemachine.derby.impl.sql.execute.actions.UpdateConstantOperation;
import com.splicemachine.derby.impl.sql.execute.operations.*;
import com.splicemachine.derby.impl.sql.execute.operations.export.ExportOperation;
import com.splicemachine.derby.impl.sql.execute.operations.export.ExportParams;
import com.splicemachine.derby.impl.sql.execute.operations.framework.DerbyAggregateContext;
import com.splicemachine.derby.impl.sql.execute.operations.groupedaggregate.DerbyGroupedAggregateContext;
import com.splicemachine.derby.impl.sql.execute.operations.rowcount.RowCountOperation;
import com.splicemachine.derby.impl.sql.execute.operations.window.DerbyWindowContext;
import com.splicemachine.derby.impl.stats.*;
import com.splicemachine.derby.impl.store.access.btree.IndexConglomerate;
import com.splicemachine.derby.impl.store.access.hbase.HBaseConglomerate;
import com.splicemachine.derby.impl.store.access.hbase.HBaseRowLocation;
import com.splicemachine.derby.stats.TaskStats;
import com.splicemachine.derby.utils.kryo.DataValueDescriptorSerializer;
import com.splicemachine.derby.utils.kryo.ValueRowSerializer;
import com.splicemachine.hbase.KVPair;
import com.splicemachine.hbase.backup.*;
import com.splicemachine.job.ErrorTransport;
import com.splicemachine.job.TaskStatus;
import com.splicemachine.pipeline.constraint.ConstraintContext;
import com.splicemachine.pipeline.ddl.DDLChange;
import com.splicemachine.pipeline.impl.*;
import com.splicemachine.si.api.TransactionOperations;
import com.splicemachine.si.api.TxnView;
import com.splicemachine.si.impl.ActiveWriteTxn;
import com.splicemachine.si.impl.WritableTxn;
import com.splicemachine.utils.ByteSlice;
import com.splicemachine.utils.kryo.ExternalizableSerializer;
import com.splicemachine.utils.kryo.KryoObjectInput;
import com.splicemachine.utils.kryo.KryoObjectOutput;
import com.splicemachine.utils.kryo.KryoPool;
import de.javakaffee.kryoserializers.UnmodifiableCollectionsSerializer;
import org.apache.hadoop.hbase.util.Pair;

import java.io.IOException;
import java.math.BigDecimal;
import java.sql.Date;
import java.sql.Time;
import java.sql.Timestamp;
import java.util.*;

/**
 *
 * Maps serializable entities to a Kryo Serializer, so that
 * they may be more efficiently serialized than raw Java serialization.
 *
 * https://github.com/EsotericSoftware/kryo
 * 
 * @author Scott Fines
 * Created on: 8/15/13
 */
public class SpliceKryoRegistry implements KryoPool.KryoRegistry{
    //ExternalizableSerializers are stateless, no need to create more than we need
    private static final ExternalizableSerializer EXTERNALIZABLE_SERIALIZER = new ExternalizableSerializer();
    private static final UnmodifiableCollectionsSerializer UNMODIFIABLE_COLLECTIONS_SERIALIZER = new UnmodifiableCollectionsSerializer();

		private static final KryoPool spliceKryoPool;
		static{
				spliceKryoPool = new KryoPool(SpliceConstants.kryoPoolSize);
				spliceKryoPool.setKryoRegistry(new SpliceKryoRegistry());
		}

		public static KryoPool getInstance(){
				return spliceKryoPool;
		}

    @Override
    public void register(Kryo instance) {
				/*
				 * IMPORTANT!!!! READ THIS COMMENT!!!
				 * ===========================================================
			   * If you don't read this comment fully and COMPLETELY
			   * understand what's going on with this registry, then you run
			   * the risk of doing something which breaks Splice on existing
			   * clusters; when you do that, Customer Solutions and QA will
			   * complain to Gene, who will in turn complain to Scott, who
			   * will in turn hunt you down and stab you with a razor-sharp
			   * shard of glass for not paying attention to this message. You
			   * Have Been Warned.
			   * ==========================================================
			   *
			   * When Kryo serializes an object, the first thing it will
			   * write is an integer identifier. This identifier UNIQUELY
			   * and UNEQUIVOCABLY represents the entirety of the class
			   * information for the serialized object.
			   *
			   * In most cases, this isn't much of a problem, but we use
			   * Kryo to serialize objects into tables (in particular,
			   * into System tables). What this means is that if the
			   * identifier for a class that's stored in a table, then
			   * we can NEVER change the identifier FOR ANY REASON.
			   *
			   * So, in practice, what does that mean for you? Well,
			   * each line of the following block of code will assign
			   * a unique, manually-defined id to a class. This allows
			   * you to rearrange lines (which wasn't always true), but
			   * means that you MUST follow these rules when adding to this
			   * class
			   *
			   * 1. do NOT refactor away the magic numbers--if you try
			   * and be clever with a counter, you WILL break backwards compatibility
			   *
			   * 2. Once the rest of the world has seen a line with a specific Id,
			   * NEVER CHANGE THAT ID. In practice, once you've pushed a change to this
			   * file, that change can NEVER BE UNDONE. So make sure it's right.
			   *
			   * To register a new class, here's what you do.
			   *
			   * 1. create a serializer class (or reuse one)
			   * 2. find the HIGHEST PREVIOUSLY REGISTERED id.
			   * 3. register your new class with the NEXT id in the monotonic sequence
			   * (e.g. if the highest is 145, register with 146).
			   * 4. run the ENTIRE IT suite WITHOUT cleaning your data (an easy protection
			   * against accidentally breaking system tables)
			   * 5. warn everyone that you've made changes to this file (in particular, warn
			   * Scott and Gene, so that they can be aware of your potentially breaking
			   * backwards compatibility).
			   * 6. push ONLY AFTER YOU ARE SURE that it works exactly as intended.
			   *
			   * To change how a class is being serialized:
			   *
			   * 1. DON'T. You'll probably break backwards compatibility.
			   *
			   * If you absolutely MUST change the serialization, then you'll need
			   * to ensure somehow that your change is backwards compatible. To do this:
			   *
			   * 1. confirm that your class isn't stored anywhere. If it's never written
			   *  to disk, then you are safe to make changes. Most classes that are known
			   *  to never be written to disk should have a comment in this file about
			   *  it being safe to change
			   * 2. If the file IS stored EVER, then you'll need to devise a way to convert
			   * existing stored instances into the new format. Usually, that means you'll need
			   * to be able to read either format (but only need to write in the new),
			   * which will make your deserialization code complicated and difficult,
			   * but that's the nature of the beast.
			   *
			   *
			   * CURRENT HIGHEST VALUE: 229
				 */
    	instance.setReferences(false);
        instance.setRegistrationRequired(true);

        instance.register(ValueRow.class,new ValueRowSerializer<ValueRow>(){
						@Override
						protected ValueRow newType(int size) {
								return new ValueRow(size);
						}
				},10);
        instance.register(GenericStorablePreparedStatement.class,EXTERNALIZABLE_SERIALIZER,11);
        instance.register(DataTypeDescriptor.class,EXTERNALIZABLE_SERIALIZER,18);
        instance.register(TypeDescriptorImpl.class,EXTERNALIZABLE_SERIALIZER,12);
        instance.register(BaseTypeIdImpl.class,EXTERNALIZABLE_SERIALIZER,13);
        instance.register(UserDefinedTypeIdImpl.class,EXTERNALIZABLE_SERIALIZER,14);
        instance.register(DecimalTypeIdImpl.class,EXTERNALIZABLE_SERIALIZER,15);
        instance.register(RowMultiSetImpl.class,EXTERNALIZABLE_SERIALIZER,16);
        instance.register(RoutineAliasInfo.class,EXTERNALIZABLE_SERIALIZER,17);

        instance.register(IndexConglomerate.class,EXTERNALIZABLE_SERIALIZER,19);
        instance.register(HBaseConglomerate.class,EXTERNALIZABLE_SERIALIZER,20);

        instance.register(FormatableBitSet.class,EXTERNALIZABLE_SERIALIZER,21);

        instance.register(CountAggregator.class,EXTERNALIZABLE_SERIALIZER,22);
        instance.register(SumAggregator.class,EXTERNALIZABLE_SERIALIZER,23);
        instance.register(AvgAggregator.class,EXTERNALIZABLE_SERIALIZER,24);
        instance.register(MaxMinAggregator.class,EXTERNALIZABLE_SERIALIZER,25);

        instance.register(SQLDecimal.class,new DataValueDescriptorSerializer<SQLDecimal>(){
            @Override
            protected void writeValue(Kryo kryo, Output output, SQLDecimal object) throws StandardException {
                kryo.writeObjectOrNull(output, object.getObject(), BigDecimal.class);
            }
            @Override
            protected void readValue(Kryo kryo, Input input, SQLDecimal dvd) throws StandardException {
                dvd.setBigDecimal(kryo.readObjectOrNull(input, BigDecimal.class));
            }
        },26);
        instance.register(SQLDouble.class,new DataValueDescriptorSerializer<SQLDouble>(){
            @Override
            protected void writeValue(Kryo kryo, Output output, SQLDouble object) throws StandardException {
                output.writeDouble(object.getDouble());
            }
            @Override
            protected void readValue(Kryo kryo, Input input, SQLDouble dvd) throws StandardException {
                dvd.setValue(input.readDouble());
            }
        },27);
        instance.register(SQLInteger.class,new DataValueDescriptorSerializer<SQLInteger>() {
            @Override
            protected void writeValue(Kryo kryo, Output output, SQLInteger object) {
                output.writeInt(object.getInt());
            }
            @Override
            protected void readValue(Kryo kryo, Input input, SQLInteger dvd) {
                dvd.setValue(input.readInt());
            }
        },28);
        instance.register(SQLVarchar.class,new DataValueDescriptorSerializer<SQLVarchar>() {
            @Override
            protected void writeValue(Kryo kryo, Output output, SQLVarchar object) throws StandardException {
                output.writeString(object.getString());
            }
            @Override
            protected void readValue(Kryo kryo, Input input, SQLVarchar dvd) {
                dvd.setValue(input.readString());
            }
        },29);
        instance.register(SQLLongvarchar.class,new DataValueDescriptorSerializer<SQLLongvarchar>() {
            @Override
            protected void writeValue(Kryo kryo, Output output, SQLLongvarchar object) throws StandardException {
                output.writeString(object.getString());
            }
            @Override
            protected void readValue(Kryo kryo, Input input, SQLLongvarchar dvd) {
                dvd.setValue(input.readString());
            }
        },30);
        instance.register(SQLChar.class,new DataValueDescriptorSerializer<SQLChar>() {
            @Override
            protected void writeValue(Kryo kryo, Output output, SQLChar object) throws StandardException {
                output.writeString(object.getString());
            }
            @Override
            protected void readValue(Kryo kryo, Input input, SQLChar dvd) {
                dvd.setValue(input.readString());
            }
        },31);
        instance.register(SQLBoolean.class,new DataValueDescriptorSerializer<SQLBoolean>() {
            @Override
            protected void writeValue(Kryo kryo, Output output, SQLBoolean object) throws StandardException {
                output.writeBoolean(object.getBoolean());
            }

            @Override
            protected void readValue(Kryo kryo, Input input, SQLBoolean dvd) throws StandardException {
                dvd.setValue(input.readBoolean());
            }
        },32);
        instance.register(SQLBit.class,new DataValueDescriptorSerializer<SQLBit>() {
            @Override
            protected void writeValue(Kryo kryo, Output output, SQLBit object) throws StandardException {
                byte[] data = object.getBytes();
                output.writeInt(data.length);
                output.write(data);
            }

            @Override
            protected void readValue(Kryo kryo, Input input, SQLBit dvd) throws StandardException {
                byte[] data = new byte[input.readInt()];
                //noinspection ResultOfMethodCallIgnored
                input.read(data);
                dvd.setValue(data);
            }
        },33);
        instance.register(SQLVarbit.class,new DataValueDescriptorSerializer<SQLVarbit>() {
            @Override
            protected void writeValue(Kryo kryo, Output output, SQLVarbit object) throws StandardException {
                byte[] data = object.getBytes();
                output.writeInt(data.length);
                output.write(data);
            }

            @Override
            protected void readValue(Kryo kryo, Input input, SQLVarbit dvd) throws StandardException {
                byte[] data = new byte[input.readInt()];
                //noinspection ResultOfMethodCallIgnored
                input.read(data);
                dvd.setValue(data);
            }
        },34);
        instance.register(SQLLongVarbit.class,new DataValueDescriptorSerializer<SQLLongVarbit>() {
            @Override
            protected void writeValue(Kryo kryo, Output output, SQLLongVarbit object) throws StandardException {
                byte[] data = object.getBytes();
                output.writeInt(data.length);
                output.write(data);
            }

            @Override
            protected void readValue(Kryo kryo, Input input, SQLLongVarbit dvd) throws StandardException {
                byte[] data = new byte[input.readInt()];
                //noinspection ResultOfMethodCallIgnored
                input.read(data);
                dvd.setValue(data);
            }
        },35);

        instance.register(SQLDate.class,new DataValueDescriptorSerializer<SQLDate>() {
            @Override
            protected void writeValue(Kryo kryo, Output output, SQLDate object) throws StandardException {
                output.writeLong(object.getDate((Calendar) null).getTime());
            }

            @Override
            protected void readValue(Kryo kryo, Input input, SQLDate dvd) throws StandardException {
                dvd.setValue(new Date(input.readLong()));
            }
        },36);
        instance.register(SQLTime.class,new DataValueDescriptorSerializer<SQLTime>(){
            @Override
            protected void writeValue(Kryo kryo, Output output, SQLTime object) throws StandardException {
                output.writeLong(object.getTime(null).getTime());
            }

            @Override
            protected void readValue(Kryo kryo, Input input, SQLTime dvd) throws StandardException {
                dvd.setValue(new Time(input.readLong()));
            }
        },37);
        instance.register(SQLTimestamp.class,new DataValueDescriptorSerializer<SQLTimestamp>(){
            @Override
            protected void writeValue(Kryo kryo, Output output, SQLTimestamp object) throws StandardException {
                output.writeLong(object.getTimestamp(null).getTime());
            }

            @Override
            protected void readValue(Kryo kryo, Input input, SQLTimestamp dvd) throws StandardException {
                dvd.setValue(new Timestamp(input.readLong()));
            }
        },38);
        instance.register(SQLSmallint.class,new DataValueDescriptorSerializer<SQLSmallint>() {
            @Override
            protected void writeValue(Kryo kryo, Output output, SQLSmallint object) throws StandardException {
                output.writeShort(object.getShort());
            }
            @Override
            protected void readValue(Kryo kryo, Input input, SQLSmallint dvd) throws StandardException {
                dvd.setValue(input.readShort());
            }
        },39);
        instance.register(SQLTinyint.class,new DataValueDescriptorSerializer<SQLTinyint>() {
            @Override
            protected void writeValue(Kryo kryo, Output output, SQLTinyint object) throws StandardException {
                output.writeByte(object.getByte());
            }
            @Override
            protected void readValue(Kryo kryo, Input input, SQLTinyint dvd) throws StandardException {
                dvd.setValue(input.readByte());
            }
        },40);

        instance.register(SQLLongint.class,new DataValueDescriptorSerializer<SQLLongint>() {
            @Override
            protected void writeValue(Kryo kryo, Output output, SQLLongint object) throws StandardException {
                output.writeLong(object.getLong());
            }
            @Override
            protected void readValue(Kryo kryo, Input input, SQLLongint dvd) throws StandardException {
                dvd.setValue(input.readLong());
            }
        },41);
        instance.register(SQLReal.class, new DataValueDescriptorSerializer<SQLReal>() {
            @Override
            protected void writeValue(Kryo kryo, Output output, SQLReal object) throws StandardException {
                output.writeFloat(object.getFloat());
            }

            @Override
            protected void readValue(Kryo kryo, Input input, SQLReal dvd) throws StandardException {
                dvd.setValue(input.readFloat());
            }
        },42);
        // Note that serialization of SQLRef as part of an ExecRow is handled by RefDescriptorSerializer
        instance.register(SQLRef.class, EXTERNALIZABLE_SERIALIZER,43);
        /*instance.register(SQLRef.class, new DataValueDescriptorSerializer<SQLRef>() {
            @Override
            protected void writeValue(Kryo kryo, Output output, SQLRef object) throws StandardException {
                kryo.writeObjectOrNull(output, object.getObject(), HBaseRowLocation.class);
            }

            @Override
            protected void readValue(Kryo kryo, Input input, SQLRef dvd) throws StandardException {
                dvd.setValue((RowLocation)(kryo.readObjectOrNull(input, HBaseRowLocation.class)));
            }
        },43);*/
        instance.register(LazyDataValueDescriptor.class,EXTERNALIZABLE_SERIALIZER,44);
        instance.register(LazyNumberDataValueDescriptor.class,EXTERNALIZABLE_SERIALIZER,45);
        instance.register(LazyStringDataValueDescriptor.class,EXTERNALIZABLE_SERIALIZER,46);
        instance.register(TaskStatus.class,EXTERNALIZABLE_SERIALIZER,47);


        //register Activation-related classes
        instance.register(ActivationSerializer.ArrayFieldStorage.class,EXTERNALIZABLE_SERIALIZER,48);
        instance.register(ActivationSerializer.DataValueStorage.class,EXTERNALIZABLE_SERIALIZER,49);
        instance.register(ActivationSerializer.ExecRowStorage.class,EXTERNALIZABLE_SERIALIZER,50);
        instance.register(ActivationSerializer.SerializableStorage.class,EXTERNALIZABLE_SERIALIZER,51);
        instance.register(ActivationSerializer.CachedOpFieldStorage.class,EXTERNALIZABLE_SERIALIZER,151);

        instance.register(SpliceObserverInstructions.class,EXTERNALIZABLE_SERIALIZER,52);
        instance.register(SpliceObserverInstructions.ActivationContext.class,EXTERNALIZABLE_SERIALIZER,53);
        instance.register(GenericParameterValueSet.class,EXTERNALIZABLE_SERIALIZER,54);
        instance.register(GenericParameter.class,EXTERNALIZABLE_SERIALIZER,55);
        instance.register(SchemaDescriptor.class,EXTERNALIZABLE_SERIALIZER,56);
        instance.register(SpliceRuntimeContext.class,EXTERNALIZABLE_SERIALIZER,57);

        instance.register(ProjectRestrictOperation.class, EXTERNALIZABLE_SERIALIZER,58);
        instance.register(TableScanOperation.class, EXTERNALIZABLE_SERIALIZER,59);
        instance.register(BulkTableScanOperation.class, EXTERNALIZABLE_SERIALIZER,60);
        instance.register(GroupedAggregateOperation.class, EXTERNALIZABLE_SERIALIZER,61);
        instance.register(DistinctScanOperation.class, EXTERNALIZABLE_SERIALIZER,62);
        instance.register(DistinctScalarAggregateOperation.class, EXTERNALIZABLE_SERIALIZER,63);
        instance.register(IndexRowToBaseRowOperation.class, EXTERNALIZABLE_SERIALIZER,64);
        instance.register(SortOperation.class, EXTERNALIZABLE_SERIALIZER,65);
        instance.register(UnionOperation.class, EXTERNALIZABLE_SERIALIZER,66);
        instance.register(UpdateOperation.class, EXTERNALIZABLE_SERIALIZER,67);
        instance.register(UpdateConstantOperation.class, EXTERNALIZABLE_SERIALIZER,68);
        instance.register(InsertOperation.class, EXTERNALIZABLE_SERIALIZER,69);
        instance.register(DeleteOperation.class, EXTERNALIZABLE_SERIALIZER,70);
        instance.register(MergeSortJoinOperation.class, EXTERNALIZABLE_SERIALIZER,71);
        instance.register(NestedLoopJoinOperation.class, EXTERNALIZABLE_SERIALIZER,72);
        instance.register(NestedLoopLeftOuterJoinOperation.class, EXTERNALIZABLE_SERIALIZER,73);
        instance.register(MergeSortLeftOuterJoinOperation.class, EXTERNALIZABLE_SERIALIZER,74);
        instance.register(ScalarAggregateOperation.class, EXTERNALIZABLE_SERIALIZER,75);
        instance.register(NormalizeOperation.class, EXTERNALIZABLE_SERIALIZER,76);
        instance.register(AnyOperation.class, EXTERNALIZABLE_SERIALIZER,77);
        instance.register(RowOperation.class, EXTERNALIZABLE_SERIALIZER,78);
        instance.register(OnceOperation.class, EXTERNALIZABLE_SERIALIZER,79);
        instance.register(RowCountOperation.class, EXTERNALIZABLE_SERIALIZER,80);
        instance.register(BroadcastJoinOperation.class, EXTERNALIZABLE_SERIALIZER,81);
        instance.register(BroadcastLeftOuterJoinOperation.class, EXTERNALIZABLE_SERIALIZER,82);
        instance.register(DerbyOperationInformation.class,EXTERNALIZABLE_SERIALIZER,83);
        instance.register(DerbyScanInformation.class,EXTERNALIZABLE_SERIALIZER,89);
        instance.register(CachedOperation.class,EXTERNALIZABLE_SERIALIZER,150);

        instance.register(PC_XenaVersion.class,EXTERNALIZABLE_SERIALIZER,84);
        instance.register(BasicUUID.class,EXTERNALIZABLE_SERIALIZER,85);
        instance.register(IndexDescriptorImpl.class,EXTERNALIZABLE_SERIALIZER,86);
        instance.register(FormatableHashtable.class,EXTERNALIZABLE_SERIALIZER,87);
        instance.register(FormatableIntHolder.class,EXTERNALIZABLE_SERIALIZER,88);
        instance.register(FormatableIntHolder[].class,91);
        instance.register(DD_Version.class,EXTERNALIZABLE_SERIALIZER,90);
        instance.register(DDdependableFinder.class,EXTERNALIZABLE_SERIALIZER,92);
        instance.register(DDColumnDependableFinder.class,EXTERNALIZABLE_SERIALIZER,93);
        instance.register(byte[].class,94);
        instance.register(boolean[].class,95);
        instance.register(int[].class,96);
        instance.register(double[].class,97);
        instance.register(float[].class,98);
        instance.register(long[].class,99);
        instance.register(Collections.emptyList().getClass(),100);
        instance.register(Collections.unmodifiableList(new LinkedList()).getClass(), UNMODIFIABLE_COLLECTIONS_SERIALIZER, 152);
        instance.register(Collections.unmodifiableList(new ArrayList()).getClass(), UNMODIFIABLE_COLLECTIONS_SERIALIZER, 153);
        instance.register(CursorInfo.class,EXTERNALIZABLE_SERIALIZER,101);
        instance.register(GenericResultDescription.class,EXTERNALIZABLE_SERIALIZER,102);
        instance.register(GenericColumnDescriptor.class,EXTERNALIZABLE_SERIALIZER,103);
        instance.register(ReferencedColumnsDescriptorImpl.class,EXTERNALIZABLE_SERIALIZER,104);
        instance.register(ErrorTransport.class,EXTERNALIZABLE_SERIALIZER,105);
        instance.register(DefaultInfoImpl.class,EXTERNALIZABLE_SERIALIZER,106);

        instance.register(BigDecimal.class,107);
        instance.register(HashMap.class,108);
        instance.register(TreeMap.class,109);
        instance.register(ArrayList.class,110);
        instance.register(LinkedList.class,111);

        instance.register(FormatableArrayHolder.class,EXTERNALIZABLE_SERIALIZER,112);
        instance.register(IndexColumnOrder.class,EXTERNALIZABLE_SERIALIZER,113);
        instance.register(HBaseRowLocation.class,EXTERNALIZABLE_SERIALIZER,114);
        instance.register(TaskStats.class,EXTERNALIZABLE_SERIALIZER,115);
        instance.register(AggregatorInfoList.class,EXTERNALIZABLE_SERIALIZER,117);
        instance.register(AggregatorInfo.class,EXTERNALIZABLE_SERIALIZER,118);
        instance.register(UserType.class,EXTERNALIZABLE_SERIALIZER,119);
        instance.register(InsertConstantOperation.class,EXTERNALIZABLE_SERIALIZER,120);
        instance.register(DerbyDMLWriteInfo.class,EXTERNALIZABLE_SERIALIZER,121);
        instance.register(DeleteConstantOperation.class,EXTERNALIZABLE_SERIALIZER,122);
        instance.register(FormatableLongHolder.class,EXTERNALIZABLE_SERIALIZER,123);
        instance.register(FormatableInstanceGetter.class,EXTERNALIZABLE_SERIALIZER,124);
        instance.register(SpliceRuntimeContext.Path.class,EXTERNALIZABLE_SERIALIZER,125);
        instance.register(IndexRowGenerator.class,EXTERNALIZABLE_SERIALIZER,126);
        instance.register(MultiProbeDerbyScanInformation.class,EXTERNALIZABLE_SERIALIZER,127);
        instance.register(MultiProbeTableScanOperation.class,EXTERNALIZABLE_SERIALIZER,128);
        instance.register(DistinctGroupedAggregateOperation.class,EXTERNALIZABLE_SERIALIZER,129);



        instance.register(ContainerKey.class,new Serializer<ContainerKey>() {
            @Override
            public void write(Kryo kryo, Output output, ContainerKey object) {
                output.writeLong(object.getContainerId());
                output.writeLong(object.getSegmentId());
            }

            @Override
            public ContainerKey read(Kryo kryo, Input input, Class<ContainerKey> type) {
                long containerId = input.readLong();
                long segmentId = input.readLong();
                return new ContainerKey(segmentId,containerId);
            }
        },130);

        instance.register(SQLClob.class,new DataValueDescriptorSerializer<SQLClob>() {
            @Override
            protected void writeValue(Kryo kryo, Output output, SQLClob object) throws StandardException {
                output.writeString(object.getString());
            }
            @Override
            protected void readValue(Kryo kryo, Input input, SQLClob dvd) {
                dvd.setValue(input.readString());
            }
        },131);
        instance.register(SQLBlob.class,new DataValueDescriptorSerializer<SQLBlob>() {
            @Override
            protected void writeValue(Kryo kryo, Output output, SQLBlob object) throws StandardException {
                byte[] data = object.getBytes();
                output.writeInt(data.length);
                output.write(data);
            }

            @Override
            protected void readValue(Kryo kryo, Input input, SQLBlob dvd) throws StandardException {
                byte[] data = new byte[input.readInt()];
								//noinspection ResultOfMethodCallIgnored
								input.read(data);
                dvd.setValue(data);
            }
        },132);
        instance.register(SynonymAliasInfo.class, EXTERNALIZABLE_SERIALIZER,133);
        instance.register(CursorTableReference.class, EXTERNALIZABLE_SERIALIZER,134);
        instance.register(FKInfo.class, EXTERNALIZABLE_SERIALIZER,135);
        instance.register(DerbyAggregateContext.class,EXTERNALIZABLE_SERIALIZER,136);
        instance.register(DerbyGroupedAggregateContext.class,EXTERNALIZABLE_SERIALIZER,137);
        instance.register(LastIndexKeyOperation.class,EXTERNALIZABLE_SERIALIZER,138);
        instance.register(MergeJoinOperation.class, EXTERNALIZABLE_SERIALIZER,139);

        instance.register(AggregateAliasInfo.class, EXTERNALIZABLE_SERIALIZER,140);
        instance.register(UserDefinedAggregator.class, EXTERNALIZABLE_SERIALIZER,141);
        instance.register(BulkWrite.class, new Serializer<BulkWrite>() {
            @Override
            public void write(Kryo kryo, Output output, BulkWrite object) {
                output.writeString(object.getEncodedStringName());
                kryo.writeClassAndObject(output, object.getMutations());
            }

            @Override
            public BulkWrite read(Kryo kryo, Input input, Class type) {
                String eSn = input.readString();
                Collection<KVPair> kvPairs = (Collection<KVPair>)kryo.readClassAndObject(input);
                return new BulkWrite(kvPairs, eSn);
            }
        }, 142);
        instance.register(KVPair.class, new Serializer<KVPair>() {
            @Override
            public void write(Kryo kryo, Output output, KVPair object) {
                output.writeByte(object.getType().asByte());
                byte[] rowKey = object.getRowKey();
                output.writeInt(rowKey.length);
                output.writeBytes(rowKey);
                byte[] value = object.getValue();
                output.writeInt(value.length);
                output.writeBytes(value);
            }

            @Override
            public KVPair read(Kryo kryo, Input input, Class type) {
                KVPair.Type t = KVPair.Type.decode(input.readByte());
                byte[] rowKey = new byte[input.readInt()];
                input.readBytes(rowKey);
                byte[] value = new byte[input.readInt()];
                input.readBytes(value);
                return new KVPair(rowKey,value,t);
            }
        }, 143);
        instance.register(SpliceStddevPop.class,144);
        instance.register(SpliceStddevSamp.class,145);
        instance.register(Properties.class, new MapSerializer(), 146);

        //instance.register(com.splicemachine.derby.impl.sql.execute.ValueRow.class,EXTERNALIZABLE_SERIALIZER,147);
        instance.register(com.splicemachine.derby.impl.sql.execute.IndexRow.class,EXTERNALIZABLE_SERIALIZER,148);
        instance.register(com.splicemachine.db.impl.sql.execute.IndexRow.class,
                new ValueRowSerializer<com.splicemachine.db.impl.sql.execute.IndexRow>(){
                    @Override
                    public void write(Kryo kryo, Output output, com.splicemachine.db.impl.sql.execute.IndexRow object) {
                        super.write(kryo, output, object);
                        boolean[] orderedNulls = object.getOrderedNulls();
                        output.writeInt(orderedNulls.length);
                        for (boolean orderedNull : orderedNulls) {
                            output.writeBoolean(orderedNull);
                        }
                    }

                    @Override
                    public com.splicemachine.db.impl.sql.execute.IndexRow read(Kryo kryo,
                                                                           Input input,
                                                                           Class<com.splicemachine.db.impl.sql.execute.IndexRow> type) {
                        com.splicemachine.db.impl.sql.execute.IndexRow row = super.read(kryo, input, type);
                        boolean[] orderedNulls = new boolean[input.readInt()];
                        for(int i=0;i<orderedNulls.length;i++){
                            orderedNulls[i] = input.readBoolean();
                        }
                        row.setOrderedNulls(orderedNulls);
                        return row;
                    }

                    @Override
                    protected com.splicemachine.db.impl.sql.execute.IndexRow newType(int size) {
                        return com.splicemachine.db.impl.sql.execute.IndexRow.createRaw(size);
                    }
                },149);

        instance.register(LazyTimestampDataValueDescriptor.class,EXTERNALIZABLE_SERIALIZER,154);
        instance.register(ActivationSerializer.OperationResultSetStorage.class,EXTERNALIZABLE_SERIALIZER,155);
        instance.register(ByteSlice.class,EXTERNALIZABLE_SERIALIZER,156);
				instance.register(LongBufferedSumAggregator.class,new Serializer<LongBufferedSumAggregator>() {
						@Override
						public void write(Kryo kryo, Output output, LongBufferedSumAggregator object) {
								try {
										object.writeExternal(new KryoObjectOutput(output, kryo));
								} catch (IOException e) {
										throw new RuntimeException(e);
								}
						}

						@Override
						public LongBufferedSumAggregator read(Kryo kryo, Input input, Class type) {
								LongBufferedSumAggregator aggregator = new LongBufferedSumAggregator(64); //todo -sf- make configurable
								try {
										aggregator.readExternal(new KryoObjectInput(input, kryo));
								} catch (IOException e) {
										throw new RuntimeException(e);
								} catch (ClassNotFoundException e) {
										throw new RuntimeException(e);
								}
								return aggregator;
						}
				},158);

				instance.register(DoubleBufferedSumAggregator.class,new Serializer<DoubleBufferedSumAggregator>() {
						@Override
						public void write(Kryo kryo, Output output, DoubleBufferedSumAggregator object) {
								try {
										object.writeExternal(new KryoObjectOutput(output, kryo));
								} catch (IOException e) {
										throw new RuntimeException(e);
								}
						}

						@Override
						public DoubleBufferedSumAggregator read(Kryo kryo, Input input, Class type) {
								DoubleBufferedSumAggregator aggregator = new DoubleBufferedSumAggregator(64); //todo -sf- make configurable
								try {
										aggregator.readExternal(new KryoObjectInput(input, kryo));
								} catch (IOException e) {
										throw new RuntimeException(e);
								} catch (ClassNotFoundException e) {
										throw new RuntimeException(e);
								}
								return aggregator;
						}
				},159);

				instance.register(DecimalBufferedSumAggregator.class,new Serializer<DecimalBufferedSumAggregator>() {
						@Override
						public void write(Kryo kryo, Output output, DecimalBufferedSumAggregator object) {
								try {
										object.writeExternal(new KryoObjectOutput(output, kryo));
								} catch (IOException e) {
										throw new RuntimeException(e);
								}
						}

						@Override
						public DecimalBufferedSumAggregator read(Kryo kryo, Input input, Class type) {
								DecimalBufferedSumAggregator aggregator = new DecimalBufferedSumAggregator(64); //todo -sf- make configurable
								try {
										aggregator.readExternal(new KryoObjectInput(input, kryo));
								} catch (IOException e) {
										throw new RuntimeException(e);
								} catch (ClassNotFoundException e) {
										throw new RuntimeException(e);
								}
								return aggregator;
						}
				},160);

				instance.register(FloatBufferedSumAggregator.class,new Serializer<FloatBufferedSumAggregator>() {
						@Override
						public void write(Kryo kryo, Output output, FloatBufferedSumAggregator object) {
								try {
										object.writeExternal(new KryoObjectOutput(output, kryo));
								} catch (IOException e) {
										throw new RuntimeException(e);
								}
						}

						@Override
						public FloatBufferedSumAggregator read(Kryo kryo, Input input, Class type) {
								FloatBufferedSumAggregator aggregator = new FloatBufferedSumAggregator(64); //todo -sf- make configurable
								try {
										aggregator.readExternal(new KryoObjectInput(input, kryo));
								} catch (IOException e) {
										throw new RuntimeException(e);
								} catch (ClassNotFoundException e) {
										throw new RuntimeException(e);
								}
								return aggregator;
						}
				},161);

        instance.register(WindowOperation.class,EXTERNALIZABLE_SERIALIZER,179);
        instance.register(HashNestedLoopJoinOperation.class,EXTERNALIZABLE_SERIALIZER,180);
        instance.register(HashNestedLoopLeftOuterJoinOperation.class,EXTERNALIZABLE_SERIALIZER,181);
        instance.register(MergeLeftOuterJoinOperation.class, EXTERNALIZABLE_SERIALIZER,182);
        instance.register(SizedInterval.class,EXTERNALIZABLE_SERIALIZER,183);
        instance.register(DerbyWindowContext.class,EXTERNALIZABLE_SERIALIZER,184);
        instance.register(ActivationSerializer.BooleanFieldStorage.class,EXTERNALIZABLE_SERIALIZER,185);
        instance.register(WindowFunctionInfoList.class,EXTERNALIZABLE_SERIALIZER,186);
        instance.register(WindowFunctionInfo.class,EXTERNALIZABLE_SERIALIZER,187);
        instance.register(DDLChange.class,EXTERNALIZABLE_SERIALIZER,188);
        instance.register(TentativeIndexDesc.class,EXTERNALIZABLE_SERIALIZER,189);
        instance.register(TentativeDropColumnDesc.class,EXTERNALIZABLE_SERIALIZER,190);
        instance.register(DerbyWindowContext.class,EXTERNALIZABLE_SERIALIZER,191);
        instance.register(ActivationSerializer.BooleanFieldStorage.class,EXTERNALIZABLE_SERIALIZER,192);
        instance.register(ColumnInfo.class,EXTERNALIZABLE_SERIALIZER,193);
        instance.register(DropTableDDLChangeDesc.class,EXTERNALIZABLE_SERIALIZER,194);
        instance.register(DDLChangeType.class,195);
        instance.register(NoTentativeDDLChange.class,196);
        instance.register(ExportOperation.class, EXTERNALIZABLE_SERIALIZER, 197);
        instance.register(ExportParams.class, 198);
        instance.register(DropSchemaDDLChangeDesc.class,EXTERNALIZABLE_SERIALIZER,200);
        instance.register(DropIndexDDLDesc.class,EXTERNALIZABLE_SERIALIZER,201);
        instance.register(SQLRowId.class, EXTERNALIZABLE_SERIALIZER,202);
        instance.register(Splice_DD_Version.class, EXTERNALIZABLE_SERIALIZER,203);
        instance.register(BulkWriteResult.class, BulkWriteResult.kryoSerializer(),204);
        instance.register(BulkWritesResult.class, new Serializer<BulkWritesResult>() {
            @Override
            public void write(Kryo kryo, Output output, BulkWritesResult object) {
                kryo.writeClassAndObject(output,object.getBulkWriteResults());
            }

            @Override
            public BulkWritesResult read(Kryo kryo, Input input, Class type) {
                Collection<BulkWriteResult> results = (Collection<BulkWriteResult>) kryo.readClassAndObject(input);
                return new BulkWritesResult(results);
            }
        }, 205);
        instance.register(BulkWrites.class, new Serializer<BulkWrites>() {
            @Override
            public void write(Kryo kryo, Output output, BulkWrites object) {
                byte[] txnBytes = TransactionOperations.getOperationFactory().encode(object.getTxn());
                output.writeInt(txnBytes.length);
                output.write(txnBytes);
                kryo.writeClassAndObject(output,object.getBulkWrites());
            }

            @Override
            public BulkWrites read(Kryo kryo, Input input, Class type) {
                byte[] txnBytes = input.readBytes(input.readInt());
                TxnView txn = TransactionOperations.getOperationFactory().decode(txnBytes,0,txnBytes.length);
                Collection<BulkWrite> bws = (Collection<BulkWrite>)kryo.readClassAndObject(input);
                return new BulkWrites(bws,txn);
            }
        }, 206);
        instance.register(ActiveWriteTxn.class, EXTERNALIZABLE_SERIALIZER,207);
        instance.register(WriteResult.class, EXTERNALIZABLE_SERIALIZER,209);
        instance.register(ConstraintContext.class, EXTERNALIZABLE_SERIALIZER,210);                
        instance.register(WritableTxn.class, EXTERNALIZABLE_SERIALIZER,211);  
        instance.register(SinkTask.class, EXTERNALIZABLE_SERIALIZER,212); 
        instance.register(ImportTask.class, EXTERNALIZABLE_SERIALIZER,213);    
        instance.register(ImportContext.class, EXTERNALIZABLE_SERIALIZER,214);  
        instance.register(ColumnContext.class, EXTERNALIZABLE_SERIALIZER,215);          
        instance.register(FileImportReader.class, EXTERNALIZABLE_SERIALIZER,216);
        instance.register(CreateIndexTask.class, EXTERNALIZABLE_SERIALIZER,217);
        instance.register(TransactionReadTask.class, EXTERNALIZABLE_SERIALIZER,218);
        instance.register(PopulateIndexTask.class, EXTERNALIZABLE_SERIALIZER,219);     
        instance.register(DropColumnTask.class, EXTERNALIZABLE_SERIALIZER,220);
        instance.register(LoadConglomerateTask.class, EXTERNALIZABLE_SERIALIZER,221);
        instance.register(CreateBackupTask.class, EXTERNALIZABLE_SERIALIZER,222);
        instance.register(RestoreBackupTask.class, EXTERNALIZABLE_SERIALIZER,223);
        instance.register(PurgeTransactionsTask.class, EXTERNALIZABLE_SERIALIZER,224);
        instance.register(BackupItem.class, EXTERNALIZABLE_SERIALIZER,225);
        instance.register(Backup.class, EXTERNALIZABLE_SERIALIZER,226);
        instance.register(BackupItem.RegionInfo.class, EXTERNALIZABLE_SERIALIZER,227);
        instance.register(Pair.class, 228);
        instance.register(CreateFkTask.class, EXTERNALIZABLE_SERIALIZER,229);
<<<<<<< HEAD
        instance.register(StatisticsTask.class, EXTERNALIZABLE_SERIALIZER,230);

        //statistics
        instance.register(BooleanStats.class,EXTERNALIZABLE_SERIALIZER,231);
        instance.register(TinyintStats.class,EXTERNALIZABLE_SERIALIZER,232);
        instance.register(SmallintStats.class,EXTERNALIZABLE_SERIALIZER,233);
        instance.register(IntStats.class,EXTERNALIZABLE_SERIALIZER,234);
        instance.register(BigintStats.class,EXTERNALIZABLE_SERIALIZER,235);
        instance.register(RealStats.class,EXTERNALIZABLE_SERIALIZER,236);
        instance.register(DoubleStats.class,EXTERNALIZABLE_SERIALIZER,237);
        instance.register(NumericStats.class,EXTERNALIZABLE_SERIALIZER,238);
        instance.register(StringStatistics.class,EXTERNALIZABLE_SERIALIZER,239);
        instance.register(CharStats.class,EXTERNALIZABLE_SERIALIZER,240);
        instance.register(VarcharStats.class,EXTERNALIZABLE_SERIALIZER,241);
        instance.register(TimestampStatistics.class,EXTERNALIZABLE_SERIALIZER,242);
        instance.register(TimeStats.class,EXTERNALIZABLE_SERIALIZER,243);
        instance.register(DateStatistics.class,EXTERNALIZABLE_SERIALIZER,244);
        instance.register(ColumnStatisticsMerge.class,EXTERNALIZABLE_SERIALIZER,245);
=======
        instance.register(CreateIncrementalBackupTask.class, EXTERNALIZABLE_SERIALIZER,230);
>>>>>>> 810b13fc
    }
}<|MERGE_RESOLUTION|>--- conflicted
+++ resolved
@@ -845,7 +845,7 @@
         instance.register(BackupItem.RegionInfo.class, EXTERNALIZABLE_SERIALIZER,227);
         instance.register(Pair.class, 228);
         instance.register(CreateFkTask.class, EXTERNALIZABLE_SERIALIZER,229);
-<<<<<<< HEAD
+        instance.register(CreateIncrementalBackupTask.class, EXTERNALIZABLE_SERIALIZER,230);
         instance.register(StatisticsTask.class, EXTERNALIZABLE_SERIALIZER,230);
 
         //statistics
@@ -864,8 +864,5 @@
         instance.register(TimeStats.class,EXTERNALIZABLE_SERIALIZER,243);
         instance.register(DateStatistics.class,EXTERNALIZABLE_SERIALIZER,244);
         instance.register(ColumnStatisticsMerge.class,EXTERNALIZABLE_SERIALIZER,245);
-=======
-        instance.register(CreateIncrementalBackupTask.class, EXTERNALIZABLE_SERIALIZER,230);
->>>>>>> 810b13fc
     }
 }