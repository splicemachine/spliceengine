--- conflicted
+++ resolved
@@ -835,32 +835,29 @@
         instance.register(BackupItem.RegionInfo.class, EXTERNALIZABLE_SERIALIZER,227);
         instance.register(Pair.class, 228);
         instance.register(CreateFkTask.class, EXTERNALIZABLE_SERIALIZER,229);
-<<<<<<< HEAD
-        instance.register(StatisticsTask.class, EXTERNALIZABLE_SERIALIZER,230);
-
-        //statistics
-        instance.register(BooleanStats.class,EXTERNALIZABLE_SERIALIZER,231);
-        instance.register(TinyintStats.class,EXTERNALIZABLE_SERIALIZER,232);
-        instance.register(SmallintStats.class,EXTERNALIZABLE_SERIALIZER,233);
-        instance.register(IntStats.class,EXTERNALIZABLE_SERIALIZER,234);
-        instance.register(BigintStats.class,EXTERNALIZABLE_SERIALIZER,235);
-        instance.register(RealStats.class,EXTERNALIZABLE_SERIALIZER,236);
-        instance.register(DoubleStats.class,EXTERNALIZABLE_SERIALIZER,237);
-        instance.register(NumericStats.class,EXTERNALIZABLE_SERIALIZER,238);
-        instance.register(StringStatistics.class,EXTERNALIZABLE_SERIALIZER,239);
-        instance.register(CharStats.class,EXTERNALIZABLE_SERIALIZER,240);
-        instance.register(VarcharStats.class,EXTERNALIZABLE_SERIALIZER,241);
-        instance.register(TimestampStatistics.class,EXTERNALIZABLE_SERIALIZER,242);
-        instance.register(TimeStats.class,EXTERNALIZABLE_SERIALIZER,243);
-        instance.register(DateStatistics.class,EXTERNALIZABLE_SERIALIZER,244);
-        instance.register(ColumnStatisticsMerge.class,EXTERNALIZABLE_SERIALIZER,245);
-        instance.register(CreateIncrementalBackupTask.class, EXTERNALIZABLE_SERIALIZER,246);
-=======
         instance.register(CreateIncrementalBackupTask.class, EXTERNALIZABLE_SERIALIZER,230);
         instance.register(AlterTableTask.class, EXTERNALIZABLE_SERIALIZER,231);
         instance.register(TentativeDropColumnDesc.class,EXTERNALIZABLE_SERIALIZER,232);
         instance.register(TentativeAddColumnDesc.class,EXTERNALIZABLE_SERIALIZER,233);
         instance.register(PopulateConglomerateTask.class,EXTERNALIZABLE_SERIALIZER,234);
->>>>>>> 655bbf2e
+        instance.register(StatisticsTask.class, EXTERNALIZABLE_SERIALIZER,235);
+
+        //statistics
+        instance.register(BooleanStats.class,EXTERNALIZABLE_SERIALIZER,236);
+        instance.register(TinyintStats.class,EXTERNALIZABLE_SERIALIZER,237);
+        instance.register(SmallintStats.class,EXTERNALIZABLE_SERIALIZER,238);
+        instance.register(IntStats.class,EXTERNALIZABLE_SERIALIZER,239);
+        instance.register(BigintStats.class,EXTERNALIZABLE_SERIALIZER,240);
+        instance.register(RealStats.class,EXTERNALIZABLE_SERIALIZER,241);
+        instance.register(DoubleStats.class,EXTERNALIZABLE_SERIALIZER,242);
+        instance.register(NumericStats.class,EXTERNALIZABLE_SERIALIZER,243);
+        instance.register(StringStatistics.class,EXTERNALIZABLE_SERIALIZER,244);
+        instance.register(CharStats.class,EXTERNALIZABLE_SERIALIZER,245);
+        instance.register(VarcharStats.class,EXTERNALIZABLE_SERIALIZER,246);
+        instance.register(TimestampStatistics.class,EXTERNALIZABLE_SERIALIZER,247);
+        instance.register(TimeStats.class,EXTERNALIZABLE_SERIALIZER,248);
+        instance.register(DateStatistics.class,EXTERNALIZABLE_SERIALIZER,249);
+        instance.register(ColumnStatisticsMerge.class,EXTERNALIZABLE_SERIALIZER,250);
+        instance.register(CreateIncrementalBackupTask.class, EXTERNALIZABLE_SERIALIZER,251);
     }
 }