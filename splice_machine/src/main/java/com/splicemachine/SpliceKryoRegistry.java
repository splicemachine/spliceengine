/*
 * Copyright (c) 2012 - 2020 Splice Machine, Inc.
 *
 * This file is part of Splice Machine.
 * Splice Machine is free software: you can redistribute it and/or modify it under the terms of the
 * GNU Affero General Public License as published by the Free Software Foundation, either
 * version 3, or (at your option) any later version.
 * Splice Machine is distributed in the hope that it will be useful, but WITHOUT ANY WARRANTY;
 * without even the implied warranty of MERCHANTABILITY or FITNESS FOR A PARTICULAR PURPOSE.
 * See the GNU Affero General Public License for more details.
 * You should have received a copy of the GNU Affero General Public License along with Splice Machine.
 * If not, see <http://www.gnu.org/licenses/>.
 */

package com.splicemachine;

import com.esotericsoftware.kryo.Kryo;
import com.esotericsoftware.kryo.Serializer;
import com.esotericsoftware.kryo.io.Input;
import com.esotericsoftware.kryo.io.Output;
import com.esotericsoftware.kryo.serializers.DefaultSerializers;
import com.esotericsoftware.kryo.serializers.MapSerializer;
import com.splicemachine.db.catalog.types.*;
import com.splicemachine.db.iapi.error.StandardException;
import com.splicemachine.db.iapi.services.io.*;
import com.splicemachine.db.iapi.sql.dictionary.IndexRowGenerator;
import com.splicemachine.db.iapi.sql.dictionary.SchemaDescriptor;
import com.splicemachine.db.iapi.sql.dictionary.TriggerDescriptor;
import com.splicemachine.db.iapi.sql.dictionary.TriggerDescriptorV2;
import com.splicemachine.db.iapi.sql.dictionary.TriggerDescriptorV3;
import com.splicemachine.db.iapi.sql.execute.ExecRow;
import com.splicemachine.db.iapi.stats.ColumnStatisticsImpl;
import com.splicemachine.db.iapi.stats.ColumnStatisticsMerge;
import com.splicemachine.db.iapi.stats.FakeColumnStatisticsImpl;
import com.splicemachine.db.iapi.types.*;
import com.splicemachine.db.impl.services.uuid.BasicUUID;
import com.splicemachine.db.impl.sql.*;
import com.splicemachine.db.impl.sql.catalog.DDColumnDependableFinder;
import com.splicemachine.db.impl.sql.catalog.DD_Version;
import com.splicemachine.db.impl.sql.catalog.DDdependableFinder;
import com.splicemachine.db.impl.sql.catalog.ManagedCache;
import com.splicemachine.db.impl.sql.compile.*;
import com.splicemachine.db.impl.sql.execute.*;
import com.splicemachine.db.impl.store.access.PC_XenaVersion;
import com.splicemachine.db.shared.common.udt.UDTBase;
import com.splicemachine.derby.catalog.TriggerNewTransitionRows;
import com.splicemachine.derby.catalog.TriggerOldTransitionRows;
import com.splicemachine.derby.ddl.DDLChangeType;
import com.splicemachine.derby.ddl.TentativeAddColumnDesc;
import com.splicemachine.derby.ddl.TentativeAddConstraintDesc;
import com.splicemachine.derby.ddl.TentativeDropColumnDesc;
import com.splicemachine.derby.impl.sql.catalog.Splice_DD_Version;
import com.splicemachine.derby.impl.sql.execute.TriggerRowHolderImpl;
import com.splicemachine.derby.impl.sql.execute.actions.DeleteConstantOperation;
import com.splicemachine.derby.impl.sql.execute.actions.InsertConstantOperation;
import com.splicemachine.derby.impl.sql.execute.actions.UpdateConstantOperation;
import com.splicemachine.derby.impl.sql.execute.operations.*;
import com.splicemachine.derby.impl.sql.execute.operations.export.ExportFile;
import com.splicemachine.derby.impl.sql.execute.operations.export.ExportParams;
import com.splicemachine.derby.impl.sql.execute.operations.framework.DerbyAggregateContext;
import com.splicemachine.derby.impl.sql.execute.operations.groupedaggregate.DerbyGroupedAggregateContext;
import com.splicemachine.derby.impl.sql.execute.operations.window.DerbyWindowContext;
import com.splicemachine.derby.impl.store.access.btree.IndexConglomerate;
import com.splicemachine.derby.impl.store.access.hbase.HBaseConglomerate;
import com.splicemachine.derby.serialization.ActivationSerializer;
import com.splicemachine.derby.serialization.SpliceObserverInstructions;
import com.splicemachine.derby.stream.ActivationHolder;
import com.splicemachine.derby.stream.control.BadRecordsRecorder;
import com.splicemachine.derby.stream.control.ControlOperationContext;
import com.splicemachine.derby.stream.function.*;
import com.splicemachine.derby.stream.function.broadcast.AbstractBroadcastJoinFlatMapFunction;
import com.splicemachine.derby.utils.kryo.DataValueDescriptorSerializer;
import com.splicemachine.derby.utils.kryo.ListDataTypeSerializer;
import com.splicemachine.derby.utils.kryo.SimpleObjectSerializer;
import com.splicemachine.derby.utils.kryo.ValueRowSerializer;
import com.splicemachine.kvpair.KVPair;
import com.splicemachine.pipeline.client.BulkWrite;
import com.splicemachine.pipeline.client.WriteResult;
import com.splicemachine.pipeline.constraint.ConstraintContext;
import com.splicemachine.si.impl.txn.ActiveWriteTxn;
import com.splicemachine.si.impl.txn.WritableTxn;
import com.splicemachine.utils.ByteSlice;
import com.splicemachine.utils.kryo.ExternalizableSerializer;
import com.splicemachine.utils.kryo.KryoObjectInput;
import com.splicemachine.utils.kryo.KryoObjectOutput;
import com.splicemachine.utils.kryo.KryoPool;
import de.javakaffee.kryoserializers.ArraysAsListSerializer;
import de.javakaffee.kryoserializers.UnmodifiableCollectionsSerializer;
import org.apache.commons.lang3.mutable.MutableDouble;
import splice.com.google.common.base.Optional;

import java.io.IOException;
import java.math.BigDecimal;
import java.sql.Date;
import java.sql.ResultSet;
import java.sql.Time;
import java.sql.Timestamp;
import java.util.*;


/**
 * Maps serializable entities to a Kryo Serializer, so that
 * they may be more efficiently serialized than raw Java serialization.
 * <p/>
 * https://github.com/EsotericSoftware/kryo
 *
 * @author Scott Fines
 *         Created on: 8/15/13
 */
public class SpliceKryoRegistry implements KryoPool.KryoRegistry{
    //ExternalizableSerializers are stateless, no need to create more than we need
    private static final ExternalizableSerializer EXTERNALIZABLE_SERIALIZER=ExternalizableSerializer.INSTANCE;
    private static final UnmodifiableCollectionsSerializer UNMODIFIABLE_COLLECTIONS_SERIALIZER=new UnmodifiableCollectionsSerializer();
    private static final DefaultSerializers.KryoSerializableSerializer KRYO_SERIALIZABLE_SERIALIZER = new DefaultSerializers.KryoSerializableSerializer();

    private static volatile KryoPool spliceKryoPool;

    public static Class<?> getClassFromString(String className) {
        Class<?> foundClass = null;
        try {
            foundClass = Class.forName(className);
        } catch ( final Exception e ) {
            throw new RuntimeException( e );
        }
        return foundClass;
    }

    public static KryoPool getInstance(){
        KryoPool kp = spliceKryoPool;
        if(kp==null){
            synchronized(SpliceKryoRegistry.class){
                kp = spliceKryoPool;
                if(kp==null){
                    EngineDriver driver = EngineDriver.driver();
                    if(driver==null){
                        kp = new KryoPool(1);
                    }else{
                        int kpSize = driver.getConfiguration().getKryoPoolSize();
                        kp = spliceKryoPool = new KryoPool(kpSize);
                    }
                    kp.setKryoRegistry(new SpliceKryoRegistry());
                }
            }
        }
        return kp;
    }

    @Override
    public void register(Kryo instance){
                /*
				 * IMPORTANT!!!! READ THIS COMMENT!!!
				 * ===========================================================
			   * If you don't read this comment fully and COMPLETELY
			   * understand what's going on with this registry, then you run
			   * the risk of doing something which breaks Splice on existing
			   * clusters; when you do that, Customer Solutions and QA will
			   * complain to Gene, who will in turn complain to Scott, who
			   * will in turn hunt you down and stab you with a razor-sharp
			   * shard of glass for not paying attention to this message. You
			   * Have Been Warned.
			   * ==========================================================
			   *
			   * When Kryo serializes an object, the first thing it will
			   * write is an integer identifier. This identifier UNIQUELY
			   * and UNEQUIVOCABLY represents the entirety of the class
			   * information for the serialized object.
			   *
			   * In most cases, this isn't much of a problem, but we use
			   * Kryo to serialize objects into tables (in particular,
			   * into System tables). What this means is that if the
			   * identifier for a class that's stored in a table, then
			   * we can NEVER change the identifier FOR ANY REASON.
			   *
			   * So, in practice, what does that mean for you? Well,
			   * each line of the following block of code will assign
			   * a unique, manually-defined id to a class. This allows
			   * you to rearrange lines (which wasn't always true), but
			   * means that you MUST follow these rules when adding to this
			   * class
			   *
			   * 1. do NOT refactor away the magic numbers--if you try
			   * and be clever with a counter, you WILL break backwards compatibility
			   *
			   * 2. Once the rest of the world has seen a line with a specific Id,
			   * NEVER CHANGE THAT ID. In practice, once you've pushed a change to this
			   * file, that change can NEVER BE UNDONE. So make sure it's right.
			   *
			   * To register a new class, here's what you do.
			   *
			   * 1. create a serializer class (or reuse one)
			   * 2. find the HIGHEST PREVIOUSLY REGISTERED id.
			   * 3. register your new class with the NEXT id in the monotonic sequence
			   * (e.g. if the highest is 145, register with 146).
			   * 4. run the ENTIRE IT suite WITHOUT cleaning your data (an easy protection
			   * against accidentally breaking system tables)
			   * 5. warn everyone that you've made changes to this file (in particular, warn
			   * Scott and Gene, so that they can be aware of your potentially breaking
			   * backwards compatibility).
			   * 6. push ONLY AFTER YOU ARE SURE that it works exactly as intended.
			   *
			   * To change how a class is being serialized:
			   *
			   * 1. DON'T. You'll probably break backwards compatibility.
			   *
			   * If you absolutely MUST change the serialization, then you'll need
			   * to ensure somehow that your change is backwards compatible. To do this:
			   *
			   * 1. confirm that your class isn't stored anywhere. If it's never written
			   *  to disk, then you are safe to make changes. Most classes that are known
			   *  to never be written to disk should have a comment in this file about
			   *  it being safe to change
			   * 2. If the file IS stored EVER, then you'll need to devise a way to convert
			   * existing stored instances into the new format. Usually, that means you'll need
			   * to be able to read either format (but only need to write in the new),
			   * which will make your deserialization code complicated and difficult,
			   * but that's the nature of the beast.
	    	   */
        instance.setReferences(false);
        instance.setRegistrationRequired(true);

        instance.register(ValueRow.class,new ValueRowSerializer<ValueRow>(){
            @Override
            protected ValueRow newType(int size){
                return new ValueRow(size);
            }
        },10);
        instance.register(GenericStorablePreparedStatement.class,EXTERNALIZABLE_SERIALIZER,11);
        instance.register(DataTypeDescriptor.class,EXTERNALIZABLE_SERIALIZER,18);
        instance.register(TypeDescriptorImpl.class,EXTERNALIZABLE_SERIALIZER,12);
        instance.register(BaseTypeIdImpl.class,EXTERNALIZABLE_SERIALIZER,13);
        instance.register(UserDefinedTypeIdImpl.class,EXTERNALIZABLE_SERIALIZER,14);
        instance.register(DecimalTypeIdImpl.class,EXTERNALIZABLE_SERIALIZER,15);
        instance.register(RowMultiSetImpl.class,EXTERNALIZABLE_SERIALIZER,16);
        instance.register(RoutineAliasInfo.class,EXTERNALIZABLE_SERIALIZER,17);

        instance.register(IndexConglomerate.class,EXTERNALIZABLE_SERIALIZER,19);
        instance.register(HBaseConglomerate.class,EXTERNALIZABLE_SERIALIZER,20);

        instance.register(FormatableBitSet.class,EXTERNALIZABLE_SERIALIZER,21);

        instance.register(CountAggregator.class,EXTERNALIZABLE_SERIALIZER,22);
        instance.register(SumAggregator.class,EXTERNALIZABLE_SERIALIZER,23);
        instance.register(AvgAggregator.class,EXTERNALIZABLE_SERIALIZER,24);
        instance.register(MaxMinAggregator.class,EXTERNALIZABLE_SERIALIZER,25);

        instance.register(SQLDecimal.class,new DataValueDescriptorSerializer<SQLDecimal>(){
            @Override
            protected void writeValue(Kryo kryo,Output output,SQLDecimal object) throws StandardException{
                kryo.writeObjectOrNull(output,object.getObject(),BigDecimal.class);
            }

            @Override
            protected void readValue(Kryo kryo,Input input,SQLDecimal dvd) throws StandardException{
                dvd.setBigDecimal(kryo.readObjectOrNull(input,BigDecimal.class));
            }
        },26);
        instance.register(SQLDouble.class,new DataValueDescriptorSerializer<SQLDouble>(){
            @Override
            protected void writeValue(Kryo kryo,Output output,SQLDouble object) throws StandardException{
                output.writeDouble(object.getDouble());
            }

            @Override
            protected void readValue(Kryo kryo,Input input,SQLDouble dvd) throws StandardException{
                dvd.setValue(input.readDouble());
            }
        },27);
        instance.register(SQLInteger.class,new DataValueDescriptorSerializer<SQLInteger>(){
            @Override
            protected void writeValue(Kryo kryo,Output output,SQLInteger object){
                output.writeInt(object.getInt());
            }

            @Override
            protected void readValue(Kryo kryo,Input input,SQLInteger dvd){
                dvd.setValue(input.readInt());
            }
        },28);
        instance.register(SQLVarchar.class,new DataValueDescriptorSerializer<SQLVarchar>(){
            @Override
            protected void writeValue(Kryo kryo,Output output,SQLVarchar object) throws StandardException{
                output.writeString(object.getString());
            }

            @Override
            protected void readValue(Kryo kryo,Input input,SQLVarchar dvd){
                dvd.setValue(input.readString());
            }
        },29);
        instance.register(SQLLongvarchar.class,new DataValueDescriptorSerializer<SQLLongvarchar>(){
            @Override
            protected void writeValue(Kryo kryo,Output output,SQLLongvarchar object) throws StandardException{
                output.writeString(object.getString());
            }

            @Override
            protected void readValue(Kryo kryo,Input input,SQLLongvarchar dvd){
                dvd.setValue(input.readString());
            }
        },30);
        instance.register(SQLChar.class,new DataValueDescriptorSerializer<SQLChar>(){
            @Override
            protected void writeValue(Kryo kryo,Output output,SQLChar object) throws StandardException{
                output.writeString(object.getString());
            }

            @Override
            protected void readValue(Kryo kryo,Input input,SQLChar dvd){
                dvd.setValue(input.readString());
            }
        },31);
        instance.register(SQLBoolean.class,new DataValueDescriptorSerializer<SQLBoolean>(){
            @Override
            protected void writeValue(Kryo kryo,Output output,SQLBoolean object) throws StandardException{
                output.writeBoolean(object.getBoolean());
            }

            @Override
            protected void readValue(Kryo kryo,Input input,SQLBoolean dvd) throws StandardException{
                dvd.setValue(input.readBoolean());
            }
        },32);
        instance.register(SQLBit.class,new DataValueDescriptorSerializer<SQLBit>(){
            @Override
            protected void writeValue(Kryo kryo,Output output,SQLBit object) throws StandardException{
                byte[] data=object.getBytes();
                output.writeInt(data.length);
                output.write(data);
            }

            @Override
            protected void readValue(Kryo kryo,Input input,SQLBit dvd) throws StandardException{
                int size=input.readInt();
                byte[] data=new byte[size];
                //noinspection ResultOfMethodCallIgnored
                input.readBytes(data);
                dvd.setValue(data);
            }
        },33);
        instance.register(SQLVarbit.class,new DataValueDescriptorSerializer<SQLVarbit>(){
            @Override
            protected void writeValue(Kryo kryo,Output output,SQLVarbit object) throws StandardException{
                byte[] data=object.getBytes();
                output.writeInt(data.length);
                output.write(data);
            }

            @Override
            protected void readValue(Kryo kryo,Input input,SQLVarbit dvd) throws StandardException{
                int size=input.readInt();
                byte[] data=new byte[size];
                input.readBytes(data);
                dvd.setValue(data);
            }
        },34);
        instance.register(SQLLongVarbit.class,new DataValueDescriptorSerializer<SQLLongVarbit>(){
            @Override
            protected void writeValue(Kryo kryo,Output output,SQLLongVarbit object) throws StandardException{
                byte[] data=object.getBytes();
                output.writeInt(data.length);
                output.write(data);
            }

            @Override
            protected void readValue(Kryo kryo,Input input,SQLLongVarbit dvd) throws StandardException{
                int size=input.readInt();
                byte[] data=new byte[size];
                input.readBytes(data);
                dvd.setValue(data);
            }
        },35);

        instance.register(SQLDate.class,new DataValueDescriptorSerializer<SQLDate>(){
            @Override
            protected void writeValue(Kryo kryo,Output output,SQLDate object) throws StandardException{
                output.writeLong(object.getDate((Calendar)null).getTime());
            }

            @Override
            protected void readValue(Kryo kryo,Input input,SQLDate dvd) throws StandardException{
                dvd.setValue(new Date(input.readLong()));
            }
        },36);
        instance.register(SQLTime.class,new DataValueDescriptorSerializer<SQLTime>(){
            @Override
            protected void writeValue(Kryo kryo,Output output,SQLTime object) throws StandardException{
                output.writeLong(object.getTime(null).getTime());
            }

            @Override
            protected void readValue(Kryo kryo,Input input,SQLTime dvd) throws StandardException{
                dvd.setValue(new Time(input.readLong()));
            }
        },37);
        instance.register(SQLTimestamp.class,new DataValueDescriptorSerializer<SQLTimestamp>(){
            @Override
            protected void writeValue(Kryo kryo,Output output,SQLTimestamp object) throws StandardException{
                output.writeLong(object.getTimestamp(null).getTime());
            }

            @Override
            protected void readValue(Kryo kryo,Input input,SQLTimestamp dvd) throws StandardException{
                dvd.setValue(new Timestamp(input.readLong()));
            }
        },38);
        instance.register(SQLSmallint.class,new DataValueDescriptorSerializer<SQLSmallint>(){
            @Override
            protected void writeValue(Kryo kryo,Output output,SQLSmallint object) throws StandardException{
                output.writeShort(object.getShort());
            }

            @Override
            protected void readValue(Kryo kryo,Input input,SQLSmallint dvd) throws StandardException{
                dvd.setValue(input.readShort());
            }
        },39);
        instance.register(SQLTinyint.class,new DataValueDescriptorSerializer<SQLTinyint>(){
            @Override
            protected void writeValue(Kryo kryo,Output output,SQLTinyint object) throws StandardException{
                output.writeByte(object.getByte());
            }

            @Override
            protected void readValue(Kryo kryo,Input input,SQLTinyint dvd) throws StandardException{
                dvd.setValue(input.readByte());
            }
        },40);

        instance.register(SQLLongint.class,new DataValueDescriptorSerializer<SQLLongint>(){
            @Override
            protected void writeValue(Kryo kryo,Output output,SQLLongint object) throws StandardException{
                output.writeLong(object.getLong());
            }

            @Override
            protected void readValue(Kryo kryo,Input input,SQLLongint dvd) throws StandardException{
                dvd.setValue(input.readLong());
            }
        },41);
        instance.register(SQLReal.class,new DataValueDescriptorSerializer<SQLReal>(){
            @Override
            protected void writeValue(Kryo kryo,Output output,SQLReal object) throws StandardException{
                output.writeFloat(object.getFloat());
            }

            @Override
            protected void readValue(Kryo kryo,Input input,SQLReal dvd) throws StandardException{
                dvd.setValue(input.readFloat());
            }
        },42);
        // Note that serialization of SQLRef as part of an ExecRow is handled by RefDescriptorSerializer
        instance.register(SQLRef.class,EXTERNALIZABLE_SERIALIZER,43);
        instance.register(ListDataType.class, new ListDataTypeSerializer<ListDataType>() {
            @Override
            protected void writeValue(Kryo kryo, Output output, ListDataType object) throws StandardException {
                int forLim = object.getLength();
                output.writeInt(forLim);
                for (int i = 0; i < forLim; i++) {
                    boolean dvdPresent = (object.getDVD(i) != null);
                    output.writeBoolean(dvdPresent);
                    if (dvdPresent)
                        kryo.writeClassAndObject(output, object.getDVD(i));
                }
            }
        
            @Override
            protected void readValue(Kryo kryo, Input input, ListDataType dvd) {
                int forLim = input.readInt();
                dvd.setLength(forLim);
                for (int i=0; i < forLim; i++) {
                    DataValueDescriptor inputDVD;
                    if (input.readBoolean()) {
                        inputDVD = (DataValueDescriptor) kryo.readClassAndObject(input);
                        try {
                            dvd.setFrom(inputDVD, i);
                        } catch (StandardException e) {
                            throw new RuntimeException(e);
                        }
                    }
                }
            }
        }, 44);
        instance.register(org.apache.commons.lang3.mutable.MutableDouble.class,
                          new SimpleObjectSerializer<MutableDouble>() {
            @Override
            protected void writeValue(Kryo kryo, Output output, MutableDouble object) throws RuntimeException {
                output.writeDouble(object.doubleValue());
            }

            @Override
            protected void readValue(Kryo kryo, Input input, MutableDouble object) throws RuntimeException {
                object.setValue(input.readDouble());
            }
        }, 45);
<<<<<<< HEAD
        instance.register(SQLDecfloat.class,new DataValueDescriptorSerializer<SQLDecfloat>(){
            @Override
            protected void writeValue(Kryo kryo,Output output,SQLDecfloat object) throws StandardException{
                kryo.writeObjectOrNull(output,object.getObject(),BigDecimal.class);
            }

            @Override
            protected void readValue(Kryo kryo,Input input,SQLDecfloat dvd) throws StandardException{
                dvd.setBigDecimal(kryo.readObjectOrNull(input,BigDecimal.class));
=======
        instance.register(SQLVarcharDB2Compatible.class,new DataValueDescriptorSerializer<SQLVarcharDB2Compatible>(){
            @Override
            protected void writeValue(Kryo kryo,Output output,SQLVarcharDB2Compatible object) throws StandardException{
                output.writeString(object.getString());
            }

            @Override
            protected void readValue(Kryo kryo,Input input,SQLVarcharDB2Compatible dvd){
                dvd.setValue(input.readString());
>>>>>>> 6da4df88
            }
        },46);
        /*instance.register(SQLRef.class, new DataValueDescriptorSerializer<SQLRef>() {
            @Override
            protected void writeValue(Kryo kryo, Output output, SQLRef object) throws StandardException {
                kryo.writeObjectOrNull(output, object.getObject(), HBaseRowLocation.class);
            }

            @Override
            protected void readValue(Kryo kryo, Input input, SQLRef dvd) throws StandardException {
                dvd.setValue((RowLocation)(kryo.readObjectOrNull(input, HBaseRowLocation.class)));
            }
        },43);*/


        //register Activation-related classes
        instance.register(ActivationSerializer.ArrayFieldStorage.class,KRYO_SERIALIZABLE_SERIALIZER,48);
        instance.register(ActivationSerializer.DataValueStorage.class,KRYO_SERIALIZABLE_SERIALIZER,49);
        instance.register(ActivationSerializer.ExecRowStorage.class,KRYO_SERIALIZABLE_SERIALIZER,50);
        instance.register(ActivationSerializer.SerializableStorage.class,KRYO_SERIALIZABLE_SERIALIZER,51);
        instance.register(ActivationSerializer.CachedOpFieldStorage.class,KRYO_SERIALIZABLE_SERIALIZER,151);

        instance.register(SpliceObserverInstructions.class,EXTERNALIZABLE_SERIALIZER,52);
        instance.register(SpliceObserverInstructions.ActivationContext.class,EXTERNALIZABLE_SERIALIZER,53);
        instance.register(GenericParameterValueSet.class,EXTERNALIZABLE_SERIALIZER,54);
        instance.register(GenericParameter.class,EXTERNALIZABLE_SERIALIZER,55);
        instance.register(SchemaDescriptor.class,EXTERNALIZABLE_SERIALIZER,56);
        instance.register(UpdateConstantOperation.class,EXTERNALIZABLE_SERIALIZER,68);

        instance.register(DerbyOperationInformation.class,EXTERNALIZABLE_SERIALIZER,83);
        instance.register(DerbyScanInformation.class,EXTERNALIZABLE_SERIALIZER,89);

        instance.register(PC_XenaVersion.class,EXTERNALIZABLE_SERIALIZER,84);
        instance.register(BasicUUID.class,EXTERNALIZABLE_SERIALIZER,85);
        instance.register(IndexDescriptorImpl.class,EXTERNALIZABLE_SERIALIZER,86);
        instance.register(FormatableHashtable.class,EXTERNALIZABLE_SERIALIZER,87);
        instance.register(FormatableIntHolder.class,EXTERNALIZABLE_SERIALIZER,88);
        instance.register(FormatableIntHolder[].class,91);
        instance.register(DD_Version.class,EXTERNALIZABLE_SERIALIZER,90);
        instance.register(DDdependableFinder.class,EXTERNALIZABLE_SERIALIZER,92);
        instance.register(DDColumnDependableFinder.class,EXTERNALIZABLE_SERIALIZER,93);
        instance.register(byte[].class,94);
        instance.register(boolean[].class,95);
        instance.register(int[].class,96);
        instance.register(double[].class,97);
        instance.register(float[].class,98);
        instance.register(long[].class,99);
        instance.register(Collections.emptyList().getClass(),100);
        instance.register(Collections.unmodifiableList(new LinkedList()).getClass(),UNMODIFIABLE_COLLECTIONS_SERIALIZER,152);
        instance.register(Collections.unmodifiableList(new ArrayList()).getClass(),UNMODIFIABLE_COLLECTIONS_SERIALIZER,153);
        instance.register(CursorInfo.class,EXTERNALIZABLE_SERIALIZER,101);
        instance.register(GenericResultDescription.class,EXTERNALIZABLE_SERIALIZER,102);
        instance.register(GenericColumnDescriptor.class,EXTERNALIZABLE_SERIALIZER,103);
        instance.register(ReferencedColumnsDescriptorImpl.class,EXTERNALIZABLE_SERIALIZER,104);
//        instance.register(ErrorTransport.class,EXTERNALIZABLE_SERIALIZER,105);
        instance.register(DefaultInfoImpl.class,EXTERNALIZABLE_SERIALIZER,106);

        instance.register(BigDecimal.class,107);
        instance.register(HashMap.class,108);
        instance.register(TreeMap.class,109);
        instance.register(ArrayList.class,110);
        instance.register(LinkedList.class,111);

        instance.register(FormatableArrayHolder.class,EXTERNALIZABLE_SERIALIZER,112);
        instance.register(IndexColumnOrder.class,EXTERNALIZABLE_SERIALIZER,113);
        instance.register(HBaseRowLocation.class,EXTERNALIZABLE_SERIALIZER,114);
        instance.register(AggregatorInfoList.class,EXTERNALIZABLE_SERIALIZER,117);
        instance.register(AggregatorInfo.class,EXTERNALIZABLE_SERIALIZER,118);
        instance.register(UserType.class,EXTERNALIZABLE_SERIALIZER,119);
        instance.register(InsertConstantOperation.class,EXTERNALIZABLE_SERIALIZER,120);
        instance.register(DerbyDMLWriteInfo.class,EXTERNALIZABLE_SERIALIZER,121);
        instance.register(DeleteConstantOperation.class,EXTERNALIZABLE_SERIALIZER,122);
        instance.register(FormatableLongHolder.class,EXTERNALIZABLE_SERIALIZER,123);
        instance.register(FormatableInstanceGetter.class,EXTERNALIZABLE_SERIALIZER,124);
        instance.register(IndexRowGenerator.class,EXTERNALIZABLE_SERIALIZER,126);
        instance.register(MultiProbeDerbyScanInformation.class,EXTERNALIZABLE_SERIALIZER,127);
        instance.register(SQLClob.class,new DataValueDescriptorSerializer<SQLClob>(){
            @Override
            protected void writeValue(Kryo kryo,Output output,SQLClob object) throws StandardException{
                output.writeString(object.getString());
            }

            @Override
            protected void readValue(Kryo kryo,Input input,SQLClob dvd){
                dvd.setValue(input.readString());
            }
        },131);
        instance.register(SQLBlob.class,new DataValueDescriptorSerializer<SQLBlob>(){
            @Override
            protected void writeValue(Kryo kryo,Output output,SQLBlob object) throws StandardException{
                byte[] data=object.getBytes();
                output.writeInt(data.length);
                output.write(data);
            }

            @Override
            protected void readValue(Kryo kryo,Input input,SQLBlob dvd) throws StandardException{
                int size=input.readInt();
                byte[] data=new byte[size];
                input.readBytes(data);
                dvd.setValue(data);
            }
        },132);
        instance.register(SynonymAliasInfo.class,EXTERNALIZABLE_SERIALIZER,133);
        instance.register(CursorTableReference.class,EXTERNALIZABLE_SERIALIZER,134);
        instance.register(FKInfo.class,EXTERNALIZABLE_SERIALIZER,135);
        instance.register(DerbyAggregateContext.class,EXTERNALIZABLE_SERIALIZER,136);
        instance.register(DerbyGroupedAggregateContext.class,EXTERNALIZABLE_SERIALIZER,137);

        instance.register(AggregateAliasInfo.class,EXTERNALIZABLE_SERIALIZER,140);
        instance.register(UserDefinedAggregator.class,EXTERNALIZABLE_SERIALIZER,141);
        instance.register(BulkWrite.class,new Serializer<BulkWrite>(){
            @Override
            public void write(Kryo kryo,Output output,BulkWrite object){
                output.writeByte(object.getFlags());
                output.writeString(object.getEncodedStringName());
                kryo.writeClassAndObject(output,object.getMutations());
            }

            @Override
            public BulkWrite read(Kryo kryo,Input input,Class type){
                byte skipWrite=input.readByte();
                String eSn=input.readString();
                Collection<KVPair> kvPairs=(Collection<KVPair>)kryo.readClassAndObject(input);
                return new BulkWrite(kvPairs,eSn,skipWrite);
            }
        },142);
        instance.register(KVPair.class,new Serializer<KVPair>(){
            @Override
            public void write(Kryo kryo,Output output,KVPair object){
                output.writeByte(object.getType().asByte());
                byte[] rowKey=object.getRowKey();
                output.writeInt(rowKey.length);
                output.writeBytes(rowKey);
                byte[] value=object.getValue();
                output.writeInt(value.length);
                output.writeBytes(value);
            }

            @Override
            public KVPair read(Kryo kryo,Input input,Class type){
                KVPair.Type t=KVPair.Type.decode(input.readByte());
                byte[] rowKey=new byte[input.readInt()];
                input.readBytes(rowKey);
                byte[] value=new byte[input.readInt()];
                input.readBytes(value);
                return new KVPair(rowKey,value,t);
            }
        },143);
        instance.register(SpliceStddevPop.class,EXTERNALIZABLE_SERIALIZER,144);
        instance.register(SpliceStddevSamp.class,EXTERNALIZABLE_SERIALIZER,145);
        instance.register(Properties.class,new MapSerializer(),146);

        //instance.register(com.splicemachine.derby.client.sql.execute.ValueRow.class,EXTERNALIZABLE_SERIALIZER,147);
        instance.register(com.splicemachine.db.impl.sql.execute.IndexRow.class,
                new ValueRowSerializer<com.splicemachine.db.impl.sql.execute.IndexRow>(){
                    @Override
                    public void write(Kryo kryo,Output output,com.splicemachine.db.impl.sql.execute.IndexRow object){
                        super.write(kryo,output,object);
                        boolean[] orderedNulls=object.getOrderedNulls();
                        output.writeInt(orderedNulls.length);
                        for(boolean orderedNull : orderedNulls){
                            output.writeBoolean(orderedNull);
                        }
                    }

                    @Override
                    public com.splicemachine.db.impl.sql.execute.IndexRow read(Kryo kryo,
                                                                               Input input,
                                                                               Class<com.splicemachine.db.impl.sql.execute.IndexRow> type){
                        com.splicemachine.db.impl.sql.execute.IndexRow row=super.read(kryo,input,type);
                        boolean[] orderedNulls=new boolean[input.readInt()];
                        for(int i=0;i<orderedNulls.length;i++){
                            orderedNulls[i]=input.readBoolean();
                        }
                        row.setOrderedNulls(orderedNulls);
                        return row;
                    }

                    @Override
                    protected com.splicemachine.db.impl.sql.execute.IndexRow newType(int size){
                        return com.splicemachine.db.impl.sql.execute.IndexRow.createRaw(size);
                    }
                },149);

//        instance.register(ActivationSerializer.OperationResultSetStorage.class,EXTERNALIZABLE_SERIALIZER,155);
        instance.register(ByteSlice.class,EXTERNALIZABLE_SERIALIZER,156);
        instance.register(LongBufferedSumAggregator.class,new Serializer<LongBufferedSumAggregator>(){
            @Override
            public void write(Kryo kryo,Output output,LongBufferedSumAggregator object){
                try{
                    object.writeExternal(new KryoObjectOutput(output,kryo));
                }catch(IOException e){
                    throw new RuntimeException(e);
                }
            }

            @Override
            public LongBufferedSumAggregator read(Kryo kryo,Input input,Class type){
                LongBufferedSumAggregator aggregator=new LongBufferedSumAggregator(64); //todo -sf- make configurable
                try{
                    aggregator.readExternal(new KryoObjectInput(input,kryo));
                }catch(IOException|ClassNotFoundException e){
                    throw new RuntimeException(e);
                }
                return aggregator;
            }
        },158);

        instance.register(DoubleBufferedSumAggregator.class,new Serializer<DoubleBufferedSumAggregator>(){
            @Override
            public void write(Kryo kryo,Output output,DoubleBufferedSumAggregator object){
                try{
                    object.writeExternal(new KryoObjectOutput(output,kryo));
                }catch(IOException e){
                    throw new RuntimeException(e);
                }
            }

            @Override
            public DoubleBufferedSumAggregator read(Kryo kryo,Input input,Class type){
                DoubleBufferedSumAggregator aggregator=new DoubleBufferedSumAggregator(64); //todo -sf- make configurable
                try{
                    aggregator.readExternal(new KryoObjectInput(input,kryo));
                }catch(IOException|ClassNotFoundException e){
                    throw new RuntimeException(e);
                }
                return aggregator;
            }
        },159);

        instance.register(DecimalBufferedSumAggregator.class,new Serializer<DecimalBufferedSumAggregator>(){
            @Override
            public void write(Kryo kryo,Output output,DecimalBufferedSumAggregator object){
                try{
                    object.writeExternal(new KryoObjectOutput(output,kryo));
                }catch(IOException e){
                    throw new RuntimeException(e);
                }
            }

            @Override
            public DecimalBufferedSumAggregator read(Kryo kryo,Input input,Class type){
                DecimalBufferedSumAggregator aggregator=new DecimalBufferedSumAggregator(64); //todo -sf- make configurable
                try{
                    aggregator.readExternal(new KryoObjectInput(input,kryo));
                }catch(IOException|ClassNotFoundException e){
                    throw new RuntimeException(e);
                }
                return aggregator;
            }
        },160);

        instance.register(DerbyWindowContext.class,EXTERNALIZABLE_SERIALIZER,184);
        instance.register(ActivationSerializer.BooleanFieldStorage.class, KRYO_SERIALIZABLE_SERIALIZER,185);
        instance.register(WindowFunctionInfoList.class,EXTERNALIZABLE_SERIALIZER,186);
        instance.register(WindowFunctionInfo.class,EXTERNALIZABLE_SERIALIZER,187);
        instance.register(TentativeDropColumnDesc.class,EXTERNALIZABLE_SERIALIZER,190);
        instance.register(DerbyWindowContext.class,EXTERNALIZABLE_SERIALIZER,191);
        instance.register(ActivationSerializer.BooleanFieldStorage.class,KRYO_SERIALIZABLE_SERIALIZER,192);
        instance.register(ColumnInfo.class,EXTERNALIZABLE_SERIALIZER,193);
        instance.register(DDLChangeType.class,195);
        instance.register(ExportParams.class,198);
        instance.register(SQLRowId.class,EXTERNALIZABLE_SERIALIZER,202);
        instance.register(Splice_DD_Version.class,EXTERNALIZABLE_SERIALIZER,203);
//        instance.register(BulkWriteResult.class, BulkWriteResult.kryoSerializer(),204);
//        instance.register(BulkWrites.class, new Serializer<BulkWrites>() {
//            @Override
//            public void write(Kryo kryo, Output output, BulkWrites object) {
//                byte[] txnBytes = TransactionOperations.getOperationFactory().encode(object.getTxn());
//                output.writeInt(txnBytes.length);
//                output.write(txnBytes);
//                kryo.writeClassAndObject(output,object.getBulkWrites());
//            }
//
//            @Override
//            public BulkWrites read(Kryo kryo, Input input, Class type) {
//                byte[] txnBytes = input.readBytes(input.readInt());
//                TxnView txn = TransactionOperations.getOperationFactory().decode(txnBytes,0,txnBytes.length);
//                Collection<BulkWrite> bws = (Collection<BulkWrite>)kryo.readClassAndObject(input);
//                return new BulkWrites(bws,txn);
//            }
//        }, 206);
        instance.register(ActiveWriteTxn.class,EXTERNALIZABLE_SERIALIZER,207);
        instance.register(WriteResult.class,EXTERNALIZABLE_SERIALIZER,209);
        instance.register(ConstraintContext.class,EXTERNALIZABLE_SERIALIZER,210);
        instance.register(WritableTxn.class,EXTERNALIZABLE_SERIALIZER,211);
        // instance.register(SinkTask.class, EXTERNALIZABLE_SERIALIZER,212);
        // 220 is open
        // 221 is open
//        instance.register(CreateBackupTask.class, EXTERNALIZABLE_SERIALIZER,222);
//        instance.register(RestoreBackupTask.class, EXTERNALIZABLE_SERIALIZER,223);
//        instance.register(PurgeTransactionsTask.class, EXTERNALIZABLE_SERIALIZER,224);
//        instance.register(BackupItem.class, EXTERNALIZABLE_SERIALIZER,225);
//        instance.register(Backup.class, EXTERNALIZABLE_SERIALIZER,226);
//        instance.register(BackupItem.RegionInfo.class, EXTERNALIZABLE_SERIALIZER,227);
//        instance.register(Pair.class, 228);
//        instance.register(CreateIncrementalBackupTask.class, EXTERNALIZABLE_SERIALIZER,230);
        instance.register(TentativeAddConstraintDesc.class,EXTERNALIZABLE_SERIALIZER,232);
        instance.register(TentativeAddColumnDesc.class,EXTERNALIZABLE_SERIALIZER,233);

        //statistics

        instance.register(TriggerInfo.class,EXTERNALIZABLE_SERIALIZER,253);
        instance.register(TriggerDescriptor.class,EXTERNALIZABLE_SERIALIZER,254);
        instance.register(GenericPreparedStatement.class,EXTERNALIZABLE_SERIALIZER,255);
//        instance.register(TentativeDropPKConstraintDesc.class,EXTERNALIZABLE_SERIALIZER,256);
        instance.register(TriggerExecutionStack.class,EXTERNALIZABLE_SERIALIZER,257);
        instance.register(TriggerExecutionContext.class,EXTERNALIZABLE_SERIALIZER,258);
        instance.register(UDTAliasInfo.class,EXTERNALIZABLE_SERIALIZER,271);
        instance.register(UDTBase.class,EXTERNALIZABLE_SERIALIZER,272);
        instance.register(ColumnStatisticsImpl.class,EXTERNALIZABLE_SERIALIZER,276);
        instance.register(StatisticsFlatMapFunction.class,EXTERNALIZABLE_SERIALIZER,277);
        instance.register(ColumnStatisticsMerge.class,EXTERNALIZABLE_SERIALIZER,278);
        instance.register(RowToLocatedRowFunction.class,EXTERNALIZABLE_SERIALIZER,279);

        instance.register(SQLArray.class,EXTERNALIZABLE_SERIALIZER,280);
        instance.register(ExternalizableFlatMapFunction.class,EXTERNALIZABLE_SERIALIZER,281);
        instance.register(SpliceBaseOperation.class,EXTERNALIZABLE_SERIALIZER,283);
        instance.register(CallStatementOperation.class,EXTERNALIZABLE_SERIALIZER,284);

        instance.register(MergeNonDistinctAggregatesFunctionForMixedRows.class,EXTERNALIZABLE_SERIALIZER, 285);
        instance.register(MergeAllAggregatesFunctionForMixedRows.class,EXTERNALIZABLE_SERIALIZER, 286);
        instance.register(DistinctAggregatesPrepareFunction.class,EXTERNALIZABLE_SERIALIZER, 287);
        instance.register(StitchMixedRowFunction.class,EXTERNALIZABLE_SERIALIZER, 288);
        instance.register(StitchMixedRowFlatMapFunction.class,EXTERNALIZABLE_SERIALIZER, 289);
        instance.register(DistinctAggregateKeyCreation.class,EXTERNALIZABLE_SERIALIZER, 290);
        instance.register(MergeStatisticsHolder.class,EXTERNALIZABLE_SERIALIZER,291);
        instance.register(ColumnStatisticsMerge.class,EXTERNALIZABLE_SERIALIZER,292);
        instance.register(SpliceUDAVariance.class,EXTERNALIZABLE_SERIALIZER,293);

        instance.register(ControlOperationContext.class,EXTERNALIZABLE_SERIALIZER,295);
        instance.register(ActivationHolder.class,EXTERNALIZABLE_SERIALIZER,296);
        instance.register(ExportFile.COMPRESSION.class, 298);
        instance.register(FormatableProperties.class,EXTERNALIZABLE_SERIALIZER, 299);
        instance.register(BadRecordsRecorder.class,EXTERNALIZABLE_SERIALIZER, 300);
        instance.register(ManagedCache.class, EXTERNALIZABLE_SERIALIZER, 304);

        Serializer<Optional> optionalSerializer = new Serializer<Optional>() {
            @Override
            public void write(Kryo kryo, Output output, Optional object) {
                if (object.isPresent()) {
                    output.writeBoolean(false);
                    kryo.writeClassAndObject(output, object.get());
                } else {
                    output.writeBoolean(true);
                }
            }

            @Override
            public Optional read(Kryo kryo, Input input, Class<Optional> type) {
                boolean isNull = input.readBoolean();
                if (isNull) {
                    return Optional.absent();
                } else {
                    return Optional.of(kryo.readClassAndObject(input));
                }
            }
        };

        instance.register(Optional.class, optionalSerializer, 305);
        instance.register(Optional.absent().getClass(), optionalSerializer, 306);
        instance.register(Optional.of("").getClass(), optionalSerializer, 307);
        instance.register(ExecRow.class, 308);
        instance.register(ResultSet.class, 309);
        instance.register(ResultSet[].class, 310);
        instance.register(DataValueDescriptor.class, 311);
        instance.register(getClassFromString("java.util.Arrays$ArrayList"),
                          new ArraysAsListSerializer(), 312);
        instance.register(SparkColumnReference.class,EXTERNALIZABLE_SERIALIZER,313);
        instance.register(SparkConstantExpression.class,EXTERNALIZABLE_SERIALIZER,314);
        instance.register(SparkLogicalOperator.class,EXTERNALIZABLE_SERIALIZER,315);
        instance.register(SparkRelationalOperator.class,EXTERNALIZABLE_SERIALIZER,316);
        instance.register(SparkArithmeticOperator.class,EXTERNALIZABLE_SERIALIZER,317);
        instance.register(SparkCastNode.class,EXTERNALIZABLE_SERIALIZER,318);
        instance.register(LeftOuterJoinRestrictionFlatMapFunction.class,EXTERNALIZABLE_SERIALIZER,321);
        instance.register(CogroupLeftOuterJoinRestrictionFlatMapFunction.class,EXTERNALIZABLE_SERIALIZER, 322);
        instance.register(CogroupFullOuterJoinRestrictionFlatMapFunction.class,EXTERNALIZABLE_SERIALIZER, 323);
        instance.register(AbstractBroadcastJoinFlatMapFunction.class,EXTERNALIZABLE_SERIALIZER, 324);
        instance.register(LeftAntiJoinRestrictionFlatMapFunction.class,EXTERNALIZABLE_SERIALIZER, 325);
        instance.register(FakeColumnStatisticsImpl.class,EXTERNALIZABLE_SERIALIZER,328);
        instance.register(TriggerNewTransitionRows.class,EXTERNALIZABLE_SERIALIZER,329);
        instance.register(TriggerOldTransitionRows.class,EXTERNALIZABLE_SERIALIZER,330);
        instance.register(TriggerRowHolderImpl.class,EXTERNALIZABLE_SERIALIZER,331);
        instance.register(TriggerDescriptorV2.class,EXTERNALIZABLE_SERIALIZER,332);
        instance.register(StringAggregator.class,EXTERNALIZABLE_SERIALIZER,333);
        instance.register(StringBuilder.class,334);
        instance.register(TriggerDescriptorV3.class,EXTERNALIZABLE_SERIALIZER,335);
        instance.register(Vector.class,110);
    }
}<|MERGE_RESOLUTION|>--- conflicted
+++ resolved
@@ -492,7 +492,17 @@
                 object.setValue(input.readDouble());
             }
         }, 45);
-<<<<<<< HEAD
+        instance.register(SQLVarcharDB2Compatible.class,new DataValueDescriptorSerializer<SQLVarcharDB2Compatible>(){
+            @Override
+            protected void writeValue(Kryo kryo,Output output,SQLVarcharDB2Compatible object) throws StandardException{
+                output.writeString(object.getString());
+            }
+
+            @Override
+            protected void readValue(Kryo kryo,Input input,SQLVarcharDB2Compatible dvd){
+                dvd.setValue(input.readString());
+            }
+        },46);
         instance.register(SQLDecfloat.class,new DataValueDescriptorSerializer<SQLDecfloat>(){
             @Override
             protected void writeValue(Kryo kryo,Output output,SQLDecfloat object) throws StandardException{
@@ -502,19 +512,8 @@
             @Override
             protected void readValue(Kryo kryo,Input input,SQLDecfloat dvd) throws StandardException{
                 dvd.setBigDecimal(kryo.readObjectOrNull(input,BigDecimal.class));
-=======
-        instance.register(SQLVarcharDB2Compatible.class,new DataValueDescriptorSerializer<SQLVarcharDB2Compatible>(){
-            @Override
-            protected void writeValue(Kryo kryo,Output output,SQLVarcharDB2Compatible object) throws StandardException{
-                output.writeString(object.getString());
-            }
-
-            @Override
-            protected void readValue(Kryo kryo,Input input,SQLVarcharDB2Compatible dvd){
-                dvd.setValue(input.readString());
->>>>>>> 6da4df88
-            }
-        },46);
+            }
+        },47);
         /*instance.register(SQLRef.class, new DataValueDescriptorSerializer<SQLRef>() {
             @Override
             protected void writeValue(Kryo kryo, Output output, SQLRef object) throws StandardException {
