--- conflicted
+++ resolved
@@ -14,10 +14,6 @@
 
 package com.splicemachine.pipeline.foreignkey;
 
-<<<<<<< HEAD
-import com.splicemachine.db.iapi.error.StandardException;
-=======
->>>>>>> 5944a124
 import com.splicemachine.ddl.DDLMessage;
 import com.splicemachine.kvpair.KVPair;
 import com.splicemachine.pipeline.api.PipelineExceptionFactory;
@@ -65,16 +61,9 @@
         this.constraintInfos = constraintInfos;
         this.txnOperationFactory = SIDriver.driver().getOperationFactory();
         this.parentTableName = parentTableName;
-<<<<<<< HEAD
-        actions = new HashMap<>(referencingIndexConglomerateIds.size());
+        this.actions = new HashMap<>(referencingIndexConglomerateIds.size());
     }
 
-=======
-
-        actions = new HashMap<>(referencingIndexConglomerateIds.size());
-    }
-
->>>>>>> 5944a124
     /** We exist to prevent updates/deletes of rows from the parent table which are referenced by a child.
      * Since we are a WriteHandler on a primary-key or unique-index we can just handle deletes.
      */
@@ -88,11 +77,7 @@
         if (shouldRefreshActions) {
             assert referencingIndexConglomerateIds.size() == constraintInfos.size();
             for (int i = 0; i < referencingIndexConglomerateIds.size(); i++) {
-<<<<<<< HEAD
                 Pair<Long, Long> needle = new Pair<>(constraintInfos.get(i).getChildTable().getConglomerate(), referencingIndexConglomerateIds.get(i));
-=======
-                Pair<Long, Long> needle = new Pair<>(constraintInfos.get(i).getTable().getConglomerate(), referencingIndexConglomerateIds.get(i));
->>>>>>> 5944a124
                 if(!actions.containsKey(needle)) {
                     actions.put(needle, ActionFactory.createAction(referencingIndexConglomerateIds.get(i), constraintInfos.get(i), context,
                             parentTableName, txnOperationFactory, violationProcessor));
@@ -125,17 +110,12 @@
             }
         }
         if(!failed) {
-<<<<<<< HEAD
-=======
-            ctx.success(mutation);
->>>>>>> 5944a124
-            ctx.sendUpstream(mutation);
+           ctx.sendUpstream(mutation);
         }
     }
 
     @Override
     public void flush(WriteContext ctx) throws IOException {
-<<<<<<< HEAD
         try {
             for (Action action : actions.values()) {
                 action.flush(ctx);
@@ -143,17 +123,6 @@
         } catch (IOException e) {
             // it is a programming error to enter this code path.
             throw new IOException("unexpected, inner actions should handle exceptions ", e);
-=======
-        if(failed) {
-            return;
-        }
-        try {
-            for(Action action : actions.values()) {
-                action.flush(ctx);
-            }
-        } catch (Exception e) {
-            violationProcessor.failWrite(e, ctx);
->>>>>>> 5944a124
         }
     }
 
