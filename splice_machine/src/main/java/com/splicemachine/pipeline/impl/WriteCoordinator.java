package com.splicemachine.pipeline.impl;

import com.splicemachine.constants.SpliceConstants;
import com.splicemachine.hbase.KVPair;
import com.splicemachine.hbase.regioninfocache.HBaseRegionCache;
import com.splicemachine.hbase.regioninfocache.RegionCache;
import com.splicemachine.metrics.MetricFactory;
import com.splicemachine.pipeline.api.*;
import com.splicemachine.pipeline.callbuffer.PipingCallBuffer;
import com.splicemachine.pipeline.threadpool.MonitoredThreadPool;
import com.splicemachine.pipeline.writeconfiguration.DefaultWriteConfiguration;
import com.splicemachine.pipeline.writeconfiguration.ForwardingWriteConfiguration;
import com.splicemachine.pipeline.writer.AsyncBucketingWriter;
import com.splicemachine.pipeline.writer.SynchronousBucketingWriter;
import com.splicemachine.si.api.TxnView;
import org.apache.hadoop.conf.Configuration;
import org.apache.hadoop.hbase.client.HConnection;
import org.apache.hadoop.hbase.client.HConnectionManager;

import javax.management.*;
import java.io.IOException;

import static com.splicemachine.pipeline.utils.PipelineConstants.WRITE_COORDINATOR_OBJECT_LOCATION;
import static com.splicemachine.pipeline.utils.PipelineConstants.noOpFlushHook;

/**
 * Entry point for classes that want to write. Use this class to get CallBuffer<KVPair> for a given table.
 *
 * @author Scott Fines
 *         Created on: 8/8/13
 */
public class WriteCoordinator {

    private final RegionCache regionCache;
    private final Writer asynchronousWriter;
    private final Writer synchronousWriter;
    private final Monitor monitor;
    private final WriteConfiguration defaultWriteConfiguration;

    public static WriteCoordinator create(Configuration config) throws IOException {
        assert config != null;
        HConnection connection = HConnectionManager.createConnection(config);
        MonitoredThreadPool writerPool = MonitoredThreadPool.create();
        RegionCache regionCache = HBaseRegionCache.getInstance();
        int maxEntries = SpliceConstants.maxBufferEntries;
        Writer writer = new AsyncBucketingWriter(writerPool, regionCache, connection);
        Writer syncWriter = new SynchronousBucketingWriter(regionCache, connection);
        Monitor monitor = new Monitor(SpliceConstants.writeBufferSize, maxEntries, SpliceConstants.numRetries, SpliceConstants.pause, SpliceConstants.maxFlushesPerRegion);

        return new WriteCoordinator(regionCache, writer, syncWriter, monitor);
    }

    private WriteCoordinator(RegionCache regionCache,
                             Writer asynchronousWriter,
                             Writer synchronousWriter, Monitor monitor) {
        this.regionCache = regionCache;
        this.asynchronousWriter = asynchronousWriter;
        this.synchronousWriter = synchronousWriter;
        this.monitor = monitor;
        this.defaultWriteConfiguration = new DefaultWriteConfiguration(monitor);
    }

    /**
     * Used to register this coordinator with JMX
     */
    public void registerJMX(MBeanServer mbs) throws MalformedObjectNameException, NotCompliantMBeanException, InstanceAlreadyExistsException, MBeanRegistrationException {
        ObjectName coordinatorName = new ObjectName(WRITE_COORDINATOR_OBJECT_LOCATION);
        mbs.registerMBean(monitor, coordinatorName);
        regionCache.registerJMX(mbs);
        asynchronousWriter.registerJMX(mbs);
        synchronousWriter.registerJMX(mbs);
    }

    public void start() {
        regionCache.start();
    }

    public void shutdown() {
        regionCache.shutdown();
        asynchronousWriter.stopWrites();
    }

    public WriteConfiguration defaultWriteConfiguration() {
        return defaultWriteConfiguration;
    }

    public RecordingCallBuffer<KVPair> writeBuffer(byte[] tableName, TxnView txn) {
        return writeBuffer(tableName,txn,noOpFlushHook);
    }

    public RecordingCallBuffer<KVPair> writeBuffer(byte[] tableName, TxnView txn, PreFlushHook preFlushHook) {
        monitor.outstandingBuffers.incrementAndGet();
<<<<<<< HEAD
        return new MonitoredPipingCallBuffer(tableName, txn, asynchronousWriter, regionCache, noOpFlushHook, defaultWriteConfiguration, monitor, false);
    }

    public RecordingCallBuffer<KVPair> noIndexWriteBuffer(byte[] tableName, TxnView txn, final MetricFactory metricFactory) {
        WriteConfiguration config = defaultWriteConfiguration;
        //if it isn't active, don't bother creating the extra object
        if (metricFactory.isActive()) {
            config = new ForwardingWriteConfiguration(defaultWriteConfiguration) {
                @Override
                public MetricFactory getMetricFactory() {
                    return metricFactory;
                }
            };
        }
        monitor.outstandingBuffers.incrementAndGet();
        return new MonitoredPipingCallBuffer(tableName, txn, asynchronousWriter, regionCache, noOpFlushHook, config, monitor, true);
=======
        return new MonitoredPipingCallBuffer(tableName, txn, asynchronousWriter, regionCache, preFlushHook, defaultWriteConfiguration, monitor);
>>>>>>> d6347f3c
    }


    public RecordingCallBuffer<KVPair> writeBuffer(byte[] tableName, TxnView txn, final MetricFactory metricFactory) {
        WriteConfiguration config = defaultWriteConfiguration;
        //if it isn't active, don't bother creating the extra object
        if (metricFactory.isActive()) {
            config = new ForwardingWriteConfiguration(defaultWriteConfiguration) {
                @Override
                public MetricFactory getMetricFactory() {
                    return metricFactory;
                }
            };
        }
        return writeBuffer(tableName, txn, config);
    }

    public RecordingCallBuffer<KVPair> writeBuffer(byte[] tableName, TxnView txn, WriteConfiguration writeConfiguration) {
        return writeBuffer(tableName, txn, noOpFlushHook, writeConfiguration);
    }

    public RecordingCallBuffer<KVPair> writeBuffer(byte[] tableName, TxnView txn,
                                                   PreFlushHook flushHook, WriteConfiguration writeConfiguration) {
        monitor.outstandingBuffers.incrementAndGet();
        return new MonitoredPipingCallBuffer(tableName, txn, asynchronousWriter, regionCache, flushHook, writeConfiguration, monitor, false);
    }

    public RecordingCallBuffer<KVPair> writeBuffer(byte[] tableName, TxnView txn, final int maxEntries) {
        BufferConfiguration config = new BufferConfiguration() {
            @Override
            public long getMaxHeapSize() {
                return Long.MAX_VALUE;
            }

            @Override
            public int getMaxEntries() {
                return maxEntries;
            }

            @Override
            public int getMaxFlushesPerRegion() {
                return monitor.getMaxFlushesPerRegion();
            }

            @Override
            public void writeRejected() {
                monitor.writeRejected();
            }
        };
        monitor.outstandingBuffers.incrementAndGet();
        return new MonitoredPipingCallBuffer(tableName, txn, asynchronousWriter, regionCache, noOpFlushHook, defaultWriteConfiguration, config, false);
    }

    public RecordingCallBuffer<KVPair> synchronousWriteBuffer(byte[] tableName,
                                                              TxnView txn, PreFlushHook flushHook,
                                                              WriteConfiguration writeConfiguration) {
        monitor.outstandingBuffers.incrementAndGet();
        return new MonitoredPipingCallBuffer(tableName, txn, synchronousWriter, regionCache, flushHook, writeConfiguration, monitor, false);
    }

    public RecordingCallBuffer<KVPair> synchronousWriteBuffer(byte[] tableName,
                                                              TxnView txn,
                                                              PreFlushHook flushHook,
                                                              WriteConfiguration writeConfiguration,
                                                              final int maxEntries) {
        BufferConfiguration config = new BufferConfiguration() {
            @Override
            public long getMaxHeapSize() {
                return Long.MAX_VALUE;
            }

            @Override
            public int getMaxEntries() {
                return maxEntries;
            }

            @Override
            public int getMaxFlushesPerRegion() {
                return monitor.getMaxFlushesPerRegion();
            }

            @Override
            public void writeRejected() {
                monitor.writeRejected();
            }
        };
        monitor.outstandingBuffers.incrementAndGet();
        return new MonitoredPipingCallBuffer(tableName, txn, synchronousWriter, regionCache, flushHook, writeConfiguration, config, false);
    }

    private class MonitoredPipingCallBuffer extends PipingCallBuffer {

        public MonitoredPipingCallBuffer(byte[] tableName,
                                         TxnView txn,
                                         Writer writer,
                                         RegionCache regionCache,
                                         PreFlushHook preFlushHook,
                                         WriteConfiguration writeConfiguration,
                                         BufferConfiguration bufferConfiguration,
                                         boolean skipIndexWrites) {
            super(tableName, txn, writer, regionCache, preFlushHook, writeConfiguration, bufferConfiguration, skipIndexWrites);
        }

        @Override
        public void close() throws Exception {
            monitor.outstandingBuffers.decrementAndGet();
            super.close();
        }

    }

}<|MERGE_RESOLUTION|>--- conflicted
+++ resolved
@@ -90,7 +90,6 @@
 
     public RecordingCallBuffer<KVPair> writeBuffer(byte[] tableName, TxnView txn, PreFlushHook preFlushHook) {
         monitor.outstandingBuffers.incrementAndGet();
-<<<<<<< HEAD
         return new MonitoredPipingCallBuffer(tableName, txn, asynchronousWriter, regionCache, noOpFlushHook, defaultWriteConfiguration, monitor, false);
     }
 
@@ -107,10 +106,7 @@
         }
         monitor.outstandingBuffers.incrementAndGet();
         return new MonitoredPipingCallBuffer(tableName, txn, asynchronousWriter, regionCache, noOpFlushHook, config, monitor, true);
-=======
-        return new MonitoredPipingCallBuffer(tableName, txn, asynchronousWriter, regionCache, preFlushHook, defaultWriteConfiguration, monitor);
->>>>>>> d6347f3c
-    }
+   }
 
 
     public RecordingCallBuffer<KVPair> writeBuffer(byte[] tableName, TxnView txn, final MetricFactory metricFactory) {
