--- conflicted
+++ resolved
@@ -32,7 +32,14 @@
 import org.apache.log4j.Logger;
 
 import com.splicemachine.constants.SpliceConstants;
+import com.splicemachine.db.catalog.UUID;
 import com.splicemachine.db.iapi.error.StandardException;
+import com.splicemachine.db.iapi.sql.conn.ConnectionUtil;
+import com.splicemachine.db.iapi.sql.conn.LanguageConnectionContext;
+import com.splicemachine.db.iapi.sql.dictionary.DataDictionary;
+import com.splicemachine.db.iapi.sql.dictionary.TableDescriptor;
+import com.splicemachine.db.impl.services.uuid.BasicUUID;
+import com.splicemachine.derby.hbase.SpliceDriver;
 import com.splicemachine.derby.utils.ConglomerateUtils;
 import com.splicemachine.derby.utils.SpliceAdmin;
 import com.splicemachine.derby.utils.SpliceUtils;
@@ -40,32 +47,10 @@
 import com.splicemachine.si.api.Txn;
 import com.splicemachine.si.impl.TransactionLifecycle;
 import com.splicemachine.si.impl.TransactionTimestamps;
+import com.splicemachine.utils.SpliceLogUtils;
 import com.splicemachine.utils.SpliceUtilities;
 import com.splicemachine.utils.ZkUtils;
-<<<<<<< HEAD
-import com.splicemachine.db.catalog.UUID;
-import com.splicemachine.db.iapi.sql.conn.ConnectionUtil;
-import com.splicemachine.db.iapi.sql.conn.LanguageConnectionContext;
-import com.splicemachine.db.iapi.sql.dictionary.DataDictionary;
-import com.splicemachine.db.iapi.sql.dictionary.TableDescriptor;
-import com.splicemachine.db.impl.services.uuid.BasicUUID;
-import com.splicemachine.derby.hbase.SpliceDriver;
-import com.splicemachine.db.iapi.error.StandardException;
-import org.apache.hadoop.fs.*;
-import org.apache.hadoop.hbase.HTableDescriptor;
-import org.apache.hadoop.hbase.client.HBaseAdmin;
-import org.apache.hadoop.hbase.util.Bytes;
-import org.apache.hadoop.hbase.zookeeper.RecoverableZooKeeper;
-import org.apache.log4j.Logger;
-import java.io.IOException;
-import java.io.ObjectInput;
-import java.io.ObjectOutput;
-import java.net.URI;
-import java.net.URISyntaxException;
-import java.sql.*;
-import java.util.*;
-=======
->>>>>>> 6336416a
+
 
 /**
  *
@@ -517,12 +502,8 @@
         HTableDescriptor[] descriptorArray = admin.listTables();
 
         for (HTableDescriptor descriptor: descriptorArray) {
-<<<<<<< HEAD
         	// DB-3089
         	if(isTempTable(descriptor) || isTemporaryTable(descriptor.getNameAsString())) continue;
-=======
-            if(isTempTable(descriptor)) continue;          
->>>>>>> 6336416a
             BackupItem item = new BackupItem(descriptor,this);
             item.createSnapshot(admin, backupTransaction.getBeginTimestamp(), newSnapshotNameSet);
             item.setLastSnapshotName(snapshotNameSet);
@@ -540,7 +521,6 @@
     	return false;
 	}
 
-<<<<<<< HEAD
     /**
      * Whether a table is a temporary table?
      * @param tableName name of HBase table
@@ -580,8 +560,7 @@
         return false;
     }
 
-=======
->>>>>>> 6336416a
+
     @Override
     public void readExternal(ObjectInput in) throws IOException, ClassNotFoundException {
 //  FIXME reenable throw     if(true)
