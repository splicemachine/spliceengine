--- conflicted
+++ resolved
@@ -661,9 +661,6 @@
             fs.delete(path, true);
         }
         BackupUtils.deleteBackup(backupId);
-<<<<<<< HEAD
-=======
         BackupUtils.deleteBackupItem(backupId);
->>>>>>> 2a16ffe2
     }
 }