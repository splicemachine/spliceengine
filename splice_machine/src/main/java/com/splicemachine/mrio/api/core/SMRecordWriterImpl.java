--- conflicted
+++ resolved
@@ -33,87 +33,13 @@
 import org.apache.log4j.Logger;
 
 public class SMRecordWriterImpl extends RecordWriter<RowLocation, ExecRow> {
-<<<<<<< HEAD
-	protected TableContext tableContext;
-	protected KeyEncoder keyEncoder;
-	protected DataHash<ExecRow> dataHash;
-	protected PairEncoder encoder;
-	protected KVPair.Type pairType;
-	protected int rowsWritten = 0;
-	protected byte[] tableName;
-	protected TxnView txn;
-	protected RecordingCallBuffer<KVPair> callBuffer;
-	protected int[] pkCols;
-	protected int[] execRowFormatIds;
-	protected SpliceSequence[] sequences;
-	protected boolean hasSequence = false;
-	protected ExecRow execRowDefn;
-	protected SMSQLUtil sqlUtil;
-	protected Connection conn;
-	protected Configuration conf;
-	protected long childTxsID;
 
 	public SMRecordWriterImpl(TableContext tableContext, Configuration conf) throws IOException {
-		this.tableContext = tableContext;
-		this.pkCols = tableContext.pkCols;
-		this.execRowFormatIds = tableContext.execRowFormatIds;
-		ColumnContext[] columns = tableContext.columns;
-		this.sequences = new SpliceSequence[columns.length];
-		for(int i=0;i< columns.length;i++){
-				ColumnContext cc = columns[i];
-				if(columns[i].isAutoIncrement()){
-						hasSequence = true;
-						sequences[i] = new SpliceSequence(
-										50*cc.getAutoIncrementIncrement(),
-										cc.getSequenceRowLocation(),
-										cc.getAutoIncrementStart(),
-										cc.getAutoIncrementIncrement());
-				}
-		}
-		execRowDefn = SMSQLUtil.getExecRow(execRowFormatIds);
-		sqlUtil = SMSQLUtil.getInstance(conf.get(MRConstants.SPLICE_JDBC_STR));
-		this.conf = conf;
+
 	}
-
-
 	@Override
 	public void write(RowLocation ignore, ExecRow value) throws IOException,
 			InterruptedException {
-		try {
-			if(callBuffer == null){
-				conn = sqlUtil.createConn();
-				sqlUtil.disableAutoCommit(conn);
-				long parentTxnID = Long.parseLong(conf.get(MRConstants.SPLICE_TRANSACTION_ID));
-
-				childTxsID = sqlUtil.getChildTransactionID(conn,
-								parentTxnID,
-								conf.get(MRConstants.SPLICE_TABLE_NAME));
-
-				String strSize = conf.get(MRConstants.SPLICE_WRITE_BUFFER_SIZE);
-
-                int size = 1024;
-				if((strSize != null) && (!strSize.equals("")))
-					size = Integer.valueOf(strSize);
-
-				txn = new ActiveWriteTxn(childTxsID,childTxsID);
-
-				callBuffer = WriteCoordinator.create(conf).writeBuffer(Bytes.toBytes(tableContext.conglomerateId),
-								txn, size);
-
-				keyEncoder = getKeyEncoder();
-				dataHash = getRowHash();
-
-			}
-			byte[] key = this.keyEncoder.getKey(value);
-			dataHash.setRow(value);
-
-			byte[] bdata = dataHash.encode();
-			KVPair kv = new KVPair(key,bdata);
-			callBuffer.add(kv);
-
-		} catch (Exception e) {
-			throw new IOException(e);
-		}
 	}
 
 	@Override
@@ -121,174 +47,4 @@
 			InterruptedException {
 
 	}
-		public KeyEncoder getKeyEncoder() throws StandardException {
-				HashPrefix prefix;
-				DataHash<ExecRow> dataHash;
-				KeyPostfix postfix = NoOpPostfix.INSTANCE;
-				if(pkCols==null){
-						prefix = new SaltedPrefix(new BasicUUIDGenerator());
-						dataHash = NoOpDataHash.INSTANCE;
-				}else{
-						int[] keyColumns = new int[pkCols.length];
-						for(int i=0;i<keyColumns.length;i++){
-								keyColumns[i] = pkCols[i] -1;
-						}
-						prefix = NoOpPrefix.INSTANCE;
-						DescriptorSerializer[] serializers = VersionedSerializers.latestVersion(true).getSerializers(execRowDefn);
-						dataHash = BareKeyHash.encoder(keyColumns,null,serializers);
-				}
-
-				return new KeyEncoder(prefix,dataHash,postfix);
-		}
-
-		public DataHash<ExecRow> getRowHash() throws StandardException {
-//				int[] columns = InsertOperation.getEncodingColumns(execRowDefn.nColumns(),pkCols);
-//				DescriptorSerializer[] serializers = VersionedSerializers.latestVersion(true).getSerializers(execRowDefn);
-//				return new EntryDataHash(columns,null,serializers);
-            return null;
-		}
-
-
-=======
-    static final Logger LOG = Logger.getLogger(SMRecordWriterImpl.class);
-    protected TableContext tableContext;
-    protected KeyEncoder keyEncoder;
-    protected DataHash<ExecRow> dataHash;
-    protected PairEncoder encoder;
-    protected KVPair.Type pairType;
-    protected int rowsWritten = 0;
-    protected byte[] tableName;
-    protected TxnView txn;
-    protected RecordingCallBuffer<KVPair> callBuffer;
-    protected int[] pkCols;
-    protected int[] execRowFormatIds;
-    protected SpliceSequence[] sequences;
-    protected boolean hasSequence = false;
-    protected ExecRow execRowDefn;
-    protected SMSQLUtil sqlUtil;
-    protected Connection conn;
-    protected Configuration conf;
-    protected long childTxsID;
-
-    public SMRecordWriterImpl(TableContext tableContext, Configuration conf) throws IOException {
-        this.tableContext = tableContext;
-        this.pkCols = tableContext.pkCols;
-        this.execRowFormatIds = tableContext.execRowFormatIds;
-        ColumnContext[] columns = tableContext.columns;
-        this.sequences = new SpliceSequence[columns.length];
-        for(int i=0;i< columns.length;i++){
-            ColumnContext cc = columns[i];
-            if(columns[i].isAutoIncrement()){
-                hasSequence = true;
-                sequences[i] = new SpliceSequence(SpliceAccessManager.getHTable(SpliceConstants.SEQUENCE_TABLE_NAME_BYTES),
-                        50*cc.getAutoIncrementIncrement(),
-                        cc.getSequenceRowLocation(),
-                        cc.getAutoIncrementStart(),
-                        cc.getAutoIncrementIncrement());
-            }
-        }
-        execRowDefn = SMSQLUtil.getExecRow(execRowFormatIds);
-        sqlUtil = SMSQLUtil.getInstance(conf.get(MRConstants.SPLICE_JDBC_STR));
-        this.conf = conf;
-    }
-
-
-    @Override
-    public void write(RowLocation ignore, ExecRow value) throws IOException,
-            InterruptedException {
-        try {
-            if(callBuffer == null){
-                conn = sqlUtil.createConn();
-                sqlUtil.disableAutoCommit(conn);
-                long parentTxnID = Long.parseLong(conf.get(MRConstants.SPLICE_TRANSACTION_ID));
-
-                String tableName = conf.get(MRConstants.SPLICE_OUTPUT_TABLE_NAME);
-                if (tableName == null) {
-                    tableName = conf.get(MRConstants.SPLICE_TABLE_NAME);
-                }
-                childTxsID = sqlUtil.getChildTransactionID(conn,
-                        parentTxnID,
-                        tableName);
-
-                String strSize = conf.get(MRConstants.SPLICE_WRITE_BUFFER_SIZE);
-
-                int size = 1024;
-                if((strSize != null) && (!strSize.equals("")))
-                    size = Integer.valueOf(strSize);
-
-                txn = new ActiveWriteTxn(childTxsID,childTxsID);
-
-                callBuffer = WriteCoordinator.create(conf).writeBuffer(Bytes.toBytes(Long.toString(tableContext.conglomerateId)),
-                        txn, size);
-
-                keyEncoder = getKeyEncoder();
-                dataHash = getRowHash();
-
-            }
-            byte[] key = this.keyEncoder.getKey(value);
-            dataHash.setRow(value);
-
-            byte[] bdata = dataHash.encode();
-            KVPair kv = new KVPair(key,bdata);
-            callBuffer.add(kv);
-            callBuffer.flushBuffer();
-        } catch (Exception e) {
-            throw new IOException(e);
-        }
-    }
-
-    @Override
-    public void close(TaskAttemptContext context) throws IOException {
-        if(callBuffer == null){
-            return;
-        }
-        try {
-            this.callBuffer.close();
-            sqlUtil.commitChildTransaction(conn, childTxsID);
-            sqlUtil.commit(conn);
-            sqlUtil.closeConn(conn);
-
-        } catch (Exception e) {
-            // TODO Auto-generated catch block
-            e.printStackTrace();
-            try {
-                sqlUtil.rollback(conn);
-                sqlUtil.closeConn(conn);
-            } catch (SQLException e1) {
-                // TODO Auto-generated catch block
-                throw new IOException(e);
-            }
-        }
-
-    }
-    public KeyEncoder getKeyEncoder() throws StandardException, IOException {
-        HashPrefix prefix;
-        DataHash<ExecRow> dataHash;
-        KeyPostfix postfix = NoOpPostfix.INSTANCE;
-        if(pkCols==null || pkCols.length == 0){
-            if (SpliceDriver.driver().getUUIDGenerator() == null) {
-                SpliceDriver.driver().loadUUIDGenerator(1234);
-            }
-            prefix = new SaltedPrefix(SpliceDriver.driver().getUUIDGenerator().newGenerator(100));
-            dataHash = NoOpDataHash.INSTANCE;
-        }else{
-            int[] keyColumns = new int[pkCols.length];
-            for(int i=0;i<keyColumns.length;i++){
-                keyColumns[i] = pkCols[i] -1;
-            }
-
-            prefix = NoOpPrefix.INSTANCE;
-            DescriptorSerializer[] serializers = VersionedSerializers.latestVersion(true).getSerializers(execRowDefn);
-            dataHash = BareKeyHash.encoder(keyColumns,null,serializers);
-        }
-
-        return new KeyEncoder(prefix,dataHash,postfix);
-    }
-
-    public DataHash<ExecRow> getRowHash() throws StandardException {
-        int[] columns = InsertOperation.getEncodingColumns(execRowDefn.nColumns(),pkCols);
-        DescriptorSerializer[] serializers = VersionedSerializers.latestVersion(true).getSerializers(execRowDefn);
-        return new EntryDataHash(columns,null,serializers);
-    }
->>>>>>> d2a1bd50
 }