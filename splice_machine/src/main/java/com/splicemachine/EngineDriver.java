/*
 * Copyright (c) 2012 - 2017 Splice Machine, Inc.
 *
 * This file is part of Splice Machine.
 * Splice Machine is free software: you can redistribute it and/or modify it under the terms of the
 * GNU Affero General Public License as published by the Free Software Foundation, either
 * version 3, or (at your option) any later version.
 * Splice Machine is distributed in the hope that it will be useful, but WITHOUT ANY WARRANTY;
 * without even the implied warranty of MERCHANTABILITY or FITNESS FOR A PARTICULAR PURPOSE.
 * See the GNU Affero General Public License for more details.
 * You should have received a copy of the GNU Affero General Public License along with Splice Machine.
 * If not, see <http://www.gnu.org/licenses/>.
 */

package com.splicemachine;

import java.io.IOException;
import java.sql.Connection;
import java.sql.ResultSet;
import java.sql.SQLException;
import java.sql.Types;
import java.util.List;
import java.util.concurrent.*;
import java.util.concurrent.atomic.AtomicLong;

import com.splicemachine.access.api.DatabaseVersion;
import com.splicemachine.access.api.SConfiguration;
import com.splicemachine.db.iapi.error.PublicAPI;
import com.splicemachine.db.iapi.error.StandardException;
import com.splicemachine.db.iapi.sql.Activation;
import com.splicemachine.db.iapi.sql.ResultColumnDescriptor;
import com.splicemachine.db.iapi.sql.dictionary.PermissionsDescriptor;
import com.splicemachine.db.iapi.sql.execute.ExecRow;
import com.splicemachine.db.iapi.types.DataTypeDescriptor;
import com.splicemachine.db.iapi.types.DataValueDescriptor;
import com.splicemachine.db.impl.jdbc.EmbedConnection;
import com.splicemachine.db.impl.jdbc.EmbedResultSet;
import com.splicemachine.db.impl.jdbc.EmbedResultSet40;
import com.splicemachine.db.impl.sql.GenericColumnDescriptor;
import com.splicemachine.db.impl.sql.GenericStorablePreparedStatement;
import com.splicemachine.db.impl.sql.catalog.DataDictionaryCache;
import com.splicemachine.db.impl.sql.catalog.ManagedCache;
import com.splicemachine.db.impl.sql.catalog.ManagedCacheMBean;
import com.splicemachine.db.impl.sql.catalog.TotalManagedCache;
import com.splicemachine.db.impl.sql.execute.IteratorNoPutResultSet;
import com.splicemachine.db.impl.sql.execute.ValueRow;
import com.splicemachine.derby.iapi.sql.PartitionLoadWatcher;
import com.splicemachine.derby.iapi.sql.PropertyManager;
import com.splicemachine.derby.iapi.sql.execute.DataSetProcessorFactory;
import com.splicemachine.derby.iapi.sql.execute.OperationManager;
import com.splicemachine.derby.iapi.sql.olap.OlapClient;
import com.splicemachine.derby.impl.sql.execute.sequence.SequenceKey;
import com.splicemachine.derby.impl.sql.execute.sequence.SpliceSequence;
import com.splicemachine.derby.utils.BaseAdminProcedures;
import com.splicemachine.hbase.JMXThreadPool;
import com.splicemachine.hbase.ManagedThreadPool;
import com.splicemachine.hbase.jmx.JMXUtils;
import com.splicemachine.management.DatabaseAdministrator;
import com.splicemachine.management.Manager;
import com.splicemachine.tools.CachedResourcePool;
import com.splicemachine.tools.ResourcePool;
import com.splicemachine.utils.Pair;
import com.splicemachine.uuid.Snowflake;
import com.splicemachine.uuid.UUIDGenerator;
import org.spark_project.guava.cache.Cache;
import org.spark_project.guava.collect.Lists;

import javax.management.MalformedObjectNameException;
import javax.management.remote.JMXConnector;

/**
 * @author Scott Fines
 *         Date: 1/6/16
 */
public class EngineDriver extends BaseAdminProcedures{
    private static volatile EngineDriver INSTANCE;

    private final Connection internalConnection;
    private final Snowflake uuidGen;
    private final ResourcePool<SpliceSequence, SequenceKey> sequencePool;
    private final DatabaseVersion version;
    private final SConfiguration config;
    private final PartitionLoadWatcher loadWatcher;
    private final DataSetProcessorFactory processorFactory;
    private final PropertyManager propertyManager;
    private final SqlExceptionFactory exceptionFactory;
    private final DatabaseAdministrator dbAdmin;
    private final OlapClient olapClient;
    private final OperationManager operationManager;
    private final SqlEnvironment environment;
    private final ExecutorService threadPool;

    public static void loadDriver(SqlEnvironment environment){
        INSTANCE=new EngineDriver(environment);
    }

    public static void shutdownDriver() {
        if (INSTANCE != null)
            INSTANCE.threadPool.shutdownNow();
        INSTANCE = null;
    }

    public static EngineDriver driver(){
        return INSTANCE;
    }

    public EngineDriver(SqlEnvironment environment){
        this.environment = environment;
        this.uuidGen=environment.getUUIDGenerator();
        this.internalConnection=environment.getInternalConnection();
        this.version=environment.getVersion();
        this.config=environment.getConfiguration();
        this.loadWatcher = environment.getLoadWatcher();
        this.processorFactory = environment.getProcessorFactory();
        this.olapClient = environment.getOlapClient();
        this.propertyManager = environment.getPropertyManager();
        this.exceptionFactory = environment.exceptionFactory();
        this.operationManager = environment.getOperationManager();
        this.dbAdmin = environment.databaseAdministrator();
        this.sequencePool=CachedResourcePool.Builder.<SpliceSequence, SequenceKey>newBuilder()
                .expireAfterAccess(1,TimeUnit.MINUTES)
                .generator(new ResourcePool.Generator<SpliceSequence, SequenceKey>(){
                    @Override
                    public SpliceSequence makeNew(SequenceKey refKey) throws Exception{
                        return refKey.makeNew();
                    }

                    @Override
                    public void close(SpliceSequence entity) throws Exception{
                        entity.close();
                    }
                }).build();

        /* Create a general purpose thread pool */
        final AtomicLong count = new AtomicLong(0);
        ThreadPoolExecutor tpe = new ThreadPoolExecutor(20, config.getThreadPoolMaxSize(),
                60L, TimeUnit.SECONDS,
                new SynchronousQueue<>(),
                (runnable) -> {
                    Thread t = new Thread(runnable, "SpliceThreadPool-" + count.getAndIncrement());
                    t.setDaemon(true);
                    return t;
                },
                new ThreadPoolExecutor.CallerRunsPolicy());
        tpe.allowCoreThreadTimeOut(false);
        tpe.prestartAllCoreThreads();
        this.threadPool = new ManagedThreadPool(tpe);
    }

    public DatabaseAdministrator dbAdministrator(){
        return dbAdmin;
    }

    public UUIDGenerator newUUIDGenerator(int blockSize){
        return uuidGen.newGenerator(blockSize);
    }

    public Connection getInternalConnection(){
        return internalConnection;
    }

    public ResourcePool<SpliceSequence, SequenceKey> sequencePool(){
        return sequencePool;
    }

    public DatabaseVersion getVersion(){
        return version;
    }

    public SConfiguration getConfiguration(){
        return config;
    }

    public PropertyManager propertyManager(){
        return propertyManager;
    }

    public DataSetProcessorFactory processorFactory(){
        return processorFactory;
    }

    public PartitionLoadWatcher partitionLoadWatcher(){
        return loadWatcher;
    }

    public Manager manager(){
        return environment.getManager();
    }

    public void refreshEnterpriseFeatures(){
        environment.refreshEnterpriseFeatures();
    }

    public SqlExceptionFactory getExceptionFactory(){
        return exceptionFactory;
    }

    public OlapClient getOlapClient() {
        return olapClient;
    }

    public ExecutorService getExecutorService() {
        return threadPool;
    }

<<<<<<< HEAD

    private static final ResultColumnDescriptor[] EXEC_SERVICE_COLUMNS= {
            new GenericColumnDescriptor("Host",DataTypeDescriptor.getBuiltInDataTypeDescriptor(Types.VARCHAR)),
            new GenericColumnDescriptor("CurrentPoolSize",DataTypeDescriptor.getBuiltInDataTypeDescriptor(Types.INTEGER)),
            new GenericColumnDescriptor("CurrentlyAvailableThreads",DataTypeDescriptor.getBuiltInDataTypeDescriptor(Types.INTEGER)),
            new GenericColumnDescriptor("CurrentlyExecutingThreads",DataTypeDescriptor.getBuiltInDataTypeDescriptor(Types.INTEGER)),
            new GenericColumnDescriptor("LargestPoolSize",DataTypeDescriptor.getBuiltInDataTypeDescriptor(Types.INTEGER)),
            new GenericColumnDescriptor("MaximumPoolSize",DataTypeDescriptor.getBuiltInDataTypeDescriptor(Types.INTEGER)),
            new GenericColumnDescriptor("PendingTasks",DataTypeDescriptor.getBuiltInDataTypeDescriptor(Types.INTEGER)),
            new GenericColumnDescriptor("ThreadKeepAliveTime",DataTypeDescriptor.getBuiltInDataTypeDescriptor(Types.BIGINT)),
            new GenericColumnDescriptor("TotalCompletedTasks",DataTypeDescriptor.getBuiltInDataTypeDescriptor(Types.BIGINT)),
            new GenericColumnDescriptor("TotalRejectedTasks", DataTypeDescriptor.getBuiltInDataTypeDescriptor(Types.BIGINT)),
            new GenericColumnDescriptor("TotalScheduledTasks",DataTypeDescriptor.getBuiltInDataTypeDescriptor(Types.BIGINT)),
    };
    private static final ResultColumnDescriptor[] MANAGED_CACHE_COLUMNS= {
            new GenericColumnDescriptor("Host",DataTypeDescriptor.getBuiltInDataTypeDescriptor(Types.VARCHAR)),
            new GenericColumnDescriptor("name",DataTypeDescriptor.getBuiltInDataTypeDescriptor(Types.VARCHAR)),
            new GenericColumnDescriptor("Size",DataTypeDescriptor.getBuiltInDataTypeDescriptor(Types.BIGINT)),
            new GenericColumnDescriptor("MissCount",DataTypeDescriptor.getBuiltInDataTypeDescriptor(Types.BIGINT)),
            new GenericColumnDescriptor("MissRate",DataTypeDescriptor.getBuiltInDataTypeDescriptor(Types.DOUBLE)),
            new GenericColumnDescriptor("HitCount",DataTypeDescriptor.getBuiltInDataTypeDescriptor(Types.BIGINT)),
            new GenericColumnDescriptor("HitRate",DataTypeDescriptor.getBuiltInDataTypeDescriptor(Types.DOUBLE)),
    };
    private static final ResultColumnDescriptor[] TOTAL_MANAGED_CACHE_COLUMNS= {
            new GenericColumnDescriptor("name",DataTypeDescriptor.getBuiltInDataTypeDescriptor(Types.VARCHAR)),
            new GenericColumnDescriptor("Size",DataTypeDescriptor.getBuiltInDataTypeDescriptor(Types.BIGINT)),
            new GenericColumnDescriptor("MissCount",DataTypeDescriptor.getBuiltInDataTypeDescriptor(Types.BIGINT)),
            new GenericColumnDescriptor("MissRate",DataTypeDescriptor.getBuiltInDataTypeDescriptor(Types.DOUBLE)),
            new GenericColumnDescriptor("HitCount",DataTypeDescriptor.getBuiltInDataTypeDescriptor(Types.BIGINT)),
            new GenericColumnDescriptor("HitRate",DataTypeDescriptor.getBuiltInDataTypeDescriptor(Types.DOUBLE)),
    };

    public static void SYSCS_GET_EXEC_SERVICE_INFO(final ResultSet[] resultSet) throws SQLException {
        operate(new BaseAdminProcedures.JMXServerOperation() {
            @Override
            public void operate(List<Pair<String, JMXConnector>> connections) throws MalformedObjectNameException, IOException, SQLException {
                List<JMXThreadPool> executorService = JMXUtils.getExecutorService(connections);
                ExecRow template = buildExecRow(EXEC_SERVICE_COLUMNS);
                List<ExecRow> rows = Lists.newArrayListWithExpectedSize(executorService.size());
                int i=0;
                for (JMXThreadPool ex : executorService) {
                    template.resetRowArray();
                    DataValueDescriptor[] dvds = template.getRowArray();
                    try{
                        dvds[0].setValue(connections.get(i).getFirst());
                        dvds[1].setValue(ex.getCurrentPoolSize());
                        dvds[2].setValue(ex.getCurrentlyAvailableThreads());
                        dvds[3].setValue(ex.getCurrentlyExecutingThreads());
                        dvds[4].setValue(ex.getLargestPoolSize());
                        dvds[5].setValue(ex.getMaximumPoolSize());
                        dvds[6].setValue(ex.getPendingTasks());
                        dvds[7].setValue(ex.getThreadKeepAliveTime());
                        dvds[8].setValue(ex.getTotalCompletedTasks());
                        dvds[9].setValue(ex.getTotalRejectedTasks());
                        dvds[10].setValue(ex.getTotalScheduledTasks());
                    }catch(StandardException se){
                        throw PublicAPI.wrapStandardException(se);
                    }
                    rows.add(template.getClone());
                    i++;
                }

                EmbedConnection defaultConn = (EmbedConnection) getDefaultConn();
                Activation lastActivation = defaultConn.getLanguageConnection().getLastActivation();
                IteratorNoPutResultSet resultsToWrap = new IteratorNoPutResultSet(rows, EXEC_SERVICE_COLUMNS,lastActivation);
                try {
                    resultsToWrap.openCore();
                } catch (StandardException e) {
                    throw PublicAPI.wrapStandardException(e);
                }
                EmbedResultSet ers = new EmbedResultSet40(defaultConn, resultsToWrap,false,null,true);
                resultSet[0] = ers;
            }
        });
    }

    protected static ExecRow buildExecRow(ResultColumnDescriptor[] columns) throws SQLException {
        ExecRow template = new ValueRow(columns.length);
        try {
            DataValueDescriptor[] rowArray = new DataValueDescriptor[columns.length];
            for(int i=0;i<columns.length;i++){
                rowArray[i] = columns[i].getType().getNull();
            }
            template.setRowArray(rowArray);
        } catch (StandardException e) {
            throw PublicAPI.wrapStandardException(e);
        }
        return template;
    }

    //For cache
    public static void SYSCS_GET_CACHE_INFO(final ResultSet[] resultSet) throws SQLException {
        operate(new BaseAdminProcedures.JMXServerOperation() {
            @Override
            public void operate(List<Pair<String, JMXConnector>> connections) throws MalformedObjectNameException, IOException, SQLException {
                List<ManagedCacheMBean> managedCaches = JMXUtils.getManagedCache(connections, DataDictionaryCache.cacheNames);
                ExecRow template = buildExecRow(MANAGED_CACHE_COLUMNS);
                List<ExecRow> rows = Lists.newArrayListWithExpectedSize(managedCaches.size());
                int i=0;
                int j=0;
                for (ManagedCacheMBean ex : managedCaches) {
                    template.resetRowArray();
                    DataValueDescriptor[] dvds = template.getRowArray();
                    try{
                        dvds[0].setValue(connections.get(j).getFirst());
                        dvds[1].setValue(DataDictionaryCache.cacheNames[i%DataDictionaryCache.cacheNames.length]);
                        dvds[2].setValue(ex.getSize());
                        dvds[3].setValue(ex.getMissCount());
                        dvds[4].setValue(ex.getMissRate());
                        dvds[5].setValue(ex.getHitCount());
                        dvds[6].setValue(ex.getHitRate());
                    }catch(StandardException se){
                        throw PublicAPI.wrapStandardException(se);
                    }
                    rows.add(template.getClone());
                    i++;
                    j = i >= DataDictionaryCache.cacheNames.length?1:0;
                }

                EmbedConnection defaultConn = (EmbedConnection) getDefaultConn();
                Activation lastActivation = defaultConn.getLanguageConnection().getLastActivation();
                IteratorNoPutResultSet resultsToWrap = new IteratorNoPutResultSet(rows, MANAGED_CACHE_COLUMNS,lastActivation);
                try {
                    resultsToWrap.openCore();
                } catch (StandardException e) {
                    throw PublicAPI.wrapStandardException(e);
                }
                EmbedResultSet ers = new EmbedResultSet40(defaultConn, resultsToWrap,false,null,true);
                resultSet[0] = ers;
            }
        });
    }

    //For total cache stats
    public static void SYSCS_GET_TOTAL_CACHE_INFO(final ResultSet[] resultSet) throws SQLException {
        operate(new BaseAdminProcedures.JMXServerOperation() {
            @Override
            public void operate(List<Pair<String, JMXConnector>> connections) throws MalformedObjectNameException, IOException, SQLException {
                List<ManagedCacheMBean> tm = JMXUtils.getTotalManagedCache(connections);
                ExecRow template = buildExecRow(TOTAL_MANAGED_CACHE_COLUMNS);
                List<ExecRow> rows = Lists.newArrayListWithExpectedSize(tm.size());
                int i = 0;
                for(ManagedCacheMBean mBean : tm) {
                    template.resetRowArray();
                    DataValueDescriptor[] dvds = template.getRowArray();
                    try {
                        dvds[0].setValue(connections.get(i).getFirst());
                        dvds[1].setValue(mBean.getSize());
                        dvds[2].setValue(mBean.getMissCount());
                        dvds[3].setValue(mBean.getMissRate());
                        dvds[4].setValue(mBean.getHitCount());
                        dvds[5].setValue(mBean.getHitRate());
                    } catch (StandardException se) {
                        throw PublicAPI.wrapStandardException(se);
                    }
                    i++;
                    rows.add(template.getClone());
                }
                EmbedConnection defaultConn = (EmbedConnection) getDefaultConn();
                Activation lastActivation = defaultConn.getLanguageConnection().getLastActivation();
                IteratorNoPutResultSet resultsToWrap = new IteratorNoPutResultSet(rows, TOTAL_MANAGED_CACHE_COLUMNS,lastActivation);
                try {
                    resultsToWrap.openCore();
                } catch (StandardException e) {
                    throw PublicAPI.wrapStandardException(e);
                }
                EmbedResultSet ers = new EmbedResultSet40(defaultConn, resultsToWrap,false,null,true);
                resultSet[0] = ers;
            }
        });
    }
=======
    public OperationManager getOperationManager() { return operationManager; }
>>>>>>> 2586abe6
}<|MERGE_RESOLUTION|>--- conflicted
+++ resolved
@@ -203,8 +203,6 @@
         return threadPool;
     }
 
-<<<<<<< HEAD
-
     private static final ResultColumnDescriptor[] EXEC_SERVICE_COLUMNS= {
             new GenericColumnDescriptor("Host",DataTypeDescriptor.getBuiltInDataTypeDescriptor(Types.VARCHAR)),
             new GenericColumnDescriptor("CurrentPoolSize",DataTypeDescriptor.getBuiltInDataTypeDescriptor(Types.INTEGER)),
@@ -220,7 +218,7 @@
     };
     private static final ResultColumnDescriptor[] MANAGED_CACHE_COLUMNS= {
             new GenericColumnDescriptor("Host",DataTypeDescriptor.getBuiltInDataTypeDescriptor(Types.VARCHAR)),
-            new GenericColumnDescriptor("name",DataTypeDescriptor.getBuiltInDataTypeDescriptor(Types.VARCHAR)),
+            new GenericColumnDescriptor("Name",DataTypeDescriptor.getBuiltInDataTypeDescriptor(Types.VARCHAR)),
             new GenericColumnDescriptor("Size",DataTypeDescriptor.getBuiltInDataTypeDescriptor(Types.BIGINT)),
             new GenericColumnDescriptor("MissCount",DataTypeDescriptor.getBuiltInDataTypeDescriptor(Types.BIGINT)),
             new GenericColumnDescriptor("MissRate",DataTypeDescriptor.getBuiltInDataTypeDescriptor(Types.DOUBLE)),
@@ -228,7 +226,7 @@
             new GenericColumnDescriptor("HitRate",DataTypeDescriptor.getBuiltInDataTypeDescriptor(Types.DOUBLE)),
     };
     private static final ResultColumnDescriptor[] TOTAL_MANAGED_CACHE_COLUMNS= {
-            new GenericColumnDescriptor("name",DataTypeDescriptor.getBuiltInDataTypeDescriptor(Types.VARCHAR)),
+            new GenericColumnDescriptor("Name",DataTypeDescriptor.getBuiltInDataTypeDescriptor(Types.VARCHAR)),
             new GenericColumnDescriptor("Size",DataTypeDescriptor.getBuiltInDataTypeDescriptor(Types.BIGINT)),
             new GenericColumnDescriptor("MissCount",DataTypeDescriptor.getBuiltInDataTypeDescriptor(Types.BIGINT)),
             new GenericColumnDescriptor("MissRate",DataTypeDescriptor.getBuiltInDataTypeDescriptor(Types.DOUBLE)),
@@ -375,7 +373,5 @@
             }
         });
     }
-=======
     public OperationManager getOperationManager() { return operationManager; }
->>>>>>> 2586abe6
 }