package com.splicemachine.derby.utils;

import com.carrotsearch.hppc.LongOpenHashSet;
import com.splicemachine.constants.SpliceConstants;
import com.splicemachine.derby.impl.sql.execute.actions.ActiveTransactionReader;
import com.splicemachine.derby.impl.store.access.SpliceTransactionManager;
import com.splicemachine.si.api.TxnView;
import com.splicemachine.stream.Stream;
import com.splicemachine.stream.StreamException;
import com.splicemachine.pipeline.exception.ErrorState;
import com.splicemachine.pipeline.exception.Exceptions;
import com.splicemachine.utils.SpliceUtilities;

import com.splicemachine.db.iapi.error.PublicAPI;
import com.splicemachine.db.iapi.error.StandardException;
import com.splicemachine.db.iapi.store.access.TransactionController;
import com.splicemachine.db.impl.jdbc.EmbedConnection;
import org.apache.hadoop.hbase.HTableDescriptor;
import org.apache.hadoop.hbase.client.HBaseAdmin;
import org.apache.hadoop.hbase.util.Bytes;
import java.io.IOException;
import java.sql.Connection;
import java.sql.PreparedStatement;
import java.sql.ResultSet;
import java.sql.SQLException;

/**
 * Utility for Vacuuming Splice.
 *
 * @author Scott Fines
 * Date: 3/19/14
 */
public class Vacuum {

		private final Connection connection;
		private final HBaseAdmin admin;

		public Vacuum(Connection connection) throws SQLException {
				this.connection = connection;
				try {
						this.admin = SpliceUtilities.getAdmin();
				} catch (Exception e) {
						throw PublicAPI.wrapStandardException(Exceptions.parseException(e));
				} 
		}

		public void vacuumDatabase() throws SQLException{
				ensurePriorTransactionsComplete();

				//get all the conglomerates from sys.sysconglomerates
				PreparedStatement ps = null;
				ResultSet rs = null;
				LongOpenHashSet activeConglomerates = LongOpenHashSet.newInstance();
				try{
						ps = connection.prepareStatement("select conglomeratenumber from sys.sysconglomerates");

						rs = ps.executeQuery();

						while(rs.next()){
								activeConglomerates.add(rs.getLong(1));
						}
				}finally{
						if(rs!=null)
								rs.close();
						if(ps!=null)
								ps.close();
				}

				//get all the tables from HBaseAdmin
				try {
						HTableDescriptor[] hTableDescriptors = admin.listTables();

						for(HTableDescriptor table:hTableDescriptors){
								try{
										long tableConglom = Long.parseLong(Bytes.toString(table.getName()));
										if(tableConglom<1168l) continue; //ignore system tables
										if(!activeConglomerates.contains(tableConglom)){
											SpliceUtilities.deleteTable(admin, table);
										}
								}catch(NumberFormatException nfe){
										/*
										 * This is either TEMP, TRANSACTIONS, SEQUENCES, or something
										 * that's not managed by splice. Ignore it
										 */
								}
						}
				} catch (IOException e) {
						throw PublicAPI.wrapStandardException(Exceptions.parseException(e));
				}
		}

		/*
		 * We have to make sure that all prior transactions complete. Once that happens, we know that the worldview
		 * of all outstanding transactions is the same as ours--so if a conglomerate doesn't exist in sysconglomerates,
		 * then it's not useful anymore.
		 */
		private void ensurePriorTransactionsComplete() throws SQLException {
				EmbedConnection embedConnection = (EmbedConnection)connection;

        TransactionController transactionExecute = embedConnection.getLanguageConnection().getTransactionExecute();
        TxnView activeStateTxn = ((SpliceTransactionManager) transactionExecute).getActiveStateTxn();


				//wait for all transactions prior to us to complete, but only wait for so long
				try{
						long activeTxn = waitForConcurrentTransactions(activeStateTxn);
						if(activeTxn>0){
								//we can't do anything, blow up
								throw PublicAPI.wrapStandardException(
												ErrorState.DDL_ACTIVE_TRANSACTIONS.newException("VACUUM", activeTxn));
						}

				}catch(StandardException se){
						throw PublicAPI.wrapStandardException(se);
				}
		}

<<<<<<< HEAD
		private long waitForConcurrentTransactions(TxnView txn) throws StandardException {
			ActiveTransactionReader reader = new ActiveTransactionReader(0l,txn.getTxnId(),null);
			long timeRemaining = SpliceConstants.ddlDrainingMaximumWait;
			long pollPeriod = SpliceConstants.pause;
			int tryNum = 1;
			long activeTxn;

			try {
				do {
					activeTxn = -1l;
                
	                TxnView next;
	                try(Stream<TxnView> activeTransactions = reader.getActiveTransactions(10)) {
		                while((next = activeTransactions.next())!=null){
		                    long txnId = next.getTxnId();
		                    if(txnId!=txn.getTxnId()){
		                        activeTxn = txnId;
		                        break;
		                    }
		                }
	                }
	                
	                if(activeTxn<0) return activeTxn; //no active transactions

					long time = System.currentTimeMillis();
=======
    private long waitForConcurrentTransactions(TxnView txn) throws StandardException {
        ActiveTransactionReader reader = new ActiveTransactionReader(0l,txn.getTxnId(),null);
        long timeRemaining = SpliceConstants.ddlDrainingMaximumWait;
        long pollPeriod = SpliceConstants.pause;
        int tryNum = 1;
        long activeTxn;

        try {
            do {
                activeTxn = -1l;

                TxnView next;
                try (Stream<TxnView> activeTransactions = reader.getActiveTransactions(10)){
                    while((next = activeTransactions.next())!=null){
                        long txnId = next.getTxnId();
                        if(txnId!=txn.getTxnId()){
                            activeTxn = txnId;
                            break;
                        }
                    }
                }

                if(activeTxn<0) return activeTxn; //no active transactions

                long time = System.currentTimeMillis();
>>>>>>> a643227f
					
					try {
						Thread.sleep(Math.min(tryNum*pollPeriod,timeRemaining));
					} catch (InterruptedException e) {
						throw new IOException(e);
					}
					timeRemaining-=(System.currentTimeMillis()-time);
					tryNum++;
				} while (timeRemaining>0);
			} catch (IOException | StreamException e) {
				throw Exceptions.parseException(e);
			}

        return activeTxn;
		} // end waitForConcurrentTransactions

		public void shutdown() throws SQLException {
				try {
						admin.close();
				} catch (IOException e) {
						throw PublicAPI.wrapStandardException(Exceptions.parseException(e));
				}
		}
}<|MERGE_RESOLUTION|>--- conflicted
+++ resolved
@@ -115,33 +115,6 @@
 				}
 		}
 
-<<<<<<< HEAD
-		private long waitForConcurrentTransactions(TxnView txn) throws StandardException {
-			ActiveTransactionReader reader = new ActiveTransactionReader(0l,txn.getTxnId(),null);
-			long timeRemaining = SpliceConstants.ddlDrainingMaximumWait;
-			long pollPeriod = SpliceConstants.pause;
-			int tryNum = 1;
-			long activeTxn;
-
-			try {
-				do {
-					activeTxn = -1l;
-                
-	                TxnView next;
-	                try(Stream<TxnView> activeTransactions = reader.getActiveTransactions(10)) {
-		                while((next = activeTransactions.next())!=null){
-		                    long txnId = next.getTxnId();
-		                    if(txnId!=txn.getTxnId()){
-		                        activeTxn = txnId;
-		                        break;
-		                    }
-		                }
-	                }
-	                
-	                if(activeTxn<0) return activeTxn; //no active transactions
-
-					long time = System.currentTimeMillis();
-=======
     private long waitForConcurrentTransactions(TxnView txn) throws StandardException {
         ActiveTransactionReader reader = new ActiveTransactionReader(0l,txn.getTxnId(),null);
         long timeRemaining = SpliceConstants.ddlDrainingMaximumWait;
@@ -167,7 +140,6 @@
                 if(activeTxn<0) return activeTxn; //no active transactions
 
                 long time = System.currentTimeMillis();
->>>>>>> a643227f
 					
 					try {
 						Thread.sleep(Math.min(tryNum*pollPeriod,timeRemaining));
