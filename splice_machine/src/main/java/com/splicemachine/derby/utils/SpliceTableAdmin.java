/*
 * Copyright (c) 2012 - 2020 Splice Machine, Inc.
 *
 * This file is part of Splice Machine.
 * Splice Machine is free software: you can redistribute it and/or modify it under the terms of the
 * GNU Affero General Public License as published by the Free Software Foundation, either
 * version 3, or (at your option) any later version.
 * Splice Machine is distributed in the hope that it will be useful, but WITHOUT ANY WARRANTY;
 * without even the implied warranty of MERCHANTABILITY or FITNESS FOR A PARTICULAR PURPOSE.
 * See the GNU Affero General Public License for more details.
 * You should have received a copy of the GNU Affero General Public License along with Splice Machine.
 * If not, see <http://www.gnu.org/licenses/>.
 */

package com.splicemachine.derby.utils;

import com.clearspring.analytics.util.Lists;
import com.splicemachine.EngineDriver;
import com.splicemachine.access.api.SConfiguration;
import com.splicemachine.access.util.NetworkUtils;
import com.splicemachine.db.iapi.error.PublicAPI;
import com.splicemachine.db.iapi.error.StandardException;
import com.splicemachine.db.iapi.reference.SQLState;
import com.splicemachine.db.iapi.sql.Activation;
import com.splicemachine.db.iapi.sql.conn.ConnectionUtil;
import com.splicemachine.db.iapi.sql.conn.LanguageConnectionContext;
import com.splicemachine.db.iapi.sql.conn.SessionProperties;
import com.splicemachine.db.iapi.sql.dictionary.*;
import com.splicemachine.db.iapi.sql.execute.ExecRow;
import com.splicemachine.db.iapi.store.access.TransactionController;
import com.splicemachine.db.iapi.types.DataTypeDescriptor;
import com.splicemachine.db.iapi.types.SQLVarchar;
import com.splicemachine.db.impl.jdbc.EmbedConnection;
import com.splicemachine.db.impl.jdbc.EmbedResultSet40;
import com.splicemachine.db.impl.sql.GenericColumnDescriptor;
import com.splicemachine.db.impl.sql.execute.IteratorNoPutResultSet;
import com.splicemachine.db.impl.sql.execute.ValueRow;
import com.splicemachine.ddl.DDLMessage;
import com.splicemachine.ddl.DDLMessage.TentativeIndex;
import com.splicemachine.ddl.DDLMessage.DDLChange;
import com.splicemachine.derby.iapi.sql.olap.OlapClient;
import com.splicemachine.derby.impl.storage.CheckTableResult;
import com.splicemachine.derby.impl.storage.CheckTableUtils;
import com.splicemachine.derby.impl.storage.DistributedCheckTableJob;
import com.splicemachine.derby.impl.storage.SpliceRegionAdmin;
import com.splicemachine.derby.impl.store.access.SpliceTransactionManager;
import com.splicemachine.derby.stream.ActivationHolder;
import com.splicemachine.pipeline.Exceptions;
import com.splicemachine.protobuf.ProtoUtil;
import com.splicemachine.si.api.txn.TxnView;
import com.splicemachine.si.impl.driver.SIDriver;
import com.splicemachine.storage.PartitionLoad;
import org.apache.hadoop.conf.Configuration;
import org.apache.hadoop.fs.FSDataOutputStream;
import org.apache.hadoop.fs.FileSystem;
import org.apache.hadoop.fs.Path;
import org.apache.log4j.Logger;

import java.io.IOException;
import java.net.URI;
import java.sql.*;
import java.util.*;
import java.util.concurrent.ExecutionException;
import java.util.concurrent.Future;
import java.util.concurrent.TimeUnit;
import java.util.concurrent.TimeoutException;

/**
 * Created by jyuan on 5/22/18.
 */
public class SpliceTableAdmin {

    private static final Logger LOG = Logger.getLogger(SpliceTableAdmin.class);
    private static int MB = 1024*1024;

    public enum Level{
        FAST (1),
        DETAIL (2)
        ;
        private final int levelCode;

        private Level(int levelCode) {
            this.levelCode = levelCode;
        }
    }

    public static void FIX_TABLE(String schemaName, String tableName, String indexName,
                                   String outputFile, final ResultSet[] resultSet) throws Exception {
        CHECK_TABLE(schemaName, tableName, indexName, Level.DETAIL.levelCode, outputFile, true, resultSet);
    }

    public static void CHECK_TABLE(String schemaName, String tableName, String indexName, int level,
                                   String outputFile, final ResultSet[] resultSet) throws Exception {
        CHECK_TABLE(schemaName, tableName, indexName, level, outputFile, false, resultSet);
    }
    public static void CHECK_TABLE(String schemaName, String tableName, String indexName, int level,
                                   String outputFile, boolean fix, final ResultSet[] resultSet) throws Exception {

        if (outputFile == null || outputFile.trim().length() == 0) {
            throw StandardException.newException(SQLState.INVALID_PARAMETER, "outputFile", outputFile==null?"null":outputFile);
        }

        outputFile = outputFile.trim();
        if (tableName == null && indexName == null) {
            CHECK_SCHEMA(schemaName, level, outputFile, fix, resultSet);
        }
        else if (tableName != null && indexName == null) {
            CHECK_TABLE(schemaName, tableName, level, outputFile, fix, resultSet);
        }
        else if (tableName != null && indexName != null){
            CHECK_INDEX(schemaName, tableName, indexName, level, outputFile, fix, resultSet);
        }
        else {
            throw StandardException.newException(SQLState.INVALID_PARAMETER, "indexName", indexName);
        }
    }

    /**
     * This system procedure checks consistency of all tables in a schema
     * @param schemaName
     * @param level
     * @param outputFile
     * @param resultSet
     * @throws Exception
     */
    public static void CHECK_SCHEMA(String schemaName,
                                    int level,
                                    String outputFile,
                                    boolean fix,
                                    final ResultSet[] resultSet) throws Exception {
        FSDataOutputStream out = null;
        FileSystem fs = null;
        Map<String, List<String>> errors = new HashMap<>();
        try {
            LanguageConnectionContext lcc = ConnectionUtil.getCurrentLCC();
            Activation activation = lcc.getLastActivation();
            Configuration conf = (Configuration) SIDriver.driver().getConfiguration().getConfigSource().unwrapDelegate();
            String schema = EngineUtils.validateSchema(schemaName);
            fs = FileSystem.get(URI.create(outputFile), conf);

            out = fs.create(new Path(outputFile));
            // check each table in the schema
            List<String> tables = getTables(schema);
            for (String table : tables) {
                Map<String, List<String>> result = checkTable(schema, table, null, level, fix);
                if (result != null) {
                    for (Map.Entry<String, List<String>> entry : result.entrySet()) {
                        String key = entry.getKey();
                        List val = entry.getValue();
                        errors.put(key, val);
                    }
                }
            }
            resultSet[0] = processResults(errors, out, activation, outputFile);
        } finally {
            if (out != null) {
                out.close();
                if (errors == null || errors.size() == 0) {
                    fs.delete(new Path(outputFile), true);
                }
            }

        }
    }

    /**
     * This system procedure checks table consistency
     * @param schemaName
     * @param tableName
     * @param level
     * @param outputFile
     * @param resultSet
     * @throws Exception
     */
    public static void CHECK_TABLE(String schemaName, String tableName, int level,
                                   String outputFile, boolean fix, final ResultSet[] resultSet) throws Exception {

        FSDataOutputStream out = null;
        FileSystem fs = null;
        Map<String, List<String>> errors = null;
        try {
            LanguageConnectionContext lcc = ConnectionUtil.getCurrentLCC();
            Activation activation = lcc.getLastActivation();

            Configuration conf = (Configuration) SIDriver.driver().getConfiguration().getConfigSource().unwrapDelegate();
            String schema = EngineUtils.validateSchema(schemaName);
            String table = EngineUtils.validateTable(tableName);
            fs = FileSystem.get(URI.create(outputFile), conf);
            out = fs.create(new Path(outputFile));


            errors = checkTable(schema, table, null, level, fix);
            resultSet[0] = processResults(errors, out, activation, outputFile);
        } finally {
            if (out != null) {
                out.close();
                if (errors == null || errors.size() == 0) {
                    fs.delete(new Path(outputFile), true);
                }
            }

        }
    }


    public static void CHECK_INDEX(String schemaName, String tableName, String indexName, int level,
                                   String outputFile, boolean fix, final ResultSet[] resultSet) throws Exception {
        FSDataOutputStream out = null;
        FileSystem fs = null;
        Map<String, List<String>> errors = null;

        try {
            LanguageConnectionContext lcc = ConnectionUtil.getCurrentLCC();
            Activation activation = lcc.getLastActivation();

            Configuration conf = (Configuration) SIDriver.driver().getConfiguration().getConfigSource().unwrapDelegate();
            String schema = EngineUtils.validateSchema(schemaName);
            String table = EngineUtils.validateTable(tableName);
            String index = EngineUtils.validateTable(indexName);

            fs = FileSystem.get(URI.create(outputFile), conf);
            out = fs.create(new Path(outputFile));

            errors = checkTable(schema, table, index, level, fix);
            resultSet[0] = processResults(errors, out, activation, outputFile);

        } finally {
            if (out != null) {
                out.close();
                if (errors == null || errors.size() == 0) {
                    fs.delete(new Path(outputFile), true);
                }
            }

        }

    }

    public static String getIndexName(ConglomerateDescriptorList cds, long conglomerateNumber) {
        for (int i = 0; i < cds.size(); ++i) {
            ConglomerateDescriptor cd = cds.get(i);
            if (cd.getConglomerateNumber() == conglomerateNumber) {
                return cd.getObjectName();
            }
        }
        return null;
    }

    private static Map<String, List<String>> checkTable(String schema,
                                                        String table,
                                                        String index,
                                                        int level,
                                                        boolean fix) throws Exception {

        LanguageConnectionContext lcc = ConnectionUtil.getCurrentLCC();
        TransactionController tc = lcc.getTransactionExecute();
        TxnView txn = ((SpliceTransactionManager) tc).getActiveStateTxn();
        Activation activation = lcc.getLastActivation();

<<<<<<< HEAD
        DataDictionary dd = lcc.getDataDictionary();
        SchemaDescriptor sd = dd.getSchemaDescriptor(null, schema, tc, true);
        if (sd == null) {
            throw StandardException.newException(SQLState.LANG_SCHEMA_DOES_NOT_EXIST, schema);
        }
        TableDescriptor td = dd.getTableDescriptor(table, sd, tc);
        if (td == null) {
            throw StandardException.newException(SQLState.TABLE_NOT_FOUND, table);
        }
=======
        TableDescriptor td = DataDictionaryUtils.getTableDescriptor(lcc, schema, table);
>>>>>>> e30f4e22

        if (index != null) {
            ConglomerateDescriptor indexCD = SpliceRegionAdmin.getIndex(td, index);
            if (indexCD == null) {
                throw StandardException.newException(SQLState.LANG_INDEX_NOT_FOUND, index);
            }
        }
        ConglomerateDescriptorList cdList = td.getConglomerateDescriptorList();
        List<TentativeIndex> tentativeIndexList = new ArrayList();

        for (ConglomerateDescriptor searchCD : cdList) {
            if (searchCD.isIndex() && !searchCD.isPrimaryKey()) {
                if (index == null && !isEligibleConstraint(cdList, searchCD)) {
                    continue;
                }
                if (index == null || searchCD.getObjectName().compareToIgnoreCase(index) == 0) {
                    DDLChange ddlChange = ProtoUtil.createTentativeIndexChange(txn.getTxnId(),
                            activation.getLanguageConnectionContext(),
                            td.getHeapConglomerateId(), searchCD.getConglomerateNumber(),
                            td, searchCD.getIndexDescriptor(), td.getDefaultValue(searchCD.getIndexDescriptor().baseColumnPositions()[0]));
                    tentativeIndexList.add(ddlChange.getTentativeIndex());
                }
            }
        }

        Map<String, List<String>> errors = null;
        if (tentativeIndexList.size() > 0) {
            errors = checkIndexes(td, schema, table, cdList, tentativeIndexList, level, fix);
        }
        return errors;
    }

    /**
     * If a constraint is reusing an index, exclude it from index list. No need to check the index more than once
     * @param cdList
     * @param cd
     * @return
     */
    private static boolean isEligibleConstraint(ConglomerateDescriptorList cdList, ConglomerateDescriptor cd) {
        // return false if it is not an index or constraint
        if (!cd.isIndex() && !cd.isConstraint())
            return false;

        for (ConglomerateDescriptor conglomerateDescriptor : cdList) {
            if (cd == conglomerateDescriptor)
                continue;

            // return false if the constraint is reusing an index
            if (!conglomerateDescriptor.isConstraint() &&
                    conglomerateDescriptor.isIndex() &&
                    conglomerateDescriptor.getConglomerateNumber() == cd.getConglomerateNumber()) {
                return false;
            }
        }
        return true;
    }
    private static void printErrorMessages(FSDataOutputStream out, Map<String, List<String>> errors) throws IOException {

        for(Map.Entry<String, List<String>> entry : errors.entrySet()) {
            String index = entry.getKey();
            List<String> messages = entry.getValue();

            out.writeBytes(index + ":\n");
            for (String message : messages) {
                out.writeBytes("\t" + message + "\n");
            }
        }
    }

    private static Map<String, List<String>> checkIndexes(TableDescriptor td,
                                                          String schema,
                                                          String table,
                                                          ConglomerateDescriptorList cdList,
                                                          List<TentativeIndex> tentativeIndexList,
                                                          int level,
                                                          boolean fix) throws Exception {
        if (level == Level.FAST.levelCode ) {
            return checkIndexesFast(schema, table, cdList, tentativeIndexList);
        }
        else if (level == Level.DETAIL.levelCode){
            return checkIndexesInDetail(td, schema, table, tentativeIndexList, fix);
        }
        else {
            throw StandardException.newException(SQLState.INVALID_CONSISTENCY_LEVEL);
        }
    }

    private static Map<String, List<String>> checkIndexesFast(String schema, String table,
                                                              ConglomerateDescriptorList cdList,
                                                              List<TentativeIndex> tentativeIndexList) throws IOException, SQLException {
        boolean consistent = true;
        Map<String, List<String>> errors = new HashMap<>();
        long tableCount = countTable(schema, table, null);
        List<String> message = Lists.newArrayList();
        message.add("count = " + tableCount);
        errors.put(table, message);
        for (TentativeIndex tentativeIndex:tentativeIndexList) {
            String indexName = getIndexName(cdList, tentativeIndex.getIndex().getConglomerate());
            DDLMessage.Index index = tentativeIndex.getIndex();
            message = Lists.newArrayList();
            if (index.getExcludeDefaults() || index.getExcludeNulls()) {
                consistent = false;
                message.add("Index count and base table count are not expected to match because index excludes null or " +
                        "default keys. The index should be checked at level 2");
            }
            else {
                long indexCount = countTable(schema, table, indexName);
                if (indexCount != tableCount) {
                    consistent = false;
                }
                message.add("count = " + indexCount);
            }
            errors.put(indexName, message);
        }
        if (consistent){
            errors.clear();
        }
        return errors;
    }


    private static long countTable(String schema, String table, String index) throws SQLException {
        String sql = String.format(
                "select count(*) from %s.%s --splice-properties index=%s", schema, table, index==null?"null":index);
        Connection connection = SpliceAdmin.getDefaultConn();
        try(PreparedStatement ps = connection.prepareStatement(sql);
                ResultSet rs = ps.executeQuery()) {
            long count = 0;
            if (rs.next()) {
                count = rs.getLong(1);
            }
            return count;
        }
    }

    private static Map<String, List<String>> checkIndexesInDetail(TableDescriptor td, String schema, String table,
                                                                  List<TentativeIndex> tentativeIndexList,
                                                                  boolean fix) throws Exception {
        LanguageConnectionContext lcc = ConnectionUtil.getCurrentLCC();
        TransactionController tc = lcc.getTransactionExecute();
        tc.elevate("check_table");
        TxnView txn = ((SpliceTransactionManager) tc).getActiveStateTxn();
        Activation activation = lcc.getLastActivation();
        Boolean useSpark = (Boolean)lcc.getSessionProperties().getProperty(SessionProperties.PROPERTYNAME.USEOLAP);
        String conglomId = Long.toString(tentativeIndexList.get(0).getTable().getConglomerate());
        Collection<PartitionLoad> partitionLoadCollection = EngineDriver.driver().partitionLoadWatcher().tableLoad(conglomId, true);

        boolean distributed = false;
        if (useSpark == null) {
            for (PartitionLoad load : partitionLoadCollection) {
                if (load.getMemStoreSize() > 1 * MB || load.getStorefileSize() > 1 * MB)
                    distributed = true;
            }
        } else {
            distributed = useSpark;
        }
        boolean isSystemTable = schema.equalsIgnoreCase("SYS");
        SIDriver driver = SIDriver.driver();
        String hostname = NetworkUtils.getHostname(driver.getConfiguration());
        SConfiguration config = SIDriver.driver().getConfiguration();
        String userId = activation.getLanguageConnectionContext().getCurrentUserId(activation);
        int localPort = config.getNetworkBindPort();
        int sessionId = activation.getLanguageConnectionContext().getInstanceNumber();
        String session = hostname + ":" + localPort + "," + sessionId;
        String jobGroup = userId + " <" + session + "," + txn.getTxnId() + ">";

        Map<String, List<String>> errors = null;
        if (distributed) {
            OlapClient olapClient = EngineDriver.driver().getOlapClient();
            ActivationHolder ah = new ActivationHolder(activation, null);
            DistributedCheckTableJob checkTableJob = new DistributedCheckTableJob(ah, txn, schema, table,
                    tentativeIndexList, fix, jobGroup, isSystemTable);
            Future<CheckTableResult> futureResult = olapClient.submit(checkTableJob);
            CheckTableResult result = null;
            while (result == null) {
                try {
                    result = futureResult.get(config.getOlapClientTickTime(), TimeUnit.MILLISECONDS);
                } catch (InterruptedException e) {
                    //we were interrupted processing, so we're shutting down. Nothing to be done, just die gracefully
                    Thread.currentThread().interrupt();
                    throw new IOException(e);
                } catch (ExecutionException e) {
                    throw Exceptions.rawIOException(e.getCause());
                } catch (TimeoutException e) {
                    /*
                     * A TimeoutException just means that tickTime expired. That's okay, we just stick our
                     * head up and make sure that the client is still operating
                     */
                }
            }
            errors = result.getResults();
        }
        else  {
            errors = CheckTableUtils.checkTable(schema, table, td, tentativeIndexList, Long.parseLong(conglomId),
                    false, fix, isSystemTable, txn, activation, jobGroup);
        }
        return errors;
    }

    private static List<String> getTables(String schemaName) throws SQLException {
        String sql = "select tablename from sys.systables t, sys.sysschemas s where s.schemaname=?" +
                " and s.schemaid=t.schemaid";
        Connection connection = SpliceAdmin.getDefaultConn();
        List<String> tables = Lists.newArrayList();
        try(PreparedStatement ps = connection.prepareStatement(sql)) {
            ps.setString(1, schemaName);
            try(ResultSet rs = ps.executeQuery()) {
                while(rs.next()) {
                    tables.add(rs.getString(1));
                }
            }
            return tables;
        }
    }

    private static ResultSet processResults(Map<String, List<String>> errors,
                                              FSDataOutputStream out,
                                              Activation activation,
                                            String outputFile) throws IOException, SQLException {
        String message = null;
        if (errors == null || errors.size() == 0) {
            message = String.format("No inconsistencies were found.");
        } else {
            printErrorMessages(out, errors);
            message = String.format("Found inconsistencies. Check %s for details.", outputFile);
        }

        EmbedConnection conn = (EmbedConnection) SpliceAdmin.getDefaultConn();
        List<ExecRow> rows = new ArrayList<>(1);
        ExecRow row = new ValueRow(1);
        row.setColumn(1, new SQLVarchar(message));
        rows.add(row);

        IteratorNoPutResultSet resultsToWrap = new IteratorNoPutResultSet(rows, new GenericColumnDescriptor[]{
                new GenericColumnDescriptor("RESULT", DataTypeDescriptor.getBuiltInDataTypeDescriptor(Types.VARCHAR, 120))},
                activation);
        try {
            resultsToWrap.openCore();
        } catch (StandardException se) {
            throw PublicAPI.wrapStandardException(se);
        }
        return new EmbedResultSet40(conn, resultsToWrap, false, null, true);
    }
}<|MERGE_RESOLUTION|>--- conflicted
+++ resolved
@@ -257,19 +257,7 @@
         TxnView txn = ((SpliceTransactionManager) tc).getActiveStateTxn();
         Activation activation = lcc.getLastActivation();
 
-<<<<<<< HEAD
-        DataDictionary dd = lcc.getDataDictionary();
-        SchemaDescriptor sd = dd.getSchemaDescriptor(null, schema, tc, true);
-        if (sd == null) {
-            throw StandardException.newException(SQLState.LANG_SCHEMA_DOES_NOT_EXIST, schema);
-        }
-        TableDescriptor td = dd.getTableDescriptor(table, sd, tc);
-        if (td == null) {
-            throw StandardException.newException(SQLState.TABLE_NOT_FOUND, table);
-        }
-=======
         TableDescriptor td = DataDictionaryUtils.getTableDescriptor(lcc, schema, table);
->>>>>>> e30f4e22
 
         if (index != null) {
             ConglomerateDescriptor indexCD = SpliceRegionAdmin.getIndex(td, index);
