/*
 * Copyright (c) 2012 - 2020 Splice Machine, Inc.
 *
 * This file is part of Splice Machine.
 * Splice Machine is free software: you can redistribute it and/or modify it under the terms of the
 * GNU Affero General Public License as published by the Free Software Foundation, either
 * version 3, or (at your option) any later version.
 * Splice Machine is distributed in the hope that it will be useful, but WITHOUT ANY WARRANTY;
 * without even the implied warranty of MERCHANTABILITY or FITNESS FOR A PARTICULAR PURPOSE.
 * See the GNU Affero General Public License for more details.
 * You should have received a copy of the GNU Affero General Public License along with Splice Machine.
 * If not, see <http://www.gnu.org/licenses/>.
 */

package com.splicemachine.derby.utils;

import com.splicemachine.EngineDriver;
import com.splicemachine.access.api.*;
import com.splicemachine.access.configuration.SQLConfiguration;
import com.splicemachine.access.util.NetworkUtils;
import com.splicemachine.db.catalog.SystemProcedures;
import com.splicemachine.db.iapi.db.PropertyInfo;
import com.splicemachine.db.iapi.error.PublicAPI;
import com.splicemachine.db.iapi.error.StandardException;
import com.splicemachine.db.iapi.reference.SQLState;
import com.splicemachine.db.iapi.services.context.ContextService;
import com.splicemachine.db.iapi.services.monitor.ModuleFactory;
import com.splicemachine.db.iapi.services.monitor.Monitor;
import com.splicemachine.db.iapi.services.property.PropertyUtil;
import com.splicemachine.db.iapi.sql.Activation;
import com.splicemachine.db.iapi.sql.ResultColumnDescriptor;
import com.splicemachine.db.iapi.sql.conn.Authorizer;
import com.splicemachine.db.iapi.sql.conn.ConnectionUtil;
import com.splicemachine.db.iapi.sql.conn.LanguageConnectionContext;
import com.splicemachine.db.iapi.sql.depend.DependencyManager;
import com.splicemachine.db.iapi.sql.dictionary.*;
import com.splicemachine.db.iapi.sql.dictionary.TableDescriptor;
import com.splicemachine.db.iapi.sql.execute.ExecPreparedStatement;
import com.splicemachine.db.iapi.sql.execute.ExecRow;
import com.splicemachine.db.iapi.store.access.TransactionController;
import com.splicemachine.db.iapi.types.*;
import com.splicemachine.db.impl.drda.RemoteUser;
import com.splicemachine.db.impl.jdbc.*;
import com.splicemachine.db.impl.jdbc.ResultSetBuilder.RowBuilder;
import com.splicemachine.db.impl.services.uuid.BasicUUID;
import com.splicemachine.db.impl.sql.GenericActivationHolder;
import com.splicemachine.db.impl.sql.GenericColumnDescriptor;
import com.splicemachine.db.impl.sql.GenericPreparedStatement;
import com.splicemachine.db.impl.sql.catalog.*;
import com.splicemachine.db.impl.sql.execute.IteratorNoPutResultSet;
import com.splicemachine.db.impl.sql.execute.ValueRow;
import com.splicemachine.ddl.DDLMessage;
import com.splicemachine.derby.ddl.DDLUtils;
import com.splicemachine.derby.iapi.sql.execute.RunningOperation;
import com.splicemachine.derby.impl.store.access.SpliceTransactionManager;
import com.splicemachine.derby.stream.ActivationHolder;
import com.splicemachine.hbase.JMXThreadPool;
import com.splicemachine.hbase.jmx.JMXUtils;
import com.splicemachine.pipeline.ErrorState;
import com.splicemachine.pipeline.Exceptions;
import com.splicemachine.pipeline.SimpleActivation;
import com.splicemachine.protobuf.ProtoUtil;
import com.splicemachine.si.api.data.TxnOperationFactory;
import com.splicemachine.si.api.txn.TxnView;
import com.splicemachine.si.impl.driver.SIDriver;
import com.splicemachine.storage.*;
import com.splicemachine.utils.Pair;
import com.splicemachine.utils.SpliceLogUtils;
import com.splicemachine.utils.logging.Logging;
import edu.umd.cs.findbugs.annotations.SuppressFBWarnings;
import org.apache.commons.codec.DecoderException;
import org.apache.commons.codec.binary.Hex;
import org.apache.commons.lang.SerializationUtils;
import org.apache.log4j.Logger;
import org.joda.time.DateTime;
import org.spark_project.guava.collect.Lists;
import org.spark_project.guava.net.HostAndPort;

import javax.management.MalformedObjectNameException;
import javax.management.remote.JMXConnector;
import java.io.IOException;
import java.security.SecureRandom;
import java.sql.*;
import java.text.SimpleDateFormat;
import java.util.*;
import java.util.Date;
import java.util.Map.Entry;
import java.util.concurrent.ExecutionException;
import java.util.concurrent.ExecutorService;
import java.util.concurrent.Future;
import java.util.stream.Collectors;

import static com.splicemachine.db.iapi.sql.StatementType.*;
import static com.splicemachine.db.shared.common.reference.SQLState.*;

/**
 * @author Jeff Cunningham
 *         <p/>
 *         Date: 12/9/13
 */
@SuppressWarnings("unused")
public class SpliceAdmin extends BaseAdminProcedures{
    private static Logger LOG=Logger.getLogger(SpliceAdmin.class);

    public static void SYSCS_SET_LOGGER_LEVEL(final String loggerName,final String logLevel) throws SQLException{
        List<HostAndPort> servers;
        try {
            servers = EngineDriver.driver().getServiceDiscovery().listServers();
        } catch (IOException e) {
            throw PublicAPI.wrapStandardException(Exceptions.parseException(e));
        }

        for (HostAndPort server : servers) {
            try (Connection connection = RemoteUser.getConnection(server.toString())) {
                try (PreparedStatement ps = connection.prepareStatement("call SYSCS_UTIL.SYSCS_SET_LOGGER_LEVEL_LOCAL(?, ?)")) {
                    ps.setString(1, loggerName);
                    ps.setString(2, logLevel);
                    ps.execute();
                }
            }
        }
    }
    public static void SYSCS_SET_LOGGER_LEVEL_LOCAL(final String loggerName,final String logLevel) throws SQLException{
        Logging logging;
        try {
            logging = JMXUtils.getLocalMBeanProxy(JMXUtils.LOGGING_MANAGEMENT, Logging.class);
        }catch(MalformedObjectNameException e){
            throw PublicAPI.wrapStandardException(Exceptions.parseException(e));
        } catch (IOException e) {
            throw PublicAPI.wrapStandardException(Exceptions.parseException(e));
        }
        logging.setLoggerLevel(loggerName,logLevel);
    }

    public static void SYSCS_GET_LOGGER_LEVEL_LOCAL(final String loggerName,final ResultSet[] resultSet) throws SQLException{
        Logging logging;
        try {
            logging = JMXUtils.getLocalMBeanProxy(JMXUtils.LOGGING_MANAGEMENT, Logging.class);
        }catch(MalformedObjectNameException e){
            throw PublicAPI.wrapStandardException(Exceptions.parseException(e));
        } catch (IOException e) {
            throw PublicAPI.wrapStandardException(Exceptions.parseException(e));
        }

        StringBuilder sb=new StringBuilder("select * from (values ");
        String loggerLevel=logging.getLoggerLevel(loggerName);
        sb.append(String.format("('%s')",loggerLevel));
        sb.append(") foo (logLevel)");
        resultSet[0]=executeStatement(sb);
    }

    public static void SYSCS_GET_LOGGER_LEVEL(final String loggerName,final ResultSet[] resultSet) throws SQLException{
        List<String> loggerLevels = new ArrayList<>();

        List<HostAndPort> servers;
        try {
            servers = EngineDriver.driver().getServiceDiscovery().listServers();
        } catch (IOException e) {
            throw PublicAPI.wrapStandardException(Exceptions.parseException(e));
        }

        for (HostAndPort server : servers) {
            try (Connection connection = RemoteUser.getConnection(server.toString())) {
                try (PreparedStatement ps = connection.prepareStatement("call SYSCS_UTIL.SYSCS_GET_LOGGER_LEVEL_LOCAL(?)")) {
                    ps.setString(1, loggerName);
                    try (ResultSet rs = ps.executeQuery()) {
                        while (rs.next()) {
                            loggerLevels.add(rs.getString(1));
                        }
                    }
                };
            }
        }
        List<ExecRow> rows = new ArrayList<>();
        for (String logger : loggerLevels) {
            ExecRow row = new ValueRow(1);
            row.setColumn(1, new SQLVarchar(logger));
            rows.add(row);
        }

        GenericColumnDescriptor[] descriptors = {
                new GenericColumnDescriptor("LOG_LEVEL", DataTypeDescriptor.getBuiltInDataTypeDescriptor(Types.VARCHAR, 120)),
        };

        EmbedConnection conn = (EmbedConnection)getDefaultConn();
        Activation lastActivation = conn.getLanguageConnection().getLastActivation();
        IteratorNoPutResultSet resultsToWrap = new IteratorNoPutResultSet(rows, descriptors, lastActivation);
        try {
            resultsToWrap.openCore();
        } catch (StandardException se) {
            throw PublicAPI.wrapStandardException(se);
        }
        resultSet[0] = new EmbedResultSet40(conn, resultsToWrap, false, null, true);
    }


    public static void SYSCS_GET_LOGGERS_LOCAL(final ResultSet[] resultSet) throws SQLException {
        Logging logging;
        try {
            logging = JMXUtils.getLocalMXBeanProxy(JMXUtils.LOGGING_MANAGEMENT, Logging.class);
        }catch(MalformedObjectNameException e){
            throw PublicAPI.wrapStandardException(Exceptions.parseException(e));
        } catch (IOException e) {
            throw PublicAPI.wrapStandardException(Exceptions.parseException(e));
        }

        StringBuilder sb=new StringBuilder("select * from (values ");
        HashSet<String> loggerNames = new HashSet<>();
        loggerNames.addAll(logging.getLoggerNames());

        ArrayList<String> loggers = new ArrayList<>(loggerNames);
        Collections.sort(loggers);
        for(String logger : loggers){
            sb.append(String.format("('%s')",logger));
            sb.append(", ");
        }
        if(sb.charAt(sb.length()-2)==','){
            sb.setLength(sb.length()-2);
        }
        sb.append(") foo (spliceLogger)");
        resultSet[0]=executeStatement(sb);
    }

    public static void SYSCS_GET_LOGGERS(final ResultSet[] resultSet) throws SQLException{
        Set<String> loggers = new HashSet<>();

        List<HostAndPort> servers;
        try {
            servers = EngineDriver.driver().getServiceDiscovery().listServers();
        } catch (IOException e) {
            throw PublicAPI.wrapStandardException(Exceptions.parseException(e));
        }

        for (HostAndPort server : servers) {
            try (Connection connection = RemoteUser.getConnection(server.toString())) {
                try (Statement stmt = connection.createStatement()) {
                    try (ResultSet rs = stmt.executeQuery("call SYSCS_UTIL.SYSCS_GET_LOGGERS_LOCAL()")) {
                        while (rs.next()) {
                            loggers.add(rs.getString(1));
                        }
                    }
                }
            }
        }

        ArrayList<String> loggerNames = new ArrayList<>(loggers);
        Collections.sort(loggerNames);

        List<ExecRow> rows = new ArrayList<>();
        for (String logger : loggerNames) {
            ExecRow row = new ValueRow(1);
            row.setColumn(1, new SQLVarchar(logger));
            rows.add(row);
        }

        GenericColumnDescriptor[] descriptors = {
                new GenericColumnDescriptor("SPLICE_LOGGER", DataTypeDescriptor.getBuiltInDataTypeDescriptor(Types.VARCHAR, 120)),
        };

        EmbedConnection conn = (EmbedConnection)getDefaultConn();
        Activation lastActivation = conn.getLanguageConnection().getLastActivation();
        IteratorNoPutResultSet resultsToWrap = new IteratorNoPutResultSet(rows, descriptors, lastActivation);
        try {
            resultsToWrap.openCore();
        } catch (StandardException se) {
            throw PublicAPI.wrapStandardException(se);
        }
        resultSet[0] = new EmbedResultSet40(conn, resultsToWrap, false, null, true);
    }

    public static void SYSCS_GET_ACTIVE_SERVERS(ResultSet[] resultSet) throws SQLException{
        StringBuilder sb=new StringBuilder("select * from (values ");
        int i=0;
        for(PartitionServer serverName : getLoad()){
            if(i!=0){
                sb.append(", ");
            }
            sb.append(String.format("('%s',%d,%d)",
                    serverName.getHostname(),
                    serverName.getPort(),
                    serverName.getStartupTimestamp()));
            i++;
        }
        sb.append(") foo (hostname, port, startcode)");
        resultSet[0]=executeStatement(sb);
    }

    public static void SYSCS_GET_VERSION_INFO(final ResultSet[] resultSet) throws SQLException{
        List<HostAndPort> servers;
        try {
            servers = EngineDriver.driver().getServiceDiscovery().listServers();
        } catch (IOException e) {
            throw PublicAPI.wrapStandardException(Exceptions.parseException(e));
        }

        List<ExecRow> rows = new ArrayList<>();
        for (HostAndPort server : servers) {
            try (Connection connection = RemoteUser.getConnection(server.toString())) {
                try (Statement stmt = connection.createStatement()) {
                    try (ResultSet rs = stmt.executeQuery("call SYSCS_UTIL.SYSCS_GET_VERSION_INFO_LOCAL()")) {
                        while (rs.next()) {
                            ExecRow row = new ValueRow(5);

                            row.setColumn(1, new SQLVarchar(rs.getString(1)));
                            row.setColumn(2, new SQLVarchar(rs.getString(2)));
                            row.setColumn(3, new SQLVarchar(rs.getString(3)));
                            row.setColumn(4, new SQLVarchar(rs.getString(4)));
                            row.setColumn(5, new SQLVarchar(rs.getString(5)));
                            rows.add(row);
                        }
                    }
                }
            }
        }

        GenericColumnDescriptor[] descriptors = {
                new GenericColumnDescriptor("HOSTNAME", DataTypeDescriptor.getBuiltInDataTypeDescriptor(Types.VARCHAR, 120)),
                new GenericColumnDescriptor("RELEASE", DataTypeDescriptor.getBuiltInDataTypeDescriptor(Types.VARCHAR, 40)),
                new GenericColumnDescriptor("IMPLEMENTATION_VERSION", DataTypeDescriptor.getBuiltInDataTypeDescriptor(Types.VARCHAR, 40)),
                new GenericColumnDescriptor("BUILD_TIME", DataTypeDescriptor.getBuiltInDataTypeDescriptor(Types.VARCHAR, 40)),
                new GenericColumnDescriptor("URL", DataTypeDescriptor.getBuiltInDataTypeDescriptor(Types.VARCHAR, 120)),
        };


        EmbedConnection conn = (EmbedConnection)getDefaultConn();
        Activation lastActivation = conn.getLanguageConnection().getLastActivation();
        IteratorNoPutResultSet resultsToWrap = new IteratorNoPutResultSet(rows, descriptors, lastActivation);
        try {
            resultsToWrap.openCore();
        } catch (StandardException se) {
            throw PublicAPI.wrapStandardException(se);
        }
        resultSet[0] = new EmbedResultSet40(conn, resultsToWrap, false, null, true);
    }

    public static void SYSCS_GET_VERSION_INFO_LOCAL(final ResultSet[] resultSet) throws SQLException{
        DatabaseVersion version;
        try {
            version = JMXUtils.getLocalMBeanProxy(JMXUtils.SPLICEMACHINE_VERSION, DatabaseVersion.class);
        }catch(MalformedObjectNameException e){
            throw PublicAPI.wrapStandardException(Exceptions.parseException(e));
        } catch (IOException e) {
                throw PublicAPI.wrapStandardException(Exceptions.parseException(e));
        }

        SConfiguration config=EngineDriver.driver().getConfiguration();
        String hostname = NetworkUtils.getHostname(config);
        int port = config.getNetworkBindPort();

        StringBuilder sb=new StringBuilder("select * from (values ");
        sb.append(String.format("('%s','%s','%s','%s','%s')",
                hostname + ":" + port,
                version.getRelease(),
                version.getImplementationVersion(),
                version.getBuildTime(),
                version.getURL()));
        sb.append(") foo (hostname, release, implementationVersion, buildTime, url)");
        resultSet[0]=executeStatement(sb);
    }

    public static void SYSCS_GET_WRITE_INTAKE_INFO(ResultSet[] resultSets) throws SQLException{
        PipelineAdmin.SYSCS_GET_WRITE_INTAKE_INFO(resultSets);
    }

    private static final ResultColumnDescriptor[] EXEC_SERVICE_COLUMNS= {
            new GenericColumnDescriptor("Host",DataTypeDescriptor.getBuiltInDataTypeDescriptor(Types.VARCHAR)),
            new GenericColumnDescriptor("CurrentPoolSize",DataTypeDescriptor.getBuiltInDataTypeDescriptor(Types.INTEGER)),
            new GenericColumnDescriptor("CurrentlyAvailableThreads",DataTypeDescriptor.getBuiltInDataTypeDescriptor(Types.INTEGER)),
            new GenericColumnDescriptor("CurrentlyExecutingThreads",DataTypeDescriptor.getBuiltInDataTypeDescriptor(Types.INTEGER)),
            new GenericColumnDescriptor("LargestPoolSize",DataTypeDescriptor.getBuiltInDataTypeDescriptor(Types.INTEGER)),
            new GenericColumnDescriptor("MaximumPoolSize",DataTypeDescriptor.getBuiltInDataTypeDescriptor(Types.INTEGER)),
            new GenericColumnDescriptor("PendingTasks",DataTypeDescriptor.getBuiltInDataTypeDescriptor(Types.INTEGER)),
            new GenericColumnDescriptor("ThreadKeepAliveTime",DataTypeDescriptor.getBuiltInDataTypeDescriptor(Types.BIGINT)),
            new GenericColumnDescriptor("TotalCompletedTasks",DataTypeDescriptor.getBuiltInDataTypeDescriptor(Types.BIGINT)),
            new GenericColumnDescriptor("TotalRejectedTasks", DataTypeDescriptor.getBuiltInDataTypeDescriptor(Types.BIGINT)),
            new GenericColumnDescriptor("TotalScheduledTasks",DataTypeDescriptor.getBuiltInDataTypeDescriptor(Types.BIGINT)),
    };
    private static final ResultColumnDescriptor[] MANAGED_CACHE_COLUMNS= {
            new GenericColumnDescriptor("Host",DataTypeDescriptor.getBuiltInDataTypeDescriptor(Types.VARCHAR)),
            new GenericColumnDescriptor("name",DataTypeDescriptor.getBuiltInDataTypeDescriptor(Types.VARCHAR)),
            new GenericColumnDescriptor("Size",DataTypeDescriptor.getBuiltInDataTypeDescriptor(Types.BIGINT)),
            new GenericColumnDescriptor("MissCount",DataTypeDescriptor.getBuiltInDataTypeDescriptor(Types.BIGINT)),
            new GenericColumnDescriptor("MissRate",DataTypeDescriptor.getBuiltInDataTypeDescriptor(Types.DOUBLE)),
            new GenericColumnDescriptor("HitCount",DataTypeDescriptor.getBuiltInDataTypeDescriptor(Types.BIGINT)),
            new GenericColumnDescriptor("HitRate",DataTypeDescriptor.getBuiltInDataTypeDescriptor(Types.DOUBLE)),
    };
    private static final ResultColumnDescriptor[] TOTAL_MANAGED_CACHE_COLUMNS= {
            new GenericColumnDescriptor("name",DataTypeDescriptor.getBuiltInDataTypeDescriptor(Types.VARCHAR)),
            new GenericColumnDescriptor("Size",DataTypeDescriptor.getBuiltInDataTypeDescriptor(Types.BIGINT)),
            new GenericColumnDescriptor("MissCount",DataTypeDescriptor.getBuiltInDataTypeDescriptor(Types.BIGINT)),
            new GenericColumnDescriptor("MissRate",DataTypeDescriptor.getBuiltInDataTypeDescriptor(Types.DOUBLE)),
            new GenericColumnDescriptor("HitCount",DataTypeDescriptor.getBuiltInDataTypeDescriptor(Types.BIGINT)),
            new GenericColumnDescriptor("HitRate",DataTypeDescriptor.getBuiltInDataTypeDescriptor(Types.DOUBLE)),
    };

    public static void SYSCS_GET_EXEC_SERVICE_INFO(final ResultSet[] resultSet) throws SQLException {
        operate(new BaseAdminProcedures.JMXServerOperation() {
            @Override
            public void operate(List<Pair<String, JMXConnector>> connections) throws MalformedObjectNameException, IOException, SQLException {
                List<JMXThreadPool> executorService = JMXUtils.getExecutorService(connections);
                ExecRow template = buildExecRow(EXEC_SERVICE_COLUMNS);
                List<ExecRow> rows = Lists.newArrayListWithExpectedSize(executorService.size());
                int i=0;
                for (JMXThreadPool ex : executorService) {
                    template.resetRowArray();
                    DataValueDescriptor[] dvds = template.getRowArray();
                    try{
                        dvds[0].setValue(connections.get(i).getFirst());
                        dvds[1].setValue(ex.getCurrentPoolSize());
                        dvds[2].setValue(ex.getCurrentlyAvailableThreads());
                        dvds[3].setValue(ex.getCurrentlyExecutingThreads());
                        dvds[4].setValue(ex.getLargestPoolSize());
                        dvds[5].setValue(ex.getMaximumPoolSize());
                        dvds[6].setValue(ex.getPendingTasks());
                        dvds[7].setValue(ex.getThreadKeepAliveTime());
                        dvds[8].setValue(ex.getTotalCompletedTasks());
                        dvds[9].setValue(ex.getTotalRejectedTasks());
                        dvds[10].setValue(ex.getTotalScheduledTasks());
                    }catch(StandardException se){
                        throw PublicAPI.wrapStandardException(se);
                    }
                    rows.add(template.getClone());
                    i++;
                }

                EmbedConnection defaultConn = (EmbedConnection) getDefaultConn();
                Activation lastActivation = defaultConn.getLanguageConnection().getLastActivation();
                IteratorNoPutResultSet resultsToWrap = new IteratorNoPutResultSet(rows, EXEC_SERVICE_COLUMNS,lastActivation);
                try {
                    resultsToWrap.openCore();
                } catch (StandardException e) {
                    throw PublicAPI.wrapStandardException(e);
                }
                EmbedResultSet ers = new EmbedResultSet40(defaultConn, resultsToWrap,false,null,true);
                resultSet[0] = ers;
            }
        });
    }

    //For cache
    public static void SYSCS_GET_CACHE_INFO(final ResultSet[] resultSet) throws SQLException {
        operate(new BaseAdminProcedures.JMXServerOperation() {
            @Override
            public void operate(List<Pair<String, JMXConnector>> connections) throws MalformedObjectNameException, IOException, SQLException {
                List<ManagedCacheMBean> managedCaches = JMXUtils.getManagedCache(connections, DataDictionaryCache.cacheNames);
                ExecRow template = buildExecRow(MANAGED_CACHE_COLUMNS);
                List<ExecRow> rows = Lists.newArrayListWithExpectedSize(managedCaches.size());
                int i=0;
                int j=0;
                for (ManagedCacheMBean ex : managedCaches) {
                    template.resetRowArray();
                    DataValueDescriptor[] dvds = template.getRowArray();
                    try{
                        dvds[0].setValue(connections.get(j).getFirst());
                        dvds[1].setValue(DataDictionaryCache.cacheNames[i%DataDictionaryCache.cacheNames.length]);
                        dvds[2].setValue(ex.getSize());
                        dvds[3].setValue(ex.getMissCount());
                        dvds[4].setValue(ex.getMissRate());
                        dvds[5].setValue(ex.getHitCount());
                        dvds[6].setValue(ex.getHitRate());
                    }catch(StandardException se){
                        throw PublicAPI.wrapStandardException(se);
                    }
                    rows.add(template.getClone());
                    i++;
                    j = i >= DataDictionaryCache.cacheNames.length?1:0;
                }

                EmbedConnection defaultConn = (EmbedConnection) getDefaultConn();
                Activation lastActivation = defaultConn.getLanguageConnection().getLastActivation();
                IteratorNoPutResultSet resultsToWrap = new IteratorNoPutResultSet(rows, MANAGED_CACHE_COLUMNS,lastActivation);
                try {
                    resultsToWrap.openCore();
                } catch (StandardException e) {
                    throw PublicAPI.wrapStandardException(e);
                }
                EmbedResultSet ers = new EmbedResultSet40(defaultConn, resultsToWrap,false,null,true);
                resultSet[0] = ers;
            }
        });
    }

    //For total cache stats
    public static void SYSCS_GET_TOTAL_CACHE_INFO(final ResultSet[] resultSet) throws SQLException {
        operate(new BaseAdminProcedures.JMXServerOperation() {
            @Override
            public void operate(List<Pair<String, JMXConnector>> connections) throws MalformedObjectNameException, IOException, SQLException {
                List<ManagedCacheMBean> tm = JMXUtils.getTotalManagedCache(connections);
                ExecRow template = buildExecRow(TOTAL_MANAGED_CACHE_COLUMNS);
                List<ExecRow> rows = Lists.newArrayListWithExpectedSize(tm.size());
                int i = 0;
                for(ManagedCacheMBean mBean : tm) {
                    template.resetRowArray();
                    DataValueDescriptor[] dvds = template.getRowArray();
                    try {
                        dvds[0].setValue(connections.get(i).getFirst());
                        dvds[1].setValue(mBean.getSize());
                        dvds[2].setValue(mBean.getMissCount());
                        dvds[3].setValue(mBean.getMissRate());
                        dvds[4].setValue(mBean.getHitCount());
                        dvds[5].setValue(mBean.getHitRate());
                    } catch (StandardException se) {
                        throw PublicAPI.wrapStandardException(se);
                    }
                    i++;
                    rows.add(template.getClone());
                }
                EmbedConnection defaultConn = (EmbedConnection) getDefaultConn();
                Activation lastActivation = defaultConn.getLanguageConnection().getLastActivation();
                IteratorNoPutResultSet resultsToWrap = new IteratorNoPutResultSet(rows, TOTAL_MANAGED_CACHE_COLUMNS,lastActivation);
                try {
                    resultsToWrap.openCore();
                } catch (StandardException e) {
                    throw PublicAPI.wrapStandardException(e);
                }
                EmbedResultSet ers = new EmbedResultSet40(defaultConn, resultsToWrap,false,null,true);
                resultSet[0] = ers;
            }
        });
    }


    public static void SYSCS_KILL_TRANSACTION(final long transactionId) throws SQLException{
        /*
         * We have to leave this method in place, because Derby will actually STORE a string
         * reference to this method in database tables--removing it will therefore break
         * backwards compatibility. However, the logic has been moved to TransactionAdmin
         */
        TransactionAdmin.killTransaction(transactionId);
    }

    public static void SYSCS_KILL_STALE_TRANSACTIONS(final long maximumTransactionId) throws SQLException{
        /*
         * We have to leave this method in place, because Derby will actually STORE a string
         * reference to this method in database tables--removing it will therefore break
         * backwards compatibility. However, the logic has been moved to TransactionAdmin
         */
        TransactionAdmin.killAllActiveTransactions(maximumTransactionId);
    }

    public static void SYSCS_GET_REGION_SERVER_TASK_INFO(final ResultSet[] resultSet) throws StandardException, SQLException {
        // Be explicit about throwing runtime exception if this deleted procedure is called,
        // since it was so commonly used prior to k2. This could only happen if someone
        // upgraded from Lassen to K2 but didn't run the required upgrade script or run
        // SYSCS_UPDATE_ALL_SYSTEM_PROCEDURES.
        throw new UnsupportedOperationException(
                "SYSCS_GET_REGION_SERVER_TASK_INFO has been permanently desupported in Splice Machine."
        );
    }

    public static void SYSCS_GET_REGION_SERVER_CONFIG_INFO(final String configRoot,final int showDisagreementsOnly,final ResultSet[] resultSet) throws StandardException, SQLException{
        Map<String,DatabaseVersion> dbVersions = EngineDriver.driver().dbAdministrator().getClusterDatabaseVersions();
        boolean matchName=(configRoot!=null && !configRoot.isEmpty());
        int hostIdx=0;
        String hostName;
        ResultSetBuilder rsBuilder;
        RowBuilder rowBuilder;

        try{
            rsBuilder=new ResultSetBuilder();
            rsBuilder.getColumnBuilder()
                    .addColumn("HOST_NAME",Types.VARCHAR,32)
                    .addColumn("CONFIG_NAME",Types.VARCHAR,128)
                    .addColumn("CONFIG_VALUE",Types.VARCHAR,128);

            rowBuilder=rsBuilder.getRowBuilder();
            // We arbitrarily pick DatabaseVersion MBean even though
            // we do not fetch anything from it. We just use it as our
            // mechanism for our region server context.
            SortedMap<String, String> configMap=new TreeMap<>();

            SConfiguration config=EngineDriver.driver().getConfiguration();
            Map<String,Object> configRootMap = config.getConfigMap();

            for(Map.Entry<String,DatabaseVersion> databaseVersion : dbVersions.entrySet()){
                hostName=databaseVersion.getKey();
                configMap.clear();
                for(Map.Entry<String,Object> conf : configRootMap.entrySet()){
                    configMap.put(conf.getKey(), conf.getValue().toString());
                }

                // Iterate through sorted configs and add to result set
                Set<Entry<String, String>> configSet=configMap.entrySet();
                for(Entry<String, String> configEntry : configSet){
                    rowBuilder.getDvd(0).setValue(hostName);
                    rowBuilder.getDvd(1).setValue(configEntry.getKey());
                    rowBuilder.getDvd(2).setValue(configEntry.getValue());
                    rowBuilder.addRow();
                }
                hostIdx++;
            }

            resultSet[0]=rsBuilder.buildResultSet((EmbedConnection)getDefaultConn());

            configMap.clear();

        }catch(StandardException se){
            throw PublicAPI.wrapStandardException(se);
        }
    }

    public static void SYSCS_GET_REGION_SERVER_STATS_INFO(final ResultSet[] resultSet) throws SQLException{
        Collection<PartitionServer> load=getLoad();

        ExecRow template=new ValueRow(6);
        template.setRowArray(new DataValueDescriptor[]{
                new SQLVarchar(),new SQLInteger(),new SQLLongint(),new SQLLongint(),
                new SQLLongint(),new SQLLongint(),new SQLReal()
        });
        int i=0;
        List<ExecRow> rows=new ArrayList<>(load.size());
        for(PartitionServer ps:load){
            template.resetRowArray();
            DataValueDescriptor[] dvds=template.getRowArray();
            try{
                PartitionServerLoad psLoad = ps.getLoad();
                int idx=0;
                dvds[idx++].setValue(ps.getHostname());
                Set<PartitionLoad> partitionLoads=psLoad.getPartitionLoads();
                long storeFileSize = 0L;
                for(PartitionLoad pLoad:partitionLoads){
                    storeFileSize+=pLoad.getStorefileSize();
                }
                dvds[idx++].setValue(partitionLoads.size());
                dvds[idx++].setValue(storeFileSize);
                dvds[idx++].setValue(psLoad.totalWriteRequests());
                dvds[idx++].setValue(psLoad.totalReadRequests());
                dvds[idx++].setValue(psLoad.totalRequests());

            }catch(StandardException se){
                throw PublicAPI.wrapStandardException(se);
            }catch(Exception e){
                throw PublicAPI.wrapStandardException(Exceptions.parseException(e));
            }
            rows.add(template.getClone());
            i++;
        }
        ResultColumnDescriptor[] columnInfo=new ResultColumnDescriptor[6];
        int idx=0;
        columnInfo[idx++]=new GenericColumnDescriptor("host",DataTypeDescriptor.getBuiltInDataTypeDescriptor(Types.VARCHAR));
        columnInfo[idx++]=new GenericColumnDescriptor("regionCount",DataTypeDescriptor.getBuiltInDataTypeDescriptor(Types.BIGINT));
        columnInfo[idx++]=new GenericColumnDescriptor("storeFileSize",DataTypeDescriptor.getBuiltInDataTypeDescriptor(Types.BIGINT));
        columnInfo[idx++]=new GenericColumnDescriptor("writeRequestCount",DataTypeDescriptor.getBuiltInDataTypeDescriptor(Types.BIGINT));
        columnInfo[idx++]=new GenericColumnDescriptor("readRequestCount",DataTypeDescriptor.getBuiltInDataTypeDescriptor(Types.BIGINT));
        columnInfo[idx++]=new GenericColumnDescriptor("totalRequestCount",DataTypeDescriptor.getBuiltInDataTypeDescriptor(Types.BIGINT));
        EmbedConnection defaultConn=(EmbedConnection)BaseAdminProcedures.getDefaultConn();
        Activation lastActivation=defaultConn.getLanguageConnection().getLastActivation();
        IteratorNoPutResultSet resultsToWrap=new IteratorNoPutResultSet(rows,columnInfo,lastActivation);
        try{
            resultsToWrap.openCore();
        }catch(StandardException e){
            throw PublicAPI.wrapStandardException(e);
        }
        EmbedResultSet ers=new EmbedResultSet40(defaultConn,resultsToWrap,false,null,true);

        resultSet[0]=ers;
    }

    public static void SYSCS_GET_REQUESTS(ResultSet[] resultSet) throws SQLException{
        StringBuilder sb=new StringBuilder("select * from (values ");
        int i=0;
        Collection<PartitionServer> servers=getLoad();
        boolean isFirst=true;
        for(PartitionServer server : servers){
            if(!isFirst) sb=sb.append(",");
            else isFirst=false;
            try{
                sb=sb.append("('").append(server.getHostname()).append("'")
                        .append(",").append(server.getPort())
                        .append(",").append(server.getLoad().totalRequests())
                        .append(")");
            }catch(IOException e){
                throw PublicAPI.wrapStandardException(Exceptions.parseException(e));
            }

        }
        sb.append(") foo (hostname, port, totalRequests)");
        resultSet[0]=SpliceAdmin.executeStatement(sb);
    }

    public static void SYSCS_PERFORM_MAJOR_COMPACTION_ON_SCHEMA(String schemaName) throws SQLException{
        SYSCS_PERFORM_MAJOR_COMPACTION_ON_TABLE(schemaName,null);
    }

    /**
     * Perform a major compaction
     *
     * @param schemaName the name of the database schema to discriminate the tablename.  If null,
     *                   defaults to the 'APP' schema.
     * @param tableName  the table name on which to run compaction. If null, compaction will be run
     *                   on all tables in the schema.  Note that a given tablename can produce more
     *                   than one table, if the table has an index, for instance.
     * @throws SQLException
     */
    public static void SYSCS_PERFORM_MAJOR_COMPACTION_ON_TABLE(String schemaName,String tableName) throws SQLException {
        LanguageConnectionContext lcc = (LanguageConnectionContext) ContextService.getContext(LanguageConnectionContext.CONTEXT_ID);
        assert lcc != null;
        DataDictionary dd = lcc.getDataDictionary();
        // sys query for table conglomerate for in schema
        PartitionFactory tableFactory = SIDriver.driver().getTableFactory();
        schemaName = EngineUtils.validateSchema(schemaName);
        tableName = tableName == null ? null : EngineUtils.validateTable(tableName);
        for (long conglomID : getConglomNumbers(getDefaultConn(), schemaName, tableName)) {
            try {
                ConglomerateDescriptor cd = dd.getConglomerateDescriptor(conglomID);
                if (cd != null) {
                    TableDescriptor td = dd.getTableDescriptor(cd.getTableID());
                    // External tables can't be compacted.
                    if (td != null && td.isExternal())
                        continue;
                }
            } catch (StandardException e) {
                throw PublicAPI.wrapStandardException(Exceptions.parseException(e));
            }
            try (Partition partition = tableFactory.getTable(Long.toString(conglomID))) {
                partition.compact(true);
            } catch (IOException e) {
                throw PublicAPI.wrapStandardException(Exceptions.parseException(e));
            }
        }
    }

    /**
     * Perform a flush on a table
     *
     * @param schemaName the name of the database schema to discriminate the tablename.  If null,
     *                   defaults to the 'APP' schema.
     * @param tableName  the table name on which to run flush.
     * @throws SQLException
     */
    public static void SYSCS_FLUSH_TABLE(String schemaName,String tableName) throws SQLException{
        // sys query for table conglomerate for in schema
        PartitionFactory tableFactory=SIDriver.driver().getTableFactory();
        schemaName = EngineUtils.validateSchema(schemaName);
        tableName = tableName == null ? null : EngineUtils.validateTable(tableName);
        for(long conglomID : getConglomNumbers(getDefaultConn(),schemaName,tableName)){
            try(Partition partition=tableFactory.getTable(Long.toString(conglomID))){
                partition.flush();
            }catch(IOException e){
                throw PublicAPI.wrapStandardException(Exceptions.parseException(e));
            }
        }
    }

    /**
     * Delete a row from the data dictionary
     *
     * @param conglomerateId the conglomerateId to delete the row from
     * @param rowId  the row id to delete
     * @throws SQLException
     */
    public static void SYSCS_DICTIONARY_DELETE(int conglomerateId, String rowId) throws SQLException{
        if (rowId == null)
            throw new SQLException(StandardException.newException(SQLState.PARAMETER_CANNOT_BE_NULL, "rowId"));

        PartitionFactory tableFactory=SIDriver.driver().getTableFactory();
        LanguageConnectionContext lcc=ConnectionUtil.getCurrentLCC();
        TransactionController tc=lcc.getTransactionExecute();
        TxnOperationFactory opFactory = SIDriver.driver().getOperationFactory();

        try {
            tc.elevate("dictionary");
            DataMutation dataMutation = opFactory.newDataDelete(((SpliceTransactionManager) tc).getActiveStateTxn(), Hex.decodeHex(rowId.toCharArray()));
            try(Partition partition=tableFactory.getTable(Long.toString(conglomerateId))) {
                partition.mutate(dataMutation);
            }
        } catch (DecoderException e) {
            throw new SQLException(StandardException.newException(SQLState.PARAMETER_IS_NOT_HEXADECIMAL, rowId));
        } catch(IOException e){
            throw PublicAPI.wrapStandardException(Exceptions.parseException(e));
        } catch (StandardException e) {
            throw PublicAPI.wrapStandardException(e);
        }
    }

    public static void VACUUM() throws SQLException{
        long oldestActiveTransaction = Long.MAX_VALUE;
        try {
            PartitionAdmin pa = SIDriver.driver().getTableFactory().getAdmin();
            ExecutorService executorService = SIDriver.driver().getExecutorService();
            Collection<PartitionServer> servers = pa.allServers();

            List<Future<Long>> futures = Lists.newArrayList();
            for (PartitionServer server : servers) {
                GetOldestActiveTransactionTask task = SIDriver.driver().getOldestActiveTransactionTaskFactory().get(
                        server.getHostname(), server.getPort(), server.getStartupTimestamp());
                futures.add(executorService.submit(task));
            }
            for (Future<Long> future : futures) {
                long localOldestActive = future.get();
                if (localOldestActive < oldestActiveTransaction)
                    oldestActiveTransaction = localOldestActive;
            }
        } catch (IOException | InterruptedException e) {
            throw PublicAPI.wrapStandardException(Exceptions.parseException(e));
        } catch (ExecutionException e) {
            LOG.error("Could not fetch oldestActiveTransaction", e);
            throw PublicAPI.wrapStandardException(StandardException.newException(
                    MISSING_COPROCESSOR_SERVICE,
                    "com.splicemachine.si.data.hbase.coprocessor.SpliceRSRpcServices",
                    "hbase.coprocessor.regionserver.classes"));
        }

        Vacuum vacuum = new Vacuum(getDefaultConn());
        try{
            vacuum.vacuumDatabase(oldestActiveTransaction);
        }finally{
            vacuum.shutdown();
        }
    }

    private static final ResultColumnDescriptor[] SCHEMA_INFO_COLUMNS=new GenericColumnDescriptor[]{
            new GenericColumnDescriptor("SCHEMANAME",DataTypeDescriptor.getBuiltInDataTypeDescriptor(Types.VARCHAR)),
            new GenericColumnDescriptor("TABLENAME",DataTypeDescriptor.getBuiltInDataTypeDescriptor(Types.VARCHAR)),
            new GenericColumnDescriptor("REGIONNAME",DataTypeDescriptor.getBuiltInDataTypeDescriptor(Types.VARCHAR)),
            new GenericColumnDescriptor("IS_INDEX",DataTypeDescriptor.getBuiltInDataTypeDescriptor(Types.BOOLEAN)),
            new GenericColumnDescriptor("HBASEREGIONS_STORESIZE",DataTypeDescriptor.getBuiltInDataTypeDescriptor(Types.BIGINT)),
            new GenericColumnDescriptor("MEMSTORESIZE",DataTypeDescriptor.getBuiltInDataTypeDescriptor(Types.BIGINT)),
            new GenericColumnDescriptor("STOREINDEXSIZE",DataTypeDescriptor.getBuiltInDataTypeDescriptor(Types.BIGINT)),
    };

    public static void SYSCS_GET_SCHEMA_INFO(final ResultSet[] resultSet) throws SQLException{
        List<ExecRow> results=new ArrayList<>();
        EmbedConnection defaultConn=(EmbedConnection)SpliceAdmin.getDefaultConn();
        EmbedDatabaseMetaData dmd = (EmbedDatabaseMetaData)defaultConn.getMetaData();

        try(ResultSet allTablesInSchema=dmd.getSchemasInfo()){

            ExecRow template;
            try{
                DataValueDescriptor[] columns=new DataValueDescriptor[SpliceAdmin.SCHEMA_INFO_COLUMNS.length];
                for(int i=0;i<SpliceAdmin.SCHEMA_INFO_COLUMNS.length;i++){
                    columns[i]=SpliceAdmin.SCHEMA_INFO_COLUMNS[i].getType().getNull();
                }
                template=new ValueRow(columns.length);
                template.setRowArray(columns);
            }catch(StandardException e){
                throw PublicAPI.wrapStandardException(e);
            }

            try(PartitionAdmin admin=SIDriver.driver().getTableFactory().getAdmin()){
                while(allTablesInSchema.next()){
                    String conglom=allTablesInSchema.getObject("CONGLOMERATENUMBER").toString();
                    for(Partition ri : admin.allPartitions(conglom)){
                        String regionName=ri.getName();//Bytes.toString(ri.getRegionName());
                        int storefileSizeMB=0;
                        int memStoreSizeMB=0;
                        int storefileIndexSizeMB=0;
                        int factor = 1024*1024;
                        if(regionName!=null && !regionName.isEmpty()){
                            PartitionLoad regionLoad=ri.getLoad();//regionLoadMap.get(regionName);
                            if(regionLoad!=null){
                                storefileSizeMB= (int) (regionLoad.getStorefileSize()/factor);
                                memStoreSizeMB= (int) (regionLoad.getMemStoreSize()/factor);
                                storefileIndexSizeMB= (int) (regionLoad.getStorefileIndexSize()/factor);
                            }
                        }
                        DataValueDescriptor[] cols=template.getRowArray();
                        try{
                            cols[0].setValue(allTablesInSchema.getString("SCHEMANAME"));
                            cols[1].setValue(allTablesInSchema.getString("TABLENAME"));
                            cols[2].setValue(regionName);
                            cols[3].setValue(allTablesInSchema.getBoolean("ISINDEX"));
                            cols[4].setValue(storefileSizeMB);
                            cols[5].setValue(memStoreSizeMB);
                            cols[6].setValue(storefileIndexSizeMB);
                        }catch(StandardException se){
                            throw PublicAPI.wrapStandardException(se);
                        }
                        results.add(template.getClone());
                    }
                }
            }catch(IOException ioe){
                throw PublicAPI.wrapStandardException(Exceptions.parseException(ioe));
            }
        }

        Activation lastActivation=defaultConn.getLanguageConnection().getLastActivation();
        IteratorNoPutResultSet resultsToWrap=new IteratorNoPutResultSet(results,SpliceAdmin.SCHEMA_INFO_COLUMNS,lastActivation);
        try{
            resultsToWrap.openCore();
            EmbedResultSet ers=new EmbedResultSet40(defaultConn,resultsToWrap,false,null,true);
            resultSet[0]=ers;
        }catch(StandardException se){
            throw PublicAPI.wrapStandardException(se);
        }
    }

    /**
     * Prints all the information related to the execution plans of the stored prepared statements (metadata queries).
     */

    public static void SYSCS_GET_STORED_STATEMENT_PLAN_INFO(ResultSet[] rs) throws SQLException{
        try{
            // Wow...  who knew it was so much work to create a ResultSet?  Ouch!  The following code is annoying.

            LanguageConnectionContext lcc=ConnectionUtil.getCurrentLCC();
            DataDictionary dd=lcc.getDataDictionary();
            List list=dd.getAllSPSDescriptors();
            ArrayList<ExecRow> rows=new ArrayList<>(list.size());

            // Describe the format of the input rows (ExecRow).
            //
            // Columns of "virtual" row:
            //   STMTNAME				VARCHAR
            //   TYPE					CHAR
            //   VALID					BOOLEAN
            //   LASTCOMPILED			TIMESTAMP
            //   INITIALLY_COMPILABLE	BOOLEAN
            //   CONSTANTSTATE			BLOB --> VARCHAR showing existence of plan
            DataValueDescriptor[] dvds= {
                    new SQLVarchar(),
                    new SQLChar(),
                    new SQLBoolean(),
                    new SQLTimestamp(),
                    new SQLBoolean(),
                    new SQLVarchar()
            };
            int numCols=dvds.length;
            ExecRow dataTemplate=new ValueRow(numCols);
            dataTemplate.setRowArray(dvds);

            // Transform the descriptors into the rows.
            for(Object aList : list){
                SPSDescriptor spsd=(SPSDescriptor)aList;
                ExecPreparedStatement ps=spsd.getPreparedStatement(false);
                dvds[0].setValue(spsd.getName());
                dvds[1].setValue(spsd.getTypeAsString());
                dvds[2].setValue(spsd.isValid());
                dvds[3].setValue(spsd.getCompileTime());
                dvds[4].setValue(spsd.initiallyCompilable());
                dvds[5].setValue(spsd.getPreparedStatement(false)==null?null:"[object]");
                rows.add(dataTemplate.getClone());
            }

            // Describe the format of the output rows (ResultSet).
            ResultColumnDescriptor[] columnInfo=new ResultColumnDescriptor[numCols];
            columnInfo[0]=new GenericColumnDescriptor("STMTNAME",DataTypeDescriptor.getBuiltInDataTypeDescriptor(Types.VARCHAR,60));
            columnInfo[1]=new GenericColumnDescriptor("TYPE",DataTypeDescriptor.getBuiltInDataTypeDescriptor(Types.CHAR,4));
            columnInfo[2]=new GenericColumnDescriptor("VALID",DataTypeDescriptor.getBuiltInDataTypeDescriptor(Types.BOOLEAN));
            columnInfo[3]=new GenericColumnDescriptor("LASTCOMPILED",DataTypeDescriptor.getBuiltInDataTypeDescriptor(Types.TIMESTAMP));
            columnInfo[4]=new GenericColumnDescriptor("INITIALLY_COMPILABLE",DataTypeDescriptor.getBuiltInDataTypeDescriptor(Types.BOOLEAN));
            columnInfo[5]=new GenericColumnDescriptor("CONSTANTSTATE",DataTypeDescriptor.getBuiltInDataTypeDescriptor(Types.VARCHAR,13));
            EmbedConnection defaultConn=(EmbedConnection)getDefaultConn();
            Activation lastActivation=defaultConn.getLanguageConnection().getLastActivation();
            IteratorNoPutResultSet resultsToWrap=new IteratorNoPutResultSet(rows,columnInfo,lastActivation);
            resultsToWrap.openCore();
            EmbedResultSet ers=new EmbedResultSet40(defaultConn,resultsToWrap,false,null,true);
            rs[0]=ers;
        }catch(StandardException se){
            throw PublicAPI.wrapStandardException(se);
        }
    }

    /**
     * Get the values of all properties for the current connection.
     *
     * @param rs array of result set objects that contains all of the defined properties
     *           for the JVM, service, database, and app.
     * @throws SQLException Standard exception policy.
     **/
    public static void SYSCS_GET_ALL_PROPERTIES(ResultSet[] rs) throws SQLException{
        try{
            LanguageConnectionContext lcc=ConnectionUtil.getCurrentLCC();
            TransactionController tc=lcc.getTransactionExecute();

            // Fetch all the properties.
            Properties jvmProps=addTypeToProperties(System.getProperties(),"JVM",true);
            Properties dbProps=addTypeToProperties(tc.getProperties());  // Includes both database and service properties.
            ModuleFactory monitor=Monitor.getMonitorLite();
            Properties appProps=addTypeToProperties(monitor.getApplicationProperties(),"APP",false);

            // Merge the properties using the correct search order.
            // SEARCH ORDER: JVM, Service, Database, App
            appProps.putAll(dbProps);  // dbProps already has been overwritten with service properties.
            appProps.putAll(jvmProps);
            ArrayList<ExecRow> rows=new ArrayList<>(appProps.size());

            // Describe the format of the input rows (ExecRow).
            //
            // Columns of "virtual" row:
            //   KEY			VARCHAR
            //   VALUE			VARCHAR
            //   TYPE			VARCHAR (JVM, SERVICE, DATABASE, APP)
            DataValueDescriptor[] dvds= {
                    new SQLVarchar(),
                    new SQLVarchar(),
                    new SQLVarchar()
            };
            int numCols=dvds.length;
            ExecRow dataTemplate=new ValueRow(numCols);
            dataTemplate.setRowArray(dvds);

            // Transform the properties into rows.  Sort the properties by key first.
            ArrayList<String> keyList=new ArrayList<>();
            for(Object o:appProps.keySet()){
                if(o instanceof String)
                    keyList.add((String)o);
            }
            Collections.sort(keyList);
            for(String key : keyList){
                String[] typedValue=(String[])appProps.get(key);
                dvds[0].setValue(key);
                dvds[1].setValue(typedValue[0]);
                dvds[2].setValue(typedValue[1]);
                rows.add(dataTemplate.getClone());
            }

            // Describe the format of the output rows (ResultSet).
            ResultColumnDescriptor[] columnInfo=new ResultColumnDescriptor[numCols];
            columnInfo[0]=new GenericColumnDescriptor("KEY",DataTypeDescriptor.getBuiltInDataTypeDescriptor(Types.VARCHAR,50));
            columnInfo[1]=new GenericColumnDescriptor("VALUE",DataTypeDescriptor.getBuiltInDataTypeDescriptor(Types.VARCHAR,40));
            columnInfo[2]=new GenericColumnDescriptor("TYPE",DataTypeDescriptor.getBuiltInDataTypeDescriptor(Types.VARCHAR,10));
            EmbedConnection defaultConn=(EmbedConnection)getDefaultConn();
            Activation lastActivation=defaultConn.getLanguageConnection().getLastActivation();
            IteratorNoPutResultSet resultsToWrap=new IteratorNoPutResultSet(rows,columnInfo,lastActivation);
            resultsToWrap.openCore();
            EmbedResultSet ers=new EmbedResultSet40(defaultConn,resultsToWrap,false,null,true);
            rs[0]=ers;
        }catch(StandardException se){
            throw PublicAPI.wrapStandardException(se);
        }
    }

    /**
     * Tag each property value with a 'type'.  The structure of the map changes from:
     * {key --> value}
     * to:
     * {key --> [value, type]}
     *
     * @param props           Map of properties to tag with type
     * @param type            Type of property (JVM, SERVICE, DATABASE, APP, etc.)
     * @param derbySpliceOnly If true, only include properties with keys that start with "derby" or "splice".
     * @return the new map of typed properties
     */
    private static Properties addTypeToProperties(Properties props,String type,boolean derbySpliceOnly){
        Properties typedProps=new Properties();
        if(props!=null){
            for(Entry<Object, Object> objectObjectEntry : props.entrySet()){
                Entry prop=(Entry)objectObjectEntry;
                String key=(String)prop.getKey();
                if(key==null) continue;
                if(derbySpliceOnly){
                    String lowerKey=key.toLowerCase();
                    if(!lowerKey.startsWith("derby") && !lowerKey.startsWith("splice")){
                        continue;
                    }
                }
                String[] typedValue=new String[2];
                typedValue[0]=(String)prop.getValue();
                typedValue[1]=type;
                typedProps.put(key,typedValue);
            }
        }
        return typedProps;
    }

    /**
     * Tag each property value with a 'type' of SERVICE or DATABASE.  The structure of the map changes from:
     * {key --> value}
     * to:
     * {key --> [value, type]}
     *
     * @param props Map of properties to tag with type
     * @return the new map of typed properties
     */
    private static Properties addTypeToProperties(Properties props){
        Properties typedProps=new Properties();
        if(props!=null){
            for(Entry<Object, Object> objectObjectEntry : props.entrySet()){
                Entry prop=(Entry)objectObjectEntry;
                String key=(String)prop.getKey();
                String[] typedValue=new String[2];
                typedValue[0]=(String)prop.getValue();
                typedValue[1]=PropertyUtil.isServiceProperty(key)?"SERVICE":"DATABASE";
                typedProps.put(key,typedValue);
            }
        }
        return typedProps;
    }

    private static final String sqlConglomsInSchema=
            "SELECT CONGLOMERATENUMBER FROM SYSVW.SYSCONGLOMERATEINSCHEMAS "+
                    "WHERE SCHEMANAME = ?";

    private static final String sqlConglomsInTable=
            sqlConglomsInSchema+" AND TABLENAME = ?";

    public static String getSqlConglomsInSchema(){
        return sqlConglomsInSchema;
    }

    public static String getSqlConglomsInTable(){
        return sqlConglomsInTable;
    }

    /**
     * Be Careful when using this, as it will return conglomerate ids for all the indices of a table
     * as well as the table itself. While the first conglomerate SHOULD be the main table, there
     * really isn't a guarantee, and it shouldn't be relied upon for correctness in all cases.
     */
    @SuppressFBWarnings(value="OBL_UNSATISFIED_OBLIGATION_EXCEPTION_EDGE", justification="Intentional")
    public static long[] getConglomNumbers(Connection conn,String schemaName,String tableName) throws SQLException{
        List<Long> conglomIDs=new ArrayList<>();
        if(schemaName==null)
            // default schema
            schemaName= SQLConfiguration.SPLICE_USER;

        String query;
        boolean isTableNameEmpty;

        if(tableName==null){
            query=getSqlConglomsInSchema();
            isTableNameEmpty=true;
        }else{
            query=getSqlConglomsInTable();
            isTableNameEmpty=false;
        }

        ResultSet rs=null;
        PreparedStatement s=null;
        try{
            s=conn.prepareStatement(query);
            s.setString(1,schemaName);
            if(!isTableNameEmpty){
                s.setString(2,tableName);
            }
            rs=s.executeQuery();
            while(rs.next()){
                conglomIDs.add(rs.getLong(1));
            }

            if(conglomIDs.isEmpty()){
                if(isTableNameEmpty){
                    throw PublicAPI.wrapStandardException(ErrorState.LANG_SCHEMA_DOES_NOT_EXIST.newException(schemaName));
                }
                throw PublicAPI.wrapStandardException(ErrorState.LANG_TABLE_NOT_FOUND.newException(tableName));
            }
        }finally{
            if(rs!=null) rs.close();
            if(s!=null) s.close();
        }
        if(conglomIDs.isEmpty()){
            return new long[0];
        }
        long[] congloms=new long[conglomIDs.size()];
        for(int i=0;i<conglomIDs.size();i++){
            congloms[i]=conglomIDs.get(i);
        }
                /*
                 * An index conglomerate id can be returned by the query before the main table one is,
				 * but it should ALWAYS have a higher conglomerate id, so if we sort the congloms,
				 * we should return the main table before any of its indices.
				 */
        Arrays.sort(congloms);
        return congloms;
    }


    private static class Trip<T,U,V>{
        private final T first;
        private final U second;
        private final V third;

        public Trip(T first,U second,V third){
            this.first=first;
            this.second=second;
            this.third=third;
        }

        public T getFirst(){
            return first;
        }

        public U getSecond(){
            return second;
        }

        public V getThird(){
            return third;
        }

    }


    public static void SYSCS_GET_GLOBAL_DATABASE_PROPERTY(final String key,final ResultSet[] resultSet) throws SQLException{

        List<HostAndPort> servers;
        try {
            servers = EngineDriver.driver().getServiceDiscovery().listServers();
        } catch (IOException e) {
            throw PublicAPI.wrapStandardException(Exceptions.parseException(e));
        }

        List<ExecRow> rows = new ArrayList<>();
        for (HostAndPort server : servers) {
            try (Connection connection = RemoteUser.getConnection(server.toString())) {
                try (PreparedStatement ps = connection.prepareStatement("values SYSCS_UTIL.SYSCS_GET_DATABASE_PROPERTY(?)")) {
                    ps.setString(1, key);
                    try (ResultSet rs = ps.executeQuery()) {
                        while (rs.next()) {
                            ExecRow row = new ValueRow(2);
                            row.setColumn(1, new SQLVarchar(server.toString()));
                            row.setColumn(2, new SQLVarchar(rs.getString(1)));
                            rows.add(row);
                        }
                    }
                };
            }
        }

        GenericColumnDescriptor[] descriptors = {
                new GenericColumnDescriptor("HOST_NAME", DataTypeDescriptor.getBuiltInDataTypeDescriptor(Types.VARCHAR, 120)),
                new GenericColumnDescriptor("PROPERTY_VALUE", DataTypeDescriptor.getBuiltInDataTypeDescriptor(Types.VARCHAR, 120)),
        };

        EmbedConnection conn = (EmbedConnection)getDefaultConn();
        Activation lastActivation = conn.getLanguageConnection().getLastActivation();
        IteratorNoPutResultSet resultsToWrap = new IteratorNoPutResultSet(rows, descriptors, lastActivation);
        try {
            resultsToWrap.openCore();
        } catch (StandardException se) {
            throw PublicAPI.wrapStandardException(se);
        }
        resultSet[0] = new EmbedResultSet40(conn, resultsToWrap, false, null, true);
    }

    public static void SYSCS_SET_GLOBAL_DATABASE_PROPERTY(final String key,final String value) throws SQLException{
        try {
            LanguageConnectionContext lcc = ConnectionUtil.getCurrentLCC();
            SpliceTransactionManager tc = (SpliceTransactionManager)lcc.getTransactionExecute();
            DataDictionary dd = lcc.getDataDictionary();
            dd.startWriting(lcc);
            PropertyInfo.setDatabaseProperty(key, value);
            DDLMessage.DDLChange ddlChange = ProtoUtil.createSetDatabaseProperty(tc.getActiveStateTxn().getTxnId(), key);
            tc.prepareDataDictionaryChange(DDLUtils.notifyMetadataChange(ddlChange));
        } catch (StandardException se) {
            throw PublicAPI.wrapStandardException(se);
        } catch (Exception e) {
            throw new SQLException(e);
        }

    }

    public static void SYSCS_ENABLE_ENTERPRISE(final String value) throws SQLException{
        try {
            EngineDriver.driver().manager().enableEnterprise(value.toCharArray());
            LanguageConnectionContext lcc = ConnectionUtil.getCurrentLCC();
            lcc.getDataDictionary().startWriting(lcc);
            TransactionController tc = lcc.getTransactionExecute();
            DDLMessage.DDLChange ddlChange = ProtoUtil.createRefreshEnterpriseFeatures(((SpliceTransactionManager) tc).getActiveStateTxn().getTxnId());
            // Run Remotely
            tc.prepareDataDictionaryChange(DDLUtils.notifyMetadataChange(ddlChange));
        } catch (Exception e) {
            throw PublicAPI.wrapStandardException(Exceptions.parseException(e));
        }
    }

    public static void SYSCS_EMPTY_GLOBAL_STATEMENT_CACHE() throws SQLException{
        List<HostAndPort> servers;
        try {
            servers = EngineDriver.driver().getServiceDiscovery().listServers();
        } catch (IOException e) {
            throw PublicAPI.wrapStandardException(Exceptions.parseException(e));
        }

        for (HostAndPort server : servers) {
            try (Connection connection = RemoteUser.getConnection(server.toString())) {
                try (PreparedStatement ps = connection.prepareStatement("call SYSCS_UTIL.SYSCS_EMPTY_STATEMENT_CACHE()")) {
                    ps.execute();
                }
            }
        }
    }

    private static Collection<PartitionServer> getLoad() throws SQLException{
        try(PartitionAdmin admin=SIDriver.driver().getTableFactory().getAdmin()){
            return admin.allServers();
        }catch(IOException e){
            throw PublicAPI.wrapStandardException(Exceptions.parseException(e));
        }
    }

    public static void GET_ACTIVATION(final String statement, final ResultSet[] resultSet) throws SQLException, StandardException {
        LanguageConnectionContext lcc = ConnectionUtil.getCurrentLCC();
        GenericPreparedStatement gps = (GenericPreparedStatement)lcc.prepareInternalStatement(statement);
        GenericActivationHolder activationHolder = (GenericActivationHolder)gps.getActivation(lcc, false);
        Activation activation = activationHolder.ac;
        ActivationHolder ah = new ActivationHolder(activation, null);
        byte[] activationHolderBytes = SerializationUtils.serialize(ah);
        DataValueDescriptor[] dvds = {
            new SQLBlob()
        };
        int numCols = dvds.length;
        ExecRow dataTemplate = new ValueRow(numCols);
        dataTemplate.setRowArray(dvds);

        List<ExecRow> rows = Lists.newArrayList();
        dvds[0].setValue(activationHolderBytes);
        rows.add(dataTemplate);

        // Describe the format of the output rows (ResultSet).
        ResultColumnDescriptor[]columnInfo = new ResultColumnDescriptor[numCols];
        columnInfo[0] = new GenericColumnDescriptor("ACTIVATION", DataTypeDescriptor.getBuiltInDataTypeDescriptor(Types.BLOB));
        EmbedConnection defaultConn = (EmbedConnection) getDefaultConn();
        Activation lastActivation = defaultConn.getLanguageConnection().getLastActivation();
        IteratorNoPutResultSet resultsToWrap = new IteratorNoPutResultSet(rows, columnInfo, lastActivation);
        resultsToWrap.openCore();
        EmbedResultSet ers = new EmbedResultSet40(defaultConn, resultsToWrap, false, null, true);

        resultSet[0] = ers;
    }

    /**
     * Stored procedure that updates the owner (authorization id) for an existing schema.
     * Only the database owner is allowed to invoke this action.
     */
    public static void SYSCS_UPDATE_SCHEMA_OWNER(String schemaName, String ownerName) throws SQLException {
        if (schemaName == null || schemaName.isEmpty()) throw new SQLException("Invalid null or empty value for 'schemaName'");
        if (ownerName == null || ownerName.isEmpty()) throw new SQLException("Invalid null or empty value for 'ownerName'");
        schemaName = EngineUtils.validateSchema(schemaName);
        ownerName = ownerName.toUpperCase();
        try {
            checkCurrentUserIsDatabaseOwnerAccess();
            EmbedConnection defaultConn = (EmbedConnection)getDefaultConn();
            LanguageConnectionContext lcc = defaultConn.getLanguageConnection();
            SpliceTransactionManager tc = (SpliceTransactionManager)lcc.getTransactionExecute();
            DataDictionary dd = lcc.getDataDictionary();
            dd.startWriting(lcc);
            SchemaDescriptor sd = dd.getSchemaDescriptor(schemaName, tc, /* raiseError= */true);
            if (dd.getUser(ownerName) == null) {
                throw StandardException.newException(String.format("User '%s' does not exist.", ownerName));
            }
            ((DataDictionaryImpl)dd).updateSchemaAuth(schemaName, ownerName, tc);
            DDLMessage.DDLChange ddlChange = ProtoUtil.createUpdateSchemaOwner(tc.getActiveStateTxn().getTxnId(), schemaName, ownerName, (BasicUUID)sd.getUUID());
            tc.prepareDataDictionaryChange(DDLUtils.notifyMetadataChange(ddlChange));
        } catch (StandardException se) {
            throw PublicAPI.wrapStandardException(se);
        } catch (Exception e) {
            throw new SQLException(e);
        }
    }

    public static void SYSCS_RESTORE_DATABASE_OWNER() throws SQLException{
        LanguageConnectionContext lcc = ConnectionUtil.getCurrentLCC();
        TransactionController tc  = lcc.getTransactionExecute();

        SystemProcedures.updateSystemSchemaAuthorization("SPLICE", tc);
    }

    private static void checkCurrentUserIsDatabaseOwnerAccess() throws Exception
    {
        EmbedConnection defaultConn = (EmbedConnection)getDefaultConn();
        LanguageConnectionContext lcc = defaultConn.getLanguageConnection();
        DataDictionary dd = lcc.getDataDictionary();
        if (dd.usesSqlAuthorization()) {
            String databaseOwner = dd.getAuthorizationDatabaseOwner();
            String currentUser = lcc.getStatementContext().getSQLSessionContext().getCurrentUser();
            List<String> groupUserlist = lcc.getStatementContext().getSQLSessionContext().getCurrentGroupUser();
            if (!(databaseOwner.equals(currentUser) || (groupUserlist != null && groupUserlist.contains(databaseOwner)))) {
                throw StandardException.newException(SQLState.DBO_ONLY);
            }
        }
    }

    /**
     * Save (or delete) the source text for a user-defined code object in the SYS.SYSSOURCECODE table
     *
     * @param schemaName name of the user that owns the code object
     * @param objectName name of the code object
     * @param objectType user-defined type of the code object (e.g. "Function")
     * @param objectForm user-defined format of the source text (e.g. "Java8@UTF8")
     * @param definerName name of the user saving the object
     * @param sourceCode source text of the code object (or null to request deletion of the code object)
     * @throws SQLException Error saving the sourcecode
     */
    public static void SYSCS_SAVE_SOURCECODE(String schemaName, String objectName, String objectType, String objectForm, String definerName, Blob sourceCode) throws SQLException {
        LanguageConnectionContext lcc = ConnectionUtil.getCurrentLCC();
        TransactionController tc = lcc.getTransactionExecute();
        schemaName = EngineUtils.validateSchema(schemaName);
        try {
            tc.elevate("sourceCode");
            DataDictionary dd = lcc.getDataDictionary();
            SourceCodeDescriptor descriptor = new SourceCodeDescriptor(schemaName, objectName, objectType, objectForm, definerName, new DateTime(), sourceCode);
            dd.saveSourceCode(descriptor, tc);

        } catch (StandardException se) {
            throw PublicAPI.wrapStandardException(se);
        }
    }

    public static void SET_PURGE_DELETED_ROWS (String schemaName, String tableName, String enable) throws Exception{
        schemaName = EngineUtils.validateSchema(schemaName);
        tableName = EngineUtils.validateTable(tableName);
        LanguageConnectionContext lcc = ConnectionUtil.getCurrentLCC();
        TransactionController tc  = lcc.getTransactionExecute();
        DataDictionary dd = lcc.getDataDictionary();
        dd.startWriting(lcc);
        SchemaDescriptor sd = dd.getSchemaDescriptor(schemaName, tc, true);
        if (sd == null)
        {
            throw StandardException.newException(SQLState.LANG_SCHEMA_DOES_NOT_EXIST, schemaName);
        }
        TableDescriptor td = dd.getTableDescriptor(tableName, sd, tc);
        if (td == null)
        {
            throw StandardException.newException(SQLState.TABLE_NOT_FOUND, tableName);
        }
        DDLMessage.DDLChange ddlChange = ProtoUtil.createAlterTable(((SpliceTransactionManager) tc).getActiveStateTxn().getTxnId(),
                (BasicUUID) td.getUUID());
        DependencyManager dm = dd.getDependencyManager();
        dm.invalidateFor(td, DependencyManager.ALTER_TABLE, lcc);

        tc.prepareDataDictionaryChange(DDLUtils.notifyMetadataChange(ddlChange));
        boolean b = "TRUE".compareToIgnoreCase(enable) == 0;
        td.setPurgeDeletedRows(b);
        dd.dropTableDescriptor(td, sd, tc);
        dd.addDescriptor(td, sd, DataDictionary.SYSTABLES_CATALOG_NUM, false, tc, false);
    }

    /**
     * Take a snapshot of a schema
     * @param schemaName
     * @param snapshotName
     * @throws Exception
     */
    public static void SNAPSHOT_SCHEMA(String schemaName, String snapshotName) throws Exception
    {
        ensureSnapshot(snapshotName, false);
        LanguageConnectionContext lcc = ConnectionUtil.getCurrentLCC();
        TransactionController tc  = lcc.getTransactionExecute();
        DataDictionary dd = lcc.getDataDictionary();

        schemaName = EngineUtils.validateSchema(schemaName);
        EngineUtils.checkSchemaVisibility(schemaName);

        dd.startWriting(lcc);


        List<String> snapshotList = Lists.newArrayList();
        try
        {
            ResultSet rs = getTablesForSnapshot(schemaName, null);
            snapshot(rs, snapshotName, schemaName, dd, tc, snapshotList);
        }
        catch (Exception e)
        {
            deleteSnapshots(snapshotList);
            throw e;
        }
    }

    public static void SNAPSHOT_TABLE(String schemaName, String tableName, String snapshotName) throws Exception
    {
        ensureSnapshot(snapshotName, false);
        LanguageConnectionContext lcc = ConnectionUtil.getCurrentLCC();
        TransactionController tc  = lcc.getTransactionExecute();
        DataDictionary dd = lcc.getDataDictionary();

        schemaName = EngineUtils.validateSchema(schemaName);
        tableName = EngineUtils.validateTable(tableName);
        EngineUtils.checkSchemaVisibility(schemaName);

        SchemaDescriptor sd = dd.getSchemaDescriptor(schemaName, tc, true);
        if (sd == null)
        {
            throw StandardException.newException(SQLState.LANG_SCHEMA_DOES_NOT_EXIST, schemaName);
        }

        TableDescriptor td = dd.getTableDescriptor(tableName, sd, tc);
        if (td == null)
        {
            throw StandardException.newException(SQLState.TABLE_NOT_FOUND, tableName);
        }
        if (td.isExternal())
            throw StandardException.newException(SQLState.SNAPSHOT_EXTERNAL_TABLE_UNSUPPORTED, tableName);

        List<String> snapshotList = Lists.newArrayList();
        try {
            dd.startWriting(lcc);

            ResultSet rs = getTablesForSnapshot(schemaName, tableName);
            snapshot(rs, snapshotName, schemaName, dd, tc, snapshotList);
        }
        catch (Exception e)
        {
            deleteSnapshots(snapshotList);
            throw e;
        }
    }


    /**
     * delete a snapshot
     * @param snapshotName
     * @throws Exception
     */
    public static void DELETE_SNAPSHOT(String snapshotName) throws Exception
    {
        ensureSnapshot(snapshotName, true);
        LanguageConnectionContext lcc = ConnectionUtil.getCurrentLCC();
        TransactionController tc  = lcc.getTransactionExecute();
        DataDictionary dd = lcc.getDataDictionary();
        dd.startWriting(lcc);

        PartitionAdmin admin=SIDriver.driver().getTableFactory().getAdmin();
        Connection connection = getDefaultConn();
        EmbedDatabaseMetaData dmd = (EmbedDatabaseMetaData)connection.getMetaData();
        try (ResultSet rs = dmd.checkSnapshotExists(snapshotName)) {

            while (rs.next()) {
                long conglomerateNumber = rs.getLong(3);
                String sname = snapshotName + "_" + conglomerateNumber;
                if (LOG.isDebugEnabled()) {
                    SpliceLogUtils.debug(LOG, "deleting snapshot %s for table %d", sname, conglomerateNumber);
                }
                admin.deleteSnapshot(sname);
                dd.deleteSnapshot(snapshotName, conglomerateNumber, tc);

                if (LOG.isDebugEnabled()) {
                    SpliceLogUtils.debug(LOG, "deleted snapshot %s for table %d", sname, conglomerateNumber);
                }
            }
        }
    }

    /**
     * restore a snapshot
     * @param snapshotName
     * @throws Exception
     */
    public static void RESTORE_SNAPSHOT(String snapshotName) throws Exception
    {
        ensureSnapshot(snapshotName, true);
        LanguageConnectionContext lcc = ConnectionUtil.getCurrentLCC();
        TransactionController tc  = lcc.getTransactionExecute();
        DataDictionary dd = lcc.getDataDictionary();
        dd.startWriting(lcc);

        PartitionAdmin admin=SIDriver.driver().getTableFactory().getAdmin();
        Connection connection = getDefaultConn();
        EmbedDatabaseMetaData dmd = (EmbedDatabaseMetaData)connection.getMetaData();
        try (ResultSet rs = dmd.checkSnapshotExists(snapshotName)) {

            while (rs.next()) {
                String schemaName = rs.getString(1);
                String objectName = rs.getString(2);
                long conglomerateNumber = rs.getLong(3);
                DateTime creationTime = new DateTime(rs.getTimestamp(4));
                DateTime lastRestoreTime = new DateTime(System.currentTimeMillis());
                String sname = snapshotName + "_" + conglomerateNumber;

                if (LOG.isDebugEnabled()) {
                    SpliceLogUtils.debug(LOG, "restoring snapshot %s for table %d", sname, conglomerateNumber);
                }

                admin.disableTable("splice:" + conglomerateNumber);
                admin.restoreSnapshot(sname);
                admin.enableTable("splice:" + conglomerateNumber);
                dd.deleteSnapshot(snapshotName, conglomerateNumber, tc);
                SnapshotDescriptor descriptor = new SnapshotDescriptor(snapshotName, schemaName, objectName,
                        conglomerateNumber, creationTime, lastRestoreTime);
                dd.addSnapshot(descriptor, tc);
                if (LOG.isDebugEnabled()) {
                    SpliceLogUtils.debug(LOG, "restored snapshot %s for table %d", sname, conglomerateNumber);
                }
            }
        }
    }

    private static ResultSet getTablesForSnapshot(String schemaName, String tableName) throws Exception
    {
        EmbedConnection defaultConn=(EmbedConnection)getDefaultConn();
        EmbedDatabaseMetaData dmd = (EmbedDatabaseMetaData)defaultConn.getMetaData();
        ResultSet rs = dmd.getTablesForSnaphot(schemaName, tableName);
        return rs;
    }

    private static void snapshot(ResultSet rs, String snapshotName, String schemaName,
                                 DataDictionary dd, TransactionController tc, List<String> snapshotList) throws Exception
    {
        PartitionAdmin admin=SIDriver.driver().getTableFactory().getAdmin();
        while(rs.next())
        {
            String objectName = rs.getString(1);
            long conglomerateNumber = rs.getLong(2);
            String sname = snapshotName + "_" + conglomerateNumber;
            DateTime creationTime = new DateTime(System.currentTimeMillis());
            if (LOG.isDebugEnabled())
            {
                SpliceLogUtils.debug(LOG, "creating snapshot %s", sname);
            }
            SnapshotDescriptor descriptor =
                    new SnapshotDescriptor(snapshotName, schemaName, objectName, conglomerateNumber,creationTime, null);
            admin.snapshot(sname, "splice:" + conglomerateNumber);
            dd.addSnapshot(descriptor, tc);
            snapshotList.add(sname);
            if (LOG.isDebugEnabled())
            {
                SpliceLogUtils.debug(LOG, "created snapshot %s", sname);
            }
        }
    }

    private static void ensureSnapshot(String snapshotName, boolean exists) throws StandardException
    {

        if (!snapshotName.matches("[a-zA-Z_0-9][a-zA-Z_0-9-.]*")) {
            throw StandardException.newException(SQLState.SNAPSHOT_NAME_ILLEGAL,snapshotName);
        }
        int count = 0;
        try {
            Connection connection = getDefaultConn();
            EmbedDatabaseMetaData dmd = (EmbedDatabaseMetaData)connection.getMetaData();
            try (ResultSet rs = dmd.checkSnapshotExists(snapshotName)) {
                if (rs.next()) {
                    count++;
                }
            }
        }
        catch (SQLException e)
        {
            throw StandardException.plainWrapException(e);
        }

        if (exists && count == 0)
        {
            throw StandardException.newException(SQLState.SNAPSHOT_NOT_EXISTS, snapshotName);
        }
        else if (!exists && count > 0)
        {
            throw StandardException.newException(SQLState.SNAPSHOT_EXISTS, snapshotName);
        }
    }

    private static void deleteSnapshots(List<String> snapshotList) throws IOException
    {
        PartitionAdmin admin=SIDriver.driver().getTableFactory().getAdmin();
        for (String snapshot : snapshotList)
        {
            admin.deleteSnapshot(snapshot);
        }
    }

    public static void SYSCS_GET_SESSION_INFO(final ResultSet[] resultSet) throws SQLException{
        EmbedConnection conn = (EmbedConnection)getDefaultConn();
        LanguageConnectionContext lcc = conn.getLanguageConnection();
        Activation lastActivation = conn.getLanguageConnection().getLastActivation();

        int sessionNumber = lcc.getInstanceNumber();

        SConfiguration config=EngineDriver.driver().getConfiguration();
        String hostname = NetworkUtils.getHostname(config);
        int port = config.getNetworkBindPort();

        List<ExecRow> rows = new ArrayList<>(1);
        ExecRow row = new ValueRow(2);
        row.setColumn(1, new SQLVarchar(hostname + ":" + port));
        row.setColumn(2, new SQLInteger(sessionNumber));
        rows.add(row);

        IteratorNoPutResultSet resultsToWrap = new IteratorNoPutResultSet(rows, new GenericColumnDescriptor[]{
                new GenericColumnDescriptor("HOSTNAME", DataTypeDescriptor.getBuiltInDataTypeDescriptor(Types.VARCHAR, 120)),
                new GenericColumnDescriptor("SESSION", DataTypeDescriptor.getBuiltInDataTypeDescriptor(Types.INTEGER)),
        },
                lastActivation);
        try {
            resultsToWrap.openCore();
        } catch (StandardException se) {
            throw PublicAPI.wrapStandardException(se);
        }
        resultSet[0] = new EmbedResultSet40(conn, resultsToWrap, false, null, true);
    }

    private static final GenericColumnDescriptor[] runningOpsDescriptors = {
            new GenericColumnDescriptor("UUID", DataTypeDescriptor.getBuiltInDataTypeDescriptor(Types.VARCHAR, 40)),
            new GenericColumnDescriptor("USER", DataTypeDescriptor.getBuiltInDataTypeDescriptor(Types.VARCHAR, 40)),
            new GenericColumnDescriptor("HOSTNAME", DataTypeDescriptor.getBuiltInDataTypeDescriptor(Types.VARCHAR, 120)),
            new GenericColumnDescriptor("SESSION", DataTypeDescriptor.getBuiltInDataTypeDescriptor(Types.INTEGER)),
            new GenericColumnDescriptor("SQL", DataTypeDescriptor.getBuiltInDataTypeDescriptor(Types.VARCHAR)),
            new GenericColumnDescriptor("SUBMITTED", DataTypeDescriptor.getBuiltInDataTypeDescriptor(Types.VARCHAR,40)),
            new GenericColumnDescriptor("ELAPSED", DataTypeDescriptor.getBuiltInDataTypeDescriptor(Types.VARCHAR,40)),
            new GenericColumnDescriptor("ENGINE", DataTypeDescriptor.getBuiltInDataTypeDescriptor(Types.VARCHAR,40)),
            new GenericColumnDescriptor("JOBTYPE", DataTypeDescriptor.getBuiltInDataTypeDescriptor(Types.VARCHAR,40)),
    };

    public static void SYSCS_GET_RUNNING_OPERATIONS(final ResultSet[] resultSet) throws SQLException {
        List<ExecRow> rows = getRunningOperations();

        EmbedConnection conn = (EmbedConnection)getDefaultConn();
        Activation lastActivation = conn.getLanguageConnection().getLastActivation();
        IteratorNoPutResultSet resultsToWrap = new IteratorNoPutResultSet(rows, runningOpsDescriptors, lastActivation);
        try {
            resultsToWrap.openCore();
        } catch (StandardException se) {
            throw PublicAPI.wrapStandardException(se);
        }
        resultSet[0] = new EmbedResultSet40(conn, resultsToWrap, false, null, true);
    }

    public static void SYSCS_GET_OLDEST_ACTIVE_TRANSACTION(ResultSet[] resultSet) throws SQLException{
        Long id = SIDriver.driver().getTxnStore().oldestActiveTransaction();

        EmbedConnection conn = (EmbedConnection)getDefaultConn();
        Activation lastActivation = conn.getLanguageConnection().getLastActivation();

        List<ExecRow> rows = new ArrayList<>(1);
        ExecRow row = new ValueRow(1);
        row.setColumn(1, id == null ? null : new SQLLongint(id));
        GenericColumnDescriptor[] descriptor = new GenericColumnDescriptor[]{
                new GenericColumnDescriptor("transactionId", DataTypeDescriptor.getBuiltInDataTypeDescriptor(Types.BIGINT))
        };
        rows.add(row);
        IteratorNoPutResultSet resultsToWrap = new IteratorNoPutResultSet(rows, descriptor, lastActivation);
        try {
            resultsToWrap.openCore();
        } catch (StandardException se) {
            throw PublicAPI.wrapStandardException(se);
        }
        resultSet[0] = new EmbedResultSet40(conn, resultsToWrap, false, null, true);
    }

    private static List<ExecRow> getRunningOperations() throws SQLException {
        List<HostAndPort> servers;
        try {
            servers = EngineDriver.driver().getServiceDiscovery().listServers();
        } catch (IOException e) {
            throw PublicAPI.wrapStandardException(Exceptions.parseException(e));
        }

        List<ExecRow> rows = new ArrayList<>();
        for (HostAndPort server : servers) {
            try (Connection connection = RemoteUser.getConnection(server.toString())) {
                try (Statement stmt = connection.createStatement()) {
                    try (ResultSet rs = stmt.executeQuery("call SYSCS_UTIL.SYSCS_GET_RUNNING_OPERATIONS_LOCAL()")) {
                        while (rs.next()) {
                            ExecRow row = new ValueRow(9);

                            if ("call SYSCS_UTIL.SYSCS_GET_RUNNING_OPERATIONS_LOCAL()".equalsIgnoreCase(rs.getString(5))) {
                                // Filter out the nested calls to SYSCS_GET_RUNNING_OPERATIONS_LOCAL triggered by this stored procedure
                                continue;
                            }

                            row.setColumn(1, new SQLVarchar(rs.getString(1)));
                            row.setColumn(2, new SQLVarchar(rs.getString(2)));
                            row.setColumn(3, new SQLVarchar(rs.getString(3)));
                            row.setColumn(4, new SQLInteger(rs.getInt(4)));
                            row.setColumn(5, new SQLVarchar(rs.getString(5)));
                            row.setColumn(6, new SQLVarchar(rs.getString(6)));
                            row.setColumn(7, new SQLVarchar(rs.getString(7)));
                            row.setColumn(8, new SQLVarchar(rs.getString(8)));
                            row.setColumn(9, new SQLVarchar(rs.getString(9)));
                            rows.add(row);
                        }
                    }
                }
            }
        }
        return rows;
    }

    public static void SYSCS_GET_RUNNING_OPERATIONS_LOCAL(final ResultSet[] resultSet) throws SQLException{
        EmbedConnection conn = (EmbedConnection)getDefaultConn();
        Activation lastActivation = conn.getLanguageConnection().getLastActivation();
        String userId = lastActivation.getLanguageConnectionContext().getCurrentUserId(lastActivation);
        String dbo = lastActivation.getLanguageConnectionContext().getDataDictionary().getAuthorizationDatabaseOwner();
        if (userId != null && userId.equals(dbo)) {
            userId = null;
        }

        List<Pair<UUID, RunningOperation>> operations = EngineDriver.driver().getOperationManager().runningOperations(userId);

        SConfiguration config=EngineDriver.driver().getConfiguration();
        String host_port = NetworkUtils.getHostname(config) + ":" + config.getNetworkBindPort();
        final String timeStampFormat = "yyyy-MM-dd HH:mm:ss";

        List<ExecRow> rows = new ArrayList<>(operations.size());
        for (Pair<UUID, RunningOperation> pair : operations)
        {
            UUID uuid = pair.getFirst();
            RunningOperation ro = pair.getSecond();
            ExecRow row = new ValueRow(9);
            Activation activation = ro.getOperation().getActivation();
            assert activation.getPreparedStatement() != null:"Prepared Statement is null";
            row.setColumn(1, new SQLVarchar(uuid.toString())); // UUID
            row.setColumn(2, new SQLVarchar(activation.getLanguageConnectionContext().getCurrentUserId(activation))); // USER
            row.setColumn(3, new SQLVarchar(host_port) ); // HOSTNAME
            row.setColumn(4, new SQLInteger(activation.getLanguageConnectionContext().getInstanceNumber())); // SESSION
            ExecPreparedStatement ps = activation.getPreparedStatement();
            row.setColumn(5, new SQLVarchar(ps == null ? null : ps.getSource())); // SQL
            String submittedTime = new SimpleDateFormat(timeStampFormat).format(ro.getSubmittedTime());
            row.setColumn(6, new SQLVarchar(submittedTime)); // SUBMITTED

            row.setColumn(7, new SQLVarchar(getElapsedTimeStr(ro.getSubmittedTime(),new Date()))); // ELAPSED
            row.setColumn(8, new SQLVarchar(ro.getEngineName())); // ENGINE
            row.setColumn(9, new SQLVarchar(ro.getOperation().getScopeName())); // JOBTYPE
            rows.add(row);
        }

        IteratorNoPutResultSet resultsToWrap = new IteratorNoPutResultSet(rows, runningOpsDescriptors, lastActivation);
        try {
            resultsToWrap.openCore();
        } catch (StandardException se) {
            throw PublicAPI.wrapStandardException(se);
        }
        resultSet[0] = new EmbedResultSet40(conn, resultsToWrap, false, null, true);
    }

    private static String getElapsedTimeStr(Date begin, Date end)
    {
        long between  = (end.getTime() - begin.getTime()) / 1000;
        long day = between / (24 * 3600);
        long hour = between % (24 * 3600) / 3600;
        long minute = between % 3600 / 60;
        long second = between % 60;
        StringBuilder elapsedStr = new StringBuilder();
        if (day > 0) {
            elapsedStr.append(day + " day(s) ").append(hour + " hour(s) ").append(minute + " min(s) ").append(second + " sec(s)");
        } else if (hour > 0) {
            elapsedStr.append(hour + " hour(s) ").append(minute + " min(s) ").append(second + " sec(s)");
        } else if (minute > 0) {
            elapsedStr.append(minute + " min(s) ").append(second + " sec(s)");
        } else {
            elapsedStr.append(second + " sec(s)");
        }
        return elapsedStr.toString();
    }

    public static void SYSCS_KILL_DRDA_OPERATION(final String token) throws SQLException {
        String[] parts = token.split("#");
        String uuidString = parts[0];
        String hostname = parts[1];
        List<HostAndPort> servers;
        try {
            servers = EngineDriver.driver().getServiceDiscovery().listServers();
        } catch (IOException e) {
            throw PublicAPI.wrapStandardException(Exceptions.parseException(e));
        }
        HostAndPort needle = null;
        for (HostAndPort hap : servers) {
            if (hap.toString().equals(hostname)) {
                needle = hap;
                break;
            }
        }
        if (needle == null)
            throw  PublicAPI.wrapStandardException(StandardException.newException(LANG_NO_SUCH_RUNNING_OPERATION, token));

        try (Connection connection = RemoteUser.getConnection(hostname)) {
            try (PreparedStatement ps = connection.prepareStatement("call SYSCS_UTIL.SYSCS_KILL_DRDA_OPERATION_LOCAL(?)")) {
                ps.setString(1, uuidString);
                ps.execute();
            }
        }
    }

    public static void SYSCS_KILL_OPERATION(final String uuidString) throws SQLException {
        ExecRow needle = null;
        for (ExecRow row : getRunningOperations()) {
                try {
                    if (row.getColumn(1).getString().equals(uuidString)) {
                        needle = row;
                        break;
                    }
                } catch (StandardException se) {
                    throw PublicAPI.wrapStandardException(se);
                }
        }
        if (needle == null)
            throw  PublicAPI.wrapStandardException(StandardException.newException(LANG_NO_SUCH_RUNNING_OPERATION, uuidString));

        try {
            String server = needle.getColumn(3).getString();

            try (Connection connection = RemoteUser.getConnection(server)) {
                try (PreparedStatement ps = connection.prepareStatement("call SYSCS_UTIL.SYSCS_KILL_OPERATION_LOCAL(?)")) {
                    ps.setString(1, uuidString);
                    ps.execute();
                }
            }
        } catch (StandardException e) {
            throw PublicAPI.wrapStandardException(e);
        }
    }

    public static void SYSCS_KILL_DRDA_OPERATION_LOCAL(final String rdbIntTkn) throws SQLException{

        EmbedConnection conn = (EmbedConnection)getDefaultConn();
        LanguageConnectionContext lcc = conn.getLanguageConnection();
        Activation lastActivation = conn.getLanguageConnection().getLastActivation();

        String userId = lcc.getCurrentUserId(lastActivation);

        boolean killed;
        try {
            killed = EngineDriver.driver().getOperationManager().killDRDAOperation(rdbIntTkn, userId);
        } catch (StandardException se) {
            throw PublicAPI.wrapStandardException(se);
        }

        if (!killed)
            throw  PublicAPI.wrapStandardException(StandardException.newException(LANG_NO_SUCH_RUNNING_OPERATION, rdbIntTkn));
    }

    public static void SYSCS_KILL_OPERATION_LOCAL(final String uuidString) throws SQLException{

        EmbedConnection conn = (EmbedConnection)getDefaultConn();
        LanguageConnectionContext lcc = conn.getLanguageConnection();
        Activation lastActivation = conn.getLanguageConnection().getLastActivation();

        String userId = lcc.getCurrentUserId(lastActivation);

        UUID uuid;
        try {
            uuid = UUID.fromString(uuidString);
        } catch (IllegalArgumentException e) {
            throw  PublicAPI.wrapStandardException(StandardException.newException(LANG_INVALID_FUNCTION_ARGUMENT, uuidString, "SYSCS_KILL_OPERATION"));
        }
        boolean killed;
        try {
            killed = EngineDriver.driver().getOperationManager().killOperation(uuid, userId);
        } catch (StandardException se) {
            throw PublicAPI.wrapStandardException(se);
        }

        if (!killed)
            throw  PublicAPI.wrapStandardException(StandardException.newException(LANG_NO_SUCH_RUNNING_OPERATION, uuidString));
    }


    public static void SYSCS_HDFS_OPERATION(final String path, final String operation, final ResultSet[] resultSet) throws SQLException {
        try {
            FilesystemAdmin admin = SIDriver.driver().getFilesystemAdmin();

            String conglomName = admin.extractConglomerate(path);
            int conglomId = Integer.parseInt(conglomName);

            EmbedConnection conn = (EmbedConnection)getDefaultConn();
            LanguageConnectionContext lcc = conn.getLanguageConnection();
            Activation lastActivation = conn.getLanguageConnection().getLastActivation();

            ConglomerateDescriptor conglomerate = lcc.getDataDictionary().getConglomerateDescriptor(conglomId);

            // Check generic table permission
            Activation activation = new SimpleActivation(Arrays.asList(new StatementSchemaPermission(conglomerate.getSchemaID(), Authorizer.ACCESS_PRIV)
                    , new StatementTablePermission(conglomerate.getSchemaID(), conglomerate.getTableID(), Authorizer.SELECT_PRIV)), lcc);
            lcc.getAuthorizer().authorize(activation, Authorizer.SELECT_PRIV);

            // Special check for SYSUSERS which contains the user/passwords
            if (conglomerate.getTableID().toString().equals(SYSUSERSRowFactory.SYSUSERS_UUID)) {
                throw StandardException.newException(SQLState.DBO_ONLY);
            }
            // Special check for SYSTOKENS which contains the user/passwords
            if (conglomerate.getTableID().toString().equals(SYSTOKENSRowFactory.SYSTOKENS_UUID)) {
                throw StandardException.newException(SQLState.DBO_ONLY);
            }

            final GenericColumnDescriptor[] descriptors = {
                    new GenericColumnDescriptor("RESPONSE", DataTypeDescriptor.getBuiltInDataTypeDescriptor(Types.BLOB)),
            };

            List<ExecRow> rows = new ArrayList<>();
            List<byte[]> results = admin.hdfsOperation(path, operation);
            for (byte[] result : results) {
                ExecRow row = new ValueRow(1);
                row.setColumn(1, new SQLBlob(result));
                rows.add(row);
            }
            IteratorNoPutResultSet resultsToWrap = new IteratorNoPutResultSet(rows, descriptors, lastActivation);
            resultsToWrap.openCore();
            resultSet[0] = new EmbedResultSet40(conn, resultsToWrap, false, null, true);
        } catch (StandardException se) {
            throw PublicAPI.wrapStandardException(se);
        } catch (IOException e) {
            throw PublicAPI.wrapStandardException(Exceptions.parseException(e));
        }
    }

    public static void SYSCS_HBASE_OPERATION(final String tableName, final String operation, final Blob request, final ResultSet[] resultSet) throws SQLException {
        try {
            EmbedConnection conn = (EmbedConnection)getDefaultConn();
            LanguageConnectionContext lcc = conn.getLanguageConnection();
            Activation lastActivation = conn.getLanguageConnection().getLastActivation();

            String[] splits = tableName.split(":");
            if (splits.length != 2) {
                throw StandardException.newException(
                                SQLState.HBASE_OPERATION_ERROR,
                        tableName,
                        operation);
            }
            String schema = splits[0];
            String table = splits[1];

            if (!schema.equals(EngineDriver.driver().getConfiguration().getNamespace())) {
                throw StandardException.newException(
                        SQLState.HBASE_OPERATION_ERROR,
                        tableName,
                        operation);
            }

            long conglomerateId = -1;
            try {
                conglomerateId = Long.parseLong(table);
            } catch (NumberFormatException ex) {
                //ignore
            }


            if (conglomerateId > 16) { // splice:16 doesn't have an entry on the dictionary
                ConglomerateDescriptor conglomerate = lcc.getDataDictionary().getConglomerateDescriptor(conglomerateId);

                // Check generic table permission
                Activation activation = new SimpleActivation(Arrays.asList(new StatementSchemaPermission(conglomerate.getSchemaID(), Authorizer.ACCESS_PRIV)
                        , new StatementTablePermission(conglomerate.getSchemaID(), conglomerate.getTableID(), Authorizer.SELECT_PRIV)), lcc);
                lcc.getAuthorizer().authorize(activation, Authorizer.SELECT_PRIV);

                // Special check for SYSUSERS which contains the user/passwords
                if (conglomerate.getTableID().toString().equals(SYSUSERSRowFactory.SYSUSERS_UUID)) {
                    throw StandardException.newException(SQLState.DBO_ONLY);
                }
                // Special check for SYSTOKENS which contains the user/passwords
                if (conglomerate.getTableID().toString().equals(SYSTOKENSRowFactory.SYSTOKENS_UUID)) {
                    throw StandardException.newException(SQLState.DBO_ONLY);
                }
            }

            final GenericColumnDescriptor[] descriptors = {
                    new GenericColumnDescriptor("RESPONSE", DataTypeDescriptor.getBuiltInDataTypeDescriptor(Types.BLOB)),
            };

            List<ExecRow> rows = new ArrayList<>();

            try(PartitionAdmin admin=SIDriver.driver().getTableFactory().getAdmin()) {
                List<byte[]> results = admin.hbaseOperation(tableName, operation, request != null ? request.getBytes(1, (int) request.length()) : null);
                for (byte[] result : results) {
                    ExecRow row = new ValueRow(1);
                    row.setColumn(1, new SQLBlob(result));
                    rows.add(row);
                }
            }
            IteratorNoPutResultSet resultsToWrap = new IteratorNoPutResultSet(rows, descriptors, lastActivation);
            resultsToWrap.openCore();
            resultSet[0] = new EmbedResultSet40(conn, resultsToWrap, false, null, true);
        } catch (StandardException se) {
            throw PublicAPI.wrapStandardException(se);
        } catch (IOException e) {
            throw PublicAPI.wrapStandardException(Exceptions.parseException(e));
        }
    }


    public static void SYSCS_GET_SPLICE_TOKEN(final String user, // this variable is no longer used
                                              final ResultSet[] resultSet) throws SQLException {
        try {
            EmbedConnection conn = (EmbedConnection)getDefaultConn();
            LanguageConnectionContext lcc = conn.getLanguageConnection();
            Activation lastActivation = conn.getLanguageConnection().getLastActivation();

            DataDictionary dd = lcc.getDataDictionary();
            dd.startWriting(lcc);

            final GenericColumnDescriptor[] descriptors = {
                    new GenericColumnDescriptor("TOKEN", DataTypeDescriptor.getBuiltInDataTypeDescriptor(Types.BINARY)),
                    new GenericColumnDescriptor("EXPIRETIME", DataTypeDescriptor.getBuiltInDataTypeDescriptor(Types.TIMESTAMP)),
                    new GenericColumnDescriptor("MAXIMUMTIME", DataTypeDescriptor.getBuiltInDataTypeDescriptor(Types.TIMESTAMP)),
            };

            List<ExecRow> rows = new ArrayList<>();

            SConfiguration config=EngineDriver.driver().getConfiguration();
            int length = config.getAuthenticationTokenLength();
            int maxLifetime = config.getAuthenticationTokenMaxLifetime();
            int renewInterval = config.getAuthenticationTokenRenewInterval();

            byte[] token = new byte[length];
            new SecureRandom().nextBytes(token);

            String username = lcc.getCurrentUserId(lastActivation);
            DateTime creationTime = new DateTime(System.currentTimeMillis());
            DateTime expireTime = creationTime.plusSeconds(renewInterval);
            DateTime maxTime = creationTime.plusSeconds(maxLifetime);

            TokenDescriptor descriptor =
                    new TokenDescriptor(token, username, creationTime, expireTime, maxTime);
            lcc.getDataDictionary().addToken(descriptor, lcc.getTransactionExecute());

            ExecRow row = new ValueRow(3);
            row.setColumn(1, new SQLBit(token));
            row.setColumn(2, new SQLTimestamp(expireTime));
            row.setColumn(3, new SQLTimestamp(maxTime));
            rows.add(row);

            IteratorNoPutResultSet resultsToWrap = new IteratorNoPutResultSet(rows, descriptors, lastActivation);
            resultsToWrap.openCore();
            resultSet[0] = new EmbedResultSet40(conn, resultsToWrap, false, null, true);
        } catch (StandardException se) {
            throw PublicAPI.wrapStandardException(se);
        } catch (Exception e) {
            throw PublicAPI.wrapStandardException(Exceptions.parseException(e));
        }
    }

    public static void SYSCS_CANCEL_SPLICE_TOKEN(final Blob token) throws SQLException {
        try {
            EmbedConnection conn = (EmbedConnection)getDefaultConn();
            LanguageConnectionContext lcc = conn.getLanguageConnection();
            Activation lastActivation = conn.getLanguageConnection().getLastActivation();

            DataDictionary dd = lcc.getDataDictionary();
            dd.startWriting(lcc);

            byte[] tokenBytes = token.getBytes(1, (int) token.length());

            String username = lcc.getCurrentUserId(lastActivation);
            TokenDescriptor descriptor = lcc.getDataDictionary().getToken(tokenBytes);
            if (descriptor == null) {
                return;
            }

            if (!descriptor.getUserName().equals(username)) {
                return;
            }

            lcc.getDataDictionary().deleteToken(tokenBytes);
        } catch (StandardException se) {
            throw PublicAPI.wrapStandardException(se);
        } catch (Exception e) {
            throw PublicAPI.wrapStandardException(Exceptions.parseException(e));
        }
    }

    public static void INVALIDATE_DICTIONARY_CACHE() throws Exception {
        EmbedConnection conn = (EmbedConnection)getDefaultConn();
        LanguageConnectionContext lcc = conn.getLanguageConnection();
        DataDictionary dd = lcc.getDataDictionary();
        dd.getDataDictionaryCache().clearAll();
    }

    public static void INVALIDATE_GLOBAL_DICTIONARY_CACHE() throws Exception {
        List<HostAndPort> servers;

        try {
            servers = EngineDriver.driver().getServiceDiscovery().listServers();
        } catch (IOException e) {
            throw PublicAPI.wrapStandardException(Exceptions.parseException(e));
        }

        for (HostAndPort server : servers) {
            try (Connection connection = RemoteUser.getConnection(server.toString())) {
                try (Statement stmt = connection.createStatement()) {
                    stmt.execute("call SYSCS_UTIL.INVALIDATE_DICTIONARY_CACHE()");
                }
            }
        }
    }

    @SuppressFBWarnings(value="SQL_NONCONSTANT_STRING_PASSED_TO_EXECUTE", justification="Intentional")
    public static void SHOW_CREATE_TABLE(String schemaName, String tableName, ResultSet[] resultSet) throws SQLException
    {
        Connection connection = getDefaultConn();
        try {
<<<<<<< HEAD
            schemaName = EngineUtils.validateSchema(schemaName);
            tableName = EngineUtils.validateTable(tableName);
            EngineUtils.verifyTableExists(connection, schemaName, tableName);
=======
            TableDescriptor td = EngineUtils.verifyTableExists(connection, schemaName, tableName);
>>>>>>> 216c99a6

            String tableTypeString = "";
            StringBuilder extTblString = new StringBuilder("");

            ColumnDescriptorList cdl = td.getColumnDescriptorList();
            //Process external table definition
            if (td.isExternal()) {
                tableTypeString = "EXTERNAL ";

                List<ColumnDescriptor> partitionColumns = cdl.stream()
                        .filter(columnDescriptor -> columnDescriptor.getPartitionPosition() > -1)
                        .collect(Collectors.toList());
                partitionColumns.sort(Comparator.comparing(columnDescriptor -> columnDescriptor.getPartitionPosition()));

                String tmpStr;
                tmpStr = td.getCompression();
                if (tmpStr != null && !tmpStr.equals("none"))
                    extTblString.append("\nCOMPRESSED WITH " + tmpStr);

                // Partitioned Columns
                boolean firstCol = true;
                for (ColumnDescriptor col: partitionColumns) {
                    extTblString.append(firstCol ? "\nPARTITIONED BY (\"" + col.getColumnName()+"\"" : ",\"" + col.getColumnName()+"\"");
                    firstCol = false;
                }

                if (!firstCol)
                    extTblString.append(")");

                // Row Format
                if (td.getDelimited() != null || td.getLines() != null) {
                    extTblString.append("\nROW FORMAT DELIMITED");
                    if ((tmpStr = td.getDelimited()) != null)
                        extTblString.append(" FIELDS TERMINATED BY ''" + tmpStr + "''");
                    if ((tmpStr = td.getEscaped()) != null)
                        extTblString.append(" ESCAPED BY ''" + tmpStr + "''");
                    if ((tmpStr = td.getLines()) != null)
                        extTblString.append(" LINES TERMINATED BY ''" + tmpStr + "''");
                }
                // Storage type
                if ((tmpStr = td.getStoredAs()) != null) {
                    extTblString.append("\nSTORED AS ");
                    switch (tmpStr) {
                        case "T":
                            extTblString.append("TEXTFILE");
                            break;
                        case "P":
                            extTblString.append("PARQUET");
                            break;
                        case "A":
                            extTblString.append("AVRO");
                            break;
                        case "O":
                            extTblString.append("ORC");
                            break;
                        default:
                            throw new SQLException("Invalid stored format");
                    }
                }
                // Location
                if ((tmpStr = td.getLocation()) != null) {
                    extTblString.append("\nLOCATION ''" + tmpStr + "''");
                }
            }//End External Table
            else if (td.getTableType() == TableDescriptor.VIEW_TYPE) {
                //Target table is a View
                throw ErrorState.LANG_INVALID_OPERATION_ON_VIEW.newException("SHOW CREATE TABLE", "\"" + schemaName + "\".\"" + tableName + "\"");
            } else if (td.getTableType() == TableDescriptor.SYSTEM_TABLE_TYPE) {
                //Target table is a system table
                throw ErrorState.LANG_NO_USER_DDL_IN_SYSTEM_SCHEMA.newException("SHOW CREATE TABLE", schemaName);
            } else if (td.getTableType() == TableDescriptor.GLOBAL_TEMPORARY_TABLE_TYPE) {
                tableTypeString = "GLOBAL TEMPORARY ";
            }

            // Get column list, and write DDL for each column.
            StringBuilder colStringBuilder = new StringBuilder("");
            String createColString = "";

            boolean firstCol = true;
            cdl.sort(Comparator.comparing(columnDescriptor -> columnDescriptor.getPosition()));
            for (ColumnDescriptor col: cdl) {
                createColString = createColumn(col);
                colStringBuilder.append(firstCol ? createColString : "," + createColString).append("\n");
                firstCol = false;
            }

            colStringBuilder.append(createConstraint(td, schemaName, tableName));
            String DDL = "CREATE " + tableTypeString + "TABLE \"" + schemaName + "\".\"" + tableName + "\" (\n" + colStringBuilder.toString() + ") ";
            StringBuilder sb = new StringBuilder("SELECT * FROM (VALUES '");
            sb.append(DDL);
            String extStr = extTblString.toString();
            if (extStr.length() > 0)
                sb.append(extStr);
            sb.append(";') FOO (DDL)");
            resultSet[0] = executeStatement(sb);

        } catch (StandardException e) {
            throw PublicAPI.wrapStandardException(Exceptions.parseException(e));
        }
    }

    private static String createColumn(ColumnDescriptor columnDescriptor) throws SQLException
    {
        StringBuffer colDef = new StringBuffer();

        colDef.append("\"" + columnDescriptor.getColumnName() + "\"");
        colDef.append(" ");
        String colType = (new UserType(columnDescriptor.getType().getCatalogType())).toString();
        colDef.append(colType);

        Object defaultSerializable;
        if(columnDescriptor.getDefaultInfo() != null) {
            defaultSerializable = columnDescriptor.getDefaultInfo();
        }else{
            defaultSerializable = columnDescriptor.getDefaultValue();
        }
        String defaultText = defaultSerializable == null? null:defaultSerializable.toString();

        if (!reinstateAutoIncrement(columnDescriptor, colDef) &&
                            defaultText != null) {
            if (defaultText.startsWith("GENERATED ALWAYS AS")) {
                colDef.append(" ");
            } else {
                colDef.append(" DEFAULT ");
                if (colType.indexOf("CHAR") > -1
                        || colType.indexOf("VARCHAR") > -1
                        || colType.indexOf("LONG VARCHAR") > -1
                        || colType.indexOf("CLOB") > -1
                        || colType.indexOf("DATE") > -1
                        || colType.indexOf("TIME") > -1
                        || colType.indexOf("TIMESTAMP") > -1
                        ) {
                    if ((defaultText = defaultText.toUpperCase()).startsWith("'"))
                        defaultText = "'" + defaultText + "'";
                }
            }
            colDef.append(defaultText);
        }

        return colDef.toString();
    }

    @SuppressFBWarnings(value="OBL_UNSATISFIED_OBLIGATION_EXCEPTION_EDGE", justification="Intentional")
    private static String createConstraint(TableDescriptor td, String schemaName, String tableName) throws SQLException, StandardException {
        Map<Integer, ColumnDescriptor> columnDescriptorMap = td.getColumnDescriptorList()
                .stream()
                .collect(Collectors.toMap(ColumnDescriptor::getStoragePosition, columnDescriptor -> columnDescriptor));
        ConstraintDescriptorList constraintDescriptorList = td.getDataDictionary().getConstraintDescriptors(td);

        StringBuffer chkStr = new StringBuffer();
        StringBuffer uniqueStr = new StringBuffer();
        StringBuffer priKeys = new StringBuffer();
        StringBuffer fkKeys = new StringBuffer();
        for (ConstraintDescriptor cd: constraintDescriptorList) {
            switch (cd.getConstraintType()) {
                //Check
                case DataDictionary.CHECK_CONSTRAINT:
                    if (!cd.isEnabled())
                        break;

                    chkStr.append(", CONSTRAINT " + cd.getConstraintName() + " CHECK " + cd.getConstraintText().replace("'", "''"));
                    break;
                case DataDictionary.PRIMARYKEY_CONSTRAINT:
                    int[] keyColumns = cd.getKeyColumns();
                    boolean pkFirstCol = true;
                    for (int index=0; index<keyColumns.length; index ++) {
                        String colName = columnDescriptorMap.get(keyColumns[index]).getColumnName();
                        priKeys.append(pkFirstCol ? ", CONSTRAINT " + cd.getConstraintName() + " PRIMARY KEY(\"" + colName + "\"": ",\"" + colName + "\"");
                        pkFirstCol = false;
                    }
                    if (!pkFirstCol)
                        priKeys.append(")");
                    break;
                case DataDictionary.UNIQUE_CONSTRAINT:
                    if (!cd.isEnabled())
                        break;
                    keyColumns = cd.getKeyColumns();
                    boolean uniqueFirstCol = true;
                    for (int index=0; index<keyColumns.length; index ++) {
                        String colName = columnDescriptorMap.get(keyColumns[index]).getColumnName();
                        uniqueStr.append(uniqueFirstCol ? ", CONSTRAINT " + cd.getConstraintName() + " UNIQUE (\"" + colName + "\"": ",\"" + colName + "\"");
                        uniqueFirstCol = false;
                    }
                    if (!uniqueFirstCol)
                        uniqueStr.append(")");
                    break;
                case DataDictionary.FOREIGNKEY_CONSTRAINT:
                    keyColumns = cd.getKeyColumns();
                    String fkName = cd.getConstraintName();
                    ForeignKeyConstraintDescriptor foreignKeyConstraintDescriptor = (ForeignKeyConstraintDescriptor)cd;
                    ConstraintDescriptor referencedCd = foreignKeyConstraintDescriptor.getReferencedConstraint();
                    TableDescriptor referencedTableDescriptor = referencedCd.getTableDescriptor();
                    int[] referencedKeyColumns = referencedCd.getKeyColumns();
                    String refTblName = referencedTableDescriptor.getQualifiedName();
                    ColumnDescriptorList referencedTableCDL = referencedTableDescriptor.getColumnDescriptorList();
                    Map<Integer, ColumnDescriptor> referencedTableCDM = referencedTableCDL
                            .stream()
                            .collect(Collectors.toMap(ColumnDescriptor::getStoragePosition, columnDescriptor -> columnDescriptor));

                    int updateType = foreignKeyConstraintDescriptor.getRaUpdateRule();
                    int deleteType = foreignKeyConstraintDescriptor.getRaDeleteRule();

                    List<String> referencedColNames = new LinkedList<>();
                    List<String> fkColNames = new LinkedList<>();
                    for (int index=0; index<keyColumns.length; index ++) {
                        fkColNames.add("\"" + columnDescriptorMap.get(keyColumns[index]).getColumnName() + "\"");
                        referencedColNames.add("\"" + referencedTableCDM.get(referencedKeyColumns[index]).getColumnName() + "\"");
                    }
                    fkKeys.append("," + buildForeignKeyConstraint(fkName,refTblName,referencedColNames,fkColNames,updateType,deleteType));
                    break;
                default:
                    break;
            }
        }

        return  chkStr.toString() + uniqueStr.toString() + priKeys.toString() + fkKeys.toString();
    }

    private static String buildColumnsFromList(List<String> cols)
    {
        StringBuffer sb = new StringBuffer("(");
        boolean firstCol = true;
        for (String c : cols) {
            sb.append(firstCol ? "" : ",");
            sb.append(c);
            firstCol = false;
        }
        sb.append(")");
        return sb.toString();
    }

    private static String buildForeignKeyConstraint(String fkName, String refTblName, List<String> pkCols, List<String> fkCols,
                                                    int updateRule, int deleteRule) throws SQLException
    {
        StringBuffer fkStr = new StringBuffer("CONSTRAINT " + fkName + " FOREIGN KEY " + buildColumnsFromList(fkCols));
        fkStr.append(" REFERENCES " + refTblName + buildColumnsFromList(pkCols));

        fkStr.append(" ON UPDATE ");
        switch (updateRule) {
            case RA_RESTRICT:
                fkStr.append("RESTRICT");
                break;
            case RA_NOACTION:
                fkStr.append("NO ACTION");
                break;
            default:  // shouldn't happen
                throw new SQLException("INTERNAL ERROR: unexpected 'on-update' action: " + updateRule);
        }
        fkStr.append(" ON DELETE ");
        switch (deleteRule) {
            case RA_RESTRICT:
                fkStr.append("RESTRICT");
                break;
            case RA_NOACTION:
                fkStr.append("NO ACTION");
                break;
            case RA_CASCADE:
                fkStr.append("CASCADE");
                break;
            case RA_SETNULL:
                fkStr.append("SET NULL");
                break;
            default:  // shouldn't happen
                throw new SQLException("INTERNAL ERROR: unexpected 'on-delete' action: " + deleteRule);
        }
        return fkStr.toString();
    }

    public static boolean reinstateAutoIncrement(ColumnDescriptor columnDescriptor, StringBuffer colDef) throws SQLException {
        if (columnDescriptor.getAutoincInc() != 0) {
            colDef.append(" GENERATED ");
            colDef.append(columnDescriptor.getDefaultInfo() == null ?
                    "ALWAYS " : "BY DEFAULT ");
            colDef.append("AS IDENTITY (START WITH ");
            colDef.append(columnDescriptor.getAutoincStart());
            colDef.append(", INCREMENT BY ");
            colDef.append(columnDescriptor.getAutoincInc());
            colDef.append(")");
            return true;
        }
        return false;
    }

    /**
     * Create or update all system stored procedures.  If the system stored procedure alreadys exists in the data dictionary,
     * the stored procedure will be dropped and then created again.
     *
     * @throws SQLException
     */
    public static void SYSCS_UPDATE_ALL_SYSTEM_PROCEDURES()
            throws SQLException{
        try{
            LanguageConnectionContext lcc=ConnectionUtil.getCurrentLCC();
            TransactionController tc=lcc.getTransactionExecute();
            DataDictionary dd=lcc.getDataDictionary();

            dd.startWriting(lcc);
            TxnView activeTransaction = ((SpliceTransactionManager) tc).getActiveStateTxn();
            DDLMessage.DDLChange ddlChange = ProtoUtil.createUpdateSystemProcedure(activeTransaction.getTxnId());
            tc.prepareDataDictionaryChange(DDLUtils.notifyMetadataChange(ddlChange));

            dd.createOrUpdateAllSystemProcedures(tc);

        }catch(StandardException se){
            throw PublicAPI.wrapStandardException(se);
        }
    }

    /**
     * Create or update a system stored procedure.  If the system stored procedure alreadys exists in the data dictionary,
     * the stored procedure will be dropped and then created again.
     *
     * @param schemaName name of the system schema
     * @param procName   name of the system stored procedure
     * @throws SQLException
     */
    public static void SYSCS_UPDATE_SYSTEM_PROCEDURE(String schemaName,String procName)
            throws SQLException{
        try{
            LanguageConnectionContext lcc=ConnectionUtil.getCurrentLCC();
            TransactionController tc=lcc.getTransactionExecute();
            DataDictionary dd=lcc.getDataDictionary();

            /*
            ** Inform the data dictionary that we are about to write to it.
            ** There are several calls to data dictionary "get" methods here
            ** that might be done in "read" mode in the data dictionary, but
            ** it seemed safer to do this whole operation in "write" mode.
            **
            ** We tell the data dictionary we're done writing at the end of
            ** the transaction.
            */
            dd.startWriting(lcc);

            TxnView activeTransaction = ((SpliceTransactionManager) tc).getActiveStateTxn();
            DDLMessage.DDLChange ddlChange = ProtoUtil.createUpdateSystemProcedure(activeTransaction.getTxnId());
            tc.prepareDataDictionaryChange(DDLUtils.notifyMetadataChange(ddlChange));

            schemaName = EngineUtils.validateSchema(schemaName);
            dd.createOrUpdateSystemProcedure(schemaName,procName,tc);
        }catch(StandardException se){
            throw PublicAPI.wrapStandardException(se);
        }
    }

}<|MERGE_RESOLUTION|>--- conflicted
+++ resolved
@@ -2160,16 +2160,12 @@
     {
         Connection connection = getDefaultConn();
         try {
-<<<<<<< HEAD
             schemaName = EngineUtils.validateSchema(schemaName);
             tableName = EngineUtils.validateTable(tableName);
-            EngineUtils.verifyTableExists(connection, schemaName, tableName);
-=======
             TableDescriptor td = EngineUtils.verifyTableExists(connection, schemaName, tableName);
->>>>>>> 216c99a6
 
             String tableTypeString = "";
-            StringBuilder extTblString = new StringBuilder("");
+            StringBuilder extTblString = new StringBuilder();
 
             ColumnDescriptorList cdl = td.getColumnDescriptorList();
             //Process external table definition
@@ -2178,8 +2174,8 @@
 
                 List<ColumnDescriptor> partitionColumns = cdl.stream()
                         .filter(columnDescriptor -> columnDescriptor.getPartitionPosition() > -1)
+                        .sorted(Comparator.comparing(ColumnDescriptor::getPartitionPosition))
                         .collect(Collectors.toList());
-                partitionColumns.sort(Comparator.comparing(columnDescriptor -> columnDescriptor.getPartitionPosition()));
 
                 String tmpStr;
                 tmpStr = td.getCompression();
