/*
 * Copyright (c) 2012 - 2020 Splice Machine, Inc.
 *
 * This file is part of Splice Machine.
 * Splice Machine is free software: you can redistribute it and/or modify it under the terms of the
 * GNU Affero General Public License as published by the Free Software Foundation, either
 * version 3, or (at your option) any later version.
 * Splice Machine is distributed in the hope that it will be useful, but WITHOUT ANY WARRANTY;
 * without even the implied warranty of MERCHANTABILITY or FITNESS FOR A PARTICULAR PURPOSE.
 * See the GNU Affero General Public License for more details.
 * You should have received a copy of the GNU Affero General Public License along with Splice Machine.
 * If not, see <http://www.gnu.org/licenses/>.
 */

package com.splicemachine.derby.utils;

import com.splicemachine.EngineDriver;
import com.splicemachine.access.api.*;
import com.splicemachine.access.configuration.SQLConfiguration;
import com.splicemachine.access.util.NetworkUtils;
import com.splicemachine.db.catalog.SystemProcedures;
import com.splicemachine.db.iapi.db.PropertyInfo;
import com.splicemachine.db.iapi.error.PublicAPI;
import com.splicemachine.db.iapi.error.StandardException;
import com.splicemachine.db.iapi.reference.SQLState;
import com.splicemachine.db.iapi.services.context.ContextService;
import com.splicemachine.db.iapi.services.monitor.ModuleFactory;
import com.splicemachine.db.iapi.services.monitor.Monitor;
import com.splicemachine.db.iapi.services.property.PropertyUtil;
import com.splicemachine.db.iapi.sql.Activation;
import com.splicemachine.db.iapi.sql.ResultColumnDescriptor;
import com.splicemachine.db.iapi.sql.conn.Authorizer;
import com.splicemachine.db.iapi.sql.conn.ConnectionUtil;
import com.splicemachine.db.iapi.sql.conn.LanguageConnectionContext;
import com.splicemachine.db.iapi.sql.depend.DependencyManager;
import com.splicemachine.db.iapi.sql.dictionary.TableDescriptor;
import com.splicemachine.db.iapi.sql.dictionary.*;
import com.splicemachine.db.iapi.sql.execute.ExecPreparedStatement;
import com.splicemachine.db.iapi.sql.execute.ExecRow;
import com.splicemachine.db.iapi.store.access.TransactionController;
import com.splicemachine.db.iapi.types.*;
import com.splicemachine.db.impl.drda.RemoteUser;
import com.splicemachine.db.impl.jdbc.*;
import com.splicemachine.db.impl.jdbc.ResultSetBuilder.RowBuilder;
import com.splicemachine.db.impl.services.uuid.BasicUUID;
import com.splicemachine.db.impl.sql.GenericActivationHolder;
import com.splicemachine.db.impl.sql.GenericColumnDescriptor;
import com.splicemachine.db.impl.sql.GenericPreparedStatement;
import com.splicemachine.db.impl.sql.catalog.*;
import com.splicemachine.db.impl.sql.execute.IteratorNoPutResultSet;
import com.splicemachine.db.impl.sql.execute.ValueRow;
import com.splicemachine.ddl.DDLMessage;
import com.splicemachine.derby.ddl.DDLUtils;
import com.splicemachine.derby.iapi.sql.execute.RunningOperation;
import com.splicemachine.derby.impl.store.access.SpliceTransactionManager;
import com.splicemachine.derby.stream.ActivationHolder;
import com.splicemachine.hbase.JMXThreadPool;
import com.splicemachine.hbase.jmx.JMXUtils;
import com.splicemachine.pipeline.ErrorState;
import com.splicemachine.pipeline.Exceptions;
import com.splicemachine.pipeline.SimpleActivation;
import com.splicemachine.protobuf.ProtoUtil;
import com.splicemachine.si.api.data.TxnOperationFactory;
import com.splicemachine.si.api.txn.TxnView;
import com.splicemachine.si.impl.driver.SIDriver;
import com.splicemachine.storage.*;
import com.splicemachine.utils.Pair;
import com.splicemachine.utils.SpliceLogUtils;
import com.splicemachine.utils.logging.Logging;
import edu.umd.cs.findbugs.annotations.SuppressFBWarnings;
import org.apache.commons.codec.DecoderException;
import org.apache.commons.codec.binary.Hex;
import org.apache.commons.lang.SerializationUtils;
import org.apache.log4j.Logger;
import org.joda.time.DateTime;
import splice.com.google.common.collect.Lists;
import splice.com.google.common.net.HostAndPort;

import javax.management.MalformedObjectNameException;
import javax.management.remote.JMXConnector;
import java.io.IOException;
import java.security.SecureRandom;
import java.sql.*;
import java.text.SimpleDateFormat;
import java.util.Date;
import java.util.*;
import java.util.Map.Entry;
import java.util.concurrent.ExecutionException;
import java.util.concurrent.ExecutorService;
import java.util.concurrent.Future;
import java.util.stream.Collectors;

import static com.splicemachine.db.iapi.sql.StatementType.*;
import static com.splicemachine.db.shared.common.reference.SQLState.*;

/**
 * @author Jeff Cunningham
 *         <p/>
 *         Date: 12/9/13
 */
@SuppressWarnings("unused")
public class SpliceAdmin extends BaseAdminProcedures{
    private static Logger LOG=Logger.getLogger(SpliceAdmin.class);

    public static void SYSCS_SET_LOGGER_LEVEL(final String loggerName,final String logLevel) throws SQLException{
        List<HostAndPort> servers;
        try {
            servers = EngineDriver.driver().getServiceDiscovery().listServers();
        } catch (IOException e) {
            throw PublicAPI.wrapStandardException(Exceptions.parseException(e));
        }

        for (HostAndPort server : servers) {
            try (Connection connection = RemoteUser.getConnection(server.toString())) {
                try (PreparedStatement ps = connection.prepareStatement("call SYSCS_UTIL.SYSCS_SET_LOGGER_LEVEL_LOCAL(?, ?)")) {
                    ps.setString(1, loggerName);
                    ps.setString(2, logLevel);
                    ps.execute();
                }
            }
        }
    }
    public static void SYSCS_SET_LOGGER_LEVEL_LOCAL(final String loggerName,final String logLevel) throws SQLException{
        Logging logging;
        try {
            logging = JMXUtils.getLocalMBeanProxy(JMXUtils.LOGGING_MANAGEMENT, Logging.class);
        }catch(MalformedObjectNameException e){
            throw PublicAPI.wrapStandardException(Exceptions.parseException(e));
        } catch (IOException e) {
            throw PublicAPI.wrapStandardException(Exceptions.parseException(e));
        }
        logging.setLoggerLevel(loggerName,logLevel);
    }

    public static void SYSCS_GET_LOGGER_LEVEL_LOCAL(final String loggerName,final ResultSet[] resultSet) throws SQLException{
        Logging logging;
        try {
            logging = JMXUtils.getLocalMBeanProxy(JMXUtils.LOGGING_MANAGEMENT, Logging.class);
        }catch(MalformedObjectNameException e){
            throw PublicAPI.wrapStandardException(Exceptions.parseException(e));
        } catch (IOException e) {
            throw PublicAPI.wrapStandardException(Exceptions.parseException(e));
        }

        StringBuilder sb=new StringBuilder("select * from (values ");
        String loggerLevel=logging.getLoggerLevel(loggerName);
        sb.append(String.format("('%s')",loggerLevel));
        sb.append(") foo (logLevel)");
        resultSet[0]=executeStatement(sb);
    }

    public static void SYSCS_GET_LOGGER_LEVEL(final String loggerName,final ResultSet[] resultSet) throws SQLException{
        List<String> loggerLevels = new ArrayList<>();

        List<HostAndPort> servers;
        try {
            servers = EngineDriver.driver().getServiceDiscovery().listServers();
        } catch (IOException e) {
            throw PublicAPI.wrapStandardException(Exceptions.parseException(e));
        }

        for (HostAndPort server : servers) {
            try (Connection connection = RemoteUser.getConnection(server.toString())) {
                try (PreparedStatement ps = connection.prepareStatement("call SYSCS_UTIL.SYSCS_GET_LOGGER_LEVEL_LOCAL(?)")) {
                    ps.setString(1, loggerName);
                    try (ResultSet rs = ps.executeQuery()) {
                        while (rs.next()) {
                            loggerLevels.add(rs.getString(1));
                        }
                    }
                };
            }
        }
        List<ExecRow> rows = new ArrayList<>();
        for (String logger : loggerLevels) {
            ExecRow row = new ValueRow(1);
            row.setColumn(1, new SQLVarchar(logger));
            rows.add(row);
        }

        GenericColumnDescriptor[] descriptors = {
                new GenericColumnDescriptor("LOG_LEVEL", DataTypeDescriptor.getBuiltInDataTypeDescriptor(Types.VARCHAR, 120)),
        };

        EmbedConnection conn = (EmbedConnection)getDefaultConn();
        Activation lastActivation = conn.getLanguageConnection().getLastActivation();
        IteratorNoPutResultSet resultsToWrap = new IteratorNoPutResultSet(rows, descriptors, lastActivation);
        try {
            resultsToWrap.openCore();
        } catch (StandardException se) {
            throw PublicAPI.wrapStandardException(se);
        }
        resultSet[0] = new EmbedResultSet40(conn, resultsToWrap, false, null, true);
    }


    public static void SYSCS_GET_LOGGERS_LOCAL(final ResultSet[] resultSet) throws SQLException {
        Logging logging;
        try {
            logging = JMXUtils.getLocalMXBeanProxy(JMXUtils.LOGGING_MANAGEMENT, Logging.class);
        }catch(MalformedObjectNameException e){
            throw PublicAPI.wrapStandardException(Exceptions.parseException(e));
        } catch (IOException e) {
            throw PublicAPI.wrapStandardException(Exceptions.parseException(e));
        }

        StringBuilder sb=new StringBuilder("select * from (values ");
        HashSet<String> loggerNames = new HashSet<>();
        loggerNames.addAll(logging.getLoggerNames());

        ArrayList<String> loggers = new ArrayList<>(loggerNames);
        Collections.sort(loggers);
        for(String logger : loggers){
            sb.append(String.format("('%s')",logger));
            sb.append(", ");
        }
        if(sb.charAt(sb.length()-2)==','){
            sb.setLength(sb.length()-2);
        }
        sb.append(") foo (spliceLogger)");
        resultSet[0]=executeStatement(sb);
    }

    public static void SYSCS_GET_LOGGERS(final ResultSet[] resultSet) throws SQLException{
        Set<String> loggers = new HashSet<>();

        List<HostAndPort> servers;
        try {
            servers = EngineDriver.driver().getServiceDiscovery().listServers();
        } catch (IOException e) {
            throw PublicAPI.wrapStandardException(Exceptions.parseException(e));
        }

        for (HostAndPort server : servers) {
            try (Connection connection = RemoteUser.getConnection(server.toString())) {
                try (Statement stmt = connection.createStatement()) {
                    try (ResultSet rs = stmt.executeQuery("call SYSCS_UTIL.SYSCS_GET_LOGGERS_LOCAL()")) {
                        while (rs.next()) {
                            loggers.add(rs.getString(1));
                        }
                    }
                }
            }
        }

        ArrayList<String> loggerNames = new ArrayList<>(loggers);
        Collections.sort(loggerNames);

        List<ExecRow> rows = new ArrayList<>();
        for (String logger : loggerNames) {
            ExecRow row = new ValueRow(1);
            row.setColumn(1, new SQLVarchar(logger));
            rows.add(row);
        }

        GenericColumnDescriptor[] descriptors = {
                new GenericColumnDescriptor("SPLICE_LOGGER", DataTypeDescriptor.getBuiltInDataTypeDescriptor(Types.VARCHAR, 120)),
        };

        EmbedConnection conn = (EmbedConnection)getDefaultConn();
        Activation lastActivation = conn.getLanguageConnection().getLastActivation();
        IteratorNoPutResultSet resultsToWrap = new IteratorNoPutResultSet(rows, descriptors, lastActivation);
        try {
            resultsToWrap.openCore();
        } catch (StandardException se) {
            throw PublicAPI.wrapStandardException(se);
        }
        resultSet[0] = new EmbedResultSet40(conn, resultsToWrap, false, null, true);
    }

    public static void SYSCS_GET_ACTIVE_SERVERS(ResultSet[] resultSet) throws SQLException{
        StringBuilder sb=new StringBuilder("select * from (values ");
        int i=0;
        for(PartitionServer serverName : getLoad()){
            if(i!=0){
                sb.append(", ");
            }
            sb.append(String.format("('%s',%d,%d)",
                    serverName.getHostname(),
                    serverName.getPort(),
                    serverName.getStartupTimestamp()));
            i++;
        }
        sb.append(") foo (hostname, port, startcode)");
        resultSet[0]=executeStatement(sb);
    }

    public static void SYSCS_GET_VERSION_INFO(final ResultSet[] resultSet) throws SQLException{
        List<HostAndPort> servers;
        try {
            servers = EngineDriver.driver().getServiceDiscovery().listServers();
        } catch (IOException e) {
            throw PublicAPI.wrapStandardException(Exceptions.parseException(e));
        }

        List<ExecRow> rows = new ArrayList<>();
        for (HostAndPort server : servers) {
            try (Connection connection = RemoteUser.getConnection(server.toString())) {
                try (Statement stmt = connection.createStatement()) {
                    try (ResultSet rs = stmt.executeQuery("call SYSCS_UTIL.SYSCS_GET_VERSION_INFO_LOCAL()")) {
                        while (rs.next()) {
                            ExecRow row = new ValueRow(5);

                            row.setColumn(1, new SQLVarchar(rs.getString(1)));
                            row.setColumn(2, new SQLVarchar(rs.getString(2)));
                            row.setColumn(3, new SQLVarchar(rs.getString(3)));
                            row.setColumn(4, new SQLVarchar(rs.getString(4)));
                            row.setColumn(5, new SQLVarchar(rs.getString(5)));
                            rows.add(row);
                        }
                    }
                }
            }
        }

        GenericColumnDescriptor[] descriptors = {
                new GenericColumnDescriptor("HOSTNAME", DataTypeDescriptor.getBuiltInDataTypeDescriptor(Types.VARCHAR, 120)),
                new GenericColumnDescriptor("RELEASE", DataTypeDescriptor.getBuiltInDataTypeDescriptor(Types.VARCHAR, 40)),
                new GenericColumnDescriptor("IMPLEMENTATION_VERSION", DataTypeDescriptor.getBuiltInDataTypeDescriptor(Types.VARCHAR, 40)),
                new GenericColumnDescriptor("BUILD_TIME", DataTypeDescriptor.getBuiltInDataTypeDescriptor(Types.VARCHAR, 40)),
                new GenericColumnDescriptor("URL", DataTypeDescriptor.getBuiltInDataTypeDescriptor(Types.VARCHAR, 120)),
        };


        EmbedConnection conn = (EmbedConnection)getDefaultConn();
        Activation lastActivation = conn.getLanguageConnection().getLastActivation();
        IteratorNoPutResultSet resultsToWrap = new IteratorNoPutResultSet(rows, descriptors, lastActivation);
        try {
            resultsToWrap.openCore();
        } catch (StandardException se) {
            throw PublicAPI.wrapStandardException(se);
        }
        resultSet[0] = new EmbedResultSet40(conn, resultsToWrap, false, null, true);
    }

    public static void SYSCS_GET_VERSION_INFO_LOCAL(final ResultSet[] resultSet) throws SQLException{
        DatabaseVersion version;
        try {
            version = JMXUtils.getLocalMBeanProxy(JMXUtils.SPLICEMACHINE_VERSION, DatabaseVersion.class);
        }catch(MalformedObjectNameException e){
            throw PublicAPI.wrapStandardException(Exceptions.parseException(e));
        } catch (IOException e) {
                throw PublicAPI.wrapStandardException(Exceptions.parseException(e));
        }

        SConfiguration config=EngineDriver.driver().getConfiguration();
        String hostname = NetworkUtils.getHostname(config);
        int port = config.getNetworkBindPort();

        StringBuilder sb=new StringBuilder("select * from (values ");
        sb.append(String.format("('%s','%s','%s','%s','%s')",
                hostname + ":" + port,
                version.getRelease(),
                version.getImplementationVersion(),
                version.getBuildTime(),
                version.getURL()));
        sb.append(") foo (hostname, release, implementationVersion, buildTime, url)");
        resultSet[0]=executeStatement(sb);
    }

    public static void SYSCS_GET_WRITE_INTAKE_INFO(ResultSet[] resultSets) throws SQLException{
        PipelineAdmin.SYSCS_GET_WRITE_INTAKE_INFO(resultSets);
    }

    private static final ResultColumnDescriptor[] EXEC_SERVICE_COLUMNS= {
            new GenericColumnDescriptor("Host",DataTypeDescriptor.getBuiltInDataTypeDescriptor(Types.VARCHAR)),
            new GenericColumnDescriptor("CurrentPoolSize",DataTypeDescriptor.getBuiltInDataTypeDescriptor(Types.INTEGER)),
            new GenericColumnDescriptor("CurrentlyAvailableThreads",DataTypeDescriptor.getBuiltInDataTypeDescriptor(Types.INTEGER)),
            new GenericColumnDescriptor("CurrentlyExecutingThreads",DataTypeDescriptor.getBuiltInDataTypeDescriptor(Types.INTEGER)),
            new GenericColumnDescriptor("LargestPoolSize",DataTypeDescriptor.getBuiltInDataTypeDescriptor(Types.INTEGER)),
            new GenericColumnDescriptor("MaximumPoolSize",DataTypeDescriptor.getBuiltInDataTypeDescriptor(Types.INTEGER)),
            new GenericColumnDescriptor("PendingTasks",DataTypeDescriptor.getBuiltInDataTypeDescriptor(Types.INTEGER)),
            new GenericColumnDescriptor("ThreadKeepAliveTime",DataTypeDescriptor.getBuiltInDataTypeDescriptor(Types.BIGINT)),
            new GenericColumnDescriptor("TotalCompletedTasks",DataTypeDescriptor.getBuiltInDataTypeDescriptor(Types.BIGINT)),
            new GenericColumnDescriptor("TotalRejectedTasks", DataTypeDescriptor.getBuiltInDataTypeDescriptor(Types.BIGINT)),
            new GenericColumnDescriptor("TotalScheduledTasks",DataTypeDescriptor.getBuiltInDataTypeDescriptor(Types.BIGINT)),
    };
    private static final ResultColumnDescriptor[] MANAGED_CACHE_COLUMNS= {
            new GenericColumnDescriptor("Host",DataTypeDescriptor.getBuiltInDataTypeDescriptor(Types.VARCHAR)),
            new GenericColumnDescriptor("name",DataTypeDescriptor.getBuiltInDataTypeDescriptor(Types.VARCHAR)),
            new GenericColumnDescriptor("Size",DataTypeDescriptor.getBuiltInDataTypeDescriptor(Types.BIGINT)),
            new GenericColumnDescriptor("MissCount",DataTypeDescriptor.getBuiltInDataTypeDescriptor(Types.BIGINT)),
            new GenericColumnDescriptor("MissRate",DataTypeDescriptor.getBuiltInDataTypeDescriptor(Types.DOUBLE)),
            new GenericColumnDescriptor("HitCount",DataTypeDescriptor.getBuiltInDataTypeDescriptor(Types.BIGINT)),
            new GenericColumnDescriptor("HitRate",DataTypeDescriptor.getBuiltInDataTypeDescriptor(Types.DOUBLE)),
    };
    private static final ResultColumnDescriptor[] TOTAL_MANAGED_CACHE_COLUMNS= {
            new GenericColumnDescriptor("name",DataTypeDescriptor.getBuiltInDataTypeDescriptor(Types.VARCHAR)),
            new GenericColumnDescriptor("Size",DataTypeDescriptor.getBuiltInDataTypeDescriptor(Types.BIGINT)),
            new GenericColumnDescriptor("MissCount",DataTypeDescriptor.getBuiltInDataTypeDescriptor(Types.BIGINT)),
            new GenericColumnDescriptor("MissRate",DataTypeDescriptor.getBuiltInDataTypeDescriptor(Types.DOUBLE)),
            new GenericColumnDescriptor("HitCount",DataTypeDescriptor.getBuiltInDataTypeDescriptor(Types.BIGINT)),
            new GenericColumnDescriptor("HitRate",DataTypeDescriptor.getBuiltInDataTypeDescriptor(Types.DOUBLE)),
    };

    public static void SYSCS_GET_EXEC_SERVICE_INFO(final ResultSet[] resultSet) throws SQLException {
        operate(new BaseAdminProcedures.JMXServerOperation() {
            @Override
            public void operate(List<Pair<String, JMXConnector>> connections) throws MalformedObjectNameException, IOException, SQLException {
                List<JMXThreadPool> executorService = JMXUtils.getExecutorService(connections);
                ExecRow template = buildExecRow(EXEC_SERVICE_COLUMNS);
                List<ExecRow> rows = Lists.newArrayListWithExpectedSize(executorService.size());
                int i=0;
                for (JMXThreadPool ex : executorService) {
                    template.resetRowArray();
                    DataValueDescriptor[] dvds = template.getRowArray();
                    try{
                        dvds[0].setValue(connections.get(i).getFirst());
                        dvds[1].setValue(ex.getCurrentPoolSize());
                        dvds[2].setValue(ex.getCurrentlyAvailableThreads());
                        dvds[3].setValue(ex.getCurrentlyExecutingThreads());
                        dvds[4].setValue(ex.getLargestPoolSize());
                        dvds[5].setValue(ex.getMaximumPoolSize());
                        dvds[6].setValue(ex.getPendingTasks());
                        dvds[7].setValue(ex.getThreadKeepAliveTime());
                        dvds[8].setValue(ex.getTotalCompletedTasks());
                        dvds[9].setValue(ex.getTotalRejectedTasks());
                        dvds[10].setValue(ex.getTotalScheduledTasks());
                    }catch(StandardException se){
                        throw PublicAPI.wrapStandardException(se);
                    }
                    rows.add(template.getClone());
                    i++;
                }

                EmbedConnection defaultConn = (EmbedConnection) getDefaultConn();
                Activation lastActivation = defaultConn.getLanguageConnection().getLastActivation();
                IteratorNoPutResultSet resultsToWrap = new IteratorNoPutResultSet(rows, EXEC_SERVICE_COLUMNS,lastActivation);
                try {
                    resultsToWrap.openCore();
                } catch (StandardException e) {
                    throw PublicAPI.wrapStandardException(e);
                }
                EmbedResultSet ers = new EmbedResultSet40(defaultConn, resultsToWrap,false,null,true);
                resultSet[0] = ers;
            }
        });
    }

    //For cache
    public static void SYSCS_GET_CACHE_INFO(final ResultSet[] resultSet) throws SQLException {
        operate(new BaseAdminProcedures.JMXServerOperation() {
            @Override
            public void operate(List<Pair<String, JMXConnector>> connections) throws MalformedObjectNameException, IOException, SQLException {
                List<ManagedCacheMBean> managedCaches = JMXUtils.getManagedCache(connections, DataDictionaryCache.getCacheNames());
                ExecRow template = buildExecRow(MANAGED_CACHE_COLUMNS);
                List<ExecRow> rows = Lists.newArrayListWithExpectedSize(managedCaches.size());
                int i=0;
                int j=0;
                for (ManagedCacheMBean ex : managedCaches) {
                    template.resetRowArray();
                    DataValueDescriptor[] dvds = template.getRowArray();
                    try{
                        dvds[0].setValue(connections.get(j).getFirst());
                        dvds[1].setValue(DataDictionaryCache.getCacheNames().get(i%DataDictionaryCache.getCacheNames().size()));
                        dvds[2].setValue(ex.getSize());
                        dvds[3].setValue(ex.getMissCount());
                        dvds[4].setValue(ex.getMissRate());
                        dvds[5].setValue(ex.getHitCount());
                        dvds[6].setValue(ex.getHitRate());
                    }catch(StandardException se){
                        throw PublicAPI.wrapStandardException(se);
                    }
                    rows.add(template.getClone());
                    i++;
                    j = i >= DataDictionaryCache.getCacheNames().size()?1:0;
                }

                EmbedConnection defaultConn = (EmbedConnection) getDefaultConn();
                Activation lastActivation = defaultConn.getLanguageConnection().getLastActivation();
                IteratorNoPutResultSet resultsToWrap = new IteratorNoPutResultSet(rows, MANAGED_CACHE_COLUMNS,lastActivation);
                try {
                    resultsToWrap.openCore();
                } catch (StandardException e) {
                    throw PublicAPI.wrapStandardException(e);
                }
                EmbedResultSet ers = new EmbedResultSet40(defaultConn, resultsToWrap,false,null,true);
                resultSet[0] = ers;
            }
        });
    }

    //For total cache stats
    public static void SYSCS_GET_TOTAL_CACHE_INFO(final ResultSet[] resultSet) throws SQLException {
        operate(new BaseAdminProcedures.JMXServerOperation() {
            @Override
            public void operate(List<Pair<String, JMXConnector>> connections) throws MalformedObjectNameException, IOException, SQLException {
                List<ManagedCacheMBean> tm = JMXUtils.getTotalManagedCache(connections);
                ExecRow template = buildExecRow(TOTAL_MANAGED_CACHE_COLUMNS);
                List<ExecRow> rows = Lists.newArrayListWithExpectedSize(tm.size());
                int i = 0;
                for(ManagedCacheMBean mBean : tm) {
                    template.resetRowArray();
                    DataValueDescriptor[] dvds = template.getRowArray();
                    try {
                        dvds[0].setValue(connections.get(i).getFirst());
                        dvds[1].setValue(mBean.getSize());
                        dvds[2].setValue(mBean.getMissCount());
                        dvds[3].setValue(mBean.getMissRate());
                        dvds[4].setValue(mBean.getHitCount());
                        dvds[5].setValue(mBean.getHitRate());
                    } catch (StandardException se) {
                        throw PublicAPI.wrapStandardException(se);
                    }
                    i++;
                    rows.add(template.getClone());
                }
                EmbedConnection defaultConn = (EmbedConnection) getDefaultConn();
                Activation lastActivation = defaultConn.getLanguageConnection().getLastActivation();
                IteratorNoPutResultSet resultsToWrap = new IteratorNoPutResultSet(rows, TOTAL_MANAGED_CACHE_COLUMNS,lastActivation);
                try {
                    resultsToWrap.openCore();
                } catch (StandardException e) {
                    throw PublicAPI.wrapStandardException(e);
                }
                EmbedResultSet ers = new EmbedResultSet40(defaultConn, resultsToWrap,false,null,true);
                resultSet[0] = ers;
            }
        });
    }


    public static void SYSCS_KILL_TRANSACTION(final long transactionId) throws SQLException{
        /*
         * We have to leave this method in place, because Derby will actually STORE a string
         * reference to this method in database tables--removing it will therefore break
         * backwards compatibility. However, the logic has been moved to TransactionAdmin
         */
        TransactionAdmin.killTransaction(transactionId);
    }

    public static void SYSCS_KILL_STALE_TRANSACTIONS(final long maximumTransactionId) throws SQLException{
        /*
         * We have to leave this method in place, because Derby will actually STORE a string
         * reference to this method in database tables--removing it will therefore break
         * backwards compatibility. However, the logic has been moved to TransactionAdmin
         */
        TransactionAdmin.killAllActiveTransactions(maximumTransactionId);
    }

    public static void SYSCS_GET_REGION_SERVER_TASK_INFO(final ResultSet[] resultSet) throws StandardException, SQLException {
        // Be explicit about throwing runtime exception if this deleted procedure is called,
        // since it was so commonly used prior to k2. This could only happen if someone
        // upgraded from Lassen to K2 but didn't run the required upgrade script or run
        // SYSCS_UPDATE_ALL_SYSTEM_PROCEDURES.
        throw new UnsupportedOperationException(
                "SYSCS_GET_REGION_SERVER_TASK_INFO has been permanently desupported in Splice Machine."
        );
    }

    public static void SYSCS_GET_REGION_SERVER_CONFIG_INFO(final String configRoot,final int showDisagreementsOnly,final ResultSet[] resultSet) throws StandardException, SQLException{
        Map<String,DatabaseVersion> dbVersions = EngineDriver.driver().dbAdministrator().getClusterDatabaseVersions();
        boolean matchName=(configRoot!=null && !configRoot.isEmpty());
        int hostIdx=0;
        String hostName;
        ResultSetBuilder rsBuilder;
        RowBuilder rowBuilder;

        try{
            rsBuilder=new ResultSetBuilder();
            rsBuilder.getColumnBuilder()
                    .addColumn("HOST_NAME",Types.VARCHAR,32)
                    .addColumn("CONFIG_NAME",Types.VARCHAR,128)
                    .addColumn("CONFIG_VALUE",Types.VARCHAR,128);

            rowBuilder=rsBuilder.getRowBuilder();
            // We arbitrarily pick DatabaseVersion MBean even though
            // we do not fetch anything from it. We just use it as our
            // mechanism for our region server context.
            SortedMap<String, String> configMap=new TreeMap<>();

            SConfiguration config=EngineDriver.driver().getConfiguration();
            Map<String,Object> configRootMap = config.getConfigMap();

            for(Map.Entry<String,DatabaseVersion> databaseVersion : dbVersions.entrySet()){
                hostName=databaseVersion.getKey();
                configMap.clear();
                for(Map.Entry<String,Object> conf : configRootMap.entrySet()){
                    configMap.put(conf.getKey(), conf.getValue().toString());
                }

                // Iterate through sorted configs and add to result set
                Set<Entry<String, String>> configSet=configMap.entrySet();
                for(Entry<String, String> configEntry : configSet){
                    rowBuilder.getDvd(0).setValue(hostName);
                    rowBuilder.getDvd(1).setValue(configEntry.getKey());
                    rowBuilder.getDvd(2).setValue(configEntry.getValue());
                    rowBuilder.addRow();
                }
                hostIdx++;
            }

            resultSet[0]=rsBuilder.buildResultSet((EmbedConnection)getDefaultConn());

            configMap.clear();

        }catch(StandardException se){
            throw PublicAPI.wrapStandardException(se);
        }
    }

    public static void SYSCS_GET_REGION_SERVER_STATS_INFO(final ResultSet[] resultSet) throws SQLException{
        Collection<PartitionServer> load=getLoad();

        ExecRow template=new ValueRow(6);
        template.setRowArray(new DataValueDescriptor[]{
                new SQLVarchar(),new SQLInteger(),new SQLLongint(),new SQLLongint(),
                new SQLLongint(),new SQLLongint(),new SQLReal()
        });
        int i=0;
        List<ExecRow> rows=new ArrayList<>(load.size());
        for(PartitionServer ps:load){
            template.resetRowArray();
            DataValueDescriptor[] dvds=template.getRowArray();
            try{
                PartitionServerLoad psLoad = ps.getLoad();
                int idx=0;
                dvds[idx++].setValue(ps.getHostname());
                Set<PartitionLoad> partitionLoads=psLoad.getPartitionLoads();
                long storeFileSize = 0L;
                for(PartitionLoad pLoad:partitionLoads){
                    storeFileSize+=pLoad.getStorefileSize();
                }
                dvds[idx++].setValue(partitionLoads.size());
                dvds[idx++].setValue(storeFileSize);
                dvds[idx++].setValue(psLoad.totalWriteRequests());
                dvds[idx++].setValue(psLoad.totalReadRequests());
                dvds[idx++].setValue(psLoad.totalRequests());

            }catch(StandardException se){
                throw PublicAPI.wrapStandardException(se);
            }catch(Exception e){
                throw PublicAPI.wrapStandardException(Exceptions.parseException(e));
            }
            rows.add(template.getClone());
            i++;
        }
        ResultColumnDescriptor[] columnInfo=new ResultColumnDescriptor[6];
        int idx=0;
        columnInfo[idx++]=new GenericColumnDescriptor("host",DataTypeDescriptor.getBuiltInDataTypeDescriptor(Types.VARCHAR));
        columnInfo[idx++]=new GenericColumnDescriptor("regionCount",DataTypeDescriptor.getBuiltInDataTypeDescriptor(Types.BIGINT));
        columnInfo[idx++]=new GenericColumnDescriptor("storeFileSize",DataTypeDescriptor.getBuiltInDataTypeDescriptor(Types.BIGINT));
        columnInfo[idx++]=new GenericColumnDescriptor("writeRequestCount",DataTypeDescriptor.getBuiltInDataTypeDescriptor(Types.BIGINT));
        columnInfo[idx++]=new GenericColumnDescriptor("readRequestCount",DataTypeDescriptor.getBuiltInDataTypeDescriptor(Types.BIGINT));
        columnInfo[idx++]=new GenericColumnDescriptor("totalRequestCount",DataTypeDescriptor.getBuiltInDataTypeDescriptor(Types.BIGINT));
        EmbedConnection defaultConn=(EmbedConnection)BaseAdminProcedures.getDefaultConn();
        Activation lastActivation=defaultConn.getLanguageConnection().getLastActivation();
        IteratorNoPutResultSet resultsToWrap=new IteratorNoPutResultSet(rows,columnInfo,lastActivation);
        try{
            resultsToWrap.openCore();
        }catch(StandardException e){
            throw PublicAPI.wrapStandardException(e);
        }
        EmbedResultSet ers=new EmbedResultSet40(defaultConn,resultsToWrap,false,null,true);

        resultSet[0]=ers;
    }

    public static void SYSCS_GET_REQUESTS(ResultSet[] resultSet) throws SQLException{
        StringBuilder sb=new StringBuilder("select * from (values ");
        int i=0;
        Collection<PartitionServer> servers=getLoad();
        boolean isFirst=true;
        for(PartitionServer server : servers){
            if(!isFirst) sb=sb.append(",");
            else isFirst=false;
            try{
                sb=sb.append("('").append(server.getHostname()).append("'")
                        .append(",").append(server.getPort())
                        .append(",").append(server.getLoad().totalRequests())
                        .append(")");
            }catch(IOException e){
                throw PublicAPI.wrapStandardException(Exceptions.parseException(e));
            }

        }
        sb.append(") foo (hostname, port, totalRequests)");
        resultSet[0]=SpliceAdmin.executeStatement(sb);
    }

    public static void SYSCS_PERFORM_MAJOR_COMPACTION_ON_SCHEMA(String schemaName) throws SQLException{
        SYSCS_PERFORM_MAJOR_COMPACTION_ON_TABLE(schemaName,null);
    }

    /**
     * Perform a major compaction
     *
     * @param schemaName the name of the database schema to discriminate the tablename.  If null,
     *                   defaults to the 'APP' schema.
     * @param tableName  the table name on which to run compaction. If null, compaction will be run
     *                   on all tables in the schema.  Note that a given tablename can produce more
     *                   than one table, if the table has an index, for instance.
     * @throws SQLException
     */
    public static void SYSCS_PERFORM_MAJOR_COMPACTION_ON_TABLE(String schemaName,String tableName) throws SQLException {
        LanguageConnectionContext lcc = (LanguageConnectionContext) ContextService.getContext(LanguageConnectionContext.CONTEXT_ID);
        assert lcc != null;
        DataDictionary dd = lcc.getDataDictionary();

        schemaName = EngineUtils.validateSchema(schemaName);
        if (tableName != null) {
            tableName = EngineUtils.validateTable(tableName);
            try {
                TableDescriptor td = DataDictionaryUtils.getTableDescriptor(lcc, schemaName, tableName);
                tableName = td.getName();
            }
            catch (StandardException e) {
                throw new SQLException(e);
            }
        }

        // sys query for table conglomerate for in schema
        PartitionFactory tableFactory = SIDriver.driver().getTableFactory();
        schemaName = EngineUtils.validateSchema(schemaName);
        tableName = tableName == null ? null : EngineUtils.validateTable(tableName);
        for (long conglomID : getConglomNumbers(getDefaultConn(), schemaName, tableName)) {
            try {
                ConglomerateDescriptor cd = dd.getConglomerateDescriptor(conglomID);
                if (cd != null) {
                    TableDescriptor td = dd.getTableDescriptor(cd.getTableID());
                    // External tables can't be compacted.
                    if (td != null && td.isExternal())
                        continue;
                }
            } catch (StandardException e) {
                throw PublicAPI.wrapStandardException(Exceptions.parseException(e));
            }
            try (Partition partition = tableFactory.getTable(Long.toString(conglomID))) {
                partition.compact(true);
            } catch (IOException e) {
                throw PublicAPI.wrapStandardException(Exceptions.parseException(e));
            }
        }
    }

    /**
     * Perform a flush on a table
     *
     * @param schemaName the name of the database schema to discriminate the tablename.  If null,
     *                   defaults to the 'APP' schema.
     * @param tableName  the table name on which to run flush.
     * @throws SQLException
     */
    public static void SYSCS_FLUSH_TABLE(String schemaName,String tableName) throws SQLException{
        LanguageConnectionContext lcc = (LanguageConnectionContext) ContextService.getContext(LanguageConnectionContext.CONTEXT_ID);
        assert lcc != null;

        schemaName = EngineUtils.validateSchema(schemaName);
        tableName = EngineUtils.validateTable(tableName);

        try {
            TableDescriptor td = DataDictionaryUtils.getTableDescriptor(lcc, schemaName, tableName);
            tableName = td.getName();
        }
        catch (StandardException e) {
            throw new SQLException(e);
        }

        // sys query for table conglomerate for in schema
        PartitionFactory tableFactory=SIDriver.driver().getTableFactory();
        schemaName = EngineUtils.validateSchema(schemaName);
        tableName = tableName == null ? null : EngineUtils.validateTable(tableName);
        for(long conglomID : getConglomNumbers(getDefaultConn(),schemaName,tableName)){
            try(Partition partition=tableFactory.getTable(Long.toString(conglomID))){
                partition.flush();
            }catch(IOException e){
                throw PublicAPI.wrapStandardException(Exceptions.parseException(e));
            }
        }
    }

    /**
     * Delete a row from the data dictionary
     *
     * @param conglomerateId the conglomerateId to delete the row from
     * @param rowId  the row id to delete
     * @throws SQLException
     */
    public static void SYSCS_DICTIONARY_DELETE(int conglomerateId, String rowId) throws SQLException{
        if (rowId == null)
            throw new SQLException(StandardException.newException(SQLState.PARAMETER_CANNOT_BE_NULL, "rowId"));

        PartitionFactory tableFactory=SIDriver.driver().getTableFactory();
        LanguageConnectionContext lcc=ConnectionUtil.getCurrentLCC();
        TransactionController tc=lcc.getTransactionExecute();
        TxnOperationFactory opFactory = SIDriver.driver().getOperationFactory();

        try {
            tc.elevate("dictionary");
            DataMutation dataMutation = opFactory.newDataDelete(((SpliceTransactionManager) tc).getActiveStateTxn(), Hex.decodeHex(rowId.toCharArray()));
            try(Partition partition=tableFactory.getTable(Long.toString(conglomerateId))) {
                partition.mutate(dataMutation);
            }
        } catch (DecoderException e) {
            throw new SQLException(StandardException.newException(SQLState.PARAMETER_IS_NOT_HEXADECIMAL, rowId));
        } catch(IOException e){
            throw PublicAPI.wrapStandardException(Exceptions.parseException(e));
        } catch (StandardException e) {
            throw PublicAPI.wrapStandardException(e);
        }
    }

    public static void VACUUM() throws SQLException{
        long oldestActiveTransaction = Long.MAX_VALUE;
        try {
            PartitionAdmin pa = SIDriver.driver().getTableFactory().getAdmin();
            ExecutorService executorService = SIDriver.driver().getExecutorService();
            Collection<PartitionServer> servers = pa.allServers();

            List<Future<Long>> futures = Lists.newArrayList();
            for (PartitionServer server : servers) {
                GetOldestActiveTransactionTask task = SIDriver.driver().getOldestActiveTransactionTaskFactory().get(
                        server.getHostname(), server.getPort(), server.getStartupTimestamp());
                futures.add(executorService.submit(task));
            }
            for (Future<Long> future : futures) {
                long localOldestActive = future.get();
                if (localOldestActive < oldestActiveTransaction)
                    oldestActiveTransaction = localOldestActive;
            }
        } catch (IOException | InterruptedException e) {
            throw PublicAPI.wrapStandardException(Exceptions.parseException(e));
        } catch (ExecutionException e) {
            LOG.error("Could not fetch oldestActiveTransaction", e);
            throw PublicAPI.wrapStandardException(StandardException.newException(
                    MISSING_COPROCESSOR_SERVICE,
                    "com.splicemachine.si.data.hbase.coprocessor.SpliceRSRpcServices",
                    "hbase.coprocessor.regionserver.classes"));
        }

        Vacuum vacuum = new Vacuum(getDefaultConn());
        try{
            vacuum.vacuumDatabase(oldestActiveTransaction);
        }finally{
            vacuum.shutdown();
        }
    }

    private static final ResultColumnDescriptor[] SCHEMA_INFO_COLUMNS=new GenericColumnDescriptor[]{
            new GenericColumnDescriptor("SCHEMANAME",DataTypeDescriptor.getBuiltInDataTypeDescriptor(Types.VARCHAR)),
            new GenericColumnDescriptor("TABLENAME",DataTypeDescriptor.getBuiltInDataTypeDescriptor(Types.VARCHAR)),
            new GenericColumnDescriptor("REGIONNAME",DataTypeDescriptor.getBuiltInDataTypeDescriptor(Types.VARCHAR)),
            new GenericColumnDescriptor("IS_INDEX",DataTypeDescriptor.getBuiltInDataTypeDescriptor(Types.BOOLEAN)),
            new GenericColumnDescriptor("HBASEREGIONS_STORESIZE",DataTypeDescriptor.getBuiltInDataTypeDescriptor(Types.BIGINT)),
            new GenericColumnDescriptor("MEMSTORESIZE",DataTypeDescriptor.getBuiltInDataTypeDescriptor(Types.BIGINT)),
            new GenericColumnDescriptor("STOREINDEXSIZE",DataTypeDescriptor.getBuiltInDataTypeDescriptor(Types.BIGINT)),
    };

    public static void SYSCS_GET_SCHEMA_INFO(final ResultSet[] resultSet) throws SQLException{
        List<ExecRow> results=new ArrayList<>();
        EmbedConnection defaultConn=(EmbedConnection)SpliceAdmin.getDefaultConn();
        EmbedDatabaseMetaData dmd = (EmbedDatabaseMetaData)defaultConn.getMetaData();

        try(ResultSet allTablesInSchema=dmd.getSchemasInfo()){

            ExecRow template;
            try{
                DataValueDescriptor[] columns=new DataValueDescriptor[SpliceAdmin.SCHEMA_INFO_COLUMNS.length];
                for(int i=0;i<SpliceAdmin.SCHEMA_INFO_COLUMNS.length;i++){
                    columns[i]=SpliceAdmin.SCHEMA_INFO_COLUMNS[i].getType().getNull();
                }
                template=new ValueRow(columns.length);
                template.setRowArray(columns);
            }catch(StandardException e){
                throw PublicAPI.wrapStandardException(e);
            }

            try(PartitionAdmin admin=SIDriver.driver().getTableFactory().getAdmin()){
                while(allTablesInSchema.next()){
                    String conglom=allTablesInSchema.getObject("CONGLOMERATENUMBER").toString();
                    for(Partition ri : admin.allPartitions(conglom)){
                        String regionName=ri.getName();//Bytes.toString(ri.getRegionName());
                        int storefileSizeMB=0;
                        int memStoreSizeMB=0;
                        int storefileIndexSizeMB=0;
                        int factor = 1024*1024;
                        if(regionName!=null && !regionName.isEmpty()){
                            PartitionLoad regionLoad=ri.getLoad();//regionLoadMap.get(regionName);
                            if(regionLoad!=null){
                                storefileSizeMB= (int) (regionLoad.getStorefileSize()/factor);
                                memStoreSizeMB= (int) (regionLoad.getMemStoreSize()/factor);
                                storefileIndexSizeMB= (int) (regionLoad.getStorefileIndexSize()/factor);
                            }
                        }
                        DataValueDescriptor[] cols=template.getRowArray();
                        try{
                            cols[0].setValue(allTablesInSchema.getString("SCHEMANAME"));
                            cols[1].setValue(allTablesInSchema.getString("TABLENAME"));
                            cols[2].setValue(regionName);
                            cols[3].setValue(allTablesInSchema.getBoolean("ISINDEX"));
                            cols[4].setValue(storefileSizeMB);
                            cols[5].setValue(memStoreSizeMB);
                            cols[6].setValue(storefileIndexSizeMB);
                        }catch(StandardException se){
                            throw PublicAPI.wrapStandardException(se);
                        }
                        results.add(template.getClone());
                    }
                }
            }catch(IOException ioe){
                throw PublicAPI.wrapStandardException(Exceptions.parseException(ioe));
            }
        }

        Activation lastActivation=defaultConn.getLanguageConnection().getLastActivation();
        IteratorNoPutResultSet resultsToWrap=new IteratorNoPutResultSet(results,SpliceAdmin.SCHEMA_INFO_COLUMNS,lastActivation);
        try{
            resultsToWrap.openCore();
            EmbedResultSet ers=new EmbedResultSet40(defaultConn,resultsToWrap,false,null,true);
            resultSet[0]=ers;
        }catch(StandardException se){
            throw PublicAPI.wrapStandardException(se);
        }
    }

    /**
     * Prints all the information related to the execution plans of the stored prepared statements (metadata queries).
     */

    public static void SYSCS_GET_STORED_STATEMENT_PLAN_INFO(ResultSet[] rs) throws SQLException{
        try{
            // Wow...  who knew it was so much work to create a ResultSet?  Ouch!  The following code is annoying.

            LanguageConnectionContext lcc=ConnectionUtil.getCurrentLCC();
            DataDictionary dd=lcc.getDataDictionary();
            List list=dd.getAllSPSDescriptors();
            ArrayList<ExecRow> rows=new ArrayList<>(list.size());

            // Describe the format of the input rows (ExecRow).
            //
            // Columns of "virtual" row:
            //   STMTNAME				VARCHAR
            //   TYPE					CHAR
            //   VALID					BOOLEAN
            //   LASTCOMPILED			TIMESTAMP
            //   INITIALLY_COMPILABLE	BOOLEAN
            //   CONSTANTSTATE			BLOB --> VARCHAR showing existence of plan
            DataValueDescriptor[] dvds= {
                    new SQLVarchar(),
                    new SQLChar(),
                    new SQLBoolean(),
                    new SQLTimestamp(),
                    new SQLBoolean(),
                    new SQLVarchar()
            };
            int numCols=dvds.length;
            ExecRow dataTemplate=new ValueRow(numCols);
            dataTemplate.setRowArray(dvds);

            // Transform the descriptors into the rows.
            for(Object aList : list){
                SPSDescriptor spsd=(SPSDescriptor)aList;
                ExecPreparedStatement ps=spsd.getPreparedStatement(false);
                dvds[0].setValue(spsd.getName());
                dvds[1].setValue(spsd.getTypeAsString());
                dvds[2].setValue(spsd.isValid());
                dvds[3].setValue(spsd.getCompileTime());
                dvds[4].setValue(spsd.initiallyCompilable());
                dvds[5].setValue(spsd.getPreparedStatement(false)==null?null:"[object]");
                rows.add(dataTemplate.getClone());
            }

            // Describe the format of the output rows (ResultSet).
            ResultColumnDescriptor[] columnInfo=new ResultColumnDescriptor[numCols];
            columnInfo[0]=new GenericColumnDescriptor("STMTNAME",DataTypeDescriptor.getBuiltInDataTypeDescriptor(Types.VARCHAR,60));
            columnInfo[1]=new GenericColumnDescriptor("TYPE",DataTypeDescriptor.getBuiltInDataTypeDescriptor(Types.CHAR,4));
            columnInfo[2]=new GenericColumnDescriptor("VALID",DataTypeDescriptor.getBuiltInDataTypeDescriptor(Types.BOOLEAN));
            columnInfo[3]=new GenericColumnDescriptor("LASTCOMPILED",DataTypeDescriptor.getBuiltInDataTypeDescriptor(Types.TIMESTAMP));
            columnInfo[4]=new GenericColumnDescriptor("INITIALLY_COMPILABLE",DataTypeDescriptor.getBuiltInDataTypeDescriptor(Types.BOOLEAN));
            columnInfo[5]=new GenericColumnDescriptor("CONSTANTSTATE",DataTypeDescriptor.getBuiltInDataTypeDescriptor(Types.VARCHAR,13));
            EmbedConnection defaultConn=(EmbedConnection)getDefaultConn();
            Activation lastActivation=defaultConn.getLanguageConnection().getLastActivation();
            IteratorNoPutResultSet resultsToWrap=new IteratorNoPutResultSet(rows,columnInfo,lastActivation);
            resultsToWrap.openCore();
            EmbedResultSet ers=new EmbedResultSet40(defaultConn,resultsToWrap,false,null,true);
            rs[0]=ers;
        }catch(StandardException se){
            throw PublicAPI.wrapStandardException(se);
        }
    }

    /**
     * Get the values of all properties for the current connection.
     *
     * @param rs array of result set objects that contains all of the defined properties
     *           for the JVM, service, database, and app.
     * @throws SQLException Standard exception policy.
     **/
    public static void SYSCS_GET_ALL_PROPERTIES(ResultSet[] rs) throws SQLException{
        try{
            LanguageConnectionContext lcc=ConnectionUtil.getCurrentLCC();
            TransactionController tc=lcc.getTransactionExecute();

            // Fetch all the properties.
            Properties jvmProps=addTypeToProperties(System.getProperties(),"JVM",true);
            Properties dbProps=addTypeToProperties(tc.getProperties());  // Includes both database and service properties.
            ModuleFactory monitor=Monitor.getMonitorLite();
            Properties appProps=addTypeToProperties(monitor.getApplicationProperties(),"APP",false);

            // Merge the properties using the correct search order.
            // SEARCH ORDER: JVM, Service, Database, App
            appProps.putAll(dbProps);  // dbProps already has been overwritten with service properties.
            appProps.putAll(jvmProps);
            ArrayList<ExecRow> rows=new ArrayList<>(appProps.size());

            // Describe the format of the input rows (ExecRow).
            //
            // Columns of "virtual" row:
            //   KEY			VARCHAR
            //   VALUE			VARCHAR
            //   TYPE			VARCHAR (JVM, SERVICE, DATABASE, APP)
            DataValueDescriptor[] dvds= {
                    new SQLVarchar(),
                    new SQLVarchar(),
                    new SQLVarchar()
            };
            int numCols=dvds.length;
            ExecRow dataTemplate=new ValueRow(numCols);
            dataTemplate.setRowArray(dvds);

            // Transform the properties into rows.  Sort the properties by key first.
            ArrayList<String> keyList=new ArrayList<>();
            for(Object o:appProps.keySet()){
                if(o instanceof String)
                    keyList.add((String)o);
            }
            Collections.sort(keyList);
            for(String key : keyList){
                String[] typedValue=(String[])appProps.get(key);
                dvds[0].setValue(key);
                dvds[1].setValue(typedValue[0]);
                dvds[2].setValue(typedValue[1]);
                rows.add(dataTemplate.getClone());
            }

            // Describe the format of the output rows (ResultSet).
            ResultColumnDescriptor[] columnInfo=new ResultColumnDescriptor[numCols];
            columnInfo[0]=new GenericColumnDescriptor("KEY",DataTypeDescriptor.getBuiltInDataTypeDescriptor(Types.VARCHAR,50));
            columnInfo[1]=new GenericColumnDescriptor("VALUE",DataTypeDescriptor.getBuiltInDataTypeDescriptor(Types.VARCHAR,40));
            columnInfo[2]=new GenericColumnDescriptor("TYPE",DataTypeDescriptor.getBuiltInDataTypeDescriptor(Types.VARCHAR,10));
            EmbedConnection defaultConn=(EmbedConnection)getDefaultConn();
            Activation lastActivation=defaultConn.getLanguageConnection().getLastActivation();
            IteratorNoPutResultSet resultsToWrap=new IteratorNoPutResultSet(rows,columnInfo,lastActivation);
            resultsToWrap.openCore();
            EmbedResultSet ers=new EmbedResultSet40(defaultConn,resultsToWrap,false,null,true);
            rs[0]=ers;
        }catch(StandardException se){
            throw PublicAPI.wrapStandardException(se);
        }
    }

    /**
     * Tag each property value with a 'type'.  The structure of the map changes from:
     * {key --> value}
     * to:
     * {key --> [value, type]}
     *
     * @param props           Map of properties to tag with type
     * @param type            Type of property (JVM, SERVICE, DATABASE, APP, etc.)
     * @param derbySpliceOnly If true, only include properties with keys that start with "derby" or "splice".
     * @return the new map of typed properties
     */
    private static Properties addTypeToProperties(Properties props,String type,boolean derbySpliceOnly){
        Properties typedProps=new Properties();
        if(props!=null){
            for(Entry<Object, Object> objectObjectEntry : props.entrySet()){
                Entry prop=(Entry)objectObjectEntry;
                String key=(String)prop.getKey();
                if(key==null) continue;
                if(derbySpliceOnly){
                    String lowerKey=key.toLowerCase();
                    if(!lowerKey.startsWith("derby") && !lowerKey.startsWith("splice")){
                        continue;
                    }
                }
                String[] typedValue=new String[2];
                typedValue[0]=(String)prop.getValue();
                typedValue[1]=type;
                typedProps.put(key,typedValue);
            }
        }
        return typedProps;
    }

    /**
     * Tag each property value with a 'type' of SERVICE or DATABASE.  The structure of the map changes from:
     * {key --> value}
     * to:
     * {key --> [value, type]}
     *
     * @param props Map of properties to tag with type
     * @return the new map of typed properties
     */
    private static Properties addTypeToProperties(Properties props){
        Properties typedProps=new Properties();
        if(props!=null){
            for(Entry<Object, Object> objectObjectEntry : props.entrySet()){
                Entry prop=(Entry)objectObjectEntry;
                String key=(String)prop.getKey();
                String[] typedValue=new String[2];
                typedValue[0]=(String)prop.getValue();
                typedValue[1]=PropertyUtil.isServiceProperty(key)?"SERVICE":"DATABASE";
                typedProps.put(key,typedValue);
            }
        }
        return typedProps;
    }

    private static final String sqlConglomsInSchema=
            "SELECT CONGLOMERATENUMBER FROM SYSVW.SYSCONGLOMERATEINSCHEMAS "+
                    "WHERE SCHEMANAME = ?";

    private static final String sqlConglomsInTable=
            sqlConglomsInSchema+" AND TABLENAME = ?";

    public static String getSqlConglomsInSchema(){
        return sqlConglomsInSchema;
    }

    private static final String sqlGetTablesInSchema= "SELECT TABLEID FROM SYSVW.SYSTABLESVIEW WHERE SCHEMAID = ?";

    private static List<TableDescriptor> getTablesInSchema(DataDictionary dataDictionary,
                                                           Connection connection,
                                                           String schemaId) throws SQLException, StandardException {
        try(PreparedStatement statement = connection.prepareStatement(sqlGetTablesInSchema)) {
            statement.setString(1, schemaId);
            try (ResultSet resultSet = statement.executeQuery()) {
                List<TableDescriptor> tableDescriptors = new ArrayList<>();
                while (resultSet.next()) {
                    tableDescriptors.add(dataDictionary.getTableDescriptor(new BasicUUID(resultSet.getString(1))));
                }
                return tableDescriptors;
            }
        }
    }

    public static String getSqlConglomsInTable(){
        return sqlConglomsInTable;
    }

    /**
     * Be Careful when using this, as it will return conglomerate ids for all the indices of a table
     * as well as the table itself. While the first conglomerate SHOULD be the main table, there
     * really isn't a guarantee, and it shouldn't be relied upon for correctness in all cases.
     */
    @SuppressFBWarnings(value="OBL_UNSATISFIED_OBLIGATION_EXCEPTION_EDGE", justification="Intentional")
    public static long[] getConglomNumbers(Connection conn,String schemaName,String tableName) throws SQLException{
        List<Long> conglomIDs=new ArrayList<>();
        if(schemaName==null)
            // default schema
            schemaName= SQLConfiguration.SPLICE_USER;

        String query;
        boolean isTableNameEmpty;

        if(tableName==null){
            query=getSqlConglomsInSchema();
            isTableNameEmpty=true;
        }else{
            query=getSqlConglomsInTable();
            isTableNameEmpty=false;
        }

        ResultSet rs=null;
        PreparedStatement s=null;
        try{
            s=conn.prepareStatement(query);
            s.setString(1,schemaName);
            if(!isTableNameEmpty){
                s.setString(2,tableName);
            }
            rs=s.executeQuery();
            while(rs.next()){
                conglomIDs.add(rs.getLong(1));
            }

            if(conglomIDs.isEmpty()){
                if(isTableNameEmpty){
                    throw PublicAPI.wrapStandardException(ErrorState.LANG_SCHEMA_DOES_NOT_EXIST.newException(schemaName));
                }
                throw PublicAPI.wrapStandardException(ErrorState.LANG_TABLE_NOT_FOUND.newException(tableName));
            }
        }finally{
            if(rs!=null) rs.close();
            if(s!=null) s.close();
        }
        if(conglomIDs.isEmpty()){
            return new long[0];
        }
        long[] congloms=new long[conglomIDs.size()];
        for(int i=0;i<conglomIDs.size();i++){
            congloms[i]=conglomIDs.get(i);
        }
                /*
                 * An index conglomerate id can be returned by the query before the main table one is,
				 * but it should ALWAYS have a higher conglomerate id, so if we sort the congloms,
				 * we should return the main table before any of its indices.
				 */
        Arrays.sort(congloms);
        return congloms;
    }


    private static class Trip<T,U,V>{
        private final T first;
        private final U second;
        private final V third;

        public Trip(T first,U second,V third){
            this.first=first;
            this.second=second;
            this.third=third;
        }

        public T getFirst(){
            return first;
        }

        public U getSecond(){
            return second;
        }

        public V getThird(){
            return third;
        }

    }


    public static void SYSCS_GET_GLOBAL_DATABASE_PROPERTY(final String key,final ResultSet[] resultSet) throws SQLException{

        List<HostAndPort> servers;
        try {
            servers = EngineDriver.driver().getServiceDiscovery().listServers();
        } catch (IOException e) {
            throw PublicAPI.wrapStandardException(Exceptions.parseException(e));
        }

        List<ExecRow> rows = new ArrayList<>();
        for (HostAndPort server : servers) {
            try (Connection connection = RemoteUser.getConnection(server.toString())) {
                try (PreparedStatement ps = connection.prepareStatement("values SYSCS_UTIL.SYSCS_GET_DATABASE_PROPERTY(?)")) {
                    ps.setString(1, key);
                    try (ResultSet rs = ps.executeQuery()) {
                        while (rs.next()) {
                            ExecRow row = new ValueRow(2);
                            row.setColumn(1, new SQLVarchar(server.toString()));
                            row.setColumn(2, new SQLVarchar(rs.getString(1)));
                            rows.add(row);
                        }
                    }
                };
            }
        }

        GenericColumnDescriptor[] descriptors = {
                new GenericColumnDescriptor("HOST_NAME", DataTypeDescriptor.getBuiltInDataTypeDescriptor(Types.VARCHAR, 120)),
                new GenericColumnDescriptor("PROPERTY_VALUE", DataTypeDescriptor.getBuiltInDataTypeDescriptor(Types.VARCHAR, 120)),
        };

        EmbedConnection conn = (EmbedConnection)getDefaultConn();
        Activation lastActivation = conn.getLanguageConnection().getLastActivation();
        IteratorNoPutResultSet resultsToWrap = new IteratorNoPutResultSet(rows, descriptors, lastActivation);
        try {
            resultsToWrap.openCore();
        } catch (StandardException se) {
            throw PublicAPI.wrapStandardException(se);
        }
        resultSet[0] = new EmbedResultSet40(conn, resultsToWrap, false, null, true);
    }

    public static void SYSCS_SET_GLOBAL_DATABASE_PROPERTY(final String key,final String value) throws SQLException{
        try {
            LanguageConnectionContext lcc = ConnectionUtil.getCurrentLCC();
            SpliceTransactionManager tc = (SpliceTransactionManager)lcc.getTransactionExecute();
            DataDictionary dd = lcc.getDataDictionary();
            dd.startWriting(lcc);
            PropertyInfo.setDatabaseProperty(key, value);
            DDLMessage.DDLChange ddlChange = ProtoUtil.createSetDatabaseProperty(tc.getActiveStateTxn().getTxnId(), key);
            tc.prepareDataDictionaryChange(DDLUtils.notifyMetadataChange(ddlChange));
        } catch (StandardException se) {
            throw PublicAPI.wrapStandardException(se);
        } catch (Exception e) {
            throw new SQLException(e);
        }

    }

    public static void SYSCS_ENABLE_ENTERPRISE(final String value) throws SQLException{
        try {
            EngineDriver.driver().manager().enableEnterprise(value.toCharArray());
            LanguageConnectionContext lcc = ConnectionUtil.getCurrentLCC();
            lcc.getDataDictionary().startWriting(lcc);
            TransactionController tc = lcc.getTransactionExecute();
            DDLMessage.DDLChange ddlChange = ProtoUtil.createRefreshEnterpriseFeatures(((SpliceTransactionManager) tc).getActiveStateTxn().getTxnId());
            // Run Remotely
            tc.prepareDataDictionaryChange(DDLUtils.notifyMetadataChange(ddlChange));
        } catch (Exception e) {
            throw PublicAPI.wrapStandardException(Exceptions.parseException(e));
        }
    }

    public static void SYSCS_EMPTY_GLOBAL_STATEMENT_CACHE() throws SQLException{
        List<HostAndPort> servers;
        try {
            servers = EngineDriver.driver().getServiceDiscovery().listServers();
        } catch (IOException e) {
            throw PublicAPI.wrapStandardException(Exceptions.parseException(e));
        }

        for (HostAndPort server : servers) {
            try (Connection connection = RemoteUser.getConnection(server.toString())) {
                try (PreparedStatement ps = connection.prepareStatement("call SYSCS_UTIL.SYSCS_EMPTY_STATEMENT_CACHE()")) {
                    ps.execute();
                }
            }
        }
    }

    private static Collection<PartitionServer> getLoad() throws SQLException{
        try(PartitionAdmin admin=SIDriver.driver().getTableFactory().getAdmin()){
            return admin.allServers();
        }catch(IOException e){
            throw PublicAPI.wrapStandardException(Exceptions.parseException(e));
        }
    }

    public static void GET_ACTIVATION(final String statement, final ResultSet[] resultSet) throws SQLException, StandardException {
        LanguageConnectionContext lcc = ConnectionUtil.getCurrentLCC();
        GenericPreparedStatement gps = (GenericPreparedStatement)lcc.prepareInternalStatement(statement);
        GenericActivationHolder activationHolder = (GenericActivationHolder)gps.getActivation(lcc, false);
        Activation activation = activationHolder.ac;
        ActivationHolder ah = new ActivationHolder(activation, null);
        byte[] activationHolderBytes = SerializationUtils.serialize(ah);
        DataValueDescriptor[] dvds = {
            new SQLBlob()
        };
        int numCols = dvds.length;
        ExecRow dataTemplate = new ValueRow(numCols);
        dataTemplate.setRowArray(dvds);

        List<ExecRow> rows = Lists.newArrayList();
        dvds[0].setValue(activationHolderBytes);
        rows.add(dataTemplate);

        // Describe the format of the output rows (ResultSet).
        ResultColumnDescriptor[]columnInfo = new ResultColumnDescriptor[numCols];
        columnInfo[0] = new GenericColumnDescriptor("ACTIVATION", DataTypeDescriptor.getBuiltInDataTypeDescriptor(Types.BLOB));
        EmbedConnection defaultConn = (EmbedConnection) getDefaultConn();
        Activation lastActivation = defaultConn.getLanguageConnection().getLastActivation();
        IteratorNoPutResultSet resultsToWrap = new IteratorNoPutResultSet(rows, columnInfo, lastActivation);
        resultsToWrap.openCore();
        EmbedResultSet ers = new EmbedResultSet40(defaultConn, resultsToWrap, false, null, true);

        resultSet[0] = ers;
    }

    /**
     * Stored procedure that updates the owner (authorization id) for an existing schema.
     * Only the database owner is allowed to invoke this action.
     */
    public static void SYSCS_UPDATE_SCHEMA_OWNER(String schemaName, String ownerName) throws SQLException {
        if (schemaName == null || schemaName.isEmpty()) throw new SQLException("Invalid null or empty value for 'schemaName'");
        if (ownerName == null || ownerName.isEmpty()) throw new SQLException("Invalid null or empty value for 'ownerName'");
        schemaName = EngineUtils.validateSchema(schemaName);
        ownerName = ownerName.toUpperCase();
        try {
            checkCurrentUserIsDatabaseOwnerAccess();
            EmbedConnection defaultConn = (EmbedConnection)getDefaultConn();
            LanguageConnectionContext lcc = defaultConn.getLanguageConnection();
            SpliceTransactionManager tc = (SpliceTransactionManager)lcc.getTransactionExecute();
            DataDictionary dd = lcc.getDataDictionary();
            dd.startWriting(lcc);
            SchemaDescriptor sd = dd.getSchemaDescriptor(lcc.getDatabaseId(), schemaName, tc, /* raiseError= */true);
            if (dd.getUser(ownerName) == null) {
                throw StandardException.newException(String.format("User '%s' does not exist.", ownerName));
            }
            ((DataDictionaryImpl)dd).updateSchemaAuth(schemaName, ownerName, tc);
            DDLMessage.DDLChange ddlChange = ProtoUtil.createUpdateSchemaOwner(tc.getActiveStateTxn().getTxnId(), schemaName, ownerName, (BasicUUID)sd.getUUID());
            tc.prepareDataDictionaryChange(DDLUtils.notifyMetadataChange(ddlChange));
        } catch (StandardException se) {
            throw PublicAPI.wrapStandardException(se);
        } catch (Exception e) {
            throw new SQLException(e);
        }
    }

    public static void SYSCS_RESTORE_DATABASE_OWNER() throws SQLException{
        LanguageConnectionContext lcc = ConnectionUtil.getCurrentLCC();
        TransactionController tc  = lcc.getTransactionExecute();

        SystemProcedures.updateSystemSchemaAuthorization("SPLICE", tc);
    }

    private static void checkCurrentUserIsDatabaseOwnerAccess() throws Exception
    {
        EmbedConnection defaultConn = (EmbedConnection)getDefaultConn();
        LanguageConnectionContext lcc = defaultConn.getLanguageConnection();
        DataDictionary dd = lcc.getDataDictionary();
        if (dd.usesSqlAuthorization()) {
            String databaseOwner = dd.getAuthorizationDatabaseOwner();
            String currentUser = lcc.getStatementContext().getSQLSessionContext().getCurrentUser();
            List<String> groupUserlist = lcc.getStatementContext().getSQLSessionContext().getCurrentGroupUser();
            if (!(databaseOwner.equals(currentUser) || (groupUserlist != null && groupUserlist.contains(databaseOwner)))) {
                throw StandardException.newException(SQLState.DBO_ONLY);
            }
        }
    }

    /**
     * Save (or delete) the source text for a user-defined code object in the SYS.SYSSOURCECODE table
     *
     * @param schemaName name of the user that owns the code object
     * @param objectName name of the code object
     * @param objectType user-defined type of the code object (e.g. "Function")
     * @param objectForm user-defined format of the source text (e.g. "Java8@UTF8")
     * @param definerName name of the user saving the object
     * @param sourceCode source text of the code object (or null to request deletion of the code object)
     * @throws SQLException Error saving the sourcecode
     */
    public static void SYSCS_SAVE_SOURCECODE(String schemaName, String objectName, String objectType, String objectForm, String definerName, Blob sourceCode) throws SQLException {
        LanguageConnectionContext lcc = ConnectionUtil.getCurrentLCC();
        TransactionController tc = lcc.getTransactionExecute();
        schemaName = EngineUtils.validateSchema(schemaName);
        try {
            tc.elevate("sourceCode");
            DataDictionary dd = lcc.getDataDictionary();
            SourceCodeDescriptor descriptor = new SourceCodeDescriptor(schemaName, objectName, objectType, objectForm, definerName, new DateTime(), sourceCode);
            dd.saveSourceCode(descriptor, tc);

        } catch (StandardException se) {
            throw PublicAPI.wrapStandardException(se);
        }
    }

    public static void SET_PURGE_DELETED_ROWS (String schemaName, String tableName, String enable) throws Exception{
        schemaName = EngineUtils.validateSchema(schemaName);
        tableName = EngineUtils.validateTable(tableName);
        LanguageConnectionContext lcc = ConnectionUtil.getCurrentLCC();
        TransactionController tc  = lcc.getTransactionExecute();
        DataDictionary dd = lcc.getDataDictionary();
<<<<<<< HEAD
        dd.startWriting(lcc);
        SchemaDescriptor sd = dd.getSchemaDescriptor(lcc.getDatabaseId(), schemaName, tc, true);
=======

        SchemaDescriptor sd = dd.getSchemaDescriptor(schemaName, tc, true);
>>>>>>> e30f4e22
        if (sd == null)
        {
            throw StandardException.newException(SQLState.LANG_SCHEMA_DOES_NOT_EXIST, schemaName);
        }
        TableDescriptor td = DataDictionaryUtils.getTableDescriptor(lcc, schemaName, tableName);

        dd.startWriting(lcc);
        DDLMessage.DDLChange ddlChange = ProtoUtil.createAlterTable(((SpliceTransactionManager) tc).getActiveStateTxn().getTxnId(),
                (BasicUUID) td.getUUID());
        DependencyManager dm = dd.getDependencyManager();
        dm.invalidateFor(td, DependencyManager.ALTER_TABLE, lcc);

        tc.prepareDataDictionaryChange(DDLUtils.notifyMetadataChange(ddlChange));
        boolean b = "TRUE".compareToIgnoreCase(enable) == 0;
        td.setPurgeDeletedRows(b);
        dd.dropTableDescriptor(td, sd, tc);
        dd.addDescriptor(td, sd, DataDictionary.SYSTABLES_CATALOG_NUM, false, tc, false);
    }

    /**
     * Sets the minimum retention period for a table, or a set of tables in a schema.
     *
     * @param schemaName Name of the schema.
     * @param tableName Name of the table, if NULL, then `retentionPeriod` will be set for all tables in `schema`.
     * @param retentionPeriod Retention period (in seconds).
     * @throws StandardException If table or schema does not exist.
     * @throws SQLException is table name or schema name is not valid.
     */
    public static void SET_MIN_RETENTION_PERIOD(String schemaName, String tableName, long retentionPeriod) throws StandardException, SQLException {
        // if schemaName was null => get the current schema.
        schemaName = EngineUtils.validateSchema(schemaName);
        // if tableName is null => set min. retention period for all tables in schemaName.
        tableName = tableName == null ? null : EngineUtils.validateTable(tableName);
        if(retentionPeriod < 0) {
            throw StandardException.newException(SQLState.LANG_INVALID_VALUE_RANGE, retentionPeriod, "non-negative number");
        }

        LanguageConnectionContext lcc = ConnectionUtil.getCurrentLCC();
        TransactionController tc = lcc.getTransactionExecute();
        DataDictionary dd = lcc.getDataDictionary();
        SchemaDescriptor sd = dd.getSchemaDescriptor(lcc.getDatabaseId(), schemaName, tc, true);
        if (sd == null) {
            throw StandardException.newException(SQLState.LANG_SCHEMA_DOES_NOT_EXIST, schemaName);
        }
        List<TableDescriptor> affectedTables = new ArrayList<>();
        if (tableName != null) {
            TableDescriptor td = dd.getTableDescriptor(tableName, sd, tc);
            if (td == null) {
                throw StandardException.newException(SQLState.TABLE_NOT_FOUND, tableName);
            }
            affectedTables.add(td);
        } else { // set for all tables in schema
            affectedTables.addAll(getTablesInSchema(dd, getDefaultConn(), sd.getUUID().toString()));
        }
        dd.startWriting(lcc);
        for(TableDescriptor td : affectedTables) {
            DDLMessage.DDLChange ddlChange = ProtoUtil.createAlterTable(((SpliceTransactionManager) tc).getActiveStateTxn().getTxnId(), (BasicUUID) td.getUUID());
            DependencyManager dm = dd.getDependencyManager();
            dm.invalidateFor(td, DependencyManager.ALTER_TABLE, lcc);
            tc.prepareDataDictionaryChange(DDLUtils.notifyMetadataChange(ddlChange));
            td.setMinRetainedVersions(retentionPeriod);
            dd.dropTableDescriptor(td, sd, tc);
            dd.addDescriptor(td, sd, DataDictionary.SYSTABLES_CATALOG_NUM, false, tc, false);
        }
    }

    /**
     * Take a snapshot of a schema
     * @param schemaName
     * @param snapshotName
     * @throws Exception
     */
    public static void SNAPSHOT_SCHEMA(String schemaName, String snapshotName) throws Exception
    {
        ensureSnapshot(snapshotName, false);
        LanguageConnectionContext lcc = ConnectionUtil.getCurrentLCC();
        TransactionController tc  = lcc.getTransactionExecute();
        DataDictionary dd = lcc.getDataDictionary();

        schemaName = EngineUtils.validateSchema(schemaName);
        EngineUtils.checkSchemaVisibility(schemaName);

        dd.startWriting(lcc);


        List<String> snapshotList = Lists.newArrayList();
        try
        {
            ResultSet rs = getTablesForSnapshot(schemaName, null);
            snapshot(rs, snapshotName, schemaName, dd, tc, snapshotList);
        }
        catch (Exception e)
        {
            deleteSnapshots(snapshotList);
            throw e;
        }
    }

    public static void SNAPSHOT_TABLE(String schemaName, String tableName, String snapshotName) throws Exception
    {
        ensureSnapshot(snapshotName, false);
        LanguageConnectionContext lcc = ConnectionUtil.getCurrentLCC();
        TransactionController tc  = lcc.getTransactionExecute();
        DataDictionary dd = lcc.getDataDictionary();

        schemaName = EngineUtils.validateSchema(schemaName);
        tableName = EngineUtils.validateTable(tableName);
        EngineUtils.checkSchemaVisibility(schemaName);

<<<<<<< HEAD
        SchemaDescriptor sd = dd.getSchemaDescriptor(lcc.getDatabaseId(), schemaName, tc, true);
        if (sd == null)
        {
            throw StandardException.newException(SQLState.LANG_SCHEMA_DOES_NOT_EXIST, schemaName);
        }
=======
        EngineUtils.checkSchemaVisibility(schemaName);
>>>>>>> e30f4e22

        TableDescriptor td = DataDictionaryUtils.getTableDescriptor(lcc, schemaName, tableName);
        if (td.isExternal())
            throw StandardException.newException(SQLState.SNAPSHOT_EXTERNAL_TABLE_UNSUPPORTED, tableName);
        if (td.isTemporary())
            throw StandardException.newException(LANG_NOT_ALLOWED_FOR_TEMP_TABLE, tableName);

        List<String> snapshotList = Lists.newArrayList();
        try {
            dd.startWriting(lcc);

            ResultSet rs = getTablesForSnapshot(schemaName, td.getName());
            snapshot(rs, snapshotName, schemaName, dd, tc, snapshotList);
        }
        catch (Exception e)
        {
            deleteSnapshots(snapshotList);
            throw e;
        }
    }


    /**
     * delete a snapshot
     * @param snapshotName
     * @throws Exception
     */
    public static void DELETE_SNAPSHOT(String snapshotName) throws Exception
    {
        ensureSnapshot(snapshotName, true);
        LanguageConnectionContext lcc = ConnectionUtil.getCurrentLCC();
        TransactionController tc  = lcc.getTransactionExecute();
        DataDictionary dd = lcc.getDataDictionary();
        dd.startWriting(lcc);

        PartitionAdmin admin=SIDriver.driver().getTableFactory().getAdmin();
        Connection connection = getDefaultConn();
        EmbedDatabaseMetaData dmd = (EmbedDatabaseMetaData)connection.getMetaData();
        try (ResultSet rs = dmd.checkSnapshotExists(snapshotName)) {

            while (rs.next()) {
                long conglomerateNumber = rs.getLong(3);
                String sname = snapshotName + "_" + conglomerateNumber;
                if (LOG.isDebugEnabled()) {
                    SpliceLogUtils.debug(LOG, "deleting snapshot %s for table %d", sname, conglomerateNumber);
                }
                admin.deleteSnapshot(sname);
                dd.deleteSnapshot(snapshotName, conglomerateNumber, tc);

                if (LOG.isDebugEnabled()) {
                    SpliceLogUtils.debug(LOG, "deleted snapshot %s for table %d", sname, conglomerateNumber);
                }
            }
        }
    }

    /**
     * restore a snapshot
     * @param snapshotName
     * @throws Exception
     */
    public static void RESTORE_SNAPSHOT(String snapshotName) throws Exception
    {
        ensureSnapshot(snapshotName, true);
        LanguageConnectionContext lcc = ConnectionUtil.getCurrentLCC();
        TransactionController tc  = lcc.getTransactionExecute();
        DataDictionary dd = lcc.getDataDictionary();
        dd.startWriting(lcc);

        PartitionAdmin admin=SIDriver.driver().getTableFactory().getAdmin();
        Connection connection = getDefaultConn();
        EmbedDatabaseMetaData dmd = (EmbedDatabaseMetaData)connection.getMetaData();
        try (ResultSet rs = dmd.checkSnapshotExists(snapshotName)) {

            while (rs.next()) {
                String schemaName = rs.getString(1);
                String objectName = rs.getString(2);
                long conglomerateNumber = rs.getLong(3);
                DateTime creationTime = new DateTime(rs.getTimestamp(4));
                DateTime lastRestoreTime = new DateTime(System.currentTimeMillis());
                String sname = snapshotName + "_" + conglomerateNumber;

                if (LOG.isDebugEnabled()) {
                    SpliceLogUtils.debug(LOG, "restoring snapshot %s for table %d", sname, conglomerateNumber);
                }

                admin.disableTable("splice:" + conglomerateNumber);
                admin.restoreSnapshot(sname);
                admin.enableTable("splice:" + conglomerateNumber);
                dd.deleteSnapshot(snapshotName, conglomerateNumber, tc);
                SnapshotDescriptor descriptor = new SnapshotDescriptor(snapshotName, schemaName, objectName,
                        conglomerateNumber, creationTime, lastRestoreTime);
                dd.addSnapshot(descriptor, tc);
                if (LOG.isDebugEnabled()) {
                    SpliceLogUtils.debug(LOG, "restored snapshot %s for table %d", sname, conglomerateNumber);
                }
            }
        }
    }

    private static ResultSet getTablesForSnapshot(String schemaName, String tableName) throws Exception
    {
        EmbedConnection defaultConn=(EmbedConnection)getDefaultConn();
        EmbedDatabaseMetaData dmd = (EmbedDatabaseMetaData)defaultConn.getMetaData();
        ResultSet rs = dmd.getTablesForSnaphot(schemaName, tableName);
        return rs;
    }

    private static void snapshot(ResultSet rs, String snapshotName, String schemaName,
                                 DataDictionary dd, TransactionController tc, List<String> snapshotList) throws Exception
    {
        PartitionAdmin admin=SIDriver.driver().getTableFactory().getAdmin();
        while(rs.next())
        {
            String objectName = rs.getString(1);
            long conglomerateNumber = rs.getLong(2);
            String sname = snapshotName + "_" + conglomerateNumber;
            DateTime creationTime = new DateTime(System.currentTimeMillis());
            if (LOG.isDebugEnabled())
            {
                SpliceLogUtils.debug(LOG, "creating snapshot %s", sname);
            }
            SnapshotDescriptor descriptor =
                    new SnapshotDescriptor(snapshotName, schemaName, objectName, conglomerateNumber,creationTime, null);
            admin.snapshot(sname, "splice:" + conglomerateNumber);
            dd.addSnapshot(descriptor, tc);
            snapshotList.add(sname);
            if (LOG.isDebugEnabled())
            {
                SpliceLogUtils.debug(LOG, "created snapshot %s", sname);
            }
        }
    }

    private static void ensureSnapshot(String snapshotName, boolean exists) throws StandardException
    {

        if (!snapshotName.matches("[a-zA-Z_0-9][a-zA-Z_0-9-.]*")) {
            throw StandardException.newException(SQLState.SNAPSHOT_NAME_ILLEGAL,snapshotName);
        }
        int count = 0;
        try {
            Connection connection = getDefaultConn();
            EmbedDatabaseMetaData dmd = (EmbedDatabaseMetaData)connection.getMetaData();
            try (ResultSet rs = dmd.checkSnapshotExists(snapshotName)) {
                if (rs.next()) {
                    count++;
                }
            }
        }
        catch (SQLException e)
        {
            throw StandardException.plainWrapException(e);
        }

        if (exists && count == 0)
        {
            throw StandardException.newException(SQLState.SNAPSHOT_NOT_EXISTS, snapshotName);
        }
        else if (!exists && count > 0)
        {
            throw StandardException.newException(SQLState.SNAPSHOT_EXISTS, snapshotName);
        }
    }

    private static void deleteSnapshots(List<String> snapshotList) throws IOException
    {
        PartitionAdmin admin=SIDriver.driver().getTableFactory().getAdmin();
        for (String snapshot : snapshotList)
        {
            admin.deleteSnapshot(snapshot);
        }
    }

    public static void SYSCS_GET_SESSION_INFO(final ResultSet[] resultSet) throws SQLException{
        EmbedConnection conn = (EmbedConnection)getDefaultConn();
        LanguageConnectionContext lcc = conn.getLanguageConnection();
        Activation lastActivation = conn.getLanguageConnection().getLastActivation();

        int sessionNumber = lcc.getInstanceNumber();

        SConfiguration config=EngineDriver.driver().getConfiguration();
        String hostname = NetworkUtils.getHostname(config);
        int port = config.getNetworkBindPort();

        List<ExecRow> rows = new ArrayList<>(1);
        ExecRow row = new ValueRow(2);
        row.setColumn(1, new SQLVarchar(hostname + ":" + port));
        row.setColumn(2, new SQLInteger(sessionNumber));
        rows.add(row);

        IteratorNoPutResultSet resultsToWrap = new IteratorNoPutResultSet(rows, new GenericColumnDescriptor[]{
                new GenericColumnDescriptor("HOSTNAME", DataTypeDescriptor.getBuiltInDataTypeDescriptor(Types.VARCHAR, 120)),
                new GenericColumnDescriptor("SESSION", DataTypeDescriptor.getBuiltInDataTypeDescriptor(Types.INTEGER)),
        },
                lastActivation);
        try {
            resultsToWrap.openCore();
        } catch (StandardException se) {
            throw PublicAPI.wrapStandardException(se);
        }
        resultSet[0] = new EmbedResultSet40(conn, resultsToWrap, false, null, true);
    }

    private static final GenericColumnDescriptor[] runningOpsDescriptors = {
            new GenericColumnDescriptor("UUID", DataTypeDescriptor.getBuiltInDataTypeDescriptor(Types.VARCHAR, 40)),
            new GenericColumnDescriptor("USER", DataTypeDescriptor.getBuiltInDataTypeDescriptor(Types.VARCHAR, 40)),
            new GenericColumnDescriptor("HOSTNAME", DataTypeDescriptor.getBuiltInDataTypeDescriptor(Types.VARCHAR, 120)),
            new GenericColumnDescriptor("SESSION", DataTypeDescriptor.getBuiltInDataTypeDescriptor(Types.INTEGER)),
            new GenericColumnDescriptor("SQL", DataTypeDescriptor.getBuiltInDataTypeDescriptor(Types.VARCHAR)),
            new GenericColumnDescriptor("SUBMITTED", DataTypeDescriptor.getBuiltInDataTypeDescriptor(Types.VARCHAR,40)),
            new GenericColumnDescriptor("ELAPSED", DataTypeDescriptor.getBuiltInDataTypeDescriptor(Types.VARCHAR,40)),
            new GenericColumnDescriptor("ENGINE", DataTypeDescriptor.getBuiltInDataTypeDescriptor(Types.VARCHAR,40)),
            new GenericColumnDescriptor("JOBTYPE", DataTypeDescriptor.getBuiltInDataTypeDescriptor(Types.VARCHAR,40)),
    };

    public static void SYSCS_GET_RUNNING_OPERATIONS(final ResultSet[] resultSet) throws SQLException {
        List<ExecRow> rows = getRunningOperations();

        EmbedConnection conn = (EmbedConnection)getDefaultConn();
        Activation lastActivation = conn.getLanguageConnection().getLastActivation();
        IteratorNoPutResultSet resultsToWrap = new IteratorNoPutResultSet(rows, runningOpsDescriptors, lastActivation);
        try {
            resultsToWrap.openCore();
        } catch (StandardException se) {
            throw PublicAPI.wrapStandardException(se);
        }
        resultSet[0] = new EmbedResultSet40(conn, resultsToWrap, false, null, true);
    }

    public static void SYSCS_GET_OLDEST_ACTIVE_TRANSACTION(ResultSet[] resultSet) throws SQLException{
        Long id = SIDriver.driver().getTxnStore().oldestActiveTransaction();

        EmbedConnection conn = (EmbedConnection)getDefaultConn();
        Activation lastActivation = conn.getLanguageConnection().getLastActivation();

        List<ExecRow> rows = new ArrayList<>(1);
        ExecRow row = new ValueRow(1);
        row.setColumn(1, id == null ? null : new SQLLongint(id));
        GenericColumnDescriptor[] descriptor = new GenericColumnDescriptor[]{
                new GenericColumnDescriptor("transactionId", DataTypeDescriptor.getBuiltInDataTypeDescriptor(Types.BIGINT))
        };
        rows.add(row);
        IteratorNoPutResultSet resultsToWrap = new IteratorNoPutResultSet(rows, descriptor, lastActivation);
        try {
            resultsToWrap.openCore();
        } catch (StandardException se) {
            throw PublicAPI.wrapStandardException(se);
        }
        resultSet[0] = new EmbedResultSet40(conn, resultsToWrap, false, null, true);
    }

    private static List<ExecRow> getRunningOperations() throws SQLException {
        List<HostAndPort> servers;
        try {
            servers = EngineDriver.driver().getServiceDiscovery().listServers();
        } catch (IOException e) {
            throw PublicAPI.wrapStandardException(Exceptions.parseException(e));
        }

        List<ExecRow> rows = new ArrayList<>();
        for (HostAndPort server : servers) {
            try (Connection connection = RemoteUser.getConnection(server.toString())) {
                try (Statement stmt = connection.createStatement()) {
                    try (ResultSet rs = stmt.executeQuery("call SYSCS_UTIL.SYSCS_GET_RUNNING_OPERATIONS_LOCAL()")) {
                        while (rs.next()) {
                            ExecRow row = new ValueRow(9);

                            if ("call SYSCS_UTIL.SYSCS_GET_RUNNING_OPERATIONS_LOCAL()".equalsIgnoreCase(rs.getString(5))) {
                                // Filter out the nested calls to SYSCS_GET_RUNNING_OPERATIONS_LOCAL triggered by this stored procedure
                                continue;
                            }

                            row.setColumn(1, new SQLVarchar(rs.getString(1)));
                            row.setColumn(2, new SQLVarchar(rs.getString(2)));
                            row.setColumn(3, new SQLVarchar(rs.getString(3)));
                            row.setColumn(4, new SQLInteger(rs.getInt(4)));
                            row.setColumn(5, new SQLVarchar(rs.getString(5)));
                            row.setColumn(6, new SQLVarchar(rs.getString(6)));
                            row.setColumn(7, new SQLVarchar(rs.getString(7)));
                            row.setColumn(8, new SQLVarchar(rs.getString(8)));
                            row.setColumn(9, new SQLVarchar(rs.getString(9)));
                            rows.add(row);
                        }
                    }
                }
            }
        }
        return rows;
    }

    public static void SYSCS_GET_RUNNING_OPERATIONS_LOCAL(final ResultSet[] resultSet) throws SQLException{
        EmbedConnection conn = (EmbedConnection)getDefaultConn();
        Activation lastActivation = conn.getLanguageConnection().getLastActivation();
        String userId = lastActivation.getLanguageConnectionContext().getCurrentUserId(lastActivation);
        String dbo = lastActivation.getLanguageConnectionContext().getDataDictionary().getAuthorizationDatabaseOwner();
        if (userId != null && userId.equals(dbo)) {
            userId = null;
        }

        List<Pair<UUID, RunningOperation>> operations = EngineDriver.driver().getOperationManager().runningOperations(userId);

        SConfiguration config=EngineDriver.driver().getConfiguration();
        String host_port = NetworkUtils.getHostname(config) + ":" + config.getNetworkBindPort();
        final String timeStampFormat = "yyyy-MM-dd HH:mm:ss";

        List<ExecRow> rows = new ArrayList<>(operations.size());
        for (Pair<UUID, RunningOperation> pair : operations)
        {
            UUID uuid = pair.getFirst();
            RunningOperation ro = pair.getSecond();
            ExecRow row = new ValueRow(9);
            Activation activation = ro.getOperation().getActivation();
            assert activation.getPreparedStatement() != null:"Prepared Statement is null";
            row.setColumn(1, new SQLVarchar(uuid.toString())); // UUID
            row.setColumn(2, new SQLVarchar(activation.getLanguageConnectionContext().getCurrentUserId(activation))); // USER
            row.setColumn(3, new SQLVarchar(host_port) ); // HOSTNAME
            row.setColumn(4, new SQLInteger(activation.getLanguageConnectionContext().getInstanceNumber())); // SESSION
            ExecPreparedStatement ps = activation.getPreparedStatement();
            row.setColumn(5, new SQLVarchar(ps == null ? null : ps.getSource())); // SQL
            String submittedTime = new SimpleDateFormat(timeStampFormat).format(ro.getSubmittedTime());
            row.setColumn(6, new SQLVarchar(submittedTime)); // SUBMITTED

            row.setColumn(7, new SQLVarchar(getElapsedTimeStr(ro.getSubmittedTime(),new Date()))); // ELAPSED
            row.setColumn(8, new SQLVarchar(ro.getEngineName())); // ENGINE
            row.setColumn(9, new SQLVarchar(ro.getOperation().getScopeName())); // JOBTYPE
            rows.add(row);
        }

        IteratorNoPutResultSet resultsToWrap = new IteratorNoPutResultSet(rows, runningOpsDescriptors, lastActivation);
        try {
            resultsToWrap.openCore();
        } catch (StandardException se) {
            throw PublicAPI.wrapStandardException(se);
        }
        resultSet[0] = new EmbedResultSet40(conn, resultsToWrap, false, null, true);
    }

    private static String getElapsedTimeStr(Date begin, Date end)
    {
        long between  = (end.getTime() - begin.getTime()) / 1000;
        long day = between / (24 * 3600);
        long hour = between % (24 * 3600) / 3600;
        long minute = between % 3600 / 60;
        long second = between % 60;
        StringBuilder elapsedStr = new StringBuilder();
        if (day > 0) {
            elapsedStr.append(day + " day(s) ").append(hour + " hour(s) ").append(minute + " min(s) ").append(second + " sec(s)");
        } else if (hour > 0) {
            elapsedStr.append(hour + " hour(s) ").append(minute + " min(s) ").append(second + " sec(s)");
        } else if (minute > 0) {
            elapsedStr.append(minute + " min(s) ").append(second + " sec(s)");
        } else {
            elapsedStr.append(second + " sec(s)");
        }
        return elapsedStr.toString();
    }

    public static void SYSCS_KILL_DRDA_OPERATION(final String token) throws SQLException {
        String[] parts = token.split("#");
        String uuidString = parts[0];
        String hostname = parts[1];
        List<HostAndPort> servers;
        try {
            servers = EngineDriver.driver().getServiceDiscovery().listServers();
        } catch (IOException e) {
            throw PublicAPI.wrapStandardException(Exceptions.parseException(e));
        }
        HostAndPort needle = null;
        for (HostAndPort hap : servers) {
            if (hap.toString().equals(hostname)) {
                needle = hap;
                break;
            }
        }
        if (needle == null)
            throw  PublicAPI.wrapStandardException(StandardException.newException(LANG_NO_SUCH_RUNNING_OPERATION, token));

        try (Connection connection = RemoteUser.getConnection(hostname)) {
            try (PreparedStatement ps = connection.prepareStatement("call SYSCS_UTIL.SYSCS_KILL_DRDA_OPERATION_LOCAL(?)")) {
                ps.setString(1, uuidString);
                ps.execute();
            }
        }
    }

    public static void SYSCS_KILL_OPERATION(final String uuidString) throws SQLException {
        ExecRow needle = null;
        for (ExecRow row : getRunningOperations()) {
                try {
                    if (row.getColumn(1).getString().equals(uuidString)) {
                        needle = row;
                        break;
                    }
                } catch (StandardException se) {
                    throw PublicAPI.wrapStandardException(se);
                }
        }
        if (needle == null)
            throw  PublicAPI.wrapStandardException(StandardException.newException(LANG_NO_SUCH_RUNNING_OPERATION, uuidString));

        try {
            String server = needle.getColumn(3).getString();

            try (Connection connection = RemoteUser.getConnection(server)) {
                try (PreparedStatement ps = connection.prepareStatement("call SYSCS_UTIL.SYSCS_KILL_OPERATION_LOCAL(?)")) {
                    ps.setString(1, uuidString);
                    ps.execute();
                }
            }
        } catch (StandardException e) {
            throw PublicAPI.wrapStandardException(e);
        }
    }

    public static void SYSCS_KILL_DRDA_OPERATION_LOCAL(final String rdbIntTkn) throws SQLException{

        EmbedConnection conn = (EmbedConnection)getDefaultConn();
        LanguageConnectionContext lcc = conn.getLanguageConnection();
        Activation lastActivation = conn.getLanguageConnection().getLastActivation();

        String userId = lcc.getCurrentUserId(lastActivation);

        boolean killed;
        try {
            killed = EngineDriver.driver().getOperationManager().killDRDAOperation(rdbIntTkn, userId);
        } catch (StandardException se) {
            throw PublicAPI.wrapStandardException(se);
        }

        if (!killed)
            throw  PublicAPI.wrapStandardException(StandardException.newException(LANG_NO_SUCH_RUNNING_OPERATION, rdbIntTkn));
    }

    public static void SYSCS_KILL_OPERATION_LOCAL(final String uuidString) throws SQLException{

        EmbedConnection conn = (EmbedConnection)getDefaultConn();
        LanguageConnectionContext lcc = conn.getLanguageConnection();
        Activation lastActivation = conn.getLanguageConnection().getLastActivation();

        String userId = lcc.getCurrentUserId(lastActivation);

        UUID uuid;
        try {
            uuid = UUID.fromString(uuidString);
        } catch (IllegalArgumentException e) {
            throw  PublicAPI.wrapStandardException(StandardException.newException(LANG_INVALID_FUNCTION_ARGUMENT, uuidString, "SYSCS_KILL_OPERATION"));
        }
        boolean killed;
        try {
            killed = EngineDriver.driver().getOperationManager().killOperation(uuid, userId);
        } catch (StandardException se) {
            throw PublicAPI.wrapStandardException(se);
        }

        if (!killed)
            throw  PublicAPI.wrapStandardException(StandardException.newException(LANG_NO_SUCH_RUNNING_OPERATION, uuidString));
    }


    public static void SYSCS_HDFS_OPERATION(final String path, final String operation, final ResultSet[] resultSet) throws SQLException {
        try {
            FilesystemAdmin admin = SIDriver.driver().getFilesystemAdmin();

            String conglomName = admin.extractConglomerate(path);
            int conglomId = Integer.parseInt(conglomName);

            EmbedConnection conn = (EmbedConnection)getDefaultConn();
            LanguageConnectionContext lcc = conn.getLanguageConnection();
            Activation lastActivation = conn.getLanguageConnection().getLastActivation();

            ConglomerateDescriptor conglomerate = lcc.getDataDictionary().getConglomerateDescriptor(conglomId);

            // Check generic table permission
            Activation activation = new SimpleActivation(Arrays.asList(new StatementSchemaPermission(conglomerate.getSchemaID(), Authorizer.ACCESS_PRIV)
                    , new StatementTablePermission(conglomerate.getSchemaID(), conglomerate.getTableID(), Authorizer.SELECT_PRIV)), lcc);
            lcc.getAuthorizer().authorize(activation, Authorizer.SELECT_PRIV);

            // Special check for SYSUSERS which contains the user/passwords
            if (conglomerate.getTableID().toString().equals(SYSUSERSRowFactory.SYSUSERS_UUID)) {
                throw StandardException.newException(SQLState.DBO_ONLY);
            }
            // Special check for SYSTOKENS which contains the user/passwords
            if (conglomerate.getTableID().toString().equals(SYSTOKENSRowFactory.SYSTOKENS_UUID)) {
                throw StandardException.newException(SQLState.DBO_ONLY);
            }

            final GenericColumnDescriptor[] descriptors = {
                    new GenericColumnDescriptor("RESPONSE", DataTypeDescriptor.getBuiltInDataTypeDescriptor(Types.BLOB)),
            };

            List<ExecRow> rows = new ArrayList<>();
            List<byte[]> results = admin.hdfsOperation(path, operation);
            for (byte[] result : results) {
                ExecRow row = new ValueRow(1);
                row.setColumn(1, new SQLBlob(result));
                rows.add(row);
            }
            IteratorNoPutResultSet resultsToWrap = new IteratorNoPutResultSet(rows, descriptors, lastActivation);
            resultsToWrap.openCore();
            resultSet[0] = new EmbedResultSet40(conn, resultsToWrap, false, null, true);
        } catch (StandardException se) {
            throw PublicAPI.wrapStandardException(se);
        } catch (IOException e) {
            throw PublicAPI.wrapStandardException(Exceptions.parseException(e));
        }
    }

    public static void SYSCS_HBASE_OPERATION(final String tableName, final String operation, final Blob request, final ResultSet[] resultSet) throws SQLException {
        try {
            EmbedConnection conn = (EmbedConnection)getDefaultConn();
            LanguageConnectionContext lcc = conn.getLanguageConnection();
            Activation lastActivation = conn.getLanguageConnection().getLastActivation();

            String[] splits = tableName.split(":");
            if (splits.length != 2) {
                throw StandardException.newException(
                                SQLState.HBASE_OPERATION_ERROR,
                        tableName,
                        operation);
            }
            String schema = splits[0];
            String table = splits[1];

            if (!schema.equals(EngineDriver.driver().getConfiguration().getNamespace())) {
                throw StandardException.newException(
                        SQLState.HBASE_OPERATION_ERROR,
                        tableName,
                        operation);
            }

            long conglomerateId = -1;
            try {
                conglomerateId = Long.parseLong(table);
            } catch (NumberFormatException ex) {
                //ignore
            }


            if (conglomerateId > 16) { // splice:16 doesn't have an entry on the dictionary
                ConglomerateDescriptor conglomerate = lcc.getDataDictionary().getConglomerateDescriptor(conglomerateId);

                // Check generic table permission
                Activation activation = new SimpleActivation(Arrays.asList(new StatementSchemaPermission(conglomerate.getSchemaID(), Authorizer.ACCESS_PRIV)
                        , new StatementTablePermission(conglomerate.getSchemaID(), conglomerate.getTableID(), Authorizer.SELECT_PRIV)), lcc);
                lcc.getAuthorizer().authorize(activation, Authorizer.SELECT_PRIV);

                // Special check for SYSUSERS which contains the user/passwords
                if (conglomerate.getTableID().toString().equals(SYSUSERSRowFactory.SYSUSERS_UUID)) {
                    throw StandardException.newException(SQLState.DBO_ONLY);
                }
                // Special check for SYSTOKENS which contains the user/passwords
                if (conglomerate.getTableID().toString().equals(SYSTOKENSRowFactory.SYSTOKENS_UUID)) {
                    throw StandardException.newException(SQLState.DBO_ONLY);
                }
            }

            final GenericColumnDescriptor[] descriptors = {
                    new GenericColumnDescriptor("RESPONSE", DataTypeDescriptor.getBuiltInDataTypeDescriptor(Types.BLOB)),
            };

            List<ExecRow> rows = new ArrayList<>();

            try(PartitionAdmin admin=SIDriver.driver().getTableFactory().getAdmin()) {
                List<byte[]> results = admin.hbaseOperation(tableName, operation, request != null ? request.getBytes(1, (int) request.length()) : null);
                for (byte[] result : results) {
                    ExecRow row = new ValueRow(1);
                    row.setColumn(1, new SQLBlob(result));
                    rows.add(row);
                }
            }
            IteratorNoPutResultSet resultsToWrap = new IteratorNoPutResultSet(rows, descriptors, lastActivation);
            resultsToWrap.openCore();
            resultSet[0] = new EmbedResultSet40(conn, resultsToWrap, false, null, true);
        } catch (StandardException se) {
            throw PublicAPI.wrapStandardException(se);
        } catch (IOException e) {
            throw PublicAPI.wrapStandardException(Exceptions.parseException(e));
        }
    }


    public static void SYSCS_GET_SPLICE_TOKEN(final String user, // this variable is no longer used
                                              final ResultSet[] resultSet) throws SQLException {
        try {
            EmbedConnection conn = (EmbedConnection)getDefaultConn();
            LanguageConnectionContext lcc = conn.getLanguageConnection();
            Activation lastActivation = conn.getLanguageConnection().getLastActivation();

            DataDictionary dd = lcc.getDataDictionary();
            dd.startWriting(lcc);

            final GenericColumnDescriptor[] descriptors = {
                    new GenericColumnDescriptor("TOKEN", DataTypeDescriptor.getBuiltInDataTypeDescriptor(Types.BINARY)),
                    new GenericColumnDescriptor("EXPIRETIME", DataTypeDescriptor.getBuiltInDataTypeDescriptor(Types.TIMESTAMP)),
                    new GenericColumnDescriptor("MAXIMUMTIME", DataTypeDescriptor.getBuiltInDataTypeDescriptor(Types.TIMESTAMP)),
            };

            List<ExecRow> rows = new ArrayList<>();

            SConfiguration config=EngineDriver.driver().getConfiguration();
            int length = config.getAuthenticationTokenLength();
            int maxLifetime = config.getAuthenticationTokenMaxLifetime();
            int renewInterval = config.getAuthenticationTokenRenewInterval();

            byte[] token = new byte[length];
            new SecureRandom().nextBytes(token);

            String username = lcc.getCurrentUserId(lastActivation);
            DateTime creationTime = new DateTime(System.currentTimeMillis());
            DateTime expireTime = creationTime.plusSeconds(renewInterval);
            DateTime maxTime = creationTime.plusSeconds(maxLifetime);

            TokenDescriptor descriptor =
                    new TokenDescriptor(token, username, creationTime, expireTime, maxTime);
            lcc.getDataDictionary().addToken(descriptor, lcc.getTransactionExecute());

            ExecRow row = new ValueRow(3);
            row.setColumn(1, new SQLBit(token));
            row.setColumn(2, new SQLTimestamp(expireTime));
            row.setColumn(3, new SQLTimestamp(maxTime));
            rows.add(row);

            IteratorNoPutResultSet resultsToWrap = new IteratorNoPutResultSet(rows, descriptors, lastActivation);
            resultsToWrap.openCore();
            resultSet[0] = new EmbedResultSet40(conn, resultsToWrap, false, null, true);
        } catch (StandardException se) {
            throw PublicAPI.wrapStandardException(se);
        } catch (Exception e) {
            throw PublicAPI.wrapStandardException(Exceptions.parseException(e));
        }
    }

    public static void SYSCS_CANCEL_SPLICE_TOKEN(final Blob token) throws SQLException {
        try {
            EmbedConnection conn = (EmbedConnection)getDefaultConn();
            LanguageConnectionContext lcc = conn.getLanguageConnection();
            Activation lastActivation = conn.getLanguageConnection().getLastActivation();

            DataDictionary dd = lcc.getDataDictionary();
            dd.startWriting(lcc);

            byte[] tokenBytes = token.getBytes(1, (int) token.length());

            String username = lcc.getCurrentUserId(lastActivation);
            TokenDescriptor descriptor = lcc.getDataDictionary().getToken(tokenBytes);
            if (descriptor == null) {
                return;
            }

            if (!descriptor.getUserName().equals(username)) {
                return;
            }

            lcc.getDataDictionary().deleteToken(tokenBytes);
        } catch (StandardException se) {
            throw PublicAPI.wrapStandardException(se);
        } catch (Exception e) {
            throw PublicAPI.wrapStandardException(Exceptions.parseException(e));
        }
    }

    public static void INVALIDATE_DICTIONARY_CACHE() throws Exception {
        EmbedConnection conn = (EmbedConnection)getDefaultConn();
        LanguageConnectionContext lcc = conn.getLanguageConnection();
        DataDictionary dd = lcc.getDataDictionary();
        dd.getDataDictionaryCache().clearAll();
    }

    public static void INVALIDATE_GLOBAL_DICTIONARY_CACHE() throws Exception {
        List<HostAndPort> servers;

        try {
            servers = EngineDriver.driver().getServiceDiscovery().listServers();
        } catch (IOException e) {
            throw PublicAPI.wrapStandardException(Exceptions.parseException(e));
        }

        for (HostAndPort server : servers) {
            try (Connection connection = RemoteUser.getConnection(server.toString())) {
                try (Statement stmt = connection.createStatement()) {
                    stmt.execute("call SYSCS_UTIL.INVALIDATE_DICTIONARY_CACHE()");
                }
            }
        }
    }

    @SuppressFBWarnings(value="SQL_NONCONSTANT_STRING_PASSED_TO_EXECUTE", justification="Intentional")
    public static void SHOW_CREATE_TABLE(String schemaName, String tableName, ResultSet[] resultSet) throws SQLException
    {
        Connection connection = getDefaultConn();
        schemaName = EngineUtils.validateSchema(schemaName);
        tableName = EngineUtils.validateTable(tableName);
        try {
            TableDescriptor td = EngineUtils.verifyTableExists(connection, schemaName, tableName);

            String tableTypeString = "";
            StringBuilder extTblString = new StringBuilder();

            ColumnDescriptorList cdl = td.getColumnDescriptorList();
            //Process external table definition
            if (td.isExternal()) {
                tableTypeString = "EXTERNAL ";

                List<ColumnDescriptor> partitionColumns = cdl.stream()
                        .filter(columnDescriptor -> columnDescriptor.getPartitionPosition() > -1)
                        .sorted(Comparator.comparing(ColumnDescriptor::getPartitionPosition))
                        .collect(Collectors.toList());

                String tmpStr;
                tmpStr = td.getCompression();
                if (tmpStr != null && !tmpStr.equals("none"))
                    extTblString.append("\nCOMPRESSED WITH " + tmpStr);

                // Partitioned Columns
                boolean firstCol = true;
                for (ColumnDescriptor col: partitionColumns) {
                    extTblString.append(firstCol ? "\nPARTITIONED BY (\"" + col.getColumnName()+"\"" : ",\"" + col.getColumnName()+"\"");
                    firstCol = false;
                }

                if (!firstCol)
                    extTblString.append(")");

                // Row Format
                if (td.getDelimited() != null || td.getLines() != null) {
                    extTblString.append("\nROW FORMAT DELIMITED");
                    if ((tmpStr = td.getDelimited()) != null)
                        extTblString.append(" FIELDS TERMINATED BY ''" + tmpStr + "''");
                    if ((tmpStr = td.getEscaped()) != null)
                        extTblString.append(" ESCAPED BY ''" + tmpStr + "''");
                    if ((tmpStr = td.getLines()) != null)
                        extTblString.append(" LINES TERMINATED BY ''" + tmpStr + "''");
                }
                // Storage type
                if ((tmpStr = td.getStoredAs()) != null) {
                    extTblString.append("\nSTORED AS ");
                    switch (tmpStr) {
                        case "T":
                            extTblString.append("TEXTFILE");
                            break;
                        case "P":
                            extTblString.append("PARQUET");
                            break;
                        case "A":
                            extTblString.append("AVRO");
                            break;
                        case "O":
                            extTblString.append("ORC");
                            break;
                        default:
                            throw new SQLException("Invalid stored format");
                    }
                }
                // Location
                if ((tmpStr = td.getLocation()) != null) {
                    extTblString.append("\nLOCATION ''" + tmpStr + "''");
                }
            }//End External Table
            else if (td.getTableType() == TableDescriptor.VIEW_TYPE) {
                //Target table is a View
                throw ErrorState.LANG_INVALID_OPERATION_ON_VIEW.newException("SHOW CREATE TABLE", "\"" + schemaName + "\".\"" + tableName + "\"");
            } else if (td.getTableType() == TableDescriptor.SYSTEM_TABLE_TYPE) {
                //Target table is a system table
                throw ErrorState.LANG_NO_USER_DDL_IN_SYSTEM_SCHEMA.newException("SHOW CREATE TABLE", schemaName);
            } else if (td.getTableType() == TableDescriptor.LOCAL_TEMPORARY_TABLE_TYPE) {
                tableTypeString = "LOCAL TEMPORARY ";
            }

            // Get column list, and write DDL for each column.
            StringBuilder colStringBuilder = new StringBuilder("");
            String createColString = "";

            boolean firstCol = true;
            cdl.sort(Comparator.comparing(columnDescriptor -> columnDescriptor.getPosition()));
            for (ColumnDescriptor col: cdl) {
                createColString = createColumn(col);
                colStringBuilder.append(firstCol ? createColString : "," + createColString).append("\n");
                firstCol = false;
            }

            colStringBuilder.append(createConstraint(td, schemaName, tableName));
            String DDL = "CREATE " + tableTypeString + "TABLE \"" + schemaName + "\".\"" + tableName + "\" (\n" + colStringBuilder.toString() + ") ";
            StringBuilder sb = new StringBuilder("SELECT * FROM (VALUES '");
            sb.append(DDL);
            String extStr = extTblString.toString();
            if (extStr.length() > 0)
                sb.append(extStr);
            sb.append(";') FOO (DDL)");
            resultSet[0] = executeStatement(sb);

        } catch (StandardException e) {
            throw PublicAPI.wrapStandardException(Exceptions.parseException(e));
        }
    }

    private static String createColumn(ColumnDescriptor columnDescriptor) throws SQLException
    {
        StringBuffer colDef = new StringBuffer();

        colDef.append("\"" + columnDescriptor.getColumnName() + "\"");
        colDef.append(" ");
        String colType = (new UserType(columnDescriptor.getType().getCatalogType())).toString();
        colDef.append(colType);

        Object defaultSerializable;
        if(columnDescriptor.getDefaultInfo() != null) {
            defaultSerializable = columnDescriptor.getDefaultInfo();
        }else{
            defaultSerializable = columnDescriptor.getDefaultValue();
        }
        String defaultText = defaultSerializable == null? null:defaultSerializable.toString();

        if (!reinstateAutoIncrement(columnDescriptor, colDef) &&
                            defaultText != null) {
            if (defaultText.startsWith("GENERATED ALWAYS AS")) {
                colDef.append(" ");
            } else {
                colDef.append(" DEFAULT ");
                if (colType.indexOf("CHAR") > -1
                        || colType.indexOf("VARCHAR") > -1
                        || colType.indexOf("LONG VARCHAR") > -1
                        || colType.indexOf("CLOB") > -1
                        || colType.indexOf("DATE") > -1
                        || colType.indexOf("TIME") > -1
                        || colType.indexOf("TIMESTAMP") > -1
                        ) {
                    if ((defaultText = defaultText.toUpperCase()).startsWith("'"))
                        defaultText = "'" + defaultText + "'";
                }
            }
            colDef.append(defaultText);
        }

        return colDef.toString();
    }

    @SuppressFBWarnings(value="OBL_UNSATISFIED_OBLIGATION_EXCEPTION_EDGE", justification="Intentional")
    private static String createConstraint(TableDescriptor td, String schemaName, String tableName) throws SQLException, StandardException {
        Map<Integer, ColumnDescriptor> columnDescriptorMap = td.getColumnDescriptorList()
                .stream()
                .collect(Collectors.toMap(ColumnDescriptor::getStoragePosition, columnDescriptor -> columnDescriptor));
        ConstraintDescriptorList constraintDescriptorList = td.getDataDictionary().getConstraintDescriptors(td);

        StringBuffer chkStr = new StringBuffer();
        StringBuffer uniqueStr = new StringBuffer();
        StringBuffer priKeys = new StringBuffer();
        StringBuffer fkKeys = new StringBuffer();
        for (ConstraintDescriptor cd: constraintDescriptorList) {
            switch (cd.getConstraintType()) {
                //Check
                case DataDictionary.CHECK_CONSTRAINT:
                    if (!cd.isEnabled())
                        break;

                    chkStr.append(", CONSTRAINT " + cd.getConstraintName() + " CHECK " + cd.getConstraintText().replace("'", "''"));
                    break;
                case DataDictionary.PRIMARYKEY_CONSTRAINT:
                    int[] keyColumns = cd.getKeyColumns();
                    boolean pkFirstCol = true;
                    for (int index=0; index<keyColumns.length; index ++) {
                        String colName = columnDescriptorMap.get(keyColumns[index]).getColumnName();
                        priKeys.append(pkFirstCol ? ", CONSTRAINT " + cd.getConstraintName() + " PRIMARY KEY(\"" + colName + "\"": ",\"" + colName + "\"");
                        pkFirstCol = false;
                    }
                    if (!pkFirstCol)
                        priKeys.append(")");
                    break;
                case DataDictionary.UNIQUE_CONSTRAINT:
                    if (!cd.isEnabled())
                        break;
                    keyColumns = cd.getKeyColumns();
                    boolean uniqueFirstCol = true;
                    for (int index=0; index<keyColumns.length; index ++) {
                        String colName = columnDescriptorMap.get(keyColumns[index]).getColumnName();
                        uniqueStr.append(uniqueFirstCol ? ", CONSTRAINT " + cd.getConstraintName() + " UNIQUE (\"" + colName + "\"": ",\"" + colName + "\"");
                        uniqueFirstCol = false;
                    }
                    if (!uniqueFirstCol)
                        uniqueStr.append(")");
                    break;
                case DataDictionary.FOREIGNKEY_CONSTRAINT:
                    keyColumns = cd.getKeyColumns();
                    String fkName = cd.getConstraintName();
                    ForeignKeyConstraintDescriptor foreignKeyConstraintDescriptor = (ForeignKeyConstraintDescriptor)cd;
                    ConstraintDescriptor referencedCd = foreignKeyConstraintDescriptor.getReferencedConstraint();
                    TableDescriptor referencedTableDescriptor = referencedCd.getTableDescriptor();
                    int[] referencedKeyColumns = referencedCd.getKeyColumns();
                    String refTblName = referencedTableDescriptor.getQualifiedName();
                    ColumnDescriptorList referencedTableCDL = referencedTableDescriptor.getColumnDescriptorList();
                    Map<Integer, ColumnDescriptor> referencedTableCDM = referencedTableCDL
                            .stream()
                            .collect(Collectors.toMap(ColumnDescriptor::getStoragePosition, columnDescriptor -> columnDescriptor));

                    int updateType = foreignKeyConstraintDescriptor.getRaUpdateRule();
                    int deleteType = foreignKeyConstraintDescriptor.getRaDeleteRule();

                    List<String> referencedColNames = new LinkedList<>();
                    List<String> fkColNames = new LinkedList<>();
                    for (int index=0; index<keyColumns.length; index ++) {
                        fkColNames.add("\"" + columnDescriptorMap.get(keyColumns[index]).getColumnName() + "\"");
                        referencedColNames.add("\"" + referencedTableCDM.get(referencedKeyColumns[index]).getColumnName() + "\"");
                    }
                    fkKeys.append(", " + buildForeignKeyConstraint(fkName,refTblName,referencedColNames,fkColNames,updateType,deleteType));
                    break;
                default:
                    break;
            }
        }

        return  chkStr.toString() + uniqueStr.toString() + priKeys.toString() + fkKeys.toString();
    }

    private static String buildColumnsFromList(List<String> cols)
    {
        StringBuffer sb = new StringBuffer("(");
        boolean firstCol = true;
        for (String c : cols) {
            sb.append(firstCol ? "" : ",");
            sb.append(c);
            firstCol = false;
        }
        sb.append(")");
        return sb.toString();
    }

    private static String buildForeignKeyConstraint(String fkName, String refTblName, List<String> pkCols, List<String> fkCols,
                                                    int updateRule, int deleteRule) throws SQLException
    {
        StringBuffer fkStr = new StringBuffer("CONSTRAINT " + fkName + " FOREIGN KEY " + buildColumnsFromList(fkCols));
        fkStr.append(" REFERENCES " + refTblName + buildColumnsFromList(pkCols));

        fkStr.append(" ON UPDATE ");
        switch (updateRule) {
            case RA_RESTRICT:
                fkStr.append("RESTRICT");
                break;
            case RA_NOACTION:
                fkStr.append("NO ACTION");
                break;
            default:  // shouldn't happen
                throw new SQLException("INTERNAL ERROR: unexpected 'on-update' action: " + updateRule);
        }
        fkStr.append(" ON DELETE ");
        switch (deleteRule) {
            case RA_RESTRICT:
                fkStr.append("RESTRICT");
                break;
            case RA_NOACTION:
                fkStr.append("NO ACTION");
                break;
            case RA_CASCADE:
                fkStr.append("CASCADE");
                break;
            case RA_SETNULL:
                fkStr.append("SET NULL");
                break;
            default:  // shouldn't happen
                throw new SQLException("INTERNAL ERROR: unexpected 'on-delete' action: " + deleteRule);
        }
        return fkStr.toString();
    }

    public static boolean reinstateAutoIncrement(ColumnDescriptor columnDescriptor, StringBuffer colDef) throws SQLException {
        if (columnDescriptor.getAutoincInc() != 0) {
            colDef.append(" GENERATED ");
            colDef.append(columnDescriptor.getDefaultInfo() == null ?
                    "ALWAYS " : "BY DEFAULT ");
            colDef.append("AS IDENTITY (START WITH ");
            colDef.append(columnDescriptor.getAutoincStart());
            colDef.append(", INCREMENT BY ");
            colDef.append(columnDescriptor.getAutoincInc());
            colDef.append(")");
            return true;
        }
        return false;
    }

    /**
     * Create or update all system stored procedures.  If the system stored procedure alreadys exists in the data dictionary,
     * the stored procedure will be dropped and then created again.
     *
     * @throws SQLException
     */
    public static void SYSCS_UPDATE_ALL_SYSTEM_PROCEDURES()
            throws SQLException{
        try{
            LanguageConnectionContext lcc=ConnectionUtil.getCurrentLCC();
            TransactionController tc=lcc.getTransactionExecute();
            DataDictionary dd=lcc.getDataDictionary();

            dd.startWriting(lcc);
            TxnView activeTransaction = ((SpliceTransactionManager) tc).getActiveStateTxn();
            DDLMessage.DDLChange ddlChange = ProtoUtil.createUpdateSystemProcedure(activeTransaction.getTxnId());
            tc.prepareDataDictionaryChange(DDLUtils.notifyMetadataChange(ddlChange));

            dd.createOrUpdateAllSystemProcedures(tc);

        }catch(StandardException se){
            throw PublicAPI.wrapStandardException(se);
        }
    }

    /**
     * Create or update a system stored procedure.  If the system stored procedure alreadys exists in the data dictionary,
     * the stored procedure will be dropped and then created again.
     *
     * @param schemaName name of the system schema
     * @param procName   name of the system stored procedure
     * @throws SQLException
     */
    public static void SYSCS_UPDATE_SYSTEM_PROCEDURE(String schemaName,String procName)
            throws SQLException{
        try{
            LanguageConnectionContext lcc=ConnectionUtil.getCurrentLCC();
            TransactionController tc=lcc.getTransactionExecute();
            DataDictionary dd=lcc.getDataDictionary();

            /*
            ** Inform the data dictionary that we are about to write to it.
            ** There are several calls to data dictionary "get" methods here
            ** that might be done in "read" mode in the data dictionary, but
            ** it seemed safer to do this whole operation in "write" mode.
            **
            ** We tell the data dictionary we're done writing at the end of
            ** the transaction.
            */
            dd.startWriting(lcc);

            TxnView activeTransaction = ((SpliceTransactionManager) tc).getActiveStateTxn();
            DDLMessage.DDLChange ddlChange = ProtoUtil.createUpdateSystemProcedure(activeTransaction.getTxnId());
            tc.prepareDataDictionaryChange(DDLUtils.notifyMetadataChange(ddlChange));

            schemaName = EngineUtils.validateSchema(schemaName);
            dd.createOrUpdateSystemProcedure(schemaName,procName,tc);
        }catch(StandardException se){
            throw PublicAPI.wrapStandardException(se);
        }
    }

}<|MERGE_RESOLUTION|>--- conflicted
+++ resolved
@@ -1439,13 +1439,7 @@
         LanguageConnectionContext lcc = ConnectionUtil.getCurrentLCC();
         TransactionController tc  = lcc.getTransactionExecute();
         DataDictionary dd = lcc.getDataDictionary();
-<<<<<<< HEAD
-        dd.startWriting(lcc);
-        SchemaDescriptor sd = dd.getSchemaDescriptor(lcc.getDatabaseId(), schemaName, tc, true);
-=======
-
-        SchemaDescriptor sd = dd.getSchemaDescriptor(schemaName, tc, true);
->>>>>>> e30f4e22
+        SchemaDescriptor sd = dd.getSchemaDescriptor(null, schemaName, tc, true);
         if (sd == null)
         {
             throw StandardException.newException(SQLState.LANG_SCHEMA_DOES_NOT_EXIST, schemaName);
@@ -1554,16 +1548,6 @@
         schemaName = EngineUtils.validateSchema(schemaName);
         tableName = EngineUtils.validateTable(tableName);
         EngineUtils.checkSchemaVisibility(schemaName);
-
-<<<<<<< HEAD
-        SchemaDescriptor sd = dd.getSchemaDescriptor(lcc.getDatabaseId(), schemaName, tc, true);
-        if (sd == null)
-        {
-            throw StandardException.newException(SQLState.LANG_SCHEMA_DOES_NOT_EXIST, schemaName);
-        }
-=======
-        EngineUtils.checkSchemaVisibility(schemaName);
->>>>>>> e30f4e22
 
         TableDescriptor td = DataDictionaryUtils.getTableDescriptor(lcc, schemaName, tableName);
         if (td.isExternal())
