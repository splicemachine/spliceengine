/*
 * Copyright (c) 2012 - 2020 Splice Machine, Inc.
 *
 * This file is part of Splice Machine.
 * Splice Machine is free software: you can redistribute it and/or modify it under the terms of the
 * GNU Affero General Public License as published by the Free Software Foundation, either
 * version 3, or (at your option) any later version.
 * Splice Machine is distributed in the hope that it will be useful, but WITHOUT ANY WARRANTY;
 * without even the implied warranty of MERCHANTABILITY or FITNESS FOR A PARTICULAR PURPOSE.
 * See the GNU Affero General Public License for more details.
 * You should have received a copy of the GNU Affero General Public License along with Splice Machine.
 * If not, see <http://www.gnu.org/licenses/>.
 */

package com.splicemachine.derby.stream.control;

import com.splicemachine.access.api.DistributedFileSystem;
import com.splicemachine.db.iapi.error.StandardException;
import com.splicemachine.db.iapi.sql.Activation;
import com.splicemachine.db.iapi.sql.ResultColumnDescriptor;
import com.splicemachine.db.iapi.sql.conn.ControlExecutionLimiter;
import com.splicemachine.db.iapi.sql.execute.ExecRow;
import com.splicemachine.db.iapi.types.DataValueDescriptor;
import com.splicemachine.db.iapi.types.SQLLongint;
import com.splicemachine.db.impl.sql.compile.ExplainNode;
import com.splicemachine.db.impl.sql.execute.ValueRow;
import com.splicemachine.derby.iapi.sql.execute.SpliceOperation;
import com.splicemachine.derby.impl.sql.execute.operations.DMLWriteOperation;
import com.splicemachine.derby.impl.sql.execute.operations.MultiProbeTableScanOperation;
import com.splicemachine.derby.impl.sql.execute.operations.export.ExportOperation;
import com.splicemachine.derby.impl.sql.execute.operations.framework.SpliceGenericAggregator;
import com.splicemachine.derby.impl.sql.execute.operations.window.WindowContext;
import com.splicemachine.derby.stream.control.output.ControlExportDataSetWriter;
import com.splicemachine.derby.stream.control.output.ParquetWriterService;
import com.splicemachine.derby.stream.function.CloneFunction;
import com.splicemachine.derby.stream.function.KeyerFunction;
import com.splicemachine.derby.stream.function.MergeWindowFunction;
import com.splicemachine.derby.stream.function.SpliceFlatMapFunction;
import com.splicemachine.derby.stream.function.SpliceFunction;
import com.splicemachine.derby.stream.function.SpliceFunction2;
import com.splicemachine.derby.stream.function.SplicePairFunction;
import com.splicemachine.derby.stream.function.SplicePredicateFunction;
import com.splicemachine.derby.stream.function.TakeFunction;
import com.splicemachine.derby.stream.iapi.*;
import com.splicemachine.derby.stream.function.*;
import com.splicemachine.derby.stream.iapi.DataSet;
import com.splicemachine.derby.stream.iapi.OperationContext;
import com.splicemachine.derby.stream.iapi.PairDataSet;
import com.splicemachine.derby.stream.iapi.ScanSetBuilder;
import com.splicemachine.derby.stream.output.*;
import com.splicemachine.derby.stream.output.delete.DeletePipelineWriter;
import com.splicemachine.derby.stream.output.delete.DeleteTableWriterBuilder;
import com.splicemachine.derby.stream.output.insert.InsertPipelineWriter;
import com.splicemachine.derby.stream.output.insert.InsertTableWriterBuilder;
import com.splicemachine.derby.stream.output.update.UpdatePipelineWriter;
import com.splicemachine.derby.stream.output.update.UpdateTableWriterBuilder;
import com.splicemachine.pipeline.Exceptions;
import com.splicemachine.primitives.Bytes;
import com.splicemachine.si.impl.driver.SIDriver;
import com.splicemachine.utils.Pair;
import edu.umd.cs.findbugs.annotations.SuppressFBWarnings;
import org.apache.commons.collections.IteratorUtils;
import org.apache.hadoop.mapreduce.RecordWriter;
import org.apache.spark.sql.Row;
import org.apache.spark.sql.catalyst.encoders.ExpressionEncoder;
import org.apache.spark.sql.catalyst.encoders.RowEncoder;
import org.apache.spark.sql.types.DataTypes;
import org.apache.spark.sql.types.StructField;
import org.apache.spark.sql.types.StructType;
import splice.com.google.common.base.Function;
import splice.com.google.common.base.Predicate;
import splice.com.google.common.collect.Iterators;
import splice.com.google.common.collect.Sets;
import splice.com.google.common.io.Closeables;
import splice.com.google.common.util.concurrent.Futures;
import scala.Tuple2;

import javax.annotation.Nullable;
import java.io.IOException;
import java.io.ObjectInput;
import java.io.ObjectOutput;
import java.io.OutputStream;
import java.nio.file.StandardOpenOption;
import java.util.*;
import java.util.concurrent.Callable;
import java.util.concurrent.ExecutorCompletionService;
import java.util.concurrent.ExecutorService;
import java.util.concurrent.Future;

import static com.splicemachine.derby.stream.control.ControlUtils.checkCancellation;

/**
 *
 * Dataset for Client Side Control Processing
 *
 * @see com.splicemachine.derby.stream.iapi.DataSet
 *
 */
public class ControlDataSet<V> implements DataSet<V> {
    protected Iterator<V> iterator;
    protected Map<String,String> attributes;
    public ControlDataSet(Iterator<V> iterator) {
        this.iterator = iterator;
    }
    
    @Override
    public int partitions() {
        return 1;
    }

    @Override
    public Pair<DataSet, Integer> materialize() {
        List<ExecRow> rows = ((ControlDataSet<ExecRow>)this).map(new CloneFunction<>(null)).collect();
        return Pair.newPair(new MaterializedControlDataSet(rows), rows.size());
    }

    @Override
    public Pair<DataSet, Integer> persistIt() {
        return materialize();
    }

    @Override
    public void unpersistIt() {
        return;
    }

    @Override
    public DataSet getClone() {
        throw new UnsupportedOperationException("Not Implemented for ControlDataSet");
    }

    @Override
    public List<V> collect() {
        return IteratorUtils.<V>toList(iterator);
    }

    @Override
    public Future<List<V>> collectAsync(boolean isLast, OperationContext context, boolean pushScope, String scopeDetail) {
        return Futures.immediateFuture(IteratorUtils.<V>toList(iterator));
    }

    @Override
    public <Op extends SpliceOperation, U> DataSet<U> mapPartitions(SpliceFlatMapFunction<Op,Iterator<V>, U> f) {
        try {
            return new ControlDataSet<>(f.call(checkCancellation(iterator, f)));
        } catch (Exception e) {
            throw Exceptions.getRuntimeException(e);
        }
    }

    @Override
    public DataSet<V> shufflePartitions() {
        return this; //no-op
    }

    public DataSet<V> orderBy(OperationContext operationContext, int[] keyColumns, boolean[] descColumns, boolean[] nullsOrderedLow) {
        KeyerFunction f=new KeyerFunction(operationContext,keyColumns);
        PairDataSet pair=map(new CloneFunction<>(operationContext)).keyBy(f);

        PairDataSet sortedByKey=pair.sortByKey(new RowComparator(descColumns,nullsOrderedLow),
                OperationContext.Scope.SORT.displayName(), operationContext);

        return sortedByKey.values(OperationContext.Scope.READ_SORTED.displayName(), operationContext);
    }

    @Override
    public <Op extends SpliceOperation, U> DataSet<U> mapPartitions(SpliceFlatMapFunction<Op,Iterator<V>, U> f, boolean isLast) {
        return mapPartitions(f);
    }

    @Override
    public <Op extends SpliceOperation, U> DataSet<U> mapPartitions(SpliceFlatMapFunction<Op,Iterator<V>, U> f, boolean isLast, boolean pushScope, String scopeDetail) {
        return mapPartitions(f);
    }

    public static <E> HashSet<E> newHashSet(Iterator<? extends E> elements, OperationContext context) {
        ControlExecutionLimiter limiter;
        if (context == null) {
            limiter = ControlExecutionLimiter.NO_OP;
        } else {
            limiter = context.getActivation().getLanguageConnectionContext().getControlExecutionLimiter();
        }
        HashSet set = Sets.newHashSet();

        while(elements.hasNext()) {
            if (set.add(elements.next()))
                limiter.addAccumulatedRows(1);
        }

        return set;
    }

    @Override
    public DataSet<V> distinct(OperationContext context) {
        return new ControlDataSet<>(newHashSet(ControlUtils.checkCancellation(iterator, context), context).iterator());
    }

    @Override
    public DataSet<V> distinct(String name, boolean isLast, OperationContext context, boolean pushScope, String scopeDetail) {
        return distinct(context);
    }

    public <Op extends SpliceOperation, K,U>PairDataSet<K, U> index(final SplicePairFunction<Op,V,K,U> function) {
        return new ControlPairDataSet<>(Iterators.transform(checkCancellation(iterator, function),new Function<V, Tuple2<K, U>>() {
            @Nullable
            @Override
            public Tuple2<K, U> apply(@Nullable V v) {
                try {
                    return function.call(v);
                } catch (Exception e) {
                    throw new RuntimeException(e);
                }
            }
        }));
    }


    @Override
    public <Op extends SpliceOperation, K,U>PairDataSet<K, U> index(final SplicePairFunction<Op,V,K,U> function, OperationContext context) {
        return index(function);
    }
    
    @Override
    public <Op extends SpliceOperation, K,U>PairDataSet<K, U> index(final SplicePairFunction<Op,V,K,U> function, boolean isLast) {
        return index(function);
    }

    @Override
    public <Op extends SpliceOperation, K,U>PairDataSet<K, U> index(final SplicePairFunction<Op,V,K,U> function, boolean isLast, boolean pushScope, String scopeDetail) {
        return index(function);
    }

    @Override
    public <Op extends SpliceOperation, U> DataSet<U> map(SpliceFunction<Op,V,U> function) {
        return new ControlDataSet<U>(Iterators.transform(checkCancellation(iterator, function), function));
    }

    @Override
    public <Op extends SpliceOperation, U> DataSet<U> map(SpliceFunction<Op,V,U> function, boolean isLast) {
        return map(function);
    }

    @Override
    public <Op extends SpliceOperation, U> DataSet<U> map(SpliceFunction<Op,V,U> function, String name, boolean isLast, boolean pushScope, String scopeDetail) {
        return map(function);
    }

    @Override
    public Iterator<V> toLocalIterator() {
        return iterator;
    }

    @Override
    public <Op extends SpliceOperation, K> PairDataSet<K, V> keyBy(final SpliceFunction<Op, V, K> function) {
            return new ControlPairDataSet<>(Iterators.<V,Tuple2<K, V>>transform(checkCancellation(iterator, function), new Function<V, Tuple2<K, V>>() {
                @Nullable
                @Override
                public Tuple2<K, V> apply(@Nullable V v) {
                    return Tuple2.apply(function.apply(v),v);
                }
            }));
    }

    @Override
    public <Op extends SpliceOperation, K> PairDataSet<K, V> keyBy(final SpliceFunction<Op, V, K> function, String name) {
        return keyBy(function);
    }

    @Override
    public <Op extends SpliceOperation, K> PairDataSet<K, V> keyBy(final SpliceFunction<Op, V, K> function, OperationContext context) {
        return keyBy(function);
    }


    @Override
    public <Op extends SpliceOperation, K> PairDataSet<K, V> keyBy(
        final SpliceFunction<Op, V, K> function, String name, boolean pushScope, String scopeDetail) {
        return keyBy(function);
    }

    @Override
    public String toString() {
        return "ControlDataSet {}";
    }

    @Override
    public long count() {
        return Iterators.size(iterator);
    }

    @Override
    public DataSet<V> union(DataSet<V> dataSet, OperationContext operationContext) {
        try {
            ExecutorService es = SIDriver.driver().getExecutorService();
            ExecutorCompletionService<Iterator<V>> completionService = new ExecutorCompletionService<>(es);
            NonOrderPreservingFutureIterator<V> futureIterator = new NonOrderPreservingFutureIterator<>(completionService, 2);
            completionService.submit(new NonLazy(iterator));
            completionService.submit(new NonLazy(((ControlDataSet<V>) dataSet).iterator));
            return new ControlDataSet<>(futureIterator);
        } catch (Exception e) {
            throw new RuntimeException(e);
        }
    }

    @Override
    public DataSet<V> union(List<DataSet<V>> dataSetList, OperationContext operationContext) {
        try {
            ExecutorService es = SIDriver.driver().getExecutorService();
            ExecutorCompletionService<Iterator<V>> completionService = new ExecutorCompletionService<>(es);
            NonOrderPreservingFutureIterator<V> futureIterator = new NonOrderPreservingFutureIterator<>(completionService, dataSetList.size());
            for (DataSet<V> aSet: dataSetList) {
                completionService.submit(new NonLazy(((DataSet<V>)aSet).toLocalIterator()));
            }
            return new ControlDataSet<>(futureIterator);
        } catch (Exception e) {
            throw new RuntimeException(e);
        }
    }

    @Override
    public DataSet<V> parallelProbe(List<ScanSetBuilder<ExecRow>> scanSetBuilders, OperationContext<MultiProbeTableScanOperation> operationContext) {
        ExecutorService es = SIDriver.driver().getExecutorService();
        FutureIterator<V> futureIterator = new FutureIterator<>(scanSetBuilders.size());
        for (ScanSetBuilder<ExecRow> scanSetBuilder: scanSetBuilders) {
            futureIterator.appendFutureIterator(es.submit(new NonLazy(scanSetBuilder, operationContext.getOperation())));
        }
        return new ControlDataSet<>(futureIterator);
    }

    @Override
    public DataSet< V> union(DataSet<V> dataSet, OperationContext operationContext, String name, boolean pushScope, String scopeDetail) {
        return union(dataSet, operationContext);
    }

    @Override
    public <Op extends SpliceOperation> DataSet< V> filter(SplicePredicateFunction<Op, V> f) {
        return new ControlDataSet<>(Iterators.filter(checkCancellation(iterator, f),f));
    }

    @Override
    public <Op extends SpliceOperation> DataSet< V> filter(
        SplicePredicateFunction<Op,V> f, boolean isLast, boolean pushScope, String scopeDetail) {
        return filter(f);
    }

    @Override
    public DataSet<V> intersect(DataSet<V> dataSet, String name, OperationContext context, boolean pushScope, String scopeDetail){
        return intersect(dataSet, context);
    }

    @Override
    public DataSet< V> intersect(DataSet<V> dataSet, OperationContext context) {
        Set<V> left=newHashSet(ControlUtils.checkCancellation(iterator, context), context);
        Set<V> right=newHashSet(ControlUtils.checkCancellation(((ControlDataSet<V>)dataSet).iterator, context), context);
        Sets.SetView<V> intersection=Sets.intersection(left,right);
        return new ControlDataSet<>(intersection.iterator());
    }


    @Override
    public DataSet<V> subtract(DataSet<V> dataSet, String name, OperationContext context, boolean pushScope, String scopeDetail){
        return subtract(dataSet, context);
    }


    @Override
    public DataSet< V> subtract(DataSet<V> dataSet, OperationContext context) {
        Set<V> left=newHashSet(ControlUtils.checkCancellation(iterator, context), context);
        Set<V> right=newHashSet(ControlUtils.checkCancellation(((ControlDataSet<V>)dataSet).iterator, context), context);
        return new ControlDataSet<>(Sets.difference(left,right).iterator());
    }

    @Override
    public boolean isEmpty() {
        return iterator.hasNext();
    }

    @Override
    public <Op extends SpliceOperation,U> DataSet<U> flatMap(SpliceFlatMapFunction<Op, V, U> f) {
        return new ControlDataSet(Iterators.concat(Iterators.transform(checkCancellation(iterator, f),f)));
    }

    @Override
    public <Op extends SpliceOperation,U> DataSet<U> flatMap(SpliceFlatMapFunction<Op, V, U> f, String name) {
        return flatMap(f);
    }

    @Override
    public <Op extends SpliceOperation,U> DataSet<U> flatMap(SpliceFlatMapFunction<Op, V, U> f, boolean isLast) {
        return flatMap(f);
    }

    @Override
    public void close() {

    }

    @Override
    public <Op extends SpliceOperation> DataSet<V> take(TakeFunction<Op,V> f) {
        try {
            return new ControlDataSet<>(f.call(checkCancellation(iterator, f)));
        } catch (Exception e) {
            throw new RuntimeException(e);
        }
    }

    @Override
    public ExportDataSetWriterBuilder writeToDisk(){
        return new ControlExportDataSetWriter.Builder<>(this);
    }

    @Override
    public KafkaDataSetWriterBuilder writeToKafka() {
        throw new UnsupportedOperationException();
    }

    @Override
    public void saveAsTextFile(String path) {
        OutputStream fileOut = null;
        try {
            DistributedFileSystem dfs = SIDriver.driver().getFileSystem(path);
            fileOut = dfs.newOutputStream(path, StandardOpenOption.CREATE);
            while (iterator.hasNext()) {
                fileOut.write(Bytes.toBytes(iterator.next().toString()));
            }
        } catch (Exception e) {
            throw new RuntimeException(e);
        } finally {
            if (fileOut !=null) {
                try {
                    Closeables.close(fileOut, true);
                } catch (Exception e) {
                    throw new RuntimeException(e);
                }
            }
        }

    }

    @Override
    public PairDataSet<V, Long> zipWithIndex(OperationContext operationContext) {
        return new ControlPairDataSet<V, Long>(Iterators.<V,Tuple2<V, Long>>transform(iterator, new Function<V, Tuple2<V, Long>>() {
            long counter = 0;
            @Nullable
            @Override
            public Tuple2<V, Long> apply(@Nullable V v) {
                return new Tuple2<>(v, counter++);
            }
        }));
    }

    @Override
    @SuppressWarnings("unchecked")
    @SuppressFBWarnings(value = "SE_NO_SUITABLE_CONSTRUCTOR_FOR_EXTERNALIZATION",justification = "Serialization does" +
            "not happen with control-side execution")
    public ExportDataSetWriterBuilder saveAsTextFile(OperationContext operationContext) {
        return writeToDisk()
                .exportFunction(new SpliceFunction2<SpliceOperation,OutputStream,Iterator<String>,Integer>(operationContext){
                    @Override public void writeExternal(ObjectOutput out) throws IOException{ super.writeExternal(out); }
                    @Override public void readExternal(ObjectInput in) throws IOException, ClassNotFoundException{ super.readExternal(in); }
                    @Override public SpliceOperation getOperation(){ return super.getOperation(); }
                    @Override public Activation getActivation(){ return super.getActivation(); }
                    @Override public void prepare(){ super.prepare(); }
                    @Override public void reset(){ super.reset(); }
                    @Override public String getPrettyFunctionName(){ return super.getPrettyFunctionName(); }
                    @Override public String getSparkName(){ return super.getSparkName(); }


                    @Override
                    public Integer call(OutputStream os,Iterator<String> iterator) throws Exception{
                        int size = 0;
                        while(iterator.hasNext()){
                           os.write(Bytes.toBytes(iterator.next()));
                            size++;
                        }
                        return size;
                    }
                });
    }

    @Override
    public DataSet<V> coalesce(int numPartitions, boolean shuffle) {
        return this;
    }

    @Override
    public DataSet<V> coalesce(int numPartitions, boolean shuffle, boolean isLast, OperationContext context, boolean pushScope, String scopeDetail) {
        return this;
    }

    @Override
    public void persist() {
        // no op
    }

    @Override
    public void setAttribute(String name, String value) {
        if (attributes==null)
            attributes = new HashMap<>();
        attributes.put(name,value);
    }

    @Override
    public String getAttribute(String name) {
        if (attributes ==null)
            return null;
        return attributes.get(name);
    }

    @Override
    public DataSet<V> join(OperationContext operationContext, DataSet<V> rightDataSet, JoinType joinType, boolean isBroadcast) {
        throw new UnsupportedOperationException("Not Implemented in Control Side");
    }

    @Override
    public DataSet<V> crossJoin(OperationContext operationContext, DataSet<V> rightDataSet, Broadcast type) {
        throw new UnsupportedOperationException("Not Implemented in Control Side");
    }


    /**
     * Window Function. Take a WindowContext that define the partition, the order, and the frame boundary.
     * Currently only run on top of Spark.
     * @param windowContext
     * @param pushScope
     * @param scopeDetail
     * @return
     */
    @Override
    public DataSet<V> windows(WindowContext windowContext, OperationContext operationContext, boolean pushScope, String scopeDetail) {

        operationContext.pushScopeForOp(OperationContext.Scope.SORT_KEYER);
        KeyerFunction f = new KeyerFunction(operationContext, windowContext.getPartitionColumns());
        PairDataSet pair = keyBy(f);
        operationContext.popScope();

        operationContext.pushScopeForOp(OperationContext.Scope.GROUP_AGGREGATE_KEYER);
        pair = pair.groupByKey("Group Values For Each Key", operationContext);
        operationContext.popScope();

        operationContext.pushScopeForOp(OperationContext.Scope.EXECUTE);
        try {
            return pair.flatmap(new MergeWindowFunction(operationContext, windowContext.getWindowFunctions()), true);
        } finally {
            operationContext.popScope();
        }
    }

    /**
     *
     * Not Supported
     *
     * @param dsp
     * @param partitionBy
     * @param location
     * @param context
     * @return
     */
    @Override
<<<<<<< HEAD
    @SuppressFBWarnings(value="REC_CATCH_EXCEPTION", justification="DB-9846")
=======
    @SuppressFBWarnings(value = "REC_CATCH_EXCEPTION", justification = "DB-9844")
>>>>>>> 67e75ce2
    public DataSet<ExecRow> writeParquetFile(DataSetProcessor dsp, int[] partitionBy, String location, String compression, OperationContext context) {

        try {
            //Generate Table Schema
            String[] colNames;
            DataValueDescriptor[] dvds;
            if (context.getOperation() instanceof DMLWriteOperation) {
                dvds  = context.getOperation().getExecRowDefinition().getRowArray();
                colNames = ((DMLWriteOperation) context.getOperation()).getColumnNames();
            } else if (context.getOperation() instanceof ExportOperation) {
                dvds = context.getOperation().getLeftOperation().getLeftOperation().getExecRowDefinition().getRowArray();
                ExportOperation export = (ExportOperation) context.getOperation();
                ResultColumnDescriptor[] descriptors = export.getSourceResultColumnDescriptors();
                colNames = new String[descriptors.length];
                int i = 0;
                for (ResultColumnDescriptor rcd : export.getSourceResultColumnDescriptors()) {
                    colNames[i++] = rcd.getName();
                }
            } else {
                throw new IllegalArgumentException("Unsupported operation type: " + context.getOperation());
            }
            StructField[] fields = new StructField[colNames.length];
            for (int i=0 ; i<colNames.length ; i++){
                fields[i] = dvds[i].getStructField(colNames[i]);
            }
            StructType tableSchema = DataTypes.createStructType(fields);
            RecordWriter<Void, Object> rw = ParquetWriterService.getFactory().getParquetRecordWriter(location, compression, tableSchema);

            try {
                ExpressionEncoder<Row> encoder = RowEncoder.apply(tableSchema);
                while (iterator.hasNext()) {
                    ValueRow vr = (ValueRow) iterator.next();
                    context.recordWrite();

                    rw.write(null, ParquetWriterService.getFactory().encodeToRow(tableSchema, vr, encoder));
                }
            } finally {
                rw.close(null);
            }
        } catch (Exception e) {
            throw new RuntimeException(e);
        }

        ValueRow valueRow=new ValueRow(1);
        valueRow.setColumn(1,new SQLLongint(context.getRecordsWritten()));
        return new ControlDataSet(Collections.singletonList(valueRow).iterator());
    }

    /**
     *
     * Not Supported
     *
     * @param dsp
     * @param partitionBy
     * @param location
     * @param context
     * @return
     */
    @Override
    public DataSet<ExecRow> writeAvroFile(DataSetProcessor dsp, int[] partitionBy, String location, String compression, OperationContext context) {
        throw new UnsupportedOperationException("Cannot write avro files");
    }

    /**
     *
     * Not Supported
     *
     * @param baseColumnMap
     * @param partitionBy
     * @param location
     * @param context
     * @return
     */
    @Override
    public DataSet<ExecRow> writeORCFile(int[] baseColumnMap, int[] partitionBy, String location, String compression, OperationContext context) {
        throw new UnsupportedOperationException("Cannot write orc files");
    }

    /**
     *
     * Not Supported
     *
     * @param op
     * @param location
     * @param characterDelimiter
     * @param columnDelimiter
     * @param baseColumnMap
     * @param context
     * @return
     */
    @Override
    public DataSet<ExecRow> writeTextFile(SpliceOperation op, String location, String characterDelimiter, String columnDelimiter, int[] baseColumnMap,  OperationContext context) {
        throw new UnsupportedOperationException("Cannot write text files");
    }

    /**
     *
     * Not Supported
     *
     * @param template
     * @param conglomId
     */
    @Override
    public void pin(ExecRow template, long conglomId) {
        throw new UnsupportedOperationException("Pin Not Supported in Control Mode");
    }

    @Override
    public DataSet<V> sampleWithoutReplacement(final double fraction) {

        Iterators.filter(iterator, new Predicate<V>() {
            @Override
            public boolean apply(@Nullable V v) {
                return false;
            }
        });
        //this.
        return null;
    }

    @Override
    public BulkInsertDataSetWriterBuilder bulkInsertData(OperationContext operationContext) throws StandardException {
       throw new RuntimeException("bulk load not supported");
    }

    @Override
    public BulkLoadIndexDataSetWriterBuilder bulkLoadIndex(OperationContext operationContext) throws StandardException {
        throw new RuntimeException("bulk load not supported");
    }

    @Override
    public BulkDeleteDataSetWriterBuilder bulkDeleteData(OperationContext operationContext) throws StandardException {
        throw new RuntimeException("bulk load not supported");
    }

    @Override
    public TableSamplerBuilder sample(OperationContext operationContext) throws StandardException {
        throw new RuntimeException("sampling not supported");
    }
    /**
     *
     * Non Lazy Callable
     *
     */
    private static class NonLazy<V> implements Callable<Iterator<V>>{
        private Iterator<V> lazyIterator;
        private MultiProbeTableScanOperation operation;
        private ScanSetBuilder<ExecRow> scanSetBuilder;

        public NonLazy(ScanSetBuilder<ExecRow> scanSetBuilder, MultiProbeTableScanOperation operation) {
            this.scanSetBuilder = scanSetBuilder;
            this.operation = operation;
        }

        public NonLazy(Iterator<V> iterator) {
            this.lazyIterator = iterator;
        }

        @Override
        public Iterator<V> call() throws Exception{
            if (lazyIterator == null) {
                DataSet<ExecRow> dataSet = scanSetBuilder.buildDataSet(operation);
                lazyIterator = ((ControlDataSet) dataSet).iterator;
            }
            lazyIterator.hasNext(); // Performs hbase call - make it non lazy.
            return lazyIterator;
        }
    }

    @Override
    @SuppressFBWarnings(value = "SE_NO_SUITABLE_CONSTRUCTOR_FOR_EXTERNALIZATION",justification = "Serialization" +
            "of Control-side operations does not happen and would be a mistake")
    public DataSetWriterBuilder deleteData(OperationContext operationContext) throws StandardException{
        return new DeleteTableWriterBuilder(){
            @Override
            public DataSetWriter build() throws StandardException{
                assert txn!=null:"Txn is null";
                DeletePipelineWriter dpw = new DeletePipelineWriter(txn,token,heapConglom, tempConglomID, tableVersion, execRowDefinition, operationContext);
                dpw.setRollforward(true);
                return new ControlDataSetWriter<>((ControlDataSet<ExecRow>)ControlDataSet.this,dpw,operationContext, updateCounts);
            }
        };
    }

    @Override
    @SuppressFBWarnings(value = "SE_NO_SUITABLE_CONSTRUCTOR_FOR_EXTERNALIZATION",justification = "Serialization" +
            "of Control-side operations does not happen and would be a mistake")
    public InsertDataSetWriterBuilder insertData(OperationContext operationContext) throws StandardException{
        return new InsertTableWriterBuilder(){
            @Override
            public DataSetWriter build() throws StandardException{
                assert txn!=null:"Txn is null";
                InsertPipelineWriter ipw = new InsertPipelineWriter(pkCols,
                        tableVersion,
                        execRowDefinition,
                        autoIncrementRowLocationArray,
                        spliceSequences,
                        heapConglom,
                        tempConglomID,
                        txn,
                        token, operationContext,
                        isUpsert);
                ipw.setRollforward(true);
                return new ControlDataSetWriter<>((ControlDataSet<ExecRow>)ControlDataSet.this,ipw,operationContext,updateCounts);
            }
        }.operationContext(operationContext);
    }

    @Override
    @SuppressFBWarnings(value = "SE_NO_SUITABLE_CONSTRUCTOR_FOR_EXTERNALIZATION",justification = "Serialization" +
            "of Control-side operations does not happen and would be a mistake")
    public UpdateDataSetWriterBuilder updateData(OperationContext operationContext) throws StandardException{
        return new UpdateTableWriterBuilder(){
            @Override
            public DataSetWriter build() throws StandardException{
                assert txn!=null: "Txn is null";
                UpdatePipelineWriter upw =new UpdatePipelineWriter(heapConglom, tempConglomID,
                        formatIds,columnOrdering,pkCols,pkColumns,tableVersion,
                        txn,token,execRowDefinition,heapList,operationContext);

                upw.setRollforward(true);
                return new ControlDataSetWriter<>((ControlDataSet<ExecRow>)ControlDataSet.this,upw,operationContext, updateCounts);
            }
        };
    }

    @Override
    public DataSet upgradeToSparkNativeDataSet(OperationContext operationContext) {
         return this;
    }

    @Override
    public DataSet applyNativeSparkAggregation(int[] groupByColumns, SpliceGenericAggregator[] aggregates, boolean isRollup, OperationContext operationContext) { return null; }

    @Override
    public boolean isNativeSpark() {
        return false;
    }

    public List<String> buildNativeSparkExplain(ExplainNode.SparkExplainKind sparkExplainKind) {
        List<String> warnMsg = new ArrayList<>();
        warnMsg.add("Spark EXPLAIN not available.\n");
        return warnMsg;
    }
}<|MERGE_RESOLUTION|>--- conflicted
+++ resolved
@@ -557,11 +557,7 @@
      * @return
      */
     @Override
-<<<<<<< HEAD
     @SuppressFBWarnings(value="REC_CATCH_EXCEPTION", justification="DB-9846")
-=======
-    @SuppressFBWarnings(value = "REC_CATCH_EXCEPTION", justification = "DB-9844")
->>>>>>> 67e75ce2
     public DataSet<ExecRow> writeParquetFile(DataSetProcessor dsp, int[] partitionBy, String location, String compression, OperationContext context) {
 
         try {
