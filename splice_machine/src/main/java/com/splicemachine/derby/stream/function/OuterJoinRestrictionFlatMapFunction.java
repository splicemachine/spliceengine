--- conflicted
+++ resolved
@@ -60,11 +60,7 @@
             }
             operationContext.recordFilter();
         }
-<<<<<<< HEAD
         if (returnRows.isEmpty()) {
-=======
-        if (returnRows.size() ==0) {
->>>>>>> dec026bb
             mergedRow = JoinUtils.getMergedRow(leftRow,
                     op.getEmptyRow(), op.wasRightOuterJoin,
                     executionFactory.getValueRow(numberOfColumns));
