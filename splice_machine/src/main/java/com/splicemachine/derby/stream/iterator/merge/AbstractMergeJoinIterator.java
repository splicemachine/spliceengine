--- conflicted
+++ resolved
@@ -87,11 +87,7 @@
         hashKeySortOrders = ((MergeJoinOperation)mergeJoinOperation).getRightHashKeySortOrders();
     }
 
-<<<<<<< HEAD
-    @SuppressFBWarnings(value = "RV_NEGATING_RESULT_OF_COMPARETO", justification = "DB-9844")
-=======
     @SuppressFBWarnings(value = "RV_NEGATING_RESULT_OF_COMPARETO",justification = "Intentional: only -1, 1 and 0 will be returned")
->>>>>>> 63e380aa
     private int compare(ExecRow left, ExecRow right) throws StandardException {
         for (int i = 0, s = joinKeys.length; i < s; i = i + 2) {
             int result = left.getColumn(joinKeys[i])
