--- conflicted
+++ resolved
@@ -63,9 +63,6 @@
 import java.net.URISyntaxException;
 import java.nio.file.OpenOption;
 import java.nio.file.StandardOpenOption;
-<<<<<<< HEAD
-import java.util.*;
-=======
 import java.util.Arrays;
 import java.util.Collections;
 import java.util.Iterator;
@@ -73,7 +70,6 @@
 import java.util.Properties;
 import java.util.Scanner;
 import java.util.UUID;
->>>>>>> b3651d51
 import java.util.zip.GZIPInputStream;
 
 import static com.splicemachine.db.impl.sql.compile.ExplainNode.SparkExplainKind.NONE;
@@ -404,7 +400,6 @@
         return new ControlTableChecker(schemaName, tableName, table, tableKeyDecoder, tableKey);
     }
 
-<<<<<<< HEAD
     // Operations specific to native spark explains
     // have no effect on control queries.
     @Override public boolean isSparkExplain() { return false; }
@@ -422,7 +417,7 @@
     @Override public void incrementOpDepth() { }
     @Override public void decrementOpDepth() { }
     @Override public void resetOpDepth() { }
-=======
+
     @Override
     public <V> DataSet<ExecRow> readKafkaTopic(String topicName, OperationContext context) throws StandardException {
         Properties props = new Properties();
@@ -463,5 +458,4 @@
         }
         throw new UnsupportedOperationException();
     }
->>>>>>> b3651d51
 }