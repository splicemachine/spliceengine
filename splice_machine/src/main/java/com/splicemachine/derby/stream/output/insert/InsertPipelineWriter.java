/*
 * Copyright (c) 2012 - 2020 Splice Machine, Inc.
 *
 * This file is part of Splice Machine.
 * Splice Machine is free software: you can redistribute it and/or modify it under the terms of the
 * GNU Affero General Public License as published by the Free Software Foundation, either
 * version 3, or (at your option) any later version.
 * Splice Machine is distributed in the hope that it will be useful, but WITHOUT ANY WARRANTY;
 * without even the implied warranty of MERCHANTABILITY or FITNESS FOR A PARTICULAR PURPOSE.
 * See the GNU Affero General Public License for more details.
 * You should have received a copy of the GNU Affero General Public License along with Splice Machine.
 * If not, see <http://www.gnu.org/licenses/>.
 */

package com.splicemachine.derby.stream.output.insert;

import com.splicemachine.SpliceKryoRegistry;
import com.splicemachine.EngineDriver;
import com.splicemachine.db.iapi.error.StandardException;
import com.splicemachine.db.iapi.sql.execute.ExecRow;
import com.splicemachine.db.iapi.types.RowLocation;
import com.splicemachine.derby.iapi.sql.execute.SpliceOperation;
import com.splicemachine.derby.impl.sql.execute.operations.InsertOperation;
import com.splicemachine.derby.impl.sql.execute.operations.TriggerHandler;
import com.splicemachine.derby.impl.sql.execute.sequence.SpliceSequence;
import com.splicemachine.derby.stream.iapi.OperationContext;
import com.splicemachine.derby.stream.output.PermissiveInsertWriteConfiguration;
import com.splicemachine.derby.stream.output.AbstractPipelineWriter;
import com.splicemachine.pipeline.client.WriteCoordinator;
import com.splicemachine.pipeline.config.RollforwardWriteConfiguration;
import com.splicemachine.pipeline.config.UnsafeWriteConfiguration;
import com.splicemachine.derby.utils.marshall.*;
import com.splicemachine.derby.utils.marshall.dvd.DescriptorSerializer;
import com.splicemachine.derby.utils.marshall.dvd.VersionedSerializers;
import com.splicemachine.kvpair.KVPair;
import com.splicemachine.pipeline.Exceptions;
import com.splicemachine.pipeline.config.WriteConfiguration;
import com.splicemachine.primitives.Bytes;
import com.splicemachine.si.api.txn.TxnView;
import com.splicemachine.si.impl.driver.SIDriver;
import com.splicemachine.storage.Partition;
import com.splicemachine.utils.IntArrays;
import edu.umd.cs.findbugs.annotations.SuppressFBWarnings;

import java.io.IOException;
import java.util.Iterator;

/**
 * Created by jleach on 5/5/15.
 */
public class InsertPipelineWriter extends AbstractPipelineWriter<ExecRow>{
    protected int[] pkCols;

    protected RowLocation[] autoIncrementRowLocationArray;
    protected KVPair.Type dataType;
    protected SpliceSequence[] spliceSequences;
    protected PairEncoder encoder;
    protected InsertOperation insertOperation;
    protected boolean isUpsert;
    private Partition table;

    @SuppressFBWarnings(value="EI_EXPOSE_REP2", justification="Intentional")
    public InsertPipelineWriter(int[] pkCols,
                                String tableVersion,
                                ExecRow execRowDefinition,
                                RowLocation[] autoIncrementRowLocationArray,
                                SpliceSequence[] spliceSequences,
                                long heapConglom,
                                long tempConglomID,
                                TxnView txn,
                                byte[] token, OperationContext operationContext,
                                boolean isUpsert) {
        super(txn,token,heapConglom,tempConglomID,tableVersion, execRowDefinition, operationContext);
        assert txn !=null:"txn not supplied";
        this.pkCols = pkCols;
        this.autoIncrementRowLocationArray = autoIncrementRowLocationArray;
        this.spliceSequences = spliceSequences;
        this.destinationTable = Bytes.toBytes(Long.toString(heapConglom));
        this.isUpsert = isUpsert;
        this.dataType = isUpsert?KVPair.Type.UPSERT:KVPair.Type.INSERT;
        if (operationContext!=null) {
            this.insertOperation = (InsertOperation) operationContext.getOperation();
        }
    }

    public void open() throws StandardException {
          open(insertOperation==null?null:insertOperation.getTriggerHandler(),insertOperation);
    }

    public void open(TriggerHandler triggerHandler, SpliceOperation operation) throws StandardException {
        super.open(triggerHandler, operation);
        try {
            encoder = new PairEncoder(getKeyEncoder(), getRowHash(), dataType);
            WriteConfiguration writeConfiguration = writeCoordinator.defaultWriteConfiguration();
<<<<<<< HEAD
            if (insertOperation != null) {
                if (operationContext != null && operationContext.isPermissive())
                    writeConfiguration = new PermissiveInsertWriteConfiguration(writeConfiguration,
                    operationContext,
                    encoder, execRowDefinition);
                if (insertOperation.skipConflictDetection() || insertOperation.skipWAL()) {
=======
            if(insertOperation != null) {
                if(operationContext.isPermissive())
                    writeConfiguration = new PermissiveInsertWriteConfiguration(writeConfiguration,
                            operationContext,
                            encoder, execRowDefinition);
                if(insertOperation.skipConflictDetection() || insertOperation.skipWAL()) {
>>>>>>> 01c4a063
                    writeConfiguration = new UnsafeWriteConfiguration(writeConfiguration, insertOperation.skipConflictDetection(), insertOperation.skipWAL());
                }
            }
            if(rollforward)
                writeConfiguration = new RollforwardWriteConfiguration(writeConfiguration);

            writeConfiguration.setRecordingContext(operationContext);
            this.table =SIDriver.driver().getTableFactory().getTable(Long.toString(heapConglom));

            writeBuffer = writeCoordinator.writeBuffer(table,txn,token,writeConfiguration);
            if (insertOperation != null)
                insertOperation.tableWriter = this;
            flushCallback = triggerHandler == null ? null : TriggerHandler.flushCallback(writeBuffer);
        }catch(Exception e){
            throw Exceptions.parseException(e);
        }
    }

    public void insert(ExecRow execRow) throws StandardException {
        try {
            if (operationContext!=null && operationContext.isFailed())
                return;
            beforeRow(execRow);
            KVPair encode = encoder.encode(execRow);
            writeBuffer.add(encode);
            if (triggerRowsEncoder != null) {
                KVPair encodeTriggerRow = triggerRowsEncoder.encode(execRow);
                addRowToTriggeringResultSet(execRow, encodeTriggerRow);
            }
            TriggerHandler.fireAfterRowTriggers(triggerHandler, execRow, flushCallback);
        } catch (Exception e) {
            if (operationContext!=null && operationContext.isPermissive()) {
                    operationContext.recordBadRecord(e.getLocalizedMessage() + execRow.toString(), e);
                return;
            }
            throw Exceptions.parseException(e);
        }
    }

    public void insert(Iterator<ExecRow> execRows) throws StandardException {
        while (execRows.hasNext())
            insert(execRows.next());
    }

    public void write(ExecRow execRow) throws StandardException {
        insert(execRow);
    }

    public void write(Iterator<ExecRow> execRows) throws StandardException {
        insert(execRows);
    }


    public KeyEncoder getKeyEncoder() throws StandardException {
        HashPrefix prefix;
        DataHash dataHash;
        KeyPostfix postfix = NoOpPostfix.INSTANCE;
        if(pkCols==null){
            prefix = new SaltedPrefix(EngineDriver.driver().newUUIDGenerator(100));
            dataHash = NoOpDataHash.INSTANCE;
        }else{
            int[] keyColumns = new int[pkCols.length];
            for(int i=0;i<keyColumns.length;i++){
                keyColumns[i] = pkCols[i] -1;
            }
            prefix = NoOpPrefix.INSTANCE;
            DescriptorSerializer[] serializers = VersionedSerializers.forVersion(tableVersion, true).getSerializers(execRowDefinition);
            dataHash = BareKeyHash.encoder(keyColumns,null, SpliceKryoRegistry.getInstance(),serializers);
        }
        return new KeyEncoder(prefix,dataHash,postfix);
    }

    public DataHash getRowHash() throws StandardException {
        //get all columns that are being set
        int[] columns = getEncodingColumns(execRowDefinition.nColumns(),pkCols);
        DescriptorSerializer[] serializers = VersionedSerializers.forVersion(tableVersion,true).getSerializers(execRowDefinition);
        return new EntryDataHash(columns,null,serializers);
    }

    @Override
    public void close() throws StandardException{
        super.close();
        if(table!=null){
            try{
                table.close();
            }catch(IOException e){
                throw Exceptions.parseException(e);
            }
        }
    }

    public static int[] getEncodingColumns(int n, int[] pkCols) {
        int[] columns = IntArrays.count(n);
        // Skip primary key columns to save space
        if (pkCols != null) {
            for(int pkCol:pkCols) {
                columns[pkCol-1] = -1;
            }
        }
        return columns;
    }
}<|MERGE_RESOLUTION|>--- conflicted
+++ resolved
@@ -92,21 +92,13 @@
         try {
             encoder = new PairEncoder(getKeyEncoder(), getRowHash(), dataType);
             WriteConfiguration writeConfiguration = writeCoordinator.defaultWriteConfiguration();
-<<<<<<< HEAD
+
             if (insertOperation != null) {
                 if (operationContext != null && operationContext.isPermissive())
                     writeConfiguration = new PermissiveInsertWriteConfiguration(writeConfiguration,
                     operationContext,
                     encoder, execRowDefinition);
                 if (insertOperation.skipConflictDetection() || insertOperation.skipWAL()) {
-=======
-            if(insertOperation != null) {
-                if(operationContext.isPermissive())
-                    writeConfiguration = new PermissiveInsertWriteConfiguration(writeConfiguration,
-                            operationContext,
-                            encoder, execRowDefinition);
-                if(insertOperation.skipConflictDetection() || insertOperation.skipWAL()) {
->>>>>>> 01c4a063
                     writeConfiguration = new UnsafeWriteConfiguration(writeConfiguration, insertOperation.skipConflictDetection(), insertOperation.skipWAL());
                 }
             }
