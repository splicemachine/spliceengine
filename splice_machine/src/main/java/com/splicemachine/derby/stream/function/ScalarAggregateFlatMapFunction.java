--- conflicted
+++ resolved
@@ -1,125 +1,109 @@
-/*
- * Copyright (c) 2012 - 2017 Splice Machine, Inc.
- *
- * This file is part of Splice Machine.
- * Splice Machine is free software: you can redistribute it and/or modify it under the terms of the
- * GNU Affero General Public License as published by the Free Software Foundation, either
- * version 3, or (at your option) any later version.
- * Splice Machine is distributed in the hope that it will be useful, but WITHOUT ANY WARRANTY;
- * without even the implied warranty of MERCHANTABILITY or FITNESS FOR A PARTICULAR PURPOSE.
- * See the GNU Affero General Public License for more details.
- * You should have received a copy of the GNU Affero General Public License along with Splice Machine.
- * If not, see <http://www.gnu.org/licenses/>.
- */
-
-package com.splicemachine.derby.stream.function;
-
-import com.splicemachine.db.iapi.error.StandardException;
-import com.splicemachine.db.iapi.sql.execute.ExecRow;
-import com.splicemachine.derby.impl.sql.execute.operations.ScalarAggregateOperation;
-import com.splicemachine.derby.impl.sql.execute.operations.framework.SpliceGenericAggregator;
-import com.splicemachine.derby.stream.iapi.OperationContext;
-import org.apache.commons.collections.iterators.SingletonIterator;
-
-import java.io.IOException;
-import java.io.ObjectInput;
-import java.io.ObjectOutput;
-import java.util.Collections;
-import java.util.Iterator;
-
-public class ScalarAggregateFlatMapFunction
-    extends SpliceFlatMapFunction<ScalarAggregateOperation, Iterator<ExecRow>, ExecRow> {
-    
-    private static final long serialVersionUID = 844136943916989111L;
-    
-    protected boolean initialized;
-    protected boolean returnDefault;
-    protected ScalarAggregateOperation op;
-    
-    public ScalarAggregateFlatMapFunction() {
-    }
-
-    public ScalarAggregateFlatMapFunction(OperationContext<ScalarAggregateOperation> operationContext, boolean returnDefault) {
-        super(operationContext);
-        this.returnDefault = returnDefault;
-    }
-
-    @Override
-    public void writeExternal(ObjectOutput out) throws IOException {
-        super.writeExternal(out);
-        out.writeBoolean(returnDefault);
-    }
-
-    @Override
-    public void readExternal(ObjectInput in)
-        throws IOException, ClassNotFoundException {
-        super.readExternal(in);
-        returnDefault = in.readBoolean();
-    }
-
-    private void accumulate(ExecRow next, ExecRow agg) throws StandardException {
-        ScalarAggregateOperation op = (ScalarAggregateOperation) getOperation();
-//        if (RDDUtils.LOG.isTraceEnabled()) {
-//            RDDUtils.LOG.trace(String.format("Accumulating %s to %s", next, agg));
-//        }
-        for (SpliceGenericAggregator aggregate : op.aggregates)
-            aggregate.accumulate(next, agg);
-    }
-
-    private void merge(ExecRow next, ExecRow agg) throws StandardException {
-        ScalarAggregateOperation op = (ScalarAggregateOperation) getOperation();
-//        if (RDDUtils.LOG.isTraceEnabled()) {
-//            RDDUtils.LOG.trace(String.format("Merging %s to %s", next, agg));
-//        }
-        for (SpliceGenericAggregator aggregate : op.aggregates)
-            aggregate.merge(next, agg);
-    }
-
-    @SuppressWarnings("unchecked")
-    @Override
-<<<<<<< HEAD
-    public Iterator<ExecRow> call(Iterator<ExecRow> locatedRows) throws Exception {
-        if (!locatedRows.hasNext()) {
-            return returnDefault ?
-                new SingletonIterator(getOperation().getExecRowDefinition()) :
-                Collections.EMPTY_LIST.iterator();
-        }
-=======
-    public Iterator<LocatedRow> call(Iterator<LocatedRow> locatedRows) throws Exception {
->>>>>>> 6cf3e6f8
-        if (!initialized) {
-            op = getOperation();
-            initialized = true;
-        }
-<<<<<<< HEAD
-        ExecRow r1 = locatedRows.next();
-=======
-
-        if (!locatedRows.hasNext()) {
-            if (returnDefault) {
-                ExecRow valueRow = getOperation().getSourceExecIndexRow().getClone();
-                op.finishAggregation(valueRow);
-                return new SingletonIterator(new LocatedRow(valueRow));
-            } else
-                return Collections.EMPTY_LIST.iterator();
-        }
-        ExecRow r1 = locatedRows.next().getRow();
->>>>>>> 6cf3e6f8
-        if (!op.isInitialized(r1)) {
-//            if (RDDUtils.LOG.isTraceEnabled()) {
-//                RDDUtils.LOG.trace(String.format("Initializing and accumulating %s", r1));
-//            }
-            op.initializeVectorAggregation(r1);
-        }
-        while (locatedRows.hasNext()) {
-            ExecRow r2 = locatedRows.next();
-            if (!op.isInitialized(r2)) {
-                accumulate(r2, r1);                                                                                                                                                      
-            } else {
-                merge(r2, r1);                                                                                                                                                  
-            }
-        }
-        op.finishAggregation(r1); // calls setCurrentRow
-        return new SingletonIterator(r1);
-    }
-}
+/*
+ * Copyright (c) 2012 - 2017 Splice Machine, Inc.
+ *
+ * This file is part of Splice Machine.
+ * Splice Machine is free software: you can redistribute it and/or modify it under the terms of the
+ * GNU Affero General Public License as published by the Free Software Foundation, either
+ * version 3, or (at your option) any later version.
+ * Splice Machine is distributed in the hope that it will be useful, but WITHOUT ANY WARRANTY;
+ * without even the implied warranty of MERCHANTABILITY or FITNESS FOR A PARTICULAR PURPOSE.
+ * See the GNU Affero General Public License for more details.
+ * You should have received a copy of the GNU Affero General Public License along with Splice Machine.
+ * If not, see <http://www.gnu.org/licenses/>.
+ */
+
+package com.splicemachine.derby.stream.function;
+
+import com.splicemachine.db.iapi.error.StandardException;
+import com.splicemachine.db.iapi.sql.execute.ExecRow;
+import com.splicemachine.derby.impl.sql.execute.operations.ScalarAggregateOperation;
+import com.splicemachine.derby.impl.sql.execute.operations.framework.SpliceGenericAggregator;
+import com.splicemachine.derby.stream.iapi.OperationContext;
+import org.apache.commons.collections.iterators.SingletonIterator;
+
+import java.io.IOException;
+import java.io.ObjectInput;
+import java.io.ObjectOutput;
+import java.util.Collections;
+import java.util.Iterator;
+
+public class ScalarAggregateFlatMapFunction
+    extends SpliceFlatMapFunction<ScalarAggregateOperation, Iterator<ExecRow>, ExecRow> {
+    
+    private static final long serialVersionUID = 844136943916989111L;
+    
+    protected boolean initialized;
+    protected boolean returnDefault;
+    protected ScalarAggregateOperation op;
+    
+    public ScalarAggregateFlatMapFunction() {
+    }
+
+    public ScalarAggregateFlatMapFunction(OperationContext<ScalarAggregateOperation> operationContext, boolean returnDefault) {
+        super(operationContext);
+        this.returnDefault = returnDefault;
+    }
+
+    @Override
+    public void writeExternal(ObjectOutput out) throws IOException {
+        super.writeExternal(out);
+        out.writeBoolean(returnDefault);
+    }
+
+    @Override
+    public void readExternal(ObjectInput in)
+        throws IOException, ClassNotFoundException {
+        super.readExternal(in);
+        returnDefault = in.readBoolean();
+    }
+
+    private void accumulate(ExecRow next, ExecRow agg) throws StandardException {
+        ScalarAggregateOperation op = (ScalarAggregateOperation) getOperation();
+//        if (RDDUtils.LOG.isTraceEnabled()) {
+//            RDDUtils.LOG.trace(String.format("Accumulating %s to %s", next, agg));
+//        }
+        for (SpliceGenericAggregator aggregate : op.aggregates)
+            aggregate.accumulate(next, agg);
+    }
+
+    private void merge(ExecRow next, ExecRow agg) throws StandardException {
+        ScalarAggregateOperation op = (ScalarAggregateOperation) getOperation();
+//        if (RDDUtils.LOG.isTraceEnabled()) {
+//            RDDUtils.LOG.trace(String.format("Merging %s to %s", next, agg));
+//        }
+        for (SpliceGenericAggregator aggregate : op.aggregates)
+            aggregate.merge(next, agg);
+    }
+
+    @SuppressWarnings("unchecked")
+    @Override
+    public Iterator<ExecRow> call(Iterator<ExecRow> locatedRows) throws Exception {
+        if (!locatedRows.hasNext()) {
+            return returnDefault ?
+                new SingletonIterator(getOperation().getExecRowDefinition()) :
+                Collections.EMPTY_LIST.iterator();
+        }
+        if (!initialized) {
+            op = getOperation();
+            initialized = true;
+        }
+        ExecRow r1 = locatedRows.next();
+
+        if (!op.isInitialized(r1)) {
+//            if (RDDUtils.LOG.isTraceEnabled()) {
+//                RDDUtils.LOG.trace(String.format("Initializing and accumulating %s", r1));
+//            }
+            op.initializeVectorAggregation(r1);
+        }
+        while (locatedRows.hasNext()) {
+            ExecRow r2 = locatedRows.next();
+            if (!op.isInitialized(r2)) {
+                accumulate(r2, r1);                                                                                                                                                      
+            } else {
+                merge(r2, r1);                                                                                                                                                  
+            }
+        }
+        op.finishAggregation(r1); // calls setCurrentRow
+        return new SingletonIterator(r1);
+    }
+}