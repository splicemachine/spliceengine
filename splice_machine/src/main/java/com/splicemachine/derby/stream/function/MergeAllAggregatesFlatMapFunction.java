/*
 * Copyright (c) 2012 - 2017 Splice Machine, Inc.
 *
 * This file is part of Splice Machine.
 * Splice Machine is free software: you can redistribute it and/or modify it under the terms of the
 * GNU Affero General Public License as published by the Free Software Foundation, either
 * version 3, or (at your option) any later version.
 * Splice Machine is distributed in the hope that it will be useful, but WITHOUT ANY WARRANTY;
 * without even the implied warranty of MERCHANTABILITY or FITNESS FOR A PARTICULAR PURPOSE.
 * See the GNU Affero General Public License for more details.
 * You should have received a copy of the GNU Affero General Public License along with Splice Machine.
 * If not, see <http://www.gnu.org/licenses/>.
 */

package com.splicemachine.derby.stream.function;

import com.splicemachine.db.iapi.sql.execute.ExecRow;
import com.splicemachine.derby.impl.sql.execute.operations.GenericAggregateOperation;
import com.splicemachine.derby.impl.sql.execute.operations.framework.SpliceGenericAggregator;
import com.splicemachine.derby.stream.iapi.OperationContext;
import org.apache.commons.collections.iterators.SingletonIterator;

import java.io.IOException;
import java.io.ObjectInput;
import java.io.ObjectOutput;
import java.util.Collections;
import java.util.Iterator;

public class MergeAllAggregatesFlatMapFunction<Op extends com.splicemachine.derby.iapi.sql.execute.SpliceOperation>
    extends SpliceFlatMapFunction<Op, Iterator<ExecRow>, ExecRow> {

    private static final long serialVersionUID = 1561171735864568225L;

    protected boolean initialized;
    protected boolean returnDefault;
    protected GenericAggregateOperation op;
    protected SpliceGenericAggregator[] aggregates;

    public MergeAllAggregatesFlatMapFunction() {
    }

    public MergeAllAggregatesFlatMapFunction(OperationContext<Op> operationContext, boolean returnDefault) {
        super(operationContext);
        this.returnDefault = returnDefault;
    }

    @Override
    public void writeExternal(ObjectOutput out) throws IOException {
        super.writeExternal(out);
        out.writeBoolean(returnDefault);
    }

    @Override
    public void readExternal(ObjectInput in) throws IOException, ClassNotFoundException {
        super.readExternal(in);
        returnDefault = in.readBoolean();
    }

    @SuppressWarnings("unchecked")
    @Override
<<<<<<< HEAD
    public Iterator<ExecRow> call(Iterator<ExecRow> locatedRows) throws Exception {
        if (!locatedRows.hasNext()) {
            return returnDefault ?
                new SingletonIterator(getOperation().getExecRowDefinition()) :
                Collections.EMPTY_LIST.iterator();
        }
=======
    public Iterator<LocatedRow> call(Iterator<LocatedRow> locatedRows) throws Exception {
>>>>>>> 6cf3e6f8
        if (!initialized) {
            op = (GenericAggregateOperation) getOperation();
            aggregates = op.aggregates;
            initialized = true;
        }
<<<<<<< HEAD
        ExecRow r1 = locatedRows.next();
=======

        if (!locatedRows.hasNext()) {
            if (returnDefault) {
                ExecRow valueRow = op.getSourceExecIndexRow().getClone();
                op.finishAggregation(valueRow);
                return new SingletonIterator(new LocatedRow(valueRow));
            } else
                return Collections.EMPTY_LIST.iterator();
        }

        ExecRow r1 = locatedRows.next().getRow();
>>>>>>> 6cf3e6f8
        for (SpliceGenericAggregator aggregator:aggregates) {
            if (!aggregator.isInitialized(r1)) {
//                if (RDDUtils.LOG.isTraceEnabled()) {
//                    RDDUtils.LOG.trace(String.format("Initializing and accumulating %s", r1));
//                }
                aggregator.initializeAndAccumulateIfNeeded(r1, r1);
            }
        }
        while (locatedRows.hasNext()) {
            ExecRow r2 = locatedRows.next();
            for (SpliceGenericAggregator aggregator:aggregates) {
                if (!aggregator.isInitialized(r2)) {
//                    if (RDDUtils.LOG.isTraceEnabled()) {
//                        RDDUtils.LOG.trace(String.format("Accumulating %s to %s", r2, r1));
//                    }
                    aggregator.accumulate(r2, r1);
                } else {
//                    if (RDDUtils.LOG.isTraceEnabled()) {
//                        RDDUtils.LOG.trace(String.format("Merging %s to %s", r2, r1));
//                    }
                    aggregator.merge(r2, r1);
                }
            }
        }
        op.finishAggregation(r1); // calls setCurrentRow
        return new SingletonIterator(r1);
    }
}<|MERGE_RESOLUTION|>--- conflicted
+++ resolved
@@ -58,36 +58,20 @@
 
     @SuppressWarnings("unchecked")
     @Override
-<<<<<<< HEAD
+
     public Iterator<ExecRow> call(Iterator<ExecRow> locatedRows) throws Exception {
         if (!locatedRows.hasNext()) {
             return returnDefault ?
                 new SingletonIterator(getOperation().getExecRowDefinition()) :
                 Collections.EMPTY_LIST.iterator();
         }
-=======
-    public Iterator<LocatedRow> call(Iterator<LocatedRow> locatedRows) throws Exception {
->>>>>>> 6cf3e6f8
         if (!initialized) {
             op = (GenericAggregateOperation) getOperation();
             aggregates = op.aggregates;
             initialized = true;
         }
-<<<<<<< HEAD
         ExecRow r1 = locatedRows.next();
-=======
 
-        if (!locatedRows.hasNext()) {
-            if (returnDefault) {
-                ExecRow valueRow = op.getSourceExecIndexRow().getClone();
-                op.finishAggregation(valueRow);
-                return new SingletonIterator(new LocatedRow(valueRow));
-            } else
-                return Collections.EMPTY_LIST.iterator();
-        }
-
-        ExecRow r1 = locatedRows.next().getRow();
->>>>>>> 6cf3e6f8
         for (SpliceGenericAggregator aggregator:aggregates) {
             if (!aggregator.isInitialized(r1)) {
 //                if (RDDUtils.LOG.isTraceEnabled()) {
