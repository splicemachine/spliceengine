--- conflicted
+++ resolved
@@ -20,12 +20,9 @@
 import com.splicemachine.db.iapi.services.context.ContextService;
 import com.splicemachine.db.iapi.sql.Activation;
 import com.splicemachine.db.iapi.sql.conn.LanguageConnectionContext;
-<<<<<<< HEAD
 import com.splicemachine.db.iapi.sql.dictionary.DatabaseDescriptor;
-=======
 import com.splicemachine.db.iapi.sql.dictionary.DataDictionary;
 import com.splicemachine.db.iapi.sql.dictionary.SPSDescriptor;
->>>>>>> fa6e4f6b
 import com.splicemachine.db.iapi.sql.dictionary.SchemaDescriptor;
 import com.splicemachine.db.iapi.store.access.TransactionController;
 import com.splicemachine.db.iapi.store.access.conglomerate.TransactionManager;
@@ -230,15 +227,12 @@
         } else {
             out.writeBoolean(false);
         }
-<<<<<<< HEAD
         if (databaseDescriptor != null) {
             out.writeBoolean(true);
             out.writeObject(databaseDescriptor);
         } else {
             out.writeBoolean(false);
         }
-        out.writeObject(getActivation().getLanguageConnectionContext().getDataDictionary().getDataDictionaryCache().getPropertyCache());
-=======
         LanguageConnectionContext lcc = getActivation().getLanguageConnectionContext();
         DataDictionary dd = lcc.getDataDictionary();
         out.writeObject(dd.getDataDictionaryCache().getPropertyCache());
@@ -260,7 +254,6 @@
         long activeStateTxId = lcc.getActiveStateTxId() != -1 ? lcc.getActiveStateTxId() :
                                ((SpliceTransactionManager) activation.getTransactionController()).getActiveStateTxId();
         out.writeLong(activeStateTxId);
->>>>>>> fa6e4f6b
     }
 
     public LanguageConnectionContext getLCC() {
