/*
 * Copyright (c) 2012 - 2020 Splice Machine, Inc.
 *
 * This file is part of Splice Machine.
 * Splice Machine is free software: you can redistribute it and/or modify it under the terms of the
 * GNU Affero General Public License as published by the Free Software Foundation, either
 * version 3, or (at your option) any later version.
 * Splice Machine is distributed in the hope that it will be useful, but WITHOUT ANY WARRANTY;
 * without even the implied warranty of MERCHANTABILITY or FITNESS FOR A PARTICULAR PURPOSE.
 * See the GNU Affero General Public License for more details.
 * You should have received a copy of the GNU Affero General Public License along with Splice Machine.
 * If not, see <http://www.gnu.org/licenses/>.
 *
 */

package com.splicemachine.derby.iapi.sql.execute;

import com.splicemachine.db.iapi.error.StandardException;
import com.splicemachine.db.iapi.reference.SQLState;
import com.splicemachine.db.iapi.sql.Activation;
import com.splicemachine.db.iapi.sql.ResultSet;
import com.splicemachine.db.iapi.sql.conn.LanguageConnectionContext;
import com.splicemachine.derby.stream.iapi.DataSetProcessor;
import com.splicemachine.utils.Pair;
import org.apache.commons.codec.language.bm.Lang;
import org.apache.log4j.Logger;

import java.util.*;
import java.util.concurrent.ConcurrentHashMap;
import java.util.concurrent.ConcurrentMap;
import java.util.concurrent.ThreadLocalRandom;
import java.util.stream.Collectors;
import java.util.stream.Stream;

/**
 * Created by dgomezferro on 12/07/2017.
 */
public class OperationManagerImpl implements OperationManager {
    private static final Logger LOG = Logger.getLogger(OperationManagerImpl.class);
    private ConcurrentMap<UUID, RunningOperation> operations = new ConcurrentHashMap();
    private ConcurrentMap<String, RunningOperation> drdaOperations = new ConcurrentHashMap();

    @Override
    public RunningOperation getRunningOperation(UUID uuid)
    {
        return operations.get(uuid);
    }

    public UUID registerOperation(SpliceOperation operation, Thread executingThread, Date submittedTime, DataSetProcessor.Type engine, String rdbIntTkn) {
        Random rnd = ThreadLocalRandom.current();
        UUID uuid = new UUID(rnd.nextLong(), rnd.nextLong());
        RunningOperation ro = new RunningOperation(operation, executingThread, submittedTime, engine, uuid, rdbIntTkn);
        operations.put(uuid, ro);
        if (rdbIntTkn != null)
            drdaOperations.put(rdbIntTkn, ro);
        return uuid;
    }

    public void unregisterOperation(UUID uuid) {
        RunningOperation ro = operations.remove(uuid);
        if (ro != null && ro.getRdbIntTkn() != null)
            drdaOperations.remove(ro.getRdbIntTkn());
    }

    private <T> List<Pair<String, RunningOperation>> runningOperationsT(
            String userId, String filterUuid, ConcurrentMap<T, RunningOperation> operations)
    {
        Stream<Map.Entry<T, RunningOperation>> stream = operations.entrySet().stream();
        if(userId != null)
            stream = stream.filter( entry -> entry.getValue().isFromUser(userId) );
        if(filterUuid != null && !filterUuid.isEmpty())
            stream = stream.filter( entry -> entry.getKey().toString().equals(filterUuid));
        return stream.map( entry -> new Pair<>(entry.getKey().toString(), entry.getValue()))
                .collect(Collectors.toList());
    }

<<<<<<< HEAD
    public boolean killDRDAOperation(String uuid, String userId) throws StandardException {
        RunningOperation op = drdaOperations.get(uuid);
        if (op == null)
            return false;
        Activation activation = op.getOperation().getActivation();
        LanguageConnectionContext lcc = activation.getLanguageConnectionContext();
        String databaseOwner = lcc.getCurrentDatabase().getAuthorizationId();
        String runningUserId = lcc.getCurrentUserId(activation);
        List<String> groupuserlist = lcc.getCurrentGroupUser(activation);

        if (!userId.equals(databaseOwner) && !userId.equals(runningUserId)) {
            if (groupuserlist != null) {
                if (!groupuserlist.contains(databaseOwner) && !groupuserlist.contains(runningUserId))
                    throw StandardException.newException(SQLState.AUTH_NO_PERMISSION_FOR_KILLING_OPERATION, userId, uuid);
            } else
                throw StandardException.newException(SQLState.AUTH_NO_PERMISSION_FOR_KILLING_OPERATION, userId, uuid);
        }
=======
    public List<Pair<String, RunningOperation>> runningOperations(String userId) {
        return runningOperationsT(userId, null, operations);
    }
>>>>>>> a961bde9

    public List<Pair<String, RunningOperation>> runningOperationsDRDA(String userId, String drdaToken) {
        return runningOperationsT(userId, drdaToken, drdaOperations);
    }

    public boolean killDRDAOperation(String uuid, String userId) throws StandardException {
        return kill(drdaOperations.get(uuid), "DRDA " + uuid, userId);
    }

    public boolean killOperation(UUID uuid, String userId) throws StandardException {
        return kill(operations.get(uuid), uuid.toString(), userId);
    }

    private boolean kill(RunningOperation op, String strUUID, String userId) throws StandardException {
        if (op == null)
            return false;
        Activation activation = op.getOperation().getActivation();
        LanguageConnectionContext lcc = activation.getLanguageConnectionContext();
        String databaseOwner = lcc.getCurrentDatabase().getAuthorizationId();
        String runningUserId = lcc.getCurrentUserId(activation);
        List<String> groupuserlist = lcc.getCurrentGroupUser(activation);

        if (!userId.equals(databaseOwner) && !userId.equals(runningUserId)) {
            if (groupuserlist != null) {
                if (!groupuserlist.contains(databaseOwner) && !groupuserlist.contains(runningUserId))
                    throw StandardException.newException(SQLState.AUTH_NO_PERMISSION_FOR_KILLING_OPERATION, userId, strUUID);
            } else
                throw StandardException.newException(SQLState.AUTH_NO_PERMISSION_FOR_KILLING_OPERATION, userId, strUUID);
        }

        unregisterOperation(op.getUuid());

        op.getOperation().kill();
        op.getThread().interrupt();
        ResultSet rs=activation.getResultSet();
        if (rs!=null && !rs.isClosed()) {
            try {
                rs.close();
            } catch (Exception e) {
                LOG.warn("Exception while closing ResultSet, probably due to forcefully killing the operation", e);
            }
        }

        return true;
    }
}<|MERGE_RESOLUTION|>--- conflicted
+++ resolved
@@ -74,29 +74,9 @@
                 .collect(Collectors.toList());
     }
 
-<<<<<<< HEAD
-    public boolean killDRDAOperation(String uuid, String userId) throws StandardException {
-        RunningOperation op = drdaOperations.get(uuid);
-        if (op == null)
-            return false;
-        Activation activation = op.getOperation().getActivation();
-        LanguageConnectionContext lcc = activation.getLanguageConnectionContext();
-        String databaseOwner = lcc.getCurrentDatabase().getAuthorizationId();
-        String runningUserId = lcc.getCurrentUserId(activation);
-        List<String> groupuserlist = lcc.getCurrentGroupUser(activation);
-
-        if (!userId.equals(databaseOwner) && !userId.equals(runningUserId)) {
-            if (groupuserlist != null) {
-                if (!groupuserlist.contains(databaseOwner) && !groupuserlist.contains(runningUserId))
-                    throw StandardException.newException(SQLState.AUTH_NO_PERMISSION_FOR_KILLING_OPERATION, userId, uuid);
-            } else
-                throw StandardException.newException(SQLState.AUTH_NO_PERMISSION_FOR_KILLING_OPERATION, userId, uuid);
-        }
-=======
     public List<Pair<String, RunningOperation>> runningOperations(String userId) {
         return runningOperationsT(userId, null, operations);
     }
->>>>>>> a961bde9
 
     public List<Pair<String, RunningOperation>> runningOperationsDRDA(String userId, String drdaToken) {
         return runningOperationsT(userId, drdaToken, drdaOperations);
