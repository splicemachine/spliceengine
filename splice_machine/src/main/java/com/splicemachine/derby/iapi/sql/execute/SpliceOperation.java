/*
 * Copyright (c) 2012 - 2020 Splice Machine, Inc.
 *
 * This file is part of Splice Machine.
 * Splice Machine is free software: you can redistribute it and/or modify it under the terms of the
 * GNU Affero General Public License as published by the Free Software Foundation, either
 * version 3, or (at your option) any later version.
 * Splice Machine is distributed in the hope that it will be useful, but WITHOUT ANY WARRANTY;
 * without even the implied warranty of MERCHANTABILITY or FITNESS FOR A PARTICULAR PURPOSE.
 * See the GNU Affero General Public License for more details.
 * You should have received a copy of the GNU Affero General Public License along with Splice Machine.
 * If not, see <http://www.gnu.org/licenses/>.
 */

package com.splicemachine.derby.iapi.sql.execute;

import com.splicemachine.db.iapi.error.StandardException;
import com.splicemachine.db.iapi.services.io.FormatableBitSet;
import com.splicemachine.db.iapi.sql.Activation;
import com.splicemachine.db.iapi.sql.execute.*;
import com.splicemachine.db.iapi.types.RowLocation;
import com.splicemachine.derby.impl.sql.execute.operations.TriggerHandler;
import com.splicemachine.derby.impl.sql.execute.operations.iapi.OperationInformation;
import com.splicemachine.derby.impl.sql.execute.operations.iapi.ScanInformation;
import com.splicemachine.derby.stream.iapi.DataSet;
import com.splicemachine.derby.stream.iapi.DataSetProcessor;
import com.splicemachine.derby.stream.iapi.OperationContext;
import com.splicemachine.si.api.txn.TxnView;

import java.io.IOException;
import java.util.Iterator;
import java.util.List;

/**
 * Interface for Parallel Operations in the Splice Machine.
 */
public interface SpliceOperation extends StandardCloseable, NoPutResultSet, ConvertedResultSet, CursorResultSet, Expirable {
    /**
     *
     * Retrieve the current Row Location (Cursor Concept) on the operation.
     *
     * @return
     */
    RowLocation getCurrentRowLocation();

    /**
     *
     * Set the current Row Location (Cursor Concept) on the operation.
     *
     * @param rowLocation
     */
    void setCurrentRowLocation(RowLocation rowLocation);

    /**
     *
     * Get the dataset abstraction for the operation.
     *
     * @see DataSet
     *
     * @param dsp
     * @return
     * @throws StandardException
     */
    DataSet<ExecRow> getDataSet(DataSetProcessor dsp) throws StandardException;

    /**
     * Dataset that's going to be consumed right away rather than operated on, transformed, joined... It might have some
     * optimizations like implementing LIMIT on the control side
     *
     * @param dsp
     * @return Dataset ready to be consumed
     * @throws StandardException
     */
    DataSet<ExecRow> getResultDataSet(DataSetProcessor dsp) throws StandardException;

    /**
     *
     * Retrieve the operation context.  This context provides startup context for the different execution
     * engines.
     *
     * @see OperationContext
     *
     * @return
     */
    OperationContext getOperationContext();

    /**
     *
     * Sets the operationContext on this operation.
     *
     * @param operationContext
     */
    void setOperationContext(OperationContext operationContext);

    /**
     *
     * Hack to allow Splice Machine to modify the spark API
     * Should this be moved or handled better?
     *
     * @return
     */
    String getScopeName();

    /**
     * Retrieve a well formatted explain plan.
     *
     * @return
     */
    String getPrettyExplainPlan();

    /**
     *
     * Sets the explain plan value when the statement starts with "explain <statement>"
     *
     * @param plan
     */
    void setExplainPlan(String plan);
    
    /**
     * @return a descriptive name for this operation. Used for reporting information.
     */
    String getName();

    /**
     *
     * Aggregating all the operation information into a class.
     *
     * @return
     */
    OperationInformation getOperationInformation();

    /**
     *
     * Number of rows modified.  This can be used via the resultset on returning inserts, updates,
     * deletes.
     *
     * @return
     */
    long[] modifiedRowCount();

    /**
     *
     * Return the activation for the operation.
     *
     * @return
     */
    Activation getActivation();

    /**
     *
     * Clear the current row in the operation.
     * Usually also clears the row in the activation.
     *
     */
    void clearCurrentRow();

    /**
     *
     * This is the result set that is returning to the sql user.
     *
     */
    void markAsTopResultSet();

    /**
     *
     * Open the operation.
     *
     * @throws StandardException
     */
    void open() throws StandardException;

    /**
     *
     * The generated resultSetNumber (0-n for an activation).
     *
     * @return
     */
    int resultSetNumber();
    /**
     *
     * Set the current row of data.  Important if projections, etc. act directly by
     * reference on other rows.
     *
     * @param row the new current row
     */
    void setCurrentRow(ExecRow row);

	/**
	 * Initializes the node with the statement and the language context from the SpliceEngine.
	 * 
	 * @throws StandardException
	 */
    void init(SpliceOperationContext context) throws IOException, StandardException;

	/**
	 * 
	 * Gets the left Operation for a Operation.  They can be named different things in different operations (Source, LeftResultSet, etc.).  
	 * This gives a simple method to retrieve that operation.  This needs to be implemented in each operation.
	 *
	 * @return
	 */
    SpliceOperation getLeftOperation();
	/**
	 *
	 * Recursively generates the left operation stack.  This method is implemented properly as long as you inherit from
	 * the SpliceBaseOperation.
	 *
	 * @return
	 */
    void generateLeftOperationStack(List<SpliceOperation> operations);

	/**
	 * 
	 * Gets the right Operation for a Operation.  They can be named different things in different operations (Source, LeftResultSet, etc.).  
	 * This gives a simple method to retrieve that operation.  This needs to be implemented in each operation.
	 * 
	 * @return
	 */
    SpliceOperation getRightOperation();
	/**
	 * 
	 * Recursively generates the left operation stack.  This method is implemented properly as long as you inherit from
	 * the SpliceBaseOperation.
	 * 
	 * @return
	 */
    void generateRightOperationStack(boolean initial,List<SpliceOperation> operations);

	/**
	 * 
	 * The outgoing field definition of the record.  Do we need incoming as well?
	 * 
	 * @return
	 * @throws StandardException 
	 */

    ExecRow getExecRowDefinition() throws StandardException;

    /**
     * Returns an array containing integer pointers into the columns of the table. This
     * array relates the compact row column location (integer pointer) to the original
     * location (the nth column on the original table).
     *
     *
     * @param tableNumber
     * @return
     */
    int[] getRootAccessedCols(long tableNumber) throws StandardException;

    /**
     * Returns true if this operation references the given table number.  For a join,
     * this means either the left side or the right side involves that table.  For things
     * like table scans, it's true if it is scanning that table.
     */
    boolean isReferencingTable(long tableNumber);

    /**
     * Prints out a string representation of this operation, formatted for easy human consumption.
     *
     * @return a pretty-printed string representation of this operation.
     */
    String prettyPrint(int indentLevel);

    /**
     *
     * Grabbing the accessedNonPKColumns
     *
     * @return
     * @throws StandardException
     */
    int[] getAccessedNonPkColumns() throws StandardException;

    /**
     *
     * Set the activation on the operation.
     *
      * @param activation
     * @throws StandardException
     */
	void setActivation(Activation activation) throws StandardException;

    /**
     *
     * Returns the optimizers estimated cost for the operation.  Not currently
     * used inside the operation stack.
     *
     * @return
     */
    double getEstimatedCost();

    /**
     *
     * Retrieve the estimatedRowCount.  There are optimizations where this
     * can be used for cache buffers, etc.
     *
     * @return
     */
    double getEstimatedRowCount();

    /**
     *
     * Retrieve the current transaction for the operation.
     *
     * @return
     * @throws StandardException
     */
    TxnView getCurrentTransaction() throws StandardException;

    /**
     * Retrieve the sub operations for this operation.  This is mostly used
     * in explain plans and VTI.
     *
     * @return
     */
    List<SpliceOperation> getSubOperations();

    /**
     *
     * Retrieve an iterator on the locatedRow.
     *
     * @return
     */
    Iterator<ExecRow> getExecRowIterator();

    /**
     *
     * Open Core on the operation.
     *
     * @param dsp
     * @throws StandardException
     */
    void openCore(DataSetProcessor dsp) throws StandardException;


    void reset();

    /**
     *
     * Register a resource to be closed when the activation is closed.
     *
     * @param closeable
     * @throws StandardException
     */
    void registerCloseable(AutoCloseable closeable) throws StandardException;

    /**
     *
     * Fire Before Statement Triggers on this operation.
     *
     * @throws StandardException
     */
    void fireBeforeStatementTriggers() throws StandardException;
    /**
     *
     * Fire After Statement Triggers on this operation.
     *
     * @throws StandardException
     */
    void fireAfterStatementTriggers() throws StandardException;
    /**
     *
     * Retrieve the trigger handler for this operation.
     *
     * @throws StandardException
     */
    TriggerHandler getTriggerHandler() throws StandardException;

    /**
     *
     * Retrieve the start position for this operation.
     *
     * @return
     * @throws StandardException
     */
    ExecIndexRow getStartPosition() throws StandardException;

    /**
     * Forcefully close operation and mark it as killed
     * @throws StandardException
     * @throws IOException
     */
    void kill() throws StandardException;
    
    /**
     *
     * Return the VTI file name for this operation.
     *
     * @return
     */
    String getVTIFileName();

    boolean accessExternalTable();

    FormatableBitSet getAccessedColumns() throws StandardException;

    ScanInformation<ExecRow> getScanInformation();

    void setRecursiveUnionReference(NoPutResultSet recursiveUnionReference);

<<<<<<< HEAD
    boolean isOlapServer();
=======
    void handleSparkExplain(DataSet<ExecRow> dataSet,
                            DataSet<ExecRow> childDataSet,
                            DataSetProcessor dsp);

    void handleSparkExplain(DataSet<ExecRow> dataSet,
                            DataSet<ExecRow> leftDataSet,
                            DataSet<ExecRow> rightDataSet,
                            DataSetProcessor dsp);
>>>>>>> a8ce71ae
}<|MERGE_RESOLUTION|>--- conflicted
+++ resolved
@@ -397,9 +397,8 @@
 
     void setRecursiveUnionReference(NoPutResultSet recursiveUnionReference);
 
-<<<<<<< HEAD
     boolean isOlapServer();
-=======
+
     void handleSparkExplain(DataSet<ExecRow> dataSet,
                             DataSet<ExecRow> childDataSet,
                             DataSetProcessor dsp);
@@ -408,5 +407,4 @@
                             DataSet<ExecRow> leftDataSet,
                             DataSet<ExecRow> rightDataSet,
                             DataSetProcessor dsp);
->>>>>>> a8ce71ae
 }