--- conflicted
+++ resolved
@@ -3,10 +3,6 @@
 import com.google.common.base.Preconditions;
 import com.google.common.collect.Lists;
 import com.splicemachine.derby.hbase.SpliceDriver;
-<<<<<<< HEAD
-=======
-import com.splicemachine.derby.impl.spark.SpliceSpark;
->>>>>>> c6592a23
 import com.splicemachine.derby.impl.sql.execute.operations.*;
 import com.splicemachine.derby.impl.sql.execute.operations.export.ExportOperation;
 import com.splicemachine.derby.impl.store.access.BaseSpliceTransaction;
@@ -14,13 +10,11 @@
 import com.splicemachine.derby.impl.store.access.SpliceTransactionManager;
 import com.splicemachine.derby.management.OperationInfo;
 import com.splicemachine.derby.management.StatementInfo;
-<<<<<<< HEAD
 import com.splicemachine.derby.stream.iapi.DataSetProcessor;
 import com.splicemachine.derby.stream.utils.StreamUtils;
 import com.splicemachine.derby.stream.derby.DataSetNoPutResultSet;
-=======
->>>>>>> c6592a23
 import com.splicemachine.metrics.IOStats;
+import com.splicemachine.primitives.Bytes;
 import com.splicemachine.si.api.TxnView;
 import com.splicemachine.utils.SpliceLogUtils;
 import com.splicemachine.pipeline.exception.Exceptions;
@@ -37,12 +31,10 @@
 import com.splicemachine.db.iapi.types.DataValueDescriptor;
 import com.splicemachine.db.iapi.types.RowLocation;
 import com.splicemachine.db.impl.sql.GenericStorablePreparedStatement;
-import org.apache.hadoop.hbase.util.Bytes;
 import org.apache.log4j.Logger;
 import java.io.IOException;
 import java.sql.SQLWarning;
 import java.sql.Timestamp;
-import java.util.LinkedList;
 import java.util.List;
 
 /**
@@ -167,60 +159,9 @@
     }
 
     public SpliceRuntimeContext sinkOpen(TxnView txn,boolean showStatementInfo) throws StandardException, IOException {
-<<<<<<< HEAD
         throw new RuntimeException("no Sinks now");
     }
-=======
-        this.txn = txn;
-        SpliceLogUtils.trace(LOG,"openCore");
-        closed=false;
-        if(delegate!=null) delegate.close();
-        SpliceRuntimeContext runtimeContext = new SpliceRuntimeContext(txn);
-
-        try {
-            List<SpliceBaseOperation.XplainOperationChainInfo> operationChain = SpliceBaseOperation.operationChain.get();
-            if (operationChain != null && operationChain.size() > 0) {
-                operationChainInfo = operationChain.get(operationChain.size()-1);
-                runtimeContext.recordTraceMetrics();
-                if(parentOperationID==-1l)
-                    parentOperationID = operationChainInfo.getOperationId();
-                statementId = operationChainInfo.getStatementId();
-            }
-
-            SpliceOperationContext operationContext = SpliceOperationContext.newContext(activation,txn);
-            topOperation.init(operationContext);
-            topOperation.open();
-            if(showStatementInfo){
-                statementInfo = initStatmentInfo(txn,statementInfo, operationContext);
-//                if(activation.isTraced()){
-//                    SQLWarning w = StandardException.newWarning(WarningState.XPLAIN_STATEMENT_ID.getSqlState(), statementInfo.getStatementUuid());
-//                    ((GenericStorablePreparedStatement)activation.getPreparedStatement()).addWarning(w);
-//                }
-            }
-        } catch (IOException e) {
-            throw Exceptions.parseException(e);
-        }
-
-        try{
-
-            if(showStatementInfo)
-                runtimeContext.setStatementInfo(statementInfo);
-            if(activation.isTraced()){
-                runtimeContext.recordTraceMetrics();
-            }
-
-            LinkedList<byte[]> taskChain = TaskIdStack.getCurrentThreadTaskIdList();
-            if (taskChain != null && !taskChain.isEmpty()){
-                runtimeContext.setParentTaskId(taskChain.getLast());
-            }
-
-            // enable Spark if the whole stack supports it
-            if (topOperation.expectsRDD() && !topOperation.pushedToServer()) {
-                runtimeContext.setUseSpark(true);
-            } else {
-                OperationTree.sink(topOperation, runtimeContext);
-            }
->>>>>>> c6592a23
+
 
     public TxnView getCurrentTransaction() throws StandardException {
         if(topOperation instanceof DMLWriteOperation || activation.isTraced()){
