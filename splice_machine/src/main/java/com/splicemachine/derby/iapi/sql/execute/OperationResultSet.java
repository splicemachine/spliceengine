package com.splicemachine.derby.iapi.sql.execute;

import com.google.common.base.Preconditions;
import com.google.common.collect.Lists;
import com.splicemachine.derby.hbase.SpliceDriver;
import com.splicemachine.derby.impl.sql.execute.operations.*;
import com.splicemachine.derby.impl.sql.execute.operations.export.ExportOperation;
import com.splicemachine.derby.impl.store.access.BaseSpliceTransaction;
import com.splicemachine.derby.impl.store.access.SpliceTransaction;
import com.splicemachine.derby.impl.store.access.SpliceTransactionManager;
import com.splicemachine.derby.management.OperationInfo;
import com.splicemachine.derby.management.StatementInfo;
import com.splicemachine.derby.stream.iapi.DataSetProcessor;
import com.splicemachine.derby.stream.utils.StreamUtils;
import com.splicemachine.derby.stream.derby.DataSetNoPutResultSet;
import com.splicemachine.metrics.IOStats;
import com.splicemachine.si.api.TxnView;
import com.splicemachine.utils.SpliceLogUtils;
import com.splicemachine.pipeline.exception.Exceptions;
import com.splicemachine.db.iapi.error.StandardException;
import com.splicemachine.db.iapi.reference.SQLState;
import com.splicemachine.db.iapi.services.io.FormatableBitSet;
import com.splicemachine.db.iapi.sql.Activation;
import com.splicemachine.db.iapi.sql.ResultDescription;
import com.splicemachine.db.iapi.sql.ResultSet;
import com.splicemachine.db.iapi.sql.execute.*;
import com.splicemachine.db.iapi.store.access.TransactionController;
import com.splicemachine.db.iapi.store.access.conglomerate.TransactionManager;
import com.splicemachine.db.iapi.store.raw.Transaction;
import com.splicemachine.db.iapi.types.DataValueDescriptor;
import com.splicemachine.db.iapi.types.RowLocation;
import com.splicemachine.db.impl.sql.GenericStorablePreparedStatement;
import org.apache.hadoop.hbase.util.Bytes;
import org.apache.log4j.Logger;
import java.io.IOException;
import java.sql.SQLWarning;
import java.sql.Timestamp;
import java.util.List;

/**
 * Delegating ResultSet to ensure that operation stacks are re-run when Derby
 * re-uses an Operation.
 *
 * This is necessary to ensure that the OperationTree is re-traversed when the Activation changes.
 * When using PreparedStatements, Derby will construct a ResultSet entity only once, and then
 * repeatedly call open() on it each time the activation changes and it needs to be re-executed. This
 * means that each time open() is called, we must assume that the Activation has changed, and re-execute
 * the operation stack. This class wraps out that behavior.
 *
 * This class is <em>not</em> thread-safe, and should <em>never</em> be used by more than one thread
 * simultaneously.
 *
 * @author Scott Fines
 * Created on: 3/28/13
 */
public class OperationResultSet implements NoPutResultSet,HasIncrement,CursorResultSet,ConvertedResultSet {
    private static final Logger LOG = Logger.getLogger(OperationResultSet.class);
    private static Logger PLAN_LOG = Logger.getLogger("com.splicemachine.queryPlan");
    private Activation activation;
    private SpliceOperation topOperation;
    private DataSetNoPutResultSet delegate;
    private boolean closed = false;
    private long parentOperationID = -1l;
    private long statementId;
    private SpliceBaseOperation.XplainOperationChainInfo operationChainInfo;

	private StatementInfo statementInfo;
	private long scrollUuid = -1l;
	private TxnView txn;

    public OperationResultSet() {
			// no-op
		}

<<<<<<< HEAD
=======

>>>>>>> 31210740
		public OperationResultSet(Activation activation,
                              SpliceOperation topOperation){
        this.activation = activation;
        this.topOperation = topOperation;
         if (LOG.isTraceEnabled())
             SpliceLogUtils.trace(LOG,"OperationResultSet with activation=%s, topOperation=%s",activation,topOperation);
    }

    public SpliceOperation getTopOperation() {
        return topOperation;
    }

    @Override
    public void markAsTopResultSet() {
        SpliceLogUtils.trace(LOG, "markAsTopResultSet");
        topOperation.markAsTopResultSet();
    }

    /*private StatementInfo initStatmentInfo(TxnView txn,StatementInfo stmtInfo, SpliceOperationContext opCtx) throws StandardException {
        if (stmtInfo != null){
            // if statementInfo already created for this ResultSet, don't create again nor add
            // to StatementManager
            return stmtInfo;
        }
        String sql = opCtx.getPreparedStatement().getSource();
        String user = activation.getLanguageConnectionContext().getCurrentUserId(activation);
        if (parentOperationID == -1) {
            Snowflake snowflake = SpliceDriver.driver().getUUIDGenerator();
            long sId = snowflake.nextUUID();
            if (activation.isTraced()) {
                activation.getLanguageConnectionContext().setXplainStatementId(sId);
            }
            stmtInfo = new StatementInfo(sql, user, txn,
                    OperationTree.getNumSinks(topOperation),
                    sId);
        }
        else {
            stmtInfo = new StatementInfo(sql, user, txn,
                    OperationTree.getNumSinks(topOperation),
                    statementId);
        }
        List<OperationInfo> operationInfo = getOperationInfo(stmtInfo.getStatementUuid());
        stmtInfo.setOperationInfo(operationInfo);
        topOperation.setStatementId(stmtInfo.getStatementUuid());

    	SpliceDriver.driver().getStatementManager().addStatementInfo(stmtInfo);

        return stmtInfo;
    }
    */

	public DataSetNoPutResultSet getDelegate(){
		return delegate;
	}

    public void open(boolean useProbe) throws StandardException, IOException{
        SpliceLogUtils.trace(LOG, "open useProbe=%s",useProbe);
        boolean showStatementInfo = !(topOperation instanceof ExplainOperation || topOperation instanceof ExportOperation);
        open(useProbe, showStatementInfo);
    }

    public void executeScan(boolean useProbe, SpliceRuntimeContext context) throws StandardException {
        SpliceLogUtils.trace(LOG, "executeScan with topOperation=%s",topOperation);
        try{
            DataSetProcessor dsp = StreamUtils.getDataSetProcessorFromActivation(activation);
            OperationInformation info = topOperation.getOperationInformation();
            Activation activation = topOperation.getActivation();
            int resultSetNumber = info.getResultSetNumber();
            StatementInfo statementInfo = context.getStatementInfo();
            long txnId = ((SpliceTransactionManager)activation.getTransactionController()).getRawTransaction().getTxnInformation().getTxnId();
            String jobName = topOperation.getName() + " rs "+resultSetNumber + " <" + txnId + ">";
            String jobDescription = statementInfo != null ? statementInfo.getSql() : null;
            dsp.setJobGroup(jobName,jobDescription);
            boolean returnsRows = !(topOperation instanceof DMLWriteOperation || topOperation instanceof CallStatementOperation
                || topOperation instanceof MiscOperation);
            delegate = new DataSetNoPutResultSet(activation, topOperation, topOperation.getDataSet(),returnsRows);
            delegate.setScrollId(scrollUuid);
            delegate.openCore();
        }catch(RuntimeException re){
            throw Exceptions.parseException(re);
        }
        if(PLAN_LOG.isDebugEnabled() && Boolean.valueOf(System.getProperty("derby.language.logQueryPlan"))){
            PLAN_LOG.debug(topOperation.prettyPrint(1));
        }
    }

    public SpliceRuntimeContext sinkOpen(TxnView txn,boolean showStatementInfo) throws StandardException, IOException {
        throw new RuntimeException("no Sinks now");
    }

    public TxnView getCurrentTransaction() throws StandardException {
        if(topOperation instanceof DMLWriteOperation || activation.isTraced()){
            return elevateTransaction();
        }else
           return getTransaction();
    }

    public SpliceRuntimeContext sinkOpen(boolean useProbe, boolean showStatementInfo) throws StandardException, IOException {
        TxnView t;
        if(topOperation instanceof DMLWriteOperation || activation.isTraced()){
            //elevate the transaction
            t = elevateTransaction();
        }else
            t = getTransaction();

        return sinkOpen(t,showStatementInfo);
    }

    public void open(boolean useProbe,boolean showStatementInfo) throws StandardException, IOException {
        SpliceRuntimeContext ctx = sinkOpen(useProbe,showStatementInfo);
        executeScan(useProbe,ctx);
    }

    @Override
    public void openCore() throws StandardException {
        try {
            open(false);
        } catch (IOException e) {
            throw Exceptions.parseException(e);
        }
    }

    public void setParentOperationID(long operationId){
        this.parentOperationID = operationId;
    }

		private List<OperationInfo> getOperationInfo(long statementId) {
				List<OperationInfo> info = Lists.newArrayList();
        SpliceOperation top = topOperation;
				if(!(top instanceof DMLWriteOperation||top instanceof MiscOperation)){
					/*
					 * We add an extra OperationInfo on the top here to indicate that there is
					 * a "Scroll Insensitive" which returns the final output.
					 */
            String m = operationChainInfo==null ? null : operationChainInfo.getMethodName();

            scrollUuid = SpliceDriver.driver().getUUIDGenerator().nextUUID();
						OperationInfo opInfo = new OperationInfo(scrollUuid,statementId,"ScrollInsensitive",
                                m, false,parentOperationID);
						info.add(opInfo);
				}else if (top instanceof MiscOperation){
            top = topOperation.getLeftOperation();
						scrollUuid = -1l;
				}else{
            scrollUuid = -1l;
        }
        populateOpInfo(statementId,scrollUuid,false,top,info);
        return info;
    }


		private void populateOpInfo(long statementId,long parentOperationId,boolean isRight,SpliceOperation operation, List<OperationInfo> infos) {
				if(operation==null) return;
				long operationUuid = Bytes.toLong(operation.getUniqueSequenceID());
				OperationInfo opInfo = new OperationInfo(operationUuid,statementId, operation.getName(), operation.getInfo(), isRight,parentOperationId);
				infos.add(opInfo);
				populateOpInfo(statementId,operationUuid, false, operation.getLeftOperation(), infos);
//        /*
//         * Most joins will record their information during the scan phase, and are not themselves
//         * sinks. However, MergeSortJoin will need to record its right hand side data directly here
//         */
        //if(operation.getNodeTypes().contains(SpliceOperation.NodeType.REDUCE))
            populateOpInfo(statementId,operationUuid,true,operation.getRightOperation(),infos);
		}

    @Override
    public void reopenCore() throws StandardException {
        try {
            open(false);
        } catch (IOException e) {
            throw Exceptions.parseException(e);
        }
    }

    @Override
    public ExecRow getNextRowCore() throws StandardException {
        SpliceLogUtils.trace(LOG, "getNextRowCore");
        checkDelegate();
        return delegate.getNextRowCore();
    }

    @Override
    public int getPointOfAttachment() {
        checkDelegate();
        return delegate.getPointOfAttachment();
    }

    @Override
    public int getScanIsolationLevel() {
        checkDelegate();
        return delegate.getScanIsolationLevel();
    }

    @Override
    public void setTargetResultSet(TargetResultSet trs) {
        checkDelegate();
        delegate.setTargetResultSet(trs);
    }

    @Override
    public void setNeedsRowLocation(boolean needsRowLocation) {
        checkDelegate();
        delegate.setNeedsRowLocation(needsRowLocation);
    }

    @Override
    public double getEstimatedRowCount() {
        return topOperation.getOperationInformation().getEstimatedRowCount();
    }

    @Override
    public int resultSetNumber() {
        checkDelegate();
        return delegate.resultSetNumber();
    }

    @Override
    public void setCurrentRow(ExecRow row) {
        checkDelegate();
        delegate.setCurrentRow(row);
    }

    @Override
    public boolean requiresRelocking() {
        checkDelegate();
        return delegate.requiresRelocking();
    }

    @Override
    public boolean isForUpdate() {
        checkDelegate();
        return delegate.isForUpdate();
    }

    @Override
    public void updateRow(ExecRow row, RowChanger rowChanger) throws StandardException {
        checkDelegate();
        delegate.updateRow(row, rowChanger);
    }

    @Override
    public void markRowAsDeleted() throws StandardException {
        checkDelegate();
        delegate.markRowAsDeleted();
    }

    @Override
    public void positionScanAtRowLocation(RowLocation rLoc) throws StandardException {
        checkDelegate();
        delegate.positionScanAtRowLocation(rLoc);
    }

    @Override public boolean returnsRows() { return delegate != null && delegate.returnsRows(); }

    @Override
    public int modifiedRowCount() {
        checkDelegate();
        return delegate.modifiedRowCount();
    }

    @Override
    public ResultDescription getResultDescription() {
        checkDelegate();
        return delegate.getResultDescription();
    }

    @Override public Activation getActivation() { return activation; }
    
    @Override
    public void open() throws StandardException {
    	try{
    		openCore();
	    } catch (RuntimeException re) {
	        throw Exceptions.parseException(re);
	    }
    }

    @Override
    public ExecRow getAbsoluteRow(int row) throws StandardException {
        checkDelegate();
        return delegate.getAbsoluteRow(row);
    }

    @Override
    public ExecRow getRelativeRow(int row) throws StandardException {
        checkDelegate();
        return delegate.getRelativeRow(row);
    }

    @Override
    public ExecRow setBeforeFirstRow() throws StandardException {
        checkDelegate();
        return delegate.setBeforeFirstRow();
    }

    @Override
    public ExecRow getFirstRow() throws StandardException {
        checkDelegate();
        return delegate.getFirstRow();
    }

    @Override
    public ExecRow getNextRow() throws StandardException {
        checkDelegate();
        return delegate.getNextRow();
    }

    @Override
    public ExecRow getPreviousRow() throws StandardException {
        checkDelegate();
        return delegate.getPreviousRow();
    }

    @Override
    public ExecRow getLastRow() throws StandardException {
        checkDelegate();
        return delegate.getLastRow();
    }

    @Override
    public ExecRow setAfterLastRow() throws StandardException {
        checkDelegate();
        return delegate.setAfterLastRow();
    }

    @Override
    public void clearCurrentRow() {
        checkDelegate();
        delegate.clearCurrentRow();
    }

    @Override
    public boolean checkRowPosition(int isType) throws StandardException {
        checkDelegate();
        return delegate.checkRowPosition(isType);
    }

    @Override
    public int getRowNumber() {
        checkDelegate();
        return delegate.getRowNumber();
    }

    @Override
    public void close() throws StandardException {
        SpliceLogUtils.trace(LOG, "close()");
        if(statementInfo!=null){
            statementInfo.markCompleted();
            try {
                TxnView recordTxn = txn!=null? txn: getTransaction();
                SpliceDriver.driver().getStatementManager().completedStatement(statementInfo, activation.isTraced(),recordTxn);
            } catch (IOException e) {
                throw Exceptions.parseException(e);
            }
            statementInfo = null; //remove the field in case we call close twice
            ((GenericStorablePreparedStatement)activation.getPreparedStatement()).clearWarnings();
        }
        if(delegate!=null)delegate.close();
        closed=true;
    }

    @Override
    public void cleanUp() throws StandardException {
        checkDelegate();
        delegate.cleanUp();
    }

    @Override public boolean isClosed() { return closed; }

    @Override
    public void finish() throws StandardException {
        if (delegate != null) {
            delegate.finish();
        }
    }

    @Override
    public long getExecuteTime() {
        checkDelegate();
        return delegate.getExecuteTime();
    }

    @Override
    public Timestamp getBeginExecutionTimestamp() {
        checkDelegate();
        return delegate.getBeginExecutionTimestamp();
    }

    @Override
    public Timestamp getEndExecutionTimestamp() {
        checkDelegate();
        return delegate.getEndExecutionTimestamp();
    }

    @Override
    public long getTimeSpent(int type) {
        checkDelegate();
        return delegate.getTimeSpent(type);
    }

    @Override
    public NoPutResultSet[] getSubqueryTrackingArray(int numSubqueries) {
        checkDelegate();
        return delegate.getSubqueryTrackingArray(numSubqueries);
    }

    @Override
    public ResultSet getAutoGeneratedKeysResultset() {
        checkDelegate();
        return delegate.getAutoGeneratedKeysResultset();
    }

    @Override
    public String getCursorName() {
        checkDelegate();
        return delegate.getCursorName();
    }

    @Override public void addWarning(SQLWarning w) { activation.addWarning(w); }

    @Override
    public SQLWarning getWarnings() {
        checkDelegate();
        return delegate.getWarnings();
    }

    @Override
    public boolean needsRowLocation() {
        checkDelegate();
        return delegate.needsRowLocation();
    }

    @Override
    public void rowLocation(RowLocation rl) throws StandardException {
        checkDelegate();
        delegate.rowLocation(rl);
    }

    @Override
    public DataValueDescriptor[] getNextRowFromRowSource() throws StandardException {
        checkDelegate();
        return delegate.getNextRowFromRowSource();
    }

    @Override
    public boolean needsToClone() {
        checkDelegate();
        return delegate.needsToClone();
    }

    @Override
    public FormatableBitSet getValidColumns() {
        checkDelegate();
        return delegate.getValidColumns();
    }

    @Override
    public void closeRowSource() {
        checkDelegate();
        delegate.closeRowSource();
    }

    @Override
    public DataValueDescriptor increment(int columnPosition, long increment) throws StandardException {
        if(!(topOperation instanceof HasIncrement))
            throw StandardException.newException(SQLState.STORE_FEATURE_NOT_IMPLEMENTED);
        return ((HasIncrement)topOperation).increment(columnPosition,increment);
    }

		@Override
		public RowLocation getRowLocation() throws StandardException {
				if(delegate != null) return delegate.getRowLocation();
				return null;
		}

		@Override
		public ExecRow getCurrentRow() throws StandardException {
				if(delegate != null) return delegate.getCurrentRow();
				return null;
		}

		@Override public SpliceOperation getOperation() { return topOperation; }

		public StatementInfo getStatementInfo(){ return statementInfo; }

		public void setActivation(Activation activation) throws StandardException {
				this.activation = activation;
				topOperation.setActivation(activation);
		}

/*********************************************************************************************************************/
    /*private helper methods*/

    private void checkDelegate() {
        Preconditions.checkNotNull(delegate,
                "No Delegate Result Set provided, please ensure open() or openCore() was called");
    }

    private TxnView elevateTransaction() throws StandardException {
        /*
         * Elevate the current transaction to make sure that we are writable
         */
        TransactionController transactionExecute = activation.getLanguageConnectionContext().getTransactionExecute();
        Transaction rawStoreXact = ((TransactionManager) transactionExecute).getRawStoreXact();
        BaseSpliceTransaction rawTxn = (BaseSpliceTransaction) rawStoreXact;
        TxnView currentTxn = rawTxn.getActiveStateTxn();
        if(!currentTxn.allowsWrites()) {
            SpliceTransaction spliceRawTxn = (SpliceTransaction) rawTxn;
            if (topOperation instanceof DMLWriteOperation) {
                DMLWriteOperation dmlTopOperation = (DMLWriteOperation) this.topOperation;
                return spliceRawTxn.elevate(dmlTopOperation.getDestinationTable());
            } else if (activation.isTraced()) {
                return spliceRawTxn.elevate("xplain".getBytes());
            } else {
                throw new IllegalStateException("Programmer error: attempting to elevate a non-write/non-trace operation");
            }
        }
        return currentTxn;
    }

    private TxnView getTransaction() throws StandardException {
        TransactionController transactionExecute = activation.getLanguageConnectionContext().getTransactionExecute();
        Transaction rawStoreXact = ((TransactionManager) transactionExecute).getRawStoreXact();
        return ((BaseSpliceTransaction) rawStoreXact).getActiveStateTxn();
    }

    public IOStats getStats() {
        return delegate.getStats();
    }
}<|MERGE_RESOLUTION|>--- conflicted
+++ resolved
@@ -72,10 +72,6 @@
 			// no-op
 		}
 
-<<<<<<< HEAD
-=======
-
->>>>>>> 31210740
 		public OperationResultSet(Activation activation,
                               SpliceOperation topOperation){
         this.activation = activation;
