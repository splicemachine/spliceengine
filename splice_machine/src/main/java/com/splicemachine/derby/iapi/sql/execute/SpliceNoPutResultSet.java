--- conflicted
+++ resolved
@@ -39,17 +39,17 @@
     private long taskId = -1;
     private String regionName;
 
-    public SpliceNoPutResultSet(Activation activation,SpliceOperation topOperation,RowProvider rowProvider){
-        this(activation,topOperation,rowProvider,true);
+    public SpliceNoPutResultSet(Activation activation, SpliceOperation topOperation, RowProvider rowProvider) {
+        this(activation, topOperation, rowProvider, true);
     }
 
     public SpliceNoPutResultSet(Activation activation,
-                        SpliceOperation topOperation,
-                        RowProvider rowProvider, boolean returnsRows){
-        SpliceLogUtils.trace(LOG, "instantiate with rowProvider %s",rowProvider);
+                                SpliceOperation topOperation,
+                                RowProvider rowProvider, boolean returnsRows) {
+        SpliceLogUtils.trace(LOG, "instantiate with rowProvider %s", rowProvider);
         this.activation = activation;
-        if(activation!=null)
-        this.resultDescription = activation.getPreparedStatement().getResultDescription();
+        if (activation != null)
+            this.resultDescription = activation.getPreparedStatement().getResultDescription();
         this.topOperation = topOperation;
         this.rowProvider = rowProvider;
         this.returnsRows = returnsRows;
@@ -63,19 +63,19 @@
 
     @Override
     public int modifiedRowCount() {
-        SpliceLogUtils.trace(LOG,"modifiedRowCount");
+        SpliceLogUtils.trace(LOG, "modifiedRowCount");
         return rowProvider.getModifiedRowCount();
     }
 
     @Override
     public ResultDescription getResultDescription() {
-        SpliceLogUtils.trace(LOG,"getResultDescription");
+        SpliceLogUtils.trace(LOG, "getResultDescription");
         return resultDescription;
     }
 
     @Override
     public Activation getActivation() {
-        SpliceLogUtils.trace(LOG,"getActivation");
+        SpliceLogUtils.trace(LOG, "getActivation");
         return activation;
     }
 
@@ -87,13 +87,13 @@
 
     @Override
     public ExecRow getAbsoluteRow(int row) throws StandardException {
-        SpliceLogUtils.trace(LOG,"getAbsoluteRow row: %s",row);
+        SpliceLogUtils.trace(LOG, "getAbsoluteRow row: %s", row);
         return null;
     }
 
     @Override
     public ExecRow getRelativeRow(int row) throws StandardException {
-        SpliceLogUtils.trace(LOG,"getRelativeRow row: %s",row);
+        SpliceLogUtils.trace(LOG, "getRelativeRow row: %s", row);
         return null;
     }
 
@@ -117,59 +117,56 @@
     }
 
     private void attachStatementContext() throws StandardException {
-        if(statementContext == null || !statementContext.onStack()){
-        statementContext = activation.getLanguageConnectionContext().getStatementContext();
+        if (statementContext == null || !statementContext.onStack()) {
+            statementContext = activation.getLanguageConnectionContext().getStatementContext();
         }
-        statementContext.setTopResultSet(this,subqueryTrackingArray);
-        if(subqueryTrackingArray == null)
-        subqueryTrackingArray = statementContext.getSubqueryTrackingArray();
+        statementContext.setTopResultSet(this, subqueryTrackingArray);
+        if (subqueryTrackingArray == null)
+            subqueryTrackingArray = statementContext.getSubqueryTrackingArray();
         statementContext.setActivation(activation);
     }
 
     @Override
     public ExecRow getPreviousRow() throws StandardException {
-        SpliceLogUtils.trace(LOG,"getPreviousRow");
+        SpliceLogUtils.trace(LOG, "getPreviousRow");
         return null;
     }
 
     @Override
     public ExecRow getLastRow() throws StandardException {
-        SpliceLogUtils.trace(LOG,"getLastRow");
+        SpliceLogUtils.trace(LOG, "getLastRow");
         return null;
     }
 
     @Override
     public ExecRow setAfterLastRow() throws StandardException {
-        SpliceLogUtils.trace(LOG,"setAfterLastRow");
+        SpliceLogUtils.trace(LOG, "setAfterLastRow");
         return null;
     }
 
     @Override
     public void clearCurrentRow() {
-        SpliceLogUtils.trace(LOG,"clearCurrentRow");
+        SpliceLogUtils.trace(LOG, "clearCurrentRow");
     }
 
     @Override
     public boolean checkRowPosition(int isType) throws StandardException {
-        SpliceLogUtils.trace(LOG, "checkRowPosition isType: %d",isType);
+        SpliceLogUtils.trace(LOG, "checkRowPosition isType: %d", isType);
         return false;
     }
 
     @Override
     public int getRowNumber() {
-        SpliceLogUtils.trace(LOG,"getRowNumber");
+        SpliceLogUtils.trace(LOG, "getRowNumber");
         return 0;
     }
 
     @Override
     public void close() throws StandardException {
-        SpliceLogUtils.trace(LOG, "close=%s",closed);
-        if(closed) return;
-<<<<<<< HEAD
-=======
-
-        try{
->>>>>>> 2a16ffe2
+        SpliceLogUtils.trace(LOG, "close=%s", closed);
+        if (closed) return;
+
+        try {
             rowProvider.close();
 
             //if (LOG.isTraceEnabled()) {
@@ -193,29 +190,26 @@
             // operations.
             //
             topOperation.close();
-<<<<<<< HEAD
-=======
             // get rid of the following if redundant
             JobResults jobResults = topOperation.getJobResults();
-            if(jobResults!=null)
+            if (jobResults != null)
                 jobResults.cleanup();
-        }catch(RuntimeException | IOException r){
+        } catch (RuntimeException | IOException r) {
             throw Exceptions.parseException(r);
         }
         boolean xplain = activation.isTraced();
-        if(xplain){
+        if (xplain) {
             String xplainSchema = activation.getLanguageConnectionContext().getXplainSchema();
             long statementId = topOperation.getStatementId();
-            if(scrollId==-1l) scrollId = Bytes.toLong(topOperation.getUniqueSequenceID());
-            if(taskId==-1l) taskId = SpliceDriver.driver().getUUIDGenerator().nextUUID();
-        try {
-        rowProvider.reportStats(statementId,scrollId,taskId,xplainSchema,regionName);
-        } catch (IOException e) {
-        throw Exceptions.parseException(e);
+            if (scrollId == -1l) scrollId = Bytes.toLong(topOperation.getUniqueSequenceID());
+            if (taskId == -1l) taskId = SpliceDriver.driver().getUUIDGenerator().nextUUID();
+            try {
+                rowProvider.reportStats(statementId, scrollId, taskId, xplainSchema, regionName);
+            } catch (IOException e) {
+                throw Exceptions.parseException(e);
+            }
         }
-    }
->>>>>>> 2a16ffe2
-        closed =true;
+        closed = true;
     }
 
     @Override
@@ -232,36 +226,36 @@
     @Override
     public void finish() throws StandardException {
         SpliceLogUtils.trace(LOG, "finish");
-        if(!isClosed())close();
+        if (!isClosed()) close();
     }
 
     @Override
     public long getExecuteTime() {
-        SpliceLogUtils.trace(LOG,"getExecuteTime");
+        SpliceLogUtils.trace(LOG, "getExecuteTime");
         return 0;
     }
 
     @Override
     public Timestamp getBeginExecutionTimestamp() {
-        SpliceLogUtils.trace(LOG,"getBeginExecutionTimestamp");
+        SpliceLogUtils.trace(LOG, "getBeginExecutionTimestamp");
         return null;
     }
 
     @Override
     public Timestamp getEndExecutionTimestamp() {
-        SpliceLogUtils.trace(LOG,"getEndExecutionTimestamp");
+        SpliceLogUtils.trace(LOG, "getEndExecutionTimestamp");
         return null;
     }
 
     @Override
     public long getTimeSpent(int type) {
-        SpliceLogUtils.trace(LOG,"getTimeSpent type %d",type);
+        SpliceLogUtils.trace(LOG, "getTimeSpent type %d", type);
         return 0;
     }
 
     @Override
     public NoPutResultSet[] getSubqueryTrackingArray(int numSubqueries) {
-        SpliceLogUtils.trace(LOG,"getSubqueryTrackingArray with numSubqueries %d",numSubqueries);
+        SpliceLogUtils.trace(LOG, "getSubqueryTrackingArray with numSubqueries %d", numSubqueries);
         if (subqueryTrackingArray == null)
             subqueryTrackingArray = new NoPutResultSet[numSubqueries];
 
@@ -270,7 +264,7 @@
 
     @Override
     public ResultSet getAutoGeneratedKeysResultset() {
-        SpliceLogUtils.trace(LOG,"getAutoGeneratedKeysResultSet");
+        SpliceLogUtils.trace(LOG, "getAutoGeneratedKeysResultSet");
         return null;
     }
 
@@ -289,9 +283,9 @@
 
     @Override
     public SQLWarning getWarnings() {
-    SQLWarning warnings = activation.getWarnings();
-    activation.clearWarnings();
-    return warnings;
+        SQLWarning warnings = activation.getWarnings();
+        activation.clearWarnings();
+        return warnings;
     }
 
     @Override
@@ -302,25 +296,25 @@
 
     @Override
     public void rowLocation(RowLocation rl) throws StandardException {
-        SpliceLogUtils.trace(LOG,"needsRowLocation");
+        SpliceLogUtils.trace(LOG, "needsRowLocation");
     }
 
     @Override
     public DataValueDescriptor[] getNextRowFromRowSource()
             throws StandardException {
-        SpliceLogUtils.trace(LOG,"getNextRowFromRowSource");
+        SpliceLogUtils.trace(LOG, "getNextRowFromRowSource");
         return null;
     }
 
     @Override
     public boolean needsToClone() {
-        SpliceLogUtils.trace(LOG,"needsToClone");
+        SpliceLogUtils.trace(LOG, "needsToClone");
         return false;
     }
 
     @Override
     public FormatableBitSet getValidColumns() {
-        SpliceLogUtils.trace(LOG,"getValidColumns");
+        SpliceLogUtils.trace(LOG, "getValidColumns");
         return null;
     }
 
@@ -331,36 +325,36 @@
 
     @Override
     public void markAsTopResultSet() {
-        SpliceLogUtils.trace(LOG,"markAsTopResultSet");
+        SpliceLogUtils.trace(LOG, "markAsTopResultSet");
     }
 
     @Override
     public void openCore() throws StandardException {
-        SpliceLogUtils.trace(LOG,"opening rowProvider %s",rowProvider);
-        try{
+        SpliceLogUtils.trace(LOG, "opening rowProvider %s", rowProvider);
+        try {
             rowProvider.open();
-        }catch(Exception e){
+        } catch (Exception e) {
             throw Exceptions.parseException(e);
         }
-        closed=false;
+        closed = false;
     }
 
     @Override
     public void reopenCore() throws StandardException {
-        SpliceLogUtils.trace(LOG, "reopening rowProvider %s",rowProvider);
+        SpliceLogUtils.trace(LOG, "reopening rowProvider %s", rowProvider);
         openCore();
     }
 
     @Override
     public ExecRow getNextRowCore() throws StandardException {
-        SpliceLogUtils.trace(LOG,"nextRow");
+        SpliceLogUtils.trace(LOG, "nextRow");
         try {
-            if(rowProvider.hasNext()){
+            if (rowProvider.hasNext()) {
                 execRow = rowProvider.next();
-                activation.setCurrentRow(execRow,resultSetNumber());
+                activation.setCurrentRow(execRow, resultSetNumber());
                 SpliceLogUtils.trace(LOG, "nextRow=%s", execRow);
                 return execRow;
-            }else {
+            } else {
                 return null;
             }
         } catch (Throwable t) {
@@ -376,41 +370,41 @@
 
     @Override
     public int getScanIsolationLevel() {
-        SpliceLogUtils.trace(LOG,"getScanIsolationLevel");
+        SpliceLogUtils.trace(LOG, "getScanIsolationLevel");
         return 0;
     }
 
     @Override
     public void setTargetResultSet(TargetResultSet trs) {
-        SpliceLogUtils.trace(LOG,"setTargetResultSet %s",trs);
+        SpliceLogUtils.trace(LOG, "setTargetResultSet %s", trs);
     }
 
     @Override
     public void setNeedsRowLocation(boolean needsRowLocation) {
-        SpliceLogUtils.trace(LOG,"setNeedsRowLocation %b",needsRowLocation);
+        SpliceLogUtils.trace(LOG, "setNeedsRowLocation %b", needsRowLocation);
     }
 
     @Override
     public double getEstimatedRowCount() {
-        SpliceLogUtils.trace(LOG,"getEstimatedRowCount");
+        SpliceLogUtils.trace(LOG, "getEstimatedRowCount");
         return 0;
     }
 
     @Override
     public int resultSetNumber() {
-        SpliceLogUtils.trace(LOG,"resultSetNumber");
+        SpliceLogUtils.trace(LOG, "resultSetNumber");
         return topOperation.resultSetNumber();
     }
 
     @Override
     public void setCurrentRow(ExecRow row) {
-        SpliceLogUtils.trace(LOG, "setCurrentRow %s",row);
+        SpliceLogUtils.trace(LOG, "setCurrentRow %s", row);
         activation.setCurrentRow(row, topOperation.resultSetNumber());
     }
 
     @Override
     public boolean requiresRelocking() {
-        SpliceLogUtils.trace(LOG,"requiresRelocking");
+        SpliceLogUtils.trace(LOG, "requiresRelocking");
         return false;
     }
 
@@ -422,23 +416,25 @@
 
     @Override
     public void updateRow(ExecRow row, RowChanger rowChanger) throws StandardException {
-        SpliceLogUtils.trace(LOG, "updateRow with row %s, and rowChanger %s",row,rowChanger);
+        SpliceLogUtils.trace(LOG, "updateRow with row %s, and rowChanger %s", row, rowChanger);
     }
 
     @Override
     public void markRowAsDeleted() throws StandardException {
-        SpliceLogUtils.trace(LOG,"markRowAsDeleted");
+        SpliceLogUtils.trace(LOG, "markRowAsDeleted");
     }
 
     @Override
     public void positionScanAtRowLocation(RowLocation rLoc) throws StandardException {
-        SpliceLogUtils.trace(LOG,"positionScanAtRowLocation with RowLocation %s",rLoc);
-    }
+        SpliceLogUtils.trace(LOG, "positionScanAtRowLocation with RowLocation %s", rLoc);
+    }
+
     @Override
     public RowLocation getRowLocation() throws StandardException {
         SpliceLogUtils.trace(LOG, "getRowLocation");
         return rowProvider.getCurrentRowLocation();
     }
+
     @Override
     public ExecRow getCurrentRow() throws StandardException {
         SpliceLogUtils.trace(LOG, "getCurrentRow");
@@ -449,24 +445,12 @@
         this.scrollId = scrollId;
     }
 
-    public void setTaskId(long taskId){
+    public void setTaskId(long taskId) {
         this.taskId = taskId;
     }
 
-    public void setRegionName(String regionName){
+    public void setRegionName(String regionName) {
         this.regionName = regionName;
     }
 
-<<<<<<< HEAD
-    }
-<<<<<<< HEAD
->>>>>>> DB-3351: trigger execution context reset bug: SpliceNoPutResultSet: tabs
-}
-=======
->>>>>>> Added Remaining Merges
-=======
-    public IOStats getStats() {
-        return rowProvider.getIOStats();
-    }
-}
->>>>>>> 2a16ffe2
+}