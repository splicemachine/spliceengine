--- conflicted
+++ resolved
@@ -166,11 +166,8 @@
         SpliceLogUtils.trace(LOG, "close=%s", closed);
         if (closed) return;
 
-<<<<<<< HEAD
-=======
         StandardException result = null;
 
->>>>>>> 9ee16a57
         try {
             rowProvider.close();
 
@@ -198,36 +195,15 @@
 
             topOperation.close();
             // get rid of the following if redundant
-<<<<<<< HEAD
         } catch (RuntimeException r) {
-=======
             JobResults jobResults = topOperation.getJobResults();
             if(jobResults!=null)
                 jobResults.cleanup();
-        } catch(RuntimeException | IOException r) {
->>>>>>> 9ee16a57
             throw Exceptions.parseException(r);
         } finally {
             closed = true;
         }
-<<<<<<< HEAD
-        closed = true;
-=======
-
-        boolean xplain = activation.isTraced();
-        if(xplain){
-            String xplainSchema = activation.getLanguageConnectionContext().getXplainSchema();
-            long statementId = topOperation.getStatementId();
-            if(scrollId==-1l) scrollId = Bytes.toLong(topOperation.getUniqueSequenceID());
-            if(taskId==-1l) taskId = SpliceDriver.driver().getUUIDGenerator().nextUUID();
-            try {
-                rowProvider.reportStats(statementId,scrollId,taskId,xplainSchema,regionName);
-            } catch (IOException e) {
-                throw Exceptions.parseException(e);
-            }
-        }
-        closed =true;
->>>>>>> 9ee16a57
+
     }
 
     @Override
