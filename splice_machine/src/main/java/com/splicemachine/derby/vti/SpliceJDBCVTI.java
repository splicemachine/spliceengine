/*
 * Copyright (c) 2012 - 2020 Splice Machine, Inc.
 *
 * This file is part of Splice Machine.
 * Splice Machine is free software: you can redistribute it and/or modify it under the terms of the
 * GNU Affero General Public License as published by the Free Software Foundation, either
 * version 3, or (at your option) any later version.
 * Splice Machine is distributed in the hope that it will be useful, but WITHOUT ANY WARRANTY;
 * without even the implied warranty of MERCHANTABILITY or FITNESS FOR A PARTICULAR PURPOSE.
 * See the GNU Affero General Public License for more details.
 * You should have received a copy of the GNU Affero General Public License along with Splice Machine.
 * If not, see <http://www.gnu.org/licenses/>.
 */

package com.splicemachine.derby.vti;

import com.splicemachine.db.iapi.error.StandardException;
import com.splicemachine.db.iapi.sql.execute.ExecRow;
import com.splicemachine.db.vti.VTICosting;
import com.splicemachine.db.vti.VTIEnvironment;
import com.splicemachine.derby.iapi.sql.execute.SpliceOperation;
import com.splicemachine.derby.stream.iapi.DataSet;
import com.splicemachine.derby.stream.iapi.DataSetProcessor;
import com.splicemachine.derby.stream.iapi.OperationContext;
import com.splicemachine.derby.vti.iapi.DatasetProvider;
import java.sql.*;

/**
 * Created by jleach on 10/7/15.
 */
public class SpliceJDBCVTI implements DatasetProvider, VTICosting {
    private String connectionUrl;
    private String schemaName;
    private String tableName;
    private String sql; // Bind Variables?
    protected OperationContext operationContext;
    public SpliceJDBCVTI() {

    }
    public SpliceJDBCVTI(String connectionUrl, String schemaName, String tableName) {
        this.connectionUrl = connectionUrl;
        this.schemaName = schemaName;
        this.tableName = tableName;
    }

    public SpliceJDBCVTI(String connectionUrl, String sql) {
        this.connectionUrl = connectionUrl;
        this.sql = sql;
    }


    public static DatasetProvider getJDBCTableVTI(String connectionUrl, String schemaName, String tableName) {
        return new SpliceJDBCVTI(connectionUrl, schemaName, tableName);
    }

    public static DatasetProvider getJDBCSQLVTI(String connectionUrl, String sql) {
        return new SpliceJDBCVTI(connectionUrl, sql);
    }

    @Override
    public DataSet<ExecRow> getDataSet(SpliceOperation op,DataSetProcessor dsp,  ExecRow execRow) throws StandardException {
        Connection connection = null;
        operationContext = dsp.createOperationContext(op);
        final PreparedStatement ps;
        try {
            connection = DriverManager.getConnection(connectionUrl);
            ps = connection.prepareStatement(sql != null ? sql : "select * from " + schemaName + "." + tableName);
            ResultSetIterator it = new ResultSetIterator(connection,ps,execRow);
            op.registerCloseable(it);
            return dsp.createDataSet(it);
        } catch (SQLException e) {
            throw StandardException.plainWrapException(e);
        }
    }

    @Override
    public double getEstimatedRowCount(VTIEnvironment vtiEnvironment) throws SQLException {
        return 1000;
    }

    @Override
    public double getEstimatedCostPerInstantiation(VTIEnvironment vtiEnvironment) throws SQLException {
        return 0;
    }

    @Override
    public boolean supportsMultipleInstantiations(VTIEnvironment vtiEnvironment) throws SQLException {
        return false;
    }

    @Override
    public ResultSetMetaData getRuntimeMetaData() throws SQLException {
<<<<<<< HEAD
        Connection connection = DriverManager.getConnection(connectionUrl);
        PreparedStatement ps;
        try {
            ps = connection.prepareStatement(sql != null ? sql : "select * from " + schemaName + "." + tableName);
=======
        try(Connection connection = DriverManager.getConnection(connectionUrl);
            PreparedStatement ps = connection.prepareStatement(sql != null ? sql : "select * from " + schemaName + "." + tableName)) {
>>>>>>> b861cd30
            return ps.getMetaData();
        }
    }

    @Override
    public OperationContext getOperationContext() {
        return operationContext;
    }
}<|MERGE_RESOLUTION|>--- conflicted
+++ resolved
@@ -90,15 +90,8 @@
 
     @Override
     public ResultSetMetaData getRuntimeMetaData() throws SQLException {
-<<<<<<< HEAD
-        Connection connection = DriverManager.getConnection(connectionUrl);
-        PreparedStatement ps;
-        try {
-            ps = connection.prepareStatement(sql != null ? sql : "select * from " + schemaName + "." + tableName);
-=======
         try(Connection connection = DriverManager.getConnection(connectionUrl);
             PreparedStatement ps = connection.prepareStatement(sql != null ? sql : "select * from " + schemaName + "." + tableName)) {
->>>>>>> b861cd30
             return ps.getMetaData();
         }
     }
