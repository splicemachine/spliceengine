--- conflicted
+++ resolved
@@ -332,37 +332,8 @@
         //
         TableDescriptor td;
         DataDescriptorGenerator ddg = dd.getDataDescriptorGenerator();
-<<<<<<< HEAD
-
-        if ( tableType != TableDescriptor.LOCAL_TEMPORARY_TABLE_TYPE) {
-            td = ddg.newTableDescriptor(tableName, sd, tableType, lockGranularity,columnInfo.length,
-                    delimited,
-                    escaped,
-                    lines,
-                    storedAs,
-                    location,
-                    compression,
-                    false,
-                    false,
-                    null
-                    );
-        } else {
-            td = ddg.newTableDescriptor(lcc.mangleTableName(tableName), sd, tableType, onCommitDeleteRows, onRollbackDeleteRows,columnInfo.length);
-            td.setUUID(dd.getUUIDFactory().createUUID());
-        }
-
-
-        String createAsVersion2String = null;
-        createAsVersion2String = PropertyUtil.getCachedDatabaseProperty(lcc, Property.CREATE_TABLES_AS_VERSION_2);
-        boolean createAsVersion2 = createAsVersion2String != null && Boolean.valueOf(createAsVersion2String);
-
-        dd.addDescriptor(td, sd, DataDictionary.SYSTABLES_CATALOG_NUM, false, tc, createAsVersion2);
-
-        // Save the TableDescriptor off in the Activation
-        activation.setDDLTableDescriptor(td);
-=======
+
         td = createTableDescriptor(activation, lcc, dd, tc, sd, ddg);
->>>>>>> 3fcae9c4
 
         /*
          * NOTE: We must write the columns out to the system
@@ -482,7 +453,7 @@
                                                   DataDictionary dd, TransactionController tc, SchemaDescriptor sd,
                                                   DataDescriptorGenerator ddg) throws StandardException {
         TableDescriptor td;
-        if ( tableType != TableDescriptor.GLOBAL_TEMPORARY_TABLE_TYPE ) {
+        if ( tableType != TableDescriptor.LOCAL_TEMPORARY_TABLE_TYPE ) {
             td = ddg.newTableDescriptor(tableName, sd, tableType, lockGranularity,columnInfo.length,
                     delimited,
                     escaped,
@@ -495,7 +466,7 @@
                     null
             );
         } else {
-            td = ddg.newTableDescriptor(tableName, sd, tableType, onCommitDeleteRows, onRollbackDeleteRows,columnInfo.length);
+            td = ddg.newTableDescriptor(lcc.mangleTableName(tableName), sd, tableType, onCommitDeleteRows, onRollbackDeleteRows,columnInfo.length);
             td.setUUID(dd.getUUIDFactory().createUUID());
         }
 
