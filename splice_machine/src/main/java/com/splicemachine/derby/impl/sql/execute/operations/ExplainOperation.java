--- conflicted
+++ resolved
@@ -15,18 +15,10 @@
 import com.splicemachine.derby.stream.iapi.DataSet;
 import com.splicemachine.derby.stream.iapi.DataSetProcessor;
 import com.splicemachine.pipeline.exception.Exceptions;
-import com.splicemachine.derby.iapi.sql.execute.SpliceRuntimeContext;
-import com.splicemachine.derby.iapi.storage.RowProvider;
-import com.splicemachine.derby.impl.storage.RowProviders;
-import com.splicemachine.derby.utils.marshall.PairDecoder;
-import com.splicemachine.utils.SpliceLogUtils;
 import org.apache.log4j.Logger;
-<<<<<<< HEAD
 import org.sparkproject.guava.common.base.Function;
 import org.sparkproject.guava.common.collect.Iterables;
 import javax.annotation.Nullable;
-=======
->>>>>>> 175cf93a
 import java.io.IOException;
 import java.util.*;
 
@@ -79,13 +71,8 @@
         super.close();
     }
 
-<<<<<<< HEAD
-    protected void clearState() {
-        Map<String, ExplainTree> m = PlanPrinter.planMap.get();
-=======
     protected void clearState(){
         Map<String, Collection<QueryTreeNode>> m=PlanPrinter.planMap.get();
->>>>>>> 175cf93a
         String sql = activation.getPreparedStatement().getSource();
         m.remove(sql);
     }
@@ -116,16 +103,6 @@
     }
 
     @SuppressWarnings("unchecked")
-<<<<<<< HEAD
-    private void getPlanInformation() {
-        Map<String, ExplainTree> m = PlanPrinter.planMap.get();
-        String sql = activation.getPreparedStatement().getSource();
-        ExplainTree opPlanMap = m.get(sql);
-        if (opPlanMap != null) {
-            explainStringIter = opPlanMap.treeToString();
-        } else
-            explainStringIter = Iterators.emptyIterator();
-=======
     private void getPlanInformation() throws StandardException{
         Map<String,Collection<QueryTreeNode>> m = PlanPrinter.planMap.get();
         String sql = activation.getPreparedStatement().getSource();
@@ -134,7 +111,6 @@
             explainStringIter = PlanPrinter.planToString(opPlanMap);
         }else
             explainStringIter =Iterators.emptyIterator();
->>>>>>> 175cf93a
     }
 
     public DataSet<LocatedRow> getDataSet(DataSetProcessor dsp) throws StandardException {
