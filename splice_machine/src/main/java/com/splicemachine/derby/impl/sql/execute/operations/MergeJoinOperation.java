--- conflicted
+++ resolved
@@ -1,12 +1,9 @@
 package com.splicemachine.derby.impl.sql.execute.operations;
 
-<<<<<<< HEAD
-=======
 import com.splicemachine.constants.bytes.BytesUtil;
 import com.splicemachine.db.iapi.sql.execute.ExecIndexRow;
 import com.splicemachine.db.impl.sql.execute.ValueRow;
 import com.splicemachine.derby.hbase.SpliceObserverInstructions;
->>>>>>> 98c68211
 import com.splicemachine.derby.iapi.sql.execute.*;
 import com.splicemachine.derby.stream.function.CountJoinedLeftFunction;
 import com.splicemachine.derby.stream.function.CountReadFunction;
@@ -24,8 +21,6 @@
 import com.splicemachine.db.iapi.sql.Activation;
 import com.splicemachine.db.iapi.sql.execute.ExecRow;
 import org.apache.log4j.Logger;
-<<<<<<< HEAD
-=======
 import org.apache.spark.Partition;
 import org.apache.spark.Partitioner;
 import org.apache.spark.api.java.JavaRDD;
@@ -33,7 +28,6 @@
 import org.apache.tools.ant.taskdefs.Exec;
 
 import java.io.Externalizable;
->>>>>>> 98c68211
 import java.io.IOException;
 import java.io.ObjectInput;
 import java.io.ObjectOutput;
@@ -119,131 +113,10 @@
     }
 
 
-<<<<<<< HEAD
     public ExecRow getKeyRow(ExecRow row) throws StandardException {
         ExecRow keyRow = activation.getExecutionFactory().getValueRow(leftHashKeys.length);
         for (int i = 0; i < leftHashKeys.length; i++) {
             keyRow.setColumn(i + 1, row.getColumn(leftHashKeys[i] + 1));
-=======
-        ExecRow next = joiner.nextRow(ctx);
-        setCurrentRow(next);
-        if (next == null) {
-            timer.tick(joiner.getLeftRowsSeen());
-            ors.close();
-            removeFromOperationChain();
-            joiner.close();
-            stopExecutionTime = System.currentTimeMillis();
-        }
-        return next;
-    }
-
-    // Set startkey = inner scan start key + first hash column values from outer table
-    private ExecRow getStartKey(ExecRow firstLeft) throws StandardException {
-        ExecRow firstHashValue = getKeyRow(firstLeft, leftHashKeys);
-        ExecIndexRow startPosition = rightResultSet.getStartPosition();
-        int size = startPosition != null ? startPosition.nColumns():0;
-        int len = 1;
-        int col = rightHashKeys[0];
-        while(len <rightHashKeys.length && col+1 == rightHashKeys[len])
-            col = rightHashKeys[len++];
-        size += len;
-
-        ExecRow v = new ValueRow(size);
-        if (startPosition != null) {
-            for (int i = 1; i <= startPosition.nColumns(); ++i) {
-                v.setColumn(i, startPosition.getColumn(i));
-            }
-        }
-        int offset = startPosition!=null?startPosition.nColumns():0;
-        for (int i = 1; i <= len; ++i) {
-            v.setColumn(offset+i, firstHashValue.getColumn(i));
-        }
-        return v;
-    }
-
-    private int[] getScanKey() {
-        int[] scanKeys = new int[rightHashKeys.length+rightHashKeys[0]];
-        for (int i = 0; i < rightHashKeys[0]; ++i) {
-            scanKeys[i] = i;
-        }
-        for (int i = 0; i < rightHashKeys.length; ++i) {
-            scanKeys[rightHashKeys[0]+i] = rightHashKeys[i];
-        }
-        return scanKeys;
-    }
-    private Joiner initJoiner(final SpliceRuntimeContext<ExecRow> spliceRuntimeContext)
-            throws StandardException, IOException {
-        StandardPushBackIterator<ExecRow> leftPushBack =
-                new StandardPushBackIterator<ExecRow>(StandardIterators.wrap(leftResultSet));
-        ExecRow firstLeft = leftPushBack.next(spliceRuntimeContext);
-        SpliceRuntimeContext<ExecRow> ctxWithOverride = spliceRuntimeContext.copy();
-        ctxWithOverride.unMarkAsSink();
-        if (firstLeft != null) {
-            firstLeft = firstLeft.getClone();
-            ctxWithOverride.addScanStartOverride(getStartKey(firstLeft));
-            ctxWithOverride.addScanKeys(getScanKey());
-            ctxWithOverride.addScanStopPrefix(rightResultSet.getStartPosition());
-            leftPushBack.pushBack(firstLeft);
-        }
-
-        if (shouldRecordStats()) {
-            addToOperationChain(spliceRuntimeContext, null, rightResultSet.getUniqueSequenceID());
-        }
-        ors = new OperationResultSet(activation,rightResultSet);
-        ors.sinkOpen(spliceRuntimeContext.getTxn(),true);
-        ors.executeScan(false,ctxWithOverride);
-        SpliceNoPutResultSet resultSet = ors.getDelegate();
-        rightRows = StandardIterators.ioIterator(resultSet);
-        rightRows.open();
-        IJoinRowsIterator<ExecRow> mergedRowSource = new MergeJoinRows(leftPushBack, rightRows, leftHashKeys, rightHashKeys);
-        StandardSupplier<ExecRow> emptyRowSupplier = new StandardSupplier<ExecRow>() {
-            @Override
-            public ExecRow get() throws StandardException {
-                return getEmptyRow();
-            }
-        };
-
-        return new Joiner(mergedRowSource, getExecRowDefinition(), getRestriction(),
-                             isOuterJoin, wasRightOuterJoin, leftNumCols, rightNumCols,
-                             oneRowRightSide, notExistsRightSide, true, emptyRowSupplier,spliceRuntimeContext);
-    }
-
-    @Override
-    protected void updateStats(OperationRuntimeStats stats) {
-        if (LOG.isDebugEnabled())
-            SpliceLogUtils.debug(LOG, "updateStats");
-        if (joiner != null) {
-            long leftRowsSeen = joiner.getLeftRowsSeen();
-            stats.addMetric(OperationMetric.INPUT_ROWS, leftRowsSeen);
-            TimeView time = timer.getTime();
-            stats.addMetric(OperationMetric.OUTPUT_ROWS, timer.getNumEvents());
-            stats.addMetric(OperationMetric.TOTAL_WALL_TIME,time.getWallClockTime());
-            stats.addMetric(OperationMetric.TOTAL_CPU_TIME,time.getCpuTime());
-            stats.addMetric(OperationMetric.TOTAL_USER_TIME, time.getUserTime());
-            stats.addMetric(OperationMetric.FILTERED_ROWS, joiner.getRowsFiltered());
-        }
-
-        if (rightRows != null) {
-            IOStats rightSideStats = rightRows.getStats();
-            TimeView remoteView = rightSideStats.getTime();
-            stats.addMetric(OperationMetric.REMOTE_SCAN_WALL_TIME,remoteView.getWallClockTime());
-            stats.addMetric(OperationMetric.REMOTE_SCAN_CPU_TIME,remoteView.getCpuTime());
-            stats.addMetric(OperationMetric.REMOTE_SCAN_USER_TIME,remoteView.getUserTime());
-            stats.addMetric(OperationMetric.REMOTE_SCAN_ROWS,rightSideStats.elementsSeen());
-            stats.addMetric(OperationMetric.REMOTE_SCAN_BYTES,rightSideStats.bytesSeen());
-        }
-        if (LOG.isDebugEnabled())
-            SpliceLogUtils.debug(LOG, "leftRows %d, rightRows %d, rowsFiltered=%d",joiner.getLeftRowsSeen(), joiner.getRightRowsSeen(),joiner.getRowsFiltered());
-
-        super.updateStats(stats);
-    }
-
-    private ExecRow getKeyRow(ExecRow row, int[] keyIndexes) throws StandardException {
-
-        ExecRow keyRow = activation.getExecutionFactory().getValueRow(keyIndexes.length);
-        for (int i = 0; i < keyIndexes.length; i++) {
-            keyRow.setColumn(i + 1, row.getColumn(keyIndexes[i] + 1));
->>>>>>> 98c68211
         }
         return keyRow;
     }
