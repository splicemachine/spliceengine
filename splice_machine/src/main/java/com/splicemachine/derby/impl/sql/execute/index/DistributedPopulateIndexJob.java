--- conflicted
+++ resolved
@@ -28,13 +28,8 @@
     int[] indexFormatIds;
 
     public DistributedPopulateIndexJob() {}
-
-<<<<<<< HEAD
-    public DistributedPopulateIndexJob(TxnView childTxn, ScanSetBuilder<LocatedRow> scanSetBuilder, String scope, String prefix, DDLMessage.TentativeIndex tentativeIndex, int[] indexFormatIds) {
-=======
-    public DistributedPopulateIndexJob(TxnView childTxn, ScanSetBuilder<KVPair> scanSetBuilder, String scope,
-                                       String jobGroup, String prefix, DDLMessage.TentativeIndex tentativeIndex) {
->>>>>>> 2f622e1a
+    public DistributedPopulateIndexJob(TxnView childTxn, ScanSetBuilder<LocatedRow> scanSetBuilder, String scope,
+                                       String jobGroup, String prefix, DDLMessage.TentativeIndex tentativeIndex, int[] indexFormatIds) {
         this.childTxn = childTxn;
         this.scanSetBuilder = scanSetBuilder;
         this.scope = scope;
