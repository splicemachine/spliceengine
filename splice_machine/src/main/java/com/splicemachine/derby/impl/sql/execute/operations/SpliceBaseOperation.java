package com.splicemachine.derby.impl.sql.execute.operations;

import com.splicemachine.EngineDriver;
import com.splicemachine.db.iapi.error.StandardException;
import com.splicemachine.db.iapi.reference.SQLState;
import com.splicemachine.db.iapi.services.io.FormatableBitSet;
import com.splicemachine.db.iapi.sql.Activation;
import com.splicemachine.db.iapi.sql.ResultColumnDescriptor;
import com.splicemachine.db.iapi.sql.ResultDescription;
import com.splicemachine.db.iapi.sql.ResultSet;
import com.splicemachine.db.iapi.sql.compile.CompilerContext;
import com.splicemachine.db.iapi.sql.conn.LanguageConnectionContext;
import com.splicemachine.db.iapi.sql.conn.StatementContext;
import com.splicemachine.db.iapi.sql.execute.*;
import com.splicemachine.db.iapi.store.access.TransactionController;
import com.splicemachine.db.iapi.store.access.conglomerate.TransactionManager;
import com.splicemachine.db.iapi.store.raw.Transaction;
import com.splicemachine.db.iapi.types.DataValueDescriptor;
import com.splicemachine.db.iapi.types.RowLocation;
import com.splicemachine.db.impl.sql.execute.ValueRow;
import com.splicemachine.derby.iapi.sql.execute.SpliceOperation;
import com.splicemachine.derby.iapi.sql.execute.SpliceOperationContext;
import com.splicemachine.derby.stream.iapi.*;
import com.splicemachine.derby.impl.sql.execute.operations.iapi.OperationInformation;
import com.splicemachine.derby.impl.store.access.BaseSpliceTransaction;
import com.splicemachine.derby.impl.store.access.SpliceTransaction;
import com.splicemachine.kvpair.KVPair;
import com.splicemachine.pipeline.Exceptions;
import com.splicemachine.pipeline.callbuffer.RecordingCallBuffer;
import com.splicemachine.si.api.txn.TxnView;
import com.splicemachine.si.impl.txn.ActiveWriteTxn;
import com.splicemachine.utils.SpliceLogUtils;
import edu.umd.cs.findbugs.annotations.SuppressFBWarnings;
import org.apache.commons.lang3.StringUtils;
import org.apache.log4j.Logger;
import java.io.*;
import java.sql.SQLWarning;
import java.sql.Timestamp;
import java.util.ArrayList;
import java.util.Iterator;
import java.util.LinkedList;
import java.util.List;

public abstract class SpliceBaseOperation implements SpliceOperation, ScopeNamed, Externalizable{
    private static final long serialVersionUID=4l;
    private static Logger LOG=Logger.getLogger(SpliceBaseOperation.class);
    private static Logger LOG_CLOSE=Logger.getLogger(SpliceBaseOperation.class.getName()+".close");
    protected Iterator<LocatedRow> locatedRowIterator;
    protected Activation activation;
    protected String explainPlan="";
    protected double optimizerEstimatedRowCount;
    protected double optimizerEstimatedCost;
    protected boolean isTopResultSet=false;
    protected volatile byte[] uniqueSequenceID;
    protected ExecRow currentRow;
    protected RowLocation currentRowLocation;
    protected boolean executed=false;
    protected OperationContext operationContext;
    protected boolean isOpen=true;
    protected int resultSetNumber;
    protected OperationInformation operationInformation;
    protected LocatedRow locatedRow;
    protected StatementContext statementContext;
    protected List<AutoCloseable> closeables;
    protected NoPutResultSet[] subqueryTrackingArray;
    protected List<SpliceOperation> leftOperationStack;
    protected String jobName;
    protected DataSetProcessor dsp;

    public SpliceBaseOperation(){
        super();
    }

    @SuppressFBWarnings(value = "UR_UNINIT_READ",justification = "Intentionally creates a Null BitDataField")
    public SpliceBaseOperation(OperationInformation information) throws StandardException{
        this.operationInformation=information;
        this.resultSetNumber=operationInformation.getResultSetNumber();
    }

    @SuppressFBWarnings(value = "UR_UNINIT_READ",justification = "Intentionally creates a Null BitDataField")
    public SpliceBaseOperation(Activation activation,
                               int resultSetNumber,
                               double optimizerEstimatedRowCount,
                               double optimizerEstimatedCost) throws StandardException{
        this.operationInformation=new DerbyOperationInformation(activation,optimizerEstimatedRowCount,optimizerEstimatedCost,resultSetNumber);
        this.activation=activation;
        this.resultSetNumber=resultSetNumber;
        this.optimizerEstimatedRowCount=optimizerEstimatedRowCount;
        this.optimizerEstimatedCost=optimizerEstimatedCost;
        if(activation.getLanguageConnectionContext().getStatementContext()==null){
            SpliceLogUtils.trace(LOG,"Cannot get StatementContext from Activation's lcc");
        }
    }

    public ExecutionFactory getExecutionFactory(){
        return activation.getExecutionFactory();
    }

    @Override
    public void readExternal(ObjectInput in) throws IOException, ClassNotFoundException{
        this.optimizerEstimatedCost=in.readDouble();
        this.optimizerEstimatedRowCount=in.readDouble();
        this.operationInformation=(OperationInformation)in.readObject();
        isTopResultSet=in.readBoolean();
        if(in.readBoolean()){
            uniqueSequenceID=new byte[in.readInt()];
            in.readFully(uniqueSequenceID);
        }
    }

    @Override
    public void writeExternal(ObjectOutput out) throws IOException{
        SpliceLogUtils.trace(LOG,"writeExternal");
        out.writeDouble(optimizerEstimatedCost);
        out.writeDouble(optimizerEstimatedRowCount);
        out.writeObject(operationInformation);
        out.writeBoolean(isTopResultSet);
        out.writeBoolean(uniqueSequenceID!=null);
        if(uniqueSequenceID!=null){
            out.writeInt(uniqueSequenceID.length);
            out.write(uniqueSequenceID);
        }
    }

    @Override
    public OperationInformation getOperationInformation(){
        return operationInformation;
    }

    @Override
    public SpliceOperation getLeftOperation(){
        return null;
    }

    @Override
    public int modifiedRowCount(){
        try{
            int modifiedRowCount=0;
            while(locatedRowIterator.hasNext()){
                LocatedRow next=locatedRowIterator.next();
                modifiedRowCount+=next.getRow().getColumn(1).getInt();
            }
            return modifiedRowCount;
        }catch(StandardException se){
            throw new RuntimeException(se);
        }
    }

    @Override
    public Activation getActivation(){
        return activation;
    }

    public String getPrettyExplainPlan(){
        return explainPlan;
    }

    public void setExplainPlan(String plan){
        // This is returned by getExplainPlan and getPrettyExplainPlan.
        // No difference. We can change that later if needed.
        // Right now this is only used by Spark UI, so don't change it
        // unless you want to change that UI.

        CompilerContext.DataSetProcessorType type = this.activation.getLanguageConnectionContext().getDataSetProcessorType();
        // JL-TODO Cannot do this in the hot path
        explainPlan=(plan==null?"":plan.replace("n=","RS=").replace("->","").trim());
    }

    @Override
    public void clearCurrentRow(){
        if(activation!=null){
            int resultSetNumber=operationInformation.getResultSetNumber();
            if(resultSetNumber!=-1)
                activation.clearCurrentRow(resultSetNumber);
        }
        currentRow=null;
    }

    @Override
    public void close() throws StandardException{
        try{
            if(LOG_CLOSE.isTraceEnabled())
                LOG_CLOSE.trace(String.format("closing operation %s",this));
            if (dsp != null) {
                dsp.stopJobGroup(jobName);
            }
            if(closeables!=null){
                for(AutoCloseable closeable : closeables){
                    closeable.close();
                }
                closeables=null;
            }
            clearCurrentRow();
            for(SpliceOperation op : getSubOperations())
                op.close();


		/* If this is the top ResultSet then we must
         * close all of the open subqueries for the
		 * entire query.
		 */
            if(isTopResultSet){

                LanguageConnectionContext lcc=getActivation().getLanguageConnectionContext();

                int staLength=(subqueryTrackingArray==null)?0:
                        subqueryTrackingArray.length;

                for(int index=0;index<staLength;index++){
                    if(subqueryTrackingArray[index]==null){
                        continue;
                    }
                    if(subqueryTrackingArray[index].isClosed()){
                        continue;
                    }
                    subqueryTrackingArray[index].close();
                }
            }

            isOpen=false;

        }catch(Exception e){
            throw Exceptions.parseException(e);
        }
    }

    //	@Override
    public void addWarning(SQLWarning w){
        activation.addWarning(w);
    }

    //	@Override
    public SQLWarning getWarnings(){
        return activation.getWarnings();
    }

    @Override
    public void markAsTopResultSet(){
        this.isTopResultSet=true;
    }

    @Override
    public void open() throws StandardException{
        if(LOG.isTraceEnabled())
            LOG.trace(String.format("open operation %s",this));
        openCore();
        this.uniqueSequenceID=operationInformation.getUUIDGenerator().nextBytes();
    }

    //	@Override
    public double getEstimatedRowCount(){
        return operationInformation.getEstimatedRowCount();
    }

    @Override
    public int resultSetNumber(){
        return operationInformation.getResultSetNumber();
    }

    @Override
    public void setCurrentRow(ExecRow row){
        if(resultSetNumber!=-1){
            operationInformation.setCurrentRow(row);
        }
        currentRow=row;
    }

    // Debugging utility
    public ExecRow returning(ExecRow r){
        return returning(r,null);
    }

    public ExecRow returning(ExecRow r,String msg){
        LOG.error(String.format("%s %s returning %s%s",
                this.getClass().getSimpleName(),
                resultSetNumber,
                msg==null?"":msg+" ",
                r));
        return r;
    }

    public static void writeNullableString(String value,DataOutput out) throws IOException{
        if(value!=null){
            out.writeBoolean(true);
            out.writeUTF(value);
        }else{
            out.writeBoolean(false);
        }
    }

    public static String readNullableString(DataInput in) throws IOException{
        if(in.readBoolean())
            return in.readUTF();
        return null;
    }

    @Override
    public void init(SpliceOperationContext context) throws IOException, StandardException{
        this.activation=context.getActivation();
        this.operationInformation.initialize(context);
        this.resultSetNumber=operationInformation.getResultSetNumber();
        this.uniqueSequenceID=operationInformation.getUUIDGenerator().nextBytes();
    }

    @Override
    @SuppressFBWarnings(value = "EI_EXPOSE_REP",justification = "Intentional")
    public byte[] getUniqueSequenceID(){
        return uniqueSequenceID;
    }


    public RecordingCallBuffer<KVPair> transformWriteBuffer(RecordingCallBuffer<KVPair> bufferToTransform) throws StandardException{
        return bufferToTransform;
    }

    protected ExecRow getFromResultDescription(ResultDescription resultDescription) throws StandardException{
        ExecRow row=new ValueRow(resultDescription.getColumnCount());
        for(int i=1;i<=resultDescription.getColumnCount();i++){
            ResultColumnDescriptor rcd=resultDescription.getColumnDescriptor(i);
            row.setColumn(i,rcd.getType().getNull());
        }
        return row;
    }

    @Override
    public ExecRow getExecRowDefinition() throws StandardException{
        throw new RuntimeException("No ExecRow Definition for this node "+this.getClass());
    }

    @Override
    public SpliceOperation getRightOperation(){
        return null;
    }

    public long getExecuteTime(){
        return getTimeSpent(ResultSet.ENTIRE_RESULTSET_TREE);
    }
    // Do we need to calculate this, ugh. -- TODO-JL
    public long getTimeSpent(int type){
        return 0l;
    }

    @Override
    public RowLocation getCurrentRowLocation(){
        return currentRowLocation;
    }

    @Override
    public void setCurrentRowLocation(RowLocation rowLocation){
        currentRowLocation=rowLocation;
    }

    public int getResultSetNumber(){
        return resultSetNumber;
    }

    public double getEstimatedCost(){
        return operationInformation.getEstimatedCost();
    }


    public void setActivation(Activation activation) throws StandardException{
        this.activation=activation;
    }

    public int[] getAccessedNonPkColumns() throws StandardException{
        // by default return null
        return null;
    }

    public String getScopeName() {
        return StringUtils.join(this.getClass().getSimpleName().replace("Operation","").split("(?=[A-Z])"), " ");
    }

    public void openCore(DataSetProcessor dsp) throws StandardException{
        try{
            if(LOG.isTraceEnabled())
                LOG.trace(String.format("openCore %s",this));
            isOpen=true;
            this.dsp = dsp;
            String sql=activation.getPreparedStatement().getSource();
            if (!(this instanceof ExplainOperation || activation.isMaterialized()))
                activation.materialize();
            long txnId=getCurrentTransaction().getTxnId();
            sql=sql==null?this.toString():sql;
            String userId=activation.getLanguageConnectionContext().getCurrentUserId(activation);
            if (dsp.getType() == DataSetProcessor.Type.SPARK) { // Only do this for spark jobs
                this.jobName = userId + " <" + txnId + ">";
                dsp.setJobGroup(jobName, sql);
            }
            dsp.clearBroadcastedOperation();
            this.locatedRowIterator=getDataSet(dsp).toLocalIterator();
        }catch(Exception e){ // This catches all the iterator errors for things that are not lazy.
            throw Exceptions.parseException(e);
        }
    }

    @Override
    public void openCore() throws StandardException{
        DataSetProcessor dsp = EngineDriver.driver().processorFactory().chooseProcessor(activation,this);
        openCore(dsp);
    }

    @Override
    public void reopenCore() throws StandardException{
        if(LOG.isTraceEnabled())
            LOG.trace(String.format("reopenCore %s",this));
        openCore();
    }

    @Override
    public ExecRow getNextRowCore() throws StandardException{
        try{
            if(locatedRowIterator.hasNext()){
                locatedRow=locatedRowIterator.next();
                if(LOG.isTraceEnabled())
                    SpliceLogUtils.trace(LOG,"getNextRowCore %s locatedRow=%s",this,locatedRow);
                return locatedRow.getRow();
            }
            locatedRow=null;
            if(LOG.isTraceEnabled())
                SpliceLogUtils.trace(LOG,"getNextRowCore %s locatedRow=%s",this,locatedRow);
            return null;
        }catch(Exception e){
            throw Exceptions.parseException(e);
        }
    }

    @Override
    public int getPointOfAttachment(){
        return 0;
    }

    @Override
    public int getScanIsolationLevel(){
        return 0;
    }

    @Override
    public void setTargetResultSet(TargetResultSet targetResultSet){

    }

    @Override
    public void setNeedsRowLocation(boolean b){

    }

    @Override
    public boolean requiresRelocking(){
        return false;
    }

    @Override
    public boolean isForUpdate(){
        return false;
    }

    @Override
    public void updateRow(ExecRow execRow,RowChanger rowChanger) throws StandardException{
        // I suspect this is for cursors, might get interesting...
        throw new RuntimeException("Not Implemented");
    }

    @Override
    public void markRowAsDeleted() throws StandardException{

    }

    @Override
    public void positionScanAtRowLocation(RowLocation rowLocation) throws StandardException{

    }

    @Override
    public boolean returnsRows(){
        return !(this instanceof DMLWriteOperation || this instanceof CallStatementOperation
                || this instanceof MiscOperation);
    }

    @Override
    public ResultDescription getResultDescription(){
        return activation.getPreparedStatement().getResultDescription();
    }

    @Override
    public ExecRow getAbsoluteRow(int i) throws StandardException{
        throw new RuntimeException("ScrollInsensitiveResultSet Should Handle this");
    }

    @Override
    public ExecRow getRelativeRow(int i) throws StandardException{
        throw new RuntimeException("ScrollInsensitiveResultSet Should Handle this");
    }

    @Override
    public ExecRow setBeforeFirstRow() throws StandardException{
        throw new RuntimeException("ScrollInsensitiveResultSet Should Handle this");
    }

    @Override
    public ExecRow getFirstRow() throws StandardException{
        throw new RuntimeException("ScrollInsensitiveResultSet Should Handle this");
    }

    @Override
    public ExecRow getNextRow() throws StandardException{
        if(LOG.isTraceEnabled())
            SpliceLogUtils.trace(LOG,"getNextRow");
        if(!isOpen)
            throw StandardException.newException(SQLState.LANG_RESULT_SET_NOT_OPEN,NEXT);
        attachStatementContext();
        return getNextRowCore();
    }

    @Override
    public ExecRow getPreviousRow() throws StandardException{
        throw new RuntimeException("ScrollInsensitiveResultSet Should Handle this");
    }

    @Override
    public ExecRow getLastRow() throws StandardException{
        throw new RuntimeException("ScrollInsensitiveResultSet Should Handle this");
    }

    @Override
    public ExecRow setAfterLastRow() throws StandardException{
        throw new RuntimeException("ScrollInsensitiveResultSet Should Handle this");
    }

    @Override
    public boolean checkRowPosition(int i) throws StandardException{
        throw new RuntimeException("ScrollInsensitiveResultSet Should Handle this");
    }

    @Override
    public int getRowNumber(){
        return 0;
    }

    @Override
    public void cleanUp() throws StandardException{

    }

    @Override
    public boolean isClosed(){
        return !isOpen;
    }

    @Override
    public void finish() throws StandardException{

    }

    @Override
    public Timestamp getBeginExecutionTimestamp(){
        return null;
    }

    @Override
    public Timestamp getEndExecutionTimestamp(){
        return null;
    }

    @Override
    @SuppressFBWarnings(value = "EI_EXPOSE_REP",justification = "Intentional")
    public NoPutResultSet[] getSubqueryTrackingArray(int numSubqueries){
        SpliceLogUtils.trace(LOG,"getSubqueryTrackingArray with numSubqueries %d",numSubqueries);
        if(subqueryTrackingArray==null)
            subqueryTrackingArray=new NoPutResultSet[numSubqueries];
        return subqueryTrackingArray;
    }

    @Override
    public ResultSet getAutoGeneratedKeysResultset(){
        return null;
    }

    @Override
    public String getCursorName(){
        return activation.getCursorName();
    }

    @Override
    public boolean needsRowLocation(){
        return false;
    }

    @Override
    public void rowLocation(RowLocation rowLocation) throws StandardException{

    }

    @Override
    public DataValueDescriptor[] getNextRowFromRowSource() throws StandardException{

        return new DataValueDescriptor[0];
    }

    @Override
    public boolean needsToClone(){
        return false;
    }

    @Override
    public FormatableBitSet getValidColumns(){
        return null;
    }

    @Override
    public void closeRowSource(){

    }

    @Override
    public TxnView getCurrentTransaction() throws StandardException{
        return getTransaction();
    }

    protected TxnView elevateTransaction() throws StandardException{
		/*
		 * Elevate the current transaction to make sure that we are writable
		 */
        TransactionController transactionExecute=activation.getLanguageConnectionContext().getTransactionExecute();
        Transaction rawStoreXact=((TransactionManager)transactionExecute).getRawStoreXact();
        BaseSpliceTransaction rawTxn=(BaseSpliceTransaction)rawStoreXact;
        TxnView currentTxn = rawTxn.getActiveStateTxn();
        if(this instanceof DMLWriteOperation) {
            if (currentTxn instanceof ActiveWriteTxn)
                return rawTxn.getActiveStateTxn();
            else if (rawTxn instanceof  SpliceTransaction)
                return ((SpliceTransaction) rawTxn).elevate(((DMLWriteOperation) this).getDestinationTable());
            else
                throw new IllegalStateException("Programmer error: " + "cannot elevate transaction");
        }
        else
            throw new IllegalStateException("Programmer error: " +
                "attempting to elevate an operation txn without specifying a destination table");
    }

    private TxnView getTransaction() throws StandardException{
        TransactionController transactionExecute=activation.getLanguageConnectionContext().getTransactionExecute();
        Transaction rawStoreXact=((TransactionManager)transactionExecute).getRawStoreXact();
        return ((BaseSpliceTransaction)rawStoreXact).getActiveStateTxn();
    }

    @Override
    public void generateLeftOperationStack(List<SpliceOperation> operations){
        OperationUtils.generateLeftOperationStack(this,operations);
    }

    public List<SpliceOperation> getOperationStack(){
        if(leftOperationStack==null){
            leftOperationStack=new LinkedList<>();
            generateLeftOperationStack(leftOperationStack);
        }
        return leftOperationStack;
    }

    public void generateRightOperationStack(boolean initial,List<SpliceOperation> operations){
        SpliceLogUtils.trace(LOG,"generateRightOperationStack");
        SpliceOperation op;
        if(initial)
            op=getRightOperation();
        else
            op=getLeftOperation();

        if(op!=null){
            op.generateRightOperationStack(initial,operations);
//            operations.add(op);
        }
        operations.add(this);
    }

    public void generateAllOperationStack(List<SpliceOperation> operations){
        OperationUtils.generateAllOperationStack(this,operations);
    }

    /**
     * Attach this result set to the top statement context on the stack.
     * Result sets can be directly read from the JDBC layer. The JDBC layer
     * will push and pop a statement context around each ResultSet.getNext().
     * There's no guarantee that the statement context used for the last
     * getNext() will be the context used for the current getNext(). The
     * last statement context may have been popped off the stack and so
     * will not be available for cleanup if an error occurs. To make sure
     * that we will be cleaned up, we always attach ourselves to the top
     * context.
     * <p/>
     * The fun and games occur in nested contexts: using JDBC result sets inside
     * user code that is itself invoked from queries or CALL statements.
     *
     * @throws StandardException thrown if cursor finished.
     */
    protected void attachStatementContext() throws StandardException{
        if(isTopResultSet){
            if(statementContext==null || !statementContext.onStack()){
                statementContext=activation.getLanguageConnectionContext().getStatementContext();
            }
            statementContext.setTopResultSet(this,subqueryTrackingArray);
            // Pick up any materialized subqueries
            if(subqueryTrackingArray==null){
                subqueryTrackingArray=statementContext.getSubqueryTrackingArray();
            }
            statementContext.setActivation(activation);
        }
    }

    @Override
    public SpliceOperation getOperation(){
        return this;
    }

    @Override
    public RowLocation getRowLocation() throws StandardException{
        return this.currentRowLocation;
    }

    @Override
    public ExecRow getCurrentRow() throws StandardException{
        return this.currentRow;
    }

    @Override
    public void setCurrentLocatedRow(LocatedRow locatedRow){
        if(locatedRow!=null){
            setCurrentRow(locatedRow.getRow());
            setCurrentRowLocation(locatedRow.getRowLocation());
        }
    }

    @Override
    public Iterator<LocatedRow> getLocatedRowIterator(){
        return locatedRowIterator;
    }

    public void registerCloseable(AutoCloseable closeable) throws StandardException{
        if(closeables==null)
            closeables=new ArrayList<>(1);
        closeables.add(closeable);
    }

    @Override
    public void fireBeforeStatementTriggers() throws StandardException{
        // No Op
    }

    @Override
    public void fireAfterStatementTriggers() throws StandardException{
        // No Op
    }

    @Override
    public TriggerHandler getTriggerHandler() throws StandardException{
        return null;
    }

    @Override
    public ExecIndexRow getStartPosition() throws StandardException{
        throw new RuntimeException("getStartPosition not implemented");
    }

    @Override
    public OperationContext getOperationContext(){
        return operationContext;
    }

    @Override
    public void setOperationContext(OperationContext operationContext){
        this.operationContext=operationContext;
    }

    @Override
    public String getVTIFileName(){
        throw new RuntimeException("Not Supported");
    }

<<<<<<< HEAD
    protected void init() throws StandardException {
        try {
            init(SpliceOperationContext.newContext(activation));
        } catch (IOException e) {
            throw Exceptions.parseException(e);
        }
=======
    @Override
    public DataSet<LocatedRow> getResultDataSet(DataSetProcessor dsp) throws StandardException {
        return getDataSet(dsp);
>>>>>>> 03a5dfe9
    }
}<|MERGE_RESOLUTION|>--- conflicted
+++ resolved
@@ -776,17 +776,16 @@
         throw new RuntimeException("Not Supported");
     }
 
-<<<<<<< HEAD
     protected void init() throws StandardException {
         try {
             init(SpliceOperationContext.newContext(activation));
         } catch (IOException e) {
             throw Exceptions.parseException(e);
         }
-=======
+    }
+
     @Override
     public DataSet<LocatedRow> getResultDataSet(DataSetProcessor dsp) throws StandardException {
         return getDataSet(dsp);
->>>>>>> 03a5dfe9
     }
 }