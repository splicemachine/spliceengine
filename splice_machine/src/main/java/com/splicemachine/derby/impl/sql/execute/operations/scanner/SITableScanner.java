--- conflicted
+++ resolved
@@ -13,7 +13,6 @@
 import com.splicemachine.db.iapi.sql.execute.ExecRow;
 import com.splicemachine.db.iapi.types.RowLocation;
 import com.splicemachine.derby.iapi.sql.execute.SpliceRuntimeContext;
-import com.splicemachine.derby.impl.storage.KeyValueUtils;
 import com.splicemachine.derby.impl.store.ExecRowAccumulator;
 import com.splicemachine.derby.impl.store.access.hbase.HBaseRowLocation;
 import com.splicemachine.derby.utils.Scans;
@@ -22,8 +21,10 @@
 import com.splicemachine.derby.utils.marshall.dvd.VersionedSerializers;
 import com.splicemachine.encoding.MultiFieldDecoder;
 import com.splicemachine.hbase.MeasuredRegionScanner;
+import com.splicemachine.metrics.Counter;
 import com.splicemachine.metrics.MetricFactory;
 import com.splicemachine.metrics.TimeView;
+import com.splicemachine.metrics.Timer;
 import com.splicemachine.si.api.SIFilter;
 import com.splicemachine.si.api.TransactionalRegion;
 import com.splicemachine.si.api.TxnView;
@@ -36,11 +37,9 @@
 import com.splicemachine.utils.ByteSlice;
 import com.splicemachine.utils.SpliceLogUtils;
 import org.apache.hadoop.hbase.Cell;
-import org.apache.hadoop.hbase.CellUtil;
 import org.apache.hadoop.hbase.client.Scan;
 import org.apache.hadoop.hbase.filter.Filter;
 import org.apache.log4j.Logger;
-
 import java.io.IOException;
 import java.util.Iterator;
 import java.util.List;
@@ -52,6 +51,8 @@
  */
 public class SITableScanner<Data> implements StandardIterator<ExecRow>,AutoCloseable{
     private static Logger LOG = Logger.getLogger(SITableScanner.class);
+    private final Timer timer;
+    private final Counter filterCounter;
     private MeasuredRegionScanner<Data> regionScanner;
     private final TransactionalRegion region;
     private final Scan scan;
@@ -79,7 +80,6 @@
     private EntryDecoder entryDecoder;
     private final Counter outputBytesCounter;
 
-
     protected SITableScanner(final SDataLib dataLib, MeasuredRegionScanner<Data> scanner,
                              final TransactionalRegion region,
                              final ExecRow template,
@@ -103,12 +103,9 @@
         this.rowDecodingMap = rowDecodingMap;
         this.keyColumnSortOrder = keyColumnSortOrder;
         this.indexName = indexName;
-<<<<<<< HEAD
-=======
         this.timer = metricFactory.newTimer();
         this.filterCounter = metricFactory.newCounter();
         this.outputBytesCounter = metricFactory.newCounter();
->>>>>>> d2a1bd50
         this.regionScanner = scanner;
         this.keyDecodingMap = keyDecodingMap;
         this.accessedKeys = accessedPks;
@@ -170,12 +167,12 @@
                 if(template.nColumns()>0){
                     if(!filterRowKey(currentKeyValue)||!filterRow(filter)){
                         //filter the row first, then filter the row key
-                        //filterCounter.increment();
+                        filterCounter.increment();
                         continue;
                     }
                 }else if(!filterRow(filter)){
                     //still need to filter rows to deal with transactional issues
-                    //filterCounter.increment();
+                    filterCounter.increment();
                     continue;
                 } else {
                     if (LOG.isTraceEnabled())
