--- conflicted
+++ resolved
@@ -450,10 +450,7 @@
         return stopKeyGetter == null ? null : stopKeyGetter.invoke();
     }
 
-<<<<<<< HEAD
-=======
-    @Override
->>>>>>> 98c68211
+    @Override
     public ExecIndexRow getStartPosition() throws StandardException {
         if (startKeyGetter == null && startKeyGetterMethodName != null)
             startKeyGetter = new SpliceMethod<>(startKeyGetterMethodName, activation);
