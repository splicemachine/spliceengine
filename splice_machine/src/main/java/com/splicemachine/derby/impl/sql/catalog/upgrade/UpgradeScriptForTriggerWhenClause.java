--- conflicted
+++ resolved
@@ -4,13 +4,6 @@
 import com.splicemachine.db.iapi.sql.dictionary.DataDictionary;
 import com.splicemachine.db.iapi.store.access.TransactionController;
 import com.splicemachine.derby.impl.sql.catalog.SpliceDataDictionary;
-<<<<<<< HEAD
-=======
-import com.splicemachine.derby.impl.store.access.SpliceAccessManager;
-import com.splicemachine.derby.impl.store.access.hbase.HBaseController;
-import com.splicemachine.utils.SpliceLogUtils;
-import edu.umd.cs.findbugs.annotations.SuppressFBWarnings;
->>>>>>> 0e4523a5
 
 /**
  * Created by msirek on 11/5/19.
@@ -23,35 +16,6 @@
     @Override
     @SuppressFBWarnings(value="REC_CATCH_EXCEPTION", justification="Intentional")
     protected void upgradeSystemTables() throws StandardException {
-<<<<<<< HEAD
         sdd.upgradeAddColumnToSystemTable(tc, DataDictionary.SYSTRIGGERS_CATALOG_NUM, new int[]{18}, null);
-=======
-        try {
-            TabInfoImpl tII = sdd.getNonCoreTIByNumber(DataDictionary.SYSTRIGGERS_CATALOG_NUM);
-            TableDescriptor td =
-               sdd.getTableDescriptor( tII.getCatalogRowFactory().getCatalogName(),
-                                       sdd.getSystemSchemaDescriptor(), tc );
-            long conglomID = td.getHeapConglomerateId();
-            try (ConglomerateController heapCC=tc.openConglomerate(conglomID,
-                                       false,0,
-                                       TransactionController.MODE_RECORD,
-                                       TransactionController.ISOLATION_REPEATABLE_READ)) {
-                // If upgrade has already been done, and we somehow got here again by
-                // mistake, don't re-add the WHENCLAUSETEXT column to the systriggers
-                // conglomerate descriptor.
-                if (heapCC instanceof HBaseController) {
-                    HBaseController hCC = (HBaseController) heapCC;
-                    if (hCC.getConglomerate().getFormat_ids().length >= 18) {
-                        return;
-                    }
-                }
-            }
-            sdd.upgrade_addColumns(tII.getCatalogRowFactory(), new int[]{18}, tc);
-            SpliceLogUtils.info(LOG, "Catalog upgraded: updated system table sys.systriggers");
-        }
-        catch (Exception e) {
-            SpliceLogUtils.info(LOG, "Attempt to upgrade sys.systriggers failed.  Please check if it has already been upgraded and contains the correct number of columns: 18.");
-        }
->>>>>>> 0e4523a5
     }
 }