/*
 * Copyright (c) 2012 - 2020 Splice Machine, Inc.
 *
 * This file is part of Splice Machine.
 * Splice Machine is free software: you can redistribute it and/or modify it under the terms of the
 * GNU Affero General Public License as published by the Free Software Foundation, either
 * version 3, or (at your option) any later version.
 * Splice Machine is distributed in the hope that it will be useful, but WITHOUT ANY WARRANTY;
 * without even the implied warranty of MERCHANTABILITY or FITNESS FOR A PARTICULAR PURPOSE.
 * See the GNU Affero General Public License for more details.
 * You should have received a copy of the GNU Affero General Public License along with Splice Machine.
 * If not, see <http://www.gnu.org/licenses/>.
 */

package com.splicemachine.derby.impl.sql.execute.actions;

import com.splicemachine.db.catalog.UUID;
import com.splicemachine.db.iapi.error.StandardException;
import com.splicemachine.db.iapi.sql.Activation;
import com.splicemachine.db.iapi.sql.conn.LanguageConnectionContext;
import com.splicemachine.db.iapi.sql.depend.DependencyManager;
import com.splicemachine.db.iapi.sql.dictionary.DataDictionary;
import com.splicemachine.db.iapi.sql.dictionary.RoleGrantDescriptor;
import com.splicemachine.db.iapi.sql.dictionary.RoleClosureIterator;
import com.splicemachine.db.impl.services.uuid.BasicUUID;
import com.splicemachine.db.shared.common.reference.SQLState;
import com.splicemachine.db.iapi.store.access.TransactionController;
import com.splicemachine.derby.impl.store.access.SpliceTransactionManager;
import com.splicemachine.protobuf.ProtoUtil;

/**
 *  This class  describes actions that are ALWAYS performed for a
 *  DROP ROLE Statement at Execution time.
 *
 */

public class DropRoleConstantOperation extends DDLConstantOperation {
    private final String roleName;
    private final UUID dbId;
    /**
     *  Make the ConstantAction for a DROP ROLE statement.
     *
     *  @param  roleName  role name to be dropped
     *  @param  dbId the database id for that role
     *
     */
    public DropRoleConstantOperation(String roleName, UUID dbId) {
        this.roleName = roleName;
        this.dbId = dbId;
    }

    public String toString() {
        return "DROP ROLE " + roleName;
    }

    /**
     * This is the guts of the Execution-time logic for DROP ROLE.
     *
     * @see com.splicemachine.db.iapi.sql.execute.ConstantAction#executeConstantAction
     */
    public void executeConstantAction( Activation activation ) throws StandardException {
        noRevokeCheck();
        LanguageConnectionContext lcc = activation.getLanguageConnectionContext();
        DataDictionary dd = lcc.getDataDictionary();
        TransactionController tc = lcc.getTransactionExecute();
        /*
        ** Inform the data dictionary that we are about to write to it.
        ** There are several calls to data dictionary "get" methods here
        ** that might be done in "read" mode in the data dictionary, but
        ** it seemed safer to do this whole operation in "write" mode.
        **
        ** We tell the data dictionary we're done writing at the end of
        ** the transaction.
        */
        dd.startWriting(lcc);

        RoleGrantDescriptor rdDef = dd.getRoleDefinitionDescriptor(roleName, dbId);

        if (rdDef == null) {
            throw StandardException.newException(
                SQLState.ROLE_INVALID_SPECIFICATION, roleName);
        }

        // When a role is dropped, for every role in its grantee closure, we
        // call the REVOKE_ROLE action. It is used to invalidate dependent
        // objects (constraints, triggers and views).  Note that until
        // DERBY-1632 is fixed, we risk dropping objects not really dependent
        // on this role, but one some other role just because it inherits from
        // this one. See also RevokeRoleConstantAction.
        RoleClosureIterator rci =
            dd.createRoleClosureIterator
            (activation.getTransactionController(),
             roleName, false, dbId);

        String role;
        while ((role = rci.next()) != null) {
            RoleGrantDescriptor r = dd.getRoleDefinitionDescriptor(role, dbId);

            dd.getDependencyManager().invalidateFor
                (r, DependencyManager.REVOKE_ROLE, lcc);
        }

        rdDef.drop(lcc);

<<<<<<< HEAD
        DDLMessage.DDLChange change = ProtoUtil.createDropRole(
                ((SpliceTransactionManager) tc).getActiveStateTxn().getTxnId(),
                roleName,
                (BasicUUID) dbId);
        tc.prepareDataDictionaryChange(DDLUtils.notifyMetadataChange(change));
=======
        notifyMetadataChange(tc, ProtoUtil.createDropRole(((SpliceTransactionManager) tc).getActiveStateTxn().getTxnId(), roleName));
>>>>>>> f73513f9

        /*
         * We dropped a role, now drop all dependents:
         * - role grants to this role
         * - grants of this role to other roles or users
         * - privilege grants to this role
         */

        dd.dropRoleGrantsByGrantee(roleName, dbId, tc);
        dd.dropRoleGrantsByName(roleName, dbId, tc);
        dd.dropAllPermsByGrantee(roleName, dbId, tc);
    }
}<|MERGE_RESOLUTION|>--- conflicted
+++ resolved
@@ -102,15 +102,7 @@
 
         rdDef.drop(lcc);
 
-<<<<<<< HEAD
-        DDLMessage.DDLChange change = ProtoUtil.createDropRole(
-                ((SpliceTransactionManager) tc).getActiveStateTxn().getTxnId(),
-                roleName,
-                (BasicUUID) dbId);
-        tc.prepareDataDictionaryChange(DDLUtils.notifyMetadataChange(change));
-=======
-        notifyMetadataChange(tc, ProtoUtil.createDropRole(((SpliceTransactionManager) tc).getActiveStateTxn().getTxnId(), roleName));
->>>>>>> f73513f9
+        notifyMetadataChange(tc, ProtoUtil.createDropRole(((SpliceTransactionManager) tc).getActiveStateTxn().getTxnId(), roleName, (BasicUUID)dbId));
 
         /*
          * We dropped a role, now drop all dependents:
