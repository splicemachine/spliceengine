--- conflicted
+++ resolved
@@ -184,20 +184,12 @@
               tableLockThreshold,
               requiredRowOrdering,
               numTablesInQuery,
-<<<<<<< HEAD
-              lcc);
-=======
               lcc, costModel);
->>>>>>> 27e07fcf
         SConfiguration configuration=EngineDriver.driver().getConfiguration();
         this.minTimeout=configuration.getOptimizerPlanMinimumTimeout();
         this.maxTimeout=configuration.getOptimizerPlanMaximumTimeout();
         isMemPlatform = EngineDriver.isMemPlatform();
-<<<<<<< HEAD
         this.costModel = lcc.getCostModel(optimizableList.getCostModelName());
-=======
-        this.costModel = costModel;
->>>>>>> 27e07fcf
         tracer().trace(OptimizerFlag.STARTED,0,0,0.0,null);
     }
 
