--- conflicted
+++ resolved
@@ -66,12 +66,8 @@
         super(conglomId, activation, resultSetNumber, null, -1, null, -1,
                 true, false, null, resultRowAllocator, lockMode, tableLocked, isolationLevel,
                 colRefItem, -1, false, optimizerEstimatedRowCount, optimizerEstimatedCost, tableVersion,
-<<<<<<< HEAD
-                0, null, null, null, null, null, -1, null, -1, pastTxFunctor, minRetentionPeriod,
+                0, null, null, null, null, null, -1, null, -1, pastTxn, minRetentionPeriod,
                 numUnusedLeadingIndexFields, canCacheResultSet);
-=======
-                0, null, null, null, null, null, -1, null, -1, pastTxn, minRetentionPeriod, numUnusedLeadingIndexFields);
->>>>>>> 06c33219
         this.tableName = Long.toString(scanInformation.getConglomerateId());
         this.tableDisplayName = tableName;
         this.indexName = indexName;
