--- conflicted
+++ resolved
@@ -286,19 +286,12 @@
         innerCost.setEstimatedHeapSize((long) SelectivityUtil.getTotalHeapSize(innerCost, outerCost, totalRowCount));
         innerCost.setParallelism(outerCost.getParallelism());
         innerCost.setRowCount(totalRowCount);
-<<<<<<< HEAD
-=======
-        double remoteCostPerPartition = SelectivityUtil.getTotalPerPartitionRemoteCost(innerCost, outerCost, optimizer);
-        innerCost.setRemoteCost(remoteCostPerPartition);
-        innerCost.setRemoteCostPerParallelTask(remoteCostPerPartition);
->>>>>>> 8a463166
         double joinCost = nestedLoopJoinStrategyLocalCost(innerCost, outerCost, totalRowCount, optimizer.isForSpark());
         joinCost += nljOnSparkPenalty;
         innerCost.setLocalCost(joinCost);
         innerCost.setLocalCostPerParallelTask(joinCost);
         innerCost.setSingleScanRowCount(innerCost.getEstimatedRowCount());
         double remoteCostPerPartition = SelectivityUtil.getTotalPerPartitionRemoteCost(innerCost, outerCost, optimizer);
-        remoteCostPerPartition += nljOnSparkPenalty;
         innerCost.setRemoteCost(remoteCostPerPartition);
         innerCost.setRemoteCostPerParallelTask(remoteCostPerPartition);
     }
