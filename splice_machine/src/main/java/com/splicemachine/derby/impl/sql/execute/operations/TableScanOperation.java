--- conflicted
+++ resolved
@@ -17,8 +17,8 @@
 import com.splicemachine.db.iapi.sql.Activation;
 import com.splicemachine.db.iapi.sql.execute.ExecRow;
 import com.splicemachine.db.iapi.store.access.StaticCompiledOpenConglomInfo;
-import org.apache.hadoop.hbase.util.Bytes;
 import org.apache.log4j.Logger;
+import org.apache.hadoop.hbase.util.*;
 import java.io.IOException;
 import java.io.ObjectInput;
 import java.io.ObjectOutput;
@@ -206,7 +206,6 @@
 		}
 
         @Override
-<<<<<<< HEAD
         public DataSet<LocatedRow> getDataSet(DataSetProcessor dsp) throws StandardException {
             assert currentTemplate != null: "Current Template Cannot Be Null";
             TxnView txn = getCurrentTransaction();
@@ -224,50 +223,6 @@
                     .keyDecodingMap(getKeyDecodingMap())
                     .rowDecodingMap(baseColumnMap);
             return dsp.getTableScanner(this,tsb,tableName);
-=======
-        public boolean providesRDD() {
-            return true;
         }
 
-        @Override
-        public JavaRDD<LocatedRow> getRDD(SpliceRuntimeContext spliceRuntimeContext, SpliceOperation top) throws StandardException {
-        	assert currentTemplate != null: "Current Template Cannot Be Null";        	
-        	int[] execRowTypeFormatIds = new int[currentTemplate.nColumns()];
-        	for (int i = 0; i< currentTemplate.nColumns(); i++) {
-        		execRowTypeFormatIds[i] = currentTemplate.getColumn(i+1).getTypeFormatId();
-        	}        	
-        	TableScannerBuilder tsb = new TableScannerBuilder()
-            .transaction(operationInformation.getTransaction())
-								.scan(getNonSIScan(spliceRuntimeContext))
-								.template(currentRow)
-								.tableVersion(scanInformation.getTableVersion())
-								.indexName(indexName)
-								.keyColumnEncodingOrder(scanInformation.getColumnOrdering())
-								.keyColumnSortOrder(scanInformation.getConglomerate().getAscDescInfo())
-								.keyColumnTypes(getKeyFormatIds())
-								.execRowTypeFormatIds(execRowTypeFormatIds)
-								.accessedKeyColumns(scanInformation.getAccessedPkColumns())
-								.keyDecodingMap(getKeyDecodingMap())
-								.rowDecodingMap(baseColumnMap);        	
-            JavaSparkContext ctx = SpliceSpark.getContext();
-            Configuration conf = new Configuration(SIConstants.config);
-            conf.set(MRConstants.SPLICE_CONGLOMERATE, tableName);
-            conf.set(MRConstants.SPLICE_JDBC_STR, "jdbc:splice://localhost:1527/splicedb;create=true;user=splice;password=admin");
-            try {
-				conf.set(MRConstants.SPLICE_SCAN_INFO, tsb.getTableScannerBuilderBase64String());
-			} catch (IOException ioe) {
-				throw StandardException.unexpectedUserException(ioe);
-			}
-
-            JavaPairRDD<RowLocation, ExecRow> rawRDD = ctx.newAPIHadoopRDD(conf, SMInputFormat.class,
-                    RowLocation.class, ExecRow.class);
-            return rawRDD.map(new Function<Tuple2<RowLocation, ExecRow>, LocatedRow>() {
-                @Override
-                public LocatedRow call(Tuple2<RowLocation, ExecRow> tuple) throws Exception {
-                    return new LocatedRow(tuple._1(), tuple._2());
-                }
-            });
->>>>>>> c6592a23
-        }
-
 }