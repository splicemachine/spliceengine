/*
 * Copyright (c) 2012 - 2020 Splice Machine, Inc.
 *
 * This file is part of Splice Machine.
 * Splice Machine is free software: you can redistribute it and/or modify it under the terms of the
 * GNU Affero General Public License as published by the Free Software Foundation, either
 * version 3, or (at your option) any later version.
 * Splice Machine is distributed in the hope that it will be useful, but WITHOUT ANY WARRANTY;
 * without even the implied warranty of MERCHANTABILITY or FITNESS FOR A PARTICULAR PURPOSE.
 * See the GNU Affero General Public License for more details.
 * You should have received a copy of the GNU Affero General Public License along with Splice Machine.
 * If not, see <http://www.gnu.org/licenses/>.
 */

package com.splicemachine.derby.impl.sql.execute.operations;

import com.splicemachine.db.iapi.error.StandardException;
import com.splicemachine.db.iapi.reference.SQLState;
import com.splicemachine.db.iapi.services.compiler.MethodBuilder;
import com.splicemachine.db.iapi.services.context.ContextManager;
import com.splicemachine.db.iapi.services.context.ContextService;
import com.splicemachine.db.iapi.services.io.FormatableBitSet;
import com.splicemachine.db.iapi.services.loader.GeneratedMethod;
import com.splicemachine.db.iapi.sql.Activation;
import com.splicemachine.db.iapi.sql.execute.ExecRow;
import com.splicemachine.db.iapi.store.access.StaticCompiledOpenConglomInfo;
import com.splicemachine.db.iapi.store.access.TransactionController;
import com.splicemachine.db.iapi.store.access.conglomerate.TransactionManager;
import com.splicemachine.db.iapi.store.raw.Transaction;
<<<<<<< HEAD
import com.splicemachine.db.iapi.types.*;
=======
>>>>>>> 85d88cdb
import com.splicemachine.db.impl.sql.compile.ActivationClassBuilder;
import com.splicemachine.db.impl.sql.compile.FromTable;
import com.splicemachine.derby.iapi.sql.execute.SpliceOperation;
import com.splicemachine.derby.iapi.sql.execute.SpliceOperationContext;
import com.splicemachine.derby.impl.store.access.BaseSpliceTransaction;
import com.splicemachine.derby.stream.function.SetCurrentLocatedRowAndRowKeyFunction;
import com.splicemachine.derby.stream.iapi.DataSet;
import com.splicemachine.derby.stream.iapi.DataSetProcessor;
import com.splicemachine.pipeline.Exceptions;
import com.splicemachine.primitives.Bytes;
import com.splicemachine.si.api.txn.Txn;
import com.splicemachine.si.api.txn.TxnView;
import com.splicemachine.si.constants.SIConstants;
import com.splicemachine.si.impl.driver.SIDriver;
import com.splicemachine.utils.ByteSlice;
import com.splicemachine.utils.SpliceLogUtils;
import org.apache.log4j.Logger;

import java.io.IOException;
import java.io.ObjectInput;
import java.io.ObjectOutput;
import java.sql.Timestamp;
import java.util.Collections;
import java.util.List;

/**
 *
 * Base Operation for scanning either and index, base table, or an external table.
 *
 */
public class TableScanOperation extends ScanOperation{
    private static final long serialVersionUID=3l;
    private static Logger LOG=Logger.getLogger(TableScanOperation.class);
    protected int indexColItem;
    public String userSuppliedOptimizerOverrides;
    public int rowsPerRead;
    public ByteSlice slice;
    protected int[] baseColumnMap;
    protected static final String NAME=TableScanOperation.class.getSimpleName().replaceAll("Operation","");
    protected byte[] tableNameBytes;
    protected long pastTx;

    /**
     *
     * Return the nice formatted name for the Table Scan operation.
     *
     * @return
     */
    @Override
    public String getName(){
        return NAME;
    }

    /**
     * Empty Constructor
     *
     */
    public TableScanOperation(){
        super();
    }

    /**
     *
     * Massive Constructor that is generated from the SQL Parser.
     *
     * Here is where these elements are created.
     *
     * @see FromTable#generate(ActivationClassBuilder, MethodBuilder)
     *
     * @param conglomId
     * @param scoci
     * @param activation
     * @param resultRowAllocator
     * @param resultSetNumber
     * @param startKeyGetter
     * @param startSearchOperator
     * @param stopKeyGetter
     * @param stopSearchOperator
     * @param sameStartStopPosition
     * @param rowIdKey
     * @param qualifiersField
     * @param tableName
     * @param userSuppliedOptimizerOverrides
     * @param indexName
     * @param isConstraint
     * @param forUpdate
     * @param colRefItem
     * @param indexColItem
     * @param lockMode
     * @param tableLocked
     * @param isolationLevel
     * @param rowsPerRead
     * @param oneRowScan
     * @param optimizerEstimatedRowCount
     * @param optimizerEstimatedCost
     * @param tableVersion
     * @param delimited
     * @param escaped
     * @param lines
     * @param location
     * @param pin
     * @param storedAs
     * @param defaultRowFunc
     * @param defaultValueMapItem
<<<<<<< HEAD
     * @param pastTxFunctor a functor that returns the id of a committed transaction for time-travel queries, -1 for not set.
=======
     * @param pastTx the id of a committed transaction for time-travel queries, -1 for not set.
>>>>>>> 85d88cdb
     *
     * @throws StandardException
     */
    @SuppressWarnings("UnusedParameters")
    public TableScanOperation(long conglomId,
                              StaticCompiledOpenConglomInfo scoci,
                              Activation activation,
                              GeneratedMethod resultRowAllocator,
                              int resultSetNumber,
                              GeneratedMethod startKeyGetter,
                              int startSearchOperator,
                              GeneratedMethod stopKeyGetter,
                              int stopSearchOperator,
                              boolean sameStartStopPosition,
                              boolean rowIdKey,
                              String qualifiersField,
                              String tableName,
                              String userSuppliedOptimizerOverrides,
                              String indexName,
                              boolean isConstraint,
                              boolean forUpdate,
                              int colRefItem,
                              int indexColItem,
                              int lockMode,
                              boolean tableLocked,
                              int isolationLevel,
                              int rowsPerRead,
                              boolean oneRowScan,
                              double optimizerEstimatedRowCount,
                              double optimizerEstimatedCost,
                              String tableVersion,
                              boolean pin,
                              int splits,
                              String delimited,
                              String escaped,
                              String lines,
                              String storedAs,
                              String location,
                              int partitionByRefItem,
                              GeneratedMethod defaultRowFunc,
                              int defaultValueMapItem,
<<<<<<< HEAD
                              GeneratedMethod pastTxFunctor) throws StandardException{
=======
                              long pastTx) throws StandardException{
>>>>>>> 85d88cdb
        super(conglomId,activation,resultSetNumber,startKeyGetter,startSearchOperator,stopKeyGetter,stopSearchOperator,
                sameStartStopPosition,rowIdKey,qualifiersField,resultRowAllocator,lockMode,tableLocked,isolationLevel,
                colRefItem,indexColItem,oneRowScan,optimizerEstimatedRowCount,optimizerEstimatedCost,tableVersion,
                pin,splits,delimited,escaped,lines,storedAs,location,partitionByRefItem,defaultRowFunc,defaultValueMapItem);
        SpliceLogUtils.trace(LOG,"instantiated for tablename %s or indexName %s with conglomerateID %d",
                tableName,indexName,conglomId);
        this.forUpdate=forUpdate;
        this.isConstraint=isConstraint;
        this.rowsPerRead=rowsPerRead;
        this.tableName=Long.toString(scanInformation.getConglomerateId());
        this.tableDisplayName = tableName;
        this.tableNameBytes=Bytes.toBytes(this.tableName);
        this.indexColItem=indexColItem;
        this.indexName=indexName;
        this.pastTx = pastTx;
        init();
        if(pastTxFunctor != null) {
            this.pastTx = mapToTxId((DataValueDescriptor)pastTxFunctor.invoke(activation));
            if(pastTx == -1){
                pastTx = SIConstants.OLDEST_TIME_TRAVEL_TX; // force going back to the oldest transaction instead of ignoring it.
            }
        } else {
            this.pastTx = -1; // nothing is set, go ahead and use the latest transaction.
        }
        if(LOG.isTraceEnabled())
            SpliceLogUtils.trace(LOG,"isTopResultSet=%s,optimizerEstimatedCost=%f,optimizerEstimatedRowCount=%f",isTopResultSet,optimizerEstimatedCost,optimizerEstimatedRowCount);
    }

    private long mapToTxId(DataValueDescriptor dataValue) throws StandardException {
        if(dataValue instanceof SQLTimestamp) {
            Timestamp ts = ((SQLTimestamp)dataValue).getTimestamp(null);
            SpliceLogUtils.trace(LOG,"time travel ts=%s", ts.toString());
            try {
                return SIDriver.driver().getTxnStore().getTxnAt(ts.getTime());
            } catch (IOException e) {
                throw Exceptions.parseException(e);
            }
        }else if(dataValue instanceof SQLTinyint || dataValue instanceof SQLSmallint || dataValue instanceof SQLInteger || dataValue instanceof SQLLongint) {
            return dataValue.getLong();
        }else {
            throw StandardException.newException(SQLState.NOT_IMPLEMENTED); // fix me, we should read SqlTime as well.
        }
    }

    /**
     *
     * Serialization/Deserialization
     *
     * @param in
     * @throws IOException
     * @throws ClassNotFoundException
     */
    @Override
    public void readExternal(ObjectInput in) throws IOException, ClassNotFoundException{
        super.readExternal(in);
        pin = in.readBoolean();
        tableName=in.readUTF();
        tableDisplayName=in.readUTF();
        tableNameBytes=Bytes.toBytes(tableName);
        indexColItem=in.readInt();
        pastTx=in.readLong();
        if(in.readBoolean())
            indexName=in.readUTF();
    }
    /**
     *
     * Serialization/Deserialization
     *
     * @param out
     * @throws IOException
     */
    @Override
    public void writeExternal(ObjectOutput out) throws IOException{
        super.writeExternal(out);
        out.writeBoolean(pin);
        out.writeUTF(tableName);
        out.writeUTF(tableDisplayName);
        out.writeInt(indexColItem);
        out.writeLong(pastTx);
        out.writeBoolean(indexName!=null);
        if(indexName!=null)
            out.writeUTF(indexName);
    }

    /**
     *
     * Initialize variables after creation or serialization.
     *
     * @param context
     * @throws StandardException
     * @throws IOException
     */
    @Override
    public void init(SpliceOperationContext context) throws StandardException, IOException{
        super.init(context);
        this.baseColumnMap=operationInformation.getBaseColumnMap();
        this.slice=ByteSlice.empty();
    }

    /**
     *
     * Recursive fetch of operations below this operation.  Empty in the
     * case of a table scan operation.
     *
     * @return
     */
    @Override
    public List<SpliceOperation> getSubOperations(){
        return Collections.emptyList();
    }

    /**
     *
     * Definiton of the current row as an ExecRow
     *
     * @return
     */
    @Override
    public ExecRow getExecRowDefinition(){
        return currentTemplate;
    }

    /**
     *
     * Prints the name for explain plan.
     *
     * @param indentLevel
     * @return
     */
    @Override
    public String prettyPrint(int indentLevel){
        return "Table"+super.prettyPrint(indentLevel);
    }

    /**
     *
     * Close the current operation.  Usually called via the activation process.
     *
     * @throws StandardException
     */
    @Override
    public void close() throws StandardException{
        SpliceLogUtils.trace(LOG,"close in TableScan");
        if(forUpdate && scanInformation.isKeyed()){
            activation.clearIndexScanInfo();
        }
        super.close();
    }

    @Override
    public int[] getAccessedNonPkColumns() throws StandardException{
        FormatableBitSet accessedNonPkColumns=scanInformation.getAccessedNonPkColumns();
        int num=accessedNonPkColumns.getNumBitsSet();
        int[] cols=null;
        if(num>0){
            cols=new int[num];
            int pos=0;
            for(int i=accessedNonPkColumns.anySetBit();i!=-1;i=accessedNonPkColumns.anySetBit(i)){
                cols[pos++]=baseColumnMap[i];
            }
        }
        return cols;
    }

    /**
     *
     * Retrieve the DataSet abstraction for this table scan.
     *
     * @param dsp
     * @return
     * @throws StandardException
     */
    @Override
    public DataSet<ExecRow> getDataSet(DataSetProcessor dsp) throws StandardException{
        if (!isOpen)
            throw new IllegalStateException("Operation is not open");

        assert currentTemplate!=null:"Current Template Cannot Be Null";

        DataSet<ExecRow> ds = getTableScannerBuilder(dsp);
        if (ds.isNativeSpark())
            dsp.incrementOpDepth();
        dsp.prependSpliceExplainString(this.explainPlan);
        if (ds.isNativeSpark())
            dsp.decrementOpDepth();
        return ds;
    }

    /**
     * @return the string representation for TableScan.
     */
    @Override
    public String toString(){
        try{
            return String.format("TableScanOperation {tableName=%s,isKeyed=%b,resultSetNumber=%s,optimizerEstimatedCost=%f,optimizerEstimatedRowCount=%f}",tableName,scanInformation.isKeyed(),resultSetNumber,optimizerEstimatedCost,optimizerEstimatedRowCount);
        }catch(Exception e){
            return String.format("TableScanOperation {tableName=%s,isKeyed=%s,resultSetNumber=%s,optimizerEstimatedCost=%f,optimizerEstimatedRowCount=%f}",tableName,"UNKNOWN",resultSetNumber,optimizerEstimatedCost,optimizerEstimatedRowCount);
        }
    }

    /**
     * @param pastTx The ID of the past transaction.
     * @return a view of a past transaction.
<<<<<<< HEAD
=======
     * @throws StandardException
>>>>>>> 85d88cdb
     */
    private TxnView getPastTransaction(long pastTx) throws StandardException {
        TransactionController transactionExecute=activation.getLanguageConnectionContext().getTransactionExecute();
        ContextManager cm = ContextService.getFactory().newContextManager();
        TransactionController pastTC = transactionExecute.getAccessManager().getReadOnlyTransaction(cm, pastTx);
        Transaction rawStoreXact=((TransactionManager)pastTC).getRawStoreXact();
        return ((BaseSpliceTransaction)rawStoreXact).getActiveStateTxn();
    }

    /**
     * @return either current transaction or a committed transaction in the past.
<<<<<<< HEAD
=======
     * @throws StandardException
>>>>>>> 85d88cdb
     */
    protected TxnView getTransaction() throws StandardException {
        return (pastTx >= 0) ? getPastTransaction(pastTx) : super.getCurrentTransaction();
    }

    @Override
    public TxnView getCurrentTransaction() throws StandardException{
        return getTransaction();
    }

    /**
     * @return the Table Scan Builder for creating the actual data set from a scan.
     * @throws StandardException
     */
    public DataSet<ExecRow> getTableScannerBuilder(DataSetProcessor dsp) throws StandardException{
        TxnView txn = getTransaction();
        operationContext = dsp.createOperationContext(this);
        return dsp.<TableScanOperation,ExecRow>newScanSet(this,tableName)
                .tableDisplayName(tableDisplayName)
                .activation(activation)
                .transaction(txn)
                .scan(getNonSIScan())
                .template(currentTemplate)
                .tableVersion(tableVersion)
                .indexName(indexName)
                .reuseRowLocation(true)
                .keyColumnEncodingOrder(scanInformation.getColumnOrdering())
                .keyColumnSortOrder(scanInformation.getConglomerate().getAscDescInfo())
                .keyColumnTypes(getKeyFormatIds())
                .accessedKeyColumns(scanInformation.getAccessedPkColumns())
                .keyDecodingMap(getKeyDecodingMap())
                .rowDecodingMap(getRowDecodingMap())
                .baseColumnMap(baseColumnMap)
                .pin(pin)
                .delimited(delimited)
                .escaped(escaped)
                .lines(lines)
                .storedAs(storedAs)
                .location(location)
                .partitionByColumns(getPartitionColumnMap())
                .defaultRow(defaultRow,scanInformation.getDefaultValueMap())
                .ignoreRecentTransactions(isReadOnly(txn))
                .buildDataSet(this)
                .map(new SetCurrentLocatedRowAndRowKeyFunction<>(operationContext));
    }

    private boolean isReadOnly(TxnView txn) {
        while(txn != Txn.ROOT_TRANSACTION) {
            if (txn.allowsWrites())
                return false;
            txn = txn.getParentTxnView();
        }
        return true;
    }
}<|MERGE_RESOLUTION|>--- conflicted
+++ resolved
@@ -27,10 +27,7 @@
 import com.splicemachine.db.iapi.store.access.TransactionController;
 import com.splicemachine.db.iapi.store.access.conglomerate.TransactionManager;
 import com.splicemachine.db.iapi.store.raw.Transaction;
-<<<<<<< HEAD
 import com.splicemachine.db.iapi.types.*;
-=======
->>>>>>> 85d88cdb
 import com.splicemachine.db.impl.sql.compile.ActivationClassBuilder;
 import com.splicemachine.db.impl.sql.compile.FromTable;
 import com.splicemachine.derby.iapi.sql.execute.SpliceOperation;
@@ -135,11 +132,7 @@
      * @param storedAs
      * @param defaultRowFunc
      * @param defaultValueMapItem
-<<<<<<< HEAD
      * @param pastTxFunctor a functor that returns the id of a committed transaction for time-travel queries, -1 for not set.
-=======
-     * @param pastTx the id of a committed transaction for time-travel queries, -1 for not set.
->>>>>>> 85d88cdb
      *
      * @throws StandardException
      */
@@ -181,11 +174,7 @@
                               int partitionByRefItem,
                               GeneratedMethod defaultRowFunc,
                               int defaultValueMapItem,
-<<<<<<< HEAD
                               GeneratedMethod pastTxFunctor) throws StandardException{
-=======
-                              long pastTx) throws StandardException{
->>>>>>> 85d88cdb
         super(conglomId,activation,resultSetNumber,startKeyGetter,startSearchOperator,stopKeyGetter,stopSearchOperator,
                 sameStartStopPosition,rowIdKey,qualifiersField,resultRowAllocator,lockMode,tableLocked,isolationLevel,
                 colRefItem,indexColItem,oneRowScan,optimizerEstimatedRowCount,optimizerEstimatedCost,tableVersion,
@@ -389,10 +378,6 @@
     /**
      * @param pastTx The ID of the past transaction.
      * @return a view of a past transaction.
-<<<<<<< HEAD
-=======
-     * @throws StandardException
->>>>>>> 85d88cdb
      */
     private TxnView getPastTransaction(long pastTx) throws StandardException {
         TransactionController transactionExecute=activation.getLanguageConnectionContext().getTransactionExecute();
@@ -404,10 +389,6 @@
 
     /**
      * @return either current transaction or a committed transaction in the past.
-<<<<<<< HEAD
-=======
-     * @throws StandardException
->>>>>>> 85d88cdb
      */
     protected TxnView getTransaction() throws StandardException {
         return (pastTx >= 0) ? getPastTransaction(pastTx) : super.getCurrentTransaction();
