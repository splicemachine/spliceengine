--- conflicted
+++ resolved
@@ -72,13 +72,8 @@
 		public ByteSlice slice;
 		private int[] baseColumnMap;
 		private SITableScanner tableScanner;
-<<<<<<< HEAD
-		
-	    protected static final String NAME = "TableScan";
-=======
 	    protected static final String NAME = TableScanOperation.class.getSimpleName().replaceAll("Operation","");
         protected byte[] tableNameBytes;
->>>>>>> 528c2c19
 
 		@Override
 		public String getName() {
