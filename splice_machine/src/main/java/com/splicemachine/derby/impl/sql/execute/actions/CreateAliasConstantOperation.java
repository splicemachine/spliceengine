--- conflicted
+++ resolved
@@ -227,7 +227,6 @@
             if ( duplicateUDT != null ) { throw StandardException.newException( SQLState.LANG_OBJECT_ALREADY_EXISTS, ads.getDescriptorType(), aliasName ); }
             break;
             
-<<<<<<< HEAD
         case AliasInfo.ALIAS_TYPE_PROCEDURE_AS_CHAR:
         case AliasInfo.ALIAS_TYPE_FUNCTION_AS_CHAR:
         {
@@ -301,88 +300,11 @@
             DataDescriptorGenerator ddg = dd.getDataDescriptorGenerator();
             td = ddg.newTableDescriptor(aliasName, sd, TableDescriptor.SYNONYM_TYPE,
                         TableDescriptor.DEFAULT_LOCK_GRANULARITY,-1,
-                    null,null,null,null,null,null,false,false);
+					null,null,null,null,null,null,false,false,null);
             dd.addDescriptor(td, sd, DataDictionary.SYSTABLES_CATALOG_NUM, false, tc, false);
             break;
 
         default:
-=======
-		case AliasInfo.ALIAS_TYPE_PROCEDURE_AS_CHAR:
-		case AliasInfo.ALIAS_TYPE_FUNCTION_AS_CHAR:
-		{
-
-			java.util.List list = dd.getRoutineList(
-				sd.getUUID().toString(), aliasName, aliasType);
-			for (int i = list.size() - 1; i >= 0; i--) {
-
-				AliasDescriptor proc = (AliasDescriptor) list.get(i);
-
-				RoutineAliasInfo procedureInfo = (RoutineAliasInfo) proc.getAliasInfo();
-				int parameterCount = procedureInfo.getParameterCount();
-				if (parameterCount != ((RoutineAliasInfo) aliasInfo).getParameterCount())
-					continue;
-
-				// procedure duplicate checking is simple, only
-				// one procedure with a given number of parameters.
-				throw StandardException.newException(SQLState.LANG_OBJECT_ALREADY_EXISTS,
-												ads.getDescriptorType(),
-												aliasName);
-			}
-		}
-		break;
-		case AliasInfo.ALIAS_TYPE_SYNONYM_AS_CHAR:
-			// If target table/view exists already, error.
-			TableDescriptor targetTD = dd.getTableDescriptor(aliasName, sd, tc);
-			if (targetTD != null)
-			{
-				throw StandardException.newException(
-								SQLState.LANG_OBJECT_ALREADY_EXISTS,
-								targetTD.getDescriptorType(),
-								targetTD.getDescriptorName());
-			}
-
-			// Detect synonym cycles, if present.
-			String nextSynTable = ((SynonymAliasInfo)aliasInfo).getSynonymTable();
-			String nextSynSchema = ((SynonymAliasInfo)aliasInfo).getSynonymSchema();
-			SchemaDescriptor nextSD;
-			for (;;)
-			{
-				nextSD = dd.getSchemaDescriptor(nextSynSchema, tc, false);
-				if (nextSD == null)
-					break;
-				
-				AliasDescriptor nextAD = dd.getAliasDescriptor(nextSD.getUUID().toString(),
-						 nextSynTable, nameSpace);
-				if (nextAD == null)
-					break;
-
-				SynonymAliasInfo info = (SynonymAliasInfo) nextAD.getAliasInfo();
-				nextSynTable = info.getSynonymTable();
-				nextSynSchema = info.getSynonymSchema();
-
-				if (aliasName.equals(nextSynTable) && schemaName.equals(nextSynSchema))
-					throw StandardException.newException(SQLState.LANG_SYNONYM_CIRCULAR,
-							aliasName, ((SynonymAliasInfo)aliasInfo).getSynonymTable());
-			}
-
-			// If synonym final target is not present, raise a warning
-			if (nextSD != null)
-				targetTD = dd.getTableDescriptor(nextSynTable, nextSD, tc);
-			if (nextSD == null || targetTD == null)
-				activation.addWarning(
-					StandardException.newWarning(SQLState.LANG_SYNONYM_UNDEFINED,
-								aliasName, nextSynSchema+"."+nextSynTable));
-
-			// To prevent any possible deadlocks with SYSTABLES, we insert a row into
-			// SYSTABLES also for synonyms. This also ensures tables/views/synonyms share
-			// same namespace
-			TableDescriptor td;
-			DataDescriptorGenerator ddg = dd.getDataDescriptorGenerator();
-			td = ddg.newTableDescriptor(aliasName, sd, TableDescriptor.SYNONYM_TYPE,
-						TableDescriptor.DEFAULT_LOCK_GRANULARITY,-1,
-					null,null,null,null,null,null,false,false,null);
-			dd.addDescriptor(td, sd, DataDictionary.SYSTABLES_CATALOG_NUM, false, tc, false);
->>>>>>> 31adfa19
             break;
         }
 
