/*
 * Copyright (c) 2012 - 2019 Splice Machine, Inc.
 *
 * This file is part of Splice Machine.
 * Splice Machine is free software: you can redistribute it and/or modify it under the terms of the
 * GNU Affero General Public License as published by the Free Software Foundation, either
 * version 3, or (at your option) any later version.
 * Splice Machine is distributed in the hope that it will be useful, but WITHOUT ANY WARRANTY;
 * without even the implied warranty of MERCHANTABILITY or FITNESS FOR A PARTICULAR PURPOSE.
 * See the GNU Affero General Public License for more details.
 * You should have received a copy of the GNU Affero General Public License along with Splice Machine.
 * If not, see <http://www.gnu.org/licenses/>.
 */

package com.splicemachine.derby.impl.sql.execute.operations;

import com.splicemachine.db.iapi.error.StandardException;
import com.splicemachine.db.iapi.services.io.FormatableIntHolder;
import com.splicemachine.db.iapi.services.loader.GeneratedMethod;
import com.splicemachine.db.iapi.sql.Activation;
import com.splicemachine.db.iapi.sql.execute.ExecRow;
import com.splicemachine.db.iapi.types.DataValueDescriptor;
import com.splicemachine.db.iapi.types.SQLReal;
import com.splicemachine.derby.iapi.sql.execute.SpliceOperation;
import com.splicemachine.derby.iapi.sql.execute.SpliceOperationContext;
import com.splicemachine.derby.impl.SpliceMethod;
import com.splicemachine.derby.impl.sql.execute.operations.iapi.Restriction;
import com.splicemachine.utils.SpliceLogUtils;
import org.apache.log4j.Logger;
import org.spark_project.guava.base.Strings;

import java.io.IOException;
import java.io.ObjectInput;
import java.io.ObjectOutput;
import java.util.ArrayList;
import java.util.List;

/**
 *
 * There are 6 different relational processing paths for joins determined by the different valid combinations of these boolean
 * fields.
 *
 *  1.  isOuterJoin: True for outer join and false for inner join
 *      - True (outer): select * from foo left outer join foo2 on foo.col1 = foo2.col1;
 *      - False (inner): select * from foo inner join foo2 on foo.col1 = foo2.col1;
 *
 *  2.  antiJoin(notExistsRightSide): True if the right side creates an antijoin or false if it does not.
 *      - True (antiJoin): select * from foo where not exists (select * from foo2 where foo.col1 = foo2.col1);
 *      - False (join): select * from foo where exists (select * from foo2 where foo.col1 = foo2.col1);
 *
 *  3.  hasRestriction: True if the join has a restriction and false if it does not.
 *      - True (restriction): select * from foo, foo2 where foo.col1 = foo2.col1 and foo.col1+foo.col2 > 10;
 *      - False (no restriction): select * from foo, foo2 where foo.col1 = foo2.col1 and foo.col2 = foo2.col2;
 *
 * 2^3 would mean there are 8 permutations, however antiJoin cannot be used with an outerjoin which removes 2 permutations.
 *
 * The valid combinations would be the following:
 *
 * (inner,join,no restriction)
 * (inner,join,restriction)
 * (inner,antiJoin,restriction)
 * (inner,antiJoin,no restriction)
 * (outer,join,no restriction)
 * (outer,join,restriction)
 *
 * Each Implementation of joins will provide an explanation of how they implement each of the 6 processing paths.
 *
 * @see com.splicemachine.derby.impl.sql.execute.operations.BroadcastJoinOperation
 * @see com.splicemachine.derby.impl.sql.execute.operations.MergeSortJoinOperation
 * @see com.splicemachine.derby.impl.sql.execute.operations.MergeJoinOperation
 * @see com.splicemachine.derby.impl.sql.execute.operations.NestedLoopJoinOperation
 *
 * These implementations contain the processing logic for these placeholder operations.
 *
 * @see com.splicemachine.derby.impl.sql.execute.operations.BroadcastLeftOuterJoinOperation
 * @see com.splicemachine.derby.impl.sql.execute.operations.MergeSortLeftOuterJoinOperation
 * @see com.splicemachine.derby.impl.sql.execute.operations.MergeLeftOuterJoinOperation
 * @see com.splicemachine.derby.impl.sql.execute.operations.NestedLoopLeftOuterJoinOperation
 *
 *
 *
 */
public abstract class JoinOperation extends SpliceBaseOperation {
		private static final long serialVersionUID = 2l;

		private static Logger LOG = Logger.getLogger(JoinOperation.class);
		protected int leftNumCols;
		protected int rightNumCols;
		public boolean oneRowRightSide;
		public boolean notExistsRightSide;
		public boolean rightFromSSQ;
		protected String userSuppliedOptimizerOverrides;
		protected String restrictionMethodName;
		protected SpliceOperation rightResultSet;
		protected SpliceOperation leftResultSet;
		protected SpliceMethod<DataValueDescriptor> restriction;
		protected ExecRow leftRow;
		protected ExecRow rightRow;
		public ExecRow mergedRow;
		protected int leftResultSetNumber;
		protected boolean serializeLeftResultSet = true;
		protected boolean serializeRightResultSet = true;
        protected ExecRow rightTemplate;
        protected ExecRow mergedRowTemplate;
        protected String emptyRowFunMethodName;
        public boolean wasRightOuterJoin = false;
        public boolean isOuterJoin = false;
		private Restriction mergeRestriction;

    public JoinOperation() {
				super();
		}

		public JoinOperation(SpliceOperation leftResultSet,
												 int leftNumCols,
												 SpliceOperation rightResultSet,
												 int rightNumCols,
												 Activation activation,
												 GeneratedMethod restriction,
												 int resultSetNumber,
												 boolean oneRowRightSide,
												 boolean notExistsRightSide,
							                     boolean rightFromSSQ,
												 double optimizerEstimatedRowCount,
												 double optimizerEstimatedCost,
												 String userSuppliedOptimizerOverrides) throws StandardException {
				super(activation,resultSetNumber,optimizerEstimatedRowCount,optimizerEstimatedCost);
				this.leftNumCols = leftNumCols;
				this.rightNumCols = rightNumCols;
				this.oneRowRightSide = oneRowRightSide;
				this.notExistsRightSide = notExistsRightSide;
				this.rightFromSSQ = rightFromSSQ;
				this.userSuppliedOptimizerOverrides = userSuppliedOptimizerOverrides;
				this.restrictionMethodName = (restriction == null) ? null : restriction.getMethodName();
				this.leftResultSet = leftResultSet;
				this.leftResultSetNumber = leftResultSet.resultSetNumber();
				this.rightResultSet = rightResultSet;
		}

		@Override
		public void readExternal(ObjectInput in) throws IOException, ClassNotFoundException {
				super.readExternal(in);
				leftResultSetNumber = in.readInt();
				leftNumCols = in.readInt();
				rightNumCols = in.readInt();
				restrictionMethodName = readNullableString(in);
				userSuppliedOptimizerOverrides = readNullableString(in);
				oneRowRightSide = in.readBoolean();
				notExistsRightSide = in.readBoolean();
				rightFromSSQ = in.readBoolean();
                wasRightOuterJoin = in.readBoolean();
                isOuterJoin = in.readBoolean();
                emptyRowFunMethodName = readNullableString(in);
				boolean readMerged=false;
				if(in.readBoolean()){
						leftResultSet = (SpliceOperation) in.readObject();
						serializeLeftResultSet=true;
				}else readMerged=true;
				if(in.readBoolean()){
						rightResultSet = (SpliceOperation) in.readObject();
						serializeRightResultSet=true;
				}else readMerged=true;
				if(readMerged){
						mergedRow = (ExecRow) in.readObject();
						leftRow = (ExecRow)in.readObject();
						rightRow = (ExecRow)in.readObject();
                        mergedRowTemplate = (ExecRow)in.readObject();
				}
		}

		@Override
		public void writeExternal(ObjectOutput out) throws IOException {
				super.writeExternal(out);
				out.writeInt(leftResultSetNumber);
				out.writeInt(leftNumCols);
				out.writeInt(rightNumCols);
				writeNullableString(restrictionMethodName, out);
				writeNullableString(userSuppliedOptimizerOverrides, out);
				out.writeBoolean(oneRowRightSide);
				out.writeBoolean(notExistsRightSide);
				out.writeBoolean(rightFromSSQ);
                out.writeBoolean(wasRightOuterJoin);
                out.writeBoolean(isOuterJoin);
                writeNullableString(emptyRowFunMethodName, out);
				out.writeBoolean(serializeLeftResultSet);
				if(serializeLeftResultSet)
						out.writeObject(leftResultSet);
				out.writeBoolean(serializeRightResultSet);
				if(serializeRightResultSet)
						out.writeObject(rightResultSet);
				if(!serializeRightResultSet||!serializeLeftResultSet){					
					out.writeObject(mergedRow);
						out.writeObject(leftRow);
						out.writeObject(rightRow);
                        out.writeObject(mergedRowTemplate);
				}
		}
		@Override
		public List<SpliceOperation> getSubOperations() {
				SpliceLogUtils.trace(LOG, "getSubOperations");
				List<SpliceOperation> operations = new ArrayList<SpliceOperation>();
				operations.add(leftResultSet);
				operations.add(rightResultSet);
				return operations;
		}

		@Override
		public void init(SpliceOperationContext context) throws IOException, StandardException {
				SpliceLogUtils.trace(LOG, "init called");
				super.init(context);
				restriction = restrictionMethodName == null ?
								null : new SpliceMethod<DataValueDescriptor>(restrictionMethodName, activation);
				if(leftResultSet!=null){
						leftResultSet.init(context);
						leftRow = this.leftResultSet.getExecRowDefinition();
				}
				if(rightResultSet!=null){
						rightResultSet.init(context);
						rightRow = this.rightResultSet.getExecRowDefinition();
				}
				if(mergedRow==null)
						mergedRow = activation.getExecutionFactory().getValueRow(leftNumCols + rightNumCols);
                if (rightTemplate == null)
                    rightTemplate = rightRow.getClone();
		}

		protected int[] generateHashKeys(int hashKeyItem) {
				FormatableIntHolder[] fihArray = (FormatableIntHolder[]) activation.getPreparedStatement().getSavedObject(hashKeyItem);
				int[] cols = new int[fihArray.length];
				for (int i = 0, s = fihArray.length; i < s; i++){
						cols[i] = fihArray[i].getInt();
				}
				return cols;
		}

		public SpliceOperation getLeftResultSet() {
				return leftResultSet;
		}

		@Override
		public SpliceOperation getLeftOperation() {
				return leftResultSet;
		}

        public SpliceOperation getRightResultSet() {
        return rightResultSet;
    }

    @Override
		public SpliceOperation getRightOperation() {
				return rightResultSet;
		}

		public int getLeftNumCols() {
				return this.leftNumCols;
		}

		public int getRightNumCols() {
				return this.rightNumCols;
		}

		public boolean isOneRowRightSide() {
				return this.oneRowRightSide;
		}

		public String getUserSuppliedOptimizerOverrides() {
				return this.userSuppliedOptimizerOverrides;
		}

		@Override
		public boolean isReferencingTable(long tableNumber){
				return leftResultSet.isReferencingTable(tableNumber) || rightResultSet.isReferencingTable(tableNumber);
		}

		@Override
		public String toString() {
				return String.format("JoinOperation {resultSetNumber=%d,optimizerEstimatedCost=%f,optimizerEstimatedRowCount=%f,left=%s,right=%s}",operationInformation.getResultSetNumber(),optimizerEstimatedCost,optimizerEstimatedRowCount,leftResultSet,rightResultSet);
		}

		@Override
		public int[] getRootAccessedCols(long tableNumber) throws StandardException {

				int[] rootCols = null;

				if(leftResultSet.isReferencingTable(tableNumber)){
						rootCols = leftResultSet.getRootAccessedCols(tableNumber);
				}else if(rightResultSet.isReferencingTable(tableNumber)){
						int leftCols = getLeftNumCols();
						int[] rightRootCols = rightResultSet.getRootAccessedCols(tableNumber);
						rootCols = new int[rightRootCols.length];

						for(int i=0; i<rightRootCols.length; i++){
								rootCols[i] = rightRootCols[i] + leftCols;
						}

				}

				return rootCols;
		}

		@Override
		public String prettyPrint(int indentLevel) {
				String indent = "\n"+ Strings.repeat("\t", indentLevel);
				return new StringBuilder()
								.append(indent).append("resultSetNumber:").append(operationInformation.getResultSetNumber())
								.append(indent).append("optimizerEstimatedCost:").append(optimizerEstimatedCost).append(",")
								.append(indent).append("optimizerEstimatedRowCount:").append(optimizerEstimatedRowCount).append(",")								
								.append(indent).append("leftNumCols:").append(leftNumCols).append(",")
								.append(indent).append("leftResultSetNumber:").append(leftResultSetNumber)
								.append(indent).append("leftResultSet:").append(leftResultSet.prettyPrint(indentLevel+1))
								.append(indent).append("rightNumCols:").append(rightNumCols).append(",")
								.append(indent).append("rightResultSet:").append(rightResultSet.prettyPrint(indentLevel+1))
								.append(indent).append("restrictionMethodName:").append(restrictionMethodName)
								.toString();
		}

        @Override
        public ExecRow getExecRowDefinition() throws StandardException {
            if (mergedRowTemplate == null) {
                mergedRowTemplate = activation.getExecutionFactory().getValueRow(leftNumCols + rightNumCols);
                JoinUtils.getMergedRow(leftResultSet.getExecRowDefinition(), rightResultSet.getExecRowDefinition(),
                                          wasRightOuterJoin, mergedRowTemplate);
            }
            return mergedRowTemplate;
        }

    public Restriction getRestriction() {
		if (mergeRestriction == null) {
			mergeRestriction = Restriction.noOpRestriction;
			if (restriction != null) {
					mergeRestriction = new Restriction() {
						@Override
						public boolean apply(ExecRow row) throws StandardException {
							activation.setCurrentRow(row, resultSetNumber);
							DataValueDescriptor shouldKeep = restriction.invoke();
							return !shouldKeep.isNull() && shouldKeep.getBoolean();
						}
					};
			}
		}
        return mergeRestriction;
    }

    public ExecRow getEmptyRow() throws StandardException {
        return rightTemplate;
    }

	public ExecRow getKeyRow(ExecRow row) throws StandardException {
		ExecRow keyRow = activation.getExecutionFactory().getValueRow(getLeftHashKeys().length);
		for (int i = 0; i < getLeftHashKeys().length; i++) {
			keyRow.setColumn(i + 1, row.getColumn(getLeftHashKeys()[i] + 1));
		}
		return keyRow;
	}

	public int[] getLeftHashKeys() {
		throw new UnsupportedOperationException();
	}

	public int[] getRightHashKeys() {
		throw new UnsupportedOperationException();
	}

	public long getSequenceId() {
		throw new UnsupportedOperationException("Not supported");
	}

	@Override
	public String getVTIFileName() {
		return getSubOperations().get(0).getVTIFileName();
	}

        protected boolean containsUnsafeSQLRealComparison() throws StandardException {
            int[] leftHashKeys = getLeftHashKeys();
            int[] rightHashKeys = getRightHashKeys();

	    int numKeys = leftHashKeys.length;
	    ExecRow LeftExecRow = getLeftOperation().getExecRowDefinition();
	    ExecRow RightExecRow = getRightOperation().getExecRowDefinition();
	    for (int i = 0; i < numKeys; i++) {
	        if (LeftExecRow.getColumn(leftHashKeys[i]+1) instanceof SQLReal)
	            if (! (RightExecRow.getColumn(rightHashKeys[i]+1) instanceof SQLReal))
	                return true;

	        if (RightExecRow.getColumn(rightHashKeys[i]+1) instanceof SQLReal)
	            if (! (LeftExecRow.getColumn(leftHashKeys[i]+1) instanceof SQLReal))
	                return true;
            }
	    return false;
<<<<<<< HEAD
        }

	public ExecRow getLeftRow() { return leftRow; }
	public ExecRow getRightRow() { return rightRow; }
=======
    }
>>>>>>> 86351af5
}<|MERGE_RESOLUTION|>--- conflicted
+++ resolved
@@ -387,12 +387,9 @@
 	                return true;
             }
 	    return false;
-<<<<<<< HEAD
         }
 
 	public ExecRow getLeftRow() { return leftRow; }
 	public ExecRow getRightRow() { return rightRow; }
-=======
-    }
->>>>>>> 86351af5
+
 }