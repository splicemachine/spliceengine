/*
 * Copyright (c) 2012 - 2020 Splice Machine, Inc.
 *
 * This file is part of Splice Machine.
 * Splice Machine is free software: you can redistribute it and/or modify it under the terms of the
 * GNU Affero General Public License as published by the Free Software Foundation, either
 * version 3, or (at your option) any later version.
 * Splice Machine is distributed in the hope that it will be useful, but WITHOUT ANY WARRANTY;
 * without even the implied warranty of MERCHANTABILITY or FITNESS FOR A PARTICULAR PURPOSE.
 * See the GNU Affero General Public License for more details.
 * You should have received a copy of the GNU Affero General Public License along with Splice Machine.
 * If not, see <http://www.gnu.org/licenses/>.
 */
package com.splicemachine.derby.impl.stats;

import com.splicemachine.EngineDriver;
import com.splicemachine.access.api.FileInfo;
import com.splicemachine.access.api.SConfiguration;
import com.splicemachine.db.iapi.error.StandardException;
import com.splicemachine.db.iapi.sql.compile.CostEstimate;
import com.splicemachine.db.iapi.sql.dictionary.ConglomerateDescriptor;
import com.splicemachine.db.iapi.sql.dictionary.IndexRowGenerator;
import com.splicemachine.db.iapi.sql.dictionary.PartitionStatisticsDescriptor;
import com.splicemachine.db.iapi.sql.dictionary.TableDescriptor;
import com.splicemachine.db.iapi.sql.execute.ExecRow;
import com.splicemachine.db.iapi.stats.*;
import com.splicemachine.db.iapi.store.access.StoreCostController;
import com.splicemachine.db.iapi.types.DataValueDescriptor;
import com.splicemachine.db.iapi.types.RowLocation;
import com.splicemachine.db.impl.sql.catalog.SYSTABLESTATISTICSRowFactory;
import com.splicemachine.db.vti.VTICosting;
import com.splicemachine.derby.impl.load.ImportUtils;
import com.splicemachine.primitives.Bytes;
import com.splicemachine.si.api.txn.Txn;
import com.splicemachine.si.api.txn.TxnView;
import com.splicemachine.si.impl.driver.SIDriver;
import com.splicemachine.storage.Partition;
import com.splicemachine.utils.SpliceLogUtils;
import edu.umd.cs.findbugs.annotations.SuppressFBWarnings;
import org.apache.log4j.Logger;
import splice.com.google.common.base.Function;
import splice.com.google.common.collect.Lists;
import splice.com.google.common.collect.Maps;

import java.io.IOException;
import java.util.ArrayList;
import java.util.BitSet;
import java.util.List;
import java.util.Map;
import java.util.concurrent.ExecutionException;

import static com.splicemachine.EngineDriver.*;

/**
 *
 */
public class StoreCostControllerImpl implements StoreCostController {

    private static Logger LOG = Logger.getLogger(StoreCostControllerImpl.class);

    private static final Function<? super Partition,? extends String> partitionNameTransform = new Function<Partition, String>(){
        @Override public String apply(Partition hRegionInfo) {
            assert hRegionInfo != null : "regionInfo cannot be null!";
            return hRegionInfo.getName();
        }
    };

    private static final Function<PartitionStatisticsDescriptor,String> partitionStatisticsTransform = new Function<PartitionStatisticsDescriptor, String>(){
        @Override public String apply(PartitionStatisticsDescriptor desc){
            assert desc!=null: "Descriptor cannot be null!";
            return desc.getPartitionId();
        }
    };

    private final double openLatency;
    private final double closeLatency;
    private final double fallbackNullFraction;
    private final double extraQualifierMultiplier;
    private int missingTablePartitions;
    private int missingExprIndexPartitions;
    private TableStatistics tableStatistics;
    private boolean useRealTableStatistics;
    private TableStatistics exprIndexStatistics;
    private boolean useRealExpressionBasedIndexStatistics;
    private final double fallbackLocalLatency;
    private final double fallbackRemoteLatencyRatio;
    private final ExecRow baseTableRow;
    private final int conglomerateColumns;
    private boolean noStats;
    private boolean isSampleStats;
    private double sampleFraction;
    private boolean isMergedStats;
    private int requestedSplits;

    // The number of parallel Spark tasks that would run concurrently
    // to access this table.
    private int parallelism = 1;


<<<<<<< HEAD
    public StoreCostControllerImpl(TableDescriptor td,
                                   ConglomerateDescriptor conglomerateDescriptor,
                                   List<PartitionStatisticsDescriptor> tablePartitionStatistics,
                                   List<PartitionStatisticsDescriptor> exprIndexPartitionStatistics,
                                   long defaultRowCount) throws StandardException {
=======
    public StoreCostControllerImpl(TableDescriptor td, ConglomerateDescriptor conglomerateDescriptor, List<PartitionStatisticsDescriptor> partitionStatistics, long defaultRowCount, int requestedSplits) throws StandardException {
>>>>>>> 2208d1c4
        SConfiguration config = EngineDriver.driver().getConfiguration();
        this.requestedSplits = requestedSplits;
        openLatency = config.getFallbackOpencloseLatency();
        closeLatency = config.getFallbackOpencloseLatency();
        fallbackNullFraction = config.getFallbackNullFraction();
        extraQualifierMultiplier = config.getOptimizerExtraQualifierMultiplier();
        fallbackLocalLatency =config.getFallbackLocalLatency();
        fallbackRemoteLatencyRatio =config.getFallbackRemoteLatencyRatio();

        baseTableRow = td.getEmptyExecRow();
        if (conglomerateDescriptor.getIndexDescriptor() != null &&
            conglomerateDescriptor.getIndexDescriptor().getIndexDescriptor() != null)
        {
            if (conglomerateDescriptor.getIndexDescriptor().isPrimaryKey())
                conglomerateColumns = td.getNumberOfColumns();
            else
                conglomerateColumns = conglomerateDescriptor.getIndexDescriptor().numberOfOrderedColumns();
        } else {
            conglomerateColumns = (conglomerateDescriptor.getColumnNames() == null) ? 2 : conglomerateDescriptor.getColumnNames().length;
        }

        isSampleStats = false;
        sampleFraction = 0.0d;
        if (!tablePartitionStatistics.isEmpty()) {
            int statsType = tablePartitionStatistics.get(0).getStatsType();
            isSampleStats = statsType == SYSTABLESTATISTICSRowFactory.SAMPLE_NONMERGED_STATS || statsType == SYSTABLESTATISTICSRowFactory.SAMPLE_MERGED_STATS;
            isMergedStats = statsType == SYSTABLESTATISTICSRowFactory.REGULAR_MERGED_STATS || statsType == SYSTABLESTATISTICSRowFactory.SAMPLE_MERGED_STATS || statsType == SYSTABLESTATISTICSRowFactory.FAKE_MERGED_STATS;
            if (isSampleStats)
                sampleFraction = tablePartitionStatistics.get(0).getSampleFraction();
        }

        missingTablePartitions = 0;
        missingExprIndexPartitions = 0;
        setTableStatistics(td, tablePartitionStatistics, defaultRowCount);
        setExpressionBasedIndexStatistics(conglomerateDescriptor, exprIndexPartitionStatistics, defaultRowCount);
    }

    private List<PartitionStatistics> collectPartitionStatistics(boolean forExprIndex,
                                                                 boolean isExternalTable,
                                                                 byte[] congId,
                                                                 List<PartitionStatisticsDescriptor> partitionStatistics,
                                                                 List<Partition> partitions)
            throws StandardException
    {
        List<PartitionStatistics> partitionStats;
        assert partitions != null;
        partitions.clear();
        if ((forExprIndex || !isExternalTable) && !isMergedStats) {
            getPartitions(congId, partitions, false);
            assert !partitions.isEmpty() : "No Partitions returned";
            List<String> partitionNames = Lists.transform(partitions, partitionNameTransform);
            Map<String, PartitionStatisticsDescriptor> partitionMap = Maps.uniqueIndex(partitionStatistics, partitionStatisticsTransform);
            if (partitions.size() < partitionStatistics.size()) {
                // reload if partition cache contains outdated data for this table
                partitions.clear();
                getPartitions(congId, partitions, true);
            }
            partitionStats = new ArrayList<>(partitions.size());
            PartitionStatisticsDescriptor tStats;

            for (String partitionName : partitionNames) {
                tStats = partitionMap.get(partitionName);
                if (tStats == null) {
                    if (forExprIndex)
                        missingExprIndexPartitions++;
                    else
                        missingTablePartitions++;
                    continue; //skip missing partitions entirely
                }
                partitionStats.add(new PartitionStatisticsImpl(tStats, fallbackNullFraction, extraQualifierMultiplier));
            }
        } else {
            partitionStats = new ArrayList<>(partitionStatistics.size());
            for (PartitionStatisticsDescriptor tStats : partitionStatistics) {
                partitionStats.add(new PartitionStatisticsImpl(tStats, fallbackNullFraction, extraQualifierMultiplier));
            }
        }
        return partitionStats;
    }

    private void setTableStatistics(TableDescriptor td,
                                    List<PartitionStatisticsDescriptor> partitionStatistics,
                                    long defaultRowCount)
            throws StandardException
    {
        String tableId = Long.toString(td.getBaseConglomerateDescriptor().getConglomerateNumber());
        byte[] table = Bytes.toBytes(tableId);

        List<Partition> partitions = new ArrayList<>();
        List<PartitionStatistics> partitionStats =
                collectPartitionStatistics(false, td.getTableType() == TableDescriptor.EXTERNAL_TYPE, table, partitionStatistics, partitions);

        /*
         * We cannot have *zero* completely populated items unless we have no column statistics, but in that case
         * we have no table information either, so just return an empty list and let the caller figure out
         * what to do
         */
        if (partitionStats.isEmpty()) {
            missingTablePartitions = 0;
            noStats = true;
            if (td.getTableType() != TableDescriptor.EXTERNAL_TYPE)
                tableStatistics = RegionLoadStatistics.getTableStatistics(tableId, partitions,fallbackNullFraction,extraQualifierMultiplier, defaultRowCount);
            else {
                try {
                    FileInfo fileInfo = ImportUtils.getImportFileInfo(td.getLocation());
                    long rowCount = fileInfo !=null?fileInfo.size()/100:(long) VTICosting.defaultEstimatedRowCount;
                    long heapSize = fileInfo !=null?fileInfo.size():(long) VTICosting.defaultEstimatedRowCount*100;
                    if (defaultRowCount > 0) {
                        rowCount = defaultRowCount;
                        heapSize = rowCount * 100;
                    }
                    FakePartitionStatisticsImpl impl = new FakePartitionStatisticsImpl(
                            tableId,tableId,rowCount,heapSize,fallbackNullFraction,extraQualifierMultiplier);
                    partitionStats.add(impl);
                    tableStatistics = new TableStatisticsImpl(tableId,partitionStats,fallbackNullFraction,extraQualifierMultiplier);
                } catch (Exception e) {
                    throw StandardException.plainWrapException(e);
                }
            }
            useRealTableStatistics = false;
        } else {
            tableStatistics = new TableStatisticsImpl(tableId, partitionStats,fallbackNullFraction,extraQualifierMultiplier);
            useRealTableStatistics = true;
        }

        long tableSize = tableStatistics.rowCount() * tableStatistics.avgRowWidth();
        if (isMemPlatform())
            parallelism = 1;
        else {
            if (requestedSplits > 0)
                parallelism = requestedSplits;
            else
                parallelism = EngineDriver.getNumSplits(tableSize, getNumPartitions());
            if (parallelism > getMaxExecutorCores())
                parallelism = getMaxExecutorCores();
        }
    }

    private void setExpressionBasedIndexStatistics(ConglomerateDescriptor cd,
                                                   List<PartitionStatisticsDescriptor> partitionStatistics,
                                                   long defaultRowCount)
            throws StandardException
    {
        IndexRowGenerator irg = cd.getIndexDescriptor();
        if (irg == null || irg.getIndexDescriptor() == null || !irg.isOnExpression()) {
            return;
        }

        String congId = Long.toString(cd.getConglomerateNumber());
        byte[] index = Bytes.toBytes(congId);

        List<Partition> partitions = new ArrayList<>();
        List<PartitionStatistics> partitionStats =
                collectPartitionStatistics(true, false, index, partitionStatistics, partitions);

        if (partitionStats.isEmpty()) {
            // use fake statistics
            missingExprIndexPartitions = 0;
            exprIndexStatistics = RegionLoadStatistics.getTableStatistics(congId, partitions, fallbackNullFraction, extraQualifierMultiplier, defaultRowCount);
            useRealExpressionBasedIndexStatistics = false;
        } else {
            exprIndexStatistics = new TableStatisticsImpl(congId, partitionStats, fallbackNullFraction, extraQualifierMultiplier);
            useRealExpressionBasedIndexStatistics = true;
        }
    }

    @Override
    public void close() throws StandardException {

    }

    @Override
    public void getFetchFromFullKeyCost(boolean forExprIndex, BitSet validColumns, int access_type, CostEstimate cost) {
        /*
         * This is the cost to read a single row from a PK or indexed table (without any associated index lookups).
         * Since we know the full key, we have two scenarios:
         *
         * 1. The table is unique (i.e. a primary key or unique index lookup)
         * 2. The table is not unique (i.e. non-unique index, grouped tables, etc.)
         *
         * In the first case, the cost is just remoteReadLatency(), since we know we will only be scanning
         * a single row. In the second case, however, it's the cost of scanning however many rows match the query.
         *
         * The first scenario uses this method, but the second scenario actually uses getScanCost(), so we're safe
         * assuming just a single row here
         */
        double columnSizeFactor = conglomerateColumnSizeFactor(validColumns);
        int avgRowWidth = forExprIndex ? exprIndexStatistics.avgRowWidth() : tableStatistics.avgRowWidth();

        cost.setRemoteCost(getRemoteLatency()*columnSizeFactor*avgRowWidth);
        cost.setLocalCost(fallbackLocalLatency);
        cost.setEstimatedHeapSize((long) columnSizeFactor*avgRowWidth);
        cost.setNumPartitions(1);
        cost.setRemoteCostPerParallelTask(cost.remoteCost());
        cost.setLocalCostPerParallelTask(cost.localCost());
        cost.setEstimatedRowCount(1l);
        cost.setOpenCost(openLatency);
        cost.setCloseCost(closeLatency);
        if (LOG.isTraceEnabled())
            SpliceLogUtils.trace(LOG,"getFetchFromFullKeyCost={columnSizeFactor=%f, cost=%s" +
                    "cost=%s",columnSizeFactor,cost);


    }

    @Override
    public RowLocation newRowLocationTemplate() {
        return null;
    }

    @Override
    public double getSelectivity(boolean fromExprIndex, int columnNumber, DataValueDescriptor start, boolean includeStart, DataValueDescriptor stop, boolean includeStop, boolean useExtrapolation) {
        if (fromExprIndex) {
            return exprIndexStatistics.rangeSelectivity(start, stop, includeStart, includeStop, columnNumber - 1, useExtrapolation);
        } else {
            return tableStatistics.rangeSelectivity(start, stop, includeStart, includeStop, columnNumber - 1, useExtrapolation);
        }
    }

    @Override
    @SuppressFBWarnings(value = "ICAST_IDIV_CAST_TO_DOUBLE", justification = "DB-9844")
    public double rowCount() {
        double rowCnt = tableStatistics.rowCount();
        if (isSampleStats)
            rowCnt = rowCnt/sampleFraction;
        if (missingTablePartitions > 0) {
            assert tableStatistics.numPartitions() > 0: "Number of partitions cannot be 0 ";
            return rowCnt + rowCnt * ((double) missingTablePartitions / tableStatistics.numPartitions());
        }
        else
            return rowCnt;
    }

    @Override
    @SuppressFBWarnings(value = "ICAST_IDIV_CAST_TO_DOUBLE", justification = "DB-9844")
    public double nonNullCount(boolean fromExprIndex, int columnNumber) {
        double notNullCount;
        if (fromExprIndex) {
            notNullCount = exprIndexStatistics.notNullCount(columnNumber - 1);
        } else {
            notNullCount = tableStatistics.notNullCount(columnNumber - 1);
        }
        if (isSampleStats)
            notNullCount = notNullCount/sampleFraction;

        int numPartitions = fromExprIndex ? exprIndexStatistics.numPartitions() : tableStatistics.numPartitions();
        int missingPartitions = fromExprIndex ? missingExprIndexPartitions : missingTablePartitions;
        if (missingPartitions > 0) {
            assert numPartitions > 0: "Number of partitions cannot be 0";
            return notNullCount + notNullCount * ((double) missingPartitions / numPartitions);
        } else
            return notNullCount;
    }

    @Override
    public double nullSelectivity(boolean fromExprIndex, int columnNumber) {
        long rowCount;
        long nonNullCount;
        if (fromExprIndex) {
            rowCount = exprIndexStatistics.rowCount();
            nonNullCount = exprIndexStatistics.notNullCount(columnNumber-1);
        } else {
            rowCount = tableStatistics.rowCount();
            nonNullCount = tableStatistics.notNullCount(columnNumber-1);
        }
        // If a column has null values for all rows, set its null selectivity to be slightly less than 1 to prevent
        // nonnull selectivity from being 0.
        if (rowCount == 0)
            return 0.0d;
        else if (nonNullCount == 0)
            return (double)(rowCount - 1) / (double)rowCount;
        else
            return (double)(rowCount - nonNullCount) / (double)rowCount;
    }

    @Override
    public long cardinality(boolean fromExprIndex, int columnNumber) {
        int numPartitions = fromExprIndex ? exprIndexStatistics.numPartitions() : tableStatistics.numPartitions();
        int missingPartitions = fromExprIndex ? missingExprIndexPartitions : missingTablePartitions;
        if (missingPartitions > 0)
            assert numPartitions > 0: "Number of partitions cannot be 0";
        /* Even when there are partitions with missing stats, we can still assume that these partitions
         *  do not contribute more unique values, thus have the same cardinality as the rest partitions
         *
         * Currently, we assume naively that with sample stats, we also see all the distinct values, so there is no
         * need to scale based on sample fraction.
         * Possible enhancement is to take into consideration the property of columns (e.g., is it distinct, is it boolean)
         * to determine the extrapolation logic.
         */
        return fromExprIndex ? exprIndexStatistics.cardinality(columnNumber-1) : tableStatistics.cardinality(columnNumber-1);
    }

    @Override
    public long getConglomerateAvgRowWidth() {
        assert baseTableRow.nColumns() > 0: "Number of base table columns cannot be 0";
        return
                (long) (((double) tableStatistics.avgRowWidth())
                        *
                        ( (double) conglomerateColumns / ((double) baseTableRow.nColumns())));
    }

    @Override
    public long getBaseTableAvgRowWidth() {
        return noStats || tableStatistics.avgRowWidth() ==0 ?baseTableRow.length():tableStatistics.avgRowWidth();
    }

    @Override
    public double conglomerateColumnSizeFactor(BitSet validColumns) {
        assert conglomerateColumns > 0: "Conglomerate Columns cannot be 0";
        return ( (double) validColumns.cardinality())/ ((double) conglomerateColumns);
    }

    @Override
    public double baseTableColumnSizeFactor(int numValidColumns) {
        assert baseTableRow.nColumns() > 0: "Base Table N Columns cannot be 0";
        return ((double) numValidColumns)/ ((double) baseTableRow.nColumns());
    }

    @Override
    public double getLocalLatency() {
        return fallbackLocalLatency;
    }

    @Override
    public double getRemoteLatency() {
        return fallbackLocalLatency*fallbackRemoteLatencyRatio;
    }

    @Override
    public double getOpenLatency() {
        return openLatency;
    }

    @Override
    public double getCloseLatency() {
        return closeLatency;
    }

    @Override
    public int getNumPartitions() {
        return missingTablePartitions +tableStatistics.numPartitions();
    }

    @Override
    public int getParallelism() {
        return parallelism;
    }

    @Override
    public double baseRowCount() {
        return rowCount();
    }

    @Override
    public DataValueDescriptor minValue(boolean fromExprIndex, int columnNumber) {
        if (fromExprIndex) {
            return exprIndexStatistics.minValue(columnNumber-1);
        } else {
            return tableStatistics.minValue(columnNumber - 1);
        }
    }

    @Override
    public DataValueDescriptor maxValue(boolean fromExprIndex, int columnNumber) {
        if (fromExprIndex) {
            return exprIndexStatistics.maxValue(columnNumber-1);
        } else {
            return tableStatistics.maxValue(columnNumber - 1);
        }
    }

    @Override
    public long getEstimatedRowCount() throws StandardException {
        return (long)rowCount();
    }

    public static Txn getTxn(TxnView wrapperTxn) throws ExecutionException {
        try {
            return SIDriver.driver().lifecycleManager().beginChildTransaction(wrapperTxn, Txn.IsolationLevel.READ_UNCOMMITTED,null);
        } catch (IOException e) {
            throw new ExecutionException(e);
        }
    }

    @SuppressFBWarnings(value = "NP_NULL_ON_SOME_PATH_EXCEPTION", justification = "DB-9844")
    public static int getPartitions(byte[] table, List<Partition> partitions, boolean refresh) throws StandardException {
        try (Partition root = SIDriver.driver().getTableFactory().getTable(table)) {
            partitions.addAll(root.subPartitions(refresh));
            return partitions.size();
        } catch (Exception ioe) {
            throw StandardException.plainWrapException(ioe);
        }
    }

    public static int getPartitions(String table, List<Partition> partitions) throws StandardException {
        return getPartitions(table,partitions,false);
    }

    @SuppressFBWarnings(value = "NP_NULL_ON_SOME_PATH_EXCEPTION", justification = "DB-9844")
    public static int getPartitions(String table, List<Partition> partitions, boolean refresh) throws StandardException {
        try (Partition root = SIDriver.driver().getTableFactory().getTable(table)) {
            partitions.addAll(root.subPartitions(refresh));
            return partitions.size();
        } catch (Exception ioe) {
            throw StandardException.plainWrapException(ioe);
        }
    }

    public double getSelectivityExcludingValueIfSkewed(boolean fromIndexExpr, int columnNumber, DataValueDescriptor value) {
        if (fromIndexExpr) {
            return exprIndexStatistics.selectivityExcludingValueIfSkewed(value, columnNumber - 1);
        } else {
            return tableStatistics.selectivityExcludingValueIfSkewed(value, columnNumber - 1);
        }
    }

    @Override
    public boolean useRealTableStatistics() {
        return useRealTableStatistics;
    }

    @Override
    public boolean useRealExpressionBasedIndexStatistics() {
        return useRealExpressionBasedIndexStatistics;
    }

    @Override
    public boolean useRealColumnStatistics(boolean fromExprIndex, int columnNumber) {
        boolean useRealStats = fromExprIndex ? useRealExpressionBasedIndexStatistics : useRealTableStatistics;
        TableStatistics stats = fromExprIndex ? exprIndexStatistics : tableStatistics;

        if (!useRealStats || columnNumber <= 0)  // rowid column number == 0
            return false;
        PartitionStatistics ps = stats.getPartitionStatistics().get(0);
        return ps.getColumnStatistics(columnNumber - 1) != null;
    }
}<|MERGE_RESOLUTION|>--- conflicted
+++ resolved
@@ -97,15 +97,12 @@
     private int parallelism = 1;
 
 
-<<<<<<< HEAD
     public StoreCostControllerImpl(TableDescriptor td,
                                    ConglomerateDescriptor conglomerateDescriptor,
                                    List<PartitionStatisticsDescriptor> tablePartitionStatistics,
                                    List<PartitionStatisticsDescriptor> exprIndexPartitionStatistics,
-                                   long defaultRowCount) throws StandardException {
-=======
-    public StoreCostControllerImpl(TableDescriptor td, ConglomerateDescriptor conglomerateDescriptor, List<PartitionStatisticsDescriptor> partitionStatistics, long defaultRowCount, int requestedSplits) throws StandardException {
->>>>>>> 2208d1c4
+                                   long defaultRowCount,
+                                   int requestedSplits) throws StandardException {
         SConfiguration config = EngineDriver.driver().getConfiguration();
         this.requestedSplits = requestedSplits;
         openLatency = config.getFallbackOpencloseLatency();
