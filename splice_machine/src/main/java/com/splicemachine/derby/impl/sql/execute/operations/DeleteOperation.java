/*
 * Copyright (c) 2012 - 2020 Splice Machine, Inc.
 *
 * This file is part of Splice Machine.
 * Splice Machine is free software: you can redistribute it and/or modify it under the terms of the
 * GNU Affero General Public License as published by the Free Software Foundation, either
 * version 3, or (at your option) any later version.
 * Splice Machine is distributed in the hope that it will be useful, but WITHOUT ANY WARRANTY;
 * without even the implied warranty of MERCHANTABILITY or FITNESS FOR A PARTICULAR PURPOSE.
 * See the GNU Affero General Public License for more details.
 * You should have received a copy of the GNU Affero General Public License along with Splice Machine.
 * If not, see <http://www.gnu.org/licenses/>.
 */

package com.splicemachine.derby.impl.sql.execute.operations;

import com.splicemachine.client.SpliceClient;
import com.splicemachine.db.iapi.sql.execute.ExecRow;
import com.splicemachine.derby.iapi.sql.execute.SpliceOperation;
import com.splicemachine.derby.iapi.sql.execute.SpliceOperationContext;
import com.splicemachine.derby.stream.iapi.DataSet;
import com.splicemachine.derby.stream.iapi.DataSetProcessor;
import com.splicemachine.derby.stream.iapi.OperationContext;
import com.splicemachine.derby.stream.output.DataSetWriter;
import com.splicemachine.derby.stream.output.DataSetWriterBuilder;
import com.splicemachine.pipeline.Exceptions;
import com.splicemachine.si.api.txn.TxnView;
import com.splicemachine.utils.Pair;
import com.splicemachine.utils.SpliceLogUtils;
import com.splicemachine.db.iapi.error.StandardException;
import com.splicemachine.db.iapi.sql.Activation;
import org.apache.log4j.Logger;
import java.io.IOException;
import java.io.ObjectInput;
import java.io.ObjectOutput;
import java.util.ArrayList;
import java.util.Iterator;
import java.util.LinkedList;
import java.util.List;

public class DeleteOperation extends DMLWriteOperation {
	private static final Logger LOG = Logger.getLogger(DeleteOperation.class);
	protected  boolean cascadeDelete;
    protected static final String NAME = DeleteOperation.class.getSimpleName().replaceAll("Operation","");
    protected String bulkDeleteDirectory;
    protected int colMapRefItem;
    protected int[] colMap;

	@Override
	public String getName() {
			return NAME;
	}

	public DeleteOperation(){
		super();
	}

	public DeleteOperation(SpliceOperation source, Activation activation,double optimizerEstimatedRowCount,
                           double optimizerEstimatedCost, String tableVersion,
						   String bulkDeleteDirectory, int colMapRefItem) throws StandardException, IOException {

        super(source, activation,optimizerEstimatedRowCount,optimizerEstimatedCost,tableVersion);
        this.bulkDeleteDirectory = bulkDeleteDirectory;
        this.colMapRefItem = colMapRefItem;
        init();
	}

	@Override
	public void init(SpliceOperationContext context) throws StandardException, IOException {
		SpliceLogUtils.trace(LOG,"DeleteOperation init");
		super.init(context);
		heapConglom = writeInfo.getConglomerateId();
        if (colMapRefItem >= 0) {
            colMap = (int[]) context.getPreparedStatement().getSavedObject(colMapRefItem);
        }
	}

    @Override
	public String toString() {
		return "Delete{destTable="+heapConglom+",source=" + source + "}";
	}

    @Override
    public String prettyPrint(int indentLevel) {
        return "Delete"+super.prettyPrint(indentLevel);
    }

    @SuppressWarnings("unchecked")
    @Override
    public DataSet<ExecRow> getDataSet(DataSetProcessor dsp) throws StandardException {
        if (!isOpen)
            throw new IllegalStateException("Operation is not open");


        Pair<DataSet, int[]> pair = getBatchedDataset(dsp);
        DataSet set = pair.getFirst();
        int[] expectedUpdateCounts = pair.getSecond();
        OperationContext operationContext = dsp.createOperationContext(this);
<<<<<<< HEAD
        operationContext.pushScope();
        if (dsp.isSparkExplain()) {
            dsp.prependSpliceExplainString(this.explainPlan);
            return set;
        }
        TxnView txn = getCurrentTransaction();

=======
        TxnView txn = getTransactionForWrite(dsp);
        operationContext.pushScope();
>>>>>>> 71ffd6e8
        DataSetWriterBuilder dataSetWriterBuilder = null;
        try {
            // initTriggerRowHolders can't be called in the TriggerHandler constructor
            // because it has to be called after getCurrentTransaction() elevates the
            // transaction to writable.
            if (triggerHandler != null)
                triggerHandler.initTriggerRowHolders(isOlapServer(), txn, SpliceClient.token, 0);

            if (bulkDeleteDirectory != null) {
                dataSetWriterBuilder = set
                        .bulkDeleteData(operationContext)
                        .bulkDeleteDirectory(bulkDeleteDirectory)
                        .colMap(colMap);
            }
            if (dataSetWriterBuilder == null) {
                dataSetWriterBuilder = set.deleteData(operationContext);
            }
            DataSetWriter dataSetWriter = dataSetWriterBuilder
                    .updateCounts(expectedUpdateCounts)
                    .destConglomerate(heapConglom)
                    .tempConglomerateID(getTriggerConglomID())
                    .operationContext(operationContext)
                    .tableVersion(tableVersion)
                    .execRowDefinition(getExecRowDefinition())
                    .txn(txn).build();
            return dataSetWriter.write();

        }
        catch (Exception e) {
            exceptionHit = true;
            throw Exceptions.parseException(e);
        }
        finally {
            finalizeNestedTransaction();
            operationContext.popScope();
        }
    }

    @Override
    public void writeExternal(ObjectOutput out) throws IOException{
        super.writeExternal(out);
        writeNullableString(bulkDeleteDirectory,out);
        out.writeInt(colMapRefItem);
    }

    @Override
    public void readExternal(ObjectInput in) throws IOException,
            ClassNotFoundException{
        super.readExternal(in);
        bulkDeleteDirectory = readNullableString(in);
        colMapRefItem = in.readInt();
    }
}<|MERGE_RESOLUTION|>--- conflicted
+++ resolved
@@ -96,18 +96,12 @@
         DataSet set = pair.getFirst();
         int[] expectedUpdateCounts = pair.getSecond();
         OperationContext operationContext = dsp.createOperationContext(this);
-<<<<<<< HEAD
         operationContext.pushScope();
         if (dsp.isSparkExplain()) {
             dsp.prependSpliceExplainString(this.explainPlan);
             return set;
         }
-        TxnView txn = getCurrentTransaction();
-
-=======
         TxnView txn = getTransactionForWrite(dsp);
-        operationContext.pushScope();
->>>>>>> 71ffd6e8
         DataSetWriterBuilder dataSetWriterBuilder = null;
         try {
             // initTriggerRowHolders can't be called in the TriggerHandler constructor
