--- conflicted
+++ resolved
@@ -94,17 +94,12 @@
         DataSet set = pair.getFirst();
         int[] expectedUpdateCounts = pair.getSecond();
         OperationContext operationContext = dsp.createOperationContext(this);
-<<<<<<< HEAD
         operationContext.pushScope();
         if (dsp.isSparkExplain()) {
             dsp.prependSpliceExplainString(this.explainPlan);
             return set;
         }
-        TxnView txn = getTransactionForWrite(dsp);
-=======
         TxnView txn = getCurrentTransaction();
-		operationContext.pushScope();
->>>>>>> 140fd8fc
         DataSetWriterBuilder dataSetWriterBuilder = null;
         try {
             if (bulkDeleteDirectory != null) {
