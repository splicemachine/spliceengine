--- conflicted
+++ resolved
@@ -96,17 +96,12 @@
         DataSet set = pair.getFirst();
         int[] expectedUpdateCounts = pair.getSecond();
         OperationContext operationContext = dsp.createOperationContext(this);
-<<<<<<< HEAD
-        TxnView txn = getTransactionForWrite(dsp);
-        operationContext.pushScope();
-=======
         operationContext.pushScope();
         if (dsp.isSparkExplain()) {
             dsp.prependSpliceExplainString(this.explainPlan);
             return set;
         }
-        TxnView txn = getCurrentTransaction();
->>>>>>> 4dc916e0
+        TxnView txn = getTransactionForWrite(dsp);
         DataSetWriterBuilder dataSetWriterBuilder = null;
         try {
             // initTriggerRowHolders can't be called in the TriggerHandler constructor
