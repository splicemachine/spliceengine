--- conflicted
+++ resolved
@@ -103,15 +103,10 @@
             // initTriggerRowHolders can't be called in the TriggerHandler constructor
             // because it has to be called after getCurrentTransaction() elevates the
             // transaction to writable.
-<<<<<<< HEAD
             if (triggerHandler != null) {
                 finalTableErrorCheck2(triggerHandler);
-                triggerHandler.initTriggerRowHolders(isOlapServer(), txn, SpliceClient.token, 0);
+                triggerHandler.initTriggerRowHolders(isOlapServer() || SpliceClient.isClient(), txn, SpliceClient.token, 0);
             }
-=======
-            if (triggerHandler != null)
-                triggerHandler.initTriggerRowHolders(isOlapServer() || SpliceClient.isClient(), txn, SpliceClient.token, 0);
->>>>>>> 7a6f2672
 
             if (bulkDeleteDirectory != null) {
                 dataSetWriterBuilder = set
