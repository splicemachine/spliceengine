--- conflicted
+++ resolved
@@ -126,7 +126,6 @@
 //		return flushablePool;
 //	}
 
-<<<<<<< HEAD
     protected int getSystemLockLevel() {
         return system_lock_level;
     }
@@ -211,121 +210,6 @@
      *
      *
      **/
-
-    /**
-     * Initialize the conglomerate cache.
-     * <p>
-     * Simply calls the cache manager to create the cache with some hard
-     * coded defaults for size.
-     * <p>
-     * @exception  StandardException  Standard exception policy.
-     **/
-    private void conglomCacheInit() throws StandardException {
-        // Get a cache factory to create the conglomerate cache.
-        CacheFactory cf = (CacheFactory) Monitor.startSystemModule(org.apache.derby.iapi.reference.Module.CacheFactory);
-        // Now create the conglomerate cache.
-        conglom_cache = cf.newCacheManager(this, AccessFactoryGlobals.CFG_CONGLOMDIR_CACHE, 200, 300);
-    }
-
-    /**
-     * Find a conglomerate by conglomid in the cache.
-     * <p>
-     * Look for a conglomerate given a conglomid.  If in cache return it,
-     * otherwise fault in an entry by asking the owning factory to produce
-     * an entry.
-     * <p>
-     *
-     * @return The conglomerate object identified by "conglomid".
-     *
-     * @param conglomid The conglomerate id of the conglomerate to look up.
-     *
-     * @exception  StandardException  Standard exception policy.
-     **/
-=======
-		protected int getSystemLockLevel() {
-				return system_lock_level;
-		}
-
-		protected void bootLookupSystemLockLevel(TransactionController tc) throws StandardException {
-				if (isReadOnly() || !PropertyUtil.getServiceBoolean(tc, Property.ROW_LOCKING, true)) {
-						system_lock_level = TransactionController.MODE_TABLE;
-				}
-		}
-
-		private long conglom_nextid = 0;
-
-		protected long getNextConglomId(int factory_type)throws StandardException {
-				long    conglomid;
-				if (SanityManager.DEBUG) {
-						// current code depends on this range, if we ever need to expand the
-						// range we can claim bits from the high order of the long.
-						SanityManager.ASSERT(factory_type >= 0x00 && factory_type <= 0x0f);
-				}
-
-				synchronized (conglom_cache) {
-						try {
-								conglomid  = ConglomerateUtils.getNextConglomerateId();
-						} catch (IOException e) {
-								throw StandardException.newException(SQLState.COMMUNICATION_ERROR,e);
-						}
-				}
-				return((conglomid << 4) | factory_type);
-		}
-
-
-
-		/**
-		 * Given a conglomid, return the factory which "owns" it.
-		 * <p>
-		 * A simple lookup on the boot time built table which maps the low order
-		 * 4 bits into which factory owns the conglomerate.
-		 * <p>
-		 *
-		 * @param conglom_id The conglomerate id of the conglomerate to look up.
-		 *
-		 * @return The ConglomerateFactory which "owns" this conglomerate.
-		 *
-		 * @exception  StandardException  Standard exception policy.
-		 **/
-		private ConglomerateFactory getFactoryFromConglomId(long conglom_id) throws StandardException {
-				try {
-						return(conglom_map[((int) (0x0f & conglom_id))]);
-				}
-				catch (java.lang.ArrayIndexOutOfBoundsException e) {
-						// just in case language passes in a bad factory id.
-						throw StandardException.newException(SQLState.STORE_CONGLOMERATE_DOES_NOT_EXIST, new Long(conglom_id));
-				}
-		}
-
-
-		/**************************************************************************
-		 * Conglomerate Cache routines:
-		 **************************************************************************
-		 */
-
-		/**
-		 * ACCESSMANAGER CONGLOMERATE CACHE -
-		 * <p>
-		 * Every conglomerate in the system is described by an object which
-		 * implements Conglomerate.  This object basically contains the parameters
-		 * which describe the metadata about the conglomerate that store needs
-		 * to know - like types of columns, number of keys, number of columns, ...
-		 * <p>
-		 * It is up to each conglomerate to maintain it's own description, and
-		 * it's factory must be able to read this info from disk and return it
-		 * from the ConglomerateFactory.readConglomerate() interface.
-		 * <p>
-		 * This cache simply maintains an in memory copy of these conglomerate
-		 * objects, key'd by conglomerate id.  By caching, this avoids the cost
-		 * of reading the conglomerate info from disk on each subsequent query
-		 * which accesses the conglomerate.
-		 * <p>
-		 * The interfaces and internal routines which deal with this cache are:
-		 * conglomCacheInit() - initializes the cache at boot time.
-		 *
-		 *
-		 *
-		 **/
 
 		/**
 		 * Initialize the conglomerate cache.
@@ -342,21 +226,20 @@
 				conglom_cache = cf.newCacheManager(this, AccessFactoryGlobals.CFG_CONGLOMDIR_CACHE, 200, 300);
 		}
 
-		/**
-		 * Find a conglomerate by conglomid in the cache.
-		 * <p>
-		 * Look for a conglomerate given a conglomid.  If in cache return it,
-		 * otherwise fault in an entry by asking the owning factory to produce
-		 * an entry.
-		 * <p>
-		 *
-		 * @return The conglomerate object identified by "conglomid".
-		 *
-		 * @param conglomid The conglomerate id of the conglomerate to look up.
-		 *
-		 * @exception  StandardException  Standard exception policy.
-		 **/
->>>>>>> 57a42f6f
+    /**
+     * Find a conglomerate by conglomid in the cache.
+     * <p>
+     * Look for a conglomerate given a conglomid.  If in cache return it,
+     * otherwise fault in an entry by asking the owning factory to produce
+     * an entry.
+     * <p>
+     *
+     * @return The conglomerate object identified by "conglomid".
+     *
+     * @param conglomid The conglomerate id of the conglomerate to look up.
+     *
+     * @exception  StandardException  Standard exception policy.
+     **/
 	/* package */ Conglomerate conglomCacheFind(TransactionManager xact_mgr,long conglomid) throws StandardException {
         Conglomerate conglom       = null;
         Long         conglomid_obj = new Long(conglomid);
@@ -661,7 +544,6 @@
 				 * Note that this puts the raw store transaction context above the access context, which is
 				 * required for error handling assumptions to be correct.
 				 */
-<<<<<<< HEAD
         Transaction rawtran = rawstore.findUserTransaction(cm, transName);
         SpliceTransactionManager rt = new SpliceTransactionManager(this, rawtran, null);
 
@@ -860,12 +742,12 @@
         rawstore.startReplicationMaster(dbmaster, host, port, replicationMode);
     }
 
-    /**
-     * @see org.apache.derby.iapi.store.access.AccessFactory#failover(String dbname).
-     */
-    public void failover(String dbname) throws StandardException {
-        rawstore.failover(dbname);
-    }
+		/**
+		 * @see com.splicemachine.db.iapi.store.access.AccessFactory#failover(String dbname).
+		 */
+		public void failover(String dbname) throws StandardException {
+				rawstore.failover(dbname);
+		}
 
     /**
      * Stop the replication master role for this database.
@@ -942,389 +824,6 @@
 
         rawstore = new HBaseStore();
         rawstore.boot(true, serviceProperties);
-
-        // Note: we also boot this module here since we may start Derby
-        // system from store access layer, as some of the unit test case,
-        // not from JDBC layer.(See
-        // /protocol/Database/Storage/Access/Interface/T_AccessFactory.java)
-        // If this module has already been booted by the JDBC layer, this will
-        // have no effect at all.
-        Monitor.bootServiceModule(create, this, org.apache.derby.iapi.reference.Module.PropertyFactory, startParams);
-
-        // Create the in-memory conglomerate directory
-
-        conglomCacheInit();
-
-        // Read in the conglomerate directory from the conglom conglom
-        // Create the conglom conglom from within a separate system xact
-        SpliceTransactionManager tc = (SpliceTransactionManager) getAndNameTransaction(
-                ContextService.getFactory().getCurrentContextManager(),AccessFactoryGlobals.USER_TRANS_NAME);
-
-        // looking up lock_mode is dependant on access booting, but
-        // some boot routines need lock_mode and
-        // system_default_locking_policy, so during boot do table level
-        // locking and then look up the "right" locking level.
-
-        int lock_mode = LockingPolicy.MODE_CONTAINER;
-
-        system_default_locking_policy =
-                tc.getRawStoreXact().newLockingPolicy(
-                        lock_mode,
-                        TransactionController.ISOLATION_SERIALIZABLE, true);
-
-
-        // RESOLVE - code reduction - get rid of this table, and somehow
-        // combine it with the raw store one.
-
-        table_level_policy = new LockingPolicy[6];
-
-        table_level_policy[TransactionController.ISOLATION_NOLOCK] =
-                tc.getRawStoreXact().newLockingPolicy(
-                        LockingPolicy.MODE_CONTAINER,
-                        TransactionController.ISOLATION_NOLOCK, true);
-
-        table_level_policy[TransactionController.ISOLATION_READ_UNCOMMITTED] =
-                tc.getRawStoreXact().newLockingPolicy(
-                        LockingPolicy.MODE_CONTAINER,
-                        TransactionController.ISOLATION_READ_UNCOMMITTED, true);
-
-        table_level_policy[TransactionController.ISOLATION_READ_COMMITTED] =
-                tc.getRawStoreXact().newLockingPolicy(
-                        LockingPolicy.MODE_CONTAINER,
-                        TransactionController.ISOLATION_READ_COMMITTED, true);
-
-        table_level_policy[TransactionController.ISOLATION_READ_COMMITTED_NOHOLDLOCK] =
-                tc.getRawStoreXact().newLockingPolicy(
-                        LockingPolicy.MODE_CONTAINER,
-                        TransactionController.ISOLATION_READ_COMMITTED_NOHOLDLOCK,
-                        true);
-
-        table_level_policy[TransactionController.ISOLATION_REPEATABLE_READ] =
-                tc.getRawStoreXact().newLockingPolicy(
-                        LockingPolicy.MODE_CONTAINER,
-                        TransactionController.ISOLATION_REPEATABLE_READ, true);
-
-        table_level_policy[TransactionController.ISOLATION_SERIALIZABLE] =
-                tc.getRawStoreXact().newLockingPolicy(
-                        LockingPolicy.MODE_CONTAINER,
-                        TransactionController.ISOLATION_SERIALIZABLE, true);
-
-        record_level_policy = new LockingPolicy[6];
-
-        record_level_policy[TransactionController.ISOLATION_NOLOCK] =
-                tc.getRawStoreXact().newLockingPolicy(
-                        LockingPolicy.MODE_RECORD,
-                        TransactionController.ISOLATION_NOLOCK, true);
-
-        record_level_policy[TransactionController.ISOLATION_READ_UNCOMMITTED] =
-                tc.getRawStoreXact().newLockingPolicy(
-                        LockingPolicy.MODE_RECORD,
-                        TransactionController.ISOLATION_READ_UNCOMMITTED, true);
-
-        record_level_policy[TransactionController.ISOLATION_READ_COMMITTED] =
-                tc.getRawStoreXact().newLockingPolicy(
-                        LockingPolicy.MODE_RECORD,
-                        TransactionController.ISOLATION_READ_COMMITTED, true);
-
-        record_level_policy[TransactionController.ISOLATION_READ_COMMITTED_NOHOLDLOCK] =
-                tc.getRawStoreXact().newLockingPolicy(
-                        LockingPolicy.MODE_RECORD,
-                        TransactionController.ISOLATION_READ_COMMITTED_NOHOLDLOCK,
-                        true);
-
-        record_level_policy[TransactionController.ISOLATION_REPEATABLE_READ] =
-                tc.getRawStoreXact().newLockingPolicy(
-                        LockingPolicy.MODE_RECORD,
-                        TransactionController.ISOLATION_REPEATABLE_READ, true);
-
-        record_level_policy[TransactionController.ISOLATION_SERIALIZABLE] =
-                tc.getRawStoreXact().newLockingPolicy(
-                        LockingPolicy.MODE_RECORD,
-                        TransactionController.ISOLATION_SERIALIZABLE, true);
-
-        if (SanityManager.DEBUG) {
-            for (int i = 0;i < TransactionController.ISOLATION_SERIALIZABLE;i++) {
-=======
-				Transaction rawtran = rawstore.findUserTransaction(cm, transName);
-				SpliceTransactionManager rt = new SpliceTransactionManager(this, rawtran, null);
-
-				rtc = new SpliceTransactionManagerContext(cm, AccessFactoryGlobals.RAMXACT_CONTEXT_ID, rt, false /* abortAll */);
-
-				TransactionController tc = rtc.getTransactionManager();
-
-				if (xactProperties != null) {
-						rawtran.setup(tc);
-				}
-				//in Splice, this is meaningless, since we don't use locks
-				rawtran.setDefaultLockingPolicy(system_default_locking_policy);
-
-				return tc;
-		}
-
-		public TransactionController marshallTransaction( ContextManager cm , TxnView txn) throws StandardException {
-				SpliceLogUtils.debug(LOG, "marshallTransaction called for transaction {%s} for context manager {%s}",txn, cm);
-				Preconditions.checkNotNull(cm, "ContextManager is null");
-				Transaction transaction = rawstore.marshallTransaction(cm, AccessFactoryGlobals.USER_TRANS_NAME, txn);
-				SpliceTransactionManager transactionManager = new SpliceTransactionManager(this, transaction, null);
-				SpliceTransactionManagerContext rtc = new SpliceTransactionManagerContext(cm, AccessFactoryGlobals.RAMXACT_CONTEXT_ID, transactionManager, false /* abortAll */);
-				return rtc.getTransactionManager();
-		}
-
-		/**
-		 * Start a global transaction.
-		 * <p>
-		 * Get a transaction controller with which to manipulate data within
-		 * the access manager.  Implicitly creates an access context.
-		 * <p>
-		 * Must only be called if no other transaction context exists in the
-		 * current context manager.  If another transaction exists in the context
-		 * an exception will be thrown.
-		 * <p>
-		 * The (format_id, global_id, branch_id) triplet is meant to come exactly
-		 * from a javax.transaction.xa.Xid.  We don't use Xid so that the system
-		 * can be delivered on a non-1.2 vm system and not require the javax classes
-		 * in the path.
-		 *
-		 * @param cm        The context manager for the current context.
-		 * @param format_id the format id part of the Xid - ie. Xid.getFormatId().
-		 * @param global_id the global transaction identifier part of XID - ie.
-		 *                  Xid.getGlobalTransactionId().
-		 * @param branch_id The branch qualifier of the Xid - ie.
-		 *                  Xid.getBranchQaulifier()
-		 *
-		 * @exception StandardException Standard exception policy.
-		 * @see TransactionController
-		 **/
-		public /* XATransactionController */ Object startXATransaction(
-						ContextManager  cm,
-						int             format_id,
-						byte[]          global_id,
-						byte[]          branch_id)
-						throws StandardException
-		{
-				SpliceTransactionManager stm = null;
-
-				if (SanityManager.DEBUG)
-				{
-						SanityManager.ASSERT(global_id != null);
-						SanityManager.ASSERT(branch_id != null);
-				}
-
-				if (cm == null)
-						return null;  // XXX (nat) should throw exception
-
-				// See if there's already a transaction context.
-				SpliceTransactionManagerContext rtc = (SpliceTransactionManagerContext)
-								cm.getContext(AccessFactoryGlobals.RAMXACT_CONTEXT_ID);
-
-				if (rtc == null)
-				{
-						// No transaction context.  Create or find a raw store transaction,
-						// make a context for it, and push the context.  Note this puts the
-						// raw store transaction context above the access context, which is
-						// required for error handling assumptions to be correct.
-						Transaction rawtran =
-										rawstore.startGlobalTransaction(
-														cm, format_id, global_id, branch_id);
-
-						stm = new SpliceTransactionManager(this, rawtran, null);
-
-						rtc =
-										new SpliceTransactionManagerContext(cm, AccessFactoryGlobals.RAMXACT_CONTEXT_ID, stm, false /* abortAll */);
-
-						// RESOLVE - an XA transaction can only commit once so, if we
-						// acquire readlocks.
-
-						if (xactProperties != null)
-						{
-								rawtran.setup(stm);
-
-								// HACK - special support has been added to the commitNoSync
-								// of a global xact, to allow committing of read only xact,
-								// which will allow subsequent activity on the xact keeping
-								// the same global transaction id.
-								stm.commitNoSync(
-												TransactionController.RELEASE_LOCKS |
-																TransactionController.READONLY_TRANSACTION_INITIALIZATION);
-						}
-
-						rawtran.setDefaultLockingPolicy(system_default_locking_policy);
-
-						// HACK - special support has been added to the commitNoSync
-						// of a global xact, to allow committing of read only xact,
-						// which will allow subsequent activity on the xact keeping
-						// the same global transaction id.
-						stm.commitNoSync(
-										TransactionController.RELEASE_LOCKS |
-														TransactionController.READONLY_TRANSACTION_INITIALIZATION);
-				}
-				else
-				{
-						// throw an error.
-						if (SanityManager.DEBUG)
-								SanityManager.THROWASSERT(
-												"RAMTransactionContext found on stack.");
-				}
-
-				return(stm);
-		}
-
-
-		/**
-		 * Return the XAResourceManager associated with this AccessFactory.
-		 * <p>
-		 * Returns an object which can be used to implement the "offline"
-		 * 2 phase commit interaction between the accessfactory and outstanding
-		 * transaction managers taking care of in-doubt transactions.
-		 *
-		 * @return The XAResourceManager associated with this accessfactory.
-		 *
-		 **/
-		public /* XAResourceManager */ Object getXAResourceManager()
-						throws StandardException
-		{
-				return(rawstore.getXAResourceManager());
-		}
-
-		public void registerAccessMethod(MethodFactory factory)
-		{
-				// Put the access method's primary implementation type in
-				// a hash table so we can find it quickly.
-				implhash.put(factory.primaryImplementationType(), factory);
-
-				// Put the access method's primary format in a hash table
-				// so we can find it quickly.
-				formathash.put(factory.primaryFormat(), factory);
-		}
-
-		public boolean isReadOnly()
-		{
-				return rawstore.isReadOnly();
-		}
-
-		private void addPropertySetNotification(PropertySetCallback who, TransactionController tc) {
-
-				pf.addPropertySetNotification(who);
-
-				// set up the initial values by calling the validate and apply methods.
-				// the map methods are not called as they will have been called
-				// at runtime when the user set the property.
-				Dictionary d = new Hashtable();
-				try {
-						xactProperties.getProperties(tc,d,false/*!stringsOnly*/,false/*!defaultsOnly*/);
-				} catch (StandardException se) {
-						return;
-				}
-
-				boolean dbOnly = PropertyUtil.isDBOnly(d);
-
-				who.init(dbOnly, d);
-		}
-
-		public TransactionInfo[] getTransactionInfo()
-		{
-				return rawstore.getTransactionInfo();
-		}
-
-		/**
-		 * Start the replication master role for this database.
-		 * @param dbmaster The master database that is being replicated.
-		 * @param host The hostname for the slave
-		 * @param port The port the slave is listening on
-		 * @param replicationMode The type of replication contract.
-		 * Currently only asynchronous replication is supported, but
-		 * 1-safe/2-safe/very-safe modes may be added later.
-		 * @exception StandardException Standard Derby exception policy,
-		 * thrown on error.
-		 */
-		public void startReplicationMaster(String dbmaster, String host, int port,
-																			 String replicationMode)
-						throws StandardException {
-				rawstore.startReplicationMaster(dbmaster, host, port, replicationMode);
-		}
-
-		/**
-		 * @see com.splicemachine.db.iapi.store.access.AccessFactory#failover(String dbname).
-		 */
-		public void failover(String dbname) throws StandardException {
-				rawstore.failover(dbname);
-		}
-
-		/**
-		 * Stop the replication master role for this database.
-		 *
-		 * @exception StandardException Standard Derby exception policy,
-		 * thrown on error.
-		 */
-		public void stopReplicationMaster() throws StandardException {
-				rawstore.stopReplicationMaster();
-		}
-
-		public void freeze() throws StandardException
-		{
-				rawstore.freeze();
-		}
-
-		public void unfreeze() throws StandardException
-		{
-				rawstore.unfreeze();
-		}
-
-		public void backup(
-						String  backupDir,
-						boolean wait)
-						throws StandardException
-		{
-				rawstore.backup(backupDir, wait);
-		}
-
-
-		public void backupAndEnableLogArchiveMode(
-						String  backupDir,
-						boolean deleteOnlineArchivedLogFiles,
-						boolean wait)
-						throws StandardException
-		{
-				rawstore.backupAndEnableLogArchiveMode(backupDir,
-								deleteOnlineArchivedLogFiles,
-								wait);
-		}
-
-		public void disableLogArchiveMode(boolean deleteOnlineArchivedLogFiles)
-						throws StandardException
-		{
-				rawstore.disableLogArchiveMode(deleteOnlineArchivedLogFiles);
-		}
-
-		public void checkpoint() throws StandardException
-		{
-				rawstore.checkpoint();
-		}
-
-		public void waitForPostCommitToFinishWork()
-		{
-				rawstore.waitUntilQueueIsEmpty();
-		}
-
-		/**************************************************************************
-		 * Public Methods implementing ModuleControl Interface:
-		 **************************************************************************
-		 */
-		public void boot(boolean create, Properties startParams) throws StandardException {
-				this.serviceProperties = startParams;
-
-				boot_load_conglom_map();
-
-				if (create) {
-						// if we are creating the db, then just start the conglomid's at
-						// 1, and proceed from there.  If not create, we delay
-						// initialization of this until the first ddl which needs a new
-						// id.
-						conglom_nextid = 1;
-				}
-
-				rawstore = new HBaseStore();
-				rawstore.boot(true, serviceProperties);
 
 				// Note: we also boot this module here since we may start Derby
 				// system from store access layer, as some of the unit test case,
@@ -1334,100 +833,99 @@
 				// have no effect at all.
 				Monitor.bootServiceModule(create, this, com.splicemachine.db.iapi.reference.Module.PropertyFactory, startParams);
 
-				// Create the in-memory conglomerate directory
-
-				conglomCacheInit();
-
-				// Read in the conglomerate directory from the conglom conglom
-				// Create the conglom conglom from within a separate system xact
-				SpliceTransactionManager tc = (SpliceTransactionManager) getAndNameTransaction(
-								ContextService.getFactory().getCurrentContextManager(),AccessFactoryGlobals.USER_TRANS_NAME);
-
-				// looking up lock_mode is dependant on access booting, but
-				// some boot routines need lock_mode and
-				// system_default_locking_policy, so during boot do table level
-				// locking and then look up the "right" locking level.
-
-				int lock_mode = LockingPolicy.MODE_CONTAINER;
-
-				system_default_locking_policy =
-								tc.getRawStoreXact().newLockingPolicy(
-												lock_mode,
-												TransactionController.ISOLATION_SERIALIZABLE, true);
-
-
-				// RESOLVE - code reduction - get rid of this table, and somehow
-				// combine it with the raw store one.
-
-				table_level_policy = new LockingPolicy[6];
-
-				table_level_policy[TransactionController.ISOLATION_NOLOCK] =
-								tc.getRawStoreXact().newLockingPolicy(
-												LockingPolicy.MODE_CONTAINER,
-												TransactionController.ISOLATION_NOLOCK, true);
-
-				table_level_policy[TransactionController.ISOLATION_READ_UNCOMMITTED] =
-								tc.getRawStoreXact().newLockingPolicy(
-												LockingPolicy.MODE_CONTAINER,
-												TransactionController.ISOLATION_READ_UNCOMMITTED, true);
-
-				table_level_policy[TransactionController.ISOLATION_READ_COMMITTED] =
-								tc.getRawStoreXact().newLockingPolicy(
-												LockingPolicy.MODE_CONTAINER,
-												TransactionController.ISOLATION_READ_COMMITTED, true);
-
-				table_level_policy[TransactionController.ISOLATION_READ_COMMITTED_NOHOLDLOCK] =
-								tc.getRawStoreXact().newLockingPolicy(
-												LockingPolicy.MODE_CONTAINER,
-												TransactionController.ISOLATION_READ_COMMITTED_NOHOLDLOCK,
-												true);
-
-				table_level_policy[TransactionController.ISOLATION_REPEATABLE_READ] =
-								tc.getRawStoreXact().newLockingPolicy(
-												LockingPolicy.MODE_CONTAINER,
-												TransactionController.ISOLATION_REPEATABLE_READ, true);
-
-				table_level_policy[TransactionController.ISOLATION_SERIALIZABLE] =
-								tc.getRawStoreXact().newLockingPolicy(
-												LockingPolicy.MODE_CONTAINER,
-												TransactionController.ISOLATION_SERIALIZABLE, true);
-
-				record_level_policy = new LockingPolicy[6];
-
-				record_level_policy[TransactionController.ISOLATION_NOLOCK] =
-								tc.getRawStoreXact().newLockingPolicy(
-												LockingPolicy.MODE_RECORD,
-												TransactionController.ISOLATION_NOLOCK, true);
-
-				record_level_policy[TransactionController.ISOLATION_READ_UNCOMMITTED] =
-								tc.getRawStoreXact().newLockingPolicy(
-												LockingPolicy.MODE_RECORD,
-												TransactionController.ISOLATION_READ_UNCOMMITTED, true);
-
-				record_level_policy[TransactionController.ISOLATION_READ_COMMITTED] =
-								tc.getRawStoreXact().newLockingPolicy(
-												LockingPolicy.MODE_RECORD,
-												TransactionController.ISOLATION_READ_COMMITTED, true);
-
-				record_level_policy[TransactionController.ISOLATION_READ_COMMITTED_NOHOLDLOCK] =
-								tc.getRawStoreXact().newLockingPolicy(
-												LockingPolicy.MODE_RECORD,
-												TransactionController.ISOLATION_READ_COMMITTED_NOHOLDLOCK,
-												true);
-
-				record_level_policy[TransactionController.ISOLATION_REPEATABLE_READ] =
-								tc.getRawStoreXact().newLockingPolicy(
-												LockingPolicy.MODE_RECORD,
-												TransactionController.ISOLATION_REPEATABLE_READ, true);
-
-				record_level_policy[TransactionController.ISOLATION_SERIALIZABLE] =
-								tc.getRawStoreXact().newLockingPolicy(
-												LockingPolicy.MODE_RECORD,
-												TransactionController.ISOLATION_SERIALIZABLE, true);
-
-				if (SanityManager.DEBUG) {
-						for (int i = 0;i < TransactionController.ISOLATION_SERIALIZABLE;i++) {
->>>>>>> 57a42f6f
+        // Create the in-memory conglomerate directory
+
+        conglomCacheInit();
+
+        // Read in the conglomerate directory from the conglom conglom
+        // Create the conglom conglom from within a separate system xact
+        SpliceTransactionManager tc = (SpliceTransactionManager) getAndNameTransaction(
+                ContextService.getFactory().getCurrentContextManager(),AccessFactoryGlobals.USER_TRANS_NAME);
+
+        // looking up lock_mode is dependant on access booting, but
+        // some boot routines need lock_mode and
+        // system_default_locking_policy, so during boot do table level
+        // locking and then look up the "right" locking level.
+
+        int lock_mode = LockingPolicy.MODE_CONTAINER;
+
+        system_default_locking_policy =
+                tc.getRawStoreXact().newLockingPolicy(
+                        lock_mode,
+                        TransactionController.ISOLATION_SERIALIZABLE, true);
+
+
+        // RESOLVE - code reduction - get rid of this table, and somehow
+        // combine it with the raw store one.
+
+        table_level_policy = new LockingPolicy[6];
+
+        table_level_policy[TransactionController.ISOLATION_NOLOCK] =
+                tc.getRawStoreXact().newLockingPolicy(
+                        LockingPolicy.MODE_CONTAINER,
+                        TransactionController.ISOLATION_NOLOCK, true);
+
+        table_level_policy[TransactionController.ISOLATION_READ_UNCOMMITTED] =
+                tc.getRawStoreXact().newLockingPolicy(
+                        LockingPolicy.MODE_CONTAINER,
+                        TransactionController.ISOLATION_READ_UNCOMMITTED, true);
+
+        table_level_policy[TransactionController.ISOLATION_READ_COMMITTED] =
+                tc.getRawStoreXact().newLockingPolicy(
+                        LockingPolicy.MODE_CONTAINER,
+                        TransactionController.ISOLATION_READ_COMMITTED, true);
+
+        table_level_policy[TransactionController.ISOLATION_READ_COMMITTED_NOHOLDLOCK] =
+                tc.getRawStoreXact().newLockingPolicy(
+                        LockingPolicy.MODE_CONTAINER,
+                        TransactionController.ISOLATION_READ_COMMITTED_NOHOLDLOCK,
+                        true);
+
+        table_level_policy[TransactionController.ISOLATION_REPEATABLE_READ] =
+                tc.getRawStoreXact().newLockingPolicy(
+                        LockingPolicy.MODE_CONTAINER,
+                        TransactionController.ISOLATION_REPEATABLE_READ, true);
+
+        table_level_policy[TransactionController.ISOLATION_SERIALIZABLE] =
+                tc.getRawStoreXact().newLockingPolicy(
+                        LockingPolicy.MODE_CONTAINER,
+                        TransactionController.ISOLATION_SERIALIZABLE, true);
+
+        record_level_policy = new LockingPolicy[6];
+
+        record_level_policy[TransactionController.ISOLATION_NOLOCK] =
+                tc.getRawStoreXact().newLockingPolicy(
+                        LockingPolicy.MODE_RECORD,
+                        TransactionController.ISOLATION_NOLOCK, true);
+
+        record_level_policy[TransactionController.ISOLATION_READ_UNCOMMITTED] =
+                tc.getRawStoreXact().newLockingPolicy(
+                        LockingPolicy.MODE_RECORD,
+                        TransactionController.ISOLATION_READ_UNCOMMITTED, true);
+
+        record_level_policy[TransactionController.ISOLATION_READ_COMMITTED] =
+                tc.getRawStoreXact().newLockingPolicy(
+                        LockingPolicy.MODE_RECORD,
+                        TransactionController.ISOLATION_READ_COMMITTED, true);
+
+        record_level_policy[TransactionController.ISOLATION_READ_COMMITTED_NOHOLDLOCK] =
+                tc.getRawStoreXact().newLockingPolicy(
+                        LockingPolicy.MODE_RECORD,
+                        TransactionController.ISOLATION_READ_COMMITTED_NOHOLDLOCK,
+                        true);
+
+        record_level_policy[TransactionController.ISOLATION_REPEATABLE_READ] =
+                tc.getRawStoreXact().newLockingPolicy(
+                        LockingPolicy.MODE_RECORD,
+                        TransactionController.ISOLATION_REPEATABLE_READ, true);
+
+        record_level_policy[TransactionController.ISOLATION_SERIALIZABLE] =
+                tc.getRawStoreXact().newLockingPolicy(
+                        LockingPolicy.MODE_RECORD,
+                        TransactionController.ISOLATION_SERIALIZABLE, true);
+
+        if (SanityManager.DEBUG) {
+            for (int i = 0;i < TransactionController.ISOLATION_SERIALIZABLE;i++) {
 				/*
       SanityManager.ASSERT(
           table_level_policy[i] != null,
@@ -1441,13 +939,8 @@
 
         //tc.commit();
 
-<<<<<<< HEAD
-        // set up the property validation
-        pf = (PropertyFactory) Monitor.findServiceModule(this, org.apache.derby.iapi.reference.Module.PropertyFactory);
-=======
 				// set up the property validation
 				pf = (PropertyFactory) Monitor.findServiceModule(this, com.splicemachine.db.iapi.reference.Module.PropertyFactory);
->>>>>>> 57a42f6f
 
         if(create)
             ((SpliceTransaction)tc.getRawTransaction()).elevate("boot".getBytes());
