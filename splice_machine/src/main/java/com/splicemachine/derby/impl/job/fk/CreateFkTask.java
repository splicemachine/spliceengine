package com.splicemachine.derby.impl.job.fk;

import com.google.common.base.Throwables;
import com.google.common.collect.ImmutableList;
import com.splicemachine.constants.SpliceConstants;
import com.splicemachine.derby.impl.job.ZkTask;
import com.splicemachine.derby.impl.job.coprocessor.RegionTask;
import com.splicemachine.derby.impl.job.scheduler.SchedulerPriorities;
import com.splicemachine.pipeline.writecontextfactory.WriteContextFactory;
import com.splicemachine.pipeline.writecontextfactory.WriteContextFactoryManager;
import com.splicemachine.utils.SpliceLogUtils;
import java.io.IOException;
import java.io.ObjectInput;
import java.io.ObjectOutput;
import java.util.concurrent.ExecutionException;

/**
 * Adds FK ParentCheck and ParentIntercept write handlers to the parent table in a new FK relationship. This task is
 * for handling the the case where we have created a new child table with FK and the parent table already exists AND the
 * WriteContexts for that table may have already been initialized (otherwise the would just be setup properly during
 * initialization based on FK info in the data dictionary).
 */
public class CreateFkTask extends ZkTask {

    private static final long serialVersionUID = 1L;

    /* formatIds for the backing index of the FK we are creating */
    private int[] backingIndexFormatIds;
    /* conglom ID of unique index or base table primary key our FK references */
    private long referencedConglomerateId;
    /* conglom ID of the backing-index associated with the FK */
    private long referencingConglomerateId;
    /* users visible name of the table new FK references */
    private String referencedTableName;
    /* Referenced table's encoding version ('1.0', '2.0', etc) */
    private String referencedTableVersion;


    public CreateFkTask() {
    }

<<<<<<< HEAD
    public CreateFkTask(String jobId, int[] backingIndexFormatIds, long referencedConglomerateId, long referencingConglomerateId, String referencedTableName) {
        super(jobId, SpliceConstants.operationTaskPriority, null);
=======
    public CreateFkTask(String jobId, int[] backingIndexFormatIds, long referencedConglomerateId,
                        long referencingConglomerateId, String referencedTableName, String referencedTableVersion) {
        super(jobId, OperationJob.operationTaskPriority, null);
>>>>>>> 2a16ffe2
        this.backingIndexFormatIds = backingIndexFormatIds;
        this.referencedConglomerateId = referencedConglomerateId;
        this.referencingConglomerateId = referencingConglomerateId;
        this.referencedTableName = referencedTableName;
        this.referencedTableVersion = referencedTableVersion;
    }

    @Override
    public RegionTask getClone() {
        throw new UnsupportedOperationException("Should not clone CreateFkTask!");
    }

    @Override
    public boolean isSplittable() {
        return false;
    }

    @Override
    protected String getTaskType() {
        return "CreateFkTask";
    }

    @Override
    public boolean invalidateOnClose() {
        return true;
    }

    @Override
    public void doExecute() throws ExecutionException, InterruptedException {
        try {
            WriteContextFactory contextFactory = WriteContextFactoryManager.getWriteContext(referencedConglomerateId);
            try {
                contextFactory.addForeignKeyParentCheckWriteFactory(backingIndexFormatIds, referencedTableVersion);
                contextFactory.addForeignKeyParentInterceptWriteFactory(referencedTableName, ImmutableList.of(referencingConglomerateId));
            } finally {
                contextFactory.close();
            }
        } catch (Exception e) {
            SpliceLogUtils.error(LOG, e);
            throw new ExecutionException(Throwables.getRootCause(e));
        }
    }

    @Override
    public int getPriority() {
        return SchedulerPriorities.INSTANCE.getBasePriority(CreateFkTask.class);
    }

    @Override
    public void writeExternal(ObjectOutput out) throws IOException {
        super.writeExternal(out);
        out.writeLong(referencedConglomerateId);
        out.writeLong(referencingConglomerateId);
        out.writeUTF(referencedTableName);
        out.writeUTF(referencedTableVersion);
        out.writeInt(backingIndexFormatIds.length);
        for (int formatId : backingIndexFormatIds) {
            out.writeInt(formatId);
        }
    }

    @Override
    public void readExternal(ObjectInput in) throws IOException, ClassNotFoundException {
        super.readExternal(in);
        this.referencedConglomerateId = in.readLong();
        this.referencingConglomerateId = in.readLong();
        this.referencedTableName = in.readUTF();
        this.referencedTableVersion = in.readUTF();
        int n = in.readInt();
        if (n > 0) {
            backingIndexFormatIds = new int[n];
            for (int i = 0; i < n; ++i) {
                backingIndexFormatIds[i] = in.readInt();
            }
        }
    }
}<|MERGE_RESOLUTION|>--- conflicted
+++ resolved
@@ -39,14 +39,9 @@
     public CreateFkTask() {
     }
 
-<<<<<<< HEAD
-    public CreateFkTask(String jobId, int[] backingIndexFormatIds, long referencedConglomerateId, long referencingConglomerateId, String referencedTableName) {
-        super(jobId, SpliceConstants.operationTaskPriority, null);
-=======
     public CreateFkTask(String jobId, int[] backingIndexFormatIds, long referencedConglomerateId,
                         long referencingConglomerateId, String referencedTableName, String referencedTableVersion) {
-        super(jobId, OperationJob.operationTaskPriority, null);
->>>>>>> 2a16ffe2
+        super(jobId, SpliceConstants.operationTaskPriority, null);
         this.backingIndexFormatIds = backingIndexFormatIds;
         this.referencedConglomerateId = referencedConglomerateId;
         this.referencingConglomerateId = referencingConglomerateId;
