--- conflicted
+++ resolved
@@ -224,14 +224,7 @@
             List<ScanSetBuilder<ExecRow>> datasets = new ArrayList<>(scans.size());
             for (DataScan scan : scans) {
                 deSiify(scan);
-<<<<<<< HEAD
-                OperationContext opClone = operationContext.getClone();
-                MultiProbeTableScanOperation clone = (MultiProbeTableScanOperation) opClone.getOperation();
-                this.registerCloseable(() -> clone.close());
-                DataSet<ExecRow> ds = dsp.<MultiProbeTableScanOperation, ExecRow>newScanSet(clone, tableName)
-=======
                 ScanSetBuilder<ExecRow> ssb = dsp.<MultiProbeTableScanOperation, ExecRow>newScanSet(this, tableName)
->>>>>>> 9480c678
                         .tableDisplayName(tableDisplayName)
                         .activation(this.getActivation())
                         .transaction(txn)
