package com.splicemachine.derby.impl.sql.execute.actions;

import com.splicemachine.derby.impl.sql.execute.index.DistributedPopulateIndexJob;
import com.splicemachine.derby.stream.utils.StreamUtils;
import com.splicemachine.db.iapi.services.io.FormatableBitSet;
import com.splicemachine.derby.impl.sql.execute.operations.ScanOperation;
import com.splicemachine.derby.stream.output.WriteReadUtils;
import org.sparkproject.guava.primitives.Ints;
import com.splicemachine.EngineDriver;
import com.splicemachine.ddl.DDLMessage;
import com.splicemachine.derby.ddl.DDLUtils;
import com.splicemachine.derby.impl.sql.execute.operations.LocatedRow;
import com.splicemachine.derby.stream.iapi.*;
import com.splicemachine.primitives.Bytes;
import com.splicemachine.si.api.txn.TxnLifecycleManager;
import com.splicemachine.si.api.txn.Txn;
import com.splicemachine.si.api.txn.TxnView;
import com.splicemachine.si.impl.driver.SIDriver;
import com.splicemachine.utils.SpliceLogUtils;
import com.splicemachine.pipeline.Exceptions;
import com.splicemachine.db.catalog.UUID;
import com.splicemachine.db.iapi.error.StandardException;
import com.splicemachine.db.iapi.services.sanity.SanityManager;
import com.splicemachine.db.iapi.sql.Activation;
import com.splicemachine.db.iapi.sql.dictionary.TableDescriptor;
import edu.umd.cs.findbugs.annotations.SuppressFBWarnings;
import org.apache.log4j.Logger;
import java.io.IOException;
import java.util.concurrent.TimeoutException;
import java.util.List;

public abstract class IndexConstantOperation extends DDLSingleTableConstantOperation {
	private static final Logger LOG = Logger.getLogger(IndexConstantOperation.class);
	public String indexName;
	public String tableName;
	public String schemaName;


    protected	IndexConstantOperation(UUID tableId){
        super(tableId);
    }

	/**
	 *	Make the ConstantAction for a CREATE/DROP INDEX statement.
	 *
	 *	@param	tableId				The table uuid
	 *	@param	indexName			Index name.
	 *	@param	tableName			The table name
	 *	@param	schemaName					Schema that index lives in.
	 *
	 */
	protected	IndexConstantOperation(UUID tableId,
								String indexName,
								String tableName,
								String schemaName) {
		super(tableId);
		this.indexName = indexName;
		this.tableName = tableName;
		this.schemaName = schemaName;
		if (SanityManager.DEBUG)
			SanityManager.ASSERT(schemaName != null, "Schema name is null");
	}

    // CLASS METHODS

	/**
	  *	Get the index name.
	  *
	  *	@return	the name of the index
	  */
    public	String	getIndexName() { 
    	SpliceLogUtils.trace(LOG, "getIndexName %s",indexName);
    	return indexName; 
    }

	/**
	 * Set the index name at execution time.
	 * Useful for unnamed constraints which have a backing index.
	 *
	 * @param indexName		The (generated) index name.
	 */
	public void setIndexName(String indexName) {
    	SpliceLogUtils.trace(LOG, "setIndexName %s",indexName);		
		this.indexName = indexName;
	}

	@SuppressWarnings("unchecked")
	@SuppressFBWarnings(value = "DLS_DEAD_LOCAL_STORE",justification = "Dead variable is a side effect of writing data")
	protected void populateIndex(Activation activation,
                                 Txn indexTransaction,
                                 long demarcationPoint,
                                 DDLMessage.TentativeIndex tentativeIndex,
                                 TableDescriptor td) throws StandardException {
        // String userId = activation.getLanguageConnectionContext().getCurrentUserId(activation);
		/*
		 * Backfill the index with any existing data.
		 *
		 * It's possible that the index will be created on the same node as some system tables are located.
		 */
        Txn childTxn;
        try {
			// This preps the scan to emulate TableScanOperation and use that code path
			List<Integer> indexCols = tentativeIndex.getIndex().getIndexColsToMainColMapList();
			List<Integer> allFormatIds = tentativeIndex.getTable().getFormatIdsList();
			List<Integer> columnOrdering = tentativeIndex.getTable().getColumnOrderingList();
			int[] rowDecodingMap = new int[allFormatIds.size()];
			int[] baseColumnMap = new int[allFormatIds.size()];
			int counter = 0;
			int[] indexFormatIds = new int[indexCols.size()];
			for (int i = 0; i < rowDecodingMap.length;i++) {
				rowDecodingMap[i] = -1;
				if (indexCols.contains(i+1)) {
					baseColumnMap[i] = counter;
					indexFormatIds[counter] = allFormatIds.get(indexCols.get(indexCols.indexOf(i+1))-1);
					counter++;
				} else {
					baseColumnMap[i] = -1;
				}
			}
			// Determine which keys it scans...
			FormatableBitSet accessedKeyCols = new FormatableBitSet(columnOrdering.size());
			for (int i = 0; i < columnOrdering.size(); i++) {
				if (indexCols.contains(columnOrdering.get(i)+1))
					accessedKeyCols.set(i);
			}
			for (int i = 0; i < baseColumnMap.length;i++) {
				if (columnOrdering.contains(i))
					rowDecodingMap[i] = -1;
				else
					rowDecodingMap[i] = baseColumnMap[i];
			}

            DistributedDataSetProcessor dsp =EngineDriver.driver().processorFactory().distributedProcessor();
            dsp.setup(activation,this.toString(),"admin"); // this replaces StreamUtils.setupSparkJob
            childTxn = beginChildTransaction(indexTransaction, tentativeIndex.getIndex().getConglomerate());
			ScanSetBuilder<LocatedRow> builder = dsp.newScanSet(null,Long.toString(tentativeIndex.getTable().getConglomerate()));
			builder.tableDisplayName(tableName)
			.demarcationPoint(demarcationPoint)
			.transaction(indexTransaction)
			.scan(DDLUtils.createFullScan())
			.keyColumnEncodingOrder(Ints.toArray(tentativeIndex.getTable().getColumnOrderingList()))
			.execRowTypeFormatIds(indexFormatIds)
			.reuseRowLocation(false)
			.operationContext(dsp.createOperationContext((Activation) null))
			.rowDecodingMap(rowDecodingMap)
			.keyColumnTypes(ScanOperation.getKeyFormatIds(
					Ints.toArray(tentativeIndex.getTable().getColumnOrderingList()),
					Ints.toArray(tentativeIndex.getTable().getFormatIdsList())
					))
			.keyDecodingMap(ScanOperation.getKeyDecodingMap(accessedKeyCols,
					Ints.toArray(tentativeIndex.getTable().getColumnOrderingList()),
					baseColumnMap
					))
			.accessedKeyColumns(accessedKeyCols)
			.template(WriteReadUtils.getExecRowFromTypeFormatIds(indexFormatIds));
			String scope = this.getScopeName();
			String prefix = StreamUtils.getScopeString(this);
<<<<<<< HEAD
			EngineDriver.driver().getOlapClient().execute(new DistributedPopulateIndexJob(childTxn, builder, scope, prefix, tentativeIndex, indexFormatIds));
=======
			String userId = activation.getLanguageConnectionContext().getCurrentUserId(activation);
			String jobGroup = userId + " <" +indexTransaction.getTxnId() +">";
			EngineDriver.driver().getOlapClient().execute(new DistributedPopulateIndexJob(childTxn, scanSetBuilder, scope, jobGroup, prefix, tentativeIndex));
>>>>>>> 2f622e1a
            childTxn.commit();
        } catch (IOException e) {
            throw Exceptions.parseException(e);
        } catch (TimeoutException e) {
			throw Exceptions.parseException(new IOException("PopulateIndex job failed", e));
		}
	}

    protected Txn beginChildTransaction(TxnView parentTxn, long indexConglomId) throws IOException{
        TxnLifecycleManager tc = SIDriver.driver().lifecycleManager();
        return tc.beginChildTransaction(parentTxn,Bytes.toBytes(Long.toString(indexConglomId)));
    }

	public String getScopeName() {
		return String.format("%s %s", super.getScopeName(), indexName);
	}

}<|MERGE_RESOLUTION|>--- conflicted
+++ resolved
@@ -155,13 +155,9 @@
 			.template(WriteReadUtils.getExecRowFromTypeFormatIds(indexFormatIds));
 			String scope = this.getScopeName();
 			String prefix = StreamUtils.getScopeString(this);
-<<<<<<< HEAD
-			EngineDriver.driver().getOlapClient().execute(new DistributedPopulateIndexJob(childTxn, builder, scope, prefix, tentativeIndex, indexFormatIds));
-=======
 			String userId = activation.getLanguageConnectionContext().getCurrentUserId(activation);
 			String jobGroup = userId + " <" +indexTransaction.getTxnId() +">";
-			EngineDriver.driver().getOlapClient().execute(new DistributedPopulateIndexJob(childTxn, scanSetBuilder, scope, jobGroup, prefix, tentativeIndex));
->>>>>>> 2f622e1a
+			EngineDriver.driver().getOlapClient().execute(new DistributedPopulateIndexJob(childTxn, builder, scope, jobGroup, prefix, tentativeIndex, indexFormatIds));
             childTxn.commit();
         } catch (IOException e) {
             throw Exceptions.parseException(e);
