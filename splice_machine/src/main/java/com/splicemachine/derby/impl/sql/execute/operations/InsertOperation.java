--- conflicted
+++ resolved
@@ -57,8 +57,6 @@
 import com.splicemachine.utils.Pair;
 import edu.umd.cs.findbugs.annotations.SuppressFBWarnings;
 import org.apache.log4j.Logger;
-import org.apache.spark.SparkContext;
-import org.apache.spark.api.java.JavaRDD;
 
 import java.io.IOException;
 import java.io.ObjectInput;
@@ -380,16 +378,12 @@
         operationContext.pushScope();
         if(insertMode.equals(InsertNode.InsertMode.UPSERT) && pkCols==null)
             throw ErrorState.UPSERT_NO_PRIMARY_KEYS.newException(""+heapConglom+"");
-<<<<<<< HEAD
-        TxnView txn=getTransactionForWrite(dsp);
-=======
 
         if (dsp.isSparkExplain()) {
             dsp.prependSpliceExplainString(this.explainPlan);
             return set;
         }
-        TxnView txn=getCurrentTransaction();
->>>>>>> 76f79ae8
+        TxnView txn=getTransactionForWrite(dsp);
 
         ClusterHealth.ClusterHealthWatcher healthWatcher = null;
         if (skipWAL) {
