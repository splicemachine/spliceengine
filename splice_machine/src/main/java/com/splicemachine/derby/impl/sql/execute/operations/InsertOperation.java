/*
 * Copyright (c) 2012 - 2020 Splice Machine, Inc.
 *
 * This file is part of Splice Machine.
 * Splice Machine is free software: you can redistribute it and/or modify it under the terms of the
 * GNU Affero General Public License as published by the Free Software Foundation, either
 * version 3, or (at your option) any later version.
 * Splice Machine is distributed in the hope that it will be useful, but WITHOUT ANY WARRANTY;
 * without even the implied warranty of MERCHANTABILITY or FITNESS FOR A PARTICULAR PURPOSE.
 * See the GNU Affero General Public License for more details.
 * You should have received a copy of the GNU Affero General Public License along with Splice Machine.
 * If not, see <http://www.gnu.org/licenses/>.
 */

package com.splicemachine.derby.impl.sql.execute.operations;

import com.splicemachine.EngineDriver;
import com.splicemachine.access.api.PartitionFactory;
import com.splicemachine.access.api.SConfiguration;
import com.splicemachine.client.SpliceClient;
import com.splicemachine.db.catalog.types.ReferencedColumnsDescriptorImpl;
import com.splicemachine.db.iapi.error.StandardException;
import com.splicemachine.db.iapi.reference.SQLState;
import com.splicemachine.db.iapi.services.loader.GeneratedMethod;
import com.splicemachine.db.iapi.sql.Activation;
import com.splicemachine.db.iapi.sql.dictionary.TableDescriptor;
import com.splicemachine.db.iapi.sql.execute.ExecRow;
import com.splicemachine.db.iapi.sql.execute.HasIncrement;
import com.splicemachine.db.iapi.types.DataValueDescriptor;
import com.splicemachine.db.iapi.types.HBaseRowLocation;
import com.splicemachine.db.iapi.types.RowLocation;
import com.splicemachine.db.impl.sql.GenericStorablePreparedStatement;
import com.splicemachine.db.impl.sql.compile.InsertNode;
import com.splicemachine.db.impl.sql.execute.BaseActivation;
import com.splicemachine.derby.iapi.sql.execute.SpliceOperation;
import com.splicemachine.derby.iapi.sql.execute.SpliceOperationContext;
import com.splicemachine.derby.impl.load.ImportUtils;
import com.splicemachine.derby.impl.sql.execute.TriggerRowHolderImpl;
import com.splicemachine.derby.impl.sql.execute.actions.InsertConstantOperation;
import com.splicemachine.derby.impl.sql.execute.sequence.SequenceKey;
import com.splicemachine.derby.impl.sql.execute.sequence.SpliceSequence;
import com.splicemachine.derby.stream.iapi.DataSet;
import com.splicemachine.derby.stream.iapi.DataSetProcessor;
import com.splicemachine.derby.stream.output.DataSetWriter;
import com.splicemachine.derby.stream.output.InsertDataSetWriterBuilder;
import com.splicemachine.derby.stream.output.WriteReadUtils;
import com.splicemachine.derby.stream.output.insert.InsertPipelineWriter;
import com.splicemachine.pipeline.ErrorState;
import com.splicemachine.pipeline.Exceptions;
import com.splicemachine.primitives.Bytes;
import com.splicemachine.si.api.server.ClusterHealth;
import com.splicemachine.si.api.txn.Txn;
import com.splicemachine.si.api.txn.TxnView;
import com.splicemachine.si.impl.driver.SIDriver;
import com.splicemachine.storage.Partition;
import com.splicemachine.utils.IntArrays;
import com.splicemachine.utils.Pair;
import edu.umd.cs.findbugs.annotations.SuppressFBWarnings;
import org.apache.log4j.Logger;
import org.apache.spark.SparkContext;
import org.apache.spark.api.java.JavaRDD;

import java.io.IOException;
import java.io.ObjectInput;
import java.io.ObjectOutput;
import java.util.*;


/**
 * Operation that handles inserts into Splice Machine.
 *
 * @author Scott Fines
 */
public class InsertOperation extends DMLWriteOperation implements HasIncrement{
    private static final long serialVersionUID=1l;
    private static final Logger LOG=Logger.getLogger(InsertOperation.class);
    private ExecRow rowTemplate;
    private int[] pkCols;
    private long nextIncrement=-1;
    private RowLocation[] autoIncrementRowLocationArray;
    private SpliceSequence[] spliceSequences;
    protected static final String NAME=InsertOperation.class.getSimpleName().replaceAll("Operation","");
    public InsertPipelineWriter tableWriter;
    public Pair<Long, Long>[] defaultAutoIncrementValues;
    public InsertNode.InsertMode insertMode;
    public String statusDirectory;
    private int failBadRecordCount;
    protected String delimited;
    protected String escaped;
    protected String lines;
    protected String storedAs;
    protected String location;
    protected String compression;
    protected int partitionByRefItem;
    protected int[] partitionBy;
    private boolean skipConflictDetection;
    private boolean skipWAL;
    protected String bulkImportDirectory;
    protected boolean samplingOnly;
    protected boolean outputKeysOnly;
    protected boolean skipSampling;
    protected String indexName;
    protected double sampleFraction;

    @Override
    public String getName(){
        return NAME;
    }

    @SuppressWarnings("UnusedDeclaration")
    public InsertOperation(){
        super();
    }

    public InsertOperation(SpliceOperation source,
                           GeneratedMethod generationClauses,
                           GeneratedMethod checkGM,
                           String insertMode,
                           String statusDirectory,
                           int failBadRecordCount,
                           boolean skipConflictDetection,
                           boolean skipWAL,
                           double optimizerEstimatedRowCount,
                           double optimizerEstimatedCost,
                           String tableVersion,
                           String delimited,
                           String escaped,
                           String lines,
                           String storedAs,
                           String location,
                           String compression,
                           int partitionByRefItem,
                           String bulkImportDirectory,
                           boolean samplingOnly,
                           boolean outputKeysOnly,
                           boolean skipSampling,
                           double sampleFraction,
                           String indexName) throws StandardException{
        super(source,generationClauses,checkGM,source.getActivation(),optimizerEstimatedRowCount,optimizerEstimatedCost,tableVersion);
        this.insertMode=InsertNode.InsertMode.valueOf(insertMode);
        this.statusDirectory=statusDirectory;
        this.skipConflictDetection=skipConflictDetection;
        this.skipWAL=skipWAL;
        this.failBadRecordCount = (failBadRecordCount >= 0 ? failBadRecordCount : -1);
        this.delimited = delimited;
        this.escaped = escaped;
        this.lines = lines;
        this.storedAs = storedAs;
        this.location = location;
        this.compression = compression;
        this.partitionByRefItem = partitionByRefItem;
        this.bulkImportDirectory = bulkImportDirectory;
        this.samplingOnly = samplingOnly;
        this.outputKeysOnly = outputKeysOnly;
        this.skipSampling = skipSampling;
        this.sampleFraction = sampleFraction;
        this.indexName = indexName;
        init();
    }

    @Override
    @SuppressFBWarnings(value = "REC_CATCH_EXCEPTION",justification = "Intentional")
    public void init(SpliceOperationContext context) throws StandardException, IOException{
        try{
            super.init(context);
            source.init(context);
            writeInfo.initialize(context);

            GenericStorablePreparedStatement statement = context.getPreparedStatement();
            if (this.storedAs == null || partitionByRefItem ==-1)
                this.partitionBy = TableDescriptor.EMPTY_PARTITON_ARRAY;
            else
                this.partitionBy = ((ReferencedColumnsDescriptorImpl) statement.getSavedObject(partitionByRefItem)).getReferencedColumnPositions();
            heapConglom=writeInfo.getConglomerateId();
            pkCols=writeInfo.getPkColumnMap();
            autoIncrementRowLocationArray=writeInfo. getConstantAction()!=null &&
                    ((InsertConstantOperation)writeInfo.getConstantAction()).getAutoincRowLocation()!=null?
                    ((InsertConstantOperation)writeInfo.getConstantAction()).getAutoincRowLocation():new RowLocation[0];
            defaultAutoIncrementValues=WriteReadUtils.getStartAndIncrementFromSystemTables(autoIncrementRowLocationArray,
                    activation.getLanguageConnectionContext().getDataDictionary(),
                    heapConglom);
            spliceSequences=new SpliceSequence[autoIncrementRowLocationArray.length];
            int length=autoIncrementRowLocationArray.length;
            for(int i=0;i<length;i++){
                HBaseRowLocation rl=(HBaseRowLocation)autoIncrementRowLocationArray[i];
                if(rl==null){
                    spliceSequences[i]=null;
                }else{
                    byte[] rlBytes=rl.getBytes();
                    SConfiguration config=context.getSystemConfiguration();
                    SequenceKey key=new SequenceKey(
                            rlBytes,
                            isSingleRowResultSet()?1l:config.getSequenceBlockSize(),
                            defaultAutoIncrementValues[i].getFirst(),
                            defaultAutoIncrementValues[i].getSecond(),
                            SIDriver.driver().getTableFactory(),
                            SIDriver.driver().getOperationFactory());
                    spliceSequences[i]=EngineDriver.driver().sequencePool().get(key);
                }
            }
        }catch(Exception e){
            throw Exceptions.parseException(e);
        }

    }

    public boolean isAboveFailThreshold(long numberOfErrors) {
        return this.failBadRecordCount >= 0 && numberOfErrors > this.failBadRecordCount;
    }

    @Override
    public String toString(){
        return "Insert{destTable="+heapConglom+",source="+source+"}";
    }

    @Override
    public String prettyPrint(int indentLevel){
        return "Insert"+super.prettyPrint(indentLevel);
    }

    /**
     *
     * Called from BaseActivation.getSetAutoIncrementValue
     *
     * @param columnPosition	position of the column in the table (1-based)
     * @param increment				the amount to increment by
     *
     * @return
     * @throws StandardException
     *
     * @see BaseActivation#getSetAutoincrementValue(int, long)
     */
    @Override
    public DataValueDescriptor increment(int columnPosition,long increment) throws StandardException{
        long nextIdentityColumnValue;
        assert activation!=null && spliceSequences!=null:"activation or sequences are null";
        nextIdentityColumnValue=((BaseActivation)activation).ignoreSequence()?-1:spliceSequences[columnPosition-1].getNext();
        this.getActivation().getLanguageConnectionContext().setIdentityValue(nextIncrement);
        if(rowTemplate==null)
            rowTemplate=getExecRowDefinition();
        DataValueDescriptor dvd=rowTemplate.cloneColumn(columnPosition);
        dvd.setValue(nextIdentityColumnValue);
        synchronized (this) {
            if (increment > 0) {
                if (nextIdentityColumnValue > nextIncrement)
                    nextIncrement = nextIdentityColumnValue;
            }
            else {
                if (nextIdentityColumnValue < nextIncrement)
                    nextIncrement = nextIdentityColumnValue;
            }
        }
        return dvd;
    }

    @Override
    public void close() throws StandardException{
        super.close();
        this.getActivation().getLanguageConnectionContext().setIdentityValue(nextIncrement);
    }

    private boolean isSingleRowResultSet(){
        boolean isRow=false;
        if(source instanceof RowOperation)
            isRow=true;
        else if(source instanceof NormalizeOperation)
            isRow=(((NormalizeOperation)source).source instanceof RowOperation);
        return isRow;
    }

    @Override
    public void setActivation(Activation activation) throws StandardException{
        super.setActivation(activation);
        SpliceOperationContext context=SpliceOperationContext.newContext(activation);
        try{
            init(context);
        }catch(IOException ioe){
            throw StandardException.plainWrapException(ioe);
        }
    }

    @Override
    public void readExternal(ObjectInput in) throws IOException, ClassNotFoundException{
        super.readExternal(in);
        autoIncrementRowLocationArray=new RowLocation[in.readInt()];
        for(int i=0;i<autoIncrementRowLocationArray.length;i++){
            autoIncrementRowLocationArray[i]=(HBaseRowLocation)in.readObject();
        }
        insertMode=InsertNode.InsertMode.valueOf(in.readUTF());
        if(in.readBoolean())
            statusDirectory=in.readUTF();
        failBadRecordCount=in.readInt();
        delimited = in.readBoolean()?in.readUTF():null;
        escaped = in.readBoolean()?in.readUTF():null;
        lines = in.readBoolean()?in.readUTF():null;
        storedAs = in.readBoolean()?in.readUTF():null;
        location = in.readBoolean()?in.readUTF():null;
        compression = in.readBoolean()?in.readUTF():null;
        bulkImportDirectory = in.readBoolean()?in.readUTF():null;
        skipConflictDetection=in.readBoolean();
        skipWAL=in.readBoolean();
        samplingOnly = in.readBoolean();
        outputKeysOnly = in.readBoolean();
        skipSampling = in.readBoolean();
        if (in.readBoolean())
            indexName = in.readUTF();
        partitionByRefItem = in.readInt();
        sampleFraction = in.readDouble();
    }

    @Override
    public void writeExternal(ObjectOutput out) throws IOException{
        super.writeExternal(out);
        int length=autoIncrementRowLocationArray.length;
        out.writeInt(length);
        for(int i=0;i<length;i++){
            out.writeObject(autoIncrementRowLocationArray[i]);
        }
        out.writeUTF(insertMode.toString());
        out.writeBoolean(statusDirectory!=null);
        if(statusDirectory!=null)
            out.writeUTF(statusDirectory);
        out.writeInt(failBadRecordCount);
        out.writeBoolean(delimited!=null);
        if (delimited!=null)
            out.writeUTF(delimited);
        out.writeBoolean(escaped!=null);
        if (escaped!=null)
            out.writeUTF(escaped);
        out.writeBoolean(lines!=null);
        if (lines!=null)
            out.writeUTF(lines);
        out.writeBoolean(storedAs!=null);
        if (storedAs!=null)
            out.writeUTF(storedAs);
        out.writeBoolean(location!=null);
        if (location!=null)
            out.writeUTF(location);
        out.writeBoolean(compression!=null);
        if (compression!=null)
            out.writeUTF(compression);
        out.writeBoolean(bulkImportDirectory!=null);
        if (bulkImportDirectory!=null)
            out.writeUTF(bulkImportDirectory);
        out.writeBoolean(skipConflictDetection);
        out.writeBoolean(skipWAL);
        out.writeBoolean(samplingOnly);
        out.writeBoolean(outputKeysOnly);
        out.writeBoolean(skipSampling);
        out.writeBoolean(indexName != null);
        if (indexName != null)
            out.writeUTF(indexName);
        out.writeInt(partitionByRefItem);
        out.writeDouble(sampleFraction);
    }

    @SuppressWarnings({ "unchecked" })
    @Override
    public DataSet<ExecRow> getDataSet(DataSetProcessor dsp) throws StandardException{
        if (!isOpen)
            throw new IllegalStateException("Operation is not open");

        if(statusDirectory != null) {
            // if we have a status directory, we're an import and so permissive
            dsp.setPermissive(statusDirectory, getVTIFileName(), failBadRecordCount);
        }
        if (outputKeysOnly) {
            // For split key calculation, allow nonnullable column to be null
            if (source instanceof NormalizeOperation) {
                ((NormalizeOperation) source).setRequireNotNull(false);
            }
        }
        Pair<DataSet, int[]> pair = getBatchedDataset(dsp);
        DataSet set = pair.getFirst();
        int[] expectedUpdateCounts = pair.getSecond();
        
        ExecRow execRow=getExecRowDefinition();
        int[] execRowTypeFormatIds=WriteReadUtils.getExecRowTypeFormatIds(execRow);

        operationContext.pushScope();
        if(insertMode.equals(InsertNode.InsertMode.UPSERT) && pkCols==null)
            throw ErrorState.UPSERT_NO_PRIMARY_KEYS.newException(""+heapConglom+"");
<<<<<<< HEAD
        if (dsp.isSparkExplain()) {
            dsp.prependSpliceExplainString(this.explainPlan);
            return set;
        }
        TxnView txn=getCurrentTransaction();
=======
        TxnView txn=getTransactionForWrite(dsp);
>>>>>>> 71ffd6e8

        ClusterHealth.ClusterHealthWatcher healthWatcher = null;
        if (skipWAL) {
            healthWatcher = SIDriver.driver().clusterHealth().registerWatcher();
        }

        try{
            // initTriggerRowHolders can't be called in the TriggerHandler constructor
            // because it has to be called after getCurrentTransaction() elevates the
            // transaction to writable.
            if (triggerHandler != null)
                triggerHandler.initTriggerRowHolders(isOlapServer(), txn, SpliceClient.token, 0);
            if(statusDirectory!=null)
                dsp.setSchedulerPool("import");
            if (storedAs!=null) {
                ImportUtils.validateWritable(location,false);

                if (storedAs.toLowerCase().equals("p"))
                    return set.writeParquetFile(dsp, partitionBy, location, compression, operationContext);
                else if (storedAs.toLowerCase().equals("a"))
                    return set.writeAvroFile(dsp, partitionBy, location, compression, operationContext);
                else if (storedAs.toLowerCase().equals("o"))
                    return set.writeORCFile(IntArrays.count(execRowTypeFormatIds.length),partitionBy,location, compression, operationContext);
                else if (storedAs.toLowerCase().equals("t"))
                    return set.writeTextFile(this,location,delimited,lines,IntArrays.count(execRowTypeFormatIds.length), operationContext);
                else
                    new RuntimeException("storedAs type not supported -> " + storedAs);
            }
            InsertDataSetWriterBuilder writerBuilder = null;
            if (bulkImportDirectory!=null && bulkImportDirectory.compareToIgnoreCase("NULL") !=0) {
                // bulk import
                writerBuilder = set.bulkInsertData(operationContext)
                        .bulkImportDirectory(bulkImportDirectory)
                        .samplingOnly(samplingOnly)
                        .outputKeysOnly(outputKeysOnly)
                        .skipSampling(skipSampling)
                        .indexName(indexName);
            }
            else {
                // regular import
                writerBuilder = set.insertData(operationContext);
            }

            DataSetWriter writer = writerBuilder
                    .autoIncrementRowLocationArray(autoIncrementRowLocationArray)
                    .execRowTypeFormatIds(execRowTypeFormatIds)
                    .sequences(spliceSequences)
                    .isUpsert(insertMode.equals(InsertNode.InsertMode.UPSERT))
                    .sampleFraction(sampleFraction)
                    .pkCols(pkCols)
                    .tableVersion(tableVersion)
                    .updateCounts(expectedUpdateCounts)
                    .destConglomerate(heapConglom)
                    .tempConglomerateID(getTriggerConglomID())
                    .operationContext(operationContext)
                    .txn(txn)
                    .token(SpliceClient.token)
                    .execRowDefinition(getExecRowDefinition())
                    .build();
            return writer.write();

        }
        catch (Exception e) {
            exceptionHit = true;
            throw Exceptions.parseException(e);
        }
        finally{
            if (skipWAL) {
                flushAndCheckErrors(healthWatcher);
            }
            finalizeNestedTransaction();
            operationContext.popScope();
        }
    }

    private void flushAndCheckErrors(ClusterHealth.ClusterHealthWatcher healthWatcher) throws StandardException {
        PartitionFactory tableFactory = SIDriver.driver().getTableFactory();

        try {
            for (long cid : writeInfo.getIndexConglomerateIds()) {
                try (Partition table = tableFactory.getTable(Long.toString(cid))) {
                    table.flush();
                }
            }
            try (Partition table = tableFactory.getTable(Long.toString(writeInfo.getConglomerateId()))) {
                table.flush();
            }
        } catch (IOException e) {
            throw Exceptions.parseException(e);
        }

        try {
            if (healthWatcher.failedServers() > 0) {
                throw StandardException.newException(SQLState.REGION_SERVER_FAILURE_WITH_NO_WAL_ERROR, healthWatcher.failedServers());
            }
        } finally {
            healthWatcher.close();
        }
    }
    @Override
    public String getVTIFileName(){
        return getSubOperations().get(0).getVTIFileName();
    }


    public boolean skipConflictDetection() {
        return skipConflictDetection;
    }

    public boolean skipWAL() {
        return skipWAL;
    }

    public String getTableVersion() { return tableVersion; }
}<|MERGE_RESOLUTION|>--- conflicted
+++ resolved
@@ -380,15 +380,12 @@
         operationContext.pushScope();
         if(insertMode.equals(InsertNode.InsertMode.UPSERT) && pkCols==null)
             throw ErrorState.UPSERT_NO_PRIMARY_KEYS.newException(""+heapConglom+"");
-<<<<<<< HEAD
+
         if (dsp.isSparkExplain()) {
             dsp.prependSpliceExplainString(this.explainPlan);
             return set;
         }
-        TxnView txn=getCurrentTransaction();
-=======
         TxnView txn=getTransactionForWrite(dsp);
->>>>>>> 71ffd6e8
 
         ClusterHealth.ClusterHealthWatcher healthWatcher = null;
         if (skipWAL) {
