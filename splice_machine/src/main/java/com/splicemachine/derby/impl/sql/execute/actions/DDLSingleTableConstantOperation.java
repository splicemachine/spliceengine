--- conflicted
+++ resolved
@@ -269,7 +269,7 @@
                         true,           // create as unique when not null index
                         cd.getIndexDescriptor().indexType(),
                         td.getSchemaDescriptor().getDatabaseId(),
-                        td.getSchemaName(), 
+                        td.getSchemaName(),
                         cd.getConglomerateName(), td.getName(), td.getUUID(),
                         cols,
                         cd.getIndexDescriptor().getIndexColumnTypes(),
@@ -391,11 +391,6 @@
         TxnView uTxn = userTxnManager.getRawTransaction().getActiveStateTxn();
         TransactionController tc = lcc.getTransactionExecute();
         final TxnView userTxn = uTxn;
-<<<<<<< HEAD
-        DDLMessage.DDLChange ddlChange = ProtoUtil.createDropIndex(indexConglomId, tableConglomId, userTxn.getTxnId(), (BasicUUID) tableId,schemaName,indexName, (BasicUUID) dbId);
-        tc.prepareDataDictionaryChange(DDLUtils.notifyMetadataChange(ddlChange));
-=======
-        notifyMetadataChange(tc, ProtoUtil.createDropIndex(indexConglomId, tableConglomId, userTxn.getTxnId(), (BasicUUID) tableId,schemaName,indexName));
->>>>>>> f73513f9
+        notifyMetadataChange(tc, ProtoUtil.createDropIndex(indexConglomId, tableConglomId, userTxn.getTxnId(), (BasicUUID) tableId,schemaName,indexName, (BasicUUID) dbId));
     }
 }
