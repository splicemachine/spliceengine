/*
 * Copyright (c) 2012 - 2020 Splice Machine, Inc.
 *
 * This file is part of Splice Machine.
 * Splice Machine is free software: you can redistribute it and/or modify it under the terms of the
 * GNU Affero General Public License as published by the Free Software Foundation, either
 * version 3, or (at your option) any later version.
 * Splice Machine is distributed in the hope that it will be useful, but WITHOUT ANY WARRANTY;
 * without even the implied warranty of MERCHANTABILITY or FITNESS FOR A PARTICULAR PURPOSE.
 * See the GNU Affero General Public License for more details.
 * You should have received a copy of the GNU Affero General Public License along with Splice Machine.
 * If not, see <http://www.gnu.org/licenses/>.
 */

package com.splicemachine.derby.impl;


import com.splicemachine.EngineDriver;
import com.splicemachine.db.iapi.error.StandardException;
import com.splicemachine.db.iapi.reference.EngineType;
import com.splicemachine.db.iapi.reference.Property;
import com.splicemachine.db.iapi.services.monitor.PersistentService;
import com.splicemachine.db.io.StorageFactory;
import com.splicemachine.derby.iapi.sql.PropertyManager;
import com.splicemachine.derby.iapi.sql.PropertyManagerService;
import com.splicemachine.pipeline.Exceptions;
import com.splicemachine.utils.SpliceLogUtils;
import org.apache.log4j.Logger;

import java.io.IOException;
import java.util.Enumeration;
import java.util.Map;
import java.util.Properties;
import java.util.Set;

public class SpliceService implements PersistentService {
<<<<<<< HEAD
    protected static final String TYPE = "splice";
    private static Logger LOG = Logger.getLogger(SpliceService.class);
    private PropertyManager propertyManager;

    public SpliceService() {
        SpliceLogUtils.trace(LOG,"instantiated");
        propertyManager = PropertyManagerService.loadPropertyManager();
//        Thread.currentThread().setContextClassLoader(HBaseConfiguration.class.getClassLoader());
    }

    public String getType() {
        SpliceLogUtils.trace(LOG,"getType %s",TYPE);
        return TYPE;
    }

    @SuppressWarnings("rawtypes")
    public Enumeration getBootTimeServices() {
        SpliceLogUtils.trace(LOG,"getBootTimeServices");
        return null;
    }

    @Override
    public Properties getServiceProperties(String serviceName, Properties defaultProperties) throws StandardException {
        Properties service = new Properties(defaultProperties);
        try {
            Set<String> properties = propertyManager.listProperties();
//            List<String> children = ZkUtils.getChildren(zkSpliceDerbyPropertyPath, false);
            for (String property: properties) {
                String value = propertyManager.getProperty(property);
                service.setProperty(property, value);
            }
        } catch (Exception e) {
            SpliceLogUtils.logAndThrow(LOG, "getServiceProperties Failed", Exceptions.parseException(e));
        }
        SpliceLogUtils.trace(LOG,"getServiceProperties serviceName: %s, defaultProperties %s",serviceName, defaultProperties);
//        Properties service = new Properties(SpliceUtils.getAllProperties(defaultProperties));

        service.setProperty(Property.SERVICE_PROTOCOL,"com.splicemachine.db.database.Database");
        service.setProperty(EngineType.PROPERTY,Integer.toString(getEngineType()));
        //service.setProperty(DataDictionary.CORE_DATA_DICTIONARY_VERSION,"10.9");
//        service.setProperty(Property.REQUIRE_AUTHENTICATION_PARAMETER, "true");
//        service.setProperty("derby.language.logQueryPlan", "true"); // unclear of this...
        if (LOG.isTraceEnabled()) {
            LOG.trace("getServiceProperties actual properties serviceName" + serviceName + ", properties " + service);
        }
        return service;
    }

    public void saveServiceProperties(String serviceName, StorageFactory storageFactory, Properties properties, boolean replace) throws StandardException {
        SpliceLogUtils.trace(LOG,"saveServiceProperties with storageFactory serviceName: %s, properties %s, replace %s",serviceName, properties, replace);
        for (Object key :properties.keySet()) {
            if (!propertyManager.propertyExists((String)key)) {
                propertyManager.addProperty((String)key,properties.getProperty((String)key));
            }
        }
    }
=======
	protected static final String TYPE = "splice";
	private static Logger LOG = Logger.getLogger(SpliceService.class);
	private PropertyManager propertyManager;

	public SpliceService() throws StandardException {
		SpliceLogUtils.trace(LOG,"instantiated");
		propertyManager = PropertyManagerService.loadPropertyManager();
	}
	
	public String getType() {
		SpliceLogUtils.trace(LOG,"getType %s",TYPE);
		return TYPE;
	}

	@SuppressWarnings("rawtypes")
	public Enumeration getBootTimeServices() {
		SpliceLogUtils.trace(LOG,"getBootTimeServices");
		return null;
	}

	@Override
	public Properties getServiceProperties(String serviceName, Properties defaultProperties) throws StandardException {
		Properties service = new Properties(defaultProperties);
		try {
			Set<String> properties = propertyManager.listProperties();
			for (String property: properties) {
				String value = propertyManager.getProperty(property);
				service.setProperty(property, value);
			}
		} catch (Exception e) {
            SpliceLogUtils.logAndThrow(LOG, "getServiceProperties Failed", Exceptions.parseException(e));
		}
		SpliceLogUtils.trace(LOG,"getServiceProperties serviceName: %s, defaultProperties %s",serviceName, defaultProperties);

		service.setProperty(Property.SERVICE_PROTOCOL,"com.splicemachine.db.database.Database");
		service.setProperty(EngineType.PROPERTY,Integer.toString(getEngineType()));
		if (LOG.isTraceEnabled()) {
			LOG.trace("getServiceProperties actual properties serviceName" + serviceName + ", properties " + service);
		}
		return service;
	}

	public void saveServiceProperties(String serviceName, StorageFactory storageFactory, Properties properties, boolean replace) throws StandardException {
		SpliceLogUtils.trace(LOG,"saveServiceProperties with storageFactory serviceName: %s, properties %s, replace %s",serviceName, properties, replace);
		for (Map.Entry<Object, Object> entry : properties.entrySet()) {
			String key = (String)entry.getKey();
			String value = (String)properties.get(key);
			String v = null;
			try {
				v = propertyManager.getProperty((String) key);
			} catch (Exception e) {
				//Ignore exceptions
			}
			if (v == null || !v.equals(value)) {
				propertyManager.addProperty((String) key, value);
			}
		}
	}
>>>>>>> f88149ad

    public void saveServiceProperties(String serviceName,Properties properties) throws StandardException {
        SpliceLogUtils.trace(LOG,"saveServiceProperties serviceName: %s, properties %s",serviceName, properties);
        PropertyManager pm = EngineDriver.driver().propertyManager();
        for (Object key :properties.keySet()) {
            if (!pm.propertyExists((String)key)) {
                pm.addProperty((String)key,properties.getProperty((String)key));
            }
        }
    }

    public String createServiceRoot(String name, boolean deleteExisting) throws StandardException {
        SpliceLogUtils.trace(LOG,"createServiceRoot serviceName: %s",name);
        return null;
    }

    public boolean removeServiceRoot(String serviceName) {
        SpliceLogUtils.trace(LOG,"removeServiceRoot serviceName: %s",serviceName);
        return false;
    }

    public String getCanonicalServiceName(String name) {
        SpliceLogUtils.trace(LOG,"getCanonicalServiceName name: %s",name);
        return name;
    }

    public String getUserServiceName(String serviceName) {
        SpliceLogUtils.trace(LOG,"getUserServiceName name: %s",serviceName);
        return null;
    }

    public boolean isSameService(String serviceName1, String serviceName2) {
        SpliceLogUtils.trace(LOG,"isSameService %s = %s",serviceName1,serviceName2);
        return serviceName1.equals(serviceName2);
    }

    public boolean hasStorageFactory() {
        SpliceLogUtils.trace(LOG,"hasStorageFactory ");
        return false;
    }

    public StorageFactory getStorageFactoryInstance(boolean useHome, String databaseName, String tempDirName, String uniqueName) throws StandardException, IOException {
        SpliceLogUtils.trace(LOG,"getStorageFactoryInstance ");
        return null;
    }

    protected int getEngineType() {
        SpliceLogUtils.trace(LOG,"getEngineType");
        return EngineType.STANDALONE_DB;
    }
}
<|MERGE_RESOLUTION|>--- conflicted
+++ resolved
@@ -34,15 +34,13 @@
 import java.util.Set;
 
 public class SpliceService implements PersistentService {
-<<<<<<< HEAD
     protected static final String TYPE = "splice";
     private static Logger LOG = Logger.getLogger(SpliceService.class);
     private PropertyManager propertyManager;
 
-    public SpliceService() {
+	public SpliceService() throws StandardException {
         SpliceLogUtils.trace(LOG,"instantiated");
         propertyManager = PropertyManagerService.loadPropertyManager();
-//        Thread.currentThread().setContextClassLoader(HBaseConfiguration.class.getClassLoader());
     }
 
     public String getType() {
@@ -61,7 +59,6 @@
         Properties service = new Properties(defaultProperties);
         try {
             Set<String> properties = propertyManager.listProperties();
-//            List<String> children = ZkUtils.getChildren(zkSpliceDerbyPropertyPath, false);
             for (String property: properties) {
                 String value = propertyManager.getProperty(property);
                 service.setProperty(property, value);
@@ -70,13 +67,9 @@
             SpliceLogUtils.logAndThrow(LOG, "getServiceProperties Failed", Exceptions.parseException(e));
         }
         SpliceLogUtils.trace(LOG,"getServiceProperties serviceName: %s, defaultProperties %s",serviceName, defaultProperties);
-//        Properties service = new Properties(SpliceUtils.getAllProperties(defaultProperties));
 
         service.setProperty(Property.SERVICE_PROTOCOL,"com.splicemachine.db.database.Database");
         service.setProperty(EngineType.PROPERTY,Integer.toString(getEngineType()));
-        //service.setProperty(DataDictionary.CORE_DATA_DICTIONARY_VERSION,"10.9");
-//        service.setProperty(Property.REQUIRE_AUTHENTICATION_PARAMETER, "true");
-//        service.setProperty("derby.language.logQueryPlan", "true"); // unclear of this...
         if (LOG.isTraceEnabled()) {
             LOG.trace("getServiceProperties actual properties serviceName" + serviceName + ", properties " + service);
         }
@@ -85,57 +78,6 @@
 
     public void saveServiceProperties(String serviceName, StorageFactory storageFactory, Properties properties, boolean replace) throws StandardException {
         SpliceLogUtils.trace(LOG,"saveServiceProperties with storageFactory serviceName: %s, properties %s, replace %s",serviceName, properties, replace);
-        for (Object key :properties.keySet()) {
-            if (!propertyManager.propertyExists((String)key)) {
-                propertyManager.addProperty((String)key,properties.getProperty((String)key));
-            }
-        }
-    }
-=======
-	protected static final String TYPE = "splice";
-	private static Logger LOG = Logger.getLogger(SpliceService.class);
-	private PropertyManager propertyManager;
-
-	public SpliceService() throws StandardException {
-		SpliceLogUtils.trace(LOG,"instantiated");
-		propertyManager = PropertyManagerService.loadPropertyManager();
-	}
-	
-	public String getType() {
-		SpliceLogUtils.trace(LOG,"getType %s",TYPE);
-		return TYPE;
-	}
-
-	@SuppressWarnings("rawtypes")
-	public Enumeration getBootTimeServices() {
-		SpliceLogUtils.trace(LOG,"getBootTimeServices");
-		return null;
-	}
-
-	@Override
-	public Properties getServiceProperties(String serviceName, Properties defaultProperties) throws StandardException {
-		Properties service = new Properties(defaultProperties);
-		try {
-			Set<String> properties = propertyManager.listProperties();
-			for (String property: properties) {
-				String value = propertyManager.getProperty(property);
-				service.setProperty(property, value);
-			}
-		} catch (Exception e) {
-            SpliceLogUtils.logAndThrow(LOG, "getServiceProperties Failed", Exceptions.parseException(e));
-		}
-		SpliceLogUtils.trace(LOG,"getServiceProperties serviceName: %s, defaultProperties %s",serviceName, defaultProperties);
-
-		service.setProperty(Property.SERVICE_PROTOCOL,"com.splicemachine.db.database.Database");
-		service.setProperty(EngineType.PROPERTY,Integer.toString(getEngineType()));
-		if (LOG.isTraceEnabled()) {
-			LOG.trace("getServiceProperties actual properties serviceName" + serviceName + ", properties " + service);
-		}
-		return service;
-	}
-
-	public void saveServiceProperties(String serviceName, StorageFactory storageFactory, Properties properties, boolean replace) throws StandardException {
-		SpliceLogUtils.trace(LOG,"saveServiceProperties with storageFactory serviceName: %s, properties %s, replace %s",serviceName, properties, replace);
 		for (Map.Entry<Object, Object> entry : properties.entrySet()) {
 			String key = (String)entry.getKey();
 			String value = (String)properties.get(key);
@@ -147,10 +89,9 @@
 			}
 			if (v == null || !v.equals(value)) {
 				propertyManager.addProperty((String) key, value);
-			}
-		}
-	}
->>>>>>> f88149ad
+            }
+        }
+    }
 
     public void saveServiceProperties(String serviceName,Properties properties) throws StandardException {
         SpliceLogUtils.trace(LOG,"saveServiceProperties serviceName: %s, properties %s",serviceName, properties);
