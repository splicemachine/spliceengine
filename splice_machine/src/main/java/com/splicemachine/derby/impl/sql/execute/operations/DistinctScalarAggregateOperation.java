--- conflicted
+++ resolved
@@ -35,19 +35,7 @@
     private int orderItem;
     private int[] keyColumns;
     private static final Logger LOG = Logger.getLogger(DistinctScalarAggregateOperation.class);
-<<<<<<< HEAD
     protected static final String NAME = DistinctScalarAggregateOperation.class.getSimpleName().replaceAll("Operation", "");
-=======
-    private byte[] currentKey;
-    private Scan baseScan;
-    private DistinctScalarAggregateIterator step1Aggregator;
-    private SingleDistinctScalarAggregateIterator step2Aggregator;
-    private SingleDistinctScalarAggregateIterator step3Aggregator;
-    private boolean step2Closed;
-    private boolean step3Closed;
-    private DistinctAggregateBuffer buffer;
-    private SpliceResultScanner scanner;
->>>>>>> 4f491216
 
     @Override
     public String getName() {
@@ -90,257 +78,6 @@
     }
 
     @Override
-<<<<<<< HEAD
-=======
-    public RowProvider getReduceRowProvider(SpliceOperation top, PairDecoder rowDecoder, SpliceRuntimeContext spliceRuntimeContext, boolean returnDefaultValue) throws StandardException, IOException {
-        if (LOG.isTraceEnabled())
-            SpliceLogUtils.trace(LOG, "getReduceRowProvider");
-        buildReduceScan(uniqueSequenceID);
-        if(top!=this && top instanceof SinkingOperation){ // If being written to a table, it can be distributed
-            serializeSource=false;
-            SpliceUtils.setInstructions(reduceScan, activation, top, spliceRuntimeContext);
-            serializeSource=true;
-            byte[] tempTableBytes = SpliceDriver.driver().getTempTable().getTempTableName();
-            return new DistributedClientScanProvider("distinctScalarAggregateReduce",tempTableBytes,reduceScan,rowDecoder, spliceRuntimeContext);
-        }else{
-					/*
-        	 * Scanning back to client, the last aggregation has to be performed on the client because we cannot do server side buffering when
-        	 * data is being passed back to the client due to the fact that HBase is a forward only scan in the case of interuptions.
-        	 */
-            return RowProviders.openedSourceProvider(top,LOG,spliceRuntimeContext);
-        }
-    }
-
-    @Override
-    public RowProvider getMapRowProvider(SpliceOperation top, PairDecoder rowDecoder, SpliceRuntimeContext spliceRuntimeContext) throws StandardException, IOException {
-        buildReduceScan(extraUniqueSequenceID);
-        boolean serializeSourceTemp = serializeSource;
-        serializeSource = spliceRuntimeContext.isFirstStepInMultistep();
-        SpliceUtils.setInstructions(reduceScan, activation, top, spliceRuntimeContext);
-        serializeSource = serializeSourceTemp;
-        byte[] tempTableBytes = SpliceDriver.driver().getTempTable().getTempTableName();
-        return new DistributedClientScanProvider("distinctScalarAggregateMap",tempTableBytes,reduceScan,rowDecoder, spliceRuntimeContext);
-    }
-
-
-    @Override
-    protected JobResults doShuffle(SpliceRuntimeContext runtimeContext ) throws StandardException,IOException {
-        long start = System.currentTimeMillis();
-        RowProvider provider;
-        TxnView txn = runtimeContext.getTxn();
-        if (!isInSortedOrder) {
-            SpliceRuntimeContext firstStep = SpliceRuntimeContext.generateSinkRuntimeContext(txn, true);
-            firstStep.setStatementInfo(runtimeContext.getStatementInfo());
-            SpliceRuntimeContext secondStep = SpliceRuntimeContext.generateSinkRuntimeContext(txn,false);
-            secondStep.setStatementInfo(runtimeContext.getStatementInfo());
-            final RowProvider step1 = source.getMapRowProvider(this, OperationUtils.getPairDecoder(this, runtimeContext), firstStep); // Step 1
-            final RowProvider step2 = getMapRowProvider(this, OperationUtils.getPairDecoder(this, runtimeContext), secondStep); // Step 2
-            provider = RowProviders.combineInSeries(step1, step2);
-        } else {
-            SpliceRuntimeContext secondStep = SpliceRuntimeContext.generateSinkRuntimeContext(txn,false);
-            secondStep.setStatementInfo(runtimeContext.getStatementInfo());
-            provider = source.getMapRowProvider(this, OperationUtils.getPairDecoder(this, runtimeContext), secondStep); // Step 1
-        }
-        nextTime+= System.currentTimeMillis()-start;
-        SpliceObserverInstructions soi = SpliceObserverInstructions.create(getActivation(),this,runtimeContext);
-        return provider.shuffleRows(soi,OperationUtils.cleanupSubTasks(this));
-    }
-
-    private void buildReduceScan(byte[] uniqueSequenceID) throws StandardException {
-        try{
-            reduceScan = Scans.buildPrefixRangeScan(uniqueSequenceID, null); //no transaction needed
-            //make sure that we filter out failed tasks
-            if (failedTasks.size() > 0) {
-								reduceScan.setFilter(derbyFactory.getSuccessFilter(failedTasks));
-            }
-        } catch (IOException e) {
-            throw Exceptions.parseException(e);
-        }
-    }
-
-    @Override
-    public void close() throws StandardException, IOException {
-        if(scanner!=null)
-            scanner.close();
-        super.close();
-        // TODO: check why we cal source.close() even though we don't call source.open() from open()
-        if(source!=null)
-            source.close();
-    }
-
-    @Override
-    public byte[] getUniqueSequenceId() {
-        return uniqueSequenceID;
-    }
-
-    private ExecRow getStep1Row(final SpliceRuntimeContext spliceRuntimeContext) throws StandardException, IOException {
-        if (step1Aggregator == null) {
-            buffer = new DistinctAggregateBuffer(SpliceConstants.ringBufferSize,
-                    aggregates,new EmptyRowSupplier(aggregateContext),new SpliceWarningCollector(activation),DistinctAggregateBuffer.STEP.ONE,spliceRuntimeContext);
-            DescriptorSerializer[] serializers = VersionedSerializers.latestVersion(false).getSerializers(getExecRowDefinition());
-            KeyEncoder encoder = new KeyEncoder(NoOpPrefix.INSTANCE,BareKeyHash.encoder(keyColumns,null,serializers),NoOpPostfix.INSTANCE);
-            step1Aggregator = new DistinctScalarAggregateIterator(buffer,new SourceIterator(source),encoder);
-            step1Aggregator.open();
-            timer = spliceRuntimeContext.newTimer();
-        }
-        timer.startTiming();
-        GroupedRow row = step1Aggregator.next(spliceRuntimeContext);
-        if(row==null){
-            currentKey=null;
-            clearCurrentRow();
-            step1Aggregator.close();
-            timer.stopTiming();
-            stopExecutionTime = System.currentTimeMillis();
-            return null;
-        }
-        currentKey = row.getGroupingKey();
-        ExecRow execRow = row.getRow();
-        setCurrentRow(execRow);
-        timer.tick(1);
-        return execRow;
-    }
-
-    private ExecRow getStep2Row(final SpliceRuntimeContext spliceRuntimeContext) throws StandardException, IOException {
-        if (step2Closed)
-            return null;
-        if(step2Aggregator==null){
-            scanner = getResultScanner(keyColumns,spliceRuntimeContext,extraUniqueSequenceID);
-            StandardIterator<ExecRow> sourceIterator = new ScanIterator(scanner,OperationUtils.getPairDecoder(this,spliceRuntimeContext));
-            step2Aggregator = new SingleDistinctScalarAggregateIterator(sourceIterator,new EmptyRowSupplier(aggregateContext),new SpliceWarningCollector(activation),aggregates);
-            step2Aggregator.open();
-            timer = spliceRuntimeContext.newTimer();
-        }
-        timer.startTiming();
-        step2Closed = true;
-        boolean shouldClose = true;
-        try{
-            GroupedRow row = step2Aggregator.next(spliceRuntimeContext);
-            if(row==null) {
-                clearCurrentRow();
-                timer.stopTiming();
-                stopExecutionTime = System.currentTimeMillis();
-                return null;
-            }
-            //don't close the aggregator unless you have no more data
-            shouldClose =false;
-            ExecRow execRow = row.getRow();
-            setCurrentRow(execRow);
-            timer.tick(1);
-            return execRow;
-        } finally{
-            if(shouldClose)
-                step2Aggregator.close();
-        }
-    }
-
-    private boolean matchesSpliceRuntimeBucket(final SpliceRuntimeContext spliceRuntimeContext) {
-        boolean retval = true;
-        if (region != null) {
-            byte[] startKey = region.getStartKey();
-            byte[] endKey = region.getEndKey();
-            byte bucket = spliceRuntimeContext.getHashBucket();
-            // see if this region was used to write intermediate results from step 2
-            if (!(startKey.length > 0 && startKey[0] == bucket || endKey.length > 0 && endKey[0]-1 == bucket)){
-                retval = false;
-            }
-        }
-        return retval;
-    }
-    private ExecRow getStep3Row(final SpliceRuntimeContext spliceRuntimeContext) throws StandardException, IOException {
-        if (step3Closed)
-            return null;
-        if (!matchesSpliceRuntimeBucket(spliceRuntimeContext)) {
-            return null;
-        }
-
-        if(step3Aggregator==null){
-            scanner = getResultScanner(keyColumns,spliceRuntimeContext,uniqueSequenceID);
-            StandardIterator<ExecRow> sourceIterator = new ScanIterator(scanner,OperationUtils.getPairDecoder(this,spliceRuntimeContext));
-            step3Aggregator = new SingleDistinctScalarAggregateIterator(sourceIterator,new EmptyRowSupplier(aggregateContext),new SpliceWarningCollector(activation),aggregates);
-            step3Aggregator.open();
-            timer = spliceRuntimeContext.newTimer();
-        }
-        try{
-            timer.startTiming();
-            GroupedRow row = step3Aggregator.next(spliceRuntimeContext);
-            step3Closed = true;
-            if(row==null){
-                clearCurrentRow();
-                timer.stopTiming();
-                stopExecutionTime = System.currentTimeMillis();
-                return null;
-            }
-            ExecRow execRow = row.getRow();
-            setCurrentRow(execRow);
-            timer.tick(1);
-            return execRow;
-        }finally{
-            step3Aggregator.close();
-        }
-    }
-
-    public ExecRow getNextSinkRow(final SpliceRuntimeContext spliceRuntimeContext) throws StandardException, IOException {
-        if (LOG.isTraceEnabled())
-            SpliceLogUtils.trace(LOG, "getNextSinkRow");
-        if (spliceRuntimeContext.isFirstStepInMultistep())
-            return getStep1Row(spliceRuntimeContext);
-        else
-            return getStep2Row(spliceRuntimeContext);
-    }
-
-    @Override
-    public ExecRow nextRow(SpliceRuntimeContext spliceRuntimeContext) throws StandardException, IOException {
-        if (LOG.isTraceEnabled())
-            SpliceLogUtils.trace(LOG, "getNextRow");
-        return getStep3Row(spliceRuntimeContext);
-    }
-
-
-    @Override
-    public KeyEncoder getKeyEncoder(final SpliceRuntimeContext spliceRuntimeContext) throws StandardException {
-
-        DataHash hash = new SuppliedDataHash(new StandardSupplier<byte[]>() {
-            @Override
-            public byte[] get() throws StandardException {
-                return currentKey;
-            }
-        });
-
-        final HashPrefix prefix = spliceRuntimeContext.isFirstStepInMultistep() ?
-                new BucketingPrefix(new FixedPrefix(extraUniqueSequenceID), HashFunctions.murmur3(0),SpliceDriver.driver().getTempTable().getCurrentSpread()) :
-                new FixedBucketPrefix(spliceRuntimeContext.getHashBucket(),new FixedPrefix(uniqueSequenceID));
-        final KeyPostfix uniquePostfix = new UniquePostfix(spliceRuntimeContext.getCurrentTaskId(),operationInformation.getUUIDGenerator());
-
-        return new KeyEncoder(prefix,spliceRuntimeContext.isFirstStepInMultistep()?hash:NoOpDataHash.INSTANCE,uniquePostfix) {
-            @Override
-            public KeyDecoder getDecoder(){
-                try {
-                    return new KeyDecoder(getKeyHashDecoder(),prefix.getPrefixLength());
-                } catch (StandardException e) {
-                    SpliceLogUtils.logAndThrowRuntime(LOG,e);
-                }
-                return null;
-            }};
-    }
-
-    private KeyHashDecoder getKeyHashDecoder() throws StandardException {
-        ExecRow execRowDefinition = getExecRowDefinition();
-        DescriptorSerializer[] serializers = VersionedSerializers.latestVersion(false).getSerializers(execRowDefinition);
-        int[] rowColumns = IntArrays.intersect(keyColumns, execRowDefinition.nColumns());
-        return EntryDataDecoder.decoder(rowColumns, null,serializers);
-    }
-
-
-    @Override
-    public DataHash getRowHash(SpliceRuntimeContext spliceRuntimeContext) throws StandardException {
-        ExecRow execRowDefinition = getExecRowDefinition();
-        int[] rowColumns = IntArrays.complement(keyColumns, execRowDefinition.nColumns());
-        DescriptorSerializer[] serializers = VersionedSerializers.latestVersion(false).getSerializers(execRowDefinition);
-        return BareKeyHash.encoder(rowColumns,null,serializers);
-    }
-
-    @Override
->>>>>>> 4f491216
     public void writeExternal(ObjectOutput out) throws IOException {
         super.writeExternal(out);
         out.writeBoolean(isInSortedOrder);
@@ -386,48 +123,7 @@
         for(SpliceGenericAggregator aggregator:aggregates) {
             aggregator.finish(locatedRow.getRow());
         }
-<<<<<<< HEAD
         return locatedRow;
-=======
-
-        //we are under another sink, so we need to use a RegionAwareScanner
-        final DataValueDescriptor[] cols = sourceExecIndexRow.getRowArray();
-        ScanBoundary boundary = new BaseHashAwareScanBoundary(SpliceConstants.DEFAULT_FAMILY_BYTES){
-            @Override
-            public byte[] getStartKey(Result result) {
-                MultiFieldDecoder fieldDecoder = MultiFieldDecoder.wrap(result.getRow());
-                fieldDecoder.seek(uniqueID.length+1);
-
-                int adjusted = DerbyBytesUtil.skip(fieldDecoder,keyColumns,cols);
-                fieldDecoder.reset();
-                return fieldDecoder.slice(adjusted+uniqueID.length+1);
-            }
-
-            @Override
-            public byte[] getStopKey(Result result) {
-                byte[] start = getStartKey(result);
-                BytesUtil.unsignedIncrement(start, start.length - 1);
-                return start;
-            }
-        };
-        // reset baseScan to bucket# + uniqueId
-        byte[] regionStart = region.getStartKey();
-        byte[] start = new byte[regionStart.length+uniqueID.length];
-        System.arraycopy(regionStart, 0, start, 0, regionStart.length);
-        System.arraycopy(uniqueID, 0, start, regionStart.length, uniqueID.length);
-        try {
-            baseScan = Scans.buildPrefixRangeScan(start, null);
-        }  catch (IOException e) {
-            throw Exceptions.parseException(e);
-        }
-        //don't use a transaction for this, since we are reading from temp
-        return RegionAwareScanner.create(null,region,baseScan,SpliceConstants.TEMP_TABLE_BYTES,boundary,spliceRuntimeContext);
-    }
-
-    @Override
-    public String toString() {
-        return String.format("DistinctScalarAggregateOperation {resultSetNumber=%d, source=%s}", resultSetNumber, source);
->>>>>>> 4f491216
     }
 
 }