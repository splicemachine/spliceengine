package com.splicemachine.derby.impl.store.access.hbase;

import com.splicemachine.db.iapi.error.StandardException;
import com.splicemachine.db.iapi.services.cache.ClassSize;
import com.splicemachine.db.iapi.services.io.ArrayInputStream;
import com.splicemachine.db.iapi.services.io.StoredFormatIds;
import com.splicemachine.db.iapi.types.DataType;
import com.splicemachine.db.iapi.types.DataValueDescriptor;
import com.splicemachine.db.iapi.types.DataValueFactoryImpl;
import com.splicemachine.db.iapi.types.RowLocation;
import com.splicemachine.db.shared.common.sanity.SanityManager;
import com.splicemachine.utils.ByteSlice;
import org.apache.hadoop.hbase.util.Bytes;

import java.io.IOException;
import java.io.ObjectInput;
import java.io.ObjectOutput;
import java.util.Objects;

/**
 *
 */
public class HBaseRowLocation extends DataType implements RowLocation {

    private static final int BASE_MEMORY_USAGE = ClassSize.estimateBaseFromCatalog(HBaseRowLocation.class);

    private ByteSlice slice;

    /**
     * Factory method for creating a new HBaseRowLocation from an existing where the new shares NO references with the old.
     */
    public static HBaseRowLocation deepClone(HBaseRowLocation srcLocation) {
        ByteSlice sourceSlice = srcLocation.getSlice();
        ByteSlice newSlice = sourceSlice == null ? new ByteSlice() : ByteSlice.wrap(sourceSlice.getByteCopy());
        return new HBaseRowLocation(newSlice);
    }

    public HBaseRowLocation() {
    }

    public HBaseRowLocation(byte[] rowKey) {
        this.slice = ByteSlice.wrap(rowKey);
    }

    public HBaseRowLocation(ByteSlice slice) {
        this.slice = slice;
    }

    /**
     * For cloning
     *
     * CAUTION: returned object will share mutable ByteSlice and mutable byte[] array with this.
     */
    public HBaseRowLocation(HBaseRowLocation other) {
        this.slice = other.slice;
    }

    @Override
    public int estimateMemoryUsage() {
        return BASE_MEMORY_USAGE;
    }

    @Override
    public final void setValue(byte[] theValue) {
        if (slice == null) {
            slice = ByteSlice.wrap(theValue);
        }
        else {
            slice.set(theValue);
<<<<<<< HEAD
	}
    
    public final byte[]	getBytes() {
		return slice != null?slice.getByteCopy():null;
	}
    @Override
	public String getTypeName() {
		return "HBaseRowLocation";
	}

	public void setValueFromResultSet(java.sql.ResultSet resultSet, int colNumber,
		boolean isNullable) {
	}

	public DataValueDescriptor getNewNull() {
		return new HBaseRowLocation();
	}
	@Override
	public Object getObject() {
		return this.slice;
	}

	@Override
	public void setValue(Object theValue) throws StandardException {
		this.slice = (ByteSlice) theValue;
	}

	public DataValueDescriptor cloneValue(boolean forceMaterialization) {
		return new HBaseRowLocation(this.getBytes());
	}

	public String getString() {
		return toString();
	}
	
	public int getLength() {
		return this.slice == null ? 0 : this.slice.length();//what is the length of the primary key?
	}

	/*
	** Methods of Orderable (from RowLocation)
	**
	** see description in
	** protocol/Database/Storage/Access/Interface/Orderable.java 
	**
	*/

	public boolean compare(int op,
						   DataValueDescriptor other,
						   boolean orderedNulls,
						   boolean unknownRV) throws StandardException
	{
		// HeapRowLocation should not be null, ignore orderedNulls
		int result = compare(other);

		switch(op)
		{
		case ORDER_OP_LESSTHAN:
			return (result < 0); // this < other
		case ORDER_OP_EQUALS:
			return (result == 0);  // this == other
		case ORDER_OP_LESSOREQUALS:
			return (result <= 0);  // this <= other
		default:

            if (SanityManager.DEBUG)
                SanityManager.THROWASSERT("Unexpected operation");
			return false;
		}
	}

	public int compare(DataValueDescriptor other) throws StandardException
	{
        /* REVISIT: do we need this check?
        if (SanityManager.DEBUG)
            SanityManager.ASSERT(other instanceof HBaseRowLocation);
        */
=======
        }
    }
>>>>>>> 6a119b69

    @Override
    public final byte[] getBytes() throws StandardException {
        return slice != null ? slice.getByteCopy() : null;
    }

    @Override
    public String getTypeName() {
        return "HBaseRowLocation";
    }

    @Override
    public void setValueFromResultSet(java.sql.ResultSet resultSet, int colNumber, boolean isNullable) {
    }

    public DataValueDescriptor getNewNull() {
        return new HBaseRowLocation();
    }

    @Override
    public Object getObject() {
        return this.slice;
    }

    @Override
    public void setValue(Object theValue) throws StandardException {
        this.slice = (ByteSlice) theValue;
    }

    /**
     * CAUTION: returned object will share mutable ByteSlice and mutable byte[] array with this.
     */
    @Override
    public HBaseRowLocation cloneValue(boolean forceMaterialization) {
        return new HBaseRowLocation(this);
    }

    @Override
    public String getString() {
        return toString();
    }

    @Override
    public int getLength() {
        return this.slice == null ? 0 : this.slice.length();//what is the length of the primary key?
    }

    @Override
    public boolean compare(int op,
                           DataValueDescriptor other,
                           boolean orderedNulls,
                           boolean unknownRV) throws StandardException {
        // HeapRowLocation should not be null, ignore orderedNulls
        int result = compare(other);

        switch (op) {
            case ORDER_OP_LESSTHAN:
                return (result < 0); // this < other
            case ORDER_OP_EQUALS:
                return (result == 0);  // this == other
            case ORDER_OP_LESSOREQUALS:
                return (result <= 0);  // this <= other
            default:

                if (SanityManager.DEBUG)
                    SanityManager.THROWASSERT("Unexpected operation");
                return false;
        }
    }

    @Override
    public int compare(DataValueDescriptor other) throws StandardException {
        return Bytes.compareTo(getBytes(), other.getBytes());
    }

    /**
     * Return my format identifier.
     */
    @Override
    public int getTypeFormatId() {
        return StoredFormatIds.ACCESS_HEAP_ROW_LOCATION_V1_ID;
    }

    @Override
    public boolean isNull() {
        return slice == null;
    }

    @Override
    public void writeExternal(ObjectOutput out) throws IOException {
        out.writeObject(slice);
    }

    @Override
    public void readExternal(ObjectInput in) throws IOException, ClassNotFoundException {
        slice = (ByteSlice) in.readObject();
    }

    @Override
    public void readExternalFromArray(ArrayInputStream in) throws IOException, ClassNotFoundException {
    }

    @Override
    public void restoreToNull() {
    }

    @Override
    protected void setFrom(DataValueDescriptor theValue) {
        if (SanityManager.DEBUG)
            SanityManager.ASSERT(theValue instanceof HBaseRowLocation,
                    "Should only be set from another HeapRowLocation");
        HBaseRowLocation that = (HBaseRowLocation) theValue;
        ByteSlice otherSlice = that.slice;
        this.slice.set(otherSlice.array(), otherSlice.offset(), otherSlice.length());
    }

    @Override
    public boolean equals(Object ref) {
        return (this == ref) || (ref instanceof HBaseRowLocation) &&
                Objects.equals(((HBaseRowLocation) ref).slice, this.slice);
    }

    @Override
    public int hashCode() {
        return this.slice == null ? 0 : this.slice.hashCode();
    }

    @Override
    public String toString() {
        return slice != null ? slice.toHexString() : "null";
    }

    @Override
    public DataValueFactoryImpl.Format getFormat() {
        return DataValueFactoryImpl.Format.ROW_LOCATION;
    }

    public ByteSlice getSlice() {
        return slice;
    }
}<|MERGE_RESOLUTION|>--- conflicted
+++ resolved
@@ -67,91 +67,11 @@
         }
         else {
             slice.set(theValue);
-<<<<<<< HEAD
-	}
-    
-    public final byte[]	getBytes() {
-		return slice != null?slice.getByteCopy():null;
-	}
-    @Override
-	public String getTypeName() {
-		return "HBaseRowLocation";
-	}
-
-	public void setValueFromResultSet(java.sql.ResultSet resultSet, int colNumber,
-		boolean isNullable) {
-	}
-
-	public DataValueDescriptor getNewNull() {
-		return new HBaseRowLocation();
-	}
-	@Override
-	public Object getObject() {
-		return this.slice;
-	}
-
-	@Override
-	public void setValue(Object theValue) throws StandardException {
-		this.slice = (ByteSlice) theValue;
-	}
-
-	public DataValueDescriptor cloneValue(boolean forceMaterialization) {
-		return new HBaseRowLocation(this.getBytes());
-	}
-
-	public String getString() {
-		return toString();
-	}
-	
-	public int getLength() {
-		return this.slice == null ? 0 : this.slice.length();//what is the length of the primary key?
-	}
-
-	/*
-	** Methods of Orderable (from RowLocation)
-	**
-	** see description in
-	** protocol/Database/Storage/Access/Interface/Orderable.java 
-	**
-	*/
-
-	public boolean compare(int op,
-						   DataValueDescriptor other,
-						   boolean orderedNulls,
-						   boolean unknownRV) throws StandardException
-	{
-		// HeapRowLocation should not be null, ignore orderedNulls
-		int result = compare(other);
-
-		switch(op)
-		{
-		case ORDER_OP_LESSTHAN:
-			return (result < 0); // this < other
-		case ORDER_OP_EQUALS:
-			return (result == 0);  // this == other
-		case ORDER_OP_LESSOREQUALS:
-			return (result <= 0);  // this <= other
-		default:
-
-            if (SanityManager.DEBUG)
-                SanityManager.THROWASSERT("Unexpected operation");
-			return false;
-		}
-	}
-
-	public int compare(DataValueDescriptor other) throws StandardException
-	{
-        /* REVISIT: do we need this check?
-        if (SanityManager.DEBUG)
-            SanityManager.ASSERT(other instanceof HBaseRowLocation);
-        */
-=======
         }
     }
->>>>>>> 6a119b69
-
-    @Override
-    public final byte[] getBytes() throws StandardException {
+
+    @Override
+    public final byte[] getBytes() {
         return slice != null ? slice.getByteCopy() : null;
     }
 
@@ -183,7 +103,7 @@
      */
     @Override
     public HBaseRowLocation cloneValue(boolean forceMaterialization) {
-        return new HBaseRowLocation(this);
+        return new HBaseRowLocation(this.getBytes());
     }
 
     @Override
