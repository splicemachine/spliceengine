/*
 * Copyright (c) 2012 - 2020 Splice Machine, Inc.
 *
 * This file is part of Splice Machine.
 * Splice Machine is free software: you can redistribute it and/or modify it under the terms of the
 * GNU Affero General Public License as published by the Free Software Foundation, either
 * version 3, or (at your option) any later version.
 * Splice Machine is distributed in the hope that it will be useful, but WITHOUT ANY WARRANTY;
 * without even the implied warranty of MERCHANTABILITY or FITNESS FOR A PARTICULAR PURPOSE.
 * See the GNU Affero General Public License for more details.
 * You should have received a copy of the GNU Affero General Public License along with Splice Machine.
 * If not, see <http://www.gnu.org/licenses/>.
 */

package com.splicemachine.derby.impl.store.access;

import com.splicemachine.db.iapi.error.StandardException;
import com.splicemachine.db.iapi.services.context.ContextManager;
import com.splicemachine.db.iapi.services.daemon.Serviceable;
import com.splicemachine.db.iapi.services.locks.CompatibilitySpace;
import com.splicemachine.db.iapi.services.property.PersistentSet;
import com.splicemachine.db.iapi.store.access.FileResource;
import com.splicemachine.db.iapi.store.raw.*;
import com.splicemachine.db.iapi.store.raw.Transaction;
import com.splicemachine.db.iapi.types.DataValueFactory;
import com.splicemachine.pipeline.Exceptions;
import com.splicemachine.si.api.txn.Txn;
import com.splicemachine.si.api.txn.TxnView;
import com.splicemachine.si.impl.*;
import com.splicemachine.utils.SpliceLogUtils;
import org.apache.log4j.Logger;

import java.io.IOException;

/**
 * @author Scott Fines
 *         Date: 8/19/14
 */
public abstract class BaseSpliceTransaction<T extends BaseTransaction> implements Transaction{
    private static Logger LOG=Logger.getLogger(BaseSpliceTransaction.class);
    CompatibilitySpace compatibilitySpace;
    SpliceTransactionFactory spliceTransactionFactory;
    DataValueFactory dataValueFactory;
    SpliceTransactionContext transContext;
    protected T transaction;

    void setTransactionName(String s){
        transaction.setTransactionName(s);
    }

    String getTransactionName(){
        return transaction.getTransactionName();
    }

    public void commitNoSync(int commitFlag) throws StandardException{
        SpliceLogUtils.debug(LOG,"commitNoSync commitFlag"+commitFlag);
        try {
            transaction.commitNoSync(commitFlag);
        } catch (IOException e) {
            throw Exceptions.parseException(e);
        }
    }

    public void close() throws StandardException{
        SpliceLogUtils.debug(LOG,"close");

        if(transContext!=null){
            transContext.popMe();
            transContext=null;
        }
        transaction.close();
    }

    public abstract boolean allowsWrites();

    public void destroy() throws StandardException{
        SpliceLogUtils.debug(LOG,"destroy");
        if (!transaction.isClosed())
            try {
                transaction.abort();
            } catch (IOException e) {
                throw Exceptions.parseException(e);
            }
        close();
    }

    @Override
    public DataValueFactory getDataValueFactory() throws StandardException{
        return dataValueFactory;
    }

    @Override
    public int setSavePoint(String name,Object kindOfSavepoint) throws StandardException{
        try {
            return transaction.setSavePoint(name, kindOfSavepoint);
        } catch (IOException e) {
            throw Exceptions.parseException(e);
        }
    }

    @Override
    public int releaseSavePoint(String name,Object kindOfSavepoint) throws StandardException{
        try {
            return transaction.releaseSavePoint(name, kindOfSavepoint);
        } catch (IOException e) {
            throw Exceptions.parseException(e);
        }
    }

    @Override
    public int rollbackToSavePoint(String name,Object kindOfSavepoint) throws StandardException{
        try {
            return transaction.rollbackToSavePoint(name, kindOfSavepoint);
        } catch (IOException e) {
            throw Exceptions.parseException(e);
        }
    }

    @Override
    public void addPostCommitWork(Serviceable work){
    }

    @Override
    public void addPostTerminationWork(Serviceable work){
    }

    @Override
    public FileResource getFileHandler(){
        return (spliceTransactionFactory==null?null:spliceTransactionFactory.getFileHandler());
    }

    @Override
    public boolean anyoneBlocked(){
        return false;
    }

    @Override
    public void createXATransactionFromLocalTransaction(int format_id,byte[] global_id,byte[] branch_id) throws StandardException{
    }

    @Override
    public int xa_prepare() throws StandardException{
        return 0;
    }

    @Override
    public boolean isIdle(){
        return transaction.isIdle();
    }

    @Override
    public boolean isPristine(){
        return transaction.isPristine();
    }

    @Override
    public void xa_rollback() throws StandardException{
        abort();
    }

    @Override
    public ContextManager getContextManager(){
        return transContext.getContextManager();
    }

    @Override
    public CompatibilitySpace getCompatibilitySpace(){
        return compatibilitySpace;
    }

    @Override
    public void setNoLockWait(boolean noWait){
    }

    @Override
    public void setup(PersistentSet set) throws StandardException{
    }

    @Override
    public GlobalTransactionId getGlobalId(){
        return null;
    }

    @Override
    public void xa_commit(boolean onePhase) throws StandardException{
        SpliceLogUtils.debug(LOG,"xa_commit");
        try{
            transaction.xa_commit(onePhase);
        }catch(Exception e){
            throw StandardException.newException(e.getMessage(),e);
        }
    }

    public abstract TxnView getTxnInformation();

    public abstract void setActiveState(boolean nested,boolean additive,TxnView parentTxn);

    public TxnView getActiveStateTxn(){
        return transaction.getActiveStateTxn();
    }

    public boolean isRestoreMode() {
        return transaction.isRestoreMode();
    }

<<<<<<< HEAD
=======
    /**
	 * Push a transaction to the transaction stack.
	 * It is expected that this is not a user transaction (savepoint),
	 * but a transaction generated internally for execution
	 * of nested operations in an operation tree.
	 */
    public void pushInternalTransaction(Txn txn) throws StandardException {
        transaction.pushInternalTransaction(txn);
    }

    /**
	 * Pop the last transaction pushed to the transaction stack.
	 * It is expected that this is called in a code path where no
	 * user transactions could possibly have been created in between the
	 * last call to pushInternalTransaction and the call to
	 * popInternalTransaction (in other words, this is for use in
	 * query execution code only, and not parser code).
	 */
    public void popInternalTransaction() throws StandardException {
        transaction.popInternalTransaction();
    }
>>>>>>> a8680fe5
}<|MERGE_RESOLUTION|>--- conflicted
+++ resolved
@@ -203,8 +203,6 @@
         return transaction.isRestoreMode();
     }
 
-<<<<<<< HEAD
-=======
     /**
 	 * Push a transaction to the transaction stack.
 	 * It is expected that this is not a user transaction (savepoint),
@@ -226,5 +224,4 @@
     public void popInternalTransaction() throws StandardException {
         transaction.popInternalTransaction();
     }
->>>>>>> a8680fe5
 }