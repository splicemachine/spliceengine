/*
 * Copyright (c) 2012 - 2020 Splice Machine, Inc.
 *
 * This file is part of Splice Machine.
 * Splice Machine is free software: you can redistribute it and/or modify it under the terms of the
 * GNU Affero General Public License as published by the Free Software Foundation, either
 * version 3, or (at your option) any later version.
 * Splice Machine is distributed in the hope that it will be useful, but WITHOUT ANY WARRANTY;
 * without even the implied warranty of MERCHANTABILITY or FITNESS FOR A PARTICULAR PURPOSE.
 * See the GNU Affero General Public License for more details.
 * You should have received a copy of the GNU Affero General Public License along with Splice Machine.
 * If not, see <http://www.gnu.org/licenses/>.
 */

package com.splicemachine.derby.impl.sql.execute.actions;

import com.splicemachine.db.catalog.IndexDescriptor;
import com.splicemachine.db.catalog.types.IndexDescriptorImpl;
import com.splicemachine.db.iapi.error.ExceptionSeverity;
import com.splicemachine.db.iapi.error.StandardException;
import com.splicemachine.db.iapi.jdbc.ConnectionContext;
import com.splicemachine.db.iapi.sql.Activation;
import com.splicemachine.db.iapi.sql.StatementType;
import com.splicemachine.db.iapi.sql.conn.LanguageConnectionContext;
import com.splicemachine.db.iapi.sql.dictionary.*;
import com.splicemachine.db.iapi.sql.execute.ConstantAction;
import com.splicemachine.db.iapi.store.access.TransactionController;
import com.splicemachine.db.impl.sql.execute.ColumnInfo;
import com.splicemachine.db.impl.sql.execute.DDLConstantAction;
import com.splicemachine.db.shared.common.reference.SQLState;

import java.sql.Connection;
import java.sql.PreparedStatement;
import java.sql.SQLException;
import java.util.Properties;

/**
 * A Constant Action for creating a table in a Splice-efficient fashion
 *
 * @author Scott Fines
 * Created on: 3/5/13
 */
public class SpliceCreateTableOperation extends CreateTableConstantOperation {
    private final int tableType;
    private final String tableName;
    private final String schemaName;
    private final String withDataQueryString;
    private final int    createBehavior;

    /**
     * Make the ConstantAction for a CREATE TABLE statement.
     *
     * @param schemaName           name for the schema that table lives in.
     * @param tableName            Name of table.
     * @param tableType            Type of table (e.g., BASE, global temporary table).
     * @param columnInfo           Information on all the columns in the table.
     *                             (REMIND tableDescriptor ignored)
     * @param constraintActions    CreateConstraintConstantAction[] for constraints
     * @param properties           Optional table properties
     * @param createBehavior       CREATE_IF_NOT_EXISTS or CREATE_DEFAULT
     * @param lockGranularity      The lock granularity.
     * @param onCommitDeleteRows   If true, on commit delete rows else on commit preserve rows of temporary table.
     * @param onRollbackDeleteRows If true, on rollback, delete rows from temp tables which were logically modified.
     *                             true is the only supported value
     * @param withDataQueryString  this is non-null only when the create table statement contains a query to create
     *                             and populate the table with a query.
     */
    public SpliceCreateTableOperation(String schemaName,
                                      String tableName,
                                      int tableType,
                                      ColumnInfo[] columnInfo,
                                      ConstantAction[] constraintActions,
                                      Properties properties,
                                      int createBehavior,
                                      char lockGranularity,
                                      boolean onCommitDeleteRows,
                                      boolean onRollbackDeleteRows,
                                      String withDataQueryString,
                                      boolean isExternal,
                                      String delimited,
                                      String escaped,
                                      String lines,
                                      String storedAs,
                                      String location,
                                      String compression,
                                      boolean mergeSchema,
                                      boolean presplit,
                                      boolean isLogicalKey,
                                      String splitKeyPath,
                                      String columnDelimiter,
                                      String characterDelimiter,
                                      String timestampFormat,
                                      String dateFormat,
                                      String timeFormat) {
        super(schemaName, tableName, tableType, columnInfo, constraintActions, properties, lockGranularity, onCommitDeleteRows, onRollbackDeleteRows, isExternal,
                delimited, escaped, lines, storedAs, location, compression, mergeSchema,presplit,isLogicalKey,splitKeyPath,
                columnDelimiter,characterDelimiter,timestampFormat,dateFormat,timeFormat);
        this.tableType = tableType;
        this.tableName = tableName;
        this.schemaName = schemaName;
        this.withDataQueryString = withDataQueryString;
        this.createBehavior = createBehavior;
    }

    @Override
    public void executeConstantAction(Activation activation) throws StandardException {
        /*
         * what follows here is a pretty nasty hack to prevent creating duplicate Table entries.
         *
         * There are two underlying problems preventing a more elegant solution here:
         *
         * 1. Derby manages system indices inside of the DataDictionary, rather than
         * allowing transparent insertions. This prevents the Index management coprocessors
         * from managing indices themselves.
         *
         * 2. Derby generates a UUID for a table which it uses as it's key for inserting
         * into its indices (because it manages them itself). Then, the HBase row key for
         * the system indices is just a random Row Key, rather than a primary key-type structure.
         * This means that a UniqueConstraint running in the Index coprocessor will never fail, which
         * will allow duplicates in.
         *
         * The most effective implementation is probably to remove explicit index management
         * from the DataDictionary, which should mean that UniqueConstraints can be enforced like
         * any other table, but that's a huge amount of work for very little reward in this case.
         *
         * Thus, this little hack: Basically, before creating the table, we first scan the SYSTABLES table
         * to see if any table with that name already exists in the specified Schema. If it doesn't, we
         * allow the table to be created; if it does, then we bomb out with an error.
         *
         * The downside? This is a check-then-act operation, which probably isn't thread-safe (and certainly
         * isn't cluster-safe), so we have to be certain that DDL operations occur within a transaction. Even then,
         * we're probably not safe, and this breaks adding tables concurrently. However, I am pretty sure that
         * the DataDictionary in general is not cluster-safe, so we are probably not any more screwed now
         * than we were before. Still, if this causes concurrent table-creations to fail, blame me.
         *
         * -Scott Fines, March 26 2013 -
         */
<<<<<<< HEAD
        LanguageConnectionContext lcc = activation.getLanguageConnectionContext();
        DataDictionary dd = lcc.getDataDictionary();
        TransactionController tc = lcc.getTransactionExecute();

        SchemaDescriptor sd;
        if(tableType == TableDescriptor.GLOBAL_TEMPORARY_TABLE_TYPE)
            sd = dd.getSchemaDescriptor(null, schemaName,tc, true);
        else
            sd = DDLConstantAction.getSchemaDescriptorForCreate(dd, activation, lcc.getDatabaseId(), schemaName);

        TableDescriptor tableDescriptor = dd.getTableDescriptor(tableName, sd,tc);
        if (tableDescriptor != null) {
            StandardException e = StandardException.newException(SQLState.LANG_OBJECT_ALREADY_EXISTS_IN_OBJECT,
                    "table", tableName, "schema", schemaName);
            if (createBehavior == StatementType.CREATE_IF_NOT_EXISTS) {
                e.setSeverity(ExceptionSeverity.WARNING_SEVERITY);
            }
            throw e;
        }
=======
		LanguageConnectionContext lcc = activation.getLanguageConnectionContext();
		DataDictionary dd = lcc.getDataDictionary();
		TransactionController tc = lcc.getTransactionExecute();
		String tempTableName = lcc.mangleTableName(tableName);

		SchemaDescriptor sd;
		if(isTempTable())
			sd = dd.getSchemaDescriptor(schemaName, tc, true);
		else
			sd = DDLConstantAction.getSchemaDescriptorForCreate(dd, activation, schemaName);

		TableDescriptor tableDescriptor = dd.getTableDescriptor(tableName, sd, tc);
		TableDescriptor tempTableDescriptor = dd.getTableDescriptor(tempTableName, sd, tc);
		if (tableDescriptor != null || tempTableDescriptor != null) {
			StandardException e = StandardException.newException(SQLState.LANG_OBJECT_ALREADY_EXISTS_IN_OBJECT,
					"table", tableName, "schema", schemaName);
			if (createBehavior == StatementType.CREATE_IF_NOT_EXISTS) {
				e.setSeverity(ExceptionSeverity.WARNING_SEVERITY);
			}
			throw e;
		}
>>>>>>> e30f4e22

		if(!isTempTable() && hasNameClashWithLocalTempTable(lcc, tableName, sd)) {
			throw StandardException.newException(SQLState.LANG_NAME_CLASH_WITH_LOCAL_TEMP_TABLE,
					schemaName, tableName);
		}

        /*
         * The table didn't exist in a manner which is visible to us, so
         * it should be safe to try and create it.
         *
         */
        //if the table doesn't exist, allow super class to create it
        super.executeConstantAction(activation);

<<<<<<< HEAD
        // If "WITH DATA", parse, plan, etc, the insert query string now that we've created the table
        if (withDataQueryString != null) {
            ConnectionContext cc = (ConnectionContext)
                    lcc.getContextManager().getContext(ConnectionContext.CONTEXT_ID);
            activation.setupSQLSessionContextForChildren(false);
            try ( // try with resources
                  Connection conn = cc.getNestedConnection(true);
                  PreparedStatement ps =
                          conn.prepareStatement("insert into \""+schemaName+"\".\""+tableName+"\" "+withDataQueryString)
            )  {
                int rows = ps.executeUpdate();
                activation.addRowsSeen(rows);
            } catch (SQLException e) {
                // TODO: JC - externalize msg
                throw StandardException.newException("Failed execute create table with data insert string.", e);
            }
        }
    }
=======
		// If "WITH DATA", parse, plan, etc, the insert query string now that we've created the table
		if (withDataQueryString != null) {
			ConnectionContext cc = (ConnectionContext)
					lcc.getContextManager().getContext(ConnectionContext.CONTEXT_ID);
			activation.setupSQLSessionContextForChildren(false);
			try ( // try with resources
				  Connection conn = cc.getNestedConnection(true);
				  PreparedStatement ps =
						  conn.prepareStatement("insert into \""+schemaName+"\".\""+(isTempTable() ? tempTableName : tableName)+"\" "+withDataQueryString)
			)  {
				int rows = ps.executeUpdate();
				activation.addRowsSeen(rows);
			} catch (SQLException e) {
				// TODO: JC - externalize msg
				throw StandardException.newException("Failed execute create table with data insert string.", e);
			}
		}
	}
>>>>>>> e30f4e22

    @Override
    protected ConglomerateDescriptor getTableConglomerateDescriptor(TableDescriptor td, long conglomId, SchemaDescriptor sd, DataDescriptorGenerator ddg) throws StandardException {
        /*
         * If there is a PrimaryKey Constraint, build an IndexRowGenerator that returns the Primary Keys,
         * otherwise, do whatever Derby does by default
         */
        if(constraintActions ==null)
            return super.getTableConglomerateDescriptor(td,conglomId,sd,ddg);

        for(ConstraintConstantOperation constantAction:constraintActions){
            if(constantAction.getConstraintType()== DataDictionary.PRIMARYKEY_CONSTRAINT){
                int [] pkColumns = ((CreateConstraintConstantOperation)constantAction).genColumnPositions(td, true);
                boolean[] ascending = new boolean[pkColumns.length];
                for(int i=0;i<ascending.length;i++){
                    ascending[i] = true;
                }

                IndexDescriptor descriptor = new IndexDescriptorImpl("PRIMARYKEY",true,false,pkColumns,ascending,pkColumns.length,false,false);
                IndexRowGenerator irg = new IndexRowGenerator(descriptor);
                return ddg.newConglomerateDescriptor(conglomId,null,false,irg,false,null,td.getUUID(),sd.getUUID());
            }
        }
        return super.getTableConglomerateDescriptor(td,conglomId,sd,ddg);
    }

<<<<<<< HEAD
    public String getScopeName() {
        return String.format("Create Table %s", tableName);
    }
=======
	public String getScopeName() {
		return String.format("Create Table %s", tableName);
	}

	private boolean isTempTable() {
		return tableType == TableDescriptor.LOCAL_TEMPORARY_TABLE_TYPE;
	}

	private boolean hasNameClashWithLocalTempTable(LanguageConnectionContext lcc, String tableName, SchemaDescriptor sd)
			throws StandardException
	{
		DataDictionary dd = lcc.getDataDictionary();

		final String localTempTableNameStart = tableName + lcc.LOCAL_TEMP_TABLE_SUFFIX_FIX_PART;
		final String localTempTableNameEnd = tableName + lcc.LOCAL_TEMP_TABLE_SUFFIX_FIX_PART + "a";

		return !dd.getTableDescriptors(localTempTableNameStart, localTempTableNameEnd, sd).isEmpty();
	}
>>>>>>> e30f4e22
}<|MERGE_RESOLUTION|>--- conflicted
+++ resolved
@@ -135,19 +135,20 @@
          *
          * -Scott Fines, March 26 2013 -
          */
-<<<<<<< HEAD
         LanguageConnectionContext lcc = activation.getLanguageConnectionContext();
         DataDictionary dd = lcc.getDataDictionary();
         TransactionController tc = lcc.getTransactionExecute();
+		String tempTableName = lcc.mangleTableName(tableName);
 
         SchemaDescriptor sd;
-        if(tableType == TableDescriptor.GLOBAL_TEMPORARY_TABLE_TYPE)
-            sd = dd.getSchemaDescriptor(null, schemaName,tc, true);
+		if(isTempTable())
+			sd = dd.getSchemaDescriptor(null, schemaName, tc, true);
         else
             sd = DDLConstantAction.getSchemaDescriptorForCreate(dd, activation, lcc.getDatabaseId(), schemaName);
 
         TableDescriptor tableDescriptor = dd.getTableDescriptor(tableName, sd,tc);
-        if (tableDescriptor != null) {
+		TableDescriptor tempTableDescriptor = dd.getTableDescriptor(tempTableName, sd, tc);
+		if (tableDescriptor != null || tempTableDescriptor != null) {
             StandardException e = StandardException.newException(SQLState.LANG_OBJECT_ALREADY_EXISTS_IN_OBJECT,
                     "table", tableName, "schema", schemaName);
             if (createBehavior == StatementType.CREATE_IF_NOT_EXISTS) {
@@ -155,29 +156,6 @@
             }
             throw e;
         }
-=======
-		LanguageConnectionContext lcc = activation.getLanguageConnectionContext();
-		DataDictionary dd = lcc.getDataDictionary();
-		TransactionController tc = lcc.getTransactionExecute();
-		String tempTableName = lcc.mangleTableName(tableName);
-
-		SchemaDescriptor sd;
-		if(isTempTable())
-			sd = dd.getSchemaDescriptor(schemaName, tc, true);
-		else
-			sd = DDLConstantAction.getSchemaDescriptorForCreate(dd, activation, schemaName);
-
-		TableDescriptor tableDescriptor = dd.getTableDescriptor(tableName, sd, tc);
-		TableDescriptor tempTableDescriptor = dd.getTableDescriptor(tempTableName, sd, tc);
-		if (tableDescriptor != null || tempTableDescriptor != null) {
-			StandardException e = StandardException.newException(SQLState.LANG_OBJECT_ALREADY_EXISTS_IN_OBJECT,
-					"table", tableName, "schema", schemaName);
-			if (createBehavior == StatementType.CREATE_IF_NOT_EXISTS) {
-				e.setSeverity(ExceptionSeverity.WARNING_SEVERITY);
-			}
-			throw e;
-		}
->>>>>>> e30f4e22
 
 		if(!isTempTable() && hasNameClashWithLocalTempTable(lcc, tableName, sd)) {
 			throw StandardException.newException(SQLState.LANG_NAME_CLASH_WITH_LOCAL_TEMP_TABLE,
@@ -192,7 +170,6 @@
         //if the table doesn't exist, allow super class to create it
         super.executeConstantAction(activation);
 
-<<<<<<< HEAD
         // If "WITH DATA", parse, plan, etc, the insert query string now that we've created the table
         if (withDataQueryString != null) {
             ConnectionContext cc = (ConnectionContext)
@@ -201,7 +178,7 @@
             try ( // try with resources
                   Connection conn = cc.getNestedConnection(true);
                   PreparedStatement ps =
-                          conn.prepareStatement("insert into \""+schemaName+"\".\""+tableName+"\" "+withDataQueryString)
+						  conn.prepareStatement("insert into \""+schemaName+"\".\""+(isTempTable() ? tempTableName : tableName)+"\" "+withDataQueryString)
             )  {
                 int rows = ps.executeUpdate();
                 activation.addRowsSeen(rows);
@@ -211,26 +188,6 @@
             }
         }
     }
-=======
-		// If "WITH DATA", parse, plan, etc, the insert query string now that we've created the table
-		if (withDataQueryString != null) {
-			ConnectionContext cc = (ConnectionContext)
-					lcc.getContextManager().getContext(ConnectionContext.CONTEXT_ID);
-			activation.setupSQLSessionContextForChildren(false);
-			try ( // try with resources
-				  Connection conn = cc.getNestedConnection(true);
-				  PreparedStatement ps =
-						  conn.prepareStatement("insert into \""+schemaName+"\".\""+(isTempTable() ? tempTableName : tableName)+"\" "+withDataQueryString)
-			)  {
-				int rows = ps.executeUpdate();
-				activation.addRowsSeen(rows);
-			} catch (SQLException e) {
-				// TODO: JC - externalize msg
-				throw StandardException.newException("Failed execute create table with data insert string.", e);
-			}
-		}
-	}
->>>>>>> e30f4e22
 
     @Override
     protected ConglomerateDescriptor getTableConglomerateDescriptor(TableDescriptor td, long conglomId, SchemaDescriptor sd, DataDescriptorGenerator ddg) throws StandardException {
@@ -257,14 +214,9 @@
         return super.getTableConglomerateDescriptor(td,conglomId,sd,ddg);
     }
 
-<<<<<<< HEAD
     public String getScopeName() {
         return String.format("Create Table %s", tableName);
     }
-=======
-	public String getScopeName() {
-		return String.format("Create Table %s", tableName);
-	}
 
 	private boolean isTempTable() {
 		return tableType == TableDescriptor.LOCAL_TEMPORARY_TABLE_TYPE;
@@ -280,5 +232,4 @@
 
 		return !dd.getTableDescriptors(localTempTableNameStart, localTempTableNameEnd, sd).isEmpty();
 	}
->>>>>>> e30f4e22
 }