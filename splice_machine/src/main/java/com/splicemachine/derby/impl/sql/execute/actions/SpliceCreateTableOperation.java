--- conflicted
+++ resolved
@@ -41,7 +41,6 @@
  * Created on: 3/5/13
  */
 public class SpliceCreateTableOperation extends CreateTableConstantOperation {
-<<<<<<< HEAD
     private final int tableType;
     private final String tableName;
     private final String schemaName;
@@ -56,7 +55,7 @@
      * @param tableType            Type of table (e.g., BASE, global temporary table).
      * @param columnInfo           Information on all the columns in the table.
      *                             (REMIND tableDescriptor ignored)
-     * @param constraintActions    CreateConstraintConstantAction[] for constraints
+	 * @param constraintActions    ConstraintConstantOperation[] for constraints
      * @param properties           Optional table properties
      * @param createBehavior       CREATE_IF_NOT_EXISTS or CREATE_DEFAULT
      * @param lockGranularity      The lock granularity.
@@ -95,61 +94,6 @@
                                       String timeFormat) {
         super(schemaName, tableName, tableType, columnInfo, constraintActions, properties, lockGranularity, onCommitDeleteRows, onRollbackDeleteRows, isExternal,
                 delimited, escaped, lines, storedAs, location, compression, mergeSchema,presplit,isLogicalKey,splitKeyPath,
-=======
-	private final int tableType;
-	private final String tableName;
-	private final String schemaName;
-	private final String withDataQueryString;
-	private final int    createBehavior;
-
-	/**
-	 * Make the ConstantAction for a CREATE TABLE statement.
-	 *
-	 * @param schemaName           name for the schema that table lives in.
-	 * @param tableName            Name of table.
-	 * @param tableType            Type of table (e.g., BASE, global temporary table).
-	 * @param columnInfo           Information on all the columns in the table.
-	 *                             (REMIND tableDescriptor ignored)
-	 * @param constraintActions    ConstraintConstantOperation[] for constraints
-	 * @param properties           Optional table properties
-	 * @param createBehavior       CREATE_IF_NOT_EXISTS or CREATE_DEFAULT
-	 * @param lockGranularity      The lock granularity.
-	 * @param onCommitDeleteRows   If true, on commit delete rows else on commit preserve rows of temporary table.
-	 * @param onRollbackDeleteRows If true, on rollback, delete rows from temp tables which were logically modified.
-	 *                             true is the only supported value
-	 * @param withDataQueryString  this is non-null only when the create table statement contains a query to create
-	 *                             and populate the table with a query.
-	 */
-	public SpliceCreateTableOperation(String schemaName,
-									  String tableName,
-									  int tableType,
-									  ColumnInfo[] columnInfo,
-									  ConstantAction[] constraintActions,
-									  Properties properties,
-									  int createBehavior,
-									  char lockGranularity,
-									  boolean onCommitDeleteRows,
-									  boolean onRollbackDeleteRows,
-									  String withDataQueryString,
-									  boolean isExternal,
-									  String delimited,
-									  String escaped,
-									  String lines,
-									  String storedAs,
-									  String location,
-									  String compression,
-									  boolean mergeSchema,
-									  boolean presplit,
-									  boolean isLogicalKey,
-									  String splitKeyPath,
-									  String columnDelimiter,
-									  String characterDelimiter,
-									  String timestampFormat,
-									  String dateFormat,
-									  String timeFormat) {
-		super(schemaName, tableName, tableType, columnInfo, constraintActions, properties, lockGranularity, onCommitDeleteRows, onRollbackDeleteRows, isExternal,
-				delimited, escaped, lines, storedAs, location, compression, mergeSchema,presplit,isLogicalKey,splitKeyPath,
->>>>>>> c3b26a01
                 columnDelimiter,characterDelimiter,timestampFormat,dateFormat,timeFormat);
         this.tableType = tableType;
         this.tableName = tableName;
