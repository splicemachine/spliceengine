package com.splicemachine.derby.impl.sql.execute.operations;

import com.google.common.base.Strings;
import com.splicemachine.db.impl.sql.execute.*;
import com.splicemachine.derby.iapi.sql.execute.*;
import com.splicemachine.pipeline.exception.Exceptions;
import com.splicemachine.utils.SpliceLogUtils;
import com.splicemachine.db.iapi.error.StandardException;
import com.splicemachine.db.iapi.services.loader.GeneratedMethod;
import com.splicemachine.db.iapi.sql.Activation;
import com.splicemachine.db.iapi.sql.ResultColumnDescriptor;
import com.splicemachine.db.iapi.sql.ResultDescription;
import com.splicemachine.db.iapi.sql.dictionary.DataDictionary;
import com.splicemachine.db.iapi.sql.dictionary.TableDescriptor;
import com.splicemachine.db.iapi.sql.execute.ExecRow;
import com.splicemachine.db.iapi.types.DataValueDescriptor;
import com.splicemachine.db.impl.sql.execute.ValueRow;
import org.apache.log4j.Logger;
import java.io.IOException;
import java.io.ObjectInput;
import java.io.ObjectOutput;
import java.util.Collections;
import java.util.List;


/**
 *
 * @author Scott Fines
 *
 */
public abstract class DMLWriteOperation extends SpliceBaseOperation {
		private static final long serialVersionUID = 2l;
		private static final Logger LOG = Logger.getLogger(DMLWriteOperation.class);
		protected SpliceOperation source;
		public SpliceOperation savedSource;
		protected long heapConglom;
		protected DataDictionary dd;
		protected TableDescriptor td;
		private boolean isScan = true;
		protected DMLWriteInfo writeInfo;
        protected long writeRowsFiltered;
        private TriggerInfo triggerInfo;
        private TriggerEventActivator triggerActivator;
		public DMLWriteOperation(){
				super();
		}

		public DMLWriteOperation(SpliceOperation source, Activation activation) throws StandardException{
				super(activation, -1, 0d, 0d);
				this.source = source;
				this.activation = activation;
				this.writeInfo = new DerbyDMLWriteInfo();
				try {
						init(SpliceOperationContext.newContext(activation));
				} catch (IOException e) {
						throw Exceptions.parseException(e);
				}

		}

		public DMLWriteOperation(SpliceOperation source,
														 GeneratedMethod generationClauses,
														 GeneratedMethod checkGM,
														 Activation activation) throws StandardException{
				this(source, activation);
		}

		DMLWriteOperation(SpliceOperation source,
											OperationInformation opInfo,
											DMLWriteInfo writeInfo) throws StandardException{
				super(opInfo);
				this.writeInfo = writeInfo;
				this.source = source;
		}

		@Override
		public void readExternal(ObjectInput in) throws IOException,
						ClassNotFoundException {
				super.readExternal(in);
				source = (SpliceOperation)in.readObject();
				writeInfo = (DMLWriteInfo)in.readObject();
                heapConglom = in.readLong();
		}

		@Override
		public void writeExternal(ObjectOutput out) throws IOException {
				super.writeExternal(out);
				out.writeObject(source);
				out.writeObject(writeInfo);
                out.writeLong(heapConglom);
		}

		@Override
		public void init(SpliceOperationContext context) throws StandardException, IOException {
				SpliceLogUtils.trace(LOG, "DMLWriteOperation#init");
				super.init(context);
				source.init(context);
				writeInfo.initialize(context);
<<<<<<< HEAD
=======

				List<SpliceOperation> opStack = getOperationStack();
				boolean hasScan = false;
				for(SpliceOperation op:opStack){
						if(this!=op&&op.getNodeTypes().contains(NodeType.REDUCE)||op instanceof ScanOperation){
								hasScan =true;
								break;
						}
				}
				isScan = hasScan;

            WriteCursorConstantOperation constantAction = (WriteCursorConstantOperation) writeInfo.getConstantAction();
            TriggerInfo triggerInfo = constantAction.getTriggerInfo();

            if(this.triggerHandler == null && triggerInfo != null) {
                    this.triggerHandler = new TriggerHandler(
                            context,
                            triggerInfo,
                            writeInfo,
                            getActivation(),
                            getBeforeEvent(getClass()),
                            getAfterEvent(getClass())
                    );
                }

				startExecutionTime = System.currentTimeMillis();
>>>>>>> 9b34bdfa
		}

    public byte[] getDestinationTable(){
				return Long.toString(heapConglom).getBytes();
		}

		@Override
		public SpliceOperation getLeftOperation() {
				return source;
		}

		@Override
		public List<SpliceOperation> getSubOperations() {
				return Collections.singletonList(source);
		}

<<<<<<< HEAD

    // Fire Before Triggers
=======
		@Override
		public SpliceNoPutResultSet executeScan(SpliceRuntimeContext runtimeContext) throws StandardException {
				SpliceLogUtils.trace(LOG, "executeScan");
		/*
		 * Write the data from the source sequentially. 
		 * We make a distinction here, because Inserts either happen in
		 * parallel or sequentially, but never both; Thus, if we have a Reduce
		 * nodetype, this should be executed in parallel, so *don't* attempt to
		 * insert here.
		 */
				try {
						RowProvider rowProvider = getMapRowProvider(this, OperationUtils.getPairDecoder(this, runtimeContext),runtimeContext);
						modifiedProvider = new ModifiedRowProvider(rowProvider,writeInfo.buildInstructions(this));
						return new SpliceNoPutResultSet(activation,this,modifiedProvider,false);
				} catch (IOException e) {
						throw Exceptions.parseException(e);
				}
		}

		@Override
		public RowProvider getMapRowProvider(SpliceOperation top, PairDecoder decoder, SpliceRuntimeContext spliceRuntimeContext) throws StandardException, IOException {
				return source.getMapRowProvider(top, decoder, spliceRuntimeContext);
		}

		@Override
		public RowProvider getReduceRowProvider(SpliceOperation top, PairDecoder decoder, SpliceRuntimeContext spliceRuntimeContext, boolean returnDefaultValue) throws StandardException, IOException {
				return source.getReduceRowProvider(top, decoder, spliceRuntimeContext, returnDefaultValue);
		}

    @Override
    protected JobResults doShuffle(SpliceRuntimeContext runtimeContext) throws StandardException, IOException {
        long start = System.currentTimeMillis();
        JobResults results;

        if(triggerHandler != null) {
            triggerHandler.fireBeforeStatementTriggers();
        }

        /* If the optimizer knows we are only dealing with one row */
        if (source.getEstimatedRowCount() == 1) {
            try {
                if(dmlWriteOperationControlSide == null) {
                    dmlWriteOperationControlSide = new DMLWriteOperationControlSide(this);
                }
                results = dmlWriteOperationControlSide.controlSideShuffle(runtimeContext);
                return results;
            } catch (Exception e) {
                throw new IOException(e);
            }
        } else {
            PairDecoder pairDecoder = OperationUtils.getPairDecoder(this, runtimeContext);
            final RowProvider rowProvider = getMapRowProvider(this, pairDecoder, runtimeContext);
            nextTime += System.currentTimeMillis() - start;
            SpliceObserverInstructions soi = SpliceObserverInstructions.create(getActivation(), this, runtimeContext);
            jobResults = rowProvider.shuffleRows(soi, OperationUtils.cleanupSubTasks(this));
            this.rowsSunk = TaskStats.sumTotalRowsWritten(jobResults.getJobStats().getTaskStats());
        }

        if(triggerHandler != null) {
            triggerHandler.fireAfterStatementTriggers();
        }

        return jobResults;
    }

    @Override
		public void open() throws StandardException, IOException {
				SpliceLogUtils.trace(LOG, "Open");
				super.open();
				if(source!=null)source.open();
		}

		@Override
		public void close() throws StandardException, IOException {
				super.close();
				source.close();
                rowsSunk = 0;
                if(triggerHandler != null) {
                    triggerHandler.cleanup();
                }
				if (modifiedProvider != null) {
                    modifiedProvider.close();
                }
		}

		@Override
		public byte[] getUniqueSequenceId() {
				return uniqueSequenceID;
		}
>>>>>>> 9b34bdfa

    // Fire After Triggers
		@Override
		public ExecRow getExecRowDefinition() throws StandardException {
				/*
				 * Typically, we just call down to our source and then pass that along
				 * unfortunately, with autoincrement columns this can lead to a
				 * StackOverflow, so we can't do that(see DB-1098 for more info)
				 *
				 * Luckily, DML operations are the top of their stack, so we can
				 * just form our exec row from our result description.
				 */
				ResultDescription description = writeInfo.getResultDescription();
				ResultColumnDescriptor[] rcd = description.getColumnInfo();
				DataValueDescriptor[] dvds = new DataValueDescriptor[rcd.length];
				for(int i=0;i<rcd.length;i++){
						dvds[i] = rcd[i].getType().getNull();
				}
				ExecRow row = new ValueRow(dvds.length);
				row.setRowArray(dvds);
				SpliceLogUtils.trace(LOG,"execRowDefinition=%s",row);
				return row;
		}

<<<<<<< HEAD
=======
		@Override
		public ExecRow getNextSinkRow(SpliceRuntimeContext spliceRuntimeContext) throws StandardException, IOException {
				if(timer==null){
						timer = spliceRuntimeContext.newTimer();
				}

				timer.startTiming();

				ExecRow row = source.nextRow(spliceRuntimeContext);

				if(row!=null){
						timer.tick(1);
						currentRow = row;
				}else{
						timer.stopTiming();
						stopExecutionTime = System.currentTimeMillis();
				}
				return row;
		}

		@Override
		public ExecRow nextRow(SpliceRuntimeContext spliceRuntimeContext) throws StandardException {
				throw new UnsupportedOperationException("Write Operations do not produce rows.");
		}

		@Override
		protected void updateStats(OperationRuntimeStats stats) {
            if (timer != null) {
                //inputs rows are the same as output rows by default (although Update may be different)
                stats.addMetric(OperationMetric.INPUT_ROWS, timer.getNumEvents());
            }
		}

    public TriggerHandler getTriggerHandler() {
        return triggerHandler;
    }

    /**
     * When DMLWriteOperation has no scan in the operation tree (insert VALUES, for example) it tells the framework
     * that it is not sinking. Then this RowProvider is used in executeScan.  It ultimately just calls getNextNextSinkRow
     * from the enclosing operation and sinks the results locally (see SourceRowProvider).
     */
    private class ModifiedRowProvider extends SingleScanRowProvider {
        private volatile boolean isOpen;
        private long rowsModified = 0;
        private RowProvider rowProvider;
        private SpliceObserverInstructions spliceObserverInstructions;

        @Override
        public JobResults shuffleRows(SpliceObserverInstructions instructions,
                                      Callable<Void>... postCompleteTasks) throws StandardException, IOException {
            /*
             * Transactional Information:
             *
             * When we execute a statement like this, we have a situation. Our root
             * transaction is the transaction for the overall transaction (not a
             * statement specific one). This means that, if anything happens here,
             * we need to rollback the overall transaction.
             *
             * However, there are two problems with this. Firstly, if auto-commit
             * is off, then a user may choose to commit that global transaction
             * no matter what we do, which could result in data corruption. Secondly,
             * if we automatically rollback the global transaction, then we risk
             * rolling back many statements which were executed in parallel. This
             * is clearly very bad in both cases, so we can't rollback the
             * global transaction.
             *
             * Instead, we create a child transaction, which we can roll back
             * safely.
             *
             * -sf- In past versions of Splice, we would create the child transaction
             * directly right here, and then manually commit/rollback as needed. However,
             * DB-1706 implements Derby savepoints, which the derby query parser automatically
             * creates during any write operation. Thus, we no longer have to explicitly
             * create or manage transactions here, as it is transparently managed
             * by Derby for us.
             */
            if(triggerHandler != null) {
                triggerHandler.fireBeforeStatementTriggers();
            }

            JobResults jobStats = rowProvider.shuffleRows(instructions, postCompleteTasks);
            long i = 0;
            for (TaskStats stat : jobStats.getJobStats().getTaskStats()) {
                i = i + stat.getTotalRowsWritten();
            }
            rowsModified = i;

            if(triggerHandler != null) {
                triggerHandler.fireAfterStatementTriggers();
            }

            return jobStats;
        }

        public ModifiedRowProvider(RowProvider rowProvider, SpliceObserverInstructions spliceObserverInstructions) {
            this.rowProvider = rowProvider;
            this.spliceObserverInstructions = spliceObserverInstructions;
        }

        @Override public boolean hasNext() { return false; }
        @Override public ExecRow next() { return null; }

        //no-op
        @Override public void reportStats(long statementId, long operationId, long taskId, String xplainSchema,String regionName) {  }

        @Override
        public IOStats getIOStats() {
            return Metrics.noOpIOStats();
        }

        @Override
        public void open() throws StandardException {
            SpliceLogUtils.trace(LOG, "open");
            this.isOpen = true;

            if (!getNodeTypes().contains(NodeType.REDUCE)) {
                if (rowProvider != null)
                    rowProvider.open();
                else if (operationInformation.isRuntimeStatisticsEnabled()) {
                    /* Cache query plan text for source, before it gets blown away */
                    /* savedSource nulled after run time statistics generation */
                    savedSource = source;
                }
                //delegate to shuffle, since that will do the proper thing
                try {
                    shuffleRows(spliceObserverInstructions);
                } catch (IOException e) {
                    throw Exceptions.parseException(e);
                }
            }
        }

        @Override
				public void close() throws StandardException{
						rowsModified = 0;
						SpliceLogUtils.trace(LOG, "close in modifiedProvider for Delete/Insert/Update");
						if (! this.isOpen)
								return;
						if (isTopResultSet && activation.getLanguageConnectionContext().getRunTimeStatisticsMode() &&
										!activation.getLanguageConnectionContext().getStatementContext().getStatementWasInvalidated())
								endExecutionTime = getCurrentTimeMillis();

						this.isOpen = false;
						try {
								if (rowProvider != null)
										rowProvider.close();
								else
										source.close();
						} catch (IOException e) {
                throw Exceptions.parseException(e);
						}
				}

				@Override public RowLocation getCurrentRowLocation() { return null; }
				@Override public Scan toScan() { return null; }
				@Override public byte[] getTableName() { return null; }

				@Override
				public int getModifiedRowCount() {
						return (int)(rowsModified+rowsSunk);
				}

				@Override
				public String toString(){
						return "ModifiedRowProvider";
				}

				@Override
				public SpliceRuntimeContext getSpliceRuntimeContext() {
						return spliceRuntimeContext;
				}
		}

		@Override
		public int modifiedRowCount() {
				return modifiedProvider.getModifiedRowCount();
		}

		public SpliceOperation getSource() {
				return this.source;
		}

		@Override
>>>>>>> 9b34bdfa
		public String prettyPrint(int indentLevel) {
				String indent = "\n"+ Strings.repeat("\t",indentLevel);

				return indent + "resultSetNumber:" + resultSetNumber + indent
								+ "heapConglom:" + heapConglom + indent
								+ "isScan:" + isScan + indent
								+ "writeInfo:" + writeInfo + indent
								+ "source:" + source.prettyPrint(indentLevel + 1);
		}

		@Override
		public int[] getRootAccessedCols(long tableNumber) throws StandardException{
				return source.getRootAccessedCols(tableNumber);
		}

		@Override
		public boolean isReferencingTable(long tableNumber) {
				return source.isReferencingTable(tableNumber);
		}


}<|MERGE_RESOLUTION|>--- conflicted
+++ resolved
@@ -96,35 +96,6 @@
 				super.init(context);
 				source.init(context);
 				writeInfo.initialize(context);
-<<<<<<< HEAD
-=======
-
-				List<SpliceOperation> opStack = getOperationStack();
-				boolean hasScan = false;
-				for(SpliceOperation op:opStack){
-						if(this!=op&&op.getNodeTypes().contains(NodeType.REDUCE)||op instanceof ScanOperation){
-								hasScan =true;
-								break;
-						}
-				}
-				isScan = hasScan;
-
-            WriteCursorConstantOperation constantAction = (WriteCursorConstantOperation) writeInfo.getConstantAction();
-            TriggerInfo triggerInfo = constantAction.getTriggerInfo();
-
-            if(this.triggerHandler == null && triggerInfo != null) {
-                    this.triggerHandler = new TriggerHandler(
-                            context,
-                            triggerInfo,
-                            writeInfo,
-                            getActivation(),
-                            getBeforeEvent(getClass()),
-                            getAfterEvent(getClass())
-                    );
-                }
-
-				startExecutionTime = System.currentTimeMillis();
->>>>>>> 9b34bdfa
 		}
 
     public byte[] getDestinationTable(){
@@ -141,102 +112,6 @@
 				return Collections.singletonList(source);
 		}
 
-<<<<<<< HEAD
-
-    // Fire Before Triggers
-=======
-		@Override
-		public SpliceNoPutResultSet executeScan(SpliceRuntimeContext runtimeContext) throws StandardException {
-				SpliceLogUtils.trace(LOG, "executeScan");
-		/*
-		 * Write the data from the source sequentially. 
-		 * We make a distinction here, because Inserts either happen in
-		 * parallel or sequentially, but never both; Thus, if we have a Reduce
-		 * nodetype, this should be executed in parallel, so *don't* attempt to
-		 * insert here.
-		 */
-				try {
-						RowProvider rowProvider = getMapRowProvider(this, OperationUtils.getPairDecoder(this, runtimeContext),runtimeContext);
-						modifiedProvider = new ModifiedRowProvider(rowProvider,writeInfo.buildInstructions(this));
-						return new SpliceNoPutResultSet(activation,this,modifiedProvider,false);
-				} catch (IOException e) {
-						throw Exceptions.parseException(e);
-				}
-		}
-
-		@Override
-		public RowProvider getMapRowProvider(SpliceOperation top, PairDecoder decoder, SpliceRuntimeContext spliceRuntimeContext) throws StandardException, IOException {
-				return source.getMapRowProvider(top, decoder, spliceRuntimeContext);
-		}
-
-		@Override
-		public RowProvider getReduceRowProvider(SpliceOperation top, PairDecoder decoder, SpliceRuntimeContext spliceRuntimeContext, boolean returnDefaultValue) throws StandardException, IOException {
-				return source.getReduceRowProvider(top, decoder, spliceRuntimeContext, returnDefaultValue);
-		}
-
-    @Override
-    protected JobResults doShuffle(SpliceRuntimeContext runtimeContext) throws StandardException, IOException {
-        long start = System.currentTimeMillis();
-        JobResults results;
-
-        if(triggerHandler != null) {
-            triggerHandler.fireBeforeStatementTriggers();
-        }
-
-        /* If the optimizer knows we are only dealing with one row */
-        if (source.getEstimatedRowCount() == 1) {
-            try {
-                if(dmlWriteOperationControlSide == null) {
-                    dmlWriteOperationControlSide = new DMLWriteOperationControlSide(this);
-                }
-                results = dmlWriteOperationControlSide.controlSideShuffle(runtimeContext);
-                return results;
-            } catch (Exception e) {
-                throw new IOException(e);
-            }
-        } else {
-            PairDecoder pairDecoder = OperationUtils.getPairDecoder(this, runtimeContext);
-            final RowProvider rowProvider = getMapRowProvider(this, pairDecoder, runtimeContext);
-            nextTime += System.currentTimeMillis() - start;
-            SpliceObserverInstructions soi = SpliceObserverInstructions.create(getActivation(), this, runtimeContext);
-            jobResults = rowProvider.shuffleRows(soi, OperationUtils.cleanupSubTasks(this));
-            this.rowsSunk = TaskStats.sumTotalRowsWritten(jobResults.getJobStats().getTaskStats());
-        }
-
-        if(triggerHandler != null) {
-            triggerHandler.fireAfterStatementTriggers();
-        }
-
-        return jobResults;
-    }
-
-    @Override
-		public void open() throws StandardException, IOException {
-				SpliceLogUtils.trace(LOG, "Open");
-				super.open();
-				if(source!=null)source.open();
-		}
-
-		@Override
-		public void close() throws StandardException, IOException {
-				super.close();
-				source.close();
-                rowsSunk = 0;
-                if(triggerHandler != null) {
-                    triggerHandler.cleanup();
-                }
-				if (modifiedProvider != null) {
-                    modifiedProvider.close();
-                }
-		}
-
-		@Override
-		public byte[] getUniqueSequenceId() {
-				return uniqueSequenceID;
-		}
->>>>>>> 9b34bdfa
-
-    // Fire After Triggers
 		@Override
 		public ExecRow getExecRowDefinition() throws StandardException {
 				/*
@@ -259,193 +134,6 @@
 				return row;
 		}
 
-<<<<<<< HEAD
-=======
-		@Override
-		public ExecRow getNextSinkRow(SpliceRuntimeContext spliceRuntimeContext) throws StandardException, IOException {
-				if(timer==null){
-						timer = spliceRuntimeContext.newTimer();
-				}
-
-				timer.startTiming();
-
-				ExecRow row = source.nextRow(spliceRuntimeContext);
-
-				if(row!=null){
-						timer.tick(1);
-						currentRow = row;
-				}else{
-						timer.stopTiming();
-						stopExecutionTime = System.currentTimeMillis();
-				}
-				return row;
-		}
-
-		@Override
-		public ExecRow nextRow(SpliceRuntimeContext spliceRuntimeContext) throws StandardException {
-				throw new UnsupportedOperationException("Write Operations do not produce rows.");
-		}
-
-		@Override
-		protected void updateStats(OperationRuntimeStats stats) {
-            if (timer != null) {
-                //inputs rows are the same as output rows by default (although Update may be different)
-                stats.addMetric(OperationMetric.INPUT_ROWS, timer.getNumEvents());
-            }
-		}
-
-    public TriggerHandler getTriggerHandler() {
-        return triggerHandler;
-    }
-
-    /**
-     * When DMLWriteOperation has no scan in the operation tree (insert VALUES, for example) it tells the framework
-     * that it is not sinking. Then this RowProvider is used in executeScan.  It ultimately just calls getNextNextSinkRow
-     * from the enclosing operation and sinks the results locally (see SourceRowProvider).
-     */
-    private class ModifiedRowProvider extends SingleScanRowProvider {
-        private volatile boolean isOpen;
-        private long rowsModified = 0;
-        private RowProvider rowProvider;
-        private SpliceObserverInstructions spliceObserverInstructions;
-
-        @Override
-        public JobResults shuffleRows(SpliceObserverInstructions instructions,
-                                      Callable<Void>... postCompleteTasks) throws StandardException, IOException {
-            /*
-             * Transactional Information:
-             *
-             * When we execute a statement like this, we have a situation. Our root
-             * transaction is the transaction for the overall transaction (not a
-             * statement specific one). This means that, if anything happens here,
-             * we need to rollback the overall transaction.
-             *
-             * However, there are two problems with this. Firstly, if auto-commit
-             * is off, then a user may choose to commit that global transaction
-             * no matter what we do, which could result in data corruption. Secondly,
-             * if we automatically rollback the global transaction, then we risk
-             * rolling back many statements which were executed in parallel. This
-             * is clearly very bad in both cases, so we can't rollback the
-             * global transaction.
-             *
-             * Instead, we create a child transaction, which we can roll back
-             * safely.
-             *
-             * -sf- In past versions of Splice, we would create the child transaction
-             * directly right here, and then manually commit/rollback as needed. However,
-             * DB-1706 implements Derby savepoints, which the derby query parser automatically
-             * creates during any write operation. Thus, we no longer have to explicitly
-             * create or manage transactions here, as it is transparently managed
-             * by Derby for us.
-             */
-            if(triggerHandler != null) {
-                triggerHandler.fireBeforeStatementTriggers();
-            }
-
-            JobResults jobStats = rowProvider.shuffleRows(instructions, postCompleteTasks);
-            long i = 0;
-            for (TaskStats stat : jobStats.getJobStats().getTaskStats()) {
-                i = i + stat.getTotalRowsWritten();
-            }
-            rowsModified = i;
-
-            if(triggerHandler != null) {
-                triggerHandler.fireAfterStatementTriggers();
-            }
-
-            return jobStats;
-        }
-
-        public ModifiedRowProvider(RowProvider rowProvider, SpliceObserverInstructions spliceObserverInstructions) {
-            this.rowProvider = rowProvider;
-            this.spliceObserverInstructions = spliceObserverInstructions;
-        }
-
-        @Override public boolean hasNext() { return false; }
-        @Override public ExecRow next() { return null; }
-
-        //no-op
-        @Override public void reportStats(long statementId, long operationId, long taskId, String xplainSchema,String regionName) {  }
-
-        @Override
-        public IOStats getIOStats() {
-            return Metrics.noOpIOStats();
-        }
-
-        @Override
-        public void open() throws StandardException {
-            SpliceLogUtils.trace(LOG, "open");
-            this.isOpen = true;
-
-            if (!getNodeTypes().contains(NodeType.REDUCE)) {
-                if (rowProvider != null)
-                    rowProvider.open();
-                else if (operationInformation.isRuntimeStatisticsEnabled()) {
-                    /* Cache query plan text for source, before it gets blown away */
-                    /* savedSource nulled after run time statistics generation */
-                    savedSource = source;
-                }
-                //delegate to shuffle, since that will do the proper thing
-                try {
-                    shuffleRows(spliceObserverInstructions);
-                } catch (IOException e) {
-                    throw Exceptions.parseException(e);
-                }
-            }
-        }
-
-        @Override
-				public void close() throws StandardException{
-						rowsModified = 0;
-						SpliceLogUtils.trace(LOG, "close in modifiedProvider for Delete/Insert/Update");
-						if (! this.isOpen)
-								return;
-						if (isTopResultSet && activation.getLanguageConnectionContext().getRunTimeStatisticsMode() &&
-										!activation.getLanguageConnectionContext().getStatementContext().getStatementWasInvalidated())
-								endExecutionTime = getCurrentTimeMillis();
-
-						this.isOpen = false;
-						try {
-								if (rowProvider != null)
-										rowProvider.close();
-								else
-										source.close();
-						} catch (IOException e) {
-                throw Exceptions.parseException(e);
-						}
-				}
-
-				@Override public RowLocation getCurrentRowLocation() { return null; }
-				@Override public Scan toScan() { return null; }
-				@Override public byte[] getTableName() { return null; }
-
-				@Override
-				public int getModifiedRowCount() {
-						return (int)(rowsModified+rowsSunk);
-				}
-
-				@Override
-				public String toString(){
-						return "ModifiedRowProvider";
-				}
-
-				@Override
-				public SpliceRuntimeContext getSpliceRuntimeContext() {
-						return spliceRuntimeContext;
-				}
-		}
-
-		@Override
-		public int modifiedRowCount() {
-				return modifiedProvider.getModifiedRowCount();
-		}
-
-		public SpliceOperation getSource() {
-				return this.source;
-		}
-
-		@Override
->>>>>>> 9b34bdfa
 		public String prettyPrint(int indentLevel) {
 				String indent = "\n"+ Strings.repeat("\t",indentLevel);
 
