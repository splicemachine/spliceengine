package com.splicemachine.derby.impl.load;

<<<<<<< HEAD
import java.nio.charset.StandardCharsets;
import java.sql.*;
import java.util.*;
import com.splicemachine.db.iapi.jdbc.EngineConnection;
import com.splicemachine.db.iapi.sql.Activation;
import com.splicemachine.db.iapi.types.*;
import com.splicemachine.db.iapi.util.IdUtil;
import com.splicemachine.db.iapi.util.StringUtil;
import com.splicemachine.db.impl.load.ColumnInfo;
import com.splicemachine.utils.SpliceLogUtils;
import org.apache.hadoop.fs.ContentSummary;
import org.apache.hadoop.fs.Path;
import org.apache.hadoop.hbase.client.HBaseAdmin;
import org.apache.log4j.Logger;
=======
import com.google.common.collect.Lists;
import com.google.common.io.Closeables;
import com.splicemachine.constants.SpliceConstants;
import com.splicemachine.constants.bytes.BytesUtil;
>>>>>>> 64b054b5
import com.splicemachine.db.iapi.error.PublicAPI;
import com.splicemachine.db.iapi.sql.ResultColumnDescriptor;
import com.splicemachine.db.iapi.sql.execute.ExecRow;
<<<<<<< HEAD
=======
import com.splicemachine.db.iapi.store.access.TransactionController;
import com.splicemachine.db.iapi.types.*;
>>>>>>> 64b054b5
import com.splicemachine.db.impl.jdbc.EmbedConnection;
import com.splicemachine.db.impl.jdbc.EmbedResultSet40;
import com.splicemachine.db.impl.sql.GenericColumnDescriptor;
import com.splicemachine.db.impl.sql.execute.IteratorNoPutResultSet;
import com.splicemachine.db.impl.sql.execute.ValueRow;
import com.splicemachine.derby.utils.SpliceAdmin;
<<<<<<< HEAD
import com.splicemachine.pipeline.exception.ErrorState;
=======
import com.splicemachine.derby.utils.SpliceUtils;
import com.splicemachine.job.JobFuture;
import com.splicemachine.job.JobStats;
import com.splicemachine.job.JobStatusLogger;
import com.splicemachine.pipeline.exception.ErrorState;
import com.splicemachine.pipeline.exception.Exceptions;
import com.splicemachine.si.api.Txn;
import com.splicemachine.si.impl.TransactionLifecycle;
import com.splicemachine.utils.SpliceLogUtils;
import com.splicemachine.utils.SpliceUtilities;
import org.apache.commons.lang.WordUtils;
import org.apache.hadoop.fs.ContentSummary;
import org.apache.hadoop.fs.FileSystem;
import org.apache.hadoop.fs.Path;
import org.apache.hadoop.hbase.HConstants;
import org.apache.hadoop.hbase.HRegionInfo;
import org.apache.hadoop.hbase.client.HBaseAdmin;
import org.apache.hadoop.hbase.client.HTableInterface;
import org.apache.hadoop.hbase.util.Bytes;
import org.apache.hadoop.hbase.util.Pair;
import org.apache.hadoop.util.StringUtils;
import org.apache.log4j.Logger;

import java.io.IOException;
import java.sql.Connection;
import java.sql.ResultSet;
import java.sql.SQLException;
import java.sql.Types;
import java.util.Arrays;
import java.util.Date;
import java.util.List;
import java.util.Set;
import java.util.concurrent.CancellationException;
import java.util.concurrent.ExecutionException;
>>>>>>> 64b054b5

/**
 * Imports a delimiter-separated file located in HDFS in a parallel way.
 * <p/>
 * When importing data which is contained in HDFS, there is an inherent disconnect
 * between the data locality of any normal file in HDFS, and the data locality of the
 * individual region servers.
 * <p/>
 * <p>Under normal HBase circumstances, one would use HBase's provided bulk-import
 * capabilities, which uses MapReduce to align HFiles with HBase's location and then loads
 * them in one single go. This won't work in Splice's case, however, because each insertion
 * needs to update Secondary indices, validate constraints, and so on and so forth which
 * are not executed when bulk-loading HFiles.
 * <p/>
 * <p>Thus, we must parallelize insertions as much as possible, while still maintaining
 * as much data locality as possible. However, it is not an inherent given that any
 * block location has a corresponding region, nor is it given that any given RegionServer
 * has blocks contained on it. To make matters worse, when a RegionServer <em>does</em>
 * have blocks contained on it, there is no guarantee that the data in those blocks
 * is owned by that specific RegionServer.
 * <p/>
 * <p>There isn't a perfect solution to this problem, unfortunately. This implementation
 * favors situations in which a BlockLocation is co-located with a Region; as a consequence,
 * pre-splitting a Table into regions and spreading those regions out across the cluster is likely
 * to improve the performance of this import process.
 *
 * @author Scott Fines
 */
<<<<<<< HEAD
public class HdfsImport {
		private static final Logger LOG = Logger.getLogger(HdfsImport.class);
		private HBaseAdmin admin;

		private static final ResultColumnDescriptor[] IMPORT_RESULT_COLUMNS = new GenericColumnDescriptor[]{
                new GenericColumnDescriptor("rowsImported",DataTypeDescriptor.getBuiltInDataTypeDescriptor(Types.BIGINT)),
                new GenericColumnDescriptor("failedRows",DataTypeDescriptor.getBuiltInDataTypeDescriptor(Types.BIGINT)),
                new GenericColumnDescriptor("files",DataTypeDescriptor.getBuiltInDataTypeDescriptor(Types.INTEGER)),
                new GenericColumnDescriptor("dataSize",DataTypeDescriptor.getBuiltInDataTypeDescriptor(Types.BIGINT)),
                new GenericColumnDescriptor("failedLog",DataTypeDescriptor.getBuiltInDataTypeDescriptor(Types.VARCHAR))
		};

		private static final ResultColumnDescriptor[] CHECK_RESULT_COLUMNS = new GenericColumnDescriptor[]{
                new GenericColumnDescriptor("rowsChecked",DataTypeDescriptor.getBuiltInDataTypeDescriptor(Types.BIGINT)),
                new GenericColumnDescriptor("failedRows",DataTypeDescriptor.getBuiltInDataTypeDescriptor(Types.BIGINT)),
                new GenericColumnDescriptor("files",DataTypeDescriptor.getBuiltInDataTypeDescriptor(Types.INTEGER)),
                new GenericColumnDescriptor("dataSize",DataTypeDescriptor.getBuiltInDataTypeDescriptor(Types.BIGINT)),
                new GenericColumnDescriptor("failedLog",DataTypeDescriptor.getBuiltInDataTypeDescriptor(Types.VARCHAR))
		};

    public static void UPSERT_DATA_FROM_FILE(String schemaName, String tableName,
=======
public class HdfsImport{
    private static final Logger LOG=Logger.getLogger(HdfsImport.class);

    private final ImportContext context;
    private final long statementId;
    private final long operationId;
    private HBaseAdmin admin;
    private final String qualifiedTableName;

    public HdfsImport(ImportContext context,String qualifiedTableName,long statementId,long operationId){
        this.context=context;
        this.statementId=statementId;
        this.operationId=operationId;
        this.qualifiedTableName=qualifiedTableName;
    }

    @SuppressWarnings("UnusedDeclaration")
    public static void SYSCS_GET_AUTO_INCREMENT_ROW_LOCATIONS(String schemaName,String tableName,ResultSet[] resultSets) throws SQLException{
        Connection conn=SpliceAdmin.getDefaultConn();
        try{
            LanguageConnectionContext lcc=conn.unwrap(EmbedConnection.class).getLanguageConnection();
            DataDictionary dd=lcc.getDataDictionary();
            SchemaDescriptor sd=dd.getSchemaDescriptor(schemaName,lcc.getTransactionExecute(),true);
            if(sd==null)
                throw ErrorState.LANG_TABLE_NOT_FOUND.newException(schemaName);

            TableDescriptor td=dd.getTableDescriptor(tableName,sd,lcc.getTransactionExecute());
            if(td==null)
                throw ErrorState.LANG_TABLE_NOT_FOUND.newException(schemaName+"."+tableName);

            RowLocation[] rowLocations=dd.computeAutoincRowLocations(lcc.getTransactionExecute(),td);
            ExecRow template=new ValueRow(1);
            template.setRowArray(new DataValueDescriptor[]{new SQLVarchar()});
            List<ExecRow> rows=Lists.newArrayList();
            if(rowLocations!=null){
                for(RowLocation location : rowLocations){
                    template.resetRowArray();
                    if(location!=null){
                        byte[] loc=location.getBytes();
                        template.getColumn(1).setValue(BytesUtil.toHex(loc));
                    }
                    rows.add(template.getClone());
                }
            }
            ResultColumnDescriptor[] rcds=new ResultColumnDescriptor[]{
                    new GenericColumnDescriptor("location",DataTypeDescriptor.getBuiltInDataTypeDescriptor(Types.VARCHAR))
            };

            IteratorNoPutResultSet inprs=new IteratorNoPutResultSet(rows,rcds,lcc.getLastActivation());
            inprs.openCore();
            resultSets[0]=new EmbedResultSet40(conn.unwrap(EmbedConnection.class),inprs,false,null,true);
        }catch(StandardException e){
            throw PublicAPI.wrapStandardException(e);
        }finally{
            try{
                conn.close();
            }catch(SQLException se){
                LOG.error("Unable to close default connection",se);
            }
        }
    }

    private static final ResultColumnDescriptor[] IMPORT_RESULT_COLUMNS=new GenericColumnDescriptor[]{
            new GenericColumnDescriptor("numFiles",DataTypeDescriptor.getBuiltInDataTypeDescriptor(Types.INTEGER)),
            new GenericColumnDescriptor("numTasks",DataTypeDescriptor.getBuiltInDataTypeDescriptor(Types.INTEGER)),
            new GenericColumnDescriptor("numRowsImported",DataTypeDescriptor.getBuiltInDataTypeDescriptor(Types.BIGINT)),
            new GenericColumnDescriptor("numBadRecords",DataTypeDescriptor.getBuiltInDataTypeDescriptor(Types.BIGINT))
    };

    private static final ResultColumnDescriptor[] CHECK_RESULT_COLUMNS=new GenericColumnDescriptor[]{
            new GenericColumnDescriptor("numFiles",DataTypeDescriptor.getBuiltInDataTypeDescriptor(Types.INTEGER)),
            new GenericColumnDescriptor("numTasks",DataTypeDescriptor.getBuiltInDataTypeDescriptor(Types.INTEGER)),
            new GenericColumnDescriptor("numRowsCheckedOK",DataTypeDescriptor.getBuiltInDataTypeDescriptor(Types.BIGINT)),
            new GenericColumnDescriptor("numBadRecords",DataTypeDescriptor.getBuiltInDataTypeDescriptor(Types.BIGINT))
    };

    @SuppressWarnings("UnusedParameters")
    public static void SYSCS_IMPORT_DATA(String schemaName,String tableName,
                                         String insertColumnList,
                                         String columnIndexes,
                                         String fileName,String columnDelimiter,
                                         String characterDelimiter,
                                         String timestampFormat,
                                         String dateFormat,
                                         String timeFormat) throws SQLException{
        IMPORT_DATA(schemaName,tableName,
                insertColumnList,
                fileName,
                columnDelimiter,
                characterDelimiter,
                timestampFormat,
                dateFormat,
                timeFormat,
                -1,
                null,
                new ResultSet[1]);
    }

    public static void UPSERT_DATA_FROM_FILE(String schemaName,String tableName,
>>>>>>> 64b054b5
                                             String insertColumnList,
                                             String fileName,
                                             String columnDelimiter,
                                             String characterDelimiter,
                                             String timestampFormat,
                                             String dateFormat,
                                             String timeFormat,
                                             long badRecordsAllowed,
                                             String badRecordDirectory,
                                             String oneLineRecords,
                                             String charset,
                                             ResultSet[] results
    ) throws SQLException{
        doImport(schemaName,
                tableName,
                insertColumnList,
                fileName,
                columnDelimiter,
                characterDelimiter,
                timestampFormat,
                dateFormat,
                timeFormat,
                badRecordsAllowed,
                badRecordDirectory,
                oneLineRecords,
                charset,
                true,
                false,
                results);
    }

<<<<<<< HEAD
    public static void UPSERT_CHECK_DATA_FROM_FILE(String schemaName, String tableName,
                                             String insertColumnList,
                                             String fileName,
                                             String columnDelimiter,
                                             String characterDelimiter,
                                             String timestampFormat,
                                             String dateFormat,
                                             String timeFormat,
                                             long badRecordsAllowed,
                                             String badRecordDirectory,
                                             String oneLineRecords,
                                             String charset,
                                             ResultSet[] results
    ) throws SQLException {
=======
    public static void UPSERT_CHECK_DATA_FROM_FILE(String schemaName,String tableName,
                                                   String insertColumnList,
                                                   String fileName,
                                                   String columnDelimiter,
                                                   String characterDelimiter,
                                                   String timestampFormat,
                                                   String dateFormat,
                                                   String timeFormat,
                                                   long maxBadRecords,
                                                   String badRecordDirectory,
                                                   long maxRecords,
                                                   ResultSet[] results
    ) throws SQLException{
>>>>>>> 64b054b5
        doImport(schemaName,
                tableName,
                insertColumnList,
                fileName,
                columnDelimiter,
                characterDelimiter,
                timestampFormat,
                dateFormat,
                timeFormat,
                badRecordsAllowed,
                badRecordDirectory,
                oneLineRecords,
                charset,
                true,
                true,
                results);
    }

<<<<<<< HEAD
	public static void IMPORT_DATA(String schemaName, String tableName,
																			 String insertColumnList,
																			 String fileName,
																			 String columnDelimiter,
																			 String characterDelimiter,
																			 String timestampFormat,
																			 String dateFormat,
																			 String timeFormat,
																			 long badRecordsAllowed,
																			 String badRecordDirectory,
                                                                             String oneLineRecords,
                                                                             String charset,
																			 ResultSet[] results
																			 ) throws SQLException {
    doImport(schemaName,
            tableName,
            insertColumnList,
            fileName,
            columnDelimiter,
            characterDelimiter,
            timestampFormat,
            dateFormat,
            timeFormat,
            badRecordsAllowed,
            badRecordDirectory,
            oneLineRecords,
            charset,
            false,
            false,
            results);
	}

	public static void IMPORT_CHECK_DATA(String schemaName, String tableName,
																			 String insertColumnList,
																			 String fileName,
																			 String columnDelimiter,
																			 String characterDelimiter,
																			 String timestampFormat,
																			 String dateFormat,
																			 String timeFormat,
																			 long badRecordsAllowed,
																			 String badRecordDirectory,
																			 String oneLineRecords,
                                                                             String charset,
																			 ResultSet[] results
																			 ) throws SQLException {
    doImport(schemaName,
            tableName,
            insertColumnList,
            fileName,
            columnDelimiter,
            characterDelimiter,
            timestampFormat,
            dateFormat,
            timeFormat,
            badRecordsAllowed,
            badRecordDirectory,
            oneLineRecords,
            charset,
            false,
            true,
            results);
	}

    private static void doImport(String schemaName, String tableName,
=======
    public static void IMPORT_DATA(String schemaName,String tableName,
                                   String insertColumnList,
                                   String fileName,
                                   String columnDelimiter,
                                   String characterDelimiter,
                                   String timestampFormat,
                                   String dateFormat,
                                   String timeFormat,
                                   long maxBadRecords,
                                   String badRecordDirectory,
                                   ResultSet[] results
    ) throws SQLException{
        doImport(schemaName,
                tableName,
                insertColumnList,
                fileName,
                columnDelimiter,
                characterDelimiter,
                timestampFormat,
                dateFormat,
                timeFormat,
                maxBadRecords,
                badRecordDirectory,
                -1,
                false,
                false,
                results);
    }

    public static void IMPORT_CHECK_DATA(String schemaName,String tableName,
                                         String insertColumnList,
                                         String fileName,
                                         String columnDelimiter,
                                         String characterDelimiter,
                                         String timestampFormat,
                                         String dateFormat,
                                         String timeFormat,
                                         long maxBadRecords,
                                         String badRecordDirectory,
                                         long maxRecords,
                                         ResultSet[] results
    ) throws SQLException{
        doImport(schemaName,
                tableName,
                insertColumnList,
                fileName,
                columnDelimiter,
                characterDelimiter,
                timestampFormat,
                dateFormat,
                timeFormat,
                maxBadRecords,
                badRecordDirectory,
                maxRecords,
                false,
                true,
                results);
    }

    private static void doImport(String schemaName,String tableName,
>>>>>>> 64b054b5
                                 String insertColumnList,
                                 String fileName,
                                 String columnDelimiter,
                                 String characterDelimiter,
                                 String timestampFormat,
                                 String dateFormat,
                                 String timeFormat,
                                 long badRecordsAllowed,
                                 String badRecordDirectory,
                                 String oneLineRecords,
                                 String charset,
                                 boolean isUpsert,
                                 boolean isCheckScan,
<<<<<<< HEAD
                                 ResultSet[] results) throws SQLException {
        if (LOG.isTraceEnabled())
            SpliceLogUtils.trace(LOG,"doImport {schemaName=%s, tableName=%s, insertColumnList=%s, fileName=%s, " +
            "columnDelimiter=%s, characterDelimiter=%s, timestampFormat=%s, dateFormat=%s, timeFormat=%s, " +
            "badRecordsAllowed=%d, badRecordDirectory=%s, oneLineRecords=%s, charset=%s, isUpsert=%s, isCheckScan=%s",
                    schemaName,tableName,insertColumnList,fileName,columnDelimiter,characterDelimiter,
                    timestampFormat,dateFormat,timeFormat,badRecordsAllowed,badRecordDirectory, oneLineRecords, charset, isUpsert,isCheckScan);

        if (charset ==null) {
            charset = StandardCharsets.UTF_8.name();
            System.out.println("charset->" + charset);
        }

        Connection conn = SpliceAdmin.getDefaultConn();
        try {
            assert conn != null;
            schemaName = schemaName == null?
                    ((EngineConnection) conn).getCurrentSchemaName().toUpperCase():
                    schemaName.toUpperCase();
            Activation act = ((EmbedConnection) conn).getLanguageConnection().getLastActivation();
            if (tableName == null)
                throw PublicAPI.wrapStandardException(ErrorState.TABLE_NAME_CANNOT_BE_NULL.newException());
            tableName = tableName.toUpperCase();
            // This needs to be found by the database locale, not hard coded.
            if (timestampFormat == null)
                timestampFormat = "yyyy-MM-dd HH:mm:ss";
            if (dateFormat == null)
                dateFormat = "yyyy-MM-dd";
            if (timeFormat == null)
                timeFormat = "HH:mm:ss";
            StringBuffer sb = new StringBuffer("new ");
            sb.append("com.splicemachine.derby.vti.SpliceFileVTI");
            sb.append("(");
            sb.append(quoteStringArgument(fileName));
            sb.append(",");
            sb.append(quoteStringArgument(characterDelimiter));
            sb.append(",");
            sb.append(quoteStringArgument(columnDelimiter));
            sb.append(",");
            sb.append(quoteStringArgument(null));
            sb.append(",");
            sb.append(quoteStringArgument(timeFormat));
            sb.append(",");
            sb.append(quoteStringArgument(dateFormat));
            sb.append(",");
            sb.append(quoteStringArgument(timestampFormat));
            sb.append(",");
            sb.append(quoteStringArgument(oneLineRecords.toLowerCase()));
            sb.append(",");
            sb.append(quoteStringArgument(charset));
            sb.append(" )");


            String importvti = sb.toString();
            String entityName = IdUtil.mkQualifiedName(schemaName, tableName);
            if (insertColumnList!= null && insertColumnList.toLowerCase().equals("null"))
                insertColumnList = null;

            ColumnInfo columnInfo = new ColumnInfo(conn, schemaName, tableName, insertColumnList!=null?insertColumnList.toUpperCase():insertColumnList);
            String insertSql = "INSERT INTO " + entityName + "("+columnInfo.getInsertColumnNames() + ") --splice-properties insertMode="+(isUpsert?"UPSERT":"INSERT")+", statusDirectory=" + badRecordDirectory + ", badRecordsAllowed=" + badRecordsAllowed + "\n"+
                    " SELECT * from " +
                    importvti + " AS importvti (" + columnInfo.getImportAsColumns() + ")";

            //prepare the import statement to hit any errors before locking the table
            PreparedStatement ips = conn.prepareStatement(insertSql);
            //execute the import operaton.
            try {
                ContentSummary contentSummary = ImportUtils.getImportDataSize(new Path(fileName));
                int count = ips.executeUpdate();
                ExecRow result=new ValueRow(5);
                result.setRowArray(new DataValueDescriptor[]{
                        new SQLLongint(count),
                        new SQLLongint(((EmbedConnection) conn).getLanguageConnection().getFailedRecords()),
                        new SQLLongint(contentSummary.getFileCount()),
                        new SQLLongint(contentSummary.getSpaceConsumed()),
                        new SQLVarchar("badFile"),
                        new SQLVarchar(((EmbedConnection) conn).getLanguageConnection().getBadFile())
                });
                IteratorNoPutResultSet rs =
                        new IteratorNoPutResultSet(Arrays.asList(result),
                                (isCheckScan?CHECK_RESULT_COLUMNS:IMPORT_RESULT_COLUMNS),act);
                rs.open();
                results[0]=new EmbedResultSet40((EmbedConnection) conn,rs,false,null,true);
            } catch (Exception e){
                throw new SQLException(e);
            }
            finally {
                ips.close();
=======
                                 ResultSet[] results) throws SQLException{
        Connection conn=SpliceAdmin.getDefaultConn();
        try{
            LanguageConnectionContext lcc=conn.unwrap(EmbedConnection.class).getLanguageConnection();
            final String user=lcc.getSessionUserId();
            Activation activation=lcc.getLastActivation();
            BaseSpliceTransaction txn=((SpliceTransactionManager)activation.getTransactionController()).getRawTransaction();
            try{
                if(schemaName==null)
                    schemaName=SpliceConstants.SPLICE_USER;
                if(tableName==null)
                    throw PublicAPI.wrapStandardException(ErrorState.TABLE_NAME_CANNOT_BE_NULL.newException());

                EmbedConnection embedConnection=(EmbedConnection)conn;
                ExecRow resultRow=importData(txn,user,conn,schemaName.toUpperCase(),tableName.toUpperCase(),
                        insertColumnList,fileName,columnDelimiter,
                        characterDelimiter,timestampFormat,dateFormat,timeFormat,lcc,maxBadRecords,badRecordDirectory,
                        maxRecords,isUpsert,isCheckScan);
                IteratorNoPutResultSet rs=
                        new IteratorNoPutResultSet(Arrays.asList(resultRow),
                                (isCheckScan?CHECK_RESULT_COLUMNS:IMPORT_RESULT_COLUMNS),activation);
                rs.open();
                results[0]=new EmbedResultSet40(embedConnection,rs,false,null,true);

            }catch(StandardException e){
                throw PublicAPI.wrapStandardException(e);
            }
        }finally{
            try{
                if(conn!=null){
                    conn.close();
                }
            }catch(SQLException e){
                SpliceLogUtils.error(LOG,"Unable to close import connection",e);
>>>>>>> 64b054b5
            }
        } finally {
            if (conn!=null)
                conn.close();
        }
    }

<<<<<<< HEAD
    /**
     * Quote a string argument so that it can be used as a literal in an
     * SQL statement. If the string argument is {@code null} an SQL NULL token
     * is returned.
     *
     * @param string a string or {@code null}
     * @return the string in quotes and with proper escape sequences for
     * special characters, or "NULL" if the string is {@code null}
     */
    private static String quoteStringArgument(String string) {
        if (string == null) {
            return "NULL";
=======
    private static long getFileSizeBytes(String filePath) throws SQLException{
        try{
            FileSystem fileSystem=FileSystem.get(SpliceUtils.config);
            Path path=new Path(filePath);
            return fileSystem.getContentSummary(path).getLength();
        }catch(IOException io){
            throw new SQLException(io);
        }
    }

    public static ExecRow importData(BaseSpliceTransaction txn,
                                     String user,
                                     Connection connection,
                                     String schemaName,
                                     String tableName,
                                     String insertColumnList,
                                     String inputFileName,
                                     String delimiter,
                                     String charDelimiter,
                                     String timestampFormat,
                                     String dateFormat,
                                     String timeFormat,
                                     LanguageConnectionContext lcc,
                                     long maxBadRecords,
                                     String badRecordDirectory,
                                     long maxRecords,
                                     boolean upsert,
                                     boolean isCheckScan) throws SQLException{
        if(connection==null)
            throw PublicAPI.wrapStandardException(StandardException.newException(SQLState.CONNECTION_NULL));
        if(tableName==null)
            throw PublicAPI.wrapStandardException(StandardException.newException(SQLState.ENTITY_NAME_MISSING));
        ImportContext.Builder builder;
        try{
            builder=new ImportContext.Builder()
                    .path(inputFileName)
                    .stripCharacters(charDelimiter)
                    .colDelimiter(delimiter)
                    .timestampFormat(timestampFormat)
                    .dateFormat(dateFormat)
                    .timeFormat(timeFormat)
                    .maxBadRecords(maxBadRecords)
                    .badLogDirectory(badRecordDirectory==null?null:new Path(badRecordDirectory))
                    .maxRecords(maxRecords)
                    .upsert(upsert)
                    .checkScan(isCheckScan)
            ;

            if(lcc.getRunTimeStatisticsMode()){
                builder=builder.recordStats();
            }

            buildColumnInformation(connection,schemaName,tableName,insertColumnList,builder,lcc,upsert);
        }catch(AssertionError ae){
            //the input data is bad in some way
            throw PublicAPI.wrapStandardException(StandardException.newException(SQLState.ID_PARSE_ERROR,ae.getMessage()));
        }

				/*
                 * Create a child transaction to actually perform the import under
				 */
        byte[] conglomBytes=Bytes.toBytes(Long.toString(builder.getDestinationConglomerate()));
        Txn parentTxn;
        try{
            parentTxn=((SpliceTransaction)txn).elevate(conglomBytes);
        }catch(StandardException e){
            throw PublicAPI.wrapStandardException(e);
        }

        Txn childTransaction;
        try{
            childTransaction=TransactionLifecycle.getLifecycleManager().beginChildTransaction(parentTxn,Txn.IsolationLevel.SNAPSHOT_ISOLATION,true,conglomBytes);
        }catch(IOException e){
            throw PublicAPI.wrapStandardException(Exceptions.parseException(e));
        }

        HdfsImport importer;
        StatementInfo statementInfo=new StatementInfo(String.format("import(%s,%s,%s,%s,%s,%s,%s,%s,%s)",
                schemaName,tableName,insertColumnList,inputFileName,delimiter,charDelimiter,timestampFormat,dateFormat,timeFormat),
                user,childTransaction,
                1,SpliceDriver.driver().getUUIDGenerator());
        OperationInfo opInfo=new OperationInfo(
                SpliceDriver.driver().getUUIDGenerator().nextUUID(),statementInfo.getStatementUuid(),"Import",null,false,-1l);
        statementInfo.setOperationInfo(Arrays.asList(opInfo));

        SpliceDriver.driver().getStatementManager().addStatementInfo(statementInfo);
        boolean rollback=false;
        try{
            importer=new HdfsImport(builder.build(),schemaName+"."+tableName,statementInfo.getStatementUuid(),opInfo.getOperationUuid());
            SpliceRuntimeContext runtimeContext=new SpliceRuntimeContext(childTransaction);
            runtimeContext.setStatementInfo(statementInfo);
            return importer.executeShuffle(runtimeContext,childTransaction);
        }catch(AssertionError | CancellationException ae){
            rollback=true;
            throw PublicAPI.wrapStandardException(Exceptions.parseException(ae));
        }catch(StandardException e){
            rollback=true;
            throw PublicAPI.wrapStandardException(e);
        }finally{
            //put this stuff first to avoid a memory leak
            if(rollback){

                try{
                    SpliceDriver.driver().getStatementManager().completedStatement(statementInfo,false,childTransaction);
                }catch(Exception e1){
                    LOG.error("Unable to complete failed statement in statement manager, but this is not fatal. We will still roll back transaction.",e1);
                }

                try{
                    childTransaction.rollback();
                }catch(IOException e){
										/*
										 * We were unable to rollback the transaction, which is bad.
										 *
										 * Unfortunately, we only tried to roll back because the import
										 * failed in some way anyway, which means that we don't want to make
										 * our failure to roll back the transaction the error that gets returned,
										 * so we can't throw directly, we'll just have to log and continue
										 * on
										 */
                    LOG.error("Unable to roll back child transaction, but don't want to swamp actual error causing rollback",e);
                }
            }else{
                reportStats(lcc,childTransaction,statementInfo);
                try{
                    childTransaction.commit();
                }catch(IOException e){
										/*
										 * We were unable to commit the transaction properly,
										 * so we have to give up and blow back on the client
										 */
                    LOG.error("Unable to commit import transaction after 5 attempts",e);
                    //noinspection ThrowFromFinallyBlock
                    throw PublicAPI.wrapStandardException(Exceptions.parseException(e));
                }
            }
        }
    }

    private static void reportStats(LanguageConnectionContext lcc,Txn childTransaction,StatementInfo statementInfo) throws SQLException{
        boolean explain=lcc.getRunTimeStatisticsMode();
        try{
            SpliceDriver.driver().getStatementManager().completedStatement(statementInfo,explain,childTransaction);
        }catch(IOException e){
            try{
                childTransaction.rollback();
            }catch(IOException e1){
                throw PublicAPI.wrapStandardException(Exceptions.parseException(e));
            }
            throw PublicAPI.wrapStandardException(Exceptions.parseException(e));
        }catch(StandardException e){
            try{
                childTransaction.rollback();
            }catch(IOException e1){
                throw PublicAPI.wrapStandardException(Exceptions.parseException(e));
            }
            throw PublicAPI.wrapStandardException(e);
>>>>>>> 64b054b5
        }
        return StringUtil.quoteStringLiteral(string);
    }


<<<<<<< HEAD
=======
    public ExecRow executeShuffle(SpliceRuntimeContext runtimeContext,Txn txn) throws StandardException{
        try{
            admin=new HBaseAdmin(SpliceUtils.config);
        }catch(Exception e){
            throw StandardException.newException(SQLState.COMMUNICATION_ERROR,e);
        }
        try{
            ImportFile file=new ImportFile(context.getFilePath().toString());
            FileSystem fileSystem=file.getFileSystem();
            //make sure that we can read and write as needed
            ImportUtils.validateReadable(context.getFilePath(),fileSystem,false);
            ImportUtils.validateReadable(file);
            ImportUtils.validateWritable(context.getBadLogDirectory(),fileSystem,true);
            byte[] tableName=context.getTableName().getBytes();
            try{
                splitToFit(tableName,file);
            }catch(IOException e){
                throw Exceptions.parseException(e);
            }
            HTableInterface table=SpliceAccessManager.getHTable(SpliceDriver.driver().getTempTable().getTempTableName());

            List<Pair<JobFuture, ImportJobInfo>> jobFutures=Lists.newArrayList();
            JobStatusLogger jobStatusLogger=getJobStatusLogger();
            StatementInfo statementInfo=runtimeContext.getStatementInfo();
            Set<OperationInfo> opInfos=statementInfo.getOperationInfo();
            OperationInfo opInfo=null;
            //noinspection LoopStatementThatDoesntLoop
            for(OperationInfo opInfoField : opInfos){
                opInfo=opInfoField;
                break;
            }

            ImportJobInfo info=null;
            long numImported=0l;
            long numBadRecords=0l;
						/*
						 * Are we checking the import files or actually importing them?
						 * Set the verb appropriately for all of our logging.
						 */
            String logVerb=(context.isCheckScan()?"check":"import");

            try{
                LOG.info(String.format("%sing files %s",logVerb,file.getPaths()));
                ImportJob importJob=new FileImportJob(table,context,statementId,file.getPaths(),operationId,txn);
                long start=System.currentTimeMillis();
                JobFuture jobFuture=SpliceDriver.driver().getJobScheduler().submit(importJob);
                info=new ImportJobInfo(importJob.getJobId(),jobFuture,start,jobStatusLogger,context);
                long estImportTime=estimateImportTime();
                jobStatusLogger.log(String.format("Expected time for %s is %s.  Expected finish is %s.",
                        logVerb,StringUtils.formatTime(estImportTime),new Date(System.currentTimeMillis()+estImportTime)));
                jobStatusLogger.log(String.format("%sing %d files...",WordUtils.capitalize(logVerb),jobFuture.getNumTasks()));
                jobStatusLogger.log(String.format("Task status update interval is %s.",StringUtils.formatTime(SpliceConstants.importTaskStatusLoggingInterval)));
                info.tasksRunning(jobFuture.getAllTaskIds());
                if(opInfo!=null)
                    opInfo.addJob(info);
                jobFutures.add(Pair.newPair(jobFuture,info));

                info.logStatusOfImportFiles(jobFuture.getNumTasks(),jobFuture.getRemainingTasks());
                try{
                    jobFuture.completeAll(info);
                }catch(ExecutionException e){
                    info.failJob();
                    throw e;
                }
                JobStats jobStats=jobFuture.getJobStats();
                List<TaskStats> taskStats=jobStats.getTaskStats();
                for(TaskStats stats : taskStats){
                    long totalRowsWritten=stats.getTotalRowsWritten();
                    long totalRead=stats.getTotalRowsProcessed();
                    numImported+=totalRowsWritten;
                    numBadRecords+=(totalRead-totalRowsWritten);
                }
                jobStatusLogger.log(String.format(
                        "%s finished with success. Total rows %sed%s: %,d. Total rows rejected: %,d. Total time for %s: %s.",
                        WordUtils.capitalize(logVerb),logVerb,(context.isCheckScan()?" OK":""),numImported,numBadRecords,logVerb,StringUtils.formatTimeDiff(info.getJobFinishMs(),info.getJobStartMs())));
                ExecRow result=new ValueRow(3);
                result.setRowArray(new DataValueDescriptor[]{
                        new SQLInteger(file.getPaths().size()),
                        new SQLInteger(jobFuture.getJobStats().getNumTasks()),
                        new SQLLongint(Math.max(0,numImported)),
                        new SQLLongint(numBadRecords)
                });
                return result;
            }catch(InterruptedException e){
                jobStatusLogger.log(String.format(
                        "%s has been interrupted. All imported rows will be rolled back. Total rows imported: %,d. Total rows rejected: %,d. Total time for import: %s.",
                        WordUtils.capitalize(logVerb),numImported,numBadRecords,(info==null?"Unknown":StringUtils.formatTimeDiff(info.getJobFinishMs(),info.getJobStartMs()))));
                throw Exceptions.parseException(e);
            }catch(ExecutionException e){
                Throwable cause=e.getCause();
                jobStatusLogger.log(String.format(
                        "%s has failed due to an execution error: %s. All imported rows will be rolled back. Total rows imported: %,d. Total rows rejected: %,d. Total time for import: %s.",
                        WordUtils.capitalize(logVerb),(cause==null?"Unknown":cause.getLocalizedMessage()),numImported,numBadRecords,(info==null?"Unknown":StringUtils.formatTimeDiff(info.getJobFinishMs(),info.getJobStartMs()))));
                throw Exceptions.parseException(cause);
            } // still need to cancel all other jobs ? // JL
            catch(IOException e){
                jobStatusLogger.log(String.format(
                        "%s has failed due to an I/O error: %s. All imported rows will be rolled back. Total rows imported: %,d. Total rows rejected: %,d. Total time for import: %s.",
                        WordUtils.capitalize(logVerb),(e==null?"Unknown":e.getLocalizedMessage()),numImported,numBadRecords,(info==null?"Unknown":StringUtils.formatTimeDiff(info.getJobFinishMs(),info.getJobStartMs()))));
                throw Exceptions.parseException(e);
            }finally{
                Closeables.closeQuietly(table);
                for(Pair<JobFuture, ImportJobInfo> future : jobFutures){
                    try{
                        future.getFirst().cleanup();
                    }catch(ExecutionException e){
                        LOG.error("Exception cleaning up import future",e);
                    }
                }
                info.cleanup();
                jobStatusLogger.closeLogFile();
            }
        }catch(IOException e){
            throw Exceptions.parseException(e);
        }finally{
            if(admin!=null)
                Closeables.closeQuietly(admin);
        }
    }

    private JobStatusLogger getJobStatusLogger() throws IOException{
        if(SpliceConstants.enableImportStatusLogging){
            return new ImportJobStatusLogger(context,qualifiedTableName+"."+operationId);
        }else
            return NoopJobStatusLogger.INSTANCE;
    }

    /**
     * Return an estimate of the time required for the import job to finish.
     *
     * @return time estimate for the import job duration
     * @throws IOException
     */
    private long estimateImportTime() throws IOException{
	    	/*
	    	 * This is a very simple model to estimate the completion time of an import job based on
	    	 * the size of the data, calculated import ingestion rates, and the number of region servers.
	    	 *
	    	 * PLEASE NOTE: This is an incredibly basic estimation model.  Many things still need to be considered such as the following:
	    	 *   - number of indexes on the table that is being imported into
	    	 *   - number of import tasks
	    	 *   - total number of cores for the cluster
	    	 *   - general load on the cluster
	    	 *   - whether or not the files are compressed and which compression algorithm (gzip, pkzip, zip, etc.) is being used
	    	 *   - and also the fact that our import ingest rates fluctuate with region server activity such as compactions, region splits, etc.
	    	 * But hey, it's a start...
	    	 */

        // The following rates were empirically derived from SAP import timings.
        double importRatePerNode=1.9d*1024d*1024d/1000d;  // 1.9 MB/sec
        double standaloneBoost=1.0d;
        double checkScanBoost=1.0d;

        int numServers=getRegionServerCount();
        long importDataSize=getImportDataSize();

        // Standalone has a 25-50% higher import ingest rate since there is less contention and the disks are local (often they are flash too).
        if(numServers==1) standaloneBoost=1.3d;

        // Check scans are import jobs that only check the data and do not insert it into the database.
        // Check scans run in about 40% of the time of an actual import.
        if(context.isCheckScan()) checkScanBoost=0.4d;

        if(LOG.isDebugEnabled()) SpliceLogUtils.debug(LOG,
                "importDataSize(bytes)=%,d numServers=%d importRatePerNode(bytes/ms)=%,.2f standaloneBoost=%,.2f checkScanBoost=%,.2f",
                importDataSize,numServers,importRatePerNode,standaloneBoost,checkScanBoost);

        return (long)((double)importDataSize/((double)numServers*importRatePerNode*standaloneBoost)*checkScanBoost);
    }

    /**
     * Get the number of region servers in the cluster.
     *
     * @return number of region servers in the cluster
     * @throws IOException
     */
    private int getRegionServerCount() throws IOException{
        return SpliceUtilities.getAdmin().getClusterStatus().getServersSize();
    }

    /**
     * Return the total space consumed by the import data files.
     *
     * @return total space consumed by the import data files
     * @throws IOException
     */
    private long getImportDataSize() throws IOException{
        FileSystem fs=FileSystem.get(SpliceConstants.config);
        Path path=context.getFilePath();
        ContentSummary summary=fs.getContentSummary(path);
        if(LOG.isDebugEnabled()) SpliceLogUtils.debug(LOG,"Path=%s SpaceConsumed=%,d",path,summary.getSpaceConsumed());
        return summary.getSpaceConsumed();
    }

    private void splitToFit(byte[] tableName,ImportFile file) throws IOException{
				/*
				 * We want to avoid situations where we have only a single region for a table
				 * whenever it is possible.
				 *
				 * Generally speaking, we don't want to split tables if there is already data
				 * present, or if the table has already been split a bunch of times. We also
				 * don't want to split the table if we aren't going to import very much data.
				 *
				 * This leads to a few heuristics for determining when a table should be split
				 * before importing:
				 *
				 * 1. Don't split if the total amount of data to be imported fits within
				 * a fixed number of regions (configurable). The default should be two or three
				 * regions.
				 * 2. Don't split if there are already splits present on the table.
				 *
				 * When it is decided that the table should be pre-split, the split is determined
				 * by the "importSizeRatio", which is the ratio of on-disk size to encoded size.
				 * In most situations, this ratio is pretty close to 1:1. HOWEVER, we have no
				 * information about the distribution of data within this file, so we are forced
				 * to assume uniformity (which is almost never true). Because of this, if we
				 * allow a 1:1 ratio, then when we actually insert data, we will likely end up
				 * with some regions with very little (if any) data in them, and some regions
				 * will be forced to split anyway.
				 *
				 * There really isn't anything we can do about this, except to not split as much.
				 * To attempt to minimize any excess regions due to poor distribution of data, we
				 * assume the size ratio is much smaller than it likely is. It's configurable, but
				 * should be somewhere in the range of 1:2 or 1:3--That is, 1 GB of data in Splice
				 * is equivalent to 2 or 3 GB of data in HDFS. This is HIGHLY unlikely to be true,
				 * but it will result in the creation of many fewer regions than might otherwise happen,
				 * which will help to avoid having straggler regions which must be cleaned up
				 * after the fact.
				 */
        long onDiskSize=file.getTotalLength();
        long regionSize=SpliceConstants.config.getLong(HConstants.HREGION_MAX_FILESIZE,0);
        int regionSplitFactor=SpliceConstants.importSplitFactor;

        long spliceSize=onDiskSize*regionSplitFactor;
        int numRegions=(int)(spliceSize/regionSize);

        if(numRegions<regionSplitFactor){
            //we have too little data to bother splitting
            return;
        }
        //we should split, but only if it hasn't already split
        List<HRegionInfo> tableRegions=admin.getTableRegions(tableName);
        if(tableRegions.size()>0) return;

        //initiate splits until we have reached numRegions
        for(int i=0;i<numRegions;i++){
            try{
                admin.split(tableName);
            }catch(InterruptedException e){
                throw new IOException(e);
            }
        }
        //wait for all the splits to complete, but only for so long
        //we don't want to cause an infinite loop if something goes goofy
        //wait a total of 10*500 ms = 5 seconds
        int waitCount=10;
        do{
            try{
                Thread.sleep(500);
            }catch(InterruptedException e){
                throw new IOException(e);
            }
        }while((tableRegions=admin.getTableRegions(tableName)).size()<numRegions && (waitCount--)>0);

				/*
				 * HBase will be inclined to put all the newly split regions onto a single server.
				 * This doesn't help us distribute the load. Move them around to be as even as possible.
				 * If you don't specify a location, the admin will move it randomly, which is good enough
				 */
        byte[] destServerName={};
        for(HRegionInfo info : tableRegions){
            admin.move(info.getEncodedNameAsBytes(),destServerName);
        }
    }

	/*One-line public methods*/

    /************************************************************************************************************/
	/*private helper functions*/

//		private ImportJob getImportJob(HTableInterface table,CompressionCodecFactory codecFactory,Path file) throws StandardException {
////				CompressionCodec codec = codecFactory.getCodec(file);
//				ImportJob importJob;
//				/*
//				 * (December, 2013) We are disabling BlockImports for the time being because
//				 * they are error-prone and difficult to test at scale, and you can get nearly
//				 * as good of parallelism and performance from just dumping a bunch of files into
//				 * a single directory and running the import against the entire directory.
//				 *
//				 * In a couple of months, when we have a clearer need for that import
//				 * process as opposed to the more stable File import process, then we
//				 * can reopen this issue.
//				 */
////        if(codec==null ||codec instanceof SplittableCompressionCodec){
////            try{
////                importJob = new BlockImportJob(table, context);
////            }catch(IOException ioe){
////                throw Exceptions.parseException(ioe);
////            }
////        }else
//				importJob = new FileImportJob(table,context,statementId,operationId);
//				return importJob;
//		}
    private static void buildColumnInformation(Connection connection,String schemaName,String tableName,
                                               String insertColumnList,ImportContext.Builder builder,
                                               LanguageConnectionContext lcc,boolean upsert) throws SQLException{
        //TODO -sf- this invokes an additional scan--is there any way that we can avoid this?
        DataDictionary dataDictionary=lcc.getDataDictionary();
        TransactionController tc=lcc.getTransactionExecute();
        try{
            SchemaDescriptor sd=dataDictionary.getSchemaDescriptor(schemaName,tc,true);
            if(sd==null)
                throw PublicAPI.wrapStandardException(ErrorState.LANG_TABLE_NOT_FOUND.newException(schemaName));
            TableDescriptor td=dataDictionary.getTableDescriptor(tableName,sd,tc);
            if(td==null)
                throw PublicAPI.wrapStandardException(ErrorState.LANG_TABLE_NOT_FOUND.newException(tableName));
            long conglomerateId=td.getHeapConglomerateId();
            builder.tableVersion(td.getVersion());
            builder.destinationTable(conglomerateId);
            RowLocation[] rowLocations=dataDictionary.computeAutoincRowLocations(tc,td);
            byte[][] rowLocBytes;
            if(rowLocations!=null){
                rowLocBytes=new byte[rowLocations.length][];
                for(int i=0;i<rowLocations.length;i++){
                    if(rowLocations[i]!=null)
                        rowLocBytes[i]=rowLocations[i].getBytes();
                }
            }else
                rowLocBytes=null;

            ImportUtils.buildColumnInformation(connection,schemaName,tableName,insertColumnList,builder,rowLocBytes,upsert);
        }catch(StandardException e){
            throw PublicAPI.wrapStandardException(e);
        }
    }


>>>>>>> 64b054b5
}<|MERGE_RESOLUTION|>--- conflicted
+++ resolved
@@ -1,9 +1,7 @@
 package com.splicemachine.derby.impl.load;
 
-<<<<<<< HEAD
 import java.nio.charset.StandardCharsets;
 import java.sql.*;
-import java.util.*;
 import com.splicemachine.db.iapi.jdbc.EngineConnection;
 import com.splicemachine.db.iapi.sql.Activation;
 import com.splicemachine.db.iapi.types.*;
@@ -15,64 +13,21 @@
 import org.apache.hadoop.fs.Path;
 import org.apache.hadoop.hbase.client.HBaseAdmin;
 import org.apache.log4j.Logger;
-=======
-import com.google.common.collect.Lists;
-import com.google.common.io.Closeables;
-import com.splicemachine.constants.SpliceConstants;
-import com.splicemachine.constants.bytes.BytesUtil;
->>>>>>> 64b054b5
 import com.splicemachine.db.iapi.error.PublicAPI;
 import com.splicemachine.db.iapi.sql.ResultColumnDescriptor;
 import com.splicemachine.db.iapi.sql.execute.ExecRow;
-<<<<<<< HEAD
-=======
-import com.splicemachine.db.iapi.store.access.TransactionController;
-import com.splicemachine.db.iapi.types.*;
->>>>>>> 64b054b5
 import com.splicemachine.db.impl.jdbc.EmbedConnection;
 import com.splicemachine.db.impl.jdbc.EmbedResultSet40;
 import com.splicemachine.db.impl.sql.GenericColumnDescriptor;
 import com.splicemachine.db.impl.sql.execute.IteratorNoPutResultSet;
 import com.splicemachine.db.impl.sql.execute.ValueRow;
 import com.splicemachine.derby.utils.SpliceAdmin;
-<<<<<<< HEAD
 import com.splicemachine.pipeline.exception.ErrorState;
-=======
-import com.splicemachine.derby.utils.SpliceUtils;
-import com.splicemachine.job.JobFuture;
-import com.splicemachine.job.JobStats;
-import com.splicemachine.job.JobStatusLogger;
-import com.splicemachine.pipeline.exception.ErrorState;
-import com.splicemachine.pipeline.exception.Exceptions;
-import com.splicemachine.si.api.Txn;
-import com.splicemachine.si.impl.TransactionLifecycle;
-import com.splicemachine.utils.SpliceLogUtils;
-import com.splicemachine.utils.SpliceUtilities;
-import org.apache.commons.lang.WordUtils;
-import org.apache.hadoop.fs.ContentSummary;
-import org.apache.hadoop.fs.FileSystem;
-import org.apache.hadoop.fs.Path;
-import org.apache.hadoop.hbase.HConstants;
-import org.apache.hadoop.hbase.HRegionInfo;
-import org.apache.hadoop.hbase.client.HBaseAdmin;
-import org.apache.hadoop.hbase.client.HTableInterface;
-import org.apache.hadoop.hbase.util.Bytes;
-import org.apache.hadoop.hbase.util.Pair;
-import org.apache.hadoop.util.StringUtils;
-import org.apache.log4j.Logger;
-
-import java.io.IOException;
 import java.sql.Connection;
 import java.sql.ResultSet;
 import java.sql.SQLException;
 import java.sql.Types;
 import java.util.Arrays;
-import java.util.Date;
-import java.util.List;
-import java.util.Set;
-import java.util.concurrent.CancellationException;
-import java.util.concurrent.ExecutionException;
->>>>>>> 64b054b5
 
 /**
  * Imports a delimiter-separated file located in HDFS in a parallel way.
@@ -101,7 +56,6 @@
  *
  * @author Scott Fines
  */
-<<<<<<< HEAD
 public class HdfsImport {
 		private static final Logger LOG = Logger.getLogger(HdfsImport.class);
 		private HBaseAdmin admin;
@@ -123,107 +77,6 @@
 		};
 
     public static void UPSERT_DATA_FROM_FILE(String schemaName, String tableName,
-=======
-public class HdfsImport{
-    private static final Logger LOG=Logger.getLogger(HdfsImport.class);
-
-    private final ImportContext context;
-    private final long statementId;
-    private final long operationId;
-    private HBaseAdmin admin;
-    private final String qualifiedTableName;
-
-    public HdfsImport(ImportContext context,String qualifiedTableName,long statementId,long operationId){
-        this.context=context;
-        this.statementId=statementId;
-        this.operationId=operationId;
-        this.qualifiedTableName=qualifiedTableName;
-    }
-
-    @SuppressWarnings("UnusedDeclaration")
-    public static void SYSCS_GET_AUTO_INCREMENT_ROW_LOCATIONS(String schemaName,String tableName,ResultSet[] resultSets) throws SQLException{
-        Connection conn=SpliceAdmin.getDefaultConn();
-        try{
-            LanguageConnectionContext lcc=conn.unwrap(EmbedConnection.class).getLanguageConnection();
-            DataDictionary dd=lcc.getDataDictionary();
-            SchemaDescriptor sd=dd.getSchemaDescriptor(schemaName,lcc.getTransactionExecute(),true);
-            if(sd==null)
-                throw ErrorState.LANG_TABLE_NOT_FOUND.newException(schemaName);
-
-            TableDescriptor td=dd.getTableDescriptor(tableName,sd,lcc.getTransactionExecute());
-            if(td==null)
-                throw ErrorState.LANG_TABLE_NOT_FOUND.newException(schemaName+"."+tableName);
-
-            RowLocation[] rowLocations=dd.computeAutoincRowLocations(lcc.getTransactionExecute(),td);
-            ExecRow template=new ValueRow(1);
-            template.setRowArray(new DataValueDescriptor[]{new SQLVarchar()});
-            List<ExecRow> rows=Lists.newArrayList();
-            if(rowLocations!=null){
-                for(RowLocation location : rowLocations){
-                    template.resetRowArray();
-                    if(location!=null){
-                        byte[] loc=location.getBytes();
-                        template.getColumn(1).setValue(BytesUtil.toHex(loc));
-                    }
-                    rows.add(template.getClone());
-                }
-            }
-            ResultColumnDescriptor[] rcds=new ResultColumnDescriptor[]{
-                    new GenericColumnDescriptor("location",DataTypeDescriptor.getBuiltInDataTypeDescriptor(Types.VARCHAR))
-            };
-
-            IteratorNoPutResultSet inprs=new IteratorNoPutResultSet(rows,rcds,lcc.getLastActivation());
-            inprs.openCore();
-            resultSets[0]=new EmbedResultSet40(conn.unwrap(EmbedConnection.class),inprs,false,null,true);
-        }catch(StandardException e){
-            throw PublicAPI.wrapStandardException(e);
-        }finally{
-            try{
-                conn.close();
-            }catch(SQLException se){
-                LOG.error("Unable to close default connection",se);
-            }
-        }
-    }
-
-    private static final ResultColumnDescriptor[] IMPORT_RESULT_COLUMNS=new GenericColumnDescriptor[]{
-            new GenericColumnDescriptor("numFiles",DataTypeDescriptor.getBuiltInDataTypeDescriptor(Types.INTEGER)),
-            new GenericColumnDescriptor("numTasks",DataTypeDescriptor.getBuiltInDataTypeDescriptor(Types.INTEGER)),
-            new GenericColumnDescriptor("numRowsImported",DataTypeDescriptor.getBuiltInDataTypeDescriptor(Types.BIGINT)),
-            new GenericColumnDescriptor("numBadRecords",DataTypeDescriptor.getBuiltInDataTypeDescriptor(Types.BIGINT))
-    };
-
-    private static final ResultColumnDescriptor[] CHECK_RESULT_COLUMNS=new GenericColumnDescriptor[]{
-            new GenericColumnDescriptor("numFiles",DataTypeDescriptor.getBuiltInDataTypeDescriptor(Types.INTEGER)),
-            new GenericColumnDescriptor("numTasks",DataTypeDescriptor.getBuiltInDataTypeDescriptor(Types.INTEGER)),
-            new GenericColumnDescriptor("numRowsCheckedOK",DataTypeDescriptor.getBuiltInDataTypeDescriptor(Types.BIGINT)),
-            new GenericColumnDescriptor("numBadRecords",DataTypeDescriptor.getBuiltInDataTypeDescriptor(Types.BIGINT))
-    };
-
-    @SuppressWarnings("UnusedParameters")
-    public static void SYSCS_IMPORT_DATA(String schemaName,String tableName,
-                                         String insertColumnList,
-                                         String columnIndexes,
-                                         String fileName,String columnDelimiter,
-                                         String characterDelimiter,
-                                         String timestampFormat,
-                                         String dateFormat,
-                                         String timeFormat) throws SQLException{
-        IMPORT_DATA(schemaName,tableName,
-                insertColumnList,
-                fileName,
-                columnDelimiter,
-                characterDelimiter,
-                timestampFormat,
-                dateFormat,
-                timeFormat,
-                -1,
-                null,
-                new ResultSet[1]);
-    }
-
-    public static void UPSERT_DATA_FROM_FILE(String schemaName,String tableName,
->>>>>>> 64b054b5
                                              String insertColumnList,
                                              String fileName,
                                              String columnDelimiter,
@@ -255,7 +108,6 @@
                 results);
     }
 
-<<<<<<< HEAD
     public static void UPSERT_CHECK_DATA_FROM_FILE(String schemaName, String tableName,
                                              String insertColumnList,
                                              String fileName,
@@ -270,21 +122,6 @@
                                              String charset,
                                              ResultSet[] results
     ) throws SQLException {
-=======
-    public static void UPSERT_CHECK_DATA_FROM_FILE(String schemaName,String tableName,
-                                                   String insertColumnList,
-                                                   String fileName,
-                                                   String columnDelimiter,
-                                                   String characterDelimiter,
-                                                   String timestampFormat,
-                                                   String dateFormat,
-                                                   String timeFormat,
-                                                   long maxBadRecords,
-                                                   String badRecordDirectory,
-                                                   long maxRecords,
-                                                   ResultSet[] results
-    ) throws SQLException{
->>>>>>> 64b054b5
         doImport(schemaName,
                 tableName,
                 insertColumnList,
@@ -303,7 +140,6 @@
                 results);
     }
 
-<<<<<<< HEAD
 	public static void IMPORT_DATA(String schemaName, String tableName,
 																			 String insertColumnList,
 																			 String fileName,
@@ -369,68 +205,6 @@
 	}
 
     private static void doImport(String schemaName, String tableName,
-=======
-    public static void IMPORT_DATA(String schemaName,String tableName,
-                                   String insertColumnList,
-                                   String fileName,
-                                   String columnDelimiter,
-                                   String characterDelimiter,
-                                   String timestampFormat,
-                                   String dateFormat,
-                                   String timeFormat,
-                                   long maxBadRecords,
-                                   String badRecordDirectory,
-                                   ResultSet[] results
-    ) throws SQLException{
-        doImport(schemaName,
-                tableName,
-                insertColumnList,
-                fileName,
-                columnDelimiter,
-                characterDelimiter,
-                timestampFormat,
-                dateFormat,
-                timeFormat,
-                maxBadRecords,
-                badRecordDirectory,
-                -1,
-                false,
-                false,
-                results);
-    }
-
-    public static void IMPORT_CHECK_DATA(String schemaName,String tableName,
-                                         String insertColumnList,
-                                         String fileName,
-                                         String columnDelimiter,
-                                         String characterDelimiter,
-                                         String timestampFormat,
-                                         String dateFormat,
-                                         String timeFormat,
-                                         long maxBadRecords,
-                                         String badRecordDirectory,
-                                         long maxRecords,
-                                         ResultSet[] results
-    ) throws SQLException{
-        doImport(schemaName,
-                tableName,
-                insertColumnList,
-                fileName,
-                columnDelimiter,
-                characterDelimiter,
-                timestampFormat,
-                dateFormat,
-                timeFormat,
-                maxBadRecords,
-                badRecordDirectory,
-                maxRecords,
-                false,
-                true,
-                results);
-    }
-
-    private static void doImport(String schemaName,String tableName,
->>>>>>> 64b054b5
                                  String insertColumnList,
                                  String fileName,
                                  String columnDelimiter,
@@ -444,7 +218,6 @@
                                  String charset,
                                  boolean isUpsert,
                                  boolean isCheckScan,
-<<<<<<< HEAD
                                  ResultSet[] results) throws SQLException {
         if (LOG.isTraceEnabled())
             SpliceLogUtils.trace(LOG,"doImport {schemaName=%s, tableName=%s, insertColumnList=%s, fileName=%s, " +
@@ -533,42 +306,6 @@
             }
             finally {
                 ips.close();
-=======
-                                 ResultSet[] results) throws SQLException{
-        Connection conn=SpliceAdmin.getDefaultConn();
-        try{
-            LanguageConnectionContext lcc=conn.unwrap(EmbedConnection.class).getLanguageConnection();
-            final String user=lcc.getSessionUserId();
-            Activation activation=lcc.getLastActivation();
-            BaseSpliceTransaction txn=((SpliceTransactionManager)activation.getTransactionController()).getRawTransaction();
-            try{
-                if(schemaName==null)
-                    schemaName=SpliceConstants.SPLICE_USER;
-                if(tableName==null)
-                    throw PublicAPI.wrapStandardException(ErrorState.TABLE_NAME_CANNOT_BE_NULL.newException());
-
-                EmbedConnection embedConnection=(EmbedConnection)conn;
-                ExecRow resultRow=importData(txn,user,conn,schemaName.toUpperCase(),tableName.toUpperCase(),
-                        insertColumnList,fileName,columnDelimiter,
-                        characterDelimiter,timestampFormat,dateFormat,timeFormat,lcc,maxBadRecords,badRecordDirectory,
-                        maxRecords,isUpsert,isCheckScan);
-                IteratorNoPutResultSet rs=
-                        new IteratorNoPutResultSet(Arrays.asList(resultRow),
-                                (isCheckScan?CHECK_RESULT_COLUMNS:IMPORT_RESULT_COLUMNS),activation);
-                rs.open();
-                results[0]=new EmbedResultSet40(embedConnection,rs,false,null,true);
-
-            }catch(StandardException e){
-                throw PublicAPI.wrapStandardException(e);
-            }
-        }finally{
-            try{
-                if(conn!=null){
-                    conn.close();
-                }
-            }catch(SQLException e){
-                SpliceLogUtils.error(LOG,"Unable to close import connection",e);
->>>>>>> 64b054b5
             }
         } finally {
             if (conn!=null)
@@ -576,7 +313,6 @@
         }
     }
 
-<<<<<<< HEAD
     /**
      * Quote a string argument so that it can be used as a literal in an
      * SQL statement. If the string argument is {@code null} an SQL NULL token
@@ -589,508 +325,7 @@
     private static String quoteStringArgument(String string) {
         if (string == null) {
             return "NULL";
-=======
-    private static long getFileSizeBytes(String filePath) throws SQLException{
-        try{
-            FileSystem fileSystem=FileSystem.get(SpliceUtils.config);
-            Path path=new Path(filePath);
-            return fileSystem.getContentSummary(path).getLength();
-        }catch(IOException io){
-            throw new SQLException(io);
-        }
-    }
-
-    public static ExecRow importData(BaseSpliceTransaction txn,
-                                     String user,
-                                     Connection connection,
-                                     String schemaName,
-                                     String tableName,
-                                     String insertColumnList,
-                                     String inputFileName,
-                                     String delimiter,
-                                     String charDelimiter,
-                                     String timestampFormat,
-                                     String dateFormat,
-                                     String timeFormat,
-                                     LanguageConnectionContext lcc,
-                                     long maxBadRecords,
-                                     String badRecordDirectory,
-                                     long maxRecords,
-                                     boolean upsert,
-                                     boolean isCheckScan) throws SQLException{
-        if(connection==null)
-            throw PublicAPI.wrapStandardException(StandardException.newException(SQLState.CONNECTION_NULL));
-        if(tableName==null)
-            throw PublicAPI.wrapStandardException(StandardException.newException(SQLState.ENTITY_NAME_MISSING));
-        ImportContext.Builder builder;
-        try{
-            builder=new ImportContext.Builder()
-                    .path(inputFileName)
-                    .stripCharacters(charDelimiter)
-                    .colDelimiter(delimiter)
-                    .timestampFormat(timestampFormat)
-                    .dateFormat(dateFormat)
-                    .timeFormat(timeFormat)
-                    .maxBadRecords(maxBadRecords)
-                    .badLogDirectory(badRecordDirectory==null?null:new Path(badRecordDirectory))
-                    .maxRecords(maxRecords)
-                    .upsert(upsert)
-                    .checkScan(isCheckScan)
-            ;
-
-            if(lcc.getRunTimeStatisticsMode()){
-                builder=builder.recordStats();
-            }
-
-            buildColumnInformation(connection,schemaName,tableName,insertColumnList,builder,lcc,upsert);
-        }catch(AssertionError ae){
-            //the input data is bad in some way
-            throw PublicAPI.wrapStandardException(StandardException.newException(SQLState.ID_PARSE_ERROR,ae.getMessage()));
-        }
-
-				/*
-                 * Create a child transaction to actually perform the import under
-				 */
-        byte[] conglomBytes=Bytes.toBytes(Long.toString(builder.getDestinationConglomerate()));
-        Txn parentTxn;
-        try{
-            parentTxn=((SpliceTransaction)txn).elevate(conglomBytes);
-        }catch(StandardException e){
-            throw PublicAPI.wrapStandardException(e);
-        }
-
-        Txn childTransaction;
-        try{
-            childTransaction=TransactionLifecycle.getLifecycleManager().beginChildTransaction(parentTxn,Txn.IsolationLevel.SNAPSHOT_ISOLATION,true,conglomBytes);
-        }catch(IOException e){
-            throw PublicAPI.wrapStandardException(Exceptions.parseException(e));
-        }
-
-        HdfsImport importer;
-        StatementInfo statementInfo=new StatementInfo(String.format("import(%s,%s,%s,%s,%s,%s,%s,%s,%s)",
-                schemaName,tableName,insertColumnList,inputFileName,delimiter,charDelimiter,timestampFormat,dateFormat,timeFormat),
-                user,childTransaction,
-                1,SpliceDriver.driver().getUUIDGenerator());
-        OperationInfo opInfo=new OperationInfo(
-                SpliceDriver.driver().getUUIDGenerator().nextUUID(),statementInfo.getStatementUuid(),"Import",null,false,-1l);
-        statementInfo.setOperationInfo(Arrays.asList(opInfo));
-
-        SpliceDriver.driver().getStatementManager().addStatementInfo(statementInfo);
-        boolean rollback=false;
-        try{
-            importer=new HdfsImport(builder.build(),schemaName+"."+tableName,statementInfo.getStatementUuid(),opInfo.getOperationUuid());
-            SpliceRuntimeContext runtimeContext=new SpliceRuntimeContext(childTransaction);
-            runtimeContext.setStatementInfo(statementInfo);
-            return importer.executeShuffle(runtimeContext,childTransaction);
-        }catch(AssertionError | CancellationException ae){
-            rollback=true;
-            throw PublicAPI.wrapStandardException(Exceptions.parseException(ae));
-        }catch(StandardException e){
-            rollback=true;
-            throw PublicAPI.wrapStandardException(e);
-        }finally{
-            //put this stuff first to avoid a memory leak
-            if(rollback){
-
-                try{
-                    SpliceDriver.driver().getStatementManager().completedStatement(statementInfo,false,childTransaction);
-                }catch(Exception e1){
-                    LOG.error("Unable to complete failed statement in statement manager, but this is not fatal. We will still roll back transaction.",e1);
-                }
-
-                try{
-                    childTransaction.rollback();
-                }catch(IOException e){
-										/*
-										 * We were unable to rollback the transaction, which is bad.
-										 *
-										 * Unfortunately, we only tried to roll back because the import
-										 * failed in some way anyway, which means that we don't want to make
-										 * our failure to roll back the transaction the error that gets returned,
-										 * so we can't throw directly, we'll just have to log and continue
-										 * on
-										 */
-                    LOG.error("Unable to roll back child transaction, but don't want to swamp actual error causing rollback",e);
-                }
-            }else{
-                reportStats(lcc,childTransaction,statementInfo);
-                try{
-                    childTransaction.commit();
-                }catch(IOException e){
-										/*
-										 * We were unable to commit the transaction properly,
-										 * so we have to give up and blow back on the client
-										 */
-                    LOG.error("Unable to commit import transaction after 5 attempts",e);
-                    //noinspection ThrowFromFinallyBlock
-                    throw PublicAPI.wrapStandardException(Exceptions.parseException(e));
-                }
-            }
-        }
-    }
-
-    private static void reportStats(LanguageConnectionContext lcc,Txn childTransaction,StatementInfo statementInfo) throws SQLException{
-        boolean explain=lcc.getRunTimeStatisticsMode();
-        try{
-            SpliceDriver.driver().getStatementManager().completedStatement(statementInfo,explain,childTransaction);
-        }catch(IOException e){
-            try{
-                childTransaction.rollback();
-            }catch(IOException e1){
-                throw PublicAPI.wrapStandardException(Exceptions.parseException(e));
-            }
-            throw PublicAPI.wrapStandardException(Exceptions.parseException(e));
-        }catch(StandardException e){
-            try{
-                childTransaction.rollback();
-            }catch(IOException e1){
-                throw PublicAPI.wrapStandardException(Exceptions.parseException(e));
-            }
-            throw PublicAPI.wrapStandardException(e);
->>>>>>> 64b054b5
         }
         return StringUtil.quoteStringLiteral(string);
     }
-
-
-<<<<<<< HEAD
-=======
-    public ExecRow executeShuffle(SpliceRuntimeContext runtimeContext,Txn txn) throws StandardException{
-        try{
-            admin=new HBaseAdmin(SpliceUtils.config);
-        }catch(Exception e){
-            throw StandardException.newException(SQLState.COMMUNICATION_ERROR,e);
-        }
-        try{
-            ImportFile file=new ImportFile(context.getFilePath().toString());
-            FileSystem fileSystem=file.getFileSystem();
-            //make sure that we can read and write as needed
-            ImportUtils.validateReadable(context.getFilePath(),fileSystem,false);
-            ImportUtils.validateReadable(file);
-            ImportUtils.validateWritable(context.getBadLogDirectory(),fileSystem,true);
-            byte[] tableName=context.getTableName().getBytes();
-            try{
-                splitToFit(tableName,file);
-            }catch(IOException e){
-                throw Exceptions.parseException(e);
-            }
-            HTableInterface table=SpliceAccessManager.getHTable(SpliceDriver.driver().getTempTable().getTempTableName());
-
-            List<Pair<JobFuture, ImportJobInfo>> jobFutures=Lists.newArrayList();
-            JobStatusLogger jobStatusLogger=getJobStatusLogger();
-            StatementInfo statementInfo=runtimeContext.getStatementInfo();
-            Set<OperationInfo> opInfos=statementInfo.getOperationInfo();
-            OperationInfo opInfo=null;
-            //noinspection LoopStatementThatDoesntLoop
-            for(OperationInfo opInfoField : opInfos){
-                opInfo=opInfoField;
-                break;
-            }
-
-            ImportJobInfo info=null;
-            long numImported=0l;
-            long numBadRecords=0l;
-						/*
-						 * Are we checking the import files or actually importing them?
-						 * Set the verb appropriately for all of our logging.
-						 */
-            String logVerb=(context.isCheckScan()?"check":"import");
-
-            try{
-                LOG.info(String.format("%sing files %s",logVerb,file.getPaths()));
-                ImportJob importJob=new FileImportJob(table,context,statementId,file.getPaths(),operationId,txn);
-                long start=System.currentTimeMillis();
-                JobFuture jobFuture=SpliceDriver.driver().getJobScheduler().submit(importJob);
-                info=new ImportJobInfo(importJob.getJobId(),jobFuture,start,jobStatusLogger,context);
-                long estImportTime=estimateImportTime();
-                jobStatusLogger.log(String.format("Expected time for %s is %s.  Expected finish is %s.",
-                        logVerb,StringUtils.formatTime(estImportTime),new Date(System.currentTimeMillis()+estImportTime)));
-                jobStatusLogger.log(String.format("%sing %d files...",WordUtils.capitalize(logVerb),jobFuture.getNumTasks()));
-                jobStatusLogger.log(String.format("Task status update interval is %s.",StringUtils.formatTime(SpliceConstants.importTaskStatusLoggingInterval)));
-                info.tasksRunning(jobFuture.getAllTaskIds());
-                if(opInfo!=null)
-                    opInfo.addJob(info);
-                jobFutures.add(Pair.newPair(jobFuture,info));
-
-                info.logStatusOfImportFiles(jobFuture.getNumTasks(),jobFuture.getRemainingTasks());
-                try{
-                    jobFuture.completeAll(info);
-                }catch(ExecutionException e){
-                    info.failJob();
-                    throw e;
-                }
-                JobStats jobStats=jobFuture.getJobStats();
-                List<TaskStats> taskStats=jobStats.getTaskStats();
-                for(TaskStats stats : taskStats){
-                    long totalRowsWritten=stats.getTotalRowsWritten();
-                    long totalRead=stats.getTotalRowsProcessed();
-                    numImported+=totalRowsWritten;
-                    numBadRecords+=(totalRead-totalRowsWritten);
-                }
-                jobStatusLogger.log(String.format(
-                        "%s finished with success. Total rows %sed%s: %,d. Total rows rejected: %,d. Total time for %s: %s.",
-                        WordUtils.capitalize(logVerb),logVerb,(context.isCheckScan()?" OK":""),numImported,numBadRecords,logVerb,StringUtils.formatTimeDiff(info.getJobFinishMs(),info.getJobStartMs())));
-                ExecRow result=new ValueRow(3);
-                result.setRowArray(new DataValueDescriptor[]{
-                        new SQLInteger(file.getPaths().size()),
-                        new SQLInteger(jobFuture.getJobStats().getNumTasks()),
-                        new SQLLongint(Math.max(0,numImported)),
-                        new SQLLongint(numBadRecords)
-                });
-                return result;
-            }catch(InterruptedException e){
-                jobStatusLogger.log(String.format(
-                        "%s has been interrupted. All imported rows will be rolled back. Total rows imported: %,d. Total rows rejected: %,d. Total time for import: %s.",
-                        WordUtils.capitalize(logVerb),numImported,numBadRecords,(info==null?"Unknown":StringUtils.formatTimeDiff(info.getJobFinishMs(),info.getJobStartMs()))));
-                throw Exceptions.parseException(e);
-            }catch(ExecutionException e){
-                Throwable cause=e.getCause();
-                jobStatusLogger.log(String.format(
-                        "%s has failed due to an execution error: %s. All imported rows will be rolled back. Total rows imported: %,d. Total rows rejected: %,d. Total time for import: %s.",
-                        WordUtils.capitalize(logVerb),(cause==null?"Unknown":cause.getLocalizedMessage()),numImported,numBadRecords,(info==null?"Unknown":StringUtils.formatTimeDiff(info.getJobFinishMs(),info.getJobStartMs()))));
-                throw Exceptions.parseException(cause);
-            } // still need to cancel all other jobs ? // JL
-            catch(IOException e){
-                jobStatusLogger.log(String.format(
-                        "%s has failed due to an I/O error: %s. All imported rows will be rolled back. Total rows imported: %,d. Total rows rejected: %,d. Total time for import: %s.",
-                        WordUtils.capitalize(logVerb),(e==null?"Unknown":e.getLocalizedMessage()),numImported,numBadRecords,(info==null?"Unknown":StringUtils.formatTimeDiff(info.getJobFinishMs(),info.getJobStartMs()))));
-                throw Exceptions.parseException(e);
-            }finally{
-                Closeables.closeQuietly(table);
-                for(Pair<JobFuture, ImportJobInfo> future : jobFutures){
-                    try{
-                        future.getFirst().cleanup();
-                    }catch(ExecutionException e){
-                        LOG.error("Exception cleaning up import future",e);
-                    }
-                }
-                info.cleanup();
-                jobStatusLogger.closeLogFile();
-            }
-        }catch(IOException e){
-            throw Exceptions.parseException(e);
-        }finally{
-            if(admin!=null)
-                Closeables.closeQuietly(admin);
-        }
-    }
-
-    private JobStatusLogger getJobStatusLogger() throws IOException{
-        if(SpliceConstants.enableImportStatusLogging){
-            return new ImportJobStatusLogger(context,qualifiedTableName+"."+operationId);
-        }else
-            return NoopJobStatusLogger.INSTANCE;
-    }
-
-    /**
-     * Return an estimate of the time required for the import job to finish.
-     *
-     * @return time estimate for the import job duration
-     * @throws IOException
-     */
-    private long estimateImportTime() throws IOException{
-	    	/*
-	    	 * This is a very simple model to estimate the completion time of an import job based on
-	    	 * the size of the data, calculated import ingestion rates, and the number of region servers.
-	    	 *
-	    	 * PLEASE NOTE: This is an incredibly basic estimation model.  Many things still need to be considered such as the following:
-	    	 *   - number of indexes on the table that is being imported into
-	    	 *   - number of import tasks
-	    	 *   - total number of cores for the cluster
-	    	 *   - general load on the cluster
-	    	 *   - whether or not the files are compressed and which compression algorithm (gzip, pkzip, zip, etc.) is being used
-	    	 *   - and also the fact that our import ingest rates fluctuate with region server activity such as compactions, region splits, etc.
-	    	 * But hey, it's a start...
-	    	 */
-
-        // The following rates were empirically derived from SAP import timings.
-        double importRatePerNode=1.9d*1024d*1024d/1000d;  // 1.9 MB/sec
-        double standaloneBoost=1.0d;
-        double checkScanBoost=1.0d;
-
-        int numServers=getRegionServerCount();
-        long importDataSize=getImportDataSize();
-
-        // Standalone has a 25-50% higher import ingest rate since there is less contention and the disks are local (often they are flash too).
-        if(numServers==1) standaloneBoost=1.3d;
-
-        // Check scans are import jobs that only check the data and do not insert it into the database.
-        // Check scans run in about 40% of the time of an actual import.
-        if(context.isCheckScan()) checkScanBoost=0.4d;
-
-        if(LOG.isDebugEnabled()) SpliceLogUtils.debug(LOG,
-                "importDataSize(bytes)=%,d numServers=%d importRatePerNode(bytes/ms)=%,.2f standaloneBoost=%,.2f checkScanBoost=%,.2f",
-                importDataSize,numServers,importRatePerNode,standaloneBoost,checkScanBoost);
-
-        return (long)((double)importDataSize/((double)numServers*importRatePerNode*standaloneBoost)*checkScanBoost);
-    }
-
-    /**
-     * Get the number of region servers in the cluster.
-     *
-     * @return number of region servers in the cluster
-     * @throws IOException
-     */
-    private int getRegionServerCount() throws IOException{
-        return SpliceUtilities.getAdmin().getClusterStatus().getServersSize();
-    }
-
-    /**
-     * Return the total space consumed by the import data files.
-     *
-     * @return total space consumed by the import data files
-     * @throws IOException
-     */
-    private long getImportDataSize() throws IOException{
-        FileSystem fs=FileSystem.get(SpliceConstants.config);
-        Path path=context.getFilePath();
-        ContentSummary summary=fs.getContentSummary(path);
-        if(LOG.isDebugEnabled()) SpliceLogUtils.debug(LOG,"Path=%s SpaceConsumed=%,d",path,summary.getSpaceConsumed());
-        return summary.getSpaceConsumed();
-    }
-
-    private void splitToFit(byte[] tableName,ImportFile file) throws IOException{
-				/*
-				 * We want to avoid situations where we have only a single region for a table
-				 * whenever it is possible.
-				 *
-				 * Generally speaking, we don't want to split tables if there is already data
-				 * present, or if the table has already been split a bunch of times. We also
-				 * don't want to split the table if we aren't going to import very much data.
-				 *
-				 * This leads to a few heuristics for determining when a table should be split
-				 * before importing:
-				 *
-				 * 1. Don't split if the total amount of data to be imported fits within
-				 * a fixed number of regions (configurable). The default should be two or three
-				 * regions.
-				 * 2. Don't split if there are already splits present on the table.
-				 *
-				 * When it is decided that the table should be pre-split, the split is determined
-				 * by the "importSizeRatio", which is the ratio of on-disk size to encoded size.
-				 * In most situations, this ratio is pretty close to 1:1. HOWEVER, we have no
-				 * information about the distribution of data within this file, so we are forced
-				 * to assume uniformity (which is almost never true). Because of this, if we
-				 * allow a 1:1 ratio, then when we actually insert data, we will likely end up
-				 * with some regions with very little (if any) data in them, and some regions
-				 * will be forced to split anyway.
-				 *
-				 * There really isn't anything we can do about this, except to not split as much.
-				 * To attempt to minimize any excess regions due to poor distribution of data, we
-				 * assume the size ratio is much smaller than it likely is. It's configurable, but
-				 * should be somewhere in the range of 1:2 or 1:3--That is, 1 GB of data in Splice
-				 * is equivalent to 2 or 3 GB of data in HDFS. This is HIGHLY unlikely to be true,
-				 * but it will result in the creation of many fewer regions than might otherwise happen,
-				 * which will help to avoid having straggler regions which must be cleaned up
-				 * after the fact.
-				 */
-        long onDiskSize=file.getTotalLength();
-        long regionSize=SpliceConstants.config.getLong(HConstants.HREGION_MAX_FILESIZE,0);
-        int regionSplitFactor=SpliceConstants.importSplitFactor;
-
-        long spliceSize=onDiskSize*regionSplitFactor;
-        int numRegions=(int)(spliceSize/regionSize);
-
-        if(numRegions<regionSplitFactor){
-            //we have too little data to bother splitting
-            return;
-        }
-        //we should split, but only if it hasn't already split
-        List<HRegionInfo> tableRegions=admin.getTableRegions(tableName);
-        if(tableRegions.size()>0) return;
-
-        //initiate splits until we have reached numRegions
-        for(int i=0;i<numRegions;i++){
-            try{
-                admin.split(tableName);
-            }catch(InterruptedException e){
-                throw new IOException(e);
-            }
-        }
-        //wait for all the splits to complete, but only for so long
-        //we don't want to cause an infinite loop if something goes goofy
-        //wait a total of 10*500 ms = 5 seconds
-        int waitCount=10;
-        do{
-            try{
-                Thread.sleep(500);
-            }catch(InterruptedException e){
-                throw new IOException(e);
-            }
-        }while((tableRegions=admin.getTableRegions(tableName)).size()<numRegions && (waitCount--)>0);
-
-				/*
-				 * HBase will be inclined to put all the newly split regions onto a single server.
-				 * This doesn't help us distribute the load. Move them around to be as even as possible.
-				 * If you don't specify a location, the admin will move it randomly, which is good enough
-				 */
-        byte[] destServerName={};
-        for(HRegionInfo info : tableRegions){
-            admin.move(info.getEncodedNameAsBytes(),destServerName);
-        }
-    }
-
-	/*One-line public methods*/
-
-    /************************************************************************************************************/
-	/*private helper functions*/
-
-//		private ImportJob getImportJob(HTableInterface table,CompressionCodecFactory codecFactory,Path file) throws StandardException {
-////				CompressionCodec codec = codecFactory.getCodec(file);
-//				ImportJob importJob;
-//				/*
-//				 * (December, 2013) We are disabling BlockImports for the time being because
-//				 * they are error-prone and difficult to test at scale, and you can get nearly
-//				 * as good of parallelism and performance from just dumping a bunch of files into
-//				 * a single directory and running the import against the entire directory.
-//				 *
-//				 * In a couple of months, when we have a clearer need for that import
-//				 * process as opposed to the more stable File import process, then we
-//				 * can reopen this issue.
-//				 */
-////        if(codec==null ||codec instanceof SplittableCompressionCodec){
-////            try{
-////                importJob = new BlockImportJob(table, context);
-////            }catch(IOException ioe){
-////                throw Exceptions.parseException(ioe);
-////            }
-////        }else
-//				importJob = new FileImportJob(table,context,statementId,operationId);
-//				return importJob;
-//		}
-    private static void buildColumnInformation(Connection connection,String schemaName,String tableName,
-                                               String insertColumnList,ImportContext.Builder builder,
-                                               LanguageConnectionContext lcc,boolean upsert) throws SQLException{
-        //TODO -sf- this invokes an additional scan--is there any way that we can avoid this?
-        DataDictionary dataDictionary=lcc.getDataDictionary();
-        TransactionController tc=lcc.getTransactionExecute();
-        try{
-            SchemaDescriptor sd=dataDictionary.getSchemaDescriptor(schemaName,tc,true);
-            if(sd==null)
-                throw PublicAPI.wrapStandardException(ErrorState.LANG_TABLE_NOT_FOUND.newException(schemaName));
-            TableDescriptor td=dataDictionary.getTableDescriptor(tableName,sd,tc);
-            if(td==null)
-                throw PublicAPI.wrapStandardException(ErrorState.LANG_TABLE_NOT_FOUND.newException(tableName));
-            long conglomerateId=td.getHeapConglomerateId();
-            builder.tableVersion(td.getVersion());
-            builder.destinationTable(conglomerateId);
-            RowLocation[] rowLocations=dataDictionary.computeAutoincRowLocations(tc,td);
-            byte[][] rowLocBytes;
-            if(rowLocations!=null){
-                rowLocBytes=new byte[rowLocations.length][];
-                for(int i=0;i<rowLocations.length;i++){
-                    if(rowLocations[i]!=null)
-                        rowLocBytes[i]=rowLocations[i].getBytes();
-                }
-            }else
-                rowLocBytes=null;
-
-            ImportUtils.buildColumnInformation(connection,schemaName,tableName,insertColumnList,builder,rowLocBytes,upsert);
-        }catch(StandardException e){
-            throw PublicAPI.wrapStandardException(e);
-        }
-    }
-
-
->>>>>>> 64b054b5
 }