/*
 * Copyright (c) 2012 - 2020 Splice Machine, Inc.
 *
 * This file is part of Splice Machine.
 * Splice Machine is free software: you can redistribute it and/or modify it under the terms of the
 * GNU Affero General Public License as published by the Free Software Foundation, either
 * version 3, or (at your option) any later version.
 * Splice Machine is distributed in the hope that it will be useful, but WITHOUT ANY WARRANTY;
 * without even the implied warranty of MERCHANTABILITY or FITNESS FOR A PARTICULAR PURPOSE.
 * See the GNU Affero General Public License for more details.
 * You should have received a copy of the GNU Affero General Public License along with Splice Machine.
 * If not, see <http://www.gnu.org/licenses/>.
 */

package com.splicemachine.derby.impl.db;

import com.splicemachine.EngineDriver;
import com.splicemachine.access.api.SConfiguration;
import com.splicemachine.access.configuration.AuthenticationConfiguration;
import com.splicemachine.db.catalog.UUID;
import com.splicemachine.db.iapi.ast.ISpliceVisitor;
import com.splicemachine.db.iapi.error.StandardException;
import com.splicemachine.db.iapi.jdbc.AuthenticationService;
import com.splicemachine.db.iapi.reference.Property;
import com.splicemachine.db.iapi.reference.PropertyHelper;
import com.splicemachine.db.iapi.reference.SQLState;
import com.splicemachine.db.iapi.services.context.Context;
import com.splicemachine.db.iapi.services.context.ContextManager;
import com.splicemachine.db.iapi.services.context.ContextService;
import com.splicemachine.db.iapi.services.daemon.Serviceable;
import com.splicemachine.db.iapi.services.monitor.Monitor;
import com.splicemachine.db.iapi.services.property.PropertyFactory;
import com.splicemachine.db.iapi.services.property.PropertySetCallback;
import com.splicemachine.db.iapi.services.property.PropertyUtil;
import com.splicemachine.db.iapi.sql.compile.DataSetProcessorType;
import com.splicemachine.db.iapi.sql.compile.SparkExecutionType;
import com.splicemachine.db.iapi.sql.compile.costing.CostModelRegistry;
import com.splicemachine.db.iapi.sql.conn.LanguageConnectionContext;
import com.splicemachine.db.iapi.sql.depend.DependencyManager;
import com.splicemachine.db.iapi.sql.dictionary.DataDictionary;
import com.splicemachine.db.iapi.sql.dictionary.FileInfoDescriptor;
import com.splicemachine.db.iapi.sql.dictionary.SPSDescriptor;
import com.splicemachine.db.iapi.sql.dictionary.SchemaDescriptor;
import com.splicemachine.db.iapi.sql.execute.ExecutionFactory;
import com.splicemachine.db.iapi.store.access.AccessFactory;
import com.splicemachine.db.iapi.store.access.TransactionController;
import com.splicemachine.db.iapi.util.IdUtil;
import com.splicemachine.db.impl.ast.*;
import com.splicemachine.db.impl.db.BasicDatabase;
import com.splicemachine.db.impl.services.uuid.BasicUUID;
import com.splicemachine.db.impl.sql.catalog.BaseDataDictionary;
import com.splicemachine.db.impl.sql.catalog.DataDictionaryImpl;
import com.splicemachine.db.impl.sql.catalog.ManagedCache;
import com.splicemachine.db.impl.sql.execute.JarUtil;
import com.splicemachine.db.shared.common.sanity.SanityManager;
import com.splicemachine.ddl.DDLMessage;
import com.splicemachine.ddl.DDLMessage.DDLChange;
import com.splicemachine.derby.ddl.*;
import com.splicemachine.derby.impl.sql.compile.costing.V1CostModel;
import com.splicemachine.derby.impl.store.access.SpliceAccessManager;
import com.splicemachine.derby.impl.store.access.SpliceTransactionManager;
import com.splicemachine.derby.lifecycle.EngineLifecycleService;
import com.splicemachine.primitives.Bytes;
import com.splicemachine.protobuf.ProtoUtil;
import com.splicemachine.si.api.txn.TxnView;
import com.splicemachine.si.impl.driver.SIDriver;
import com.splicemachine.utils.SpliceLogUtils;
import edu.umd.cs.findbugs.annotations.SuppressFBWarnings;
import org.apache.log4j.Level;
import org.apache.log4j.Logger;

import javax.security.auth.login.Configuration;
import java.io.InputStream;
import java.io.Serializable;
import java.sql.SQLException;
import java.util.*;
import java.util.concurrent.atomic.AtomicBoolean;

public class SpliceDatabase extends BasicDatabase{

    private static Logger LOG=Logger.getLogger(SpliceDatabase.class);
    private AtomicBoolean registered = new AtomicBoolean(false);

    @SuppressFBWarnings(value = "ST_WRITE_TO_STATIC_FROM_INSTANCE_METHOD", justification = "intentional")
    @Override
    public void boot(boolean create,Properties startParams) throws StandardException{
        Configuration.setConfiguration(null);
        SConfiguration config = SIDriver.driver().getConfiguration();

        if (startParams == null) {
            startParams = new Properties();
        }

        //  System.setProperty("derby.language.logQueryPlan", Boolean.toString(true));
        String logStatementText = System.getProperty("derby.language.logStatementText");
        if (logStatementText == null) {
            startParams.put("derby.language.logStatementText", Boolean.toString(config.debugLogStatementContext()));
        }

        if (config.debugDumpClassFile()) {
            System.setProperty("com.splicemachine.enableLegacyAsserts",Boolean.TRUE.toString());
            SanityManager.DEBUG_SET("DumpClassFile");
        }
        if (config.debugDumpBindTree()) {
            System.setProperty("com.splicemachine.enableLegacyAsserts",Boolean.TRUE.toString());
            SanityManager.DEBUG_SET("DumpBindTree");
        }
        if (config.debugDumpOptimizedTree()) {
            System.setProperty("com.splicemachine.enableLegacyAsserts",Boolean.TRUE.toString());
            SanityManager.DEBUG_SET("DumpOptimizedTree");
        }

        configureAuthentication();

        create = Boolean.TRUE.equals(EngineLifecycleService.isCreate.get()); //written like this to avoid autoboxing

        if (!create) {
            String catalogVersion = startParams.getProperty("catalogVersion");
            if (catalogVersion == null) {
                BaseDataDictionary.WRITE_NEW_FORMAT = false;
                BaseDataDictionary.READ_NEW_FORMAT = false;
            }
            else {
                String s[] = catalogVersion.split("\\.");
                if (s.length > 3) {
                    int sprintNumber = Integer.parseInt(s[3]);
                    if (sprintNumber < BaseDataDictionary.SERDE_UPGRADE_SPRINT) {
                        BaseDataDictionary.WRITE_NEW_FORMAT = false;
                        BaseDataDictionary.READ_NEW_FORMAT = false;
                    }
                }
            }
        }

        CostModelRegistry.registerCostModel("v1", new V1CostModel());

        if(create){
            SpliceLogUtils.info(LOG,"Creating the Splice Machine database");
        }else{
            SpliceLogUtils.info(LOG,"Booting the Splice Machine database");
        }
        super.boot(create,startParams);
    }

    private void setupASTVisitors(LanguageConnectionContext lctx) {

        String role = SIDriver.driver().lifecycleManager().getReplicationRole();
        lctx.setReplicationRole(role);
        // If you add a visitor, be careful of ordering.

        List<Class<? extends ISpliceVisitor>> afterOptVisitors=new ArrayList<>();
        afterOptVisitors.add(UnsupportedFormsDetector.class);
        afterOptVisitors.add(AssignRSNVisitor.class);
        afterOptVisitors.add(FixSubqueryColRefs.class);
        afterOptVisitors.add(JoinConditionVisitor.class);
        afterOptVisitors.add(LimitOffsetVisitor.class);
        afterOptVisitors.add(PlanPrinter.class);

        List<Class<? extends ISpliceVisitor>> afterBindVisitors=new ArrayList<>(2);
        afterBindVisitors.add(RepeatedPredicateVisitor.class);
        afterBindVisitors.add(QueryRewriteVisitor.class);

        List<Class<? extends ISpliceVisitor>> afterParseClasses=Collections.emptyList();
        lctx.setASTVisitor(new SpliceASTWalker(afterParseClasses, afterBindVisitors, afterOptVisitors));

    }

    @Override
    public LanguageConnectionContext setupConnection(ContextManager cm, String user, List<String> groupuserlist, String drdaID, String dbname,
                                                     String rdbIntTkn,
                                                     DataSetProcessorType dspt,
                                                     SparkExecutionType sparkExecutionType,
                                                     boolean skipStats,
                                                     double defaultSelectivityFactor,
                                                     String ipAddress,
                                                     String defaultSchema,
                                                     Properties sessionProperties)
            throws StandardException{

        final LanguageConnectionContext lctx=super.setupConnection(cm, user, groupuserlist,
                drdaID, dbname, rdbIntTkn, dspt, sparkExecutionType, skipStats, defaultSelectivityFactor, ipAddress, defaultSchema, sessionProperties);

        setupASTVisitors(lctx);
        return lctx;
    }

    /**
     * This will perform a lookup of the user (index and main table) and the default schema (index and main table)
     * <p/>
     * This method should only be used by start() methods in coprocessors.  Do not use for sinks or observers.
     */
    public LanguageConnectionContext generateLanguageConnectionContext(TxnView txn, ContextManager cm, String user, List<String> groupuserlist, String drdaID, String dbname,
                                                                       String rdbIntTkn,
                                                                       DataSetProcessorType type,
                                                                       SparkExecutionType sparkExecutionType, boolean skipStats,
                                                                       double defaultSelectivityFactor,
                                                                       String ipAddress,
                                                                       ManagedCache<UUID, SPSDescriptor> spsCache,
                                                                       List<String> defaultRoles,
                                                                       SchemaDescriptor initialDefaultSchemaDescriptor,
                                                                       long driverTxnId,
                                                                       TransactionController reuseTC) throws StandardException{
        TransactionController tc = reuseTC == null ? ((SpliceAccessManager)af).marshallTransaction(cm,txn) : reuseTC;
        cm.setLocaleFinder(this);
        pushDbContext(cm);
        LanguageConnectionContext lctx=lcf.newLanguageConnectionContext(cm,tc,lf,this,user,
                groupuserlist,drdaID,dbname,rdbIntTkn,type, sparkExecutionType, skipStats, defaultSelectivityFactor,
                ipAddress, null,
                spsCache, defaultRoles, initialDefaultSchemaDescriptor, driverTxnId, null);

        pushClassFactoryContext(cm,lcf.getClassFactory());
        ExecutionFactory ef=lcf.getExecutionFactory();
        ef.newExecutionContext(cm);
        lctx.initialize();
        setupASTVisitors(lctx);
        return lctx;
    }

    @Override
    public void freeze() throws SQLException{
        throw new SQLException("Unsupported Exception");
    }

    @Override
    public void unfreeze() throws SQLException{
        throw new SQLException("Unsupported Exception");
    }

    @Override
    public void checkpoint() throws SQLException{
        throw new SQLException("Unsupported Exception");
    }

    protected void configureAuthentication(){
        SConfiguration configuration =SIDriver.driver().getConfiguration();
        if(configuration.authenticationNativeCreateCredentialsDatabase()) {
            System.setProperty(PropertyHelper.AUTHENTICATION_NATIVE_CREATE_CREDENTIALS_DATABASE,Boolean.toString(true));
        }

        String authTypeString=configuration.getAuthentication();
        AuthenticationType authType= AuthenticationType.valueOf(authTypeString);
        switch(authType){
            case NONE:
                SpliceLogUtils.warn(LOG,"using no auth for Splice Machine");
                System.setProperty("derby.connection.requireAuthentication","false");
                System.setProperty("derby.database.sqlAuthorization","false");
                break;
            case LDAP:
                configureLDAPAuth(configuration);
                break;
            case NATIVE:
                configureNative(configuration,false);
                break;
            case KERBEROS:
                configureKerberosAuth(configuration);
                break;
            case CUSTOM:
                configureCustomAuth(configuration);
                break;
            case TOKEN:
                configureTokenAuth(configuration);
                break;
            default:// Default is Native with warning:
                configureNative(configuration,true);
        }
        configureImpersonation(configuration);
        configureUserMapping(configuration);
    }

    private void configureImpersonation(SConfiguration configuration) {
        System.setProperty("derby.authentication.impersonation.enabled",Boolean.toString(configuration.getAuthenticationImpersonationEnabled()));
        System.setProperty("derby.authentication.impersonation.users",configuration.getAuthenticationImpersonationUsers());
    }

    private void configureUserMapping(SConfiguration config) {
        String authenticationMapGroupAttr = config.getAuthenticationMapGroupAttr();
        System.setProperty("derby.authentication.ldap.mapGroupAttr",authenticationMapGroupAttr);
    }
    private void configureKerberosAuth(SConfiguration config){
        System.setProperty("derby.connection.requireAuthentication","true");
        System.setProperty("derby.database.sqlAuthorization","true");
        SpliceLogUtils.info(LOG,"using Kerberos to authorize Splice Machine");
        System.setProperty("derby.authentication.provider", PropertyHelper.AUTHENTICATION_PROVIDER_KERBEROS);
    }

    private void configureTokenAuth(SConfiguration config){
        System.setProperty("derby.connection.requireAuthentication","true");
        System.setProperty("derby.database.sqlAuthorization","true");
        SpliceLogUtils.info(LOG,"using Token to authorize Splice Machine");
        System.setProperty("derby.authentication.provider", Property.AUTHENTICATION_PROVIDER_JWT_TOKEN);
    }

    private void configureLDAPAuth(SConfiguration config){
        System.setProperty("derby.connection.requireAuthentication","true");
        System.setProperty("derby.database.sqlAuthorization","true");
        String authenticationLDAPSearchAuthDN = config.getAuthenticationLdapSearchauthdn();
        String authenticationLDAPSearchAuthPW = config.getAuthenticationLdapSearchauthPassword();
        String authenticationLDAPSearchBase = config.getAuthenticationLdapSearchbase();
        String authenticationLDAPSearchFilter = config.getAuthenticationLdapSearchfilter();
        String authenticationLDAPServer = config.getAuthenticationLdapServer();

        SpliceLogUtils.info(LOG,"using LDAP to authorize Splice Machine with "+
                        "{ldap={searchAuthDN=%s,searchBase=%s, searchFilter=%s}}",
                authenticationLDAPSearchAuthDN,
                authenticationLDAPSearchBase,
                authenticationLDAPSearchFilter);
        System.setProperty("derby.authentication.provider", PropertyHelper.AUTHENTICATION_PROVIDER_LDAP);
        System.setProperty("derby.authentication.ldap.searchAuthDN",authenticationLDAPSearchAuthDN);
        System.setProperty("derby.authentication.ldap.searchAuthPW",authenticationLDAPSearchAuthPW);
        System.setProperty("derby.authentication.ldap.searchBase",authenticationLDAPSearchBase);
        System.setProperty("derby.authentication.ldap.searchFilter",authenticationLDAPSearchFilter);
        System.setProperty("derby.authentication.server",authenticationLDAPServer);

    }

    private void configureCustomAuth(SConfiguration configuration){
        System.setProperty("derby.connection.requireAuthentication","true");
        System.setProperty("derby.database.sqlAuthorization","true");
        String authenticationCustomProvider = configuration.getAuthenticationCustomProvider();
        Level logLevel = Level.INFO;
        if(authenticationCustomProvider.equals(AuthenticationConfiguration.DEFAULT_AUTHENTICATION_CUSTOM_PROVIDER)){
            logLevel=Level.WARN;
        }
        LOG.log(logLevel,String.format("using custom authentication for SpliceMachine using class %s",authenticationCustomProvider));
        System.setProperty("derby.authentication.provider",authenticationCustomProvider);
    }

    private void configureNative(SConfiguration config,boolean warn){
        System.setProperty("derby.connection.requireAuthentication","true");
        System.setProperty("derby.database.sqlAuthorization","true");
        System.setProperty("derby.authentication.provider","NATIVE:spliceDB:LOCAL");
        String authenticationNativeAlgorithm = config.getAuthenticationNativeAlgorithm();
        System.setProperty("derby.authentication.builtin.algorithm",authenticationNativeAlgorithm);
        if(warn)
            SpliceLogUtils.warn(LOG,"authentication provider could not be determined from entry {%s},  using native",AuthenticationConfiguration.AUTHENTICATION);
    }

    @Override
    protected void bootValidation(boolean create,Properties startParams) throws StandardException{
        SpliceLogUtils.trace(LOG, "bootValidation create %s, startParams %s", create, startParams);
        pf=(PropertyFactory)Monitor.bootServiceModule(create,this,com.splicemachine.db.iapi.reference.Module.PropertyFactory,startParams);
    }

    public void registerDDL(){
        if(!registered.compareAndSet(false,true)) return; //only allow one registration
        DDLDriver.driver().ddlWatcher().registerDDLListener(new DDLWatcher.DDLListener(){
            @Override
            public void startGlobalChange(){
                System.out.println("Boot Store startGlobalChange -> ");
            }

            @Override
            public void finishGlobalChange(){
                System.out.println("Boot Store finishGlobalChange -> ");
            }

            @Override
            public void startChange(DDLChange change) throws StandardException{
                DataDictionary dataDictionary=getDataDictionary();
                DependencyManager dependencyManager=dataDictionary.getDependencyManager();
<<<<<<< HEAD
                switch(change.getDdlChangeType()){
                    case CREATE_INDEX:
                        DDLUtils.preCreateIndex(change,dataDictionary,dependencyManager);
                        break;
                    case DROP_INDEX:
                        DDLUtils.preDropIndex(change,dataDictionary,dependencyManager);
                        break;
                    case DROP_SEQUENCE:
                        DDLUtils.preDropSequence(change,dataDictionary,dependencyManager);
                        break;
                    case CHANGE_PK:
                    case ADD_CHECK:
                    case ADD_NOT_NULL:
                    case ADD_COLUMN:
                    case ADD_PRIMARY_KEY:
                    case ADD_UNIQUE_CONSTRAINT:
                    case DROP_COLUMN:
                    case DROP_CONSTRAINT:
                    case DROP_PRIMARY_KEY:
                    case DICTIONARY_UPDATE:
                    case CREATE_TABLE:
                    case CREATE_SCHEMA:
                        break;
                    case DROP_TABLE:
                        DDLUtils.preDropTable(change,dataDictionary,dependencyManager);
                        break;
                    case DROP_VIEW:
                        DDLUtils.preDropView(change,dataDictionary,dependencyManager);
                        break;
                    case ALTER_TABLE:
                        DDLUtils.preAlterTable(change,dataDictionary,dependencyManager);
                        break;
                    case RENAME_TABLE:
                        DDLUtils.preRenameTable(change,dataDictionary,dependencyManager);
                        break;
                    case CREATE_TRIGGER:
                        DDLUtils.preCreateTrigger(change,dataDictionary,dependencyManager);
                        break;
                    case CREATE_ROLE:
                        DDLUtils.preCreateRole(change,dataDictionary,dependencyManager);
                        break;
                    case DROP_TRIGGER:
                        DDLUtils.preDropTrigger(change,dataDictionary,dependencyManager);
                        break;
                    case DROP_ALIAS:
                        DDLUtils.preDropAlias(change,dataDictionary,dependencyManager);
                        break;
                    case RENAME_INDEX:
                        DDLUtils.preRenameIndex(change,dataDictionary,dependencyManager);
                        break;
                    case RENAME_COLUMN:
                        DDLUtils.preRenameColumn(change,dataDictionary,dependencyManager);
                        break;
                    case DROP_SCHEMA:
                        DDLUtils.preDropSchema(change,dataDictionary,dependencyManager);
                        break;
                    case DROP_DATABASE:
                        DDLUtils.preDropDatabase(change,dataDictionary,dependencyManager);
                        break;
                    case UPDATE_SCHEMA_OWNER:
                        DDLUtils.preUpdateSchemaOwner(change,dataDictionary,dependencyManager);
                        break;
                    case DROP_ROLE:
                        DDLUtils.preDropRole(change,dataDictionary,dependencyManager);
                        break;
                    case TRUNCATE_TABLE:
                        DDLUtils.preTruncateTable(change,dataDictionary,dependencyManager);
                        break;
                    case REVOKE_PRIVILEGE:
                        DDLUtils.preRevokePrivilege(change,dataDictionary,dependencyManager);
                        break;
                    case ALTER_STATS:
                        DDLUtils.preAlterStats(change,dataDictionary,dependencyManager);
                        break;
                    case ENTER_RESTORE_MODE:
                        SIDriver.driver().lifecycleManager().enterRestoreMode();
                        Collection<Context> allContexts = ContextService.getService().getAllContexts(LanguageConnectionContext.CONTEXT_ID);
                        for (Context context : allContexts) {
                            ((LanguageConnectionContext) context).enterRestoreMode();
                        }
                        break;
                    case SET_REPLICATION_ROLE:
                        String role = change.getSetReplicationRole().getRole();
                        SIDriver.driver().lifecycleManager().setReplicationRole(role);
                        allContexts=ContextService.getFactory().getAllContexts(LanguageConnectionContext.CONTEXT_ID);
                        for(Context context : allContexts){
                            ((LanguageConnectionContext) context).setReplicationRole(role);
                        }
                        SpliceLogUtils.info(LOG,"set replication role to %s", role);
                        break;
                    case ROLLING_UPGRADE:
                        DDLMessage.RollingUpgrade.OperationType type = change.getRollingUpgrade().getType();
                        if (type == DDLMessage.RollingUpgrade.OperationType.BEGIN) {
                            SIDriver.driver().setRollingUpgrade(true);
                        }
                        else if (type == DDLMessage.RollingUpgrade.OperationType.END) {
                            SIDriver.driver().setRollingUpgrade(false);
                        }
                        break;
                    case NOTIFY_JAR_LOADER:
                        DDLUtils.preNotifyJarLoader(change,dataDictionary,dependencyManager);
                        break;
                    case NOTIFY_MODIFY_CLASSPATH:
                        DDLUtils.preNotifyModifyClasspath(change,dataDictionary,dependencyManager);
                        break;
                    case REFRESH_ENTRPRISE_FEATURES:
                        EngineDriver.driver().refreshEnterpriseFeatures();
                        break;
                    case GRANT_REVOKE_ROLE:
                        DDLUtils.preGrantRevokeRole(change, dataDictionary, dependencyManager);
                        break;
                    case SET_DATABASE_PROPERTY:
                        DDLUtils.preSetDatabaseProperty(change, dataDictionary, dependencyManager);
                        break;
                    case UPDATE_SYSTEM_PROCEDURES:
                        DDLUtils.preUpdateSystemProcedures(change, dataDictionary);
                        break;
                    case CREATE_ALIAS:
                    case CREATE_VIEW:
                        break;
                    case LEAVE_RESTORE_MODE:
                        DDLUtils.preLeaveRestore(change, dataDictionary);
                        break;
                    case ADD_FOREIGN_KEY: // fallthrough, this is necessary since the parent of the foreign key now has one extra child!
                    case DROP_FOREIGN_KEY:
                        DDLUtils.preDropForeignKey(change, dataDictionary);
                        break;
                    default:
                        break;
                }
=======
                DDLUtils.dispatchChangeAction(change, dataDictionary, dependencyManager, null);
>>>>>>> f73513f9
                final List<DDLAction> ddlActions = new ArrayList<>();
                ddlActions.add(new AddIndexToPipeline());
                ddlActions.add(new DropIndexFromPipeline());
                ddlActions.add(new AddForeignKeyToPipeline());
                ddlActions.add(new DropForeignKeyFromPipeline());
                ddlActions.add(new AddUniqueConstraintToPipeline());
                for (DDLAction action : ddlActions) {
                    action.accept(change);
                }
            }

            @Override
            @SuppressFBWarnings(value = "SF_SWITCH_NO_DEFAULT",justification = "Intentional")
            public void changeSuccessful(String changeId,DDLChange change) throws StandardException{
                DataDictionary dataDictionary=getDataDictionary();
                DependencyManager dependencyManager=dataDictionary.getDependencyManager();
                switch(change.getDdlChangeType()){
                    case NOTIFY_JAR_LOADER:
                        DDLUtils.postNotifyJarLoader(change,dataDictionary,dependencyManager);
                        break;
                }
            }

            @Override
            public void changeFailed(String changeId){
                LOG.warn("Change failed "+ changeId);
            }
        });
    }

    @Override
    protected void bootStore(boolean create,Properties startParams) throws StandardException{
        //boot the ddl environment if necessary
//        DDLEnvironment env = DDLEnvironmentLoader.loadEnvironment(SIDriver.driver().getConfiguration());

        SpliceLogUtils.trace(LOG,"bootStore create %s, startParams %s",create,startParams);
        af=(AccessFactory)Monitor.bootServiceModule(create,this,AccessFactory.MODULE,startParams);
        ((SpliceAccessManager) af).setDatabase(this);
        if(create){
            af.elevateRawTransaction(Bytes.toBytes("boot"));
        }
    }

    /**
     @see PropertySetCallback#apply
     @exception StandardException Thrown on error.
     */
    @Override
    public Serviceable apply(String key, Serializable value, Dictionary p,TransactionController tc)
            throws StandardException {
        // only interested in the classpath
        if (!key.equals(Property.DATABASE_CLASSPATH)) return null;
        // only do the change dynamically if we are already
        // a per-database classapath.
        if (cfDB != null) {
            String newClasspath = (String) value;
            if (newClasspath == null)
                newClasspath = "";
            dd.invalidateAllSPSPlans();
            DDLMessage.DDLChange ddlChange = ProtoUtil.createNotifyModifyClasspath( ((SpliceTransactionManager)tc).getActiveStateTxn().getTxnId(), newClasspath);
            tc.prepareDataDictionaryChange(DDLUtils.notifyMetadataChange(ddlChange));
        }
        return null;
    }

    @Override
    public long addJar(InputStream is, JarUtil util) throws StandardException {
        //
        //Like create table we say we are writing before we read the dd
        dd.startWriting(util.getLanguageConnectionContext());
        FileInfoDescriptor fid = util.getInfo();
        if (fid != null)
            throw
                    StandardException.newException(SQLState.LANG_OBJECT_ALREADY_EXISTS_IN_OBJECT,
                            fid.getDescriptorType(), util.getSqlName(), fid.getSchemaDescriptor().getDescriptorType(), util.getSchemaName());

        SchemaDescriptor sd = dd.getSchemaDescriptor(null, util.getSchemaName(), null, true);
        try {
            TransactionController tc= ((DataDictionaryImpl)dd).getTransactionCompile();
            DDLMessage.DDLChange ddlChange = ProtoUtil.createNotifyJarLoader( ((SpliceTransactionManager)tc).getActiveStateTxn().getTxnId(), false,false,null,null, null);
            tc.prepareDataDictionaryChange(DDLUtils.notifyMetadataChange(ddlChange));
            com.splicemachine.db.catalog.UUID id = Monitor.getMonitor().getUUIDFactory().createUUID();
            final String jarExternalName = JarUtil.mkExternalName(
                    id, util.getSchemaName(), util.getSqlName(), util.getFileResource().getSeparatorChar());

            long generationId = util.setJar(jarExternalName, is, true, 0L);
            fid = util.getDataDescriptorGenerator().newFileInfoDescriptor(id, sd, util.getSqlName(), generationId);
            dd.addDescriptor(fid, sd, DataDictionary.SYSFILES_CATALOG_NUM,
                    false, util.getLanguageConnectionContext().getTransactionExecute(), false);
            return generationId;
        } finally {
        }
    }

    @Override
    public void dropJar(JarUtil util) throws StandardException {
        //
        //Like create table we say we are writing before we read the dd
        dd.startWriting(util.getLanguageConnectionContext());
        FileInfoDescriptor fid = util.getInfo();
        if (fid == null)
            throw StandardException.newException(SQLState.LANG_JAR_FILE_DOES_NOT_EXIST, util.getSqlName(), util.getSchemaName());

        String dbcp_s = PropertyUtil.getServiceProperty(util.getLanguageConnectionContext().getTransactionExecute(),Property.DATABASE_CLASSPATH);
        if (dbcp_s != null)
        {
            String[][]dbcp= IdUtil.parseDbClassPath(dbcp_s);
            boolean found = false;
            //
            //Look for the jar we are dropping on our database classpath.
            //We don't concern ourselves with 3 part names since they may
            //refer to a jar file in another database and may not occur in
            //a database classpath that is stored in the propert congomerate.
            for (int ix=0;ix<dbcp.length;ix++)
                if (dbcp.length == 2 &&
                        dbcp[ix][0].equals(util.getSchemaName()) && dbcp[ix][1].equals(util.getSqlName()))
                    found = true;
            if (found)
                throw StandardException.newException(SQLState.LANG_CANT_DROP_JAR_ON_DB_CLASS_PATH_DURING_EXECUTION,
                        IdUtil.mkQualifiedName(util.getSchemaName(),util.getSqlName()),
                        dbcp_s);
        }

        try {
            TransactionController tc= ((DataDictionaryImpl)dd).getTransactionCompile();
            DDLMessage.DDLChange ddlChange = ProtoUtil.createNotifyJarLoader(
                    ((SpliceTransactionManager)tc).getActiveStateTxn().getTxnId(),
                    false,
                    true,
                    util.getSchemaName(),
                    util.getSqlName(),
                    (BasicUUID) util.getDbId());
            tc.prepareDataDictionaryChange(DDLUtils.notifyMetadataChange(ddlChange));
            com.splicemachine.db.catalog.UUID id = fid.getUUID();
            dd.dropFileInfoDescriptor(fid);
            util.getFileResource().remove(
                    JarUtil.mkExternalName(
                            id, util.getSchemaName(), util.getSqlName(), util.getFileResource().getSeparatorChar()),
                    fid.getGenerationId());
        } finally {
            util.notifyLoader(true);
        }


    }

    @Override
    public long replaceJar(InputStream is, JarUtil util) throws StandardException {
//
        //Like create table we say we are writing before we read the dd
        dd.startWriting(util.getLanguageConnectionContext());

        //
        //Temporarily drop the FileInfoDescriptor from the data dictionary.
        FileInfoDescriptor fid = util.getInfo();
        if (fid == null)
            throw StandardException.newException(SQLState.LANG_JAR_FILE_DOES_NOT_EXIST, util.getSqlName(), util.getSchemaName());

        try {
            // disable loads from this jar
            TransactionController tc= ((DataDictionaryImpl)dd).getTransactionCompile();
            DDLMessage.DDLChange ddlChange = ProtoUtil.createNotifyJarLoader( ((SpliceTransactionManager)tc).getActiveStateTxn().getTxnId(), false,false,null,null, null);
            tc.prepareDataDictionaryChange(DDLUtils.notifyMetadataChange(ddlChange));
            dd.dropFileInfoDescriptor(fid);
            final String jarExternalName =
                    JarUtil.mkExternalName(
                            fid.getUUID(), util.getSchemaName(), util.getSqlName(), util.getFileResource().getSeparatorChar());

            //
            //Replace the file.
            long generationId = util.setJar(jarExternalName, is, false,
                    fid.getGenerationId());

            //
            //Re-add the descriptor to the data dictionary.
            FileInfoDescriptor fid2 =
                    util.getDataDescriptorGenerator().newFileInfoDescriptor(fid.getUUID(),fid.getSchemaDescriptor(),
                            util.getSqlName(),generationId);
            dd.addDescriptor(fid2, fid.getSchemaDescriptor(),
                    DataDictionary.SYSFILES_CATALOG_NUM, false, util.getLanguageConnectionContext().getTransactionExecute(), false);
            return generationId;

        } finally {

            // reenable class loading from this jar
            util.notifyLoader(true);
        }


    }

    /**
     * Override boot authentication service
     *
     * @param create
     * @param props
     * @return
     * @throws StandardException
     */
    @Override
    protected AuthenticationService bootAuthenticationService(boolean create, Properties props) throws StandardException {
        return (AuthenticationService)
                Monitor.bootServiceModule(create, this, AuthenticationService.MODULE, props);
    }
}<|MERGE_RESOLUTION|>--- conflicted
+++ resolved
@@ -358,140 +358,7 @@
             public void startChange(DDLChange change) throws StandardException{
                 DataDictionary dataDictionary=getDataDictionary();
                 DependencyManager dependencyManager=dataDictionary.getDependencyManager();
-<<<<<<< HEAD
-                switch(change.getDdlChangeType()){
-                    case CREATE_INDEX:
-                        DDLUtils.preCreateIndex(change,dataDictionary,dependencyManager);
-                        break;
-                    case DROP_INDEX:
-                        DDLUtils.preDropIndex(change,dataDictionary,dependencyManager);
-                        break;
-                    case DROP_SEQUENCE:
-                        DDLUtils.preDropSequence(change,dataDictionary,dependencyManager);
-                        break;
-                    case CHANGE_PK:
-                    case ADD_CHECK:
-                    case ADD_NOT_NULL:
-                    case ADD_COLUMN:
-                    case ADD_PRIMARY_KEY:
-                    case ADD_UNIQUE_CONSTRAINT:
-                    case DROP_COLUMN:
-                    case DROP_CONSTRAINT:
-                    case DROP_PRIMARY_KEY:
-                    case DICTIONARY_UPDATE:
-                    case CREATE_TABLE:
-                    case CREATE_SCHEMA:
-                        break;
-                    case DROP_TABLE:
-                        DDLUtils.preDropTable(change,dataDictionary,dependencyManager);
-                        break;
-                    case DROP_VIEW:
-                        DDLUtils.preDropView(change,dataDictionary,dependencyManager);
-                        break;
-                    case ALTER_TABLE:
-                        DDLUtils.preAlterTable(change,dataDictionary,dependencyManager);
-                        break;
-                    case RENAME_TABLE:
-                        DDLUtils.preRenameTable(change,dataDictionary,dependencyManager);
-                        break;
-                    case CREATE_TRIGGER:
-                        DDLUtils.preCreateTrigger(change,dataDictionary,dependencyManager);
-                        break;
-                    case CREATE_ROLE:
-                        DDLUtils.preCreateRole(change,dataDictionary,dependencyManager);
-                        break;
-                    case DROP_TRIGGER:
-                        DDLUtils.preDropTrigger(change,dataDictionary,dependencyManager);
-                        break;
-                    case DROP_ALIAS:
-                        DDLUtils.preDropAlias(change,dataDictionary,dependencyManager);
-                        break;
-                    case RENAME_INDEX:
-                        DDLUtils.preRenameIndex(change,dataDictionary,dependencyManager);
-                        break;
-                    case RENAME_COLUMN:
-                        DDLUtils.preRenameColumn(change,dataDictionary,dependencyManager);
-                        break;
-                    case DROP_SCHEMA:
-                        DDLUtils.preDropSchema(change,dataDictionary,dependencyManager);
-                        break;
-                    case DROP_DATABASE:
-                        DDLUtils.preDropDatabase(change,dataDictionary,dependencyManager);
-                        break;
-                    case UPDATE_SCHEMA_OWNER:
-                        DDLUtils.preUpdateSchemaOwner(change,dataDictionary,dependencyManager);
-                        break;
-                    case DROP_ROLE:
-                        DDLUtils.preDropRole(change,dataDictionary,dependencyManager);
-                        break;
-                    case TRUNCATE_TABLE:
-                        DDLUtils.preTruncateTable(change,dataDictionary,dependencyManager);
-                        break;
-                    case REVOKE_PRIVILEGE:
-                        DDLUtils.preRevokePrivilege(change,dataDictionary,dependencyManager);
-                        break;
-                    case ALTER_STATS:
-                        DDLUtils.preAlterStats(change,dataDictionary,dependencyManager);
-                        break;
-                    case ENTER_RESTORE_MODE:
-                        SIDriver.driver().lifecycleManager().enterRestoreMode();
-                        Collection<Context> allContexts = ContextService.getService().getAllContexts(LanguageConnectionContext.CONTEXT_ID);
-                        for (Context context : allContexts) {
-                            ((LanguageConnectionContext) context).enterRestoreMode();
-                        }
-                        break;
-                    case SET_REPLICATION_ROLE:
-                        String role = change.getSetReplicationRole().getRole();
-                        SIDriver.driver().lifecycleManager().setReplicationRole(role);
-                        allContexts=ContextService.getFactory().getAllContexts(LanguageConnectionContext.CONTEXT_ID);
-                        for(Context context : allContexts){
-                            ((LanguageConnectionContext) context).setReplicationRole(role);
-                        }
-                        SpliceLogUtils.info(LOG,"set replication role to %s", role);
-                        break;
-                    case ROLLING_UPGRADE:
-                        DDLMessage.RollingUpgrade.OperationType type = change.getRollingUpgrade().getType();
-                        if (type == DDLMessage.RollingUpgrade.OperationType.BEGIN) {
-                            SIDriver.driver().setRollingUpgrade(true);
-                        }
-                        else if (type == DDLMessage.RollingUpgrade.OperationType.END) {
-                            SIDriver.driver().setRollingUpgrade(false);
-                        }
-                        break;
-                    case NOTIFY_JAR_LOADER:
-                        DDLUtils.preNotifyJarLoader(change,dataDictionary,dependencyManager);
-                        break;
-                    case NOTIFY_MODIFY_CLASSPATH:
-                        DDLUtils.preNotifyModifyClasspath(change,dataDictionary,dependencyManager);
-                        break;
-                    case REFRESH_ENTRPRISE_FEATURES:
-                        EngineDriver.driver().refreshEnterpriseFeatures();
-                        break;
-                    case GRANT_REVOKE_ROLE:
-                        DDLUtils.preGrantRevokeRole(change, dataDictionary, dependencyManager);
-                        break;
-                    case SET_DATABASE_PROPERTY:
-                        DDLUtils.preSetDatabaseProperty(change, dataDictionary, dependencyManager);
-                        break;
-                    case UPDATE_SYSTEM_PROCEDURES:
-                        DDLUtils.preUpdateSystemProcedures(change, dataDictionary);
-                        break;
-                    case CREATE_ALIAS:
-                    case CREATE_VIEW:
-                        break;
-                    case LEAVE_RESTORE_MODE:
-                        DDLUtils.preLeaveRestore(change, dataDictionary);
-                        break;
-                    case ADD_FOREIGN_KEY: // fallthrough, this is necessary since the parent of the foreign key now has one extra child!
-                    case DROP_FOREIGN_KEY:
-                        DDLUtils.preDropForeignKey(change, dataDictionary);
-                        break;
-                    default:
-                        break;
-                }
-=======
                 DDLUtils.dispatchChangeAction(change, dataDictionary, dependencyManager, null);
->>>>>>> f73513f9
                 final List<DDLAction> ddlActions = new ArrayList<>();
                 ddlActions.add(new AddIndexToPipeline());
                 ddlActions.add(new DropIndexFromPipeline());
