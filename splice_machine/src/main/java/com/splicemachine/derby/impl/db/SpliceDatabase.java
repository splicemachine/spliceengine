--- conflicted
+++ resolved
@@ -195,12 +195,7 @@
         ExecutionFactory ef=lcf.getExecutionFactory();
         ef.newExecutionContext(cm);
         lctx.initialize();
-<<<<<<< HEAD
         setupASTVisitors(lctx);
-=======
-        String role = SIDriver.driver().lifecycleManager().getReplicationRole();
-        lctx.setReplicationRole(role);
->>>>>>> 9f5fb8aa
         return lctx;
     }
 
@@ -420,8 +415,8 @@
                         String role = change.getSetReplicationRole().getRole();
                         SIDriver.driver().lifecycleManager().setReplicationRole(role);
                         allContexts=ContextService.getFactory().getAllContexts(LanguageConnectionContext.CONTEXT_ID);
-                        for(LanguageConnectionContext context : allContexts){
-                            context.setReplicationRole(role);
+                        for(Context context : allContexts){
+                            ((LanguageConnectionContext) context).setReplicationRole(role);
                         }
                         SpliceLogUtils.info(LOG,"set replication role to %s", role);
                         break;
