/*
 * Copyright (c) 2012 - 2020 Splice Machine, Inc.
 *
 * This file is part of Splice Machine.
 * Splice Machine is free software: you can redistribute it and/or modify it under the terms of the
 * GNU Affero General Public License as published by the Free Software Foundation, either
 * version 3, or (at your option) any later version.
 * Splice Machine is distributed in the hope that it will be useful, but WITHOUT ANY WARRANTY;
 * without even the implied warranty of MERCHANTABILITY or FITNESS FOR A PARTICULAR PURPOSE.
 * See the GNU Affero General Public License for more details.
 * You should have received a copy of the GNU Affero General Public License along with Splice Machine.
 * If not, see <http://www.gnu.org/licenses/>.
 */

package com.splicemachine.derby.impl.sql.execute.actions;

import com.splicemachine.db.iapi.sql.StatementType;
import com.splicemachine.db.iapi.sql.dictionary.foreignkey.DictionaryGraphBuilder;
import com.splicemachine.db.iapi.sql.dictionary.foreignkey.Graph;
import com.splicemachine.derby.ddl.DDLChangeType;
import com.splicemachine.derby.impl.job.fk.FkJobSubmitter;
import com.splicemachine.derby.impl.store.access.SpliceTransactionManager;
import com.splicemachine.EngineDriver;
import com.splicemachine.access.configuration.SQLConfiguration;
import com.splicemachine.db.catalog.UUID;
import com.splicemachine.db.catalog.types.ReferencedColumnsDescriptorImpl;
import com.splicemachine.db.iapi.error.StandardException;
import com.splicemachine.db.iapi.reference.SQLState;
import com.splicemachine.db.iapi.services.loader.ClassFactory;
import com.splicemachine.db.iapi.services.sanity.SanityManager;
import com.splicemachine.db.iapi.services.uuid.UUIDFactory;
import com.splicemachine.db.iapi.sql.Activation;
import com.splicemachine.db.iapi.sql.conn.LanguageConnectionContext;
import com.splicemachine.db.iapi.sql.depend.DependencyManager;
import com.splicemachine.db.iapi.sql.depend.Provider;
import com.splicemachine.db.iapi.sql.depend.ProviderInfo;
import com.splicemachine.db.iapi.sql.dictionary.*;
import com.splicemachine.db.iapi.sql.execute.ConstantAction;
import com.splicemachine.db.iapi.store.access.TransactionController;
import com.splicemachine.db.impl.sql.execute.ConstraintInfo;
import com.splicemachine.utils.SpliceLogUtils;
import edu.umd.cs.findbugs.annotations.SuppressFBWarnings;
import org.apache.log4j.Logger;

public class CreateConstraintConstantOperation extends ConstraintConstantOperation {
    private static final Logger LOG = Logger.getLogger(CreateConstraintConstantOperation.class);
    private final boolean forCreateTable;
    public String[] columnNames;
<<<<<<< HEAD
    private    String constraintText;
    private ConstraintInfo otherConstraintInfo;
    private    ClassFactory cf;
=======
    private	String constraintText;
    private ConstraintInfo otherConstraintInfo;
    private	ClassFactory cf;
>>>>>>> c3b26a01
    /*
    ** Is this constraint to be created as enabled or not.
    ** The only way to create a disabled constraint is by
    ** publishing a disabled constraint.
    */
    private boolean enabled;
    private ProviderInfo[] providerInfo;

<<<<<<< HEAD
    // CONSTRUCTORS

    /**
     *    Make one of these puppies.
     *
     *  @param constraintName    Constraint name.
     *  @param constraintType    Constraint type.
     *  @param forCreateTable   Constraint is being added for a CREATE TABLE
     *  @param tableName        Table name.
     *    @param tableId            UUID of table.
     *  @param schemaName        the schema that table and constraint lives in.
     *  @param columnNames        String[] for column names
     *  @param indexAction        IndexConstantAction for constraint (if necessary)
     *  @param constraintText    Text for check constraint
     *  RESOLVE - the next parameter should go away once we use UUIDs
     *              (Generated constraint names will be based off of uuids)
     *    @param enabled            Should the constraint be created as enabled
     *                            (enabled == true), or disabled (enabled == false).
     *    @param otherConstraint     information about the constraint that this references
     *  @param providerInfo Information on all the Providers
     */
    @SuppressFBWarnings(value = "EI_EXPOSE_REP2",justification = "Intentional")
    public CreateConstraintConstantOperation(
                       String    constraintName,
                       int        constraintType,
                       boolean  forCreateTable,
                       String    tableName,
                       UUID        tableId,
                       String    schemaName,
                       String[]    columnNames,
                       ConstantAction indexAction,
                       String    constraintText,
                       boolean    enabled,
                       ConstraintInfo    otherConstraint,
=======
    private Graph fkGraph;

    // CONSTRUCTORS

    /**
     * Make one of these puppies.
     *
     * @param constraintName Constraint name.
     * @param constraintType Constraint type.
     * @param forCreateTable Constraint is being added for a CREATE TABLE
     * @param tableName Table name.
     * @param tableId UUID of table.
     * @param schemaName the schema that table and constraint lives in.
     * @param columnNames String[] for column names
     * @param indexAction IndexConstantAction for constraint (if necessary)
     * @param constraintText Text for check constraint
     * RESOLVE - the next parameter should go away once we use UUIDs
     * (Generated constraint names will be based off of uuids)
     * @param enabled Should the constraint be created as enabled
     * (enabled == true), or disabled (enabled == false).
     * @param otherConstraint information about the constraint that this references
     * @param providerInfo Information on all the Providers
     */
    @SuppressFBWarnings(value = "EI_EXPOSE_REP2",justification = "Intentional")
    public CreateConstraintConstantOperation(
                       String constraintName,
                       int  constraintType,
                       boolean  forCreateTable,
                       String tableName,
                       UUID  tableId,
                       String schemaName,
                       String[] columnNames,
                       ConstantAction indexAction,
                       String constraintText,
                       boolean enabled,
                       ConstraintInfo otherConstraint,
>>>>>>> c3b26a01
                       ProviderInfo[] providerInfo) {
        super(constraintName, constraintType, tableName, tableId, schemaName, indexAction);
        SpliceLogUtils.trace(LOG, "CreateConstraintConstantOperation for %s", constraintName);
        this.forCreateTable = forCreateTable;
        this.columnNames = columnNames;
        this.constraintText = constraintText;
        this.enabled = enabled;
        this.otherConstraintInfo = otherConstraint;
        this.providerInfo = providerInfo;
    }

<<<<<<< HEAD
    @Override
    public void validateSupported() throws StandardException{
        if(constraintType!=DataDictionary.FOREIGNKEY_CONSTRAINT) return; //nothing to validate

        /*
		 * ON DELETE SET DEFAULT clause is not supported.
         */
        switch(otherConstraintInfo.getReferentialActionDeleteRule()){
			case StatementType.RA_SETDEFAULT:
				throw StandardException.newException(SQLState.NOT_IMPLEMENTED, "ON DELETE SET DEFAULT");
        }
    }

    /**
     *    This is the guts of the Execution-time logic for CREATE CONSTRAINT.
     *  <P>
     *  A constraint is represented as:
     *  <UL>
     *  <LI> ConstraintDescriptor.
     *  </UL>
     *  If a backing index is required then the index will
     *  be created through an CreateIndexConstantAction setup
     *  by the compiler.
     *  <BR>
     *  Dependencies are created as:
     *  <UL>
     *  <LI> ConstraintDescriptor depends on all the providers collected
     *  at compile time and passed into the constructor.
     *  <LI> For a FOREIGN KEY constraint ConstraintDescriptor depends
     *  on the ConstraintDescriptor for the referenced constraints
     *  and the privileges required to create the constraint.
     *  </UL>

     *  @see ConstraintDescriptor
     *  @see CreateIndexConstantOperation
     *    @see ConstantAction#executeConstantAction
     *
     * @exception StandardException        Thrown on failure
     */
    @Override
    public void executeConstantAction( Activation activation ) throws StandardException {
        SpliceLogUtils.trace(LOG, "executeConstantAction");
        ConglomerateDescriptor        conglomDesc = null;
        ConglomerateDescriptor[]    conglomDescs = null;
        ConstraintDescriptor        conDesc = null;
        TableDescriptor                td = null;
        UUID                        indexId = null;
        String                        uniqueName;
        String                        backingIndexName;
=======
    @Override
    public void validateSupported() throws StandardException{
        if(constraintType!=DataDictionary.FOREIGNKEY_CONSTRAINT) return; //nothing to validate

        /*
         * ON DELETE SET DEFAULT clause is not supported.
         */
        switch(otherConstraintInfo.getReferentialActionDeleteRule()){
            case StatementType.RA_SETDEFAULT:
                throw StandardException.newException(SQLState.NOT_IMPLEMENTED, "ON DELETE SET DEFAULT");
        }
    }

    private TableDescriptor getTableDescriptor(Activation activation, boolean shouldThrowIfNull) throws StandardException {
        LanguageConnectionContext lcc = activation.getLanguageConnectionContext();
        DataDictionary dd = lcc.getDataDictionary();
        TransactionController tc = lcc.getTransactionExecute();
        SchemaDescriptor sd = dd.getSchemaDescriptor(schemaName, tc, true);

        TableDescriptor result = activation.getDDLTableDescriptor();

        if (result == null) {
            /* tableId will be non-null if adding a
             * constraint to an existing table.
             */
            result = tableId!=null?dd.getTableDescriptor(tableId):dd.getTableDescriptor(tableName, sd, tc);
            if (result == null) {
                if(shouldThrowIfNull) {
                    throw StandardException.newException(SQLState.LANG_TABLE_NOT_FOUND_DURING_EXECUTION, tableName);
                } else {
                    return null;
                }
            }
        }
        return result;
    }

    private static DDUtils.Checker readCheckerConfig() throws StandardException {
        switch(EngineDriver.driver().getConfiguration().getForeignKeyChecker()) {
            case SQLConfiguration.FOREIGN_KEY_CHECKER_SPLICEMACHINE:
                return DDUtils.Checker.SpliceMachine;
            case SQLConfiguration.FOREIGN_KEY_CHECKER_DERBY:
                return DDUtils.Checker.Derby;
            case SQLConfiguration.FOREIGN_KEY_CHECKER_NONE:
                return DDUtils.Checker.None;
        }
        throw StandardException.newException(String.format("unexpected foreign key checker type: %s",
                                                           EngineDriver.driver().getConfiguration().getForeignKeyChecker()));
    }

    /**
     * This is the guts of the Execution-time logic for CREATE CONSTRAINT.
     * <p>
     * A constraint is represented as:
     * <UL>
     * <LI> ConstraintDescriptor.
     * </UL>
     * If a backing index is required then the index will
     * be created through an CreateIndexConstantAction setup
     * by the compiler.
     * <BR>
     * Dependencies are created as:
     * <UL>
     * <LI> ConstraintDescriptor depends on all the providers collected
     * at compile time and passed into the constructor.
     * <LI> For a FOREIGN KEY constraint ConstraintDescriptor depends
     * on the ConstraintDescriptor for the referenced constraints
     * and the privileges required to create the constraint.
     * </UL>
     *
     * @throws StandardException Thrown on failure
     * @see ConstraintDescriptor
     * @see CreateIndexConstantOperation
     * @see ConstantAction#executeConstantAction
     */
    @Override
    public void executeConstantAction( Activation activation ) throws StandardException {
        SpliceLogUtils.trace(LOG, "executeConstantAction");
        ConglomerateDescriptor  conglomDesc = null;
        ConglomerateDescriptor[] conglomDescs = null;
        ConstraintDescriptor  conDesc = null;
        TableDescriptor    td = null;
        UUID      indexId = null;
        String      uniqueName;
        String      backingIndexName;
>>>>>>> c3b26a01
        /* RESOLVE - blow off not null constraints for now (and probably for ever) */
        // XXX TODO Was this us or derby? - JL
        if (constraintType == DataDictionary.NOTNULL_CONSTRAINT) {
            return;
        }
        LanguageConnectionContext lcc = activation.getLanguageConnectionContext();
        DataDictionary dd = lcc.getDataDictionary();
        DependencyManager dm = dd.getDependencyManager();
        TransactionController tc = lcc.getTransactionExecute();
        cf = lcc.getLanguageConnectionFactory().getClassFactory();
<<<<<<< HEAD
        SchemaDescriptor sd = dd.getSchemaDescriptor(null, schemaName, tc, true);

        td = activation.getDDLTableDescriptor();

        if (td == null) {
            /* tableId will be non-null if adding a
             * constraint to an existing table.
             */
            td = tableId!=null?dd.getTableDescriptor(tableId):dd.getTableDescriptor(tableName, sd, tc);
            if (td == null)
                throw StandardException.newException(SQLState.LANG_TABLE_NOT_FOUND_DURING_EXECUTION, tableName);
            activation.setDDLTableDescriptor(td);
        }
=======
        SchemaDescriptor sd = dd.getSchemaDescriptor(schemaName, tc, true);

        td = getTableDescriptor(activation, true);
        activation.setDDLTableDescriptor(td);
>>>>>>> c3b26a01

        /* Generate the UUID for the backing index.  This will become the
         * constraint's name, if no name was specified.
         */
        UUIDFactory uuidFactory = dd.getUUIDFactory();
        indexId = manageIndexAction(td,uuidFactory,activation);
        UUID constraintId = uuidFactory.createUUID();
        /* Now, lets create the constraint descriptor */
        DataDescriptorGenerator ddg = dd.getDataDescriptorGenerator();
        switch (constraintType) {
            case DataDictionary.PRIMARYKEY_CONSTRAINT:
                if (td.getTableType() == TableDescriptor.EXTERNAL_TYPE)
                    throw StandardException.newException(SQLState.EXTERNAL_TABLES_NO_PRIMARY_KEYS,td.getName());
                conDesc = ddg.newPrimaryKeyConstraintDescriptor(
                                td, constraintName,
                                false, //deferable,
                                false, //initiallyDeferred,
                                genColumnPositions(td, false), //int[],
                                constraintId,
                                indexId,
                                sd,
<<<<<<< HEAD
                                enabled,
                                0                // referenceCount
=======
                                enabled
>>>>>>> c3b26a01
                                );
                dd.addConstraintDescriptor(conDesc, tc);
                break;

            case DataDictionary.UNIQUE_CONSTRAINT:
                if (td.getTableType() == TableDescriptor.EXTERNAL_TYPE)
                    throw StandardException.newException(SQLState.EXTERNAL_TABLES_NO_UNIQUE_CONSTRAINTS,td.getName());
                conDesc = ddg.newUniqueConstraintDescriptor(
                                td, constraintName,
                                false, //deferable,
                                false, //initiallyDeferred,
                                genColumnPositions(td, false), //int[],
                                constraintId,
                                indexId,
                                sd,
<<<<<<< HEAD
                                enabled,
                                0                // referenceCount
=======
                                enabled
>>>>>>> c3b26a01
                                );
                dd.addConstraintDescriptor(conDesc, tc);
                break;

            case DataDictionary.CHECK_CONSTRAINT:
                if (td.getTableType() == TableDescriptor.EXTERNAL_TYPE)
                    throw StandardException.newException(SQLState.EXTERNAL_TABLES_NO_CHECK_CONSTRAINTS,td.getName());

<<<<<<< HEAD
                conDesc = ddg.newCheckConstraintDescriptor(
                                td, constraintName,
                                false, //deferable,
                                false, //initiallyDeferred,
                                constraintId,
                                constraintText,
                                new ReferencedColumnsDescriptorImpl(genColumnPositions(td, false)), //int[],
                                sd,
                                enabled
                                );
                dd.addConstraintDescriptor(conDesc, tc);
                storeConstraintDependenciesOnPrivileges
                    (activation, conDesc, null, providerInfo);
                break;
=======
				conDesc = ddg.newCheckConstraintDescriptor(
								td, constraintName,
								false, //deferable,
								false, //initiallyDeferred,
								constraintId,
								constraintText,
								new ReferencedColumnsDescriptorImpl(genColumnPositions(td, false)), //int[],
								sd,
								enabled
								);
				dd.addConstraintDescriptor(conDesc, tc);
				storeConstraintDependenciesOnPrivileges
					(activation, conDesc, null, providerInfo);
				break;
>>>>>>> c3b26a01

            case DataDictionary.FOREIGNKEY_CONSTRAINT:
                if (td.getTableType() == TableDescriptor.EXTERNAL_TYPE)
                    throw StandardException.newException(SQLState.EXTERNAL_TABLES_NO_REFERENCE_CONSTRAINTS,td.getName());
                ReferencedKeyConstraintDescriptor referencedConstraint = DDUtils.locateReferencedConstraint
                    ( dd, td, constraintName, columnNames, otherConstraintInfo );
<<<<<<< HEAD
                DDUtils.validateReferentialActions(dd, td, constraintName, otherConstraintInfo,columnNames);

                conDesc = ddg.newForeignKeyConstraintDescriptor(
                                td, constraintName,
                                false, //deferable,
                                false, //initiallyDeferred,
                                genColumnPositions(td, false), //int[],
                                constraintId,
                                indexId,
                                sd,
                                referencedConstraint,
                                enabled,
                                otherConstraintInfo.getReferentialActionDeleteRule(),
                                otherConstraintInfo.getReferentialActionUpdateRule()
                                );
=======
                DDUtils.Checker foreignKeyChecker = readCheckerConfig();
                if(foreignKeyChecker == DDUtils.Checker.None) {
                    LOG.warn("no foreign key checker is set, bypassing foreign key dependency check"); // should be in DDUtils.
                }
                DDUtils.validateReferentialActions(dd, td, constraintName, otherConstraintInfo,columnNames, fkGraph, foreignKeyChecker);

				conDesc = ddg.newForeignKeyConstraintDescriptor(
								td, constraintName,
								false, //deferable,
								false, //initiallyDeferred,
								genColumnPositions(td, false), //int[],
								constraintId,
								indexId,
								sd,
								referencedConstraint,
								enabled,
								otherConstraintInfo.getReferentialActionDeleteRule(),
								otherConstraintInfo.getReferentialActionUpdateRule()
								);
>>>>>>> c3b26a01

                // try to create the constraint first, because it
                // is expensive to do the bulk check, find obvious
                // errors first
                dd.addConstraintDescriptor(conDesc, tc);

<<<<<<< HEAD
                /* No need to do check if we're creating a
                 * table.
                 */
                if ( (! forCreateTable) &&
                     dd.activeConstraint( conDesc ) )
                {
                    validateFKConstraint(tc,
                                         dd,
                                         (ForeignKeyConstraintDescriptor)conDesc,
                                         referencedConstraint,
                                         ((CreateIndexConstantOperation)indexAction).getIndexTemplateRow(), lcc);
                }

                /* Create stored dependency on the referenced constraint */
                dm.addDependency(conDesc, referencedConstraint, lcc.getContextManager());
                /**
                 * It is problematic to make the FK constraint depend on a privileges or role definition,
                 * as when the depended privilege or role is dropped, the FK constraint will be dropped too
                 *
=======
				/* No need to do check if we're creating a
				 * table.
				 */
				if ( (! forCreateTable) &&
					 dd.activeConstraint( conDesc ) )
				{
					validateFKConstraint(tc,
										 dd,
										 (ForeignKeyConstraintDescriptor)conDesc,
										 referencedConstraint,
										 ((CreateIndexConstantOperation)indexAction).getIndexTemplateRow(), lcc);
				}

				/* Create stored dependency on the referenced constraint */
				dm.addDependency(conDesc, referencedConstraint, lcc.getContextManager());
				/**
				 * It is problematic to make the FK constraint depend on a privileges or role definition,
				 * as when the depended privilege or role is dropped, the FK constraint will be dropped too
				 *
>>>>>>> c3b26a01

                //store constraint's dependency on REFERENCES privileges in the dependency system
                storeConstraintDependenciesOnPrivileges
                    (activation,
                     conDesc,
                     referencedConstraint.getTableId(),
                     providerInfo);
                */

                // Use the task framework to add FK Write handler on remote nodes.
                new FkJobSubmitter(dd, (SpliceTransactionManager) tc, referencedConstraint, conDesc, DDLChangeType.ADD_FOREIGN_KEY,lcc).submit();

                break;

<<<<<<< HEAD
            default:
                if (SanityManager.DEBUG)
                {
                    SanityManager.THROWASSERT("contraintType (" + constraintType +
                        ") has unexpected value");
                }
                break;
        }
=======
			default:
				if (SanityManager.DEBUG)
				{
					SanityManager.THROWASSERT("contraintType (" + constraintType +
						") has unexpected value");
				}
				break;
		}
>>>>>>> c3b26a01

        /* Create stored dependencies for each provider */
        if (providerInfo != null) {
            for (ProviderInfo aProviderInfo : providerInfo) {
                /* We should always be able to find the Provider */
                Provider provider = (Provider) aProviderInfo.
                        getDependableFinder().getDependable(dd, aProviderInfo.getObjectId());
                dm.addDependency(conDesc, provider, lcc.getContextManager());
            }
        }

        /* Finally, invalidate off of the table descriptor(s)
         * to ensure that any dependent statements get
         * re-compiled.
         */
        if (! forCreateTable) {
            dm.invalidateFor(td, DependencyManager.CREATE_CONSTRAINT, lcc);
        }
        if (constraintType == DataDictionary.FOREIGNKEY_CONSTRAINT) {
            if (SanityManager.DEBUG) {
                SanityManager.ASSERT(conDesc != null,
                    "conDesc expected to be non-null");

                if (! (conDesc instanceof ForeignKeyConstraintDescriptor)) {
                    SanityManager.THROWASSERT(
                        "conDesc expected to be instance of ForeignKeyConstraintDescriptor, not " +
                        conDesc.getClass().getName());
                }
            }
            dm.invalidateFor(
                ((ForeignKeyConstraintDescriptor)conDesc).
                    getReferencedConstraint().
                        getTableDescriptor(),
                DependencyManager.CREATE_CONSTRAINT, lcc);
        }
    }

    protected UUID manageIndexAction(TableDescriptor td,
                                     UUIDFactory uuidFactory,
                                     Activation activation) throws StandardException{
        SpliceLogUtils.trace(LOG, "manageIndexAction with table %s",td);
        /* Create the index, if there's one for this constraint */
        ConglomerateDescriptor[] conglomDescs;
        String backingIndexName;
        ConglomerateDescriptor conglomDesc = null;
        IndexConstantOperation iAction;
        if (indexAction instanceof IndexConstantOperation) {
            iAction = (IndexConstantOperation)indexAction;
            if ( iAction.getIndexName() == null ) {
                /* Set the index name */
                backingIndexName =  uuidFactory.createUUID().toString();
                iAction.setIndexName(backingIndexName);
            }
            else {
                backingIndexName = iAction.getIndexName();
            }
            /* Create the index */
            indexAction.executeConstantAction(activation);

            /* Get the conglomerate descriptor for the backing index */
            conglomDescs = td.getConglomerateDescriptors();

            for (int index = 0; index < conglomDescs.length; index++) {
                conglomDesc = conglomDescs[index];

                /* Check for conglomerate being an index first, since
                 * name is null for heap.
                 */
                if (conglomDesc.isIndex() && backingIndexName.equals(conglomDesc.getConglomerateName()))
                    break;
            }

            if (SanityManager.DEBUG) {
                SanityManager.ASSERT(conglomDesc != null,
                        "conglomDesc is expected to be non-null after search for backing index");
                SanityManager.ASSERT(conglomDesc.isIndex(),
                        "conglomDesc is expected to be indexable after search for backing index");
                SanityManager.ASSERT(conglomDesc.getConglomerateName().equals(backingIndexName),
                        "conglomDesc name expected to be the same as backing index name after search for backing index");
            }
            return conglomDesc.getUUID();
        }
        return null;
    }

    /**
     * Is the constant action for a foreign key
     *
     * @return true/false
     */
    boolean isForeignKeyConstraint() {
        return (constraintType == DataDictionary.FOREIGNKEY_CONSTRAINT);
    }

    /**
     * Generate an array of column positions for the column list in
     * the constraint.
     *
<<<<<<< HEAD
     * @param td    The TableDescriptor for the table in question
     * @param columnsMustBeOrderable    true for primaryKey and unique constraints
     *
     * @return int[]    The column positions.
=======
     * @param td The TableDescriptor for the table in question
     * @param columnsMustBeOrderable true for primaryKey and unique constraints
     *
     * @return int[] The column positions.
>>>>>>> c3b26a01
     */
    public int[] genColumnPositions(TableDescriptor td, boolean columnsMustBeOrderable) throws StandardException {
        int[] baseColumnPositions;
        // Translate the base column names to column positions
        baseColumnPositions = new int[columnNames.length];
        for (int i = 0; i < columnNames.length; i++) {
            ColumnDescriptor columnDescriptor;

            // Look up the column in the data dictionary
            columnDescriptor = td.getColumnDescriptor(columnNames[i]);
            if (columnDescriptor == null) {
                throw StandardException.newException(SQLState.LANG_COLUMN_NOT_FOUND_IN_TABLE,
                        columnNames[i],tableName);
            }

<<<<<<< HEAD
            // Don't allow a column to be created on a non-orderable type
            // (for primaryKey and unique constraints)
            if ( columnsMustBeOrderable && ( ! columnDescriptor.getType().getTypeId().orderable(cf)))
                throw StandardException.newException(SQLState.LANG_COLUMN_NOT_ORDERABLE_DURING_EXECUTION,
                    columnDescriptor.getType().getTypeId().getSQLTypeName());
=======
			// Don't allow a column to be created on a non-orderable type
			// (for primaryKey and unique constraints)
			if ( columnsMustBeOrderable && ( ! columnDescriptor.getType().getTypeId().orderable(cf)))
				throw StandardException.newException(SQLState.LANG_COLUMN_NOT_ORDERABLE_DURING_EXECUTION,
					columnDescriptor.getType().getTypeId().getSQLTypeName());
>>>>>>> c3b26a01

            // Remember the position in the base table of each column
            baseColumnPositions[i] = columnDescriptor.getPosition();
        }
        return baseColumnPositions;
    }

    /**
<<<<<<< HEAD
      *    Get the text defining this constraint.
      *
      *    @return    constraint text
      */
    String    getConstraintText() {
=======
      * Get the text defining this constraint.
      *
      * @return constraint text
      */
    String getConstraintText() {
>>>>>>> c3b26a01
        return constraintText;
    }

    @Override
    public String toString() {
        StringBuilder strbuf = new StringBuilder();
        strbuf.append( "CREATE CONSTRAINT " + constraintName );
        strbuf.append("\n=========================\n");
        if (columnNames == null)
            strbuf.append("columnNames == null\n");
        else {
            for (int ix=0; ix < columnNames.length; ix++) {
                strbuf.append("\n\tcol["+ix+"]"+ columnNames[ix]);
            }
        }
        strbuf.append("\n");
        strbuf.append(constraintText);
        strbuf.append("\n");
        if (otherConstraintInfo != null) {
            strbuf.append(otherConstraintInfo.toString());
        }
        strbuf.append("\n");
        return strbuf.toString();
    }

<<<<<<< HEAD
    public String getScopeName() {
        return String.format("Create Constraint %s (Table %s)", constraintName, tableName);
    }
=======
    @Override
    public String getScopeName() {
        return String.format("Create Constraint %s (Table %s)", constraintName, tableName);
    }

    /**
     * build the foreign key dependency graph, it is necessary to perform this for the following reasons:
     * 1. the foreign key dependency graph needs to access almost all the <code>ConstraintDescriptor</code>s in the database.
     * 2. accessing all these descriptors directly from Hbase can cause performance slow down.
     * 3. the cache is inaccessible during DDL operations, so it is effectively useless to build the graph later on.
     *
     * Therefore, we build the graph upfront leveraging what's in the cache. This could lead to giving inconsistent results
     * in case there is another conflicting ALTER TABLE statement running in parallel, but this should rarely happen. To fix
     * it we need a mechanism to detect parallel modifications e.g. via w-w conflicts, check DB-10660 for further details.
     */
    @Override
    public void prePrepareDataDictionaryActions(Activation activation) throws StandardException {
        if (getConstraintType() == DataDictionary.FOREIGNKEY_CONSTRAINT && readCheckerConfig() == DDUtils.Checker.SpliceMachine) {

            DataDictionary dd = activation.getLanguageConnectionContext().getDataDictionary();
            TableDescriptor td = getTableDescriptor(activation, false);

            DictionaryGraphBuilder builder = new DictionaryGraphBuilder(dd, td, constraintName, otherConstraintInfo, schemaName, schemaId, tableName);
            fkGraph = builder.generateGraph();
        }
    }
>>>>>>> c3b26a01
}<|MERGE_RESOLUTION|>--- conflicted
+++ resolved
@@ -46,15 +46,9 @@
     private static final Logger LOG = Logger.getLogger(CreateConstraintConstantOperation.class);
     private final boolean forCreateTable;
     public String[] columnNames;
-<<<<<<< HEAD
     private    String constraintText;
     private ConstraintInfo otherConstraintInfo;
     private    ClassFactory cf;
-=======
-    private	String constraintText;
-    private ConstraintInfo otherConstraintInfo;
-    private	ClassFactory cf;
->>>>>>> c3b26a01
     /*
     ** Is this constraint to be created as enabled or not.
     ** The only way to create a disabled constraint is by
@@ -63,7 +57,8 @@
     private boolean enabled;
     private ProviderInfo[] providerInfo;
 
-<<<<<<< HEAD
+    private Graph fkGraph;
+
     // CONSTRUCTORS
 
     /**
@@ -98,44 +93,6 @@
                        String    constraintText,
                        boolean    enabled,
                        ConstraintInfo    otherConstraint,
-=======
-    private Graph fkGraph;
-
-    // CONSTRUCTORS
-
-    /**
-     * Make one of these puppies.
-     *
-     * @param constraintName Constraint name.
-     * @param constraintType Constraint type.
-     * @param forCreateTable Constraint is being added for a CREATE TABLE
-     * @param tableName Table name.
-     * @param tableId UUID of table.
-     * @param schemaName the schema that table and constraint lives in.
-     * @param columnNames String[] for column names
-     * @param indexAction IndexConstantAction for constraint (if necessary)
-     * @param constraintText Text for check constraint
-     * RESOLVE - the next parameter should go away once we use UUIDs
-     * (Generated constraint names will be based off of uuids)
-     * @param enabled Should the constraint be created as enabled
-     * (enabled == true), or disabled (enabled == false).
-     * @param otherConstraint information about the constraint that this references
-     * @param providerInfo Information on all the Providers
-     */
-    @SuppressFBWarnings(value = "EI_EXPOSE_REP2",justification = "Intentional")
-    public CreateConstraintConstantOperation(
-                       String constraintName,
-                       int  constraintType,
-                       boolean  forCreateTable,
-                       String tableName,
-                       UUID  tableId,
-                       String schemaName,
-                       String[] columnNames,
-                       ConstantAction indexAction,
-                       String constraintText,
-                       boolean enabled,
-                       ConstraintInfo otherConstraint,
->>>>>>> c3b26a01
                        ProviderInfo[] providerInfo) {
         super(constraintName, constraintType, tableName, tableId, schemaName, indexAction);
         SpliceLogUtils.trace(LOG, "CreateConstraintConstantOperation for %s", constraintName);
@@ -147,7 +104,6 @@
         this.providerInfo = providerInfo;
     }
 
-<<<<<<< HEAD
     @Override
     public void validateSupported() throws StandardException{
         if(constraintType!=DataDictionary.FOREIGNKEY_CONSTRAINT) return; //nothing to validate
@@ -161,9 +117,46 @@
         }
     }
 
+    private TableDescriptor getTableDescriptor(Activation activation, boolean shouldThrowIfNull) throws StandardException {
+        LanguageConnectionContext lcc = activation.getLanguageConnectionContext();
+        DataDictionary dd = lcc.getDataDictionary();
+        TransactionController tc = lcc.getTransactionExecute();
+        SchemaDescriptor sd = dd.getSchemaDescriptor(null, schemaName, tc, true);
+
+        TableDescriptor result = activation.getDDLTableDescriptor();
+
+        if (result == null) {
+            /* tableId will be non-null if adding a
+             * constraint to an existing table.
+             */
+            result = tableId!=null?dd.getTableDescriptor(tableId):dd.getTableDescriptor(tableName, sd, tc);
+            if (result == null) {
+                if(shouldThrowIfNull) {
+                    throw StandardException.newException(SQLState.LANG_TABLE_NOT_FOUND_DURING_EXECUTION, tableName);
+                } else {
+                    return null;
+                }
+            }
+        }
+        return result;
+    }
+
+    private static DDUtils.Checker readCheckerConfig() throws StandardException {
+        switch(EngineDriver.driver().getConfiguration().getForeignKeyChecker()) {
+            case SQLConfiguration.FOREIGN_KEY_CHECKER_SPLICEMACHINE:
+                return DDUtils.Checker.SpliceMachine;
+            case SQLConfiguration.FOREIGN_KEY_CHECKER_DERBY:
+                return DDUtils.Checker.Derby;
+            case SQLConfiguration.FOREIGN_KEY_CHECKER_NONE:
+                return DDUtils.Checker.None;
+        }
+        throw StandardException.newException(String.format("unexpected foreign key checker type: %s",
+                                                           EngineDriver.driver().getConfiguration().getForeignKeyChecker()));
+    }
+
     /**
      *    This is the guts of the Execution-time logic for CREATE CONSTRAINT.
-     *  <P>
+     * <p>
      *  A constraint is represented as:
      *  <UL>
      *  <LI> ConstraintDescriptor.
@@ -180,12 +173,11 @@
      *  on the ConstraintDescriptor for the referenced constraints
      *  and the privileges required to create the constraint.
      *  </UL>
-
+     *
+     * @throws StandardException Thrown on failure
      *  @see ConstraintDescriptor
      *  @see CreateIndexConstantOperation
      *    @see ConstantAction#executeConstantAction
-     *
-     * @exception StandardException        Thrown on failure
      */
     @Override
     public void executeConstantAction( Activation activation ) throws StandardException {
@@ -197,93 +189,6 @@
         UUID                        indexId = null;
         String                        uniqueName;
         String                        backingIndexName;
-=======
-    @Override
-    public void validateSupported() throws StandardException{
-        if(constraintType!=DataDictionary.FOREIGNKEY_CONSTRAINT) return; //nothing to validate
-
-        /*
-         * ON DELETE SET DEFAULT clause is not supported.
-         */
-        switch(otherConstraintInfo.getReferentialActionDeleteRule()){
-            case StatementType.RA_SETDEFAULT:
-                throw StandardException.newException(SQLState.NOT_IMPLEMENTED, "ON DELETE SET DEFAULT");
-        }
-    }
-
-    private TableDescriptor getTableDescriptor(Activation activation, boolean shouldThrowIfNull) throws StandardException {
-        LanguageConnectionContext lcc = activation.getLanguageConnectionContext();
-        DataDictionary dd = lcc.getDataDictionary();
-        TransactionController tc = lcc.getTransactionExecute();
-        SchemaDescriptor sd = dd.getSchemaDescriptor(schemaName, tc, true);
-
-        TableDescriptor result = activation.getDDLTableDescriptor();
-
-        if (result == null) {
-            /* tableId will be non-null if adding a
-             * constraint to an existing table.
-             */
-            result = tableId!=null?dd.getTableDescriptor(tableId):dd.getTableDescriptor(tableName, sd, tc);
-            if (result == null) {
-                if(shouldThrowIfNull) {
-                    throw StandardException.newException(SQLState.LANG_TABLE_NOT_FOUND_DURING_EXECUTION, tableName);
-                } else {
-                    return null;
-                }
-            }
-        }
-        return result;
-    }
-
-    private static DDUtils.Checker readCheckerConfig() throws StandardException {
-        switch(EngineDriver.driver().getConfiguration().getForeignKeyChecker()) {
-            case SQLConfiguration.FOREIGN_KEY_CHECKER_SPLICEMACHINE:
-                return DDUtils.Checker.SpliceMachine;
-            case SQLConfiguration.FOREIGN_KEY_CHECKER_DERBY:
-                return DDUtils.Checker.Derby;
-            case SQLConfiguration.FOREIGN_KEY_CHECKER_NONE:
-                return DDUtils.Checker.None;
-        }
-        throw StandardException.newException(String.format("unexpected foreign key checker type: %s",
-                                                           EngineDriver.driver().getConfiguration().getForeignKeyChecker()));
-    }
-
-    /**
-     * This is the guts of the Execution-time logic for CREATE CONSTRAINT.
-     * <p>
-     * A constraint is represented as:
-     * <UL>
-     * <LI> ConstraintDescriptor.
-     * </UL>
-     * If a backing index is required then the index will
-     * be created through an CreateIndexConstantAction setup
-     * by the compiler.
-     * <BR>
-     * Dependencies are created as:
-     * <UL>
-     * <LI> ConstraintDescriptor depends on all the providers collected
-     * at compile time and passed into the constructor.
-     * <LI> For a FOREIGN KEY constraint ConstraintDescriptor depends
-     * on the ConstraintDescriptor for the referenced constraints
-     * and the privileges required to create the constraint.
-     * </UL>
-     *
-     * @throws StandardException Thrown on failure
-     * @see ConstraintDescriptor
-     * @see CreateIndexConstantOperation
-     * @see ConstantAction#executeConstantAction
-     */
-    @Override
-    public void executeConstantAction( Activation activation ) throws StandardException {
-        SpliceLogUtils.trace(LOG, "executeConstantAction");
-        ConglomerateDescriptor  conglomDesc = null;
-        ConglomerateDescriptor[] conglomDescs = null;
-        ConstraintDescriptor  conDesc = null;
-        TableDescriptor    td = null;
-        UUID      indexId = null;
-        String      uniqueName;
-        String      backingIndexName;
->>>>>>> c3b26a01
         /* RESOLVE - blow off not null constraints for now (and probably for ever) */
         // XXX TODO Was this us or derby? - JL
         if (constraintType == DataDictionary.NOTNULL_CONSTRAINT) {
@@ -294,26 +199,10 @@
         DependencyManager dm = dd.getDependencyManager();
         TransactionController tc = lcc.getTransactionExecute();
         cf = lcc.getLanguageConnectionFactory().getClassFactory();
-<<<<<<< HEAD
         SchemaDescriptor sd = dd.getSchemaDescriptor(null, schemaName, tc, true);
 
-        td = activation.getDDLTableDescriptor();
-
-        if (td == null) {
-            /* tableId will be non-null if adding a
-             * constraint to an existing table.
-             */
-            td = tableId!=null?dd.getTableDescriptor(tableId):dd.getTableDescriptor(tableName, sd, tc);
-            if (td == null)
-                throw StandardException.newException(SQLState.LANG_TABLE_NOT_FOUND_DURING_EXECUTION, tableName);
+        td = getTableDescriptor(activation, true);
             activation.setDDLTableDescriptor(td);
-        }
-=======
-        SchemaDescriptor sd = dd.getSchemaDescriptor(schemaName, tc, true);
-
-        td = getTableDescriptor(activation, true);
-        activation.setDDLTableDescriptor(td);
->>>>>>> c3b26a01
 
         /* Generate the UUID for the backing index.  This will become the
          * constraint's name, if no name was specified.
@@ -335,12 +224,7 @@
                                 constraintId,
                                 indexId,
                                 sd,
-<<<<<<< HEAD
-                                enabled,
-                                0                // referenceCount
-=======
                                 enabled
->>>>>>> c3b26a01
                                 );
                 dd.addConstraintDescriptor(conDesc, tc);
                 break;
@@ -356,12 +240,7 @@
                                 constraintId,
                                 indexId,
                                 sd,
-<<<<<<< HEAD
-                                enabled,
-                                0                // referenceCount
-=======
                                 enabled
->>>>>>> c3b26a01
                                 );
                 dd.addConstraintDescriptor(conDesc, tc);
                 break;
@@ -370,7 +249,6 @@
                 if (td.getTableType() == TableDescriptor.EXTERNAL_TYPE)
                     throw StandardException.newException(SQLState.EXTERNAL_TABLES_NO_CHECK_CONSTRAINTS,td.getName());
 
-<<<<<<< HEAD
                 conDesc = ddg.newCheckConstraintDescriptor(
                                 td, constraintName,
                                 false, //deferable,
@@ -385,30 +263,17 @@
                 storeConstraintDependenciesOnPrivileges
                     (activation, conDesc, null, providerInfo);
                 break;
-=======
-				conDesc = ddg.newCheckConstraintDescriptor(
-								td, constraintName,
-								false, //deferable,
-								false, //initiallyDeferred,
-								constraintId,
-								constraintText,
-								new ReferencedColumnsDescriptorImpl(genColumnPositions(td, false)), //int[],
-								sd,
-								enabled
-								);
-				dd.addConstraintDescriptor(conDesc, tc);
-				storeConstraintDependenciesOnPrivileges
-					(activation, conDesc, null, providerInfo);
-				break;
->>>>>>> c3b26a01
 
             case DataDictionary.FOREIGNKEY_CONSTRAINT:
                 if (td.getTableType() == TableDescriptor.EXTERNAL_TYPE)
                     throw StandardException.newException(SQLState.EXTERNAL_TABLES_NO_REFERENCE_CONSTRAINTS,td.getName());
                 ReferencedKeyConstraintDescriptor referencedConstraint = DDUtils.locateReferencedConstraint
                     ( dd, td, constraintName, columnNames, otherConstraintInfo );
-<<<<<<< HEAD
-                DDUtils.validateReferentialActions(dd, td, constraintName, otherConstraintInfo,columnNames);
+                DDUtils.Checker foreignKeyChecker = readCheckerConfig();
+                if(foreignKeyChecker == DDUtils.Checker.None) {
+                    LOG.warn("no foreign key checker is set, bypassing foreign key dependency check"); // should be in DDUtils.
+                }
+                DDUtils.validateReferentialActions(dd, td, constraintName, otherConstraintInfo,columnNames, fkGraph, foreignKeyChecker);
 
                 conDesc = ddg.newForeignKeyConstraintDescriptor(
                                 td, constraintName,
@@ -423,34 +288,12 @@
                                 otherConstraintInfo.getReferentialActionDeleteRule(),
                                 otherConstraintInfo.getReferentialActionUpdateRule()
                                 );
-=======
-                DDUtils.Checker foreignKeyChecker = readCheckerConfig();
-                if(foreignKeyChecker == DDUtils.Checker.None) {
-                    LOG.warn("no foreign key checker is set, bypassing foreign key dependency check"); // should be in DDUtils.
-                }
-                DDUtils.validateReferentialActions(dd, td, constraintName, otherConstraintInfo,columnNames, fkGraph, foreignKeyChecker);
-
-				conDesc = ddg.newForeignKeyConstraintDescriptor(
-								td, constraintName,
-								false, //deferable,
-								false, //initiallyDeferred,
-								genColumnPositions(td, false), //int[],
-								constraintId,
-								indexId,
-								sd,
-								referencedConstraint,
-								enabled,
-								otherConstraintInfo.getReferentialActionDeleteRule(),
-								otherConstraintInfo.getReferentialActionUpdateRule()
-								);
->>>>>>> c3b26a01
 
                 // try to create the constraint first, because it
                 // is expensive to do the bulk check, find obvious
                 // errors first
                 dd.addConstraintDescriptor(conDesc, tc);
 
-<<<<<<< HEAD
                 /* No need to do check if we're creating a
                  * table.
                  */
@@ -470,27 +313,6 @@
                  * It is problematic to make the FK constraint depend on a privileges or role definition,
                  * as when the depended privilege or role is dropped, the FK constraint will be dropped too
                  *
-=======
-				/* No need to do check if we're creating a
-				 * table.
-				 */
-				if ( (! forCreateTable) &&
-					 dd.activeConstraint( conDesc ) )
-				{
-					validateFKConstraint(tc,
-										 dd,
-										 (ForeignKeyConstraintDescriptor)conDesc,
-										 referencedConstraint,
-										 ((CreateIndexConstantOperation)indexAction).getIndexTemplateRow(), lcc);
-				}
-
-				/* Create stored dependency on the referenced constraint */
-				dm.addDependency(conDesc, referencedConstraint, lcc.getContextManager());
-				/**
-				 * It is problematic to make the FK constraint depend on a privileges or role definition,
-				 * as when the depended privilege or role is dropped, the FK constraint will be dropped too
-				 *
->>>>>>> c3b26a01
 
                 //store constraint's dependency on REFERENCES privileges in the dependency system
                 storeConstraintDependenciesOnPrivileges
@@ -505,7 +327,6 @@
 
                 break;
 
-<<<<<<< HEAD
             default:
                 if (SanityManager.DEBUG)
                 {
@@ -514,16 +335,6 @@
                 }
                 break;
         }
-=======
-			default:
-				if (SanityManager.DEBUG)
-				{
-					SanityManager.THROWASSERT("contraintType (" + constraintType +
-						") has unexpected value");
-				}
-				break;
-		}
->>>>>>> c3b26a01
 
         /* Create stored dependencies for each provider */
         if (providerInfo != null) {
@@ -622,17 +433,10 @@
      * Generate an array of column positions for the column list in
      * the constraint.
      *
-<<<<<<< HEAD
      * @param td    The TableDescriptor for the table in question
      * @param columnsMustBeOrderable    true for primaryKey and unique constraints
      *
      * @return int[]    The column positions.
-=======
-     * @param td The TableDescriptor for the table in question
-     * @param columnsMustBeOrderable true for primaryKey and unique constraints
-     *
-     * @return int[] The column positions.
->>>>>>> c3b26a01
      */
     public int[] genColumnPositions(TableDescriptor td, boolean columnsMustBeOrderable) throws StandardException {
         int[] baseColumnPositions;
@@ -648,19 +452,11 @@
                         columnNames[i],tableName);
             }
 
-<<<<<<< HEAD
             // Don't allow a column to be created on a non-orderable type
             // (for primaryKey and unique constraints)
             if ( columnsMustBeOrderable && ( ! columnDescriptor.getType().getTypeId().orderable(cf)))
                 throw StandardException.newException(SQLState.LANG_COLUMN_NOT_ORDERABLE_DURING_EXECUTION,
                     columnDescriptor.getType().getTypeId().getSQLTypeName());
-=======
-			// Don't allow a column to be created on a non-orderable type
-			// (for primaryKey and unique constraints)
-			if ( columnsMustBeOrderable && ( ! columnDescriptor.getType().getTypeId().orderable(cf)))
-				throw StandardException.newException(SQLState.LANG_COLUMN_NOT_ORDERABLE_DURING_EXECUTION,
-					columnDescriptor.getType().getTypeId().getSQLTypeName());
->>>>>>> c3b26a01
 
             // Remember the position in the base table of each column
             baseColumnPositions[i] = columnDescriptor.getPosition();
@@ -669,19 +465,11 @@
     }
 
     /**
-<<<<<<< HEAD
       *    Get the text defining this constraint.
       *
       *    @return    constraint text
       */
     String    getConstraintText() {
-=======
-      * Get the text defining this constraint.
-      *
-      * @return constraint text
-      */
-    String getConstraintText() {
->>>>>>> c3b26a01
         return constraintText;
     }
 
@@ -707,11 +495,6 @@
         return strbuf.toString();
     }
 
-<<<<<<< HEAD
-    public String getScopeName() {
-        return String.format("Create Constraint %s (Table %s)", constraintName, tableName);
-    }
-=======
     @Override
     public String getScopeName() {
         return String.format("Create Constraint %s (Table %s)", constraintName, tableName);
@@ -738,5 +521,4 @@
             fkGraph = builder.generateGraph();
         }
     }
->>>>>>> c3b26a01
 }