/*
 * Copyright (c) 2012 - 2020 Splice Machine, Inc.
 *
 * This file is part of Splice Machine.
 * Splice Machine is free software: you can redistribute it and/or modify it under the terms of the
 * GNU Affero General Public License as published by the Free Software Foundation, either
 * version 3, or (at your option) any later version.
 * Splice Machine is distributed in the hope that it will be useful, but WITHOUT ANY WARRANTY;
 * without even the implied warranty of MERCHANTABILITY or FITNESS FOR A PARTICULAR PURPOSE.
 * See the GNU Affero General Public License for more details.
 * You should have received a copy of the GNU Affero General Public License along with Splice Machine.
 * If not, see <http://www.gnu.org/licenses/>.
 */

package com.splicemachine.derby.impl.sql.execute.actions;

import com.splicemachine.db.iapi.sql.StatementType;
import com.splicemachine.derby.ddl.DDLChangeType;
import com.splicemachine.derby.impl.job.fk.FkJobSubmitter;
import com.splicemachine.derby.impl.store.access.SpliceTransactionManager;
import com.splicemachine.db.catalog.UUID;
import com.splicemachine.db.catalog.types.ReferencedColumnsDescriptorImpl;
import com.splicemachine.db.iapi.error.StandardException;
import com.splicemachine.db.iapi.reference.SQLState;
import com.splicemachine.db.iapi.services.loader.ClassFactory;
import com.splicemachine.db.iapi.services.sanity.SanityManager;
import com.splicemachine.db.iapi.services.uuid.UUIDFactory;
import com.splicemachine.db.iapi.sql.Activation;
import com.splicemachine.db.iapi.sql.conn.LanguageConnectionContext;
import com.splicemachine.db.iapi.sql.depend.DependencyManager;
import com.splicemachine.db.iapi.sql.depend.Provider;
import com.splicemachine.db.iapi.sql.depend.ProviderInfo;
import com.splicemachine.db.iapi.sql.dictionary.ColumnDescriptor;
import com.splicemachine.db.iapi.sql.dictionary.ConglomerateDescriptor;
import com.splicemachine.db.iapi.sql.dictionary.ConstraintDescriptor;
import com.splicemachine.db.iapi.sql.dictionary.DDUtils;
import com.splicemachine.db.iapi.sql.dictionary.DataDescriptorGenerator;
import com.splicemachine.db.iapi.sql.dictionary.DataDictionary;
import com.splicemachine.db.iapi.sql.dictionary.ForeignKeyConstraintDescriptor;
import com.splicemachine.db.iapi.sql.dictionary.ReferencedKeyConstraintDescriptor;
import com.splicemachine.db.iapi.sql.dictionary.SchemaDescriptor;
import com.splicemachine.db.iapi.sql.dictionary.TableDescriptor;
import com.splicemachine.db.iapi.sql.execute.ConstantAction;
import com.splicemachine.db.iapi.store.access.TransactionController;
import com.splicemachine.db.impl.sql.execute.ConstraintInfo;
import edu.umd.cs.findbugs.annotations.SuppressFBWarnings;
import org.apache.log4j.Logger;

import com.splicemachine.utils.SpliceLogUtils;

public class CreateConstraintConstantOperation extends ConstraintConstantOperation {
    private static final Logger LOG = Logger.getLogger(CreateConstraintConstantOperation.class);
    private final boolean forCreateTable;
    public String[] columnNames;
    private    String constraintText;
    private ConstraintInfo otherConstraintInfo;
    private    ClassFactory cf;
    /*
    ** Is this constraint to be created as enabled or not.
    ** The only way to create a disabled constraint is by
    ** publishing a disabled constraint.
    */
    private boolean enabled;
    private ProviderInfo[] providerInfo;

    // CONSTRUCTORS

    /**
     *    Make one of these puppies.
     *
     *  @param constraintName    Constraint name.
     *  @param constraintType    Constraint type.
     *  @param forCreateTable   Constraint is being added for a CREATE TABLE
     *  @param tableName        Table name.
     *    @param tableId            UUID of table.
     *  @param schemaName        the schema that table and constraint lives in.
     *  @param columnNames        String[] for column names
     *  @param indexAction        IndexConstantAction for constraint (if necessary)
     *  @param constraintText    Text for check constraint
     *  RESOLVE - the next parameter should go away once we use UUIDs
     *              (Generated constraint names will be based off of uuids)
     *    @param enabled            Should the constraint be created as enabled
     *                            (enabled == true), or disabled (enabled == false).
     *    @param otherConstraint     information about the constraint that this references
     *  @param providerInfo Information on all the Providers
     */
    @SuppressFBWarnings(value = "EI_EXPOSE_REP2",justification = "Intentional")
    public CreateConstraintConstantOperation(
                       String    constraintName,
                       int        constraintType,
                       boolean  forCreateTable,
                       String    tableName,
                       UUID        tableId,
                       String    schemaName,
                       String[]    columnNames,
                       ConstantAction indexAction,
                       String    constraintText,
                       boolean    enabled,
                       ConstraintInfo    otherConstraint,
                       ProviderInfo[] providerInfo) {
        super(constraintName, constraintType, tableName, tableId, schemaName, indexAction);
        SpliceLogUtils.trace(LOG, "CreateConstraintConstantOperation for %s", constraintName);
        this.forCreateTable = forCreateTable;
<<<<<<< HEAD
        this.columnNames = columnNames;
        this.constraintText = constraintText;
        this.enabled = enabled;
        this.otherConstraintInfo = otherConstraint;
        this.providerInfo = providerInfo;
    }

    @Override
    public void validateSupported() throws StandardException{
        if(constraintType!=DataDictionary.FOREIGNKEY_CONSTRAINT) return; //nothing to validate

        /*
         * DB-2224/2225/3985. SpliceMachine does not support ON DELETE ... rules when creating foreign
         * keys, until DB-2224 (ON DELETE CASCADE) and DB-2225 (ON DELETE SET NULL) are implemented. This
         * little block throws the proper error message rather than attempt to create a potentially
         * invalid table.
         */
        switch(otherConstraintInfo.getReferentialActionDeleteRule()){
            case StatementType.RA_CASCADE:
                throw StandardException.newException(SQLState.NOT_IMPLEMENTED, "ON DELETE CASCADE");
            case StatementType.RA_SETNULL:
                throw StandardException.newException(SQLState.NOT_IMPLEMENTED, "ON DELETE SET NULL");
        }
    }

    /**
     *    This is the guts of the Execution-time logic for CREATE CONSTRAINT.
     *  <P>
     *  A constraint is represented as:
     *  <UL>
     *  <LI> ConstraintDescriptor.
     *  </UL>
     *  If a backing index is required then the index will
     *  be created through an CreateIndexConstantAction setup
     *  by the compiler.
     *  <BR>
     *  Dependencies are created as:
     *  <UL>
     *  <LI> ConstraintDescriptor depends on all the providers collected
=======
		this.columnNames = columnNames;
		this.constraintText = constraintText;
		this.enabled = enabled;
		this.otherConstraintInfo = otherConstraint;
		this.providerInfo = providerInfo;
	}

	@Override
	public void validateSupported() throws StandardException{
		if(constraintType!=DataDictionary.FOREIGNKEY_CONSTRAINT) return; //nothing to validate

		/*
		 * ON DELETE SET DEFAULT clause is not supported.
		 */
		switch(otherConstraintInfo.getReferentialActionDeleteRule()){
			case StatementType.RA_SETDEFAULT:
				throw StandardException.newException(SQLState.NOT_IMPLEMENTED, "ON DELETE SET DEFAULT");
		}
	}

	/**
	 *	This is the guts of the Execution-time logic for CREATE CONSTRAINT.
	 *  <P>
	 *  A constraint is represented as:
	 *  <UL>
	 *  <LI> ConstraintDescriptor.
	 *  </UL>
	 *  If a backing index is required then the index will
	 *  be created through an CreateIndexConstantAction setup
	 *  by the compiler.
	 *  <BR>
	 *  Dependencies are created as:
	 *  <UL>
	 *  <LI> ConstraintDescriptor depends on all the providers collected
>>>>>>> c876c04f
     *  at compile time and passed into the constructor.
     *  <LI> For a FOREIGN KEY constraint ConstraintDescriptor depends
     *  on the ConstraintDescriptor for the referenced constraints
     *  and the privileges required to create the constraint.
     *  </UL>

     *  @see ConstraintDescriptor
     *  @see CreateIndexConstantOperation
     *    @see ConstantAction#executeConstantAction
     *
     * @exception StandardException        Thrown on failure
     */
    @Override
    public void executeConstantAction( Activation activation ) throws StandardException {
        SpliceLogUtils.trace(LOG, "executeConstantAction");
        ConglomerateDescriptor        conglomDesc = null;
        ConglomerateDescriptor[]    conglomDescs = null;
        ConstraintDescriptor        conDesc = null;
        TableDescriptor                td = null;
        UUID                        indexId = null;
        String                        uniqueName;
        String                        backingIndexName;
        /* RESOLVE - blow off not null constraints for now (and probably for ever) */
        // XXX TODO Was this us or derby? - JL
        if (constraintType == DataDictionary.NOTNULL_CONSTRAINT) {
            return;
        }
        LanguageConnectionContext lcc = activation.getLanguageConnectionContext();
        DataDictionary dd = lcc.getDataDictionary();
        DependencyManager dm = dd.getDependencyManager();
        TransactionController tc = lcc.getTransactionExecute();
        cf = lcc.getLanguageConnectionFactory().getClassFactory();
        SchemaDescriptor sd = dd.getSchemaDescriptor(null, schemaName, tc, true);

        td = activation.getDDLTableDescriptor();

        if (td == null) {
            /* tableId will be non-null if adding a
             * constraint to an existing table.
             */
            td = tableId!=null?dd.getTableDescriptor(tableId):dd.getTableDescriptor(tableName, sd, tc);
            if (td == null)
                throw StandardException.newException(SQLState.LANG_TABLE_NOT_FOUND_DURING_EXECUTION, tableName);
            activation.setDDLTableDescriptor(td);
        }

        /* Generate the UUID for the backing index.  This will become the
         * constraint's name, if no name was specified.
         */
        UUIDFactory uuidFactory = dd.getUUIDFactory();
        indexId = manageIndexAction(td,uuidFactory,activation);
        UUID constraintId = uuidFactory.createUUID();
        /* Now, lets create the constraint descriptor */
        DataDescriptorGenerator ddg = dd.getDataDescriptorGenerator();
        switch (constraintType) {
            case DataDictionary.PRIMARYKEY_CONSTRAINT:
                if (td.getTableType() == TableDescriptor.EXTERNAL_TYPE)
                    throw StandardException.newException(SQLState.EXTERNAL_TABLES_NO_PRIMARY_KEYS,td.getName());
                conDesc = ddg.newPrimaryKeyConstraintDescriptor(
                                td, constraintName,
                                false, //deferable,
                                false, //initiallyDeferred,
                                genColumnPositions(td, false), //int[],
                                constraintId,
                                indexId,
                                sd,
                                enabled,
                                0                // referenceCount
                                );
                dd.addConstraintDescriptor(conDesc, tc);
                break;

            case DataDictionary.UNIQUE_CONSTRAINT:
                if (td.getTableType() == TableDescriptor.EXTERNAL_TYPE)
                    throw StandardException.newException(SQLState.EXTERNAL_TABLES_NO_UNIQUE_CONSTRAINTS,td.getName());
                conDesc = ddg.newUniqueConstraintDescriptor(
                                td, constraintName,
                                false, //deferable,
                                false, //initiallyDeferred,
                                genColumnPositions(td, false), //int[],
                                constraintId,
                                indexId,
                                sd,
                                enabled,
                                0                // referenceCount
                                );
                dd.addConstraintDescriptor(conDesc, tc);
                break;

            case DataDictionary.CHECK_CONSTRAINT:
                if (td.getTableType() == TableDescriptor.EXTERNAL_TYPE)
                    throw StandardException.newException(SQLState.EXTERNAL_TABLES_NO_CHECK_CONSTRAINTS,td.getName());

                conDesc = ddg.newCheckConstraintDescriptor(
                                td, constraintName,
                                false, //deferable,
                                false, //initiallyDeferred,
                                constraintId,
                                constraintText,
                                new ReferencedColumnsDescriptorImpl(genColumnPositions(td, false)), //int[],
                                sd,
                                enabled
                                );
                dd.addConstraintDescriptor(conDesc, tc);
                storeConstraintDependenciesOnPrivileges
                    (activation, conDesc, null, providerInfo);
                break;

            case DataDictionary.FOREIGNKEY_CONSTRAINT:
                if (td.getTableType() == TableDescriptor.EXTERNAL_TYPE)
                    throw StandardException.newException(SQLState.EXTERNAL_TABLES_NO_REFERENCE_CONSTRAINTS,td.getName());
                ReferencedKeyConstraintDescriptor referencedConstraint = DDUtils.locateReferencedConstraint
                    ( dd, td, constraintName, columnNames, otherConstraintInfo );
                DDUtils.validateReferentialActions(dd, td, constraintName, otherConstraintInfo,columnNames);

                conDesc = ddg.newForeignKeyConstraintDescriptor(
                                td, constraintName,
                                false, //deferable,
                                false, //initiallyDeferred,
                                genColumnPositions(td, false), //int[],
                                constraintId,
                                indexId,
                                sd,
                                referencedConstraint,
                                enabled,
                                otherConstraintInfo.getReferentialActionDeleteRule(),
                                otherConstraintInfo.getReferentialActionUpdateRule()
                                );

                // try to create the constraint first, because it
                // is expensive to do the bulk check, find obvious
                // errors first
                dd.addConstraintDescriptor(conDesc, tc);

                /* No need to do check if we're creating a
                 * table.
                 */
                if ( (! forCreateTable) &&
                     dd.activeConstraint( conDesc ) )
                {
                    validateFKConstraint(tc,
                                         dd,
                                         (ForeignKeyConstraintDescriptor)conDesc,
                                         referencedConstraint,
                                         ((CreateIndexConstantOperation)indexAction).getIndexTemplateRow(), lcc);
                }

                /* Create stored dependency on the referenced constraint */
                dm.addDependency(conDesc, referencedConstraint, lcc.getContextManager());
                /**
                 * It is problematic to make the FK constraint depend on a privileges or role definition,
                 * as when the depended privilege or role is dropped, the FK constraint will be dropped too
                 *

                //store constraint's dependency on REFERENCES privileges in the dependency system
                storeConstraintDependenciesOnPrivileges
                    (activation,
                     conDesc,
                     referencedConstraint.getTableId(),
                     providerInfo);
                */

                // Use the task framework to add FK Write handler on remote nodes.
                new FkJobSubmitter(dd, (SpliceTransactionManager) tc, referencedConstraint, conDesc, DDLChangeType.ADD_FOREIGN_KEY,lcc).submit();

                break;

            default:
                if (SanityManager.DEBUG)
                {
                    SanityManager.THROWASSERT("contraintType (" + constraintType +
                        ") has unexpected value");
                }
                break;
        }

        /* Create stored dependencies for each provider */
        if (providerInfo != null) {
            for (ProviderInfo aProviderInfo : providerInfo) {
                /* We should always be able to find the Provider */
                Provider provider = (Provider) aProviderInfo.
                        getDependableFinder().getDependable(dd, aProviderInfo.getObjectId());
                dm.addDependency(conDesc, provider, lcc.getContextManager());
            }
        }

        /* Finally, invalidate off of the table descriptor(s)
         * to ensure that any dependent statements get
         * re-compiled.
         */
        if (! forCreateTable) {
            dm.invalidateFor(td, DependencyManager.CREATE_CONSTRAINT, lcc);
        }
        if (constraintType == DataDictionary.FOREIGNKEY_CONSTRAINT) {
            if (SanityManager.DEBUG) {
                SanityManager.ASSERT(conDesc != null,
                    "conDesc expected to be non-null");

                if (! (conDesc instanceof ForeignKeyConstraintDescriptor)) {
                    SanityManager.THROWASSERT(
                        "conDesc expected to be instance of ForeignKeyConstraintDescriptor, not " +
                        conDesc.getClass().getName());
                }
            }
            dm.invalidateFor(
                ((ForeignKeyConstraintDescriptor)conDesc).
                    getReferencedConstraint().
                        getTableDescriptor(),
                DependencyManager.CREATE_CONSTRAINT, lcc);
        }
    }

    protected UUID manageIndexAction(TableDescriptor td,
                                     UUIDFactory uuidFactory,
                                     Activation activation) throws StandardException{
        SpliceLogUtils.trace(LOG, "manageIndexAction with table %s",td);
        /* Create the index, if there's one for this constraint */
        ConglomerateDescriptor[] conglomDescs;
        String backingIndexName;
        ConglomerateDescriptor conglomDesc = null;
        IndexConstantOperation iAction;
        if (indexAction instanceof IndexConstantOperation) {
            iAction = (IndexConstantOperation)indexAction;
            if ( iAction.getIndexName() == null ) {
                /* Set the index name */
                backingIndexName =  uuidFactory.createUUID().toString();
                iAction.setIndexName(backingIndexName);
            }
            else {
                backingIndexName = iAction.getIndexName();
            }
            /* Create the index */
            indexAction.executeConstantAction(activation);

            /* Get the conglomerate descriptor for the backing index */
            conglomDescs = td.getConglomerateDescriptors();

            for (int index = 0; index < conglomDescs.length; index++) {
                conglomDesc = conglomDescs[index];

                /* Check for conglomerate being an index first, since
                 * name is null for heap.
                 */
                if (conglomDesc.isIndex() && backingIndexName.equals(conglomDesc.getConglomerateName()))
                    break;
            }

            if (SanityManager.DEBUG) {
                SanityManager.ASSERT(conglomDesc != null,
                        "conglomDesc is expected to be non-null after search for backing index");
                SanityManager.ASSERT(conglomDesc.isIndex(),
                        "conglomDesc is expected to be indexable after search for backing index");
                SanityManager.ASSERT(conglomDesc.getConglomerateName().equals(backingIndexName),
                        "conglomDesc name expected to be the same as backing index name after search for backing index");
            }
            return conglomDesc.getUUID();
        }
        return null;
    }

    /**
     * Is the constant action for a foreign key
     *
     * @return true/false
     */
    boolean isForeignKeyConstraint() {
        return (constraintType == DataDictionary.FOREIGNKEY_CONSTRAINT);
    }

    /**
     * Generate an array of column positions for the column list in
     * the constraint.
     *
     * @param td    The TableDescriptor for the table in question
     * @param columnsMustBeOrderable    true for primaryKey and unique constraints
     *
     * @return int[]    The column positions.
     */
    public int[] genColumnPositions(TableDescriptor td, boolean columnsMustBeOrderable) throws StandardException {
        int[] baseColumnPositions;
        // Translate the base column names to column positions
        baseColumnPositions = new int[columnNames.length];
        for (int i = 0; i < columnNames.length; i++) {
            ColumnDescriptor columnDescriptor;

            // Look up the column in the data dictionary
            columnDescriptor = td.getColumnDescriptor(columnNames[i]);
            if (columnDescriptor == null) {
                throw StandardException.newException(SQLState.LANG_COLUMN_NOT_FOUND_IN_TABLE,
                        columnNames[i],tableName);
            }

            // Don't allow a column to be created on a non-orderable type
            // (for primaryKey and unique constraints)
            if ( columnsMustBeOrderable && ( ! columnDescriptor.getType().getTypeId().orderable(cf)))
                throw StandardException.newException(SQLState.LANG_COLUMN_NOT_ORDERABLE_DURING_EXECUTION,
                    columnDescriptor.getType().getTypeId().getSQLTypeName());

            // Remember the position in the base table of each column
            baseColumnPositions[i] = columnDescriptor.getPosition();
        }
        return baseColumnPositions;
    }

    /**
      *    Get the text defining this constraint.
      *
      *    @return    constraint text
      */
    String    getConstraintText() {
        return constraintText;
    }

    @Override
    public String toString() {
        StringBuilder strbuf = new StringBuilder();
        strbuf.append( "CREATE CONSTRAINT " + constraintName );
        strbuf.append("\n=========================\n");
        if (columnNames == null)
            strbuf.append("columnNames == null\n");
        else {
            for (int ix=0; ix < columnNames.length; ix++) {
                strbuf.append("\n\tcol["+ix+"]"+ columnNames[ix]);
            }
        }
        strbuf.append("\n");
        strbuf.append(constraintText);
        strbuf.append("\n");
        if (otherConstraintInfo != null) {
            strbuf.append(otherConstraintInfo.toString());
        }
        strbuf.append("\n");
        return strbuf.toString();
    }

    public String getScopeName() {
        return String.format("Create Constraint %s (Table %s)", constraintName, tableName);
    }
}<|MERGE_RESOLUTION|>--- conflicted
+++ resolved
@@ -101,7 +101,6 @@
         super(constraintName, constraintType, tableName, tableId, schemaName, indexAction);
         SpliceLogUtils.trace(LOG, "CreateConstraintConstantOperation for %s", constraintName);
         this.forCreateTable = forCreateTable;
-<<<<<<< HEAD
         this.columnNames = columnNames;
         this.constraintText = constraintText;
         this.enabled = enabled;
@@ -114,16 +113,11 @@
         if(constraintType!=DataDictionary.FOREIGNKEY_CONSTRAINT) return; //nothing to validate
 
         /*
-         * DB-2224/2225/3985. SpliceMachine does not support ON DELETE ... rules when creating foreign
-         * keys, until DB-2224 (ON DELETE CASCADE) and DB-2225 (ON DELETE SET NULL) are implemented. This
-         * little block throws the proper error message rather than attempt to create a potentially
-         * invalid table.
+		 * ON DELETE SET DEFAULT clause is not supported.
          */
         switch(otherConstraintInfo.getReferentialActionDeleteRule()){
-            case StatementType.RA_CASCADE:
-                throw StandardException.newException(SQLState.NOT_IMPLEMENTED, "ON DELETE CASCADE");
-            case StatementType.RA_SETNULL:
-                throw StandardException.newException(SQLState.NOT_IMPLEMENTED, "ON DELETE SET NULL");
+			case StatementType.RA_SETDEFAULT:
+				throw StandardException.newException(SQLState.NOT_IMPLEMENTED, "ON DELETE SET DEFAULT");
         }
     }
 
@@ -141,42 +135,6 @@
      *  Dependencies are created as:
      *  <UL>
      *  <LI> ConstraintDescriptor depends on all the providers collected
-=======
-		this.columnNames = columnNames;
-		this.constraintText = constraintText;
-		this.enabled = enabled;
-		this.otherConstraintInfo = otherConstraint;
-		this.providerInfo = providerInfo;
-	}
-
-	@Override
-	public void validateSupported() throws StandardException{
-		if(constraintType!=DataDictionary.FOREIGNKEY_CONSTRAINT) return; //nothing to validate
-
-		/*
-		 * ON DELETE SET DEFAULT clause is not supported.
-		 */
-		switch(otherConstraintInfo.getReferentialActionDeleteRule()){
-			case StatementType.RA_SETDEFAULT:
-				throw StandardException.newException(SQLState.NOT_IMPLEMENTED, "ON DELETE SET DEFAULT");
-		}
-	}
-
-	/**
-	 *	This is the guts of the Execution-time logic for CREATE CONSTRAINT.
-	 *  <P>
-	 *  A constraint is represented as:
-	 *  <UL>
-	 *  <LI> ConstraintDescriptor.
-	 *  </UL>
-	 *  If a backing index is required then the index will
-	 *  be created through an CreateIndexConstantAction setup
-	 *  by the compiler.
-	 *  <BR>
-	 *  Dependencies are created as:
-	 *  <UL>
-	 *  <LI> ConstraintDescriptor depends on all the providers collected
->>>>>>> c876c04f
      *  at compile time and passed into the constructor.
      *  <LI> For a FOREIGN KEY constraint ConstraintDescriptor depends
      *  on the ConstraintDescriptor for the referenced constraints
