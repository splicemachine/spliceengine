/*
 * Copyright (c) 2012 - 2020 Splice Machine, Inc.
 *
 * This file is part of Splice Machine.
 * Splice Machine is free software: you can redistribute it and/or modify it under the terms of the
 * GNU Affero General Public License as published by the Free Software Foundation, either
 * version 3, or (at your option) any later version.
 * Splice Machine is distributed in the hope that it will be useful, but WITHOUT ANY WARRANTY;
 * without even the implied warranty of MERCHANTABILITY or FITNESS FOR A PARTICULAR PURPOSE.
 * See the GNU Affero General Public License for more details.
 * You should have received a copy of the GNU Affero General Public License along with Splice Machine.
 * If not, see <http://www.gnu.org/licenses/>.
 */

package com.splicemachine.derby.impl.sql.catalog;

import com.splicemachine.backup.BackupSystemProcedures;
import com.splicemachine.db.catalog.UUID;
import com.splicemachine.db.catalog.types.RoutineAliasInfo;
import com.splicemachine.db.iapi.error.StandardException;
import com.splicemachine.db.iapi.reference.Limits;
import com.splicemachine.db.iapi.services.metadata.MetadataFactoryService;
import com.splicemachine.db.iapi.sql.dictionary.DataDictionary;
import com.splicemachine.db.iapi.stats.ColumnStatisticsImpl;
import com.splicemachine.db.iapi.store.access.TransactionController;
import com.splicemachine.db.iapi.types.DataTypeDescriptor;
import com.splicemachine.db.impl.sql.catalog.DefaultSystemProcedureGenerator;
import com.splicemachine.db.impl.sql.catalog.Procedure;
import com.splicemachine.db.impl.sql.catalog.SystemColumnImpl;
import com.splicemachine.derby.impl.load.HdfsImport;
import com.splicemachine.derby.impl.storage.SpliceRegionAdmin;
import com.splicemachine.derby.impl.storage.TableSplit;
import com.splicemachine.derby.utils.*;
import com.splicemachine.procedures.external.ExternalTableSystemProcedures;
import com.splicemachine.replication.ReplicationSystemProcedure;

import java.sql.Types;
import java.util.ArrayList;
import java.util.Arrays;
import java.util.Collection;
import java.util.List;
import java.util.Map;

/**
 * System procedure generator implementation class that extends
 * base Derby implemention in order to add support for procedures
 * specific to Splice Machine and do not belong in Derby Layer,
 * such as those that assume the presence of HBase, and functions
 * explicitly added to the SYSFUN schema.
 *
 * @author Scott Fines
 */
public class SpliceSystemProcedures extends DefaultSystemProcedureGenerator {

    private static final String IMPORT_DATA_NAME = "SYSCS_IMPORT_DATA";
    private static final String IMPORT_DATA_UNSAFE_NAME = "SYSCS_IMPORT_DATA_UNSAFE";
    public static final String RESTORE_DATABASE_NAME = "SYSCS_RESTORE_DATABASE";
    public static final String BACKUP_DATABASE_NAME = "SYSCS_BACKUP_DATABASE";


    /** Flag to ensure the list of procedures is only initialized once. */
    private static volatile boolean initialized = false;

    public SpliceSystemProcedures(DataDictionary dictionary) {
        super(dictionary);
    }

    @Override
    protected Map/*<UUID,List<Procedure>*/ getProcedures(DataDictionary dictionary, TransactionController tc) throws StandardException {
        @SuppressWarnings("rawtypes")
        Map sysProcedures = super.getProcedures(dictionary, tc);

        // Only initialize the list of system procedures once.
        if (initialized) {
            return sysProcedures;
        }

        // Only one initialization at a time.
        // Synchronize on the parent class since the lists of system procedures are all static members of it.
        synchronized (DefaultSystemProcedureGenerator.class) {

            // Check if the list was initialized while we were waiting.
            if (initialized) {
                return sysProcedures;
            }

            UUID sysUUID = dictionary.getSystemUtilSchemaDescriptor().getUUID();

        	/*
        	 * Our import process is different than Vanilla Derby's, so find that Procedure in
        	 * the map and replace it with our own Procedure
        	 */
            for(Object entry : sysProcedures.entrySet()){
                Object key = ((Map.Entry)entry).getKey();
                @SuppressWarnings("unchecked") List<Procedure> procedures = (List<Procedure>)((Map.Entry)entry).getValue();
                // Iterate through existing procedures to perform modifications
                for(int i=0;i<procedures.size();i++){
                    Procedure sysProc = procedures.get(i);
                    if(IMPORT_DATA_NAME.equalsIgnoreCase(sysProc.getName())){
                    } else if(RESTORE_DATABASE_NAME.equals(sysProc.getName())) {
                        Procedure restore = Procedure.newBuilder().name(RESTORE_DATABASE_NAME)
                                .numOutputParams(0).numResultSets(1).ownerClass(BackupSystemProcedures.class.getCanonicalName())
                                .varchar("directory", 32672)
                                .bigint("backupId")
                                .arg("validate", DataTypeDescriptor.getBuiltInDataTypeDescriptor(Types.BOOLEAN).getCatalogType())
                                .build();
                        procedures.set(i, restore);
                    } else if(BACKUP_DATABASE_NAME.equals(sysProc.getName())) {
                        Procedure backup = Procedure.newBuilder().name(BACKUP_DATABASE_NAME)
                                .numOutputParams(0).numResultSets(1).ownerClass(BackupSystemProcedures.class.getCanonicalName())
                                .varchar("directory", 32672)
                                .varchar("type", 32672)
                                .build();
                        procedures.set(i, backup);
                    }
                } // End iteration through existing procedures


                //
                // SYS_UTIL schema
                //
                // Create splice utility procedures
                //

                if (key.equals(sysUUID)) {
                    Procedure refreshExternalTable = Procedure.newBuilder().name("SYSCS_REFRESH_EXTERNAL_TABLE")
                            .numOutputParams(0).numResultSets(0).ownerClass(ExternalTableSystemProcedures.class.getCanonicalName())
                            .varchar("schema", 32672)
                            .varchar("table", 32672)
                            .build();
                    procedures.add(refreshExternalTable);

        			/*
        			 * Add a system procedure to enable splitting tables once data is loaded.
        			 *
        			 * We do this here because this way we know we're in the SYSCS procedure set
        			 */
                    Procedure splitProc = Procedure.newBuilder().name("SYSCS_SPLIT_TABLE")
                            .numOutputParams(0).numResultSets(0).ownerClass(TableSplit.class.getCanonicalName())
                            .catalog("schemaName")
                            .catalog("tableName")
                            .build();
                    procedures.add(splitProc);

                    Procedure splitProc1 = Procedure.newBuilder().name("SYSCS_SPLIT_TABLE_AT_POINTS")
                            .numOutputParams(0).numResultSets(0).ownerClass(TableSplit.class.getCanonicalName())
                            .catalog("schemaName")
                            .catalog("tableName")
                            .varchar("splitPoints", 32672)
                            .build();
                    procedures.add(splitProc1);

                    Procedure splitProc2 = Procedure.newBuilder().name("SYSCS_SPLIT_TABLE_EVENLY")
                            .numOutputParams(0).numResultSets(0).ownerClass(TableSplit.class.getCanonicalName())
                            .catalog("schemaName")
                            .catalog("tableName")
                            .integer("numSplits")
                            .build();
                    procedures.add(splitProc2);

                    procedures.add(Procedure.newBuilder().name("SYSCS_SPLIT_REGION_AT_POINTS")
                                           .numOutputParams(0).numResultSets(0).ownerClass(TableSplit.class.getCanonicalName())
                                           .catalog("regionName")
                                           .varchar("splitPoints", 32672)
                                           .build());

                    Procedure splitProc3 = Procedure.newBuilder().name("SYSCS_SPLIT_TABLE_OR_INDEX_AT_POINTS")
                            .numOutputParams(0).numResultSets(0).ownerClass(TableSplit.class.getCanonicalName())
                            .catalog("schemaName")
                            .catalog("tableName")
                            .catalog("indexName")
                            .varchar("splitPoints", 32672)
                            .build();
                    procedures.add(splitProc3);

                    Procedure splitProc4 = Procedure.newBuilder().name("SYSCS_SPLIT_TABLE_OR_INDEX")
                            .numOutputParams(0).numResultSets(1).ownerClass(TableSplit.class.getCanonicalName())
                            .catalog("schemaName")
                            .catalog("tableName")
                            .catalog("indexName")
                            .varchar("columnList",32672)
                            .varchar("fileName",32672)
                            .varchar("columnDelimiter",5)
                            .varchar("characterDelimiter", 5)
                            .varchar("timestampFormat",32672)
                            .varchar("dateFormat",32672)
                            .varchar("timeFormat",32672)
                            .bigint("maxBadRecords")
                            .varchar("badRecordDirectory",32672)
                            .varchar("oneLineRecords",5)
                            .varchar("charset",32672)
                            .build();
                    procedures.add(splitProc4);
                    
         			/*
        			 * Procedure get all active services
        			 */
                    Procedure getActiveServers = Procedure.newBuilder().name("SYSCS_GET_ACTIVE_SERVERS")
                            .numOutputParams(0)
                            .numResultSets(1)
                            .sqlControl(RoutineAliasInfo.READS_SQL_DATA)
                            .ownerClass(SpliceAdmin.class.getCanonicalName())
                            .build();
                    procedures.add(getActiveServers);

        			/*
        			 * Procedure get all active requests
        			 */
                    Procedure getRequests = Procedure.newBuilder().name("SYSCS_GET_REQUESTS")
                            .numOutputParams(0)
                            .numResultSets(1)
                            .ownerClass(SpliceAdmin.class.getCanonicalName())
                            .build();
                    procedures.add(getRequests);


        			/*
        			 * Procedure get stats info for region servers
        			 */
                    Procedure getRegionServerStatsInfo = Procedure.newBuilder().name("SYSCS_GET_REGION_SERVER_STATS_INFO")
                            .numOutputParams(0)
                            .numResultSets(1)
                            .ownerClass(SpliceAdmin.class.getCanonicalName())
                            .sqlControl(RoutineAliasInfo.NO_SQL)
                            .build();
                    procedures.add(getRegionServerStatsInfo);

        			/*
        			 * Procedure fetch logical configuration from region servers
        			 */
                    Procedure getRegionServerConfig = Procedure.newBuilder().name("SYSCS_GET_REGION_SERVER_CONFIG_INFO")
                            .varchar("configRoot", 128) // fetch only config props with prefix, or null for fetch all
                            .integer("mode")            // 0 = fetch all, 1 = fetch only props where value not same on all servers
                            .numOutputParams(0)
                            .numResultSets(1)
                            .sqlControl(RoutineAliasInfo.NO_SQL)
                            .ownerClass(SpliceAdmin.class.getCanonicalName())
                            .build();
                    procedures.add(getRegionServerConfig);

                    /*
                     * Procedure get Splice Machine manifest info
                     */
                    Procedure getVersionInfo = Procedure.newBuilder().name("SYSCS_GET_VERSION_INFO")
                            .numOutputParams(0)
                            .numResultSets(1)
                            .sqlControl(RoutineAliasInfo.READS_SQL_DATA)
                            .ownerClass(SpliceAdmin.class.getCanonicalName())
                            .build();
                    procedures.add(getVersionInfo);

                    Procedure getVersionInfoLocal = Procedure.newBuilder().name("SYSCS_GET_VERSION_INFO_LOCAL")
                            .numOutputParams(0)
                            .numResultSets(1)
                            .sqlControl(RoutineAliasInfo.READS_SQL_DATA)
                            .ownerClass(SpliceAdmin.class.getCanonicalName())
                            .build();
                    procedures.add(getVersionInfoLocal);

        			/*
        			 * Procedure get write pipeline intake info
        			 */
                    Procedure getWriteIntakeInfo = Procedure.newBuilder().name("SYSCS_GET_WRITE_INTAKE_INFO")
                            .numOutputParams(0)
                            .numResultSets(1)
                            .ownerClass(SpliceAdmin.class.getCanonicalName())
                            .build();
                    procedures.add(getWriteIntakeInfo);

                    /*
        			 * Procedure get exec service info
        			 */
                    Procedure getExecServiceInfo = Procedure.newBuilder().name("SYSCS_GET_EXEC_SERVICE_INFO")
                            .numOutputParams(0)
                            .numResultSets(1)
                            .ownerClass(SpliceAdmin.class.getCanonicalName())
                            .build();
                    procedures.add(getExecServiceInfo);

                    /*
        			 * Procedure get each individual cache info
        			 */
                    Procedure getCacheInfo = Procedure.newBuilder().name("SYSCS_GET_CACHE_INFO")
                            .numOutputParams(0)
                            .numResultSets(1)
                            .ownerClass(SpliceAdmin.class.getCanonicalName())
                            .build();
                    procedures.add(getCacheInfo);

                    /*
        			 * Procedure get total cache info
        			 */
                    Procedure getTotalCacheInfo = Procedure.newBuilder().name("SYSCS_GET_TOTAL_CACHE_INFO")
                            .numOutputParams(0)
                            .numResultSets(1)
                            .ownerClass(SpliceAdmin.class.getCanonicalName())
                            .build();
                    procedures.add(getTotalCacheInfo);

        			/*
        			 * Procedures to kill stale transactions
        			 */
                    Procedure killTransaction = Procedure.newBuilder().name("SYSCS_KILL_TRANSACTION")
                            .numOutputParams(0)
                            .numResultSets(0)
                            .bigint("transactionId")
                            .ownerClass(SpliceAdmin.class.getCanonicalName())
                            .build();
                    procedures.add(killTransaction);

                    Procedure killStaleTransactions = Procedure.newBuilder().name("SYSCS_KILL_STALE_TRANSACTIONS")
                            .numOutputParams(0)
                            .numResultSets(0)
                            .bigint("maximumTransactionId")
                            .ownerClass(SpliceAdmin.class.getCanonicalName())
                            .build();
                    procedures.add(killStaleTransactions);

//                    Procedure dumpTransactions = Procedure.newBuilder().name("SYSCS_DUMP_TRANSACTIONS")
//                            .numOutputParams(0)
//                            .numResultSets(1)
//                            .ownerClass(TransactionAdmin.class.getCanonicalName())
//                            .build();
//                    procedures.add(dumpTransactions);

                    Procedure currTxn = Procedure.newBuilder().name("SYSCS_GET_CURRENT_TRANSACTION")
                            .numOutputParams(0)
                            .numResultSets(1)
                            .ownerClass(TransactionAdmin.class.getCanonicalName())
                            .build();
                    procedures.add(currTxn);

                    Procedure activeTxn = Procedure.newBuilder().name("SYSCS_GET_ACTIVE_TRANSACTION_IDS")
                            .numOutputParams(0)
                            .numResultSets(1)
                            .ownerClass(TransactionAdmin.class.getCanonicalName())
                            .build();
                    procedures.add(activeTxn);

                    /*
                     * Statistics procedures
                     */
                    Procedure collectStatsForTable = Procedure.newBuilder().name("COLLECT_TABLE_STATISTICS")
                            .numOutputParams(0)
                            .numResultSets(1)
                            .varchar("schema",128)
                            .varchar("table",1024)
                            .arg("staleOnly", DataTypeDescriptor.getBuiltInDataTypeDescriptor(Types.BOOLEAN).getCatalogType())
                            .ownerClass(StatisticsAdmin.class.getCanonicalName())
                            .build();
                    procedures.add(collectStatsForTable);

                    Collection<Procedure> procs = MetadataFactoryService.newMetadataFactory().getProcedures();

                    if (procs != null)
                        procedures.addAll(procs);

                    Procedure collectSampleStatsForTable = Procedure.newBuilder().name("COLLECT_TABLE_SAMPLE_STATISTICS")
                            .numOutputParams(0)
                            .numResultSets(1)
                            .varchar("schema",128)
                            .varchar("table",1024)
                            .arg("samplePercentage", DataTypeDescriptor.getBuiltInDataTypeDescriptor(Types.DOUBLE).getCatalogType())
                            .arg("staleOnly", DataTypeDescriptor.getBuiltInDataTypeDescriptor(Types.BOOLEAN).getCatalogType())
                            .ownerClass(StatisticsAdmin.class.getCanonicalName())
                            .build();
                    procedures.add(collectSampleStatsForTable);

                    Procedure collectNonMergedStatsForTable = Procedure.newBuilder().name("COLLECT_NONMERGED_TABLE_STATISTICS")
                            .numOutputParams(0)
                            .numResultSets(1)
                            .varchar("schema",128)
                            .varchar("table",1024)
                            .arg("staleOnly", DataTypeDescriptor.getBuiltInDataTypeDescriptor(Types.BOOLEAN).getCatalogType())
                            .ownerClass(StatisticsAdmin.class.getCanonicalName())
                            .build();
                    procedures.add(collectNonMergedStatsForTable);

                    Procedure collectNonMergedSampleStatsForTable = Procedure.newBuilder().name("COLLECT_NONMERGED_TABLE_SAMPLE_STATISTICS")
                            .numOutputParams(0)
                            .numResultSets(1)
                            .varchar("schema",1024)
                            .varchar("table",1024)
                            .arg("samplePercentage", DataTypeDescriptor.getBuiltInDataTypeDescriptor(Types.DOUBLE).getCatalogType())
                            .arg("staleOnly", DataTypeDescriptor.getBuiltInDataTypeDescriptor(Types.BOOLEAN).getCatalogType())
                            .ownerClass(StatisticsAdmin.class.getCanonicalName())
                            .build();
                    procedures.add(collectNonMergedSampleStatsForTable);

                    Procedure fakeStatsForTable = Procedure.newBuilder().name("FAKE_TABLE_STATISTICS")
                            .numOutputParams(0)
                            .numResultSets(1)
                            .modifiesSql()
                            .catalog("schema")
                            .catalog("table")
                            .arg("rowCount", DataTypeDescriptor.getCatalogType(Types.BIGINT))
                            .arg("meanRowsize", DataTypeDescriptor.getCatalogType(Types.INTEGER))
                            .arg("numPartitions", DataTypeDescriptor.getCatalogType(Types.BIGINT))
                            .ownerClass(StatisticsAdmin.class.getCanonicalName())
                            .build();
                    procedures.add(fakeStatsForTable);

                    Procedure fakeStatsForColumn = Procedure.newBuilder().name("FAKE_COLUMN_STATISTICS")
                            .numOutputParams(0)
                            .numResultSets(1)
                            .modifiesSql()
                            .catalog("schema")
                            .catalog("table")
                            .varchar("column",1024)
                            .arg("nullCountRatio", DataTypeDescriptor.getCatalogType(Types.DOUBLE))
                            .arg("rowsPerValue", DataTypeDescriptor.getCatalogType(Types.BIGINT))
                            .ownerClass(StatisticsAdmin.class.getCanonicalName())
                            .build();
                    procedures.add(fakeStatsForColumn);

                    Procedure importWithBadRecords = Procedure.newBuilder().name("IMPORT_DATA")
                            .numOutputParams(0).numResultSets(1).ownerClass(HdfsImport.class.getCanonicalName())
                            .catalog("schemaName")
                            .catalog("tableName")
                            .varchar("insertColumnList",32672)
                            .varchar("fileName",32672)
                            .varchar("columnDelimiter",5)
                            .varchar("characterDelimiter", 5)
                            .varchar("timestampFormat",32672)
                            .varchar("dateFormat",32672)
                            .varchar("timeFormat",32672)
                            .bigint("maxBadRecords")
                            .varchar("badRecordDirectory",32672)
                            .varchar("oneLineRecords",5)
                            .varchar("charset",32672)
                            .build();
                    procedures.add(importWithBadRecords);

                    Procedure importUnsafe = Procedure.newBuilder().name("IMPORT_DATA_UNSAFE")
                            .numOutputParams(0).numResultSets(1).ownerClass(HdfsImport.class.getCanonicalName())
                            .catalog("schemaName")
                            .catalog("tableName")
                            .varchar("insertColumnList",32672)
                            .varchar("fileName",32672)
                            .varchar("columnDelimiter",5)
                            .varchar("characterDelimiter", 5)
                            .varchar("timestampFormat",32672)
                            .varchar("dateFormat",32672)
                            .varchar("timeFormat",32672)
                            .bigint("maxBadRecords")
                            .varchar("badRecordDirectory",32672)
                            .varchar("oneLineRecords",5)
                            .varchar("charset",32672)
                            .build();
                    procedures.add(importUnsafe);

                   Procedure bulkImportHFile = Procedure.newBuilder().name("BULK_IMPORT_HFILE")
                            .numOutputParams(0).numResultSets(1).ownerClass(HdfsImport.class.getCanonicalName())
                            .catalog("schemaName")
                            .catalog("tableName")
                            .varchar("insertColumnList",32672)
                            .varchar("fileName",32672)
                            .varchar("columnDelimiter",5)
                            .varchar("characterDelimiter", 5)
                            .varchar("timestampFormat",32672)
                            .varchar("dateFormat",32672)
                            .varchar("timeFormat",32672)
                            .bigint("maxBadRecords")
                            .varchar("badRecordDirectory",32672)
                            .varchar("oneLineRecords",5)
                            .varchar("charset",32672)
                            .varchar("bulkImportDirectory", 32672)
                            .varchar("skipSampling", 5)
                            .build();
                    procedures.add(bulkImportHFile);


                    Procedure sampleData = Procedure.newBuilder().name("SAMPLE_DATA")
                            .numOutputParams(0).numResultSets(1).ownerClass(HdfsImport.class.getCanonicalName())
                            .catalog("schemaName")
                            .catalog("tableName")
                            .varchar("insertColumnList",32672)
                            .varchar("fileName",32672)
                            .varchar("columnDelimiter",5)
                            .varchar("characterDelimiter", 5)
                            .varchar("timestampFormat",32672)
                            .varchar("dateFormat",32672)
                            .varchar("timeFormat",32672)
                            .bigint("maxBadRecords")
                            .varchar("badRecordDirectory",32672)
                            .varchar("oneLineRecords",5)
                            .varchar("charset",32672)
                            .varchar("bulkImportDirectory", 32672)
                            .build();
                    procedures.add(sampleData);

                    Procedure computeSplitKey= Procedure.newBuilder().name("COMPUTE_SPLIT_KEY")
                            .numOutputParams(0).numResultSets(1).ownerClass(HdfsImport.class.getCanonicalName())
                            .catalog("schemaName")
                            .catalog("tableName")
                            .catalog("indexName")
                            .varchar("columnList",32672)
                            .varchar("fileName",32672)
                            .varchar("columnDelimiter",5)
                            .varchar("characterDelimiter", 5)
                            .varchar("timestampFormat",32672)
                            .varchar("dateFormat",32672)
                            .varchar("timeFormat",32672)
                            .bigint("maxBadRecords")
                            .varchar("badRecordDirectory",32672)
                            .varchar("oneLineRecords",5)
                            .varchar("charset",32672)
                            .varchar("outputDirectory", 32672)
                            .build();
                    procedures.add(computeSplitKey);

                    Procedure upport = Procedure.newBuilder().name("UPSERT_DATA_FROM_FILE")
                            .numOutputParams(0).numResultSets(1).ownerClass(HdfsImport.class.getCanonicalName())
                            .catalog("schemaName")
                            .catalog("tableName")
                            .varchar("insertColumnList",32672)
                            .varchar("fileName",32672)
                            .varchar("columnDelimiter",5)
                            .varchar("characterDelimiter", 5)
                            .varchar("timestampFormat",32672)
                            .varchar("dateFormat",32672)
                            .varchar("timeFormat",32672)
                            .bigint("maxBadRecords")
                            .varchar("badRecordDirectory",32672)
                            .varchar("oneLineRecords",5)
                            .varchar("charset",32672)
                            .build();
                    procedures.add(upport);

                    Procedure merge = Procedure.newBuilder().name("MERGE_DATA_FROM_FILE")
                            .numOutputParams(0).numResultSets(1).ownerClass(HdfsImport.class.getCanonicalName())
                            .catalog("schemaName")
                            .catalog("tableName")
                            .varchar("insertColumnList",32672)
                            .varchar("fileName",32672)
                            .varchar("columnDelimiter",5)
                            .varchar("characterDelimiter", 5)
                            .varchar("timestampFormat",32672)
                            .varchar("dateFormat",32672)
                            .varchar("timeFormat",32672)
                            .bigint("maxBadRecords")
                            .varchar("badRecordDirectory",32672)
                            .varchar("oneLineRecords",5)
                            .varchar("charset",32672)
                            .build();
                    procedures.add(merge);

                    Procedure getAutoIncLocs = Procedure.newBuilder().name("SYSCS_GET_AUTO_INCREMENT_ROW_LOCATIONS")
                            .numOutputParams(0).numResultSets(1).ownerClass(HdfsImport.class.getCanonicalName())
                            .catalog("schemaName")
                            .catalog("tableName")
                            .build();
                    procedures.add(getAutoIncLocs);


                    Procedure dropStatsForSchema = Procedure.newBuilder().name("DROP_SCHEMA_STATISTICS")
                            .numOutputParams(0)
                            .numResultSets(0)
                            .varchar("schema",128)
                            .ownerClass(StatisticsAdmin.class.getCanonicalName())
                            .build();
                    procedures.add(dropStatsForSchema);

                    Procedure dropStatsForTable = Procedure.newBuilder().name("DROP_TABLE_STATISTICS")
                            .numOutputParams(0)
                            .numResultSets(0)
                            .varchar("schema",128)
                            .varchar("table",1024)
                            .ownerClass(StatisticsAdmin.class.getCanonicalName())
                            .build();
                    procedures.add(dropStatsForTable);

                    Procedure collectStatsForSchema = Procedure.newBuilder().name("COLLECT_SCHEMA_STATISTICS")
                            .numOutputParams(0)
                            .numResultSets(1)
                            .varchar("schema",128)
                            .arg("staleOnly", DataTypeDescriptor.getBuiltInDataTypeDescriptor(Types.BOOLEAN).getCatalogType())
                            .ownerClass(StatisticsAdmin.class.getCanonicalName())
                            .build();
                    procedures.add(collectStatsForSchema);

                    Procedure enableStatsForColumn = Procedure.newBuilder().name("ENABLE_COLUMN_STATISTICS")
                            .numOutputParams(0)
                            .numResultSets(0)
                            .modifiesSql()
                            .varchar("schema",1024)
                            .varchar("table",1024)
                            .varchar("column",1024)
                            .ownerClass(StatisticsAdmin.class.getCanonicalName())
                            .build();
                    procedures.add(enableStatsForColumn);

                    Procedure disableStatsForColumn = Procedure.newBuilder().name("DISABLE_COLUMN_STATISTICS")
                            .numOutputParams(0)
                            .numResultSets(0)
                            .modifiesSql()
                            .varchar("schema",1024)
                            .varchar("table",1024)
                            .varchar("column",1024)
                            .ownerClass(StatisticsAdmin.class.getCanonicalName())
                            .build();
                    procedures.add(disableStatsForColumn);

                    Procedure enableStatsForAllColumns = Procedure.newBuilder().name("ENABLE_ALL_COLUMN_STATISTICS")
                            .numOutputParams(0)
                            .numResultSets(0)
                            .modifiesSql()
                            .catalog("schema")
                            .catalog("table")
                            .ownerClass(StatisticsAdmin.class.getCanonicalName())
                            .build();
                    procedures.add(enableStatsForAllColumns);

                    Procedure disableStatsForAllColumns = Procedure.newBuilder().name("DISABLE_ALL_COLUMN_STATISTICS")
                            .numOutputParams(0)
                            .numResultSets(0)
                            .modifiesSql()
                            .catalog("schema")
                            .catalog("table")
                            .ownerClass(StatisticsAdmin.class.getCanonicalName())
                            .build();
                    procedures.add(disableStatsForAllColumns);

                    Procedure setStatsExtrapolationForColumn = Procedure.newBuilder().name("SET_STATS_EXTRAPOLATION_FOR_COLUMN")
                            .numOutputParams(0)
                            .numResultSets(0)
                            .modifiesSql()
                            .varchar("schema",1024)
                            .varchar("table",1024)
                            .varchar("column",1024)
                            .smallint("useExtrapolation")
                            .ownerClass(StatisticsAdmin.class.getCanonicalName())
                            .build();
                    procedures.add(setStatsExtrapolationForColumn);

        			/*
        			 * Procedure to get the session details
        			 */
                    Procedure sessionInfo = Procedure.newBuilder().name("SYSCS_GET_SESSION_INFO")
                            .numOutputParams(0)
                            .numResultSets(1)
                            .ownerClass(SpliceAdmin.class.getCanonicalName())
                            .build();
                    procedures.add(sessionInfo);


        			/*
        			 * Procedure to get a list of running operations
        			 */
                    Procedure runningOperations = Procedure.newBuilder().name("SYSCS_GET_RUNNING_OPERATIONS")
                            .numOutputParams(0)
                            .numResultSets(1)
                            .ownerClass(SpliceAdmin.class.getCanonicalName())
                            .build();
                    procedures.add(runningOperations);

        			/*
        			 * Procedure to get a list of running operations on the local server
        			 */
                    Procedure runningOperationsLocal = Procedure.newBuilder().name("SYSCS_GET_RUNNING_OPERATIONS_LOCAL")
                            .numOutputParams(0)
                            .numResultSets(1)
                            .ownerClass(SpliceAdmin.class.getCanonicalName())
                            .build();
                    procedures.add(runningOperationsLocal);


        			/*
        			 * Procedure to kill an executing operation
        			 */
                    Procedure killOperationLocal = Procedure.newBuilder().name("SYSCS_KILL_OPERATION_LOCAL")
                            .numOutputParams(0)
                            .varchar("uuid",128)
                            .ownerClass(SpliceAdmin.class.getCanonicalName())
                            .build();
                    procedures.add(killOperationLocal);

        			/*
        			 * Procedure to kill an executing operation
        			 */
                    Procedure killOperation = Procedure.newBuilder().name("SYSCS_KILL_OPERATION")
                            .numOutputParams(0)
                            .varchar("uuid",128)
                            .ownerClass(SpliceAdmin.class.getCanonicalName())
                            .build();
                    procedures.add(killOperation);

                    /*
                     * Procedure to kill an executing DRDA operation
                     */
                    Procedure killDrdaOperationLocal = Procedure.newBuilder().name("SYSCS_KILL_DRDA_OPERATION_LOCAL")
                            .numOutputParams(0)
                            .varchar("rdbIntTkn",512)
                            .ownerClass(SpliceAdmin.class.getCanonicalName())
                            .build();
                    procedures.add(killDrdaOperationLocal);

                    /*
                     * Procedure to kill an executing DRDA operation
                     */
                    Procedure killDrdaOperation = Procedure.newBuilder().name("SYSCS_KILL_DRDA_OPERATION")
                            .numOutputParams(0)
                            .varchar("rdbIntTkn",512)
                            .ownerClass(SpliceAdmin.class.getCanonicalName())
                            .build();
                    procedures.add(killDrdaOperation);


                    /*
                     * Procedure to get oldest active transaction id
                     */
                    Procedure getActiveTxn = Procedure.newBuilder().name("SYSCS_GET_OLDEST_ACTIVE_TRANSACTION")
                            .numOutputParams(0)
                            .numResultSets(1)
                            .ownerClass(SpliceAdmin.class.getCanonicalName())
                            .build();
                    procedures.add(getActiveTxn);

                    /*
                     * Procedure to delegate HDFS operations
                     */
                    Procedure hdfsOperation = Procedure.newBuilder().name("SYSCS_HDFS_OPERATION")
                            .numOutputParams(0)
                            .varchar("path",128)
                            .varchar("op", 64)
                            .numResultSets(1)
                            .ownerClass(SpliceAdmin.class.getCanonicalName())
                            .build();
                    procedures.add(hdfsOperation);

                    /*
                     * Procedure to delegate HBase operations
                     */
                    Procedure hbaseOperation = Procedure.newBuilder().name("SYSCS_HBASE_OPERATION")
                            .numOutputParams(0)
                            .varchar("table",128)
                            .varchar("op", 64)
                            .blob("request")
                            .numResultSets(1)
                            .ownerClass(SpliceAdmin.class.getCanonicalName())
                            .build();
                    procedures.add(hbaseOperation);

                    /*
                     * Procedure to get Splice Token
                     */
                    Procedure getToken = Procedure.newBuilder().name("SYSCS_GET_SPLICE_TOKEN")
                            .numOutputParams(0)
                            .varchar("username",256)
                            .numResultSets(1)
                            .ownerClass(SpliceAdmin.class.getCanonicalName())
                            .build();
                    procedures.add(getToken);

                    /*
                     * Procedure to cancel a Splice Token
                     */
                    Procedure cancelToken = Procedure.newBuilder().name("SYSCS_CANCEL_SPLICE_TOKEN")
                            .numOutputParams(0)
                            .blob("request")
                            .numResultSets(0)
                            .ownerClass(SpliceAdmin.class.getCanonicalName())
                            .build();
                    procedures.add(cancelToken);

                    /*
                     * Procedure to elevate a transaction
                     */
                    Procedure elevProc = Procedure.newBuilder().name("SYSCS_ELEVATE_TRANSACTION")
                            .numOutputParams(0)
                            .numResultSets(0)
                            .varchar("tableName", 128) // input
                            .ownerClass(TransactionAdmin.class.getCanonicalName())
                            .build();
                    procedures.add(elevProc);

                    /*
                     * Procedure to start a child transaction
                     */
                    Procedure childTxnProc = Procedure.newBuilder().name("SYSCS_START_CHILD_TRANSACTION")
                            .numOutputParams(0)
                            .numResultSets(1)
                            .bigint("parentTransactionId") // input
                            .varchar("tableName", 128) // input
                            .ownerClass(TransactionAdmin.class.getCanonicalName())
                            .build();
                    procedures.add(childTxnProc);
                    
                    /*
                     * Procedure to commit a child transaction
                     */
                    Procedure commitTxnProc = Procedure.newBuilder().name("SYSCS_COMMIT_CHILD_TRANSACTION")
                            .numOutputParams(0)
                            .numResultSets(0)
                            .bigint("childTransactionId") // input
                            .ownerClass(TransactionAdmin.class.getCanonicalName())
                            .build();
                    procedures.add(commitTxnProc);

        			/*
        			 * Procedure to get the log level for the given logger
        			 */
                    Procedure getLoggerLevel = Procedure.newBuilder().name("SYSCS_GET_LOGGER_LEVEL")
                            .numOutputParams(0)
                            .numResultSets(1)
                            .varchar("loggerName", 128)
                            .sqlControl(RoutineAliasInfo.READS_SQL_DATA)
                            .ownerClass(SpliceAdmin.class.getCanonicalName())
                            .build();
                    procedures.add(getLoggerLevel);

                    Procedure getLoggerLevelLocal = Procedure.newBuilder().name("SYSCS_GET_LOGGER_LEVEL_LOCAL")
                            .numOutputParams(0)
                            .numResultSets(1)
                            .varchar("loggerName", 128)
                            .sqlControl(RoutineAliasInfo.READS_SQL_DATA)
                            .ownerClass(SpliceAdmin.class.getCanonicalName())
                            .build();
                    procedures.add(getLoggerLevelLocal);

        			/*
        			 * Procedure to set the log level for the given logger
        			 */
                    Procedure setLoggerLevel = Procedure.newBuilder().name("SYSCS_SET_LOGGER_LEVEL")
                            .numOutputParams(0)
                            .numResultSets(0)
                            .varchar("loggerName", 128)
                            .varchar("loggerLevel", 128)
                            .sqlControl(RoutineAliasInfo.NO_SQL)
                            .ownerClass(SpliceAdmin.class.getCanonicalName())
                            .build();
                    procedures.add(setLoggerLevel);

                    Procedure setLoggerLevelLocal = Procedure.newBuilder().name("SYSCS_SET_LOGGER_LEVEL_LOCAL")
                            .numOutputParams(0)
                            .numResultSets(0)
                            .varchar("loggerName", 128)
                            .varchar("loggerLevel", 128)
                            .sqlControl(RoutineAliasInfo.NO_SQL)
                            .ownerClass(SpliceAdmin.class.getCanonicalName())
                            .build();
                    procedures.add(setLoggerLevelLocal);

        			/*
        			 * Procedure to get all the splice logger names in the system
        			 */
                    Procedure getLoggers = Procedure.newBuilder().name("SYSCS_GET_LOGGERS")
                            .numOutputParams(0)
                            .numResultSets(1)
                            .ownerClass(SpliceAdmin.class.getCanonicalName())
                            .build();
                    procedures.add(getLoggers);

                    Procedure getLoggersLocal = Procedure.newBuilder().name("SYSCS_GET_LOGGERS_LOCAL")
                            .numOutputParams(0)
                            .numResultSets(1)
                            .ownerClass(SpliceAdmin.class.getCanonicalName())
                            .build();
                    procedures.add(getLoggersLocal);

        			/*
        			 * Procedure get table info in all schema
        			 */
                    Procedure getSchemaInfo = Procedure.newBuilder().name("SYSCS_GET_SCHEMA_INFO")
                            .numOutputParams(0)
                            .numResultSets(1)
                            .ownerClass(SpliceAdmin.class.getCanonicalName())
                            .build();
                    procedures.add(getSchemaInfo);

        			/*
        			 * Procedure to perform major compaction on all tables in a schema
        			 */
                    Procedure majorComactionOnSchema = Procedure.newBuilder().name("SYSCS_PERFORM_MAJOR_COMPACTION_ON_SCHEMA")
                            .varchar("schemaName", 128)
                            .numOutputParams(0)
                            .numResultSets(0)
                            .ownerClass(SpliceAdmin.class.getCanonicalName())
                            .build();
                    procedures.add(majorComactionOnSchema);

        			/*
        			 * Procedure to perform major compaction on a table in a schema
        			 */
                    Procedure majorComactionOnTable = Procedure.newBuilder().name("SYSCS_PERFORM_MAJOR_COMPACTION_ON_TABLE")
                            .varchar("schemaName", 128)
                            .varchar("tableName", 128)
                            .numOutputParams(0)
                            .numResultSets(0)
                            .ownerClass(SpliceAdmin.class.getCanonicalName())
                            .build();
                    procedures.add(majorComactionOnTable);

                    /*
                     * Procedure to perform major flush on a table in a schema
                     */
                    Procedure flushTable = Procedure.newBuilder().name("SYSCS_FLUSH_TABLE")
                            .varchar("schemaName", 128)
                            .varchar("tableName", 128)
                            .numOutputParams(0)
                            .numResultSets(0)
                            .ownerClass(SpliceAdmin.class.getCanonicalName())
                            .build();
                    procedures.add(flushTable);

                    /*
                     * Procedure to delete rows from data dictionary
                     */
                    Procedure dictionaryDelete = Procedure.newBuilder().name("SYSCS_DICTIONARY_DELETE")
                            .integer("conglomerateId")
                            .varchar("rowId", 1024)
                            .numOutputParams(0)
                            .numResultSets(0)
                            .ownerClass(SpliceAdmin.class.getCanonicalName())
                            .build();
                    procedures.add(dictionaryDelete);

        			/*
        			 * Procedure to get all the information related to the execution plans of the stored prepared statements (metadata queries).
        			 */
                    Procedure getStoredStatementPlanInfo = Procedure.newBuilder().name("SYSCS_GET_STORED_STATEMENT_PLAN_INFO")
                            .numOutputParams(0)
                            .numResultSets(1)
                            .ownerClass(SpliceAdmin.class.getCanonicalName())
                            .build();
                    procedures.add(getStoredStatementPlanInfo);

        			/*
        			 * Procedure to print all of the properties (JVM, Service, Database, App).
        			 */
                    Procedure getAllSystemProperties = Procedure.newBuilder().name("SYSCS_GET_ALL_PROPERTIES")
                            .numOutputParams(0)
                            .numResultSets(1)
                            .ownerClass(SpliceAdmin.class.getCanonicalName())
                            .build();
                    procedures.add(getAllSystemProperties);

                    Procedure vacuum = Procedure.newBuilder().name("VACUUM")
                            .numOutputParams(0)
                            .numResultSets(0)
                            .ownerClass(SpliceAdmin.class.getCanonicalName())
                            .build();
                    procedures.add(vacuum);

                    /*
                     * Procedure to return timestamp generator info
                     */
                    procedures.add(Procedure.newBuilder().name("SYSCS_GET_TIMESTAMP_GENERATOR_INFO")
                            .numOutputParams(0)
                            .numResultSets(1)
                            .ownerClass(TimestampAdmin.class.getCanonicalName())
                            .build());

                    /*
                     * Procedure to return timestamp request info
                     */
                    procedures.add(Procedure.newBuilder().name("SYSCS_GET_TIMESTAMP_REQUEST_INFO")
                            .numOutputParams(0)
                            .numResultSets(1)
                            .ownerClass(TimestampAdmin.class.getCanonicalName())
                            .build());

                    /*
                     * Procedure to delete a backup
                     */
                    procedures.add(Procedure.newBuilder().name("SYSCS_DELETE_BACKUP")
                            .numOutputParams(0)
                            .numResultSets(1)
                            .ownerClass(BackupSystemProcedures.class.getCanonicalName())
                            .bigint("backupId")
                            .build());

                    /*
                     * Procedure to delete backups in a time window
                     */
                    procedures.add(Procedure.newBuilder().name("SYSCS_DELETE_OLD_BACKUPS")
                            .numOutputParams(0)
                            .numResultSets(1)
                            .ownerClass(BackupSystemProcedures.class.getCanonicalName())
                            .integer("backupWindow")
                            .build());

                    procedures.add(Procedure.newBuilder().name("SYSCS_BACKUP_DATABASE_ASYNC")
                            .numOutputParams(0).numResultSets(1).ownerClass(BackupSystemProcedures.class.getCanonicalName())
                            .varchar("directory", 32672)
                            .varchar("type", 32672)
                            .build());

                    procedures.add(Procedure.newBuilder().name("SYSCS_RESTORE_DATABASE_ASYNC")
                            .numOutputParams(0).numResultSets(1).ownerClass(BackupSystemProcedures.class.getCanonicalName())
                            .varchar("directory", 32672)
                            .bigint("backupId")
                            .arg("validate", DataTypeDescriptor.getBuiltInDataTypeDescriptor(Types.BOOLEAN).getCatalogType())
                            .build());

                    procedures.add(Procedure.newBuilder().name("VALIDATE_BACKUP")
                            .numOutputParams(0).numResultSets(1).ownerClass(BackupSystemProcedures.class.getCanonicalName())
                            .varchar("directory", 32672)
                            .bigint("backupId")
                            .build());

                    procedures.add(Procedure.newBuilder().name("VALIDATE_TABLE_BACKUP")
                            .numOutputParams(0).numResultSets(1).ownerClass(BackupSystemProcedures.class.getCanonicalName())
                            .catalog("schemaName")
                            .catalog("tableName")
                            .varchar("directory", 32672)
                            .bigint("backupId")
                            .build());

                    procedures.add(Procedure.newBuilder().name("VALIDATE_SCHEMA_BACKUP")
                            .numOutputParams(0).numResultSets(1).ownerClass(BackupSystemProcedures.class.getCanonicalName())
                            .catalog("schemaName")
                            .varchar("directory", 32672)
                            .bigint("backupId")
                            .build());
                    /*
                     * Procedure to get a database property on all region servers in the cluster.
                     */
                    procedures.add(Procedure.newBuilder().name("SYSCS_GET_GLOBAL_DATABASE_PROPERTY")
                    		.numOutputParams(0)
                    		.numResultSets(1)
                    		.ownerClass(SpliceAdmin.class.getCanonicalName())
                    		.sqlControl(RoutineAliasInfo.READS_SQL_DATA).returnType(null).isDeterministic(false)
                    		.catalog("KEY")
                    		.build());

                    /*
                     * Procedure to set a database property on all region servers in the cluster.
                     */
                    procedures.add(Procedure.newBuilder().name("SYSCS_SET_GLOBAL_DATABASE_PROPERTY")
                    		.numOutputParams(0)
                    		.numResultSets(0)
                    		.ownerClass(SpliceAdmin.class.getCanonicalName())
                    		.sqlControl(RoutineAliasInfo.MODIFIES_SQL_DATA).returnType(null).isDeterministic(false)
                    		.catalog("KEY")
                    		.varchar("VALUE", Limits.DB2_VARCHAR_MAXWIDTH)
                    		.build());

                    /*
                     * Procedure to enable splice enterprise version
                     */
                    procedures.add(Procedure.newBuilder().name("SYSCS_ENABLE_ENTERPRISE")
                    		.numOutputParams(0)
                    		.numResultSets(0)
                    		.ownerClass(SpliceAdmin.class.getCanonicalName())
                    		.sqlControl(RoutineAliasInfo.MODIFIES_SQL_DATA).returnType(null).isDeterministic(false)
                    		.varchar("VALUE", Limits.DB2_VARCHAR_MAXWIDTH)
                    		.build());

                    /*
                     * Procedure to empty the statement caches on all region servers in the cluster.
                     * Essentially a wrapper around the Derby version of SYSCS_EMPTY_STATEMENT_CACHE
                     * which only operates on a single node.
                     */
                    procedures.add(Procedure.newBuilder().name("SYSCS_EMPTY_GLOBAL_STATEMENT_CACHE")
                            .numOutputParams(0)
                            .numResultSets(0)
                            .ownerClass(SpliceAdmin.class.getCanonicalName())
                            .sqlControl(RoutineAliasInfo.NO_SQL).returnType(null).isDeterministic(false)
                            .build());

                    procedures.add(Procedure.newBuilder().name("GET_ACTIVATION")
                            .numOutputParams(0)
                            .numResultSets(1)
                            .ownerClass(SpliceAdmin.class.getCanonicalName())
                            .returnType(null).isDeterministic(false)
                            .varchar("statement", Limits.DB2_VARCHAR_MAXWIDTH)
                            .build());

                    // Stored procedure that updates the owner (authorization id) of an existing schema.
                    procedures.add(Procedure.newBuilder().name("SYSCS_UPDATE_SCHEMA_OWNER")
                        .numOutputParams(0)
                        .numResultSets(0)
                        .ownerClass(SpliceAdmin.class.getCanonicalName())
                        .sqlControl(RoutineAliasInfo.MODIFIES_SQL_DATA)
                        .returnType(null)
                        .isDeterministic(false)
                        .varchar("schemaName", 128)
                        .varchar("ownerName", 128)
                        .build());

                    procedures.add(Procedure.newBuilder().name("SYSCS_GET_RUNNING_BACKUPS")
                            .numOutputParams(0)
                            .numResultSets(1)
                            .ownerClass(BackupSystemProcedures.class.getCanonicalName())
                            .returnType(null).isDeterministic(false)
                            .build());

                    procedures.add(Procedure.newBuilder().name("SYSCS_CANCEL_BACKUP")
                            .numOutputParams(0)
                            .bigint("backupId")
                            .numResultSets(0)
                            .ownerClass(BackupSystemProcedures.class.getCanonicalName())
                            .returnType(null).isDeterministic(false)
                            .build());

                    procedures.add(Procedure.newBuilder().name("SYSCS_RESTORE_DATABASE_OWNER")
                            .numOutputParams(0)
                            .numResultSets(0)
                            .ownerClass(SpliceAdmin.class.getCanonicalName())
                            .sqlControl(RoutineAliasInfo.NO_SQL).returnType(null).isDeterministic(false)
                            .build());

                    procedures.add(Procedure.newBuilder().name("SYSCS_BACKUP_TABLE")
                            .numOutputParams(0)
                            .numResultSets(1)
                            .ownerClass(BackupSystemProcedures.class.getCanonicalName())
                            .catalog("schemaName")
                            .catalog("tableName")
                            .varchar("directory", 32672)
                            .varchar("type", 30)
                            .returnType(null).isDeterministic(false)
                            .build());

                    procedures.add(Procedure.newBuilder().name("SYSCS_RESTORE_TABLE")
                            .numOutputParams(0)
                            .numResultSets(1)
                            .ownerClass(BackupSystemProcedures.class.getCanonicalName())
                            .catalog("destSchema")
                            .catalog("destTable")
                            .catalog("sourceSchema")
                            .catalog("sourceTable")
                            .varchar("directory", 32672)
                            .bigint("backupId")
                            .arg("validate", DataTypeDescriptor.getBuiltInDataTypeDescriptor(Types.BOOLEAN).getCatalogType())
                            .returnType(null).isDeterministic(false)
                            .build());

                    procedures.add(Procedure.newBuilder().name("SYSCS_BACKUP_SCHEMA")
                            .numOutputParams(0)
                            .numResultSets(1)
                            .ownerClass(BackupSystemProcedures.class.getCanonicalName())
                            .catalog("schemaName")
                            .varchar("directory", 32672)
                            .varchar("type", 30)
                            .returnType(null).isDeterministic(false)
                            .build());

                    procedures.add(Procedure.newBuilder().name("SYSCS_RESTORE_SCHEMA")
                            .numOutputParams(0)
                            .numResultSets(1)
                            .ownerClass(BackupSystemProcedures.class.getCanonicalName())
                            .catalog("destSchema")
                            .catalog("sourceSchema")
                            .varchar("directory", 32672)
                            .bigint("backupId")
                            .arg("validate", DataTypeDescriptor.getBuiltInDataTypeDescriptor(Types.BOOLEAN).getCatalogType())
                            .returnType(null).isDeterministic(false)
                            .build());

                    procedures.add(Procedure.newBuilder().name("SYSCS_RESTORE_DATABASE_TO_TIMESTAMP")
                            .numOutputParams(0).numResultSets(1).ownerClass(BackupSystemProcedures.class.getCanonicalName())
                            .varchar("directory", 32672)
                            .bigint("backupId")
                            .arg("validate", DataTypeDescriptor.getBuiltInDataTypeDescriptor(Types.BOOLEAN).getCatalogType())
                            .varchar("pointInTime", 100)
                            .build());

                    procedures.add(Procedure.newBuilder().name("SYSCS_RESTORE_DATABASE_TO_TRANSACTION")
                            .numOutputParams(0).numResultSets(1).ownerClass(BackupSystemProcedures.class.getCanonicalName())
                            .varchar("directory", 32672)
                            .bigint("backupId")
                            .arg("validate", DataTypeDescriptor.getBuiltInDataTypeDescriptor(Types.BOOLEAN).getCatalogType())
                            .bigint("transactionId")
                            .build());

                    procedures.add(Procedure.newBuilder().name("SYSCS_SAVE_SOURCECODE")
                            .numResultSets(0).numOutputParams(0).modifiesSql()
                            .returnType(null).isDeterministic(false)
                            .ownerClass(SpliceAdmin.class.getCanonicalName())
                            .catalog("schemaName")
                            .catalog("objectName")
                            .varchar("objectType", 32)
                            .varchar("objectForm", 32)
                            .catalog("definerName")
                            .arg("sourceCode", DataTypeDescriptor.getCatalogType(Types.BLOB,64*1024*1024))
                            .build());

                    Procedure purgeDeletedRows = Procedure.newBuilder().name("SET_PURGE_DELETED_ROWS")
                            .varchar("schemaName", 128)
                            .varchar("tableName", 128)
                            .varchar("enable", 5)
                            .numOutputParams(0)
                            .numResultSets(0)
                            .ownerClass(SpliceAdmin.class.getCanonicalName())
                            .build();
                    procedures.add(purgeDeletedRows);

                    Procedure snapshotSchema = Procedure.newBuilder().name("SNAPSHOT_SCHEMA")
                            .varchar("schemaName", 128)
                            .varchar("snapshotName", 128)
                            .numOutputParams(0)
                            .numResultSets(0)
                            .ownerClass(SpliceAdmin.class.getCanonicalName())
                            .build();
                    procedures.add(snapshotSchema);

                    Procedure snapshotTable = Procedure.newBuilder().name("SNAPSHOT_TABLE")
                            .varchar("schemaName", 128)
                            .varchar("tableName", 128)
                            .varchar("snapshotName", 128)
                            .numOutputParams(0)
                            .numResultSets(0)
                            .ownerClass(SpliceAdmin.class.getCanonicalName())
                            .build();
                    procedures.add(snapshotTable);

                    Procedure deleteSnapshot = Procedure.newBuilder().name("DELETE_SNAPSHOT")
                            .varchar("snapshotName", 128)
                            .numOutputParams(0)
                            .numResultSets(0)
                            .ownerClass(SpliceAdmin.class.getCanonicalName())
                            .build();
                    procedures.add(deleteSnapshot);

                    Procedure restoreSnapshot = Procedure.newBuilder().name("RESTORE_SNAPSHOT")
                            .varchar("snapshotName", 128)
                            .numOutputParams(0)
                            .numResultSets(0)
                            .ownerClass(SpliceAdmin.class.getCanonicalName())
                            .build();
                    procedures.add(restoreSnapshot);

                    Procedure getEncodedRegionName = Procedure.newBuilder().name("GET_ENCODED_REGION_NAME")
                            .catalog("schemaName")
                            .catalog("tableName")
                            .catalog("indexName")
                            .varchar("splitKey", 32672)
                            .varchar("columnDelimiter",5)
                            .varchar("characterDelimiter", 5)
                            .varchar("timestampFormat",32672)
                            .varchar("dateFormat",32672)
                            .varchar("timeFormat",32672)
                            .numOutputParams(0)
                            .numResultSets(1)
                            .ownerClass(SpliceRegionAdmin.class.getCanonicalName())
                            .build();
                    procedures.add(getEncodedRegionName);

                    Procedure getSplitKey = Procedure.newBuilder().name("GET_START_KEY")
                            .catalog("schemaName")
                            .catalog("tableName")
                            .catalog("indexName")
                            .varchar("encodedRegionName", 128)
                            .numOutputParams(0)
                            .numResultSets(1)
                            .ownerClass(SpliceRegionAdmin.class.getCanonicalName())
                            .build();
                    procedures.add(getSplitKey);

                    Procedure compactRegion = Procedure.newBuilder().name("COMPACT_REGION")
                            .catalog("schemaName")
                            .catalog("tableName")
                            .catalog("indexName")
                            .varchar("regionName", 128)
                            .numOutputParams(0)
                            .numResultSets(0)
                            .ownerClass(SpliceRegionAdmin.class.getCanonicalName())
                            .build();
                    procedures.add(compactRegion);

                    Procedure majorCompactRegion = Procedure.newBuilder().name("MAJOR_COMPACT_REGION")
                            .catalog("schemaName")
                            .catalog("tableName")
                            .catalog("indexName")
                            .varchar("regionName", 128)
                            .numOutputParams(0)
                            .numResultSets(0)
                            .ownerClass(SpliceRegionAdmin.class.getCanonicalName())
                            .build();
                    procedures.add(majorCompactRegion);

                    Procedure mergeRegion = Procedure.newBuilder().name("MERGE_REGIONS")
                            .catalog("schemaName")
                            .catalog("tableName")
                            .catalog("indexName")
                            .varchar("regionName1", 128)
                            .varchar("regionName2", 128)
                            .numOutputParams(0)
                            .numResultSets(0)
                            .ownerClass(SpliceRegionAdmin.class.getCanonicalName())
                            .build();
                    procedures.add(mergeRegion);

                    Procedure getAllRegions = Procedure.newBuilder().name("GET_REGIONS")
                            .catalog("schemaName")
                            .catalog("tableName")
                            .catalog("indexName")
                            .varchar("startKey", 32672)
                            .varchar("endKey", 32672)
                            .varchar("columnDelimiter",5)
                            .varchar("characterDelimiter", 5)
                            .varchar("timestampFormat",32672)
                            .varchar("dateFormat",32672)
                            .varchar("timeFormat",32672)
                            .numOutputParams(0)
                            .numResultSets(1)
                            .ownerClass(SpliceRegionAdmin.class.getCanonicalName())
                            .build();
                    procedures.add(getAllRegions);

                    Procedure deleteRegion = Procedure.newBuilder().name("DELETE_REGION")
                            .catalog("schemaName")
                            .catalog("tableName")
                            .catalog("indexName")
                            .varchar("regionName", 128)
                            .varchar("merge", 5)
                            .numOutputParams(0)
                            .numResultSets(0)
                            .ownerClass(SpliceRegionAdmin.class.getCanonicalName())
                            .build();
                    procedures.add(deleteRegion);

                    Procedure invalidateLocalCache = Procedure.newBuilder().name("INVALIDATE_DICTIONARY_CACHE")
                            .numOutputParams(0)
                            .numResultSets(0)
                            .ownerClass(SpliceAdmin.class.getCanonicalName())
                            .build();
                    procedures.add(invalidateLocalCache);

                    Procedure invalidateGlobalCache = Procedure.newBuilder().name("INVALIDATE_GLOBAL_DICTIONARY_CACHE")
                            .numOutputParams(0)
                            .numResultSets(0)
                            .ownerClass(SpliceAdmin.class.getCanonicalName())
                            .build();
                    procedures.add(invalidateGlobalCache);

                    Procedure checkTable = Procedure.newBuilder().name("CHECK_TABLE")
                            .catalog("schemaName")
                            .catalog("tableName")
                            .catalog("indexName")
                            .integer("level")
                            .varchar("outputFile", 32672)
                            .numOutputParams(0)
                            .numResultSets(1)
                            .ownerClass(SpliceTableAdmin.class.getCanonicalName())
                            .build();
                    procedures.add(checkTable);

                    Procedure showCreateTable = Procedure.newBuilder().name("SHOW_CREATE_TABLE")
                            .numOutputParams(0)
                            .numResultSets(1)
                            .varchar("schemaName", 128)
                            .varchar("tableName", 128)
                            .ownerClass(SpliceAdmin.class.getCanonicalName())
                            .build();
                    procedures.add(showCreateTable);

                    Procedure addPeer = Procedure.newBuilder().name("ADD_PEER")
                            .numOutputParams(0)
                            .numResultSets(1)
                            .smallint("peerId")
                            .varchar("clusterKey", 32672)
                            .arg("enabled", DataTypeDescriptor.getBuiltInDataTypeDescriptor(Types.BOOLEAN).getCatalogType())
                            .arg("isSerial", DataTypeDescriptor.getBuiltInDataTypeDescriptor(Types.BOOLEAN).getCatalogType())
                            .ownerClass(ReplicationSystemProcedure.class.getCanonicalName())
                            .build();
                    procedures.add(addPeer);

                    Procedure removePeer = Procedure.newBuilder().name("REMOVE_PEER")
                            .numOutputParams(0)
                            .numResultSets(1)
                            .smallint("peerId")
                            .ownerClass(ReplicationSystemProcedure.class.getCanonicalName())
                            .build();
                    procedures.add(removePeer);

                    Procedure enablePeer = Procedure.newBuilder().name("ENABLE_PEER")
                            .numOutputParams(0)
                            .numResultSets(1)
                            .smallint("peerId")
                            .ownerClass(ReplicationSystemProcedure.class.getCanonicalName())
                            .build();
                    procedures.add(enablePeer);

                    Procedure disablePeer = Procedure.newBuilder().name("DISABLE_PEER")
                            .numOutputParams(0)
                            .numResultSets(1)
                            .smallint("peerId")
                            .ownerClass(ReplicationSystemProcedure.class.getCanonicalName())
                            .build();
                    procedures.add(disablePeer);

                    Procedure enableTableReplication = Procedure.newBuilder().name("ENABLE_TABLE_REPLICATION")
                            .numOutputParams(0)
                            .numResultSets(1)
                            .ownerClass(ReplicationSystemProcedure.class.getCanonicalName())
                            .catalog("schemaName")
                            .catalog("tableName")
                            .build();
                    procedures.add(enableTableReplication);

                    Procedure disableTableReplication = Procedure.newBuilder().name("DISABLE_TABLE_REPLICATION")
                            .numOutputParams(0)
                            .numResultSets(1)
                            .ownerClass(ReplicationSystemProcedure.class.getCanonicalName())
                            .catalog("schemaName")
                            .catalog("tableName")
                            .build();
                    procedures.add(disableTableReplication);

                    Procedure setReplicationRole = Procedure.newBuilder().name("SET_REPLICATION_ROLE")
                            .numOutputParams(0)
                            .numResultSets(1)
                            .ownerClass(ReplicationSystemProcedure.class.getCanonicalName())
                            .varchar("role", 10)
                            .build();
                    procedures.add(setReplicationRole);

                    Procedure getReplicationRole = Procedure.newBuilder().name("GET_REPLICATION_ROLE")
                            .numOutputParams(0)
                            .numResultSets(1)
                            .ownerClass(ReplicationSystemProcedure.class.getCanonicalName())
                            .build();
                    procedures.add(getReplicationRole);

                    Procedure updateAllSystemProcedures = Procedure.newBuilder()
                            .name("SYSCS_UPDATE_ALL_SYSTEM_PROCEDURES")
                            .numOutputParams(0).numResultSets(0).modifiesSql()
                            .returnType(null).isDeterministic(false)
                            .ownerClass(SpliceAdmin.class.getCanonicalName())
                            .build();
                    procedures.add(updateAllSystemProcedures);

                    Procedure updateSystemProcedure = Procedure.newBuilder().name("SYSCS_UPDATE_SYSTEM_PROCEDURE")
                            .numOutputParams(0).numResultSets(0).modifiesSql()
                            .returnType(null).isDeterministic(false)
                            .ownerClass(SpliceAdmin.class.getCanonicalName())
                            .catalog("schemaName")
                            .catalog("procName")
                            .build();
                    procedures.add(updateSystemProcedure);

                    Procedure enableSchemaReplication = Procedure.newBuilder().name("ENABLE_SCHEMA_REPLICATION")
                            .numOutputParams(0)
                            .numResultSets(1)
                            .ownerClass(ReplicationSystemProcedure.class.getCanonicalName())
                            .catalog("schemaName")
                            .build();
                    procedures.add(enableSchemaReplication);


                    Procedure disableSchemaReplication = Procedure.newBuilder().name("DISABLE_SCHEMA_REPLICATION")
                            .numOutputParams(0)
                            .numResultSets(1)
                            .ownerClass(ReplicationSystemProcedure.class.getCanonicalName())
                            .catalog("schemaName")
                            .build();
                    procedures.add(disableSchemaReplication);

<<<<<<< HEAD
                    Procedure updateAllSystemProcedures = Procedure.newBuilder()
                            .name("SYSCS_UPDATE_ALL_SYSTEM_PROCEDURES")
                            .numOutputParams(0).numResultSets(0).modifiesSql()
                            .returnType(null).isDeterministic(false)
                            .ownerClass(SpliceAdmin.class.getCanonicalName())
                            .build();
                    procedures.add(updateAllSystemProcedures);

                    Procedure updateSystemProcedure = Procedure.newBuilder().name("SYSCS_UPDATE_SYSTEM_PROCEDURE")
                            .numOutputParams(0).numResultSets(0).modifiesSql()
                            .returnType(null).isDeterministic(false)
                            .ownerClass(SpliceAdmin.class.getCanonicalName())
                            .catalog("schemaName")
                            .catalog("procName")
                            .build();
                    procedures.add(updateSystemProcedure);
=======
                    Procedure enableDatabaseReplication = Procedure.newBuilder().name("ENABLE_DATABASE_REPLICATION")
                            .numOutputParams(0)
                            .numResultSets(1)
                            .ownerClass(ReplicationSystemProcedure.class.getCanonicalName())
                            .build();
                    procedures.add(enableDatabaseReplication);

                    Procedure disableDatabaseReplication = Procedure.newBuilder().name("DISABLE_DATABASE_REPLICATION")
                            .numOutputParams(0)
                            .numResultSets(1)
                            .ownerClass(ReplicationSystemProcedure.class.getCanonicalName())
                            .build();
                    procedures.add(disableDatabaseReplication);

                    Procedure getClusterKey = Procedure.newBuilder().name("GET_CLUSTER_KEY")
                            .numOutputParams(0)
                            .numResultSets(1)
                            .ownerClass(ReplicationSystemProcedure.class.getCanonicalName())
                            .build();
                    procedures.add(getClusterKey);

                    Procedure getPeers = Procedure.newBuilder().name("LIST_PEERS")
                            .numOutputParams(0)
                            .numResultSets(1)
                            .ownerClass(ReplicationSystemProcedure.class.getCanonicalName())
                            .build();
                    procedures.add(getPeers);

                    Procedure getWalPositions = Procedure.newBuilder().name("GET_REPLICATED_WAL_POSITIONS")
                            .numOutputParams(0)
                            .smallint("peerId")
                            .numResultSets(1)
                            .ownerClass(ReplicationSystemProcedure.class.getCanonicalName())
                            .build();
                    procedures.add(getWalPositions);

                    Procedure getWalPosition = Procedure.newBuilder().name("GET_REPLICATED_WAL_POSITION")
                            .numOutputParams(0)
                            .varchar("wal",32672)
                            .numResultSets(1)
                            .ownerClass(ReplicationSystemProcedure.class.getCanonicalName())
                            .build();
                    procedures.add(getWalPosition);

                    Procedure getReplicationProgress = Procedure.newBuilder().name("GET_REPLICATION_PROGRESS")
                            .numOutputParams(0)
                            .numResultSets(1)
                            .ownerClass(ReplicationSystemProcedure.class.getCanonicalName())
                            .build();
                    procedures.add(getReplicationProgress);
>>>>>>> 92a8a925
                }  // End key == sysUUID

            } // End iteration through map keys (schema UUIDs)

            // Initialization was successful.  Mark the class as initialized.
            initialized = true;
        } // end of synchronized block

        return sysProcedures;
    }

    @SuppressWarnings("unchecked")
    protected void augmentProcedureMap(DataDictionary dict, Map procedures) throws StandardException {
        //
        // SYSFUN schema
        //
        // Add SYSFUN schema functions, for functions that are Splice standard
        // but not necessarily ANSI standard. More convenient than adding them
        // to the SQL grammar. Do this in Splice, not Derby, because in Derby,
        // SYSFUN is not intended to actually contain anything.
        //
        UUID sysFunUUID = dict.getSysFunSchemaDescriptor().getUUID();
        procedures.put(sysFunUUID, SYSFUN_PROCEDURES);
    }

    private static final List<Procedure> SYSFUN_PROCEDURES;

    static{
        try {
            SYSFUN_PROCEDURES = new ArrayList<>();
            SYSFUN_PROCEDURES.addAll(Arrays.asList(
                    Procedure.newBuilder().name("INSTR")
                            .numOutputParams(0)
                            .numResultSets(0)
                            .sqlControl(RoutineAliasInfo.NO_SQL)
                            .returnType(DataTypeDescriptor.getCatalogType(Types.INTEGER))
                            .isDeterministic(true).ownerClass(SpliceStringFunctions.class.getCanonicalName())
                            .varchar("SOURCE", Limits.DB2_VARCHAR_MAXWIDTH)
                            .varchar("SUBSTR", Limits.DB2_VARCHAR_MAXWIDTH)
                            .build(),
                    Procedure.newBuilder().name("INITCAP")
                            .numOutputParams(0)
                            .numResultSets(0)
                            .sqlControl(RoutineAliasInfo.NO_SQL)
                            .returnType(DataTypeDescriptor.getCatalogType(Types.VARCHAR, Limits.DB2_VARCHAR_MAXWIDTH))
                            .isDeterministic(true).ownerClass(SpliceStringFunctions.class.getCanonicalName())
                            .varchar("SOURCE", Limits.DB2_VARCHAR_MAXWIDTH)
                            .build(),
                    Procedure.newBuilder().name("CONCAT")
                            .numOutputParams(0)
                            .numResultSets(0)
                            .sqlControl(RoutineAliasInfo.NO_SQL)
                            .returnType(DataTypeDescriptor.getCatalogType(Types.VARCHAR, Limits.DB2_VARCHAR_MAXWIDTH))
                            .isDeterministic(true).ownerClass(SpliceStringFunctions.class.getCanonicalName())
                            .varchar("ARG1", Limits.DB2_VARCHAR_MAXWIDTH)
                            .varchar("ARG2", Limits.DB2_VARCHAR_MAXWIDTH)
                            .build(),
                    Procedure.newBuilder().name("REGEXP_LIKE")
                            .numOutputParams(0)
                            .numResultSets(0)
                            .sqlControl(RoutineAliasInfo.NO_SQL)
                            .returnType(DataTypeDescriptor.getCatalogType(Types.BOOLEAN))
                            .isDeterministic(true).ownerClass(SpliceStringFunctions.class.getCanonicalName())
                            .varchar("S", Limits.DB2_VARCHAR_MAXWIDTH)
                            .varchar("REGEXP", Limits.DB2_VARCHAR_MAXWIDTH)
                            .build(),
                    Procedure.newBuilder().name("CHR")
                            .numOutputParams(0)
                            .numResultSets(0)
                            .sqlControl(RoutineAliasInfo.NO_SQL)
                            .returnType(DataTypeDescriptor.getCatalogType(Types.CHAR,1))
                            .isDeterministic(true).ownerClass(SpliceStringFunctions.class.getCanonicalName())
                            .integer("I")
                            .build(),
                    Procedure.newBuilder().name("HEX")
                            .numOutputParams(0)
                            .numResultSets(0)
                            .sqlControl(RoutineAliasInfo.NO_SQL)
                            .returnType(DataTypeDescriptor.getCatalogType(Types.VARCHAR,Limits.DB2_VARCHAR_MAXWIDTH))
                            .isDeterministic(true).ownerClass(SpliceStringFunctions.class.getCanonicalName())
                            .varchar("S",Limits.DB2_VARCHAR_MAXWIDTH / 2)
                            .build()
            		)
            );
            SYSFUN_PROCEDURES.addAll(Arrays.asList(
                    //
                    // Date functions
                    //
                    Procedure.newBuilder().name("ADD_YEARS")
                            .numOutputParams(0)
                            .numResultSets(0)
                            .sqlControl(RoutineAliasInfo.NO_SQL)
                            .returnType(DataTypeDescriptor.getCatalogType(Types.DATE))
                            .isDeterministic(true).ownerClass(SpliceDateFunctions.class.getCanonicalName())
                            .arg("SOURCE", DataTypeDescriptor.getCatalogType(Types.DATE))
                            .integer("NUMOFYEARS")
                            .build(),
                    Procedure.newBuilder().name("ADD_MONTHS")
                            .numOutputParams(0)
                            .numResultSets(0)
                            .sqlControl(RoutineAliasInfo.NO_SQL)
                            .returnType(DataTypeDescriptor.getCatalogType(Types.DATE))
                            .isDeterministic(true).ownerClass(SpliceDateFunctions.class.getCanonicalName())
                            .arg("SOURCE", DataTypeDescriptor.getCatalogType(Types.DATE))
                            .integer("NUMOFMONTHS")
                            .build(),
                    Procedure.newBuilder().name("ADD_DAYS")
                            .numOutputParams(0)
                            .numResultSets(0)
                            .sqlControl(RoutineAliasInfo.NO_SQL)
                            .returnType(DataTypeDescriptor.getCatalogType(Types.DATE))
                            .isDeterministic(true).ownerClass(SpliceDateFunctions.class.getCanonicalName())
                            .arg("SOURCE", DataTypeDescriptor.getCatalogType(Types.DATE))
                            .integer("NUMOFDAYS")
                            .build(),
                    Procedure.newBuilder().name("LAST_DAY")
                            .numOutputParams(0)
                            .numResultSets(0)
                            .sqlControl(RoutineAliasInfo.NO_SQL)
                            .returnType(DataTypeDescriptor.getCatalogType(Types.DATE))
                            .isDeterministic(true).ownerClass(SpliceDateFunctions.class.getCanonicalName())
                            .arg("SOURCE", DataTypeDescriptor.getCatalogType(Types.DATE))
                            .build(),
                    Procedure.newBuilder().name("TO_DATE")
                            .numOutputParams(0)
                            .numResultSets(0)
                            .sqlControl(RoutineAliasInfo.NO_SQL)
                            .returnType(DataTypeDescriptor.getCatalogType(Types.DATE))
                            .isDeterministic(true).ownerClass(SpliceDateFunctions.class.getCanonicalName())
                            .varchar("SOURCE", Limits.DB2_VARCHAR_MAXWIDTH)
                            .varchar("FORMAT", Limits.DB2_VARCHAR_MAXWIDTH)
                            .build(),
                    Procedure.newBuilder().name("TO_TIMESTAMP")
                            .numOutputParams(0)
                            .numResultSets(0)
                            .sqlControl(RoutineAliasInfo.NO_SQL)
                            .returnType(DataTypeDescriptor.getCatalogType(Types.TIMESTAMP))
                            .isDeterministic(true).ownerClass(SpliceDateFunctions.class.getCanonicalName())
                            .varchar("SOURCE", Limits.DB2_VARCHAR_MAXWIDTH)
                            .varchar("FORMAT", Limits.DB2_VARCHAR_MAXWIDTH)
                            .build(),
                    Procedure.newBuilder().name("TO_TIME")
                            .numOutputParams(0)
                            .numResultSets(0)
                            .sqlControl(RoutineAliasInfo.NO_SQL)
                            .returnType(DataTypeDescriptor.getCatalogType(Types.TIME))
                            .isDeterministic(true).ownerClass(SpliceDateFunctions.class.getCanonicalName())
                            .varchar("SOURCE", Limits.DB2_VARCHAR_MAXWIDTH)
                            .varchar("FORMAT", Limits.DB2_VARCHAR_MAXWIDTH)
                            .build(),
                    Procedure.newBuilder().name("NEXT_DAY")
                            .numOutputParams(0)
                            .numResultSets(0)
                            .sqlControl(RoutineAliasInfo.NO_SQL)
                            .returnType(DataTypeDescriptor.getCatalogType(Types.DATE))
                            .isDeterministic(true).ownerClass(SpliceDateFunctions.class.getCanonicalName())
                            .arg("SOURCE", DataTypeDescriptor.getCatalogType(Types.DATE))
                            .varchar("WEEKDAY", Limits.DB2_VARCHAR_MAXWIDTH)
                            .build(),
                    Procedure.newBuilder().name("MONTH_BETWEEN")
                            .numOutputParams(0)
                            .numResultSets(0)
                            .sqlControl(RoutineAliasInfo.NO_SQL)
                            .returnType(DataTypeDescriptor.getCatalogType(Types.DOUBLE))
                            .isDeterministic(true).ownerClass(SpliceDateFunctions.class.getCanonicalName())
                            .arg("SOURCE1", DataTypeDescriptor.getCatalogType(Types.DATE))
                            .arg("SOURCE2", DataTypeDescriptor.getCatalogType(Types.DATE))
                            .build(),
                    Procedure.newBuilder().name("TO_CHAR")
                            .numOutputParams(0)
                            .numResultSets(0)
                            .sqlControl(RoutineAliasInfo.NO_SQL)
                            .returnType(DataTypeDescriptor.getCatalogType(Types.VARCHAR))
                            .isDeterministic(true).ownerClass(SpliceDateFunctions.class.getCanonicalName())
                            .arg("SOURCE", DataTypeDescriptor.getCatalogType(Types.DATE))
                            .varchar("FORMAT", Limits.DB2_VARCHAR_MAXWIDTH)
                            .build(),
                    Procedure.newBuilder().name("TIMESTAMP_TO_CHAR")
                            .numOutputParams(0)
                            .numResultSets(0)
                            .sqlControl(RoutineAliasInfo.NO_SQL)
                            .returnType(DataTypeDescriptor.getCatalogType(Types.VARCHAR))
                            .isDeterministic(true).ownerClass(SpliceDateFunctions.class.getCanonicalName())
                            .arg("STAMP", DataTypeDescriptor.getCatalogType(Types.TIMESTAMP))
                            .varchar("OUTPUT", Limits.DB2_VARCHAR_MAXWIDTH)
                            .build(),
                    Procedure.newBuilder().name("TRUNC_DATE")
                            .numOutputParams(0)
                            .numResultSets(0)
                            .sqlControl(RoutineAliasInfo.NO_SQL)
                            .returnType(DataTypeDescriptor.getCatalogType(Types.TIMESTAMP))
                            .isDeterministic(true).ownerClass(SpliceDateFunctions.class.getCanonicalName())
                            .arg("SOURCE", DataTypeDescriptor.getCatalogType(Types.TIMESTAMP))
                            .varchar("FIELD", Limits.DB2_VARCHAR_MAXWIDTH)
                            .build(),

                    //numeric functions
                    Procedure.newBuilder().name("SCALAR_POW")
                            .numOutputParams(0)
                            .numResultSets(0)
                            .sqlControl(RoutineAliasInfo.NO_SQL)
                            .returnType(DataTypeDescriptor.getCatalogType(Types.BIGINT))
                            .isDeterministic(true).ownerClass(NumericFunctions.class.getCanonicalName())
                            .arg("BASE",DataTypeDescriptor.getCatalogType(Types.BIGINT))
                            .arg("SCALE",DataTypeDescriptor.getCatalogType(Types.INTEGER))
                            .build(),
                    Procedure.newBuilder().name("POW")
                            .numOutputParams(0)
                            .numResultSets(0)
                            .sqlControl(RoutineAliasInfo.NO_SQL)
                            .returnType(DataTypeDescriptor.getCatalogType(Types.DOUBLE))
                            .isDeterministic(true).ownerClass(NumericFunctions.class.getCanonicalName())
                            .arg("BASE",DataTypeDescriptor.getCatalogType(Types.DOUBLE))
                            .arg("SCALE",DataTypeDescriptor.getCatalogType(Types.DOUBLE))
                            .build()

            ));

            SYSFUN_PROCEDURES.addAll(Arrays.asList(
            /*
             * Statistics functions
             */
                    Procedure.newBuilder().name("STATS_CARDINALITY")
                            .numOutputParams(0)
                            .numResultSets(0)
                            .sqlControl(RoutineAliasInfo.NO_SQL)
                            .returnType(DataTypeDescriptor.getCatalogType(Types.BIGINT))
                            .isDeterministic(true).ownerClass(StatisticsFunctions.class.getCanonicalName())
                            .arg("SOURCE", SystemColumnImpl
                                    .getJavaColumn("DATA", ColumnStatisticsImpl.class.getCanonicalName(), false)
                                    .getType().getCatalogType())
                            .build(),
                    Procedure.newBuilder().name("STATS_NULL_COUNT")
                            .numOutputParams(0)
                            .numResultSets(0)
                            .sqlControl(RoutineAliasInfo.NO_SQL)
                            .returnType(DataTypeDescriptor.getCatalogType(Types.BIGINT))
                            .isDeterministic(true).ownerClass(StatisticsFunctions.class.getCanonicalName())
                            .arg("SOURCE", SystemColumnImpl
                                    .getJavaColumn("DATA", ColumnStatisticsImpl.class.getCanonicalName(), false)
                                    .getType().getCatalogType())
                            .build(),
                    Procedure.newBuilder().name("STATS_NULL_FRACTION")
                            .numOutputParams(0)
                            .numResultSets(0)
                            .sqlControl(RoutineAliasInfo.NO_SQL)
                            .returnType(DataTypeDescriptor.getCatalogType(Types.REAL))
                            .isDeterministic(true).ownerClass(StatisticsFunctions.class.getCanonicalName())
                            .arg("SOURCE", SystemColumnImpl
                                    .getJavaColumn("DATA", ColumnStatisticsImpl.class.getCanonicalName(), false)
                                    .getType().getCatalogType())
                            .build(),
                    Procedure.newBuilder().name("STATS_QUANTILES")
                            .numOutputParams(0)
                            .numResultSets(0)
                            .sqlControl(RoutineAliasInfo.NO_SQL)
                            .returnType(DataTypeDescriptor.getCatalogType(Types.VARCHAR))
                            .isDeterministic(true).ownerClass(StatisticsFunctions.class.getCanonicalName())
                            .arg("SOURCE", SystemColumnImpl
                                    .getJavaColumn("DATA", ColumnStatisticsImpl.class.getCanonicalName(), false)
                                    .getType().getCatalogType())
                            .build(),
                    Procedure.newBuilder().name("STATS_FREQUENCIES")
                            .numOutputParams(0)
                            .numResultSets(0)
                            .sqlControl(RoutineAliasInfo.NO_SQL)
                            .returnType(DataTypeDescriptor.getCatalogType(Types.VARCHAR))
                            .isDeterministic(true).ownerClass(StatisticsFunctions.class.getCanonicalName())
                            .arg("SOURCE", SystemColumnImpl
                                    .getJavaColumn("DATA", ColumnStatisticsImpl.class.getCanonicalName(), false)
                                    .getType().getCatalogType())
                            .build(),
                    Procedure.newBuilder().name("STATS_THETA")
                            .numOutputParams(0)
                            .numResultSets(0)
                            .sqlControl(RoutineAliasInfo.NO_SQL)
                            .returnType(DataTypeDescriptor.getCatalogType(Types.VARCHAR))
                            .isDeterministic(true).ownerClass(StatisticsFunctions.class.getCanonicalName())
                            .arg("SOURCE", SystemColumnImpl
                                    .getJavaColumn("DATA", ColumnStatisticsImpl.class.getCanonicalName(), false)
                                    .getType().getCatalogType())
                            .build(),

                    Procedure.newBuilder().name("STATS_MIN")
                            .numOutputParams(0)
                            .numResultSets(0)
                            .sqlControl(RoutineAliasInfo.NO_SQL)
                            .returnType(DataTypeDescriptor.getCatalogType(Types.VARCHAR))
                            .isDeterministic(true).ownerClass(StatisticsFunctions.class.getCanonicalName())
                            .arg("SOURCE", SystemColumnImpl
                                    .getJavaColumn("DATA", ColumnStatisticsImpl.class.getCanonicalName(), false)
                                    .getType().getCatalogType())
                            .build(),
                    Procedure.newBuilder().name("STATS_MAX")
                            .numOutputParams(0)
                            .numResultSets(0)
                            .sqlControl(RoutineAliasInfo.NO_SQL)
                            .returnType(DataTypeDescriptor.getCatalogType(Types.VARCHAR))
                            .isDeterministic(true).ownerClass(StatisticsFunctions.class.getCanonicalName())
                            .arg("SOURCE", SystemColumnImpl
                                    .getJavaColumn("DATA", ColumnStatisticsImpl.class.getCanonicalName(), false)
                                    .getType().getCatalogType())
                            .build(),
                    Procedure.newBuilder().name("STATS_COL_WIDTH")
                            .numOutputParams(0)
                            .numResultSets(0)
                            .sqlControl(RoutineAliasInfo.NO_SQL)
                            .returnType(DataTypeDescriptor.getCatalogType(Types.INTEGER))
                            .isDeterministic(true).ownerClass(StatisticsFunctions.class.getCanonicalName())
                            .arg("SOURCE", SystemColumnImpl
                                    .getJavaColumn("DATA", ColumnStatisticsImpl.class.getCanonicalName(), false)
                                    .getType().getCatalogType())
                            .build(),
                    Procedure.newBuilder().name("PARTITION_EXISTS")
                            .numOutputParams(0)
                            .numResultSets(0)
                            .sqlControl(RoutineAliasInfo.NO_SQL)
                            .returnType(DataTypeDescriptor.getCatalogType(Types.BOOLEAN))
                            .isDeterministic(true).ownerClass(StatisticsFunctions.class.getCanonicalName())
                            .arg("CONGLOMERATE", DataTypeDescriptor.getBuiltInDataTypeDescriptor(Types.BIGINT).getCatalogType())
                            .arg("PARTITION_ID", DataTypeDescriptor.getBuiltInDataTypeDescriptor(Types.VARCHAR).getCatalogType())
                            .build()
            ));

            SYSFUN_PROCEDURES.addAll(Arrays.asList(
                    //
                    // General functions
                    //
                    Procedure.newBuilder().name("LONG_UUID")
                            .numOutputParams(1)
                            .numResultSets(0)
                            .sqlControl(RoutineAliasInfo.NO_SQL)
                            .returnType(DataTypeDescriptor.getCatalogType(Types.BIGINT))
                            .isDeterministic(false).ownerClass(GenericSpliceFunctions.class.getCanonicalName())
                            .build()
            ));
        }catch(StandardException se){
            throw new RuntimeException(se);
        }
    }

}<|MERGE_RESOLUTION|>--- conflicted
+++ resolved
@@ -1448,24 +1448,6 @@
                             .build();
                     procedures.add(disableSchemaReplication);
 
-<<<<<<< HEAD
-                    Procedure updateAllSystemProcedures = Procedure.newBuilder()
-                            .name("SYSCS_UPDATE_ALL_SYSTEM_PROCEDURES")
-                            .numOutputParams(0).numResultSets(0).modifiesSql()
-                            .returnType(null).isDeterministic(false)
-                            .ownerClass(SpliceAdmin.class.getCanonicalName())
-                            .build();
-                    procedures.add(updateAllSystemProcedures);
-
-                    Procedure updateSystemProcedure = Procedure.newBuilder().name("SYSCS_UPDATE_SYSTEM_PROCEDURE")
-                            .numOutputParams(0).numResultSets(0).modifiesSql()
-                            .returnType(null).isDeterministic(false)
-                            .ownerClass(SpliceAdmin.class.getCanonicalName())
-                            .catalog("schemaName")
-                            .catalog("procName")
-                            .build();
-                    procedures.add(updateSystemProcedure);
-=======
                     Procedure enableDatabaseReplication = Procedure.newBuilder().name("ENABLE_DATABASE_REPLICATION")
                             .numOutputParams(0)
                             .numResultSets(1)
@@ -1516,7 +1498,6 @@
                             .ownerClass(ReplicationSystemProcedure.class.getCanonicalName())
                             .build();
                     procedures.add(getReplicationProgress);
->>>>>>> 92a8a925
                 }  // End key == sysUUID
 
             } // End iteration through map keys (schema UUIDs)
