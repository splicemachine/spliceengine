/*
 * Copyright (c) 2012 - 2020 Splice Machine, Inc.
 *
 * This file is part of Splice Machine.
 * Splice Machine is free software: you can redistribute it and/or modify it under the terms of the
 * GNU Affero General Public License as published by the Free Software Foundation, either
 * version 3, or (at your option) any later version.
 * Splice Machine is distributed in the hope that it will be useful, but WITHOUT ANY WARRANTY;
 * without even the implied warranty of MERCHANTABILITY or FITNESS FOR A PARTICULAR PURPOSE.
 * See the GNU Affero General Public License for more details.
 * You should have received a copy of the GNU Affero General Public License along with Splice Machine.
 * If not, see <http://www.gnu.org/licenses/>.
 */

package com.splicemachine.derby.impl.sql.catalog;

import com.splicemachine.backup.BackupSystemProcedures;
import com.splicemachine.db.catalog.UUID;
import com.splicemachine.db.catalog.types.RoutineAliasInfo;
import com.splicemachine.db.iapi.error.StandardException;
import com.splicemachine.db.iapi.reference.Limits;
import com.splicemachine.db.iapi.services.metadata.MetadataFactoryService;
import com.splicemachine.db.iapi.sql.dictionary.DataDictionary;
import com.splicemachine.db.iapi.stats.ColumnStatisticsImpl;
import com.splicemachine.db.iapi.store.access.TransactionController;
import com.splicemachine.db.iapi.types.DataTypeDescriptor;
import com.splicemachine.db.impl.sql.catalog.DefaultSystemProcedureGenerator;
import com.splicemachine.db.impl.sql.catalog.Procedure;
import com.splicemachine.db.impl.sql.catalog.SystemColumnImpl;
import com.splicemachine.derby.impl.load.HdfsImport;
import com.splicemachine.derby.impl.sql.catalog.upgrade.UpgradeSystemProcedures;
import com.splicemachine.derby.impl.storage.SpliceRegionAdmin;
import com.splicemachine.derby.impl.storage.TableSplit;
import com.splicemachine.derby.utils.*;
import com.splicemachine.procedures.external.ExternalTableSystemProcedures;
import com.splicemachine.replication.ReplicationSystemProcedure;

import java.sql.Types;
import java.util.ArrayList;
import java.util.Arrays;
import java.util.Collection;
import java.util.List;
import java.util.Map;

/**
 * System procedure generator implementation class that extends
 * base Derby implemention in order to add support for procedures
 * specific to Splice Machine and do not belong in Derby Layer,
 * such as those that assume the presence of HBase, and functions
 * explicitly added to the SYSFUN schema.
 *
 * @author Scott Fines
 */
public class SpliceSystemProcedures extends DefaultSystemProcedureGenerator {

    private static final String IMPORT_DATA_NAME = "SYSCS_IMPORT_DATA";
    private static final String IMPORT_DATA_UNSAFE_NAME = "SYSCS_IMPORT_DATA_UNSAFE";
    public static final String RESTORE_DATABASE_NAME = "SYSCS_RESTORE_DATABASE";
    public static final String BACKUP_DATABASE_NAME = "SYSCS_BACKUP_DATABASE";


    /** Flag to ensure the list of procedures is only initialized once. */
    private static volatile boolean initialized = false;

    public SpliceSystemProcedures(DataDictionary dictionary) {
        super(dictionary);
    }

    @Override
    protected Map/*<UUID,List<Procedure>*/ getProcedures(DataDictionary dictionary, TransactionController tc) throws StandardException {
        @SuppressWarnings("rawtypes")
        Map sysProcedures = super.getProcedures(dictionary, tc);

        // Only initialize the list of system procedures once.
        if (initialized) {
            return sysProcedures;
        }

        // Only one initialization at a time.
        // Synchronize on the parent class since the lists of system procedures are all static members of it.
        synchronized (DefaultSystemProcedureGenerator.class) {

            // Check if the list was initialized while we were waiting.
            if (initialized) {
                return sysProcedures;
            }

            UUID sysUUID = dictionary.getSystemUtilSchemaDescriptor().getUUID();

        	/*
        	 * Our import process is different than Vanilla Derby's, so find that Procedure in
        	 * the map and replace it with our own Procedure
        	 */
            for(Object entry : sysProcedures.entrySet()){
                Object key = ((Map.Entry)entry).getKey();
                @SuppressWarnings("unchecked") List<Procedure> procedures = (List<Procedure>)((Map.Entry)entry).getValue();
                // Iterate through existing procedures to perform modifications
                for(int i=0;i<procedures.size();i++){
                    Procedure sysProc = procedures.get(i);
                    if(IMPORT_DATA_NAME.equalsIgnoreCase(sysProc.getName())){
                    } else if(RESTORE_DATABASE_NAME.equals(sysProc.getName())) {
                        Procedure restore = Procedure.newBuilder().name(RESTORE_DATABASE_NAME)
                                .numOutputParams(0).numResultSets(1).ownerClass(BackupSystemProcedures.class.getCanonicalName())
                                .varchar("directory", 32672)
                                .bigint("backupId")
                                .arg("validate", DataTypeDescriptor.getBuiltInDataTypeDescriptor(Types.BOOLEAN).getCatalogType())
                                .build();
                        procedures.set(i, restore);
                    } else if(BACKUP_DATABASE_NAME.equals(sysProc.getName())) {
                        Procedure backup = Procedure.newBuilder().name(BACKUP_DATABASE_NAME)
                                .numOutputParams(0).numResultSets(1).ownerClass(BackupSystemProcedures.class.getCanonicalName())
                                .varchar("directory", 32672)
                                .varchar("type", 32672)
                                .build();
                        procedures.set(i, backup);
                    }
                } // End iteration through existing procedures


                //
                // SYS_UTIL schema
                //
                // Create splice utility procedures
                //

                if (key.equals(sysUUID)) {
                    createSysUtilProcedures(procedures);
                }  // End key == sysUUID

            } // End iteration through map keys (schema UUIDs)

            // Initialization was successful.  Mark the class as initialized.
            initialized = true;
        } // end of synchronized block

        return sysProcedures;
    }

    static public void createSysUtilProcedures(List<Procedure> procedures) {
        Procedure refreshExternalTable = Procedure.newBuilder().name("SYSCS_REFRESH_EXTERNAL_TABLE")
                .numOutputParams(0).numResultSets(0).ownerClass(ExternalTableSystemProcedures.class.getCanonicalName())
                .varchar("schema", 32672)
                .varchar("table", 32672)
                .build();
        procedures.add(refreshExternalTable);

        /*
         * Add a system procedure to enable splitting tables once data is loaded.
         *
         * We do this here because this way we know we're in the SYSCS procedure set
         */
        Procedure splitProc = Procedure.newBuilder().name("SYSCS_SPLIT_TABLE")
                .numOutputParams(0).numResultSets(0).ownerClass(TableSplit.class.getCanonicalName())
                .catalog("schemaName")
                .catalog("tableName")
                .build();
        procedures.add(splitProc);

        Procedure splitProc1 = Procedure.newBuilder().name("SYSCS_SPLIT_TABLE_AT_POINTS")
                .numOutputParams(0).numResultSets(0).ownerClass(TableSplit.class.getCanonicalName())
                .catalog("schemaName")
                .catalog("tableName")
                .varchar("splitPoints", 32672)
                .build();
        procedures.add(splitProc1);

        Procedure splitProc2 = Procedure.newBuilder().name("SYSCS_SPLIT_TABLE_EVENLY")
                .numOutputParams(0).numResultSets(0).ownerClass(TableSplit.class.getCanonicalName())
                .catalog("schemaName")
                .catalog("tableName")
                .integer("numSplits")
                .build();
        procedures.add(splitProc2);

        procedures.add(Procedure.newBuilder().name("SYSCS_SPLIT_REGION_AT_POINTS")
                               .numOutputParams(0).numResultSets(0).ownerClass(TableSplit.class.getCanonicalName())
                               .catalog("regionName")
                               .varchar("splitPoints", 32672)
                               .build());

        Procedure splitProc3 = Procedure.newBuilder().name("SYSCS_SPLIT_TABLE_OR_INDEX_AT_POINTS")
                .numOutputParams(0).numResultSets(0).ownerClass(TableSplit.class.getCanonicalName())
                .catalog("schemaName")
                .catalog("tableName")
                .catalog("indexName")
                .varchar("splitPoints", 32672)
                .build();
        procedures.add(splitProc3);

        Procedure splitProc4 = Procedure.newBuilder().name("SYSCS_SPLIT_TABLE_OR_INDEX")
                .numOutputParams(0).numResultSets(1).ownerClass(TableSplit.class.getCanonicalName())
                .catalog("schemaName")
                .catalog("tableName")
                .catalog("indexName")
                .varchar("columnList",32672)
                .varchar("fileName",32672)
                .varchar("columnDelimiter",5)
                .varchar("characterDelimiter", 5)
                .varchar("timestampFormat",32672)
                .varchar("dateFormat",32672)
                .varchar("timeFormat",32672)
                .bigint("maxBadRecords")
                .varchar("badRecordDirectory",32672)
                .varchar("oneLineRecords",5)
                .varchar("charset",32672)
                .build();
        procedures.add(splitProc4);

        /*
        * Procedure get all active services
        */
        Procedure getActiveServers = Procedure.newBuilder().name("SYSCS_GET_ACTIVE_SERVERS")
                .numOutputParams(0)
                .numResultSets(1)
                .sqlControl(RoutineAliasInfo.READS_SQL_DATA)
                .ownerClass(SpliceAdmin.class.getCanonicalName())
                .build();
        procedures.add(getActiveServers);

        /*
         * Procedure get all active requests
         */
        Procedure getRequests = Procedure.newBuilder().name("SYSCS_GET_REQUESTS")
                .numOutputParams(0)
                .numResultSets(1)
                .ownerClass(SpliceAdmin.class.getCanonicalName())
                .build();
        procedures.add(getRequests);

        /*
         * Procedure get stats info for region servers
         */
        Procedure getRegionServerStatsInfo = Procedure.newBuilder().name("SYSCS_GET_REGION_SERVER_STATS_INFO")
                .numOutputParams(0)
                .numResultSets(1)
                .ownerClass(SpliceAdmin.class.getCanonicalName())
                .sqlControl(RoutineAliasInfo.NO_SQL)
                .build();
        procedures.add(getRegionServerStatsInfo);

        /*
         * Procedure fetch logical configuration from region servers
         */
        Procedure getRegionServerConfig = Procedure.newBuilder().name("SYSCS_GET_REGION_SERVER_CONFIG_INFO")
                .varchar("configRoot", 128) // fetch only config props with prefix, or null for fetch all
                .integer("mode")            // 0 = fetch all, 1 = fetch only props where value not same on all servers
                .numOutputParams(0)
                .numResultSets(1)
                .modifiesSql() // restrict execution
                .ownerClass(SpliceAdmin.class.getCanonicalName())
                .build();
        procedures.add(getRegionServerConfig);

        /*
         * Procedure get Splice Machine manifest info
         */
        Procedure getVersionInfo = Procedure.newBuilder().name("SYSCS_GET_VERSION_INFO")
                .numOutputParams(0)
                .numResultSets(1)
                .sqlControl(RoutineAliasInfo.READS_SQL_DATA)
                .ownerClass(SpliceAdmin.class.getCanonicalName())
                .build();
        procedures.add(getVersionInfo);

        Procedure getVersionInfoLocal = Procedure.newBuilder().name("SYSCS_GET_VERSION_INFO_LOCAL")
                .numOutputParams(0)
                .numResultSets(1)
                .sqlControl(RoutineAliasInfo.READS_SQL_DATA)
                .ownerClass(SpliceAdmin.class.getCanonicalName())
                .build();
        procedures.add(getVersionInfoLocal);

        /*
         * Procedure get write pipeline intake info
         */
        Procedure getWriteIntakeInfo = Procedure.newBuilder().name("SYSCS_GET_WRITE_INTAKE_INFO")
                .numOutputParams(0)
                .numResultSets(1)
                .ownerClass(SpliceAdmin.class.getCanonicalName())
                .build();
        procedures.add(getWriteIntakeInfo);

        /*
         * Procedure get exec service info
         */
        Procedure getExecServiceInfo = Procedure.newBuilder().name("SYSCS_GET_EXEC_SERVICE_INFO")
                .numOutputParams(0)
                .numResultSets(1)
                .ownerClass(SpliceAdmin.class.getCanonicalName())
                .build();
        procedures.add(getExecServiceInfo);

        /*
         * Procedure get each individual cache info
         */
        Procedure getCacheInfo = Procedure.newBuilder().name("SYSCS_GET_CACHE_INFO")
                .numOutputParams(0)
                .numResultSets(1)
                .ownerClass(SpliceAdmin.class.getCanonicalName())
                .build();
        procedures.add(getCacheInfo);

        /*
         * Procedure get total cache info
         */
        Procedure getTotalCacheInfo = Procedure.newBuilder().name("SYSCS_GET_TOTAL_CACHE_INFO")
                .numOutputParams(0)
                .numResultSets(1)
                .ownerClass(SpliceAdmin.class.getCanonicalName())
                .build();
        procedures.add(getTotalCacheInfo);

        /*
         * Procedures to kill stale transactions
         */
        Procedure killTransaction = Procedure.newBuilder().name("SYSCS_KILL_TRANSACTION")
                .numOutputParams(0)
                .numResultSets(0)
                .bigint("transactionId")
                .ownerClass(SpliceAdmin.class.getCanonicalName())
                .build();
        procedures.add(killTransaction);

        Procedure killStaleTransactions = Procedure.newBuilder().name("SYSCS_KILL_STALE_TRANSACTIONS")
                .numOutputParams(0)
                .numResultSets(0)
                .bigint("maximumTransactionId")
                .ownerClass(SpliceAdmin.class.getCanonicalName())
                .build();
        procedures.add(killStaleTransactions);

//                    Procedure dumpTransactions = Procedure.newBuilder().name("SYSCS_DUMP_TRANSACTIONS")
//                            .numOutputParams(0)
//                            .numResultSets(1)
//                            .ownerClass(TransactionAdmin.class.getCanonicalName())
//                            .build();
//                    procedures.add(dumpTransactions);

        Procedure currTxn = Procedure.newBuilder().name("SYSCS_GET_CURRENT_TRANSACTION")
                .numOutputParams(0)
                .numResultSets(1)
                .ownerClass(TransactionAdmin.class.getCanonicalName())
                .build();
        procedures.add(currTxn);

        Procedure activeTxn = Procedure.newBuilder().name("SYSCS_GET_ACTIVE_TRANSACTION_IDS")
                .numOutputParams(0)
                .numResultSets(1)
                .ownerClass(TransactionAdmin.class.getCanonicalName())
                .build();
        procedures.add(activeTxn);

        /*
         * Statistics procedures
         */
        Procedure collectStatsForTable = Procedure.newBuilder().name("COLLECT_TABLE_STATISTICS")
                .numOutputParams(0)
                .numResultSets(1)
                .varchar("schema",128)
                .varchar("table",1024)
                .arg("staleOnly", DataTypeDescriptor.getBuiltInDataTypeDescriptor(Types.BOOLEAN).getCatalogType())
                .ownerClass(StatisticsAdmin.class.getCanonicalName())
                .build();
        procedures.add(collectStatsForTable);

        Collection<Procedure> procs = MetadataFactoryService.newMetadataFactory().getProcedures();

        if (procs != null)
            procedures.addAll(procs);

        Procedure collectSampleStatsForTable = Procedure.newBuilder().name("COLLECT_TABLE_SAMPLE_STATISTICS")
                .numOutputParams(0)
                .numResultSets(1)
                .varchar("schema",128)
                .varchar("table",1024)
                .arg("samplePercentage", DataTypeDescriptor.getBuiltInDataTypeDescriptor(Types.DOUBLE).getCatalogType())
                .arg("staleOnly", DataTypeDescriptor.getBuiltInDataTypeDescriptor(Types.BOOLEAN).getCatalogType())
                .ownerClass(StatisticsAdmin.class.getCanonicalName())
                .build();
        procedures.add(collectSampleStatsForTable);

        Procedure collectNonMergedStatsForTable = Procedure.newBuilder().name("COLLECT_NONMERGED_TABLE_STATISTICS")
                .numOutputParams(0)
                .numResultSets(1)
                .varchar("schema",128)
                .varchar("table",1024)
                .arg("staleOnly", DataTypeDescriptor.getBuiltInDataTypeDescriptor(Types.BOOLEAN).getCatalogType())
                .ownerClass(StatisticsAdmin.class.getCanonicalName())
                .build();
        procedures.add(collectNonMergedStatsForTable);

        Procedure collectNonMergedSampleStatsForTable = Procedure.newBuilder().name("COLLECT_NONMERGED_TABLE_SAMPLE_STATISTICS")
                .numOutputParams(0)
                .numResultSets(1)
                .varchar("schema",1024)
                .varchar("table",1024)
                .arg("samplePercentage", DataTypeDescriptor.getBuiltInDataTypeDescriptor(Types.DOUBLE).getCatalogType())
                .arg("staleOnly", DataTypeDescriptor.getBuiltInDataTypeDescriptor(Types.BOOLEAN).getCatalogType())
                .ownerClass(StatisticsAdmin.class.getCanonicalName())
                .build();
        procedures.add(collectNonMergedSampleStatsForTable);

        Procedure fakeStatsForTable = Procedure.newBuilder().name("FAKE_TABLE_STATISTICS")
                .numOutputParams(0)
                .numResultSets(1)
                .modifiesSql()
                .catalog("schema")
                .catalog("table")
                .arg("rowCount", DataTypeDescriptor.getCatalogType(Types.BIGINT))
                .arg("meanRowsize", DataTypeDescriptor.getCatalogType(Types.INTEGER))
                .arg("numPartitions", DataTypeDescriptor.getCatalogType(Types.BIGINT))
                .ownerClass(StatisticsAdmin.class.getCanonicalName())
                .build();
        procedures.add(fakeStatsForTable);

        Procedure fakeStatsForColumn = Procedure.newBuilder().name("FAKE_COLUMN_STATISTICS")
                .numOutputParams(0)
                .numResultSets(1)
                .modifiesSql()
                .catalog("schema")
                .catalog("table")
                .varchar("column",1024)
                .arg("nullCountRatio", DataTypeDescriptor.getCatalogType(Types.DOUBLE))
                .arg("rowsPerValue", DataTypeDescriptor.getCatalogType(Types.BIGINT))
                .ownerClass(StatisticsAdmin.class.getCanonicalName())
                .build();
        procedures.add(fakeStatsForColumn);

        Procedure importWithBadRecords = Procedure.newBuilder().name("IMPORT_DATA")
                .numOutputParams(0).numResultSets(1).ownerClass(HdfsImport.class.getCanonicalName())
                .catalog("schemaName")
                .catalog("tableName")
                .varchar("insertColumnList",32672)
                .varchar("fileName",32672)
                .varchar("columnDelimiter",5)
                .varchar("characterDelimiter", 5)
                .varchar("timestampFormat",32672)
                .varchar("dateFormat",32672)
                .varchar("timeFormat",32672)
                .bigint("maxBadRecords")
                .varchar("badRecordDirectory",32672)
                .varchar("oneLineRecords",5)
                .varchar("charset",32672)
                .build();
        procedures.add(importWithBadRecords);


        Procedure loadReplaceProc = Procedure.newBuilder().name("LOAD_REPLACE")
                .numOutputParams(0).numResultSets(1).ownerClass(HdfsImport.class.getCanonicalName())
                .catalog("schemaName")
                .catalog("tableName")
                .varchar("insertColumnList",32672)
                .varchar("fileName",32672)
                .varchar("columnDelimiter",5)
                .varchar("characterDelimiter", 5)
                .varchar("timestampFormat",32672)
                .varchar("dateFormat",32672)
                .varchar("timeFormat",32672)
                .bigint("maxBadRecords")
                .varchar("badRecordDirectory",32672)
                .varchar("oneLineRecords",5)
                .varchar("charset",32672)
                .build();
        procedures.add(loadReplaceProc);

        Procedure importUnsafe = Procedure.newBuilder().name("IMPORT_DATA_UNSAFE")
                .numOutputParams(0).numResultSets(1).ownerClass(HdfsImport.class.getCanonicalName())
                .catalog("schemaName")
                .catalog("tableName")
                .varchar("insertColumnList",32672)
                .varchar("fileName",32672)
                .varchar("columnDelimiter",5)
                .varchar("characterDelimiter", 5)
                .varchar("timestampFormat",32672)
                .varchar("dateFormat",32672)
                .varchar("timeFormat",32672)
                .bigint("maxBadRecords")
                .varchar("badRecordDirectory",32672)
                .varchar("oneLineRecords",5)
                .varchar("charset",32672)
                .build();
        procedures.add(importUnsafe);

        Procedure bulkImportHFile = Procedure.newBuilder().name("BULK_IMPORT_HFILE")
                 .numOutputParams(0).numResultSets(1).ownerClass(HdfsImport.class.getCanonicalName())
                 .catalog("schemaName")
                 .catalog("tableName")
                 .varchar("insertColumnList",32672)
                 .varchar("fileName",32672)
                 .varchar("columnDelimiter",5)
                 .varchar("characterDelimiter", 5)
                 .varchar("timestampFormat",32672)
                 .varchar("dateFormat",32672)
                 .varchar("timeFormat",32672)
                 .bigint("maxBadRecords")
                 .varchar("badRecordDirectory",32672)
                 .varchar("oneLineRecords",5)
                 .varchar("charset",32672)
                 .varchar("bulkImportDirectory", 32672)
                 .varchar("skipSampling", 5)
                 .build();
        procedures.add(bulkImportHFile);


        Procedure sampleData = Procedure.newBuilder().name("SAMPLE_DATA")
                .numOutputParams(0).numResultSets(1).ownerClass(HdfsImport.class.getCanonicalName())
                .catalog("schemaName")
                .catalog("tableName")
                .varchar("insertColumnList",32672)
                .varchar("fileName",32672)
                .varchar("columnDelimiter",5)
                .varchar("characterDelimiter", 5)
                .varchar("timestampFormat",32672)
                .varchar("dateFormat",32672)
                .varchar("timeFormat",32672)
                .bigint("maxBadRecords")
                .varchar("badRecordDirectory",32672)
                .varchar("oneLineRecords",5)
                .varchar("charset",32672)
                .varchar("bulkImportDirectory", 32672)
                .build();
        procedures.add(sampleData);

        Procedure computeSplitKey= Procedure.newBuilder().name("COMPUTE_SPLIT_KEY")
                .numOutputParams(0).numResultSets(1).ownerClass(HdfsImport.class.getCanonicalName())
                .catalog("schemaName")
                .catalog("tableName")
                .catalog("indexName")
                .varchar("columnList",32672)
                .varchar("fileName",32672)
                .varchar("columnDelimiter",5)
                .varchar("characterDelimiter", 5)
                .varchar("timestampFormat",32672)
                .varchar("dateFormat",32672)
                .varchar("timeFormat",32672)
                .bigint("maxBadRecords")
                .varchar("badRecordDirectory",32672)
                .varchar("oneLineRecords",5)
                .varchar("charset",32672)
                .varchar("outputDirectory", 32672)
                .build();
        procedures.add(computeSplitKey);

        Procedure upport = Procedure.newBuilder().name("UPSERT_DATA_FROM_FILE")
                .numOutputParams(0).numResultSets(1).ownerClass(HdfsImport.class.getCanonicalName())
                .catalog("schemaName")
                .catalog("tableName")
                .varchar("insertColumnList",32672)
                .varchar("fileName",32672)
                .varchar("columnDelimiter",5)
                .varchar("characterDelimiter", 5)
                .varchar("timestampFormat",32672)
                .varchar("dateFormat",32672)
                .varchar("timeFormat",32672)
                .bigint("maxBadRecords")
                .varchar("badRecordDirectory",32672)
                .varchar("oneLineRecords",5)
                .varchar("charset",32672)
                .build();
        procedures.add(upport);

        Procedure merge = Procedure.newBuilder().name("MERGE_DATA_FROM_FILE")
                .numOutputParams(0).numResultSets(1).ownerClass(HdfsImport.class.getCanonicalName())
                .catalog("schemaName")
                .catalog("tableName")
                .varchar("insertColumnList",32672)
                .varchar("fileName",32672)
                .varchar("columnDelimiter",5)
                .varchar("characterDelimiter", 5)
                .varchar("timestampFormat",32672)
                .varchar("dateFormat",32672)
                .varchar("timeFormat",32672)
                .bigint("maxBadRecords")
                .varchar("badRecordDirectory",32672)
                .varchar("oneLineRecords",5)
                .varchar("charset",32672)
                .build();
        procedures.add(merge);

        Procedure dropStatsForSchema = Procedure.newBuilder().name("DROP_SCHEMA_STATISTICS")
                .numOutputParams(0)
                .numResultSets(0)
                .varchar("schema",128)
                .ownerClass(StatisticsAdmin.class.getCanonicalName())
                .build();
        procedures.add(dropStatsForSchema);

        Procedure dropStatsForTable = Procedure.newBuilder().name("DROP_TABLE_STATISTICS")
                .numOutputParams(0)
                .numResultSets(0)
                .varchar("schema",128)
                .varchar("table",1024)
                .ownerClass(StatisticsAdmin.class.getCanonicalName())
                .build();
        procedures.add(dropStatsForTable);

        Procedure collectStatsForSchema = Procedure.newBuilder().name("COLLECT_SCHEMA_STATISTICS")
                .numOutputParams(0)
                .numResultSets(1)
                .varchar("schema",128)
                .arg("staleOnly", DataTypeDescriptor.getBuiltInDataTypeDescriptor(Types.BOOLEAN).getCatalogType())
                .ownerClass(StatisticsAdmin.class.getCanonicalName())
                .build();
        procedures.add(collectStatsForSchema);

        Procedure enableStatsForColumn = Procedure.newBuilder().name("ENABLE_COLUMN_STATISTICS")
                .numOutputParams(0)
                .numResultSets(0)
                .modifiesSql()
                .varchar("schema",1024)
                .varchar("table",1024)
                .varchar("column",1024)
                .ownerClass(StatisticsAdmin.class.getCanonicalName())
                .build();
        procedures.add(enableStatsForColumn);

        Procedure disableStatsForColumn = Procedure.newBuilder().name("DISABLE_COLUMN_STATISTICS")
                .numOutputParams(0)
                .numResultSets(0)
                .modifiesSql()
                .varchar("schema",1024)
                .varchar("table",1024)
                .varchar("column",1024)
                .ownerClass(StatisticsAdmin.class.getCanonicalName())
                .build();
        procedures.add(disableStatsForColumn);

        Procedure enableStatsForAllColumns = Procedure.newBuilder().name("ENABLE_ALL_COLUMN_STATISTICS")
                .numOutputParams(0)
                .numResultSets(0)
                .modifiesSql()
                .catalog("schema")
                .catalog("table")
                .ownerClass(StatisticsAdmin.class.getCanonicalName())
                .build();
        procedures.add(enableStatsForAllColumns);

        Procedure disableStatsForAllColumns = Procedure.newBuilder().name("DISABLE_ALL_COLUMN_STATISTICS")
                .numOutputParams(0)
                .numResultSets(0)
                .modifiesSql()
                .catalog("schema")
                .catalog("table")
                .ownerClass(StatisticsAdmin.class.getCanonicalName())
                .build();
        procedures.add(disableStatsForAllColumns);

        Procedure setStatsExtrapolationForColumn = Procedure.newBuilder().name("SET_STATS_EXTRAPOLATION_FOR_COLUMN")
                .numOutputParams(0)
                .numResultSets(0)
                .modifiesSql()
                .varchar("schema",1024)
                .varchar("table",1024)
                .varchar("column",1024)
                .smallint("useExtrapolation")
                .ownerClass(StatisticsAdmin.class.getCanonicalName())
                .build();
        procedures.add(setStatsExtrapolationForColumn);

        /*
         * Procedure to get the session details
         */
        Procedure sessionInfo = Procedure.newBuilder().name("SYSCS_GET_SESSION_INFO")
                .numOutputParams(0)
                .numResultSets(1)
                .ownerClass(SpliceAdmin.class.getCanonicalName())
                .build();
        procedures.add(sessionInfo);


        /*
         * Procedure to get a list of running operations
         */
        Procedure runningOperations = Procedure.newBuilder().name("SYSCS_GET_RUNNING_OPERATIONS")
                .numOutputParams(0)
                .numResultSets(1)
                .ownerClass(SpliceAdmin.class.getCanonicalName())
                .build();
        procedures.add(runningOperations);

        /*
         * Procedure to get a list of running operations on the local server
         */
        Procedure runningOperationsLocal = Procedure.newBuilder().name("SYSCS_GET_RUNNING_OPERATIONS_LOCAL")
                .numOutputParams(0)
                .numResultSets(1)
                .ownerClass(SpliceAdmin.class.getCanonicalName())
                .build();
        procedures.add(runningOperationsLocal);


        /*
         * Procedure to kill an executing operation
         */
        Procedure killOperationLocal = Procedure.newBuilder().name("SYSCS_KILL_OPERATION_LOCAL")
                .numOutputParams(0)
                .varchar("uuid",128)
                .ownerClass(SpliceAdmin.class.getCanonicalName())
                .build();
        procedures.add(killOperationLocal);

        /*
         * Procedure to kill an executing operation
         */
        Procedure killOperation = Procedure.newBuilder().name("SYSCS_KILL_OPERATION")
                .numOutputParams(0)
                .varchar("uuid",128)
                .ownerClass(SpliceAdmin.class.getCanonicalName())
                .build();
        procedures.add(killOperation);

        /*
         * Procedure to kill an executing DRDA operation
         */
        Procedure killDrdaOperationLocal = Procedure.newBuilder().name("SYSCS_KILL_DRDA_OPERATION_LOCAL")
                .numOutputParams(0)
                .varchar("rdbIntTkn",512)
                .ownerClass(SpliceAdmin.class.getCanonicalName())
                .build();
        procedures.add(killDrdaOperationLocal);

        /*
         * Procedure to kill an executing DRDA operation
         */
        Procedure killDrdaOperation = Procedure.newBuilder().name("SYSCS_KILL_DRDA_OPERATION")
                .numOutputParams(0)
                .varchar("rdbIntTkn",512)
                .ownerClass(SpliceAdmin.class.getCanonicalName())
                .build();
        procedures.add(killDrdaOperation);


        /*
         * Procedure to get oldest active transaction id
         */
        Procedure getActiveTxn = Procedure.newBuilder().name("SYSCS_GET_OLDEST_ACTIVE_TRANSACTION")
                .numOutputParams(0)
                .numResultSets(1)
                .ownerClass(SpliceAdmin.class.getCanonicalName())
                .build();
        procedures.add(getActiveTxn);

        /*
         * Procedure to list a directory
         */
        Procedure ANALYZE_EXTERNAL_TABLE = Procedure.newBuilder().name("ANALYZE_EXTERNAL_TABLE")
                .numOutputParams(0)
                .varchar("path",1024)
                .numResultSets(1)
                .ownerClass(SpliceAdmin.class.getCanonicalName())
                .build();
        procedures.add(ANALYZE_EXTERNAL_TABLE);

        /*
         * Procedure to list a directory
         */
        Procedure ls = Procedure.newBuilder().name("LIST_DIRECTORY")
                .numOutputParams(0)
                .varchar("path",1024)
                .numResultSets(1)
                .ownerClass(SpliceAdmin.class.getCanonicalName())
                .build();
        procedures.add(ls);

        /*
         * Procedure to delegate HDFS operations
         */
        Procedure hdfsOperation = Procedure.newBuilder().name("SYSCS_HDFS_OPERATION")
                .numOutputParams(0)
                .varchar("path",128)
                .varchar("op", 64)
                .numResultSets(1)
                .ownerClass(SpliceAdmin.class.getCanonicalName())
                .build();
        procedures.add(hdfsOperation);

        /*
         * Procedure to delegate HBase operations
         */
        Procedure hbaseOperation = Procedure.newBuilder().name("SYSCS_HBASE_OPERATION")
                .numOutputParams(0)
                .varchar("table",128)
                .varchar("op", 64)
                .blob("request")
                .numResultSets(1)
                .ownerClass(SpliceAdmin.class.getCanonicalName())
                .build();
        procedures.add(hbaseOperation);

        /*
         * Procedure to get Splice Token
         */
        Procedure getToken = Procedure.newBuilder().name("SYSCS_GET_SPLICE_TOKEN")
                .numOutputParams(0)
                .varchar("username",256)
                .numResultSets(1)
                .ownerClass(SpliceAdmin.class.getCanonicalName())
                .build();
        procedures.add(getToken);

        /*
         * Procedure to cancel a Splice Token
         */
        Procedure cancelToken = Procedure.newBuilder().name("SYSCS_CANCEL_SPLICE_TOKEN")
                .numOutputParams(0)
                .blob("request")
                .numResultSets(0)
                .ownerClass(SpliceAdmin.class.getCanonicalName())
                .build();
        procedures.add(cancelToken);

        /*
         * Procedure to elevate a transaction
         */
        Procedure elevProc = Procedure.newBuilder().name("SYSCS_ELEVATE_TRANSACTION")
                .numOutputParams(0)
                .numResultSets(0)
                .varchar("tableName", 128) // input
                .ownerClass(TransactionAdmin.class.getCanonicalName())
                .build();
        procedures.add(elevProc);

        /*
         * Procedure to start a child transaction
         */
        Procedure childTxnProc = Procedure.newBuilder().name("SYSCS_START_CHILD_TRANSACTION")
                .numOutputParams(0)
                .numResultSets(1)
                .bigint("parentTransactionId") // input
                .varchar("tableName", 128) // input
                .ownerClass(TransactionAdmin.class.getCanonicalName())
                .build();
        procedures.add(childTxnProc);

        /*
         * Procedure to commit a child transaction
         */
        Procedure commitTxnProc = Procedure.newBuilder().name("SYSCS_COMMIT_CHILD_TRANSACTION")
                .numOutputParams(0)
                .numResultSets(0)
                .bigint("childTransactionId") // input
                .ownerClass(TransactionAdmin.class.getCanonicalName())
                .build();
        procedures.add(commitTxnProc);

        /*
         * Procedure to get the log level for the given logger
         */
        Procedure getLoggerLevel = Procedure.newBuilder().name("SYSCS_GET_LOGGER_LEVEL")
                .numOutputParams(0)
                .numResultSets(1)
                .varchar("loggerName", 128)
                .sqlControl(RoutineAliasInfo.READS_SQL_DATA)
                .ownerClass(SpliceAdmin.class.getCanonicalName())
                .build();
        procedures.add(getLoggerLevel);

        Procedure getLoggerLevelLocal = Procedure.newBuilder().name("SYSCS_GET_LOGGER_LEVEL_LOCAL")
                .numOutputParams(0)
                .numResultSets(1)
                .varchar("loggerName", 128)
                .sqlControl(RoutineAliasInfo.READS_SQL_DATA)
                .ownerClass(SpliceAdmin.class.getCanonicalName())
                .build();
        procedures.add(getLoggerLevelLocal);

        /*
         * Procedure to set the log level for the given logger
         */
        Procedure setLoggerLevel = Procedure.newBuilder().name("SYSCS_SET_LOGGER_LEVEL")
                .numOutputParams(0)
                .numResultSets(0)
                .varchar("loggerName", 128)
                .varchar("loggerLevel", 128)
                .modifiesSql() // restriction execution
                .ownerClass(SpliceAdmin.class.getCanonicalName())
                .build();
        procedures.add(setLoggerLevel);

        Procedure setLoggerLevelLocal = Procedure.newBuilder().name("SYSCS_SET_LOGGER_LEVEL_LOCAL")
                .numOutputParams(0)
                .numResultSets(0)
                .varchar("loggerName", 128)
                .varchar("loggerLevel", 128)
                .modifiesSql() // restriction execution
                .ownerClass(SpliceAdmin.class.getCanonicalName())
                .build();
        procedures.add(setLoggerLevelLocal);

        /*
         * Procedure to get all the splice logger names in the system
         */
        Procedure getLoggers = Procedure.newBuilder().name("SYSCS_GET_LOGGERS")
                .numOutputParams(0)
                .numResultSets(1)
                .ownerClass(SpliceAdmin.class.getCanonicalName())
                .build();
        procedures.add(getLoggers);

        Procedure getLoggersLocal = Procedure.newBuilder().name("SYSCS_GET_LOGGERS_LOCAL")
                .numOutputParams(0)
                .numResultSets(1)
                .ownerClass(SpliceAdmin.class.getCanonicalName())
                .build();
        procedures.add(getLoggersLocal);

        /*
         * Procedure get table info in all schema
         */
        Procedure getSchemaInfo = Procedure.newBuilder().name("SYSCS_GET_SCHEMA_INFO")
                .numOutputParams(0)
                .numResultSets(1)
                .ownerClass(SpliceAdmin.class.getCanonicalName())
                .build();
        procedures.add(getSchemaInfo);

        /*
         * Procedure to perform major compaction on all tables in a schema
         */
        Procedure majorComactionOnSchema = Procedure.newBuilder().name("SYSCS_PERFORM_MAJOR_COMPACTION_ON_SCHEMA")
                .varchar("schemaName", 128)
                .numOutputParams(0)
                .numResultSets(0)
                .ownerClass(SpliceAdmin.class.getCanonicalName())
                .build();
        procedures.add(majorComactionOnSchema);

        /*
         * Procedure to perform major compaction on a table in a schema
         */
        Procedure majorComactionOnTable = Procedure.newBuilder().name("SYSCS_PERFORM_MAJOR_COMPACTION_ON_TABLE")
                .varchar("schemaName", 128)
                .varchar("tableName", 128)
                .numOutputParams(0)
                .numResultSets(0)
                .ownerClass(SpliceAdmin.class.getCanonicalName())
                .build();
        procedures.add(majorComactionOnTable);

        /*
         * Procedure to perform major flush on a table in a schema
         */
        Procedure flushTable = Procedure.newBuilder().name("SYSCS_FLUSH_TABLE")
                .varchar("schemaName", 128)
                .varchar("tableName", 128)
                .numOutputParams(0)
                .numResultSets(0)
                .ownerClass(SpliceAdmin.class.getCanonicalName())
                .build();
        procedures.add(flushTable);

        /*
         * Procedure to delete rows from data dictionary
         */
        Procedure dictionaryDelete = Procedure.newBuilder().name("SYSCS_DICTIONARY_DELETE")
                .integer("conglomerateId")
                .varchar("rowId", 1024)
                .numOutputParams(0)
                .numResultSets(0)
                .ownerClass(SpliceAdmin.class.getCanonicalName())
                .build();
        procedures.add(dictionaryDelete);

        /*
         * Procedure to get all the information related to the execution plans of the stored prepared statements (metadata queries).
         */
        Procedure getStoredStatementPlanInfo = Procedure.newBuilder().name("SYSCS_GET_STORED_STATEMENT_PLAN_INFO")
                .numOutputParams(0)
                .numResultSets(1)
                .ownerClass(SpliceAdmin.class.getCanonicalName())
                .build();
        procedures.add(getStoredStatementPlanInfo);

        /*
         * Procedure to print all of the properties (JVM, Service, Database, App).
         */
        Procedure getAllSystemProperties = Procedure.newBuilder().name("SYSCS_GET_ALL_PROPERTIES")
                .numOutputParams(0)
                .numResultSets(1)
                .ownerClass(SpliceAdmin.class.getCanonicalName())
                .build();
        procedures.add(getAllSystemProperties);

        Procedure vacuum = Procedure.newBuilder().name("VACUUM")
                .numOutputParams(0)
                .numResultSets(0)
                .ownerClass(SpliceAdmin.class.getCanonicalName())
                .build();
        procedures.add(vacuum);


        /*
         * Procedure to return timestamp generator info
         */
        procedures.add(Procedure.newBuilder().name("SYSCS_GET_TIMESTAMP_GENERATOR_INFO")
                .numOutputParams(0)
                .numResultSets(1)
                .ownerClass(TimestampAdmin.class.getCanonicalName())
                .build());

        /*
         * Procedure to return timestamp request info
         */
        procedures.add(Procedure.newBuilder().name("SYSCS_GET_TIMESTAMP_REQUEST_INFO")
                .numOutputParams(0)
                .numResultSets(1)
                .ownerClass(TimestampAdmin.class.getCanonicalName())
                .build());

        /*
         * Procedure to delete a backup
         */
        procedures.add(Procedure.newBuilder().name("SYSCS_DELETE_BACKUP")
                .numOutputParams(0)
                .numResultSets(1)
                .ownerClass(BackupSystemProcedures.class.getCanonicalName())
                .bigint("backupId")
                .build());

        /*
         * Procedure to delete backups in a time window
         */
        procedures.add(Procedure.newBuilder().name("SYSCS_DELETE_OLD_BACKUPS")
                .numOutputParams(0)
                .numResultSets(1)
                .ownerClass(BackupSystemProcedures.class.getCanonicalName())
                .integer("backupWindow")
                .build());

        procedures.add(Procedure.newBuilder().name("SYSCS_BACKUP_DATABASE_ASYNC")
                .numOutputParams(0).numResultSets(1).ownerClass(BackupSystemProcedures.class.getCanonicalName())
                .varchar("directory", 32672)
                .varchar("type", 32672)
                .build());

        procedures.add(Procedure.newBuilder().name("SYSCS_RESTORE_DATABASE_ASYNC")
                .numOutputParams(0).numResultSets(1).ownerClass(BackupSystemProcedures.class.getCanonicalName())
                .varchar("directory", 32672)
                .bigint("backupId")
                .arg("validate", DataTypeDescriptor.getBuiltInDataTypeDescriptor(Types.BOOLEAN).getCatalogType())
                .build());

        procedures.add(Procedure.newBuilder().name("VALIDATE_BACKUP")
                .numOutputParams(0).numResultSets(1).ownerClass(BackupSystemProcedures.class.getCanonicalName())
                .varchar("directory", 32672)
                .bigint("backupId")
                .build());

        procedures.add(Procedure.newBuilder().name("VALIDATE_TABLE_BACKUP")
                .numOutputParams(0).numResultSets(1).ownerClass(BackupSystemProcedures.class.getCanonicalName())
                .catalog("schemaName")
                .catalog("tableName")
                .varchar("directory", 32672)
                .bigint("backupId")
                .build());

        procedures.add(Procedure.newBuilder().name("VALIDATE_SCHEMA_BACKUP")
                .numOutputParams(0).numResultSets(1).ownerClass(BackupSystemProcedures.class.getCanonicalName())
                .catalog("schemaName")
                .varchar("directory", 32672)
                .bigint("backupId")
                .build());
        /*
         * Procedure to get a database property on all region servers in the cluster.
         */
        procedures.add(Procedure.newBuilder().name("SYSCS_GET_GLOBAL_DATABASE_PROPERTY")
                .numOutputParams(0)
                .numResultSets(1)
                .ownerClass(SpliceAdmin.class.getCanonicalName())
                .modifiesSql()
                .returnType(null).isDeterministic(false)
                .catalog("KEY")
                .build());

        /*
         * Procedure to set a database property on all region servers in the cluster.
         */
        procedures.add(Procedure.newBuilder().name("SYSCS_SET_GLOBAL_DATABASE_PROPERTY")
                .numOutputParams(0)
                .numResultSets(1)
                .ownerClass(SpliceAdmin.class.getCanonicalName())
                .modifiesSql() // restrict execution
                .returnType(null).isDeterministic(false)
                .catalog("KEY")
                .varchar("VALUE", Limits.DB2_VARCHAR_MAXWIDTH)
                .build());

        /*
         * Procedure to get all database properties
         */
        procedures.add(Procedure.newBuilder().name("SYSCS_GET_GLOBAL_DATABASE_PROPERTIES")
                .numOutputParams(0)
                .numResultSets(1)
                .ownerClass(SpliceAdmin.class.getCanonicalName())
                .modifiesSql() // restrict execution
                .returnType(null).isDeterministic(false)
                .varchar("FILTER", Limits.DB2_VARCHAR_MAXWIDTH)
                .arg("validate", DataTypeDescriptor.getBuiltInDataTypeDescriptor(Types.BOOLEAN).getCatalogType())
                .build());

        /*
         * Procedure to enable splice enterprise version
         */
        procedures.add(Procedure.newBuilder().name("SYSCS_ENABLE_ENTERPRISE")
                .numOutputParams(0)
                .numResultSets(0)
                .ownerClass(SpliceAdmin.class.getCanonicalName())
                .sqlControl(RoutineAliasInfo.MODIFIES_SQL_DATA).returnType(null).isDeterministic(false)
                .varchar("VALUE", Limits.DB2_VARCHAR_MAXWIDTH)
                .build());

        /*
         * Procedure to empty the statement caches on all region servers in the cluster.
         * Essentially a wrapper around the Derby version of SYSCS_EMPTY_STATEMENT_CACHE
         * which only operates on a single node.
         *
         * Also, a procedure to show a list of all cached statements across region servers
         * in the cluster.
         */
        procedures.add(Procedure.newBuilder().name("SYSCS_EMPTY_GLOBAL_STATEMENT_CACHE")
                .numOutputParams(0)
                .numResultSets(0)
                .ownerClass(SpliceAdmin.class.getCanonicalName())
                .sqlControl(RoutineAliasInfo.NO_SQL).returnType(null).isDeterministic(false)
                .build());

        procedures.add(Procedure.newBuilder().name("SYSCS_EMPTY_GLOBAL_STORED_STATEMENT_CACHE")
                .numOutputParams(0)
                .numResultSets(0)
                .ownerClass(SpliceAdmin.class.getCanonicalName())
                .sqlControl(RoutineAliasInfo.NO_SQL).returnType(null).isDeterministic(false)
                .build());

        procedures.add(Procedure.newBuilder().name("SYSCS_INVALIDATE_STORED_STATEMENTS")
                .numOutputParams(0)
                .numResultSets(0)
                .ownerClass(SpliceAdmin.class.getCanonicalName())
                .sqlControl(RoutineAliasInfo.NO_SQL).returnType(null).isDeterministic(false)
                .build());

        procedures.add(Procedure.newBuilder().name("GET_ACTIVATION")
                .numOutputParams(0)
                .numResultSets(1)
                .ownerClass(SpliceAdmin.class.getCanonicalName())
                .returnType(null).isDeterministic(false)
                .varchar("statement", Limits.DB2_VARCHAR_MAXWIDTH)
                .build());

        procedures.add(Procedure.newBuilder().name("SYSCS_GET_CACHED_STATEMENTS")
                .numOutputParams(0)
                .numResultSets(1)
                .ownerClass(SpliceAdmin.class.getCanonicalName())
                .sqlControl(RoutineAliasInfo.READS_SQL_DATA)
                .returnType(null)
                .isDeterministic(false)
                .build()
        );

        procedures.add(Procedure.newBuilder().name("SYSCS_GET_CACHED_STATEMENTS_LOCAL")
               .numOutputParams(0)
               .numResultSets(1)
               .ownerClass(SpliceAdmin.class.getCanonicalName())
               .sqlControl(RoutineAliasInfo.READS_SQL_DATA)
               .returnType(null)
               .isDeterministic(false)
               .build()
        );

        // Stored procedure that updates the owner (authorization id) of an existing schema.
        procedures.add(Procedure.newBuilder().name("SYSCS_UPDATE_SCHEMA_OWNER")
            .numOutputParams(0)
            .numResultSets(0)
            .ownerClass(SpliceAdmin.class.getCanonicalName())
            .sqlControl(RoutineAliasInfo.MODIFIES_SQL_DATA)
            .returnType(null)
            .isDeterministic(false)
            .varchar("schemaName", 128)
            .varchar("ownerName", 128)
            .build());

        procedures.add(Procedure.newBuilder().name("SYSCS_GET_RUNNING_BACKUPS")
                .numOutputParams(0)
                .numResultSets(1)
                .ownerClass(BackupSystemProcedures.class.getCanonicalName())
                .returnType(null).isDeterministic(false)
                .build());

        procedures.add(Procedure.newBuilder().name("SYSCS_GET_TABLE_COUNT")
                .numOutputParams(0)
                .numResultSets(1)
                .ownerClass(SpliceAdmin.class.getCanonicalName())
                .returnType(null).isDeterministic(false)
                .build());

        procedures.add(Procedure.newBuilder().name("SYSCS_IS_MEM_PLATFORM")
                .numOutputParams(0)
                .numResultSets(1)
                .ownerClass(SpliceAdmin.class.getCanonicalName())
                .returnType(null).isDeterministic(false)
                .build());

        procedures.add(Procedure.newBuilder().name("SYSCS_CANCEL_BACKUP")
                .numOutputParams(0)
                .bigint("backupId")
                .numResultSets(0)
                .ownerClass(BackupSystemProcedures.class.getCanonicalName())
                .returnType(null).isDeterministic(false)
                .build());

        procedures.add(Procedure.newBuilder().name("SYSCS_RESTORE_DATABASE_OWNER")
                .numOutputParams(0)
                .numResultSets(0)
                .ownerClass(SpliceAdmin.class.getCanonicalName())
                .modifiesSql() // restriction execution
                .returnType(null).isDeterministic(false)
                .build());

        procedures.add(Procedure.newBuilder().name("SYSCS_BACKUP_TABLE")
                .numOutputParams(0)
                .numResultSets(1)
                .ownerClass(BackupSystemProcedures.class.getCanonicalName())
                .catalog("schemaName")
                .catalog("tableName")
                .varchar("directory", 32672)
                .varchar("type", 30)
                .returnType(null).isDeterministic(false)
                .build());

        procedures.add(Procedure.newBuilder().name("SYSCS_RESTORE_TABLE")
                .numOutputParams(0)
                .numResultSets(1)
                .ownerClass(BackupSystemProcedures.class.getCanonicalName())
                .catalog("destSchema")
                .catalog("destTable")
                .catalog("sourceSchema")
                .catalog("sourceTable")
                .varchar("directory", 32672)
                .bigint("backupId")
                .arg("validate", DataTypeDescriptor.getBuiltInDataTypeDescriptor(Types.BOOLEAN).getCatalogType())
                .returnType(null).isDeterministic(false)
                .build());

        procedures.add(Procedure.newBuilder().name("SYSCS_BACKUP_SCHEMA")
                .numOutputParams(0)
                .numResultSets(1)
                .ownerClass(BackupSystemProcedures.class.getCanonicalName())
                .catalog("schemaName")
                .varchar("directory", 32672)
                .varchar("type", 30)
                .returnType(null).isDeterministic(false)
                .build());

        procedures.add(Procedure.newBuilder().name("SYSCS_RESTORE_SCHEMA")
                .numOutputParams(0)
                .numResultSets(1)
                .ownerClass(BackupSystemProcedures.class.getCanonicalName())
                .catalog("destSchema")
                .catalog("sourceSchema")
                .varchar("directory", 32672)
                .bigint("backupId")
                .arg("validate", DataTypeDescriptor.getBuiltInDataTypeDescriptor(Types.BOOLEAN).getCatalogType())
                .returnType(null).isDeterministic(false)
                .build());

        procedures.add(Procedure.newBuilder().name("SYSCS_RESTORE_DATABASE_TO_TIMESTAMP")
                .numOutputParams(0).numResultSets(1).ownerClass(BackupSystemProcedures.class.getCanonicalName())
                .varchar("directory", 32672)
                .bigint("backupId")
                .arg("validate", DataTypeDescriptor.getBuiltInDataTypeDescriptor(Types.BOOLEAN).getCatalogType())
                .varchar("pointInTime", 100)
                .build());

        procedures.add(Procedure.newBuilder().name("SYSCS_RESTORE_DATABASE_TO_TRANSACTION")
                .numOutputParams(0).numResultSets(1).ownerClass(BackupSystemProcedures.class.getCanonicalName())
                .varchar("directory", 32672)
                .bigint("backupId")
                .arg("validate", DataTypeDescriptor.getBuiltInDataTypeDescriptor(Types.BOOLEAN).getCatalogType())
                .bigint("transactionId")
                .build());

        procedures.add(Procedure.newBuilder().name("SYSCS_ROLLBACK_DATABASE_TO_TRANSACTION")
                .numOutputParams(0).numResultSets(1).ownerClass(BackupSystemProcedures.class.getCanonicalName())
<<<<<<< HEAD
                .bigint("transactionId")
=======
>>>>>>> a72990b0
                .build());

        procedures.add(Procedure.newBuilder().name("SYSCS_SAVE_SOURCECODE")
                .numResultSets(0).numOutputParams(0).modifiesSql()
                .returnType(null).isDeterministic(false)
                .ownerClass(SpliceAdmin.class.getCanonicalName())
                .catalog("schemaName")
                .catalog("objectName")
                .varchar("objectType", 32)
                .varchar("objectForm", 32)
                .catalog("definerName")
                .arg("sourceCode", DataTypeDescriptor.getCatalogType(Types.BLOB,64*1024*1024))
                .build());

        Procedure purgeDeletedRows = Procedure.newBuilder().name("SET_PURGE_DELETED_ROWS")
                .catalog("schemaName")
                .catalog("tableName")
                .varchar("enable", 5)
                .numOutputParams(0)
                .numResultSets(0)
                .ownerClass(SpliceAdmin.class.getCanonicalName())
                .build();
        procedures.add(purgeDeletedRows);

        Procedure minRetentionPeriod = Procedure.newBuilder().name("SET_MIN_RETENTION_PERIOD")
                .catalog("schemaName")
                .catalog("tableName")
                .bigint("minRetentionPeriod")
                .numOutputParams(0)
                .numResultSets(0)
                .ownerClass(SpliceAdmin.class.getCanonicalName())
                .build();
        procedures.add(minRetentionPeriod);

        Procedure snapshotSchema = Procedure.newBuilder().name("SNAPSHOT_SCHEMA")
                .varchar("schemaName", 128)
                .varchar("snapshotName", 128)
                .numOutputParams(0)
                .numResultSets(0)
                .ownerClass(SpliceAdmin.class.getCanonicalName())
                .build();
        procedures.add(snapshotSchema);

        Procedure snapshotTable = Procedure.newBuilder().name("SNAPSHOT_TABLE")
                .varchar("schemaName", 128)
                .varchar("tableName", 128)
                .varchar("snapshotName", 128)
                .numOutputParams(0)
                .numResultSets(0)
                .ownerClass(SpliceAdmin.class.getCanonicalName())
                .build();
        procedures.add(snapshotTable);

        Procedure deleteSnapshot = Procedure.newBuilder().name("DELETE_SNAPSHOT")
                .varchar("snapshotName", 128)
                .numOutputParams(0)
                .numResultSets(0)
                .ownerClass(SpliceAdmin.class.getCanonicalName())
                .build();
        procedures.add(deleteSnapshot);

        Procedure restoreSnapshot = Procedure.newBuilder().name("RESTORE_SNAPSHOT")
                .varchar("snapshotName", 128)
                .numOutputParams(0)
                .numResultSets(0)
                .ownerClass(SpliceAdmin.class.getCanonicalName())
                .build();
        procedures.add(restoreSnapshot);

        Procedure getEncodedRegionName = Procedure.newBuilder().name("GET_ENCODED_REGION_NAME")
                .catalog("schemaName")
                .catalog("tableName")
                .catalog("indexName")
                .varchar("splitKey", 32672)
                .varchar("columnDelimiter",5)
                .varchar("characterDelimiter", 5)
                .varchar("timestampFormat",32672)
                .varchar("dateFormat",32672)
                .varchar("timeFormat",32672)
                .numOutputParams(0)
                .numResultSets(1)
                .ownerClass(SpliceRegionAdmin.class.getCanonicalName())
                .build();
        procedures.add(getEncodedRegionName);

        Procedure getSplitKey = Procedure.newBuilder().name("GET_START_KEY")
                .catalog("schemaName")
                .catalog("tableName")
                .catalog("indexName")
                .varchar("encodedRegionName", 128)
                .numOutputParams(0)
                .numResultSets(1)
                .ownerClass(SpliceRegionAdmin.class.getCanonicalName())
                .build();
        procedures.add(getSplitKey);

        Procedure compactRegion = Procedure.newBuilder().name("COMPACT_REGION")
                .catalog("schemaName")
                .catalog("tableName")
                .catalog("indexName")
                .varchar("regionName", 128)
                .numOutputParams(0)
                .numResultSets(0)
                .ownerClass(SpliceRegionAdmin.class.getCanonicalName())
                .build();
        procedures.add(compactRegion);

        Procedure majorCompactRegion = Procedure.newBuilder().name("MAJOR_COMPACT_REGION")
                .catalog("schemaName")
                .catalog("tableName")
                .catalog("indexName")
                .varchar("regionName", 128)
                .numOutputParams(0)
                .numResultSets(0)
                .ownerClass(SpliceRegionAdmin.class.getCanonicalName())
                .build();
        procedures.add(majorCompactRegion);

        Procedure mergeRegion = Procedure.newBuilder().name("MERGE_REGIONS")
                .catalog("schemaName")
                .catalog("tableName")
                .catalog("indexName")
                .varchar("regionName1", 128)
                .varchar("regionName2", 128)
                .numOutputParams(0)
                .numResultSets(0)
                .ownerClass(SpliceRegionAdmin.class.getCanonicalName())
                .build();
        procedures.add(mergeRegion);

        Procedure getAllRegions = Procedure.newBuilder().name("GET_REGIONS")
                .catalog("schemaName")
                .catalog("tableName")
                .catalog("indexName")
                .varchar("startKey", 32672)
                .varchar("endKey", 32672)
                .varchar("columnDelimiter",5)
                .varchar("characterDelimiter", 5)
                .varchar("timestampFormat",32672)
                .varchar("dateFormat",32672)
                .varchar("timeFormat",32672)
                .numOutputParams(0)
                .numResultSets(1)
                .ownerClass(SpliceRegionAdmin.class.getCanonicalName())
                .build();
        procedures.add(getAllRegions);

        Procedure deleteRegion = Procedure.newBuilder().name("DELETE_REGION")
                .catalog("schemaName")
                .catalog("tableName")
                .catalog("indexName")
                .varchar("regionName", 128)
                .varchar("merge", 5)
                .numOutputParams(0)
                .numResultSets(0)
                .ownerClass(SpliceRegionAdmin.class.getCanonicalName())
                .build();
        procedures.add(deleteRegion);

        Procedure invalidateLocalCache = Procedure.newBuilder().name("INVALIDATE_DICTIONARY_CACHE")
                .numOutputParams(0)
                .numResultSets(0)
                .ownerClass(SpliceAdmin.class.getCanonicalName())
                .build();
        procedures.add(invalidateLocalCache);

        Procedure invalidateGlobalCache = Procedure.newBuilder().name("INVALIDATE_GLOBAL_DICTIONARY_CACHE")
                .numOutputParams(0)
                .numResultSets(0)
                .ownerClass(SpliceAdmin.class.getCanonicalName())
                .build();
        procedures.add(invalidateGlobalCache);

        Procedure checkTable = Procedure.newBuilder().name("CHECK_TABLE")
                .catalog("schemaName")
                .catalog("tableName")
                .catalog("indexName")
                .integer("level")
                .varchar("outputFile", 32672)
                .numOutputParams(0)
                .numResultSets(1)
                .ownerClass(SpliceTableAdmin.class.getCanonicalName())
                .build();
        procedures.add(checkTable);

        Procedure fixTable = Procedure.newBuilder().name("FIX_TABLE")
                .catalog("schemaName")
                .catalog("tableName")
                .catalog("indexName")
                .varchar("outputFile", 32672)
                .numOutputParams(0)
                .numResultSets(1)
                .ownerClass(SpliceTableAdmin.class.getCanonicalName())
                .build();
        procedures.add(fixTable);

        Procedure showCreateTable = Procedure.newBuilder().name("SHOW_CREATE_TABLE")
                .numOutputParams(0)
                .numResultSets(1)
                .varchar("schemaName", 128)
                .varchar("tableName", 128)
                .ownerClass(SpliceAdmin.class.getCanonicalName())
                .build();
        procedures.add(showCreateTable);

        Procedure addPeer = Procedure.newBuilder().name("ADD_PEER")
                .numOutputParams(0)
                .numResultSets(1)
                .smallint("peerId")
                .varchar("clusterKey", 32672)
                .arg("enabled", DataTypeDescriptor.getBuiltInDataTypeDescriptor(Types.BOOLEAN).getCatalogType())
                .ownerClass(ReplicationSystemProcedure.class.getCanonicalName())
                .build();
        procedures.add(addPeer);

        Procedure removePeer = Procedure.newBuilder().name("REMOVE_PEER")
                .numOutputParams(0)
                .numResultSets(1)
                .smallint("peerId")
                .ownerClass(ReplicationSystemProcedure.class.getCanonicalName())
                .build();
        procedures.add(removePeer);

        Procedure enablePeer = Procedure.newBuilder().name("ENABLE_PEER")
                .numOutputParams(0)
                .numResultSets(1)
                .smallint("peerId")
                .ownerClass(ReplicationSystemProcedure.class.getCanonicalName())
                .build();
        procedures.add(enablePeer);

        Procedure disablePeer = Procedure.newBuilder().name("DISABLE_PEER")
                .numOutputParams(0)
                .numResultSets(1)
                .smallint("peerId")
                .ownerClass(ReplicationSystemProcedure.class.getCanonicalName())
                .build();
        procedures.add(disablePeer);

        Procedure enableTableReplication = Procedure.newBuilder().name("ENABLE_TABLE_REPLICATION")
                .numOutputParams(0)
                .numResultSets(1)
                .ownerClass(ReplicationSystemProcedure.class.getCanonicalName())
                .catalog("schemaName")
                .catalog("tableName")
                .build();
        procedures.add(enableTableReplication);

        Procedure disableTableReplication = Procedure.newBuilder().name("DISABLE_TABLE_REPLICATION")
                .numOutputParams(0)
                .numResultSets(1)
                .ownerClass(ReplicationSystemProcedure.class.getCanonicalName())
                .catalog("schemaName")
                .catalog("tableName")
                .build();
        procedures.add(disableTableReplication);

        Procedure setReplicationRole = Procedure.newBuilder().name("SET_REPLICATION_ROLE")
                .numOutputParams(0)
                .numResultSets(1)
                .ownerClass(ReplicationSystemProcedure.class.getCanonicalName())
                .varchar("role", 10)
                .build();
        procedures.add(setReplicationRole);

        Procedure getReplicationRole = Procedure.newBuilder().name("GET_REPLICATION_ROLE")
                .numOutputParams(0)
                .numResultSets(1)
                .ownerClass(ReplicationSystemProcedure.class.getCanonicalName())
                .build();
        procedures.add(getReplicationRole);

        Procedure updateAllSystemProcedures = Procedure.newBuilder()
                .name("SYSCS_UPDATE_ALL_SYSTEM_PROCEDURES")
                .numOutputParams(0).numResultSets(0).modifiesSql()
                .returnType(null).isDeterministic(false)
                .ownerClass(SpliceAdmin.class.getCanonicalName())
                .build();
        procedures.add(updateAllSystemProcedures);

        Procedure updateSystemProcedure = Procedure.newBuilder().name("SYSCS_UPDATE_SYSTEM_PROCEDURE")
                .numOutputParams(0).numResultSets(0).modifiesSql()
                .returnType(null).isDeterministic(false)
                .ownerClass(SpliceAdmin.class.getCanonicalName())
                .catalog("schemaName")
                .catalog("procName")
                .build();
        procedures.add(updateSystemProcedure);

        Procedure enableSchemaReplication = Procedure.newBuilder().name("ENABLE_SCHEMA_REPLICATION")
                .numOutputParams(0)
                .numResultSets(1)
                .ownerClass(ReplicationSystemProcedure.class.getCanonicalName())
                .catalog("schemaName")
                .build();
        procedures.add(enableSchemaReplication);


        Procedure disableSchemaReplication = Procedure.newBuilder().name("DISABLE_SCHEMA_REPLICATION")
                .numOutputParams(0)
                .numResultSets(1)
                .ownerClass(ReplicationSystemProcedure.class.getCanonicalName())
                .catalog("schemaName")
                .build();
        procedures.add(disableSchemaReplication);

        Procedure enableDatabaseReplication = Procedure.newBuilder().name("ENABLE_DATABASE_REPLICATION")
                .numOutputParams(0)
                .numResultSets(1)
                .ownerClass(ReplicationSystemProcedure.class.getCanonicalName())
                .build();
        procedures.add(enableDatabaseReplication);

        Procedure disableDatabaseReplication = Procedure.newBuilder().name("DISABLE_DATABASE_REPLICATION")
                .numOutputParams(0)
                .numResultSets(1)
                .ownerClass(ReplicationSystemProcedure.class.getCanonicalName())
                .build();
        procedures.add(disableDatabaseReplication);

        Procedure getClusterKey = Procedure.newBuilder().name("GET_CLUSTER_KEY")
                .numOutputParams(0)
                .numResultSets(1)
                .ownerClass(ReplicationSystemProcedure.class.getCanonicalName())
                .build();
        procedures.add(getClusterKey);

        Procedure getPeers = Procedure.newBuilder().name("LIST_PEERS")
                .numOutputParams(0)
                .numResultSets(1)
                .ownerClass(ReplicationSystemProcedure.class.getCanonicalName())
                .build();
        procedures.add(getPeers);

        Procedure getWalPositions = Procedure.newBuilder().name("GET_REPLICATED_WAL_POSITIONS")
                .numOutputParams(0)
                .smallint("peerId")
                .numResultSets(1)
                .ownerClass(ReplicationSystemProcedure.class.getCanonicalName())
                .build();
        procedures.add(getWalPositions);

        Procedure getWalPosition = Procedure.newBuilder().name("GET_REPLICATED_WAL_POSITION")
                .numOutputParams(0)
                .varchar("wal",32672)
                .numResultSets(1)
                .ownerClass(ReplicationSystemProcedure.class.getCanonicalName())
                .build();
        procedures.add(getWalPosition);

        Procedure getReplicationProgress = Procedure.newBuilder().name("GET_REPLICATION_PROGRESS")
                .numOutputParams(0)
                .numResultSets(1)
                .ownerClass(ReplicationSystemProcedure.class.getCanonicalName())
                .build();
        procedures.add(getReplicationProgress);

        Procedure dumpUnreplicatedWals = Procedure.newBuilder().name("DUMP_UNREPLICATED_WALS")
                .numOutputParams(0)
                .numResultSets(1)
                .ownerClass(ReplicationSystemProcedure.class.getCanonicalName())
                .build();
        procedures.add(dumpUnreplicatedWals);

        Procedure replicationEnabled = Procedure.newBuilder().name("REPLICATION_ENABLED")
                .numOutputParams(0)
                .catalog("schemaName")
                .catalog("tableName")
                .numResultSets(1)
                .ownerClass(ReplicationSystemProcedure.class.getCanonicalName())
                .build();
        procedures.add(replicationEnabled);

        Procedure beginRollingUpgrade = Procedure.newBuilder().name("BEGIN_ROLLING_UPGRADE")
                .numOutputParams(0)
                .numResultSets(1)
                .ownerClass(UpgradeSystemProcedures.class.getCanonicalName())
                .build();
        procedures.add(beginRollingUpgrade);

        Procedure endRollingUpgrade = Procedure.newBuilder().name("END_ROLLING_UPGRADE")
                .numOutputParams(0)
                .numResultSets(1)
                .ownerClass(UpgradeSystemProcedures.class.getCanonicalName())
                .build();
        procedures.add(endRollingUpgrade);

        Procedure unloadRegions = Procedure.newBuilder().name("UNLOAD_REGIONS")
                .numOutputParams(0)
                .numResultSets(1)
                .varchar("hostAndPort", 32672)
                .ownerClass(UpgradeSystemProcedures.class.getCanonicalName())
                .build();
        procedures.add(unloadRegions);

        Procedure loadRegions = Procedure.newBuilder().name("LOAD_REGIONS")
                .numOutputParams(0)
                .numResultSets(1)
                .varchar("hostAndPort", 32672)
                .ownerClass(UpgradeSystemProcedures.class.getCanonicalName())
                .build();
        procedures.add(loadRegions);

        Procedure restartOlapServer = Procedure.newBuilder().name("RESTART_OLAP_SERVER")
                .numOutputParams(0)
                .numResultSets(1)
                .ownerClass(UpgradeSystemProcedures.class.getCanonicalName())
                .build();
        procedures.add(restartOlapServer);
    }

    static public void getSYSFUN_PROCEDURES(List<Procedure> procedures)
    {
        procedures.addAll(SYSFUN_PROCEDURES);
    }

    @SuppressWarnings("unchecked")
    protected void augmentProcedureMap(DataDictionary dict, Map procedures) throws StandardException {
        //
        // SYSFUN schema
        //
        // Add SYSFUN schema functions, for functions that are Splice standard
        // but not necessarily ANSI standard. More convenient than adding them
        // to the SQL grammar. Do this in Splice, not Derby, because in Derby,
        // SYSFUN is not intended to actually contain anything.
        //
        UUID sysFunUUID = dict.getSysFunSchemaDescriptor().getUUID();
        procedures.put(sysFunUUID, SYSFUN_PROCEDURES);
    }

    private static final List<Procedure> SYSFUN_PROCEDURES;

    static{
        try {
            SYSFUN_PROCEDURES = new ArrayList<>();
            SYSFUN_PROCEDURES.addAll(Arrays.asList(
                    Procedure.newBuilder().name("INSTR")
                            .numOutputParams(0)
                            .numResultSets(0)
                            .sqlControl(RoutineAliasInfo.NO_SQL)
                            .returnType(DataTypeDescriptor.getCatalogType(Types.INTEGER))
                            .isDeterministic(true).ownerClass(SpliceStringFunctions.class.getCanonicalName())
                            .varchar("SOURCE", Limits.DB2_VARCHAR_MAXWIDTH)
                            .varchar("SUBSTR", Limits.DB2_VARCHAR_MAXWIDTH)
                            .build(),
                    Procedure.newBuilder().name("INITCAP")
                            .numOutputParams(0)
                            .numResultSets(0)
                            .sqlControl(RoutineAliasInfo.NO_SQL)
                            .returnType(DataTypeDescriptor.getCatalogType(Types.VARCHAR, Limits.DB2_VARCHAR_MAXWIDTH))
                            .isDeterministic(true).ownerClass(SpliceStringFunctions.class.getCanonicalName())
                            .varchar("SOURCE", Limits.DB2_VARCHAR_MAXWIDTH)
                            .build(),
                    Procedure.newBuilder().name("CONCAT")
                            .numOutputParams(0)
                            .numResultSets(0)
                            .sqlControl(RoutineAliasInfo.NO_SQL)
                            .returnType(DataTypeDescriptor.getCatalogType(Types.VARCHAR, Limits.DB2_VARCHAR_MAXWIDTH))
                            .isDeterministic(true).ownerClass(SpliceStringFunctions.class.getCanonicalName())
                            .varchar("ARG1", Limits.DB2_VARCHAR_MAXWIDTH)
                            .varchar("ARG2", Limits.DB2_VARCHAR_MAXWIDTH)
                            .build(),
                    Procedure.newBuilder().name("RTRIM")
                            .numOutputParams(0)
                            .numResultSets(0)
                            .sqlControl(RoutineAliasInfo.NO_SQL)
                            .returnType(DataTypeDescriptor.getCatalogType(Types.VARCHAR, Limits.DB2_VARCHAR_MAXWIDTH))
                            .isDeterministic(true).ownerClass(SpliceStringFunctions.class.getCanonicalName())
                            .varchar("S", Limits.DB2_VARCHAR_MAXWIDTH)
                            .build(),
                    Procedure.newBuilder().name("REGEXP_LIKE")
                            .numOutputParams(0)
                            .numResultSets(0)
                            .sqlControl(RoutineAliasInfo.NO_SQL)
                            .returnType(DataTypeDescriptor.getCatalogType(Types.BOOLEAN))
                            .isDeterministic(true).ownerClass(SpliceStringFunctions.class.getCanonicalName())
                            .varchar("S", Limits.DB2_VARCHAR_MAXWIDTH)
                            .varchar("REGEXP", Limits.DB2_VARCHAR_MAXWIDTH)
                            .build(),
                    Procedure.newBuilder().name("CHR")
                            .numOutputParams(0)
                            .numResultSets(0)
                            .sqlControl(RoutineAliasInfo.NO_SQL)
                            .returnType(DataTypeDescriptor.getCatalogType(Types.CHAR,1))
                            .isDeterministic(true).ownerClass(SpliceStringFunctions.class.getCanonicalName())
                            .integer("I")
                            .build(),
                    Procedure.newBuilder().name("HEX")
                            .numOutputParams(0)
                            .numResultSets(0)
                            .sqlControl(RoutineAliasInfo.NO_SQL)
                            .returnType(DataTypeDescriptor.getCatalogType(Types.VARCHAR,Limits.DB2_VARCHAR_MAXWIDTH))
                            .isDeterministic(true).ownerClass(SpliceStringFunctions.class.getCanonicalName())
                            .varchar("S",Limits.DB2_VARCHAR_MAXWIDTH / 2)
                            .build()
            		)
            );
            SYSFUN_PROCEDURES.addAll(Arrays.asList(
                    //
                    // Date functions
                    //
                    Procedure.newBuilder().name("ADD_YEARS")
                            .numOutputParams(0)
                            .numResultSets(0)
                            .sqlControl(RoutineAliasInfo.NO_SQL)
                            .returnType(DataTypeDescriptor.getCatalogType(Types.DATE))
                            .isDeterministic(true).ownerClass(SpliceDateFunctions.class.getCanonicalName())
                            .arg("SOURCE", DataTypeDescriptor.getCatalogType(Types.DATE))
                            .integer("NUMOFYEARS")
                            .build(),
                    Procedure.newBuilder().name("ADD_MONTHS")
                            .numOutputParams(0)
                            .numResultSets(0)
                            .sqlControl(RoutineAliasInfo.NO_SQL)
                            .returnType(DataTypeDescriptor.getCatalogType(Types.DATE))
                            .isDeterministic(true).ownerClass(SpliceDateFunctions.class.getCanonicalName())
                            .arg("SOURCE", DataTypeDescriptor.getCatalogType(Types.DATE))
                            .integer("NUMOFMONTHS")
                            .build(),
                    Procedure.newBuilder().name("ADD_DAYS")
                            .numOutputParams(0)
                            .numResultSets(0)
                            .sqlControl(RoutineAliasInfo.NO_SQL)
                            .returnType(DataTypeDescriptor.getCatalogType(Types.DATE))
                            .isDeterministic(true).ownerClass(SpliceDateFunctions.class.getCanonicalName())
                            .arg("SOURCE", DataTypeDescriptor.getCatalogType(Types.DATE))
                            .integer("NUMOFDAYS")
                            .build(),
                    Procedure.newBuilder().name("LAST_DAY")
                            .numOutputParams(0)
                            .numResultSets(0)
                            .sqlControl(RoutineAliasInfo.NO_SQL)
                            .returnType(DataTypeDescriptor.getCatalogType(Types.DATE))
                            .isDeterministic(true).ownerClass(SpliceDateFunctions.class.getCanonicalName())
                            .arg("SOURCE", DataTypeDescriptor.getCatalogType(Types.DATE))
                            .build(),
                    Procedure.newBuilder().name("TO_DATE")
                            .numOutputParams(0)
                            .numResultSets(0)
                            .sqlControl(RoutineAliasInfo.NO_SQL)
                            .returnType(DataTypeDescriptor.getCatalogType(Types.DATE))
                            .isDeterministic(true).ownerClass(SpliceDateFunctions.class.getCanonicalName())
                            .varchar("SOURCE", Limits.DB2_VARCHAR_MAXWIDTH)
                            .varchar("FORMAT", Limits.DB2_VARCHAR_MAXWIDTH)
                            .build(),
                    Procedure.newBuilder().name("TO_TIMESTAMP")
                            .numOutputParams(0)
                            .numResultSets(0)
                            .sqlControl(RoutineAliasInfo.NO_SQL)
                            .returnType(DataTypeDescriptor.getCatalogType(Types.TIMESTAMP))
                            .isDeterministic(true).ownerClass(SpliceDateFunctions.class.getCanonicalName())
                            .varchar("SOURCE", Limits.DB2_VARCHAR_MAXWIDTH)
                            .varchar("FORMAT", Limits.DB2_VARCHAR_MAXWIDTH)
                            .build(),
                    Procedure.newBuilder().name("TO_TIME")
                            .numOutputParams(0)
                            .numResultSets(0)
                            .sqlControl(RoutineAliasInfo.NO_SQL)
                            .returnType(DataTypeDescriptor.getCatalogType(Types.TIME))
                            .isDeterministic(true).ownerClass(SpliceDateFunctions.class.getCanonicalName())
                            .varchar("SOURCE", Limits.DB2_VARCHAR_MAXWIDTH)
                            .varchar("FORMAT", Limits.DB2_VARCHAR_MAXWIDTH)
                            .build(),
                    Procedure.newBuilder().name("NEXT_DAY")
                            .numOutputParams(0)
                            .numResultSets(0)
                            .sqlControl(RoutineAliasInfo.NO_SQL)
                            .returnType(DataTypeDescriptor.getCatalogType(Types.DATE))
                            .isDeterministic(true).ownerClass(SpliceDateFunctions.class.getCanonicalName())
                            .arg("SOURCE", DataTypeDescriptor.getCatalogType(Types.DATE))
                            .varchar("WEEKDAY", Limits.DB2_VARCHAR_MAXWIDTH)
                            .build(),
                    Procedure.newBuilder().name("MONTH_BETWEEN")
                            .numOutputParams(0)
                            .numResultSets(0)
                            .sqlControl(RoutineAliasInfo.NO_SQL)
                            .returnType(DataTypeDescriptor.getCatalogType(Types.DOUBLE))
                            .isDeterministic(true).ownerClass(SpliceDateFunctions.class.getCanonicalName())
                            .arg("SOURCE1", DataTypeDescriptor.getCatalogType(Types.DATE))
                            .arg("SOURCE2", DataTypeDescriptor.getCatalogType(Types.DATE))
                            .build(),
                    Procedure.newBuilder().name("TO_CHAR")
                            .numOutputParams(0)
                            .numResultSets(0)
                            .sqlControl(RoutineAliasInfo.NO_SQL)
                            .returnType(DataTypeDescriptor.getCatalogType(Types.VARCHAR))
                            .isDeterministic(true).ownerClass(SpliceDateFunctions.class.getCanonicalName())
                            .arg("SOURCE", DataTypeDescriptor.getCatalogType(Types.DATE))
                            .varchar("FORMAT", Limits.DB2_VARCHAR_MAXWIDTH)
                            .build(),
                    Procedure.newBuilder().name("TIMESTAMP_TO_CHAR")
                            .numOutputParams(0)
                            .numResultSets(0)
                            .sqlControl(RoutineAliasInfo.NO_SQL)
                            .returnType(DataTypeDescriptor.getCatalogType(Types.VARCHAR))
                            .isDeterministic(true).ownerClass(SpliceDateFunctions.class.getCanonicalName())
                            .arg("STAMP", DataTypeDescriptor.getCatalogType(Types.TIMESTAMP))
                            .varchar("OUTPUT", Limits.DB2_VARCHAR_MAXWIDTH)
                            .build(),
                    Procedure.newBuilder().name("TRUNC_DATE")
                            .numOutputParams(0)
                            .numResultSets(0)
                            .sqlControl(RoutineAliasInfo.NO_SQL)
                            .returnType(DataTypeDescriptor.getCatalogType(Types.TIMESTAMP))
                            .isDeterministic(true).ownerClass(SpliceDateFunctions.class.getCanonicalName())
                            .arg("SOURCE", DataTypeDescriptor.getCatalogType(Types.TIMESTAMP))
                            .varchar("FIELD", Limits.DB2_VARCHAR_MAXWIDTH)
                            .build(),

                    //numeric functions
                    Procedure.newBuilder().name("SCALAR_POW")
                            .numOutputParams(0)
                            .numResultSets(0)
                            .sqlControl(RoutineAliasInfo.NO_SQL)
                            .returnType(DataTypeDescriptor.getCatalogType(Types.BIGINT))
                            .isDeterministic(true).ownerClass(NumericFunctions.class.getCanonicalName())
                            .arg("BASE",DataTypeDescriptor.getCatalogType(Types.BIGINT))
                            .arg("SCALE",DataTypeDescriptor.getCatalogType(Types.INTEGER))
                            .build(),
                    Procedure.newBuilder().name("POW")
                            .numOutputParams(0)
                            .numResultSets(0)
                            .sqlControl(RoutineAliasInfo.NO_SQL)
                            .returnType(DataTypeDescriptor.getCatalogType(Types.DOUBLE))
                            .isDeterministic(true).ownerClass(NumericFunctions.class.getCanonicalName())
                            .arg("BASE",DataTypeDescriptor.getCatalogType(Types.DOUBLE))
                            .arg("SCALE",DataTypeDescriptor.getCatalogType(Types.DOUBLE))
                            .build()

            ));

            SYSFUN_PROCEDURES.addAll(Arrays.asList(
            /*
             * Statistics functions
             */
                    Procedure.newBuilder().name("STATS_CARDINALITY")
                            .numOutputParams(0)
                            .numResultSets(0)
                            .sqlControl(RoutineAliasInfo.NO_SQL)
                            .returnType(DataTypeDescriptor.getCatalogType(Types.BIGINT))
                            .isDeterministic(true).ownerClass(StatisticsFunctions.class.getCanonicalName())
                            .arg("SOURCE", SystemColumnImpl
                                    .getJavaColumn("DATA", ColumnStatisticsImpl.class.getCanonicalName(), false)
                                    .getType().getCatalogType())
                            .build(),
                    Procedure.newBuilder().name("STATS_NULL_COUNT")
                            .numOutputParams(0)
                            .numResultSets(0)
                            .sqlControl(RoutineAliasInfo.NO_SQL)
                            .returnType(DataTypeDescriptor.getCatalogType(Types.BIGINT))
                            .isDeterministic(true).ownerClass(StatisticsFunctions.class.getCanonicalName())
                            .arg("SOURCE", SystemColumnImpl
                                    .getJavaColumn("DATA", ColumnStatisticsImpl.class.getCanonicalName(), false)
                                    .getType().getCatalogType())
                            .build(),
                    Procedure.newBuilder().name("STATS_NULL_FRACTION")
                            .numOutputParams(0)
                            .numResultSets(0)
                            .sqlControl(RoutineAliasInfo.NO_SQL)
                            .returnType(DataTypeDescriptor.getCatalogType(Types.REAL))
                            .isDeterministic(true).ownerClass(StatisticsFunctions.class.getCanonicalName())
                            .arg("SOURCE", SystemColumnImpl
                                    .getJavaColumn("DATA", ColumnStatisticsImpl.class.getCanonicalName(), false)
                                    .getType().getCatalogType())
                            .build(),
                    Procedure.newBuilder().name("STATS_QUANTILES")
                            .numOutputParams(0)
                            .numResultSets(0)
                            .sqlControl(RoutineAliasInfo.NO_SQL)
                            .returnType(DataTypeDescriptor.getCatalogType(Types.VARCHAR))
                            .isDeterministic(true).ownerClass(StatisticsFunctions.class.getCanonicalName())
                            .arg("SOURCE", SystemColumnImpl
                                    .getJavaColumn("DATA", ColumnStatisticsImpl.class.getCanonicalName(), false)
                                    .getType().getCatalogType())
                            .build(),
                    Procedure.newBuilder().name("STATS_FREQUENCIES")
                            .numOutputParams(0)
                            .numResultSets(0)
                            .sqlControl(RoutineAliasInfo.NO_SQL)
                            .returnType(DataTypeDescriptor.getCatalogType(Types.VARCHAR))
                            .isDeterministic(true).ownerClass(StatisticsFunctions.class.getCanonicalName())
                            .arg("SOURCE", SystemColumnImpl
                                    .getJavaColumn("DATA", ColumnStatisticsImpl.class.getCanonicalName(), false)
                                    .getType().getCatalogType())
                            .build(),
                    Procedure.newBuilder().name("STATS_THETA")
                            .numOutputParams(0)
                            .numResultSets(0)
                            .sqlControl(RoutineAliasInfo.NO_SQL)
                            .returnType(DataTypeDescriptor.getCatalogType(Types.VARCHAR))
                            .isDeterministic(true).ownerClass(StatisticsFunctions.class.getCanonicalName())
                            .arg("SOURCE", SystemColumnImpl
                                    .getJavaColumn("DATA", ColumnStatisticsImpl.class.getCanonicalName(), false)
                                    .getType().getCatalogType())
                            .build(),

                    Procedure.newBuilder().name("STATS_MIN")
                            .numOutputParams(0)
                            .numResultSets(0)
                            .sqlControl(RoutineAliasInfo.NO_SQL)
                            .returnType(DataTypeDescriptor.getCatalogType(Types.VARCHAR))
                            .isDeterministic(true).ownerClass(StatisticsFunctions.class.getCanonicalName())
                            .arg("SOURCE", SystemColumnImpl
                                    .getJavaColumn("DATA", ColumnStatisticsImpl.class.getCanonicalName(), false)
                                    .getType().getCatalogType())
                            .build(),
                    Procedure.newBuilder().name("STATS_MAX")
                            .numOutputParams(0)
                            .numResultSets(0)
                            .sqlControl(RoutineAliasInfo.NO_SQL)
                            .returnType(DataTypeDescriptor.getCatalogType(Types.VARCHAR))
                            .isDeterministic(true).ownerClass(StatisticsFunctions.class.getCanonicalName())
                            .arg("SOURCE", SystemColumnImpl
                                    .getJavaColumn("DATA", ColumnStatisticsImpl.class.getCanonicalName(), false)
                                    .getType().getCatalogType())
                            .build(),
                    Procedure.newBuilder().name("STATS_COL_WIDTH")
                            .numOutputParams(0)
                            .numResultSets(0)
                            .sqlControl(RoutineAliasInfo.NO_SQL)
                            .returnType(DataTypeDescriptor.getCatalogType(Types.INTEGER))
                            .isDeterministic(true).ownerClass(StatisticsFunctions.class.getCanonicalName())
                            .arg("SOURCE", SystemColumnImpl
                                    .getJavaColumn("DATA", ColumnStatisticsImpl.class.getCanonicalName(), false)
                                    .getType().getCatalogType())
                            .build()
            ));

            SYSFUN_PROCEDURES.addAll(Arrays.asList(
                    //
                    // General functions
                    //
                    Procedure.newBuilder().name("LONG_UUID")
                            .numOutputParams(1)
                            .numResultSets(0)
                            .sqlControl(RoutineAliasInfo.NO_SQL)
                            .returnType(DataTypeDescriptor.getCatalogType(Types.BIGINT))
                            .isDeterministic(false).ownerClass(GenericSpliceFunctions.class.getCanonicalName())
                            .build()
            ));
        }catch(StandardException se){
            throw new RuntimeException(se);
        }
    }

}<|MERGE_RESOLUTION|>--- conflicted
+++ resolved
@@ -1280,10 +1280,6 @@
 
         procedures.add(Procedure.newBuilder().name("SYSCS_ROLLBACK_DATABASE_TO_TRANSACTION")
                 .numOutputParams(0).numResultSets(1).ownerClass(BackupSystemProcedures.class.getCanonicalName())
-<<<<<<< HEAD
-                .bigint("transactionId")
-=======
->>>>>>> a72990b0
                 .build());
 
         procedures.add(Procedure.newBuilder().name("SYSCS_SAVE_SOURCECODE")
