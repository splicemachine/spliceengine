package com.splicemachine.derby.impl.sql.catalog;

import com.splicemachine.derby.impl.db.SpliceDatabase;
import com.splicemachine.derby.impl.load.HdfsImport;
import com.splicemachine.derby.impl.storage.TableSplit;
import com.splicemachine.derby.impl.storage.TempSplit;
import com.splicemachine.derby.utils.*;
<<<<<<< HEAD
import org.apache.derby.catalog.UUID;
import org.apache.derby.catalog.types.RoutineAliasInfo;
import org.apache.derby.iapi.error.StandardException;
import org.apache.derby.iapi.reference.Limits;
import org.apache.derby.iapi.sql.dictionary.DataDictionary;
import org.apache.derby.iapi.store.access.TransactionController;
import org.apache.derby.iapi.types.DataTypeDescriptor;
import org.apache.derby.impl.sql.catalog.DefaultSystemProcedureGenerator;
import org.apache.derby.impl.sql.catalog.Procedure;
import org.apache.derby.impl.sql.catalog.SystemColumnImpl;
=======

import com.splicemachine.db.catalog.UUID;
import com.splicemachine.db.catalog.types.RoutineAliasInfo;
import com.splicemachine.db.iapi.error.StandardException;
import com.splicemachine.db.iapi.reference.Limits;
import com.splicemachine.db.iapi.sql.dictionary.DataDictionary;
import com.splicemachine.db.iapi.store.access.TransactionController;
import com.splicemachine.db.iapi.types.DataTypeDescriptor;
import com.splicemachine.db.impl.sql.catalog.DefaultSystemProcedureGenerator;
import com.splicemachine.db.impl.sql.catalog.Procedure;
>>>>>>> a643227f

import java.sql.Types;
import java.util.ArrayList;
import java.util.Arrays;
import java.util.List;
import java.util.Map;

/**
 * System procedure generator implementation class that extends
 * base Derby implemention in order to add support for procedures
 * specific to Splice Machine and do not belong in Derby Layer,
 * such as those that assume the presence of HBase, and functions
 * explicitly added to the SYSFUN schema.
 *
 * @author Scott Fines
 */
public class SpliceSystemProcedures extends DefaultSystemProcedureGenerator {

    private static final String IMPORT_DATA_NAME = "SYSCS_IMPORT_DATA";
    private static final String XPLAIN_SCHEMA_NAME = "SYSCS_SET_XPLAIN_SCHEMA";
    public static final String RESTORE_DATABASE_NAME = "SYSCS_RESTORE_DATABASE";

    /** Flag to ensure the list of procedures is only initialized once. */
    private static volatile boolean initialized = false;

    public SpliceSystemProcedures(DataDictionary dictionary) {
        super(dictionary);
    }

    @Override
    protected Map/*<UUID,List<Procedure>*/ getProcedures(DataDictionary dictionary, TransactionController tc) throws StandardException {
        @SuppressWarnings("rawtypes")
        Map sysProcedures = super.getProcedures(dictionary, tc);

        // Only initialize the list of system procedures once.
        if (initialized) {
            return sysProcedures;
        }

        // Only one initialization at a time.
        // Synchronize on the parent class since the lists of system procedures are all static members of it.
        synchronized (DefaultSystemProcedureGenerator.class) {

            // Check if the list was initialized while we were waiting.
            if (initialized) {
                return sysProcedures;
            }

            UUID sysUUID = dictionary.getSystemUtilSchemaDescriptor().getUUID();

        	/*
        	 * Our import process is different than Vanilla Derby's, so find that Procedure in
        	 * the map and replace it with our own Procedure
        	 */
            for(Object key : sysProcedures.keySet()){
                @SuppressWarnings("unchecked") List<Procedure> procedures = (List<Procedure>)sysProcedures.get(key);
                // Iterate through existing procedures to perform modifications
                for(int i=0;i<procedures.size();i++){
                    Procedure sysProc = procedures.get(i);
                    if(IMPORT_DATA_NAME.equalsIgnoreCase(sysProc.getName())){
                        Procedure newImport = Procedure.newBuilder().name("SYSCS_IMPORT_DATA")
                                .numOutputParams(0).numResultSets(0).ownerClass(HdfsImport.class.getCanonicalName())
                                .catalog("schemaName")
                                .catalog("tableName")
                                .varchar("insertColumnList",32672)
                                .varchar("columnIndexes",32672)
                                .varchar("fileName",32672)
                                .varchar("columnDelimiter",5)
                                .varchar("characterDelimiter",5)
                                .varchar("timestampFormat",32672)
                                .varchar("dateFormat",32672)
                                .varchar("timeFormat",32672).build();
                        procedures.set(i,newImport);

                        Procedure importWithBadRecords = Procedure.newBuilder().name("IMPORT_DATA")
                                .numOutputParams(0).numResultSets(1).ownerClass(HdfsImport.class.getCanonicalName())
                                .catalog("schemaName")
                                .catalog("tableName")
                                .varchar("insertColumnList",32672)
                                .varchar("fileName",32672)
                                .varchar("columnDelimiter",5)
                                .varchar("characterDelimiter",5)
                                .varchar("timestampFormat",32672)
                                .varchar("dateFormat",32672)
                                .varchar("timeFormat",32672)
                                .bigint("maxBadRecords")
                                .varchar("badRecordDirectory",32672)
                                .build();
                        procedures.add(importWithBadRecords);

                        Procedure upport = Procedure.newBuilder().name("UPSERT_DATA_FROM_FILE")
                                .numOutputParams(0).numResultSets(1).ownerClass(HdfsImport.class.getCanonicalName())
                                .catalog("schemaName")
                                .catalog("tableName")
                                .varchar("insertColumnList",32672)
                                .varchar("fileName",32672)
                                .varchar("columnDelimiter",5)
                                .varchar("characterDelimiter",5)
                                .varchar("timestampFormat",32672)
                                .varchar("dateFormat",32672)
                                .varchar("timeFormat",32672)
                                .bigint("maxBadRecords")
                                .varchar("badRecordDirectory",32672)
                                .build();
                        procedures.add(upport);
                        Procedure getAutoIncLocs = Procedure.newBuilder().name("SYSCS_GET_AUTO_INCREMENT_ROW_LOCATIONS")
                                .numOutputParams(0).numResultSets(1).ownerClass(HdfsImport.class.getCanonicalName())
                                .catalog("schemaName")
                                .catalog("tableName")
                                .build();
                        procedures.add(getAutoIncLocs);
                    }else if(XPLAIN_SCHEMA_NAME.equalsIgnoreCase(sysProc.getName())){
                        /*Procedure newXplain = Procedure.newBuilder().name("SYSCS_SET_XPLAIN_SCHEMA")
                                .numOutputParams(0).numResultSets(0)
                                .sqlControl(RoutineAliasInfo.MODIFIES_SQL_DATA).returnType(null).isDeterministic(false)
                                .ownerClass(SpliceXplainUtils.class.getCanonicalName())
                                .catalog("schemaName")
                                .build();
                        procedures.set(i,newXplain);*/
                    } else if(RESTORE_DATABASE_NAME.equals(sysProc.getName())) {
                        Procedure restore = Procedure.newBuilder().name(RESTORE_DATABASE_NAME)
                                .numOutputParams(0).numResultSets(1).ownerClass(SpliceDatabase.class.getCanonicalName())
                                .varchar("directory",32672)
                                .build();
                        procedures.set(i, restore);
                    }
                } // End iteration through existing procedures


                //
                // SYS_UTIL schema
                //
                // Create splice utility procedures
                //

                if (key.equals(sysUUID)) {
        			/*
        			 * Add a system procedure to enable splitting tables once data is loaded.
        			 *
        			 * We do this here because this way we know we're in the SYSCS procedure set
        			 */
                    Procedure splitProc = Procedure.newBuilder().name("SYSCS_SPLIT_TABLE")
                            .numOutputParams(0).numResultSets(0).ownerClass(TableSplit.class.getCanonicalName())
                            .catalog("schemaName")
                            .catalog("tableName")
                            .varchar("splitPoints", 32672)
                            .build();
                    procedures.add(splitProc);

                    Procedure splitProc2 = Procedure.newBuilder().name("SYSCS_SPLIT_TABLE_EVENLY")
                            .numOutputParams(0).numResultSets(0).ownerClass(TableSplit.class.getCanonicalName())
                            .catalog("schemaName")
                            .catalog("tableName")
                            .integer("numSplits")
                            .build();
                    procedures.add(splitProc2);

                    /*
        			 * Procedure to disable, recreate, and split SPLICETEMP table into 16 evenly distributed buckets
        			 */
					Procedure splitTemp = Procedure.newBuilder().name("SYSCS_SPLIT_TEMP")
					        .numOutputParams(0).numResultSets(0).ownerClass(TempSplit.class.getCanonicalName()).build();
					procedures.add(splitTemp);

         			/*
        			 * Procedure get all active services
        			 */
                    Procedure getActiveServers = Procedure.newBuilder().name("SYSCS_GET_ACTIVE_SERVERS")
                            .numOutputParams(0)
                            .numResultSets(1)
                            .ownerClass(SpliceAdmin.class.getCanonicalName())
                            .build();
                    procedures.add(getActiveServers);

        			/*
        			 * Procedure get all active requests
        			 */
                    Procedure getRequests = Procedure.newBuilder().name("SYSCS_GET_REQUESTS")
                            .numOutputParams(0)
                            .numResultSets(1)
                            .ownerClass(SpliceAdmin.class.getCanonicalName())
                            .build();
                    procedures.add(getRequests);

        			/*
        			 * Procedure get info for the write pipeline
        			 */
                    Procedure getWritePipelineInfo = Procedure.newBuilder().name("SYSCS_GET_WRITE_PIPELINE_INFO")
                            .numOutputParams(0)
                            .numResultSets(1)
                            .ownerClass(SpliceAdmin.class.getCanonicalName())
                            .build();
                    procedures.add(getWritePipelineInfo);

                    Procedure getWriteOutputInfo = Procedure.newBuilder().name("SYSCS_GET_WRITE_OUTPUT_INFO")
                            .numOutputParams(0)
                            .numResultSets(1)
                            .ownerClass(PipelineAdmin.class.getCanonicalName())
                            .build();
                    procedures.add(getWriteOutputInfo);

        			/*
        			 * Procedure get task info for region servers
        			 */
                    Procedure getRegionServerTaskInfo = Procedure.newBuilder().name("SYSCS_GET_REGION_SERVER_TASK_INFO")
                            .numOutputParams(0)
                            .numResultSets(1)
                            .ownerClass(SpliceAdmin.class.getCanonicalName())
                            .build();
                    procedures.add(getRegionServerTaskInfo);

        			/*
        			 * Procedure get stats info for region servers
        			 */
                    Procedure getRegionServerStatsInfo = Procedure.newBuilder().name("SYSCS_GET_REGION_SERVER_STATS_INFO")
                            .numOutputParams(0)
                            .numResultSets(1)
                            .ownerClass(SpliceAdmin.class.getCanonicalName())
                            .build();
                    procedures.add(getRegionServerStatsInfo);

        			/*
        			 * Procedure fetch logical configuration from region servers
        			 */
                    Procedure getRegionServerConfig = Procedure.newBuilder().name("SYSCS_GET_REGION_SERVER_CONFIG_INFO")
                            .varchar("configRoot", 128) // fetch only config props with prefix, or null for fetch all
                            .integer("mode")            // 0 = fetch all, 1 = fetch only props where value not same on all servers
                            .numOutputParams(0)
                            .numResultSets(1)
                            .ownerClass(SpliceAdmin.class.getCanonicalName())
                            .build();
                    procedures.add(getRegionServerConfig);

        			/*
        			 * Procedure get Splice Machine manifest info
        			 */
                    Procedure getVersionInfo = Procedure.newBuilder().name("SYSCS_GET_VERSION_INFO")
                            .numOutputParams(0)
                            .numResultSets(1)
                            .ownerClass(SpliceAdmin.class.getCanonicalName())
                            .build();
                    procedures.add(getVersionInfo);

        			/*
        			 * Procedure get write pipeline intake info
        			 */
                    Procedure getWriteIntakeInfo = Procedure.newBuilder().name("SYSCS_GET_WRITE_INTAKE_INFO")
                            .numOutputParams(0)
                            .numResultSets(1)
                            .ownerClass(SpliceAdmin.class.getCanonicalName())
                            .build();
                    procedures.add(getWriteIntakeInfo);

        			/*
        			 * Procedure to show active operations ids, as represented by entries
        			 * under /spliceJobs ZNode. For internal use only such as test code
        			 * that checks to see if jobs get cleaned up properly.
        			 */
                    Procedure getActiveJobIds = Procedure.newBuilder().name("SYSCS_GET_ACTIVE_JOB_IDS")
                            .numOutputParams(0)
                            .numResultSets(1)
                            .ownerClass(SpliceAdmin.class.getCanonicalName())
                            .build();
                    procedures.add(getActiveJobIds);
                    
        			/*Procedure to get the completed statement's summary*/
                    Procedure getCompletedStatements = Procedure.newBuilder().name("SYSCS_GET_PAST_STATEMENT_SUMMARY")
                            .numOutputParams(0)
                            .numResultSets(1)
                            .ownerClass(SpliceAdmin.class.getCanonicalName())
                            .build();
                    procedures.add(getCompletedStatements);

        			/*Procedure to get running statement's summary*/
                    Procedure getRunningStatements = Procedure.newBuilder().name("SYSCS_GET_STATEMENT_SUMMARY")
                            .numOutputParams(0)
                            .numResultSets(1)
                            .ownerClass(SpliceAdmin.class.getCanonicalName())
                            .build();
                    procedures.add(getRunningStatements);

                    Procedure killStatement = Procedure.newBuilder().name("SYSCS_KILL_STATEMENT")
                            .numOutputParams(0)
                            .numResultSets(0)
                            .bigint("statementUuid")
                            .ownerClass(SpliceAdmin.class.getCanonicalName())
                            .build();
                    procedures.add(killStatement);

                    Procedure killAllStatements = Procedure.newBuilder().name("SYSCS_KILL_ALL_STATEMENTS")
                            .numOutputParams(0)
                            .numResultSets(0)
                            .ownerClass(SpliceAdmin.class.getCanonicalName())
                            .build();
                    procedures.add(killAllStatements);

        			/*
        			 * Procedures to kill stale transactions
        			 */
                    Procedure killTransaction = Procedure.newBuilder().name("SYSCS_KILL_TRANSACTION")
                            .numOutputParams(0)
                            .numResultSets(0)
                            .bigint("transactionId")
                            .ownerClass(SpliceAdmin.class.getCanonicalName())
                            .build();
                    procedures.add(killTransaction);

                    Procedure killStaleTransactions = Procedure.newBuilder().name("SYSCS_KILL_STALE_TRANSACTIONS")
                            .numOutputParams(0)
                            .numResultSets(0)
                            .bigint("maximumTransactionId")
                            .ownerClass(SpliceAdmin.class.getCanonicalName())
                            .build();
                    procedures.add(killStaleTransactions);

                    Procedure dumpTransactions = Procedure.newBuilder().name("SYSCS_DUMP_TRANSACTIONS")
                            .numOutputParams(0)
                            .numResultSets(1)
                            .ownerClass(TransactionAdmin.class.getCanonicalName())
                            .build();
                    procedures.add(dumpTransactions);

                    Procedure currTxn = Procedure.newBuilder().name("SYSCS_GET_CURRENT_TRANSACTION")
                            .numOutputParams(0)
                            .numResultSets(1)
                            .ownerClass(TransactionAdmin.class.getCanonicalName())
                            .build();
                    procedures.add(currTxn);

                    Procedure activeTxn = Procedure.newBuilder().name("SYSCS_GET_ACTIVE_TRANSACTION_IDS")
                            .numOutputParams(0)
                            .numResultSets(1)
                            .ownerClass(TransactionAdmin.class.getCanonicalName())
                            .build();
                    procedures.add(activeTxn);

                    /*
                     * Statistics procedures
                     */
                    Procedure collectStatsForTable = Procedure.newBuilder().name("COLLECT_TABLE_STATISTICS")
                            .numOutputParams(0)
                            .numResultSets(1)
                            .varchar("schema",128)
                            .varchar("table",1024)
                            .arg("staleOnly", DataTypeDescriptor.getBuiltInDataTypeDescriptor(Types.BOOLEAN).getCatalogType())
                            .ownerClass(StatisticsAdmin.class.getCanonicalName())
                            .build();
                    procedures.add(collectStatsForTable);

                    Procedure enableStatsForColumn = Procedure.newBuilder().name("ENABLE_COLUMN_STATISTICS")
                            .numOutputParams(0)
                            .numResultSets(0)
                            .modifiesSql()
                            .varchar("schema",1024)
                            .varchar("table",1024)
                            .varchar("column",1024)
                            .ownerClass(StatisticsAdmin.class.getCanonicalName())
                            .build();
                    procedures.add(enableStatsForColumn);

                    Procedure disableStatsForColumn = Procedure.newBuilder().name("DISABLE_COLUMN_STATISTICS")
                            .numOutputParams(0)
                            .numResultSets(0)
                            .modifiesSql()
                            .varchar("schema",1024)
                            .varchar("table",1024)
                            .varchar("column",1024)
                            .ownerClass(StatisticsAdmin.class.getCanonicalName())
                            .build();
                    procedures.add(disableStatsForColumn);



                    /*
                     * Procedure to elevate a transaction
                     */
                    Procedure elevProc = Procedure.newBuilder().name("SYSCS_ELEVATE_TRANSACTION")
                            .numOutputParams(0)
                            .numResultSets(0)
                            .varchar("tableName", 128) // input
                            .ownerClass(TransactionAdmin.class.getCanonicalName())
                            .build();
                    procedures.add(elevProc);

                    /*
                     * Procedure to start a child transaction
                     */
                    Procedure childTxnProc = Procedure.newBuilder().name("SYSCS_START_CHILD_TRANSACTION")
                            .numOutputParams(0)
                            .numResultSets(1)
                            .bigint("parentTransactionId") // input
                            .varchar("tableName", 128) // input
                            .ownerClass(TransactionAdmin.class.getCanonicalName())
                            .build();
                    procedures.add(childTxnProc);
                    
                    /*
                     * Procedure to commit a child transaction
                     */
                    Procedure commitTxnProc = Procedure.newBuilder().name("SYSCS_COMMIT_CHILD_TRANSACTION")
                            .numOutputParams(0)
                            .numResultSets(0)
                            .bigint("childTransactionId") // input
                            .ownerClass(TransactionAdmin.class.getCanonicalName())
                            .build();
                    procedures.add(commitTxnProc);

        			/*
        			 * Procedure to get the log level for the given logger
        			 */
                    Procedure getLoggerLevel = Procedure.newBuilder().name("SYSCS_GET_LOGGER_LEVEL")
                            .numOutputParams(0)
                            .numResultSets(1)
                            .varchar("loggerName", 128)
                            .ownerClass(SpliceAdmin.class.getCanonicalName())
                            .build();
                    procedures.add(getLoggerLevel);

        			/*
        			 * Procedure to set the log level for the given logger
        			 */
                    Procedure setLoggerLevel = Procedure.newBuilder().name("SYSCS_SET_LOGGER_LEVEL")
                            .numOutputParams(0)
                            .numResultSets(0)
                            .varchar("loggerName", 128)
                            .varchar("loggerLevel", 128)
                            .ownerClass(SpliceAdmin.class.getCanonicalName())
                            .build();
                    procedures.add(setLoggerLevel);

        			/*
        			 * Procedure to get all the splice logger names in the system
        			 */
                    Procedure getLoggers = Procedure.newBuilder().name("SYSCS_GET_LOGGERS")
                            .numOutputParams(0)
                            .numResultSets(1)
                            .ownerClass(SpliceAdmin.class.getCanonicalName())
                            .build();
                    procedures.add(getLoggers);

        			/*
        			 * Procedure set the max task workers
        			 */
                    Procedure setMaxTasks = Procedure.newBuilder().name("SYSCS_SET_MAX_TASKS")
                            .numOutputParams(0)
                            .numResultSets(0)
                            .integer("workerTier")
                            .integer("maxWorkers")
                            .ownerClass(SpliceAdmin.class.getCanonicalName())
                            .build();
                    procedures.add(setMaxTasks);

                    Procedure getMaxTasks = Procedure.newBuilder().name("SYSCS_GET_GLOBAL_MAX_TASKS")
                            .numOutputParams(0)
                            .numResultSets(1)
                            .ownerClass(SpliceAdmin.class.getCanonicalName())
                            .build();
                    procedures.add(getMaxTasks);

        			/*
        			 * Procedure get the max task workers
        			 */
                    Procedure getTieredMaxTasks = Procedure.newBuilder().name("SYSCS_GET_MAX_TASKS")
                            .numOutputParams(0)
                            .numResultSets(1)
                            .integer("workerTier")
                            .ownerClass(SpliceAdmin.class.getCanonicalName())
                            .build();
                    procedures.add(getTieredMaxTasks);

        			/*
        			 * Procedure set max write thread pool count
        			 */
                    Procedure setWritePool = Procedure.newBuilder().name("SYSCS_SET_WRITE_POOL")
                            .numOutputParams(0)
                            .numResultSets(0)
                            .integer("writePool")
                            .ownerClass(SpliceAdmin.class.getCanonicalName())
                            .build();
                    procedures.add(setWritePool);

        			/*
        			 * Procedure get the max write pool threads
        			 */
                    Procedure getWritePool = Procedure.newBuilder().name("SYSCS_GET_WRITE_POOL")
                            .numOutputParams(0)
                            .numResultSets(1)
                            .ownerClass(SpliceAdmin.class.getCanonicalName())
                            .build();
                    procedures.add(getWritePool);

        			/*
        			 * Procedure get table info in all schema
        			 */
                    Procedure getSchemaInfo = Procedure.newBuilder().name("SYSCS_GET_SCHEMA_INFO")
                            .numOutputParams(0)
                            .numResultSets(1)
                            .ownerClass(SpliceAdmin.class.getCanonicalName())
                            .build();
                    procedures.add(getSchemaInfo);

        			/*
        			 * Procedure to perform major compaction on all tables in a schema
        			 */
                    Procedure majorComactionOnSchema = Procedure.newBuilder().name("SYSCS_PERFORM_MAJOR_COMPACTION_ON_SCHEMA")
                            .varchar("schemaName", 128)
                            .numOutputParams(0)
                            .numResultSets(0)
                            .ownerClass(SpliceAdmin.class.getCanonicalName())
                            .build();
                    procedures.add(majorComactionOnSchema);

        			/*
        			 * Procedure to perform major compaction on a table in a schema
        			 */
                    Procedure majorComactionOnTable = Procedure.newBuilder().name("SYSCS_PERFORM_MAJOR_COMPACTION_ON_TABLE")
                            .varchar("schemaName", 128)
                            .varchar("tableName", 128)
                            .numOutputParams(0)
                            .numResultSets(0)
                            .ownerClass(SpliceAdmin.class.getCanonicalName())
                            .build();
                    procedures.add(majorComactionOnTable);

        			/*
        			 * Procedure to get all the information related to the execution plans of the stored prepared statements (metadata queries).
        			 */
                    Procedure getStoredStatementPlanInfo = Procedure.newBuilder().name("SYSCS_GET_STORED_STATEMENT_PLAN_INFO")
                            .numOutputParams(0)
                            .numResultSets(1)
                            .ownerClass(SpliceAdmin.class.getCanonicalName())
                            .build();
                    procedures.add(getStoredStatementPlanInfo);

        			/*
        			 * Procedure to print all of the properties (JVM, Service, Database, App).
        			 */
                    Procedure getAllSystemProperties = Procedure.newBuilder().name("SYSCS_GET_ALL_PROPERTIES")
                            .numOutputParams(0)
                            .numResultSets(1)
                            .ownerClass(SpliceAdmin.class.getCanonicalName())
                            .build();
                    procedures.add(getAllSystemProperties);

                    Procedure vacuum = Procedure.newBuilder().name("VACUUM")
                            .numOutputParams(0)
                            .numResultSets(0)
                            .ownerClass(SpliceAdmin.class.getCanonicalName())
                            .build();
                    procedures.add(vacuum);

                    /*
                     * Procedure to print out a query execution plan for the specified statement
                     */
                    Procedure xplainTrace = Procedure.newBuilder().name("SYSCS_GET_XPLAIN_TRACE")
                            .bigint("statementID")       // statement to print out a query plan for
                            .integer("mode")             // 0: only operation tree. 1: execution plan with metrics
                            .varchar("format", 4)        // 0: Tree, 1: Json
                            .numOutputParams(0)
                            .numResultSets(1)
                            .ownerClass(SpliceAdmin.class.getCanonicalName())
                            .build();

                    procedures.add(xplainTrace);

                    /*
                     * Procedure to return the traced statement id
                     */
                    Procedure xplainStatementId = Procedure.newBuilder().name("SYSCS_GET_XPLAIN_STATEMENTID")
                            .numOutputParams(0)
                            .numResultSets(1)
                            .ownerClass(SpliceAdmin.class.getCanonicalName())
                            .build();
                    procedures.add(xplainStatementId);

                    /*
                     * Procedure to return if runtime statistics is on or off
                     */
                    Procedure runTimeStatistics = Procedure.newBuilder().name("SYSCS_GET_RUNTIME_STATISTICS")
                            .numOutputParams(0)
                            .numResultSets(1)
                            .ownerClass(SpliceAdmin.class.getCanonicalName())
                            .build();
                    procedures.add(runTimeStatistics);

                    /*
                     * Procedure to return if runtime statistics is on or off
                     */
                    Procedure statisticsTiming = Procedure.newBuilder().name("SYSCS_GET_STATISTICS_TIMING")
                            .numOutputParams(0)
                            .numResultSets(1)
                            .ownerClass(SpliceAdmin.class.getCanonicalName())
                            .build();
                    procedures.add(statisticsTiming);

                    /*
                     * Procedure to turn on/off explain trace
                     */
                    Procedure setXplainTrace = Procedure.newBuilder().name("SYSCS_SET_XPLAIN_TRACE")
                            .numOutputParams(0)
                            .numResultSets(0)
                            .integer("enable")
                            .ownerClass(SpliceAdmin.class.getCanonicalName())
                            .build();
                    procedures.add(setXplainTrace);

                    /*
                     * Procedure to purge explain tables
                     */
                    Procedure purgeXplainTrace = Procedure.newBuilder().name("SYSCS_PURGE_XPLAIN_TRACE")
                            .numOutputParams(0)
                            .numResultSets(0)
                            .ownerClass(SpliceAdmin.class.getCanonicalName())
                            .build();
                    procedures.add(purgeXplainTrace);

                    /*
                     * Procedure to set auto trace
                     */
                    Procedure setAutoTrace = Procedure.newBuilder().name("SYSCS_SET_AUTO_TRACE")
                            .numOutputParams(0)
                            .numResultSets(0)
                            .integer("autoTrace")
                            .ownerClass(SpliceAdmin.class.getCanonicalName())
                            .build();
                    procedures.add(setAutoTrace);

                    /*
                     * Procedure to set auto trace
                     */
                    Procedure getAutoTrace = Procedure.newBuilder().name("SYSCS_GET_AUTO_TRACE")
                            .numOutputParams(0)
                            .numResultSets(1)
                            .ownerClass(SpliceAdmin.class.getCanonicalName())
                            .build();
                    procedures.add(getAutoTrace);

                    /*
                     * Procedure to return timestamp generator info
                     */
                    procedures.add(Procedure.newBuilder().name("SYSCS_GET_TIMESTAMP_GENERATOR_INFO")
                            .numOutputParams(0)
                            .numResultSets(1)
                            .ownerClass(TimestampAdmin.class.getCanonicalName())
                            .build());

                    /*
                     * Procedure to return timestamp request info
                     */
                    procedures.add(Procedure.newBuilder().name("SYSCS_GET_TIMESTAMP_REQUEST_INFO")
                            .numOutputParams(0)
                            .numResultSets(1)
                            .ownerClass(TimestampAdmin.class.getCanonicalName())
                            .build());
                }

            } // End iteration through map keys (schema UUIDs)

            // Initialization was successful.  Mark the class as initialized.
            initialized = true;
        } // end of synchronized block

        return sysProcedures;
    }

    @SuppressWarnings("unchecked")
    protected void augmentProcedureMap(DataDictionary dict, Map procedures) throws StandardException {
        //
        // SYSFUN schema
        //
        // Add SYSFUN schema functions, for functions that are Splice standard
        // but not necessarily ANSI standard. More convenient than adding them
        // to the SQL grammar. Do this in Splice, not Derby, because in Derby,
        // SYSFUN is not intended to actually contain anything.
        //
        UUID sysFunUUID = dict.getSysFunSchemaDescriptor().getUUID();
        procedures.put(sysFunUUID, SYSFUN_PROCEDURES);
    }

<<<<<<< HEAD
    private static final List<Procedure> SYSFUN_PROCEDURES;

    static{
        try {
            SYSFUN_PROCEDURES = new ArrayList<>();
            SYSFUN_PROCEDURES.addAll(Arrays.asList(//
                    Procedure.newBuilder().name("INSTR")
                            .numOutputParams(0)
                            .numResultSets(0)
                            .sqlControl(RoutineAliasInfo.NO_SQL)
                            .returnType(DataTypeDescriptor.getCatalogType(Types.INTEGER))
                            .isDeterministic(true).ownerClass(SpliceStringFunctions.class.getCanonicalName())
                            .varchar("SOURCE", Limits.DB2_VARCHAR_MAXWIDTH)
                            .varchar("SUBSTR", Limits.DB2_VARCHAR_MAXWIDTH)
                            .build(),
                    Procedure.newBuilder().name("INITCAP")
                            .numOutputParams(0)
                            .numResultSets(0)
                            .sqlControl(RoutineAliasInfo.NO_SQL)
                            .returnType(DataTypeDescriptor.getCatalogType(Types.VARCHAR, Limits.DB2_VARCHAR_MAXWIDTH))
                            .isDeterministic(true).ownerClass(SpliceStringFunctions.class.getCanonicalName())
                            .varchar("SOURCE", Limits.DB2_VARCHAR_MAXWIDTH)
                            .build(),
                    Procedure.newBuilder().name("CONCAT")
                            .numOutputParams(0)
                            .numResultSets(0)
                            .sqlControl(RoutineAliasInfo.NO_SQL)
                            .returnType(DataTypeDescriptor.getCatalogType(Types.VARCHAR, Limits.DB2_VARCHAR_MAXWIDTH))
                            .isDeterministic(true).ownerClass(SpliceStringFunctions.class.getCanonicalName())
                            .varchar("ARG1", Limits.DB2_VARCHAR_MAXWIDTH)
                            .varchar("ARG2", Limits.DB2_VARCHAR_MAXWIDTH)
                            .build()));
            SYSFUN_PROCEDURES.addAll(Arrays.asList(
                    //
                    // Date functions
                    //
                    Procedure.newBuilder().name("ADD_MONTHS")
                            .numOutputParams(0)
                            .numResultSets(0)
                            .sqlControl(RoutineAliasInfo.NO_SQL)
                            .returnType(DataTypeDescriptor.getCatalogType(Types.DATE))
                            .isDeterministic(true).ownerClass(SpliceDateFunctions.class.getCanonicalName())
                            .arg("SOURCE", DataTypeDescriptor.getCatalogType(Types.DATE))
                            .integer("NUMOFMONTHS")
                            .build(),
                    Procedure.newBuilder().name("LAST_DAY")
                            .numOutputParams(0)
                            .numResultSets(0)
                            .sqlControl(RoutineAliasInfo.NO_SQL)
                            .returnType(DataTypeDescriptor.getCatalogType(Types.DATE))
                            .isDeterministic(true).ownerClass(SpliceDateFunctions.class.getCanonicalName())
                            .arg("SOURCE", DataTypeDescriptor.getCatalogType(Types.DATE))
                            .build(),
                    Procedure.newBuilder().name("TO_DATE")
                            .numOutputParams(0)
                            .numResultSets(0)
                            .sqlControl(RoutineAliasInfo.NO_SQL)
                            .returnType(DataTypeDescriptor.getCatalogType(Types.DATE))
                            .isDeterministic(true).ownerClass(SpliceDateFunctions.class.getCanonicalName())
                            .varchar("SOURCE", Limits.DB2_VARCHAR_MAXWIDTH)
                            .varchar("FORMAT", Limits.DB2_VARCHAR_MAXWIDTH)
                            .build(),
                    Procedure.newBuilder().name("NEXT_DAY")
                            .numOutputParams(0)
                            .numResultSets(0)
                            .sqlControl(RoutineAliasInfo.NO_SQL)
                            .returnType(DataTypeDescriptor.getCatalogType(Types.DATE))
                            .isDeterministic(true).ownerClass(SpliceDateFunctions.class.getCanonicalName())
                            .arg("SOURCE", DataTypeDescriptor.getCatalogType(Types.DATE))
                            .varchar("WEEKDAY", Limits.DB2_VARCHAR_MAXWIDTH)
                            .build(),
                    Procedure.newBuilder().name("MONTH_BETWEEN")
                            .numOutputParams(0)
                            .numResultSets(0)
                            .sqlControl(RoutineAliasInfo.NO_SQL)
                            .returnType(DataTypeDescriptor.getCatalogType(Types.DOUBLE))
                            .isDeterministic(true).ownerClass(SpliceDateFunctions.class.getCanonicalName())
                            .arg("SOURCE1", DataTypeDescriptor.getCatalogType(Types.DATE))
                            .arg("SOURCE2", DataTypeDescriptor.getCatalogType(Types.DATE))
                            .build(),
                    Procedure.newBuilder().name("TO_CHAR")
                            .numOutputParams(0)
                            .numResultSets(0)
                            .sqlControl(RoutineAliasInfo.NO_SQL)
                            .returnType(DataTypeDescriptor.getCatalogType(Types.VARCHAR))
                            .isDeterministic(true).ownerClass(SpliceDateFunctions.class.getCanonicalName())
                            .arg("SOURCE", DataTypeDescriptor.getCatalogType(Types.DATE))
                            .varchar("FORMAT", Limits.DB2_VARCHAR_MAXWIDTH)
                            .build(),
                    Procedure.newBuilder().name("TIMESTAMP_TO_CHAR")
                            .numOutputParams(0)
                            .numResultSets(0)
                            .sqlControl(RoutineAliasInfo.NO_SQL)
                            .returnType(DataTypeDescriptor.getCatalogType(Types.VARCHAR))
                            .isDeterministic(true).ownerClass(SpliceDateFunctions.class.getCanonicalName())
                            .arg("STAMP", DataTypeDescriptor.getCatalogType(Types.TIMESTAMP))
                            .varchar("OUTPUT", Limits.DB2_VARCHAR_MAXWIDTH)
                            .build(),
                    Procedure.newBuilder().name("TRUNC_DATE")
                            .numOutputParams(0)
                            .numResultSets(0)
                            .sqlControl(RoutineAliasInfo.NO_SQL)
                            .returnType(DataTypeDescriptor.getCatalogType(Types.TIMESTAMP))
                            .isDeterministic(true).ownerClass(SpliceDateFunctions.class.getCanonicalName())
                            .arg("SOURCE", DataTypeDescriptor.getCatalogType(Types.TIMESTAMP))
                            .varchar("FIELD", Limits.DB2_VARCHAR_MAXWIDTH)
                            .build()
            ));

            SYSFUN_PROCEDURES.addAll(Arrays.asList(
            /*
             * Statistics functions
             */
                    Procedure.newBuilder().name("STATS_CARDINALITY")
                            .numOutputParams(0)
                            .numResultSets(0)
                            .sqlControl(RoutineAliasInfo.NO_SQL)
                            .returnType(DataTypeDescriptor.getCatalogType(Types.BIGINT))
                            .isDeterministic(true).ownerClass(StatisticsFunctions.class.getCanonicalName())
                            .arg("SOURCE", SystemColumnImpl
                                    .getJavaColumn("DATA", "com.splicemachine.stats.ColumnStatistics", false)
                                    .getType().getCatalogType())
                            .build(),
                    Procedure.newBuilder().name("STATS_NULL_COUNT")
                            .numOutputParams(0)
                            .numResultSets(0)
                            .sqlControl(RoutineAliasInfo.NO_SQL)
                            .returnType(DataTypeDescriptor.getCatalogType(Types.BIGINT))
                            .isDeterministic(true).ownerClass(StatisticsFunctions.class.getCanonicalName())
                            .arg("SOURCE", SystemColumnImpl
                                    .getJavaColumn("DATA", "com.splicemachine.stats.ColumnStatistics", false)
                                    .getType().getCatalogType())
                            .build(),
                    Procedure.newBuilder().name("STATS_NULL_FRACTION")
                            .numOutputParams(0)
                            .numResultSets(0)
                            .sqlControl(RoutineAliasInfo.NO_SQL)
                            .returnType(DataTypeDescriptor.getCatalogType(Types.REAL))
                            .isDeterministic(true).ownerClass(StatisticsFunctions.class.getCanonicalName())
                            .arg("SOURCE", SystemColumnImpl
                                    .getJavaColumn("DATA", "com.splicemachine.stats.ColumnStatistics", false)
                                    .getType().getCatalogType())
                            .build(),
                    Procedure.newBuilder().name("STATS_TOP_K")
                            .numOutputParams(0)
                            .numResultSets(0)
                            .sqlControl(RoutineAliasInfo.NO_SQL)
                            .returnType(DataTypeDescriptor.getCatalogType(Types.VARCHAR))
                            .isDeterministic(true).ownerClass(StatisticsFunctions.class.getCanonicalName())
                            .arg("SOURCE", SystemColumnImpl
                                    .getJavaColumn("DATA", "com.splicemachine.stats.ColumnStatistics", false)
                                    .getType().getCatalogType())
                            .build(),
                    Procedure.newBuilder().name("STATS_MIN")
                            .numOutputParams(0)
                            .numResultSets(0)
                            .sqlControl(RoutineAliasInfo.NO_SQL)
                            .returnType(DataTypeDescriptor.getCatalogType(Types.VARCHAR))
                            .isDeterministic(true).ownerClass(StatisticsFunctions.class.getCanonicalName())
                            .arg("SOURCE", SystemColumnImpl
                                    .getJavaColumn("DATA", "com.splicemachine.stats.ColumnStatistics", false)
                                    .getType().getCatalogType())
                            .build(),
                    Procedure.newBuilder().name("STATS_MAX")
                            .numOutputParams(0)
                            .numResultSets(0)
                            .sqlControl(RoutineAliasInfo.NO_SQL)
                            .returnType(DataTypeDescriptor.getCatalogType(Types.VARCHAR))
                            .isDeterministic(true).ownerClass(StatisticsFunctions.class.getCanonicalName())
                            .arg("SOURCE", SystemColumnImpl
                                    .getJavaColumn("DATA", "com.splicemachine.stats.ColumnStatistics", false)
                                    .getType().getCatalogType())
                            .build(),
                    Procedure.newBuilder().name("PARTITION_EXISTS")
                            .numOutputParams(0)
                            .numResultSets(0)
                            .sqlControl(RoutineAliasInfo.NO_SQL)
                            .returnType(DataTypeDescriptor.getCatalogType(Types.BOOLEAN))
                            .isDeterministic(true).ownerClass(StatisticsFunctions.class.getCanonicalName())
                            .arg("CONGLOMERATE", DataTypeDescriptor.getBuiltInDataTypeDescriptor(Types.BIGINT).getCatalogType())
                            .arg("PARTITION_ID", DataTypeDescriptor.getBuiltInDataTypeDescriptor(Types.VARCHAR).getCatalogType())
                            .build()
            ));

            SYSFUN_PROCEDURES.addAll(Arrays.asList(
                    //
                    // General functions
                    //
                    Procedure.newBuilder().name("LONG_UUID")
                            .numOutputParams(1)
                            .numResultSets(0)
                            .sqlControl(RoutineAliasInfo.NO_SQL)
                            .returnType(DataTypeDescriptor.getCatalogType(Types.BIGINT))
                            .isDeterministic(false).ownerClass(GenericSpliceFunctions.class.getCanonicalName())
                            .build()
            ));
        }catch(StandardException se){
            throw new RuntimeException(se);
        }
    }
=======
    private static final List SYSFUN_PROCEDURES = Arrays.asList(new Procedure[]{

            //
            // String functions
            //
            Procedure.newBuilder().name("INSTR")
                    .numOutputParams(0)
                    .numResultSets(0)
                    .sqlControl(RoutineAliasInfo.NO_SQL)
                    .returnType(DataTypeDescriptor.getCatalogType(Types.INTEGER))
                    .isDeterministic(true).ownerClass(SpliceStringFunctions.class.getCanonicalName())
                    .varchar("SOURCE", Limits.DB2_VARCHAR_MAXWIDTH)
                    .varchar("SUBSTR", Limits.DB2_VARCHAR_MAXWIDTH)
                    .build(),
            Procedure.newBuilder().name("INITCAP")
                    .numOutputParams(0)
                    .numResultSets(0)
                    .sqlControl(RoutineAliasInfo.NO_SQL)
                    .returnType(DataTypeDescriptor.getCatalogType(Types.VARCHAR, Limits.DB2_VARCHAR_MAXWIDTH))
                    .isDeterministic(true).ownerClass(SpliceStringFunctions.class.getCanonicalName())
                    .varchar("SOURCE", Limits.DB2_VARCHAR_MAXWIDTH)
                    .build(),
            Procedure.newBuilder().name("CONCAT")
                    .numOutputParams(0)
                    .numResultSets(0)
                    .sqlControl(RoutineAliasInfo.NO_SQL)
                    .returnType(DataTypeDescriptor.getCatalogType(Types.VARCHAR, Limits.DB2_VARCHAR_MAXWIDTH))
                    .isDeterministic(true).ownerClass(SpliceStringFunctions.class.getCanonicalName())
                    .varchar("ARG1", Limits.DB2_VARCHAR_MAXWIDTH)
                    .varchar("ARG2", Limits.DB2_VARCHAR_MAXWIDTH)
                    .build(),
            //
            // Date functions
            //
            Procedure.newBuilder().name("ADD_MONTHS")
                    .numOutputParams(0)
                    .numResultSets(0)
                    .sqlControl(RoutineAliasInfo.NO_SQL)
                    .returnType(DataTypeDescriptor.getCatalogType(Types.DATE))
                    .isDeterministic(true).ownerClass(SpliceDateFunctions.class.getCanonicalName())
                    .arg("SOURCE", DataTypeDescriptor.getCatalogType(Types.DATE))
                    .integer("NUMOFMONTHS")
                    .build(),
            Procedure.newBuilder().name("LAST_DAY")
                    .numOutputParams(0)
                    .numResultSets(0)
                    .sqlControl(RoutineAliasInfo.NO_SQL)
                    .returnType(DataTypeDescriptor.getCatalogType(Types.DATE))
                    .isDeterministic(true).ownerClass(SpliceDateFunctions.class.getCanonicalName())
                    .arg("SOURCE", DataTypeDescriptor.getCatalogType(Types.DATE))
                    .build(),
            Procedure.newBuilder().name("TO_DATE")
                    .numOutputParams(0)
                    .numResultSets(0)
                    .sqlControl(RoutineAliasInfo.NO_SQL)
                    .returnType(DataTypeDescriptor.getCatalogType(Types.DATE))
                    .isDeterministic(true).ownerClass(SpliceDateFunctions.class.getCanonicalName())
                    .varchar("SOURCE", Limits.DB2_VARCHAR_MAXWIDTH)
                    .varchar("FORMAT", Limits.DB2_VARCHAR_MAXWIDTH)
                    .build(),
        // FIXME JC: not ready for prime time because of loss of timezone precision.
//            Procedure.newBuilder().name("TO_TIMESTAMP")
//                    .numOutputParams(0)
//                    .numResultSets(0)
//                    .sqlControl(RoutineAliasInfo.NO_SQL)
//                    .returnType(DataTypeDescriptor.getCatalogType(Types.TIMESTAMP))
//                    .isDeterministic(true).ownerClass(SpliceDateFunctions.class.getCanonicalName())
//                    .varchar("SOURCE", Limits.DB2_VARCHAR_MAXWIDTH)
//                    .varchar("FORMAT", Limits.DB2_VARCHAR_MAXWIDTH)
//                    .build(),
            Procedure.newBuilder().name("NEXT_DAY")
                    .numOutputParams(0)
                    .numResultSets(0)
                    .sqlControl(RoutineAliasInfo.NO_SQL)
                    .returnType(DataTypeDescriptor.getCatalogType(Types.DATE))
                    .isDeterministic(true).ownerClass(SpliceDateFunctions.class.getCanonicalName())
                    .arg("SOURCE", DataTypeDescriptor.getCatalogType(Types.DATE))
                    .varchar("WEEKDAY", Limits.DB2_VARCHAR_MAXWIDTH)
                    .build(),
            Procedure.newBuilder().name("MONTH_BETWEEN")
                    .numOutputParams(0)
                    .numResultSets(0)
                    .sqlControl(RoutineAliasInfo.NO_SQL)
                    .returnType(DataTypeDescriptor.getCatalogType(Types.DOUBLE))
                    .isDeterministic(true).ownerClass(SpliceDateFunctions.class.getCanonicalName())
                    .arg("SOURCE1", DataTypeDescriptor.getCatalogType(Types.DATE))
                    .arg("SOURCE2", DataTypeDescriptor.getCatalogType(Types.DATE))
                    .build(),
            Procedure.newBuilder().name("TO_CHAR")
                    .numOutputParams(0)
                    .numResultSets(0)
                    .sqlControl(RoutineAliasInfo.NO_SQL)
                    .returnType(DataTypeDescriptor.getCatalogType(Types.VARCHAR))
                    .isDeterministic(true).ownerClass(SpliceDateFunctions.class.getCanonicalName())
                    .arg("SOURCE", DataTypeDescriptor.getCatalogType(Types.DATE))
                    .varchar("FORMAT", Limits.DB2_VARCHAR_MAXWIDTH)
                    .build(),
            Procedure.newBuilder().name("TIMESTAMP_TO_CHAR")
                    .numOutputParams(0)
                    .numResultSets(0)
                    .sqlControl(RoutineAliasInfo.NO_SQL)
                    .returnType(DataTypeDescriptor.getCatalogType(Types.VARCHAR))
                    .isDeterministic(true).ownerClass(SpliceDateFunctions.class.getCanonicalName())
                    .arg("STAMP", DataTypeDescriptor.getCatalogType(Types.TIMESTAMP))
                    .varchar("OUTPUT", Limits.DB2_VARCHAR_MAXWIDTH)
                    .build(),
            Procedure.newBuilder().name("TRUNC_DATE")
                    .numOutputParams(0)
                    .numResultSets(0)
                    .sqlControl(RoutineAliasInfo.NO_SQL)
                    .returnType(DataTypeDescriptor.getCatalogType(Types.TIMESTAMP))
                    .isDeterministic(true).ownerClass(SpliceDateFunctions.class.getCanonicalName())
                    .arg("SOURCE", DataTypeDescriptor.getCatalogType(Types.TIMESTAMP))
                    .varchar("FIELD", Limits.DB2_VARCHAR_MAXWIDTH)
                    .build(),
            //
            // General functions
            //
            Procedure.newBuilder().name("LONG_UUID")
                    .numOutputParams(1)
                    .numResultSets(0)
                    .sqlControl(RoutineAliasInfo.NO_SQL)
                    .returnType(DataTypeDescriptor.getCatalogType(Types.BIGINT))
                    .isDeterministic(false).ownerClass(GenericSpliceFunctions.class.getCanonicalName())
                    .build()
    });
>>>>>>> a643227f

}<|MERGE_RESOLUTION|>--- conflicted
+++ resolved
@@ -1,22 +1,11 @@
 package com.splicemachine.derby.impl.sql.catalog;
 
+import com.splicemachine.db.impl.sql.catalog.SystemColumnImpl;
 import com.splicemachine.derby.impl.db.SpliceDatabase;
 import com.splicemachine.derby.impl.load.HdfsImport;
 import com.splicemachine.derby.impl.storage.TableSplit;
 import com.splicemachine.derby.impl.storage.TempSplit;
 import com.splicemachine.derby.utils.*;
-<<<<<<< HEAD
-import org.apache.derby.catalog.UUID;
-import org.apache.derby.catalog.types.RoutineAliasInfo;
-import org.apache.derby.iapi.error.StandardException;
-import org.apache.derby.iapi.reference.Limits;
-import org.apache.derby.iapi.sql.dictionary.DataDictionary;
-import org.apache.derby.iapi.store.access.TransactionController;
-import org.apache.derby.iapi.types.DataTypeDescriptor;
-import org.apache.derby.impl.sql.catalog.DefaultSystemProcedureGenerator;
-import org.apache.derby.impl.sql.catalog.Procedure;
-import org.apache.derby.impl.sql.catalog.SystemColumnImpl;
-=======
 
 import com.splicemachine.db.catalog.UUID;
 import com.splicemachine.db.catalog.types.RoutineAliasInfo;
@@ -27,7 +16,6 @@
 import com.splicemachine.db.iapi.types.DataTypeDescriptor;
 import com.splicemachine.db.impl.sql.catalog.DefaultSystemProcedureGenerator;
 import com.splicemachine.db.impl.sql.catalog.Procedure;
->>>>>>> a643227f
 
 import java.sql.Types;
 import java.util.ArrayList;
@@ -707,7 +695,6 @@
         procedures.put(sysFunUUID, SYSFUN_PROCEDURES);
     }
 
-<<<<<<< HEAD
     private static final List<Procedure> SYSFUN_PROCEDURES;
 
     static{
@@ -908,133 +895,5 @@
             throw new RuntimeException(se);
         }
     }
-=======
-    private static final List SYSFUN_PROCEDURES = Arrays.asList(new Procedure[]{
-
-            //
-            // String functions
-            //
-            Procedure.newBuilder().name("INSTR")
-                    .numOutputParams(0)
-                    .numResultSets(0)
-                    .sqlControl(RoutineAliasInfo.NO_SQL)
-                    .returnType(DataTypeDescriptor.getCatalogType(Types.INTEGER))
-                    .isDeterministic(true).ownerClass(SpliceStringFunctions.class.getCanonicalName())
-                    .varchar("SOURCE", Limits.DB2_VARCHAR_MAXWIDTH)
-                    .varchar("SUBSTR", Limits.DB2_VARCHAR_MAXWIDTH)
-                    .build(),
-            Procedure.newBuilder().name("INITCAP")
-                    .numOutputParams(0)
-                    .numResultSets(0)
-                    .sqlControl(RoutineAliasInfo.NO_SQL)
-                    .returnType(DataTypeDescriptor.getCatalogType(Types.VARCHAR, Limits.DB2_VARCHAR_MAXWIDTH))
-                    .isDeterministic(true).ownerClass(SpliceStringFunctions.class.getCanonicalName())
-                    .varchar("SOURCE", Limits.DB2_VARCHAR_MAXWIDTH)
-                    .build(),
-            Procedure.newBuilder().name("CONCAT")
-                    .numOutputParams(0)
-                    .numResultSets(0)
-                    .sqlControl(RoutineAliasInfo.NO_SQL)
-                    .returnType(DataTypeDescriptor.getCatalogType(Types.VARCHAR, Limits.DB2_VARCHAR_MAXWIDTH))
-                    .isDeterministic(true).ownerClass(SpliceStringFunctions.class.getCanonicalName())
-                    .varchar("ARG1", Limits.DB2_VARCHAR_MAXWIDTH)
-                    .varchar("ARG2", Limits.DB2_VARCHAR_MAXWIDTH)
-                    .build(),
-            //
-            // Date functions
-            //
-            Procedure.newBuilder().name("ADD_MONTHS")
-                    .numOutputParams(0)
-                    .numResultSets(0)
-                    .sqlControl(RoutineAliasInfo.NO_SQL)
-                    .returnType(DataTypeDescriptor.getCatalogType(Types.DATE))
-                    .isDeterministic(true).ownerClass(SpliceDateFunctions.class.getCanonicalName())
-                    .arg("SOURCE", DataTypeDescriptor.getCatalogType(Types.DATE))
-                    .integer("NUMOFMONTHS")
-                    .build(),
-            Procedure.newBuilder().name("LAST_DAY")
-                    .numOutputParams(0)
-                    .numResultSets(0)
-                    .sqlControl(RoutineAliasInfo.NO_SQL)
-                    .returnType(DataTypeDescriptor.getCatalogType(Types.DATE))
-                    .isDeterministic(true).ownerClass(SpliceDateFunctions.class.getCanonicalName())
-                    .arg("SOURCE", DataTypeDescriptor.getCatalogType(Types.DATE))
-                    .build(),
-            Procedure.newBuilder().name("TO_DATE")
-                    .numOutputParams(0)
-                    .numResultSets(0)
-                    .sqlControl(RoutineAliasInfo.NO_SQL)
-                    .returnType(DataTypeDescriptor.getCatalogType(Types.DATE))
-                    .isDeterministic(true).ownerClass(SpliceDateFunctions.class.getCanonicalName())
-                    .varchar("SOURCE", Limits.DB2_VARCHAR_MAXWIDTH)
-                    .varchar("FORMAT", Limits.DB2_VARCHAR_MAXWIDTH)
-                    .build(),
-        // FIXME JC: not ready for prime time because of loss of timezone precision.
-//            Procedure.newBuilder().name("TO_TIMESTAMP")
-//                    .numOutputParams(0)
-//                    .numResultSets(0)
-//                    .sqlControl(RoutineAliasInfo.NO_SQL)
-//                    .returnType(DataTypeDescriptor.getCatalogType(Types.TIMESTAMP))
-//                    .isDeterministic(true).ownerClass(SpliceDateFunctions.class.getCanonicalName())
-//                    .varchar("SOURCE", Limits.DB2_VARCHAR_MAXWIDTH)
-//                    .varchar("FORMAT", Limits.DB2_VARCHAR_MAXWIDTH)
-//                    .build(),
-            Procedure.newBuilder().name("NEXT_DAY")
-                    .numOutputParams(0)
-                    .numResultSets(0)
-                    .sqlControl(RoutineAliasInfo.NO_SQL)
-                    .returnType(DataTypeDescriptor.getCatalogType(Types.DATE))
-                    .isDeterministic(true).ownerClass(SpliceDateFunctions.class.getCanonicalName())
-                    .arg("SOURCE", DataTypeDescriptor.getCatalogType(Types.DATE))
-                    .varchar("WEEKDAY", Limits.DB2_VARCHAR_MAXWIDTH)
-                    .build(),
-            Procedure.newBuilder().name("MONTH_BETWEEN")
-                    .numOutputParams(0)
-                    .numResultSets(0)
-                    .sqlControl(RoutineAliasInfo.NO_SQL)
-                    .returnType(DataTypeDescriptor.getCatalogType(Types.DOUBLE))
-                    .isDeterministic(true).ownerClass(SpliceDateFunctions.class.getCanonicalName())
-                    .arg("SOURCE1", DataTypeDescriptor.getCatalogType(Types.DATE))
-                    .arg("SOURCE2", DataTypeDescriptor.getCatalogType(Types.DATE))
-                    .build(),
-            Procedure.newBuilder().name("TO_CHAR")
-                    .numOutputParams(0)
-                    .numResultSets(0)
-                    .sqlControl(RoutineAliasInfo.NO_SQL)
-                    .returnType(DataTypeDescriptor.getCatalogType(Types.VARCHAR))
-                    .isDeterministic(true).ownerClass(SpliceDateFunctions.class.getCanonicalName())
-                    .arg("SOURCE", DataTypeDescriptor.getCatalogType(Types.DATE))
-                    .varchar("FORMAT", Limits.DB2_VARCHAR_MAXWIDTH)
-                    .build(),
-            Procedure.newBuilder().name("TIMESTAMP_TO_CHAR")
-                    .numOutputParams(0)
-                    .numResultSets(0)
-                    .sqlControl(RoutineAliasInfo.NO_SQL)
-                    .returnType(DataTypeDescriptor.getCatalogType(Types.VARCHAR))
-                    .isDeterministic(true).ownerClass(SpliceDateFunctions.class.getCanonicalName())
-                    .arg("STAMP", DataTypeDescriptor.getCatalogType(Types.TIMESTAMP))
-                    .varchar("OUTPUT", Limits.DB2_VARCHAR_MAXWIDTH)
-                    .build(),
-            Procedure.newBuilder().name("TRUNC_DATE")
-                    .numOutputParams(0)
-                    .numResultSets(0)
-                    .sqlControl(RoutineAliasInfo.NO_SQL)
-                    .returnType(DataTypeDescriptor.getCatalogType(Types.TIMESTAMP))
-                    .isDeterministic(true).ownerClass(SpliceDateFunctions.class.getCanonicalName())
-                    .arg("SOURCE", DataTypeDescriptor.getCatalogType(Types.TIMESTAMP))
-                    .varchar("FIELD", Limits.DB2_VARCHAR_MAXWIDTH)
-                    .build(),
-            //
-            // General functions
-            //
-            Procedure.newBuilder().name("LONG_UUID")
-                    .numOutputParams(1)
-                    .numResultSets(0)
-                    .sqlControl(RoutineAliasInfo.NO_SQL)
-                    .returnType(DataTypeDescriptor.getCatalogType(Types.BIGINT))
-                    .isDeterministic(false).ownerClass(GenericSpliceFunctions.class.getCanonicalName())
-                    .build()
-    });
->>>>>>> a643227f
 
 }