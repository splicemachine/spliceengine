--- conflicted
+++ resolved
@@ -336,1231 +336,6 @@
 //                            .build();
 //                    procedures.add(dumpTransactions);
 
-<<<<<<< HEAD
-                    Procedure currTxn = Procedure.newBuilder().name("SYSCS_GET_CURRENT_TRANSACTION")
-                            .numOutputParams(0)
-                            .numResultSets(1)
-                            .ownerClass(TransactionAdmin.class.getCanonicalName())
-                            .build();
-                    procedures.add(currTxn);
-
-                    Procedure activeTxn = Procedure.newBuilder().name("SYSCS_GET_ACTIVE_TRANSACTION_IDS")
-                            .numOutputParams(0)
-                            .numResultSets(1)
-                            .ownerClass(TransactionAdmin.class.getCanonicalName())
-                            .build();
-                    procedures.add(activeTxn);
-
-                    /*
-                     * Statistics procedures
-                     */
-                    Procedure collectStatsForTable = Procedure.newBuilder().name("COLLECT_TABLE_STATISTICS")
-                            .numOutputParams(0)
-                            .numResultSets(1)
-                            .varchar("schema",128)
-                            .varchar("table",1024)
-                            .arg("staleOnly", DataTypeDescriptor.getBuiltInDataTypeDescriptor(Types.BOOLEAN).getCatalogType())
-                            .ownerClass(StatisticsAdmin.class.getCanonicalName())
-                            .build();
-                    procedures.add(collectStatsForTable);
-
-                    Collection<Procedure> procs = MetadataFactoryService.newMetadataFactory().getProcedures();
-
-                    if (procs != null)
-                        procedures.addAll(procs);
-
-                    Procedure collectSampleStatsForTable = Procedure.newBuilder().name("COLLECT_TABLE_SAMPLE_STATISTICS")
-                            .numOutputParams(0)
-                            .numResultSets(1)
-                            .varchar("schema",128)
-                            .varchar("table",1024)
-                            .arg("samplePercentage", DataTypeDescriptor.getBuiltInDataTypeDescriptor(Types.DOUBLE).getCatalogType())
-                            .arg("staleOnly", DataTypeDescriptor.getBuiltInDataTypeDescriptor(Types.BOOLEAN).getCatalogType())
-                            .ownerClass(StatisticsAdmin.class.getCanonicalName())
-                            .build();
-                    procedures.add(collectSampleStatsForTable);
-
-                    Procedure collectNonMergedStatsForTable = Procedure.newBuilder().name("COLLECT_NONMERGED_TABLE_STATISTICS")
-                            .numOutputParams(0)
-                            .numResultSets(1)
-                            .varchar("schema",128)
-                            .varchar("table",1024)
-                            .arg("staleOnly", DataTypeDescriptor.getBuiltInDataTypeDescriptor(Types.BOOLEAN).getCatalogType())
-                            .ownerClass(StatisticsAdmin.class.getCanonicalName())
-                            .build();
-                    procedures.add(collectNonMergedStatsForTable);
-
-                    Procedure collectNonMergedSampleStatsForTable = Procedure.newBuilder().name("COLLECT_NONMERGED_TABLE_SAMPLE_STATISTICS")
-                            .numOutputParams(0)
-                            .numResultSets(1)
-                            .varchar("schema",1024)
-                            .varchar("table",1024)
-                            .arg("samplePercentage", DataTypeDescriptor.getBuiltInDataTypeDescriptor(Types.DOUBLE).getCatalogType())
-                            .arg("staleOnly", DataTypeDescriptor.getBuiltInDataTypeDescriptor(Types.BOOLEAN).getCatalogType())
-                            .ownerClass(StatisticsAdmin.class.getCanonicalName())
-                            .build();
-                    procedures.add(collectNonMergedSampleStatsForTable);
-
-                    Procedure fakeStatsForTable = Procedure.newBuilder().name("FAKE_TABLE_STATISTICS")
-                            .numOutputParams(0)
-                            .numResultSets(1)
-                            .modifiesSql()
-                            .catalog("schema")
-                            .catalog("table")
-                            .arg("rowCount", DataTypeDescriptor.getCatalogType(Types.BIGINT))
-                            .arg("meanRowsize", DataTypeDescriptor.getCatalogType(Types.INTEGER))
-                            .arg("numPartitions", DataTypeDescriptor.getCatalogType(Types.BIGINT))
-                            .ownerClass(StatisticsAdmin.class.getCanonicalName())
-                            .build();
-                    procedures.add(fakeStatsForTable);
-
-                    Procedure fakeStatsForColumn = Procedure.newBuilder().name("FAKE_COLUMN_STATISTICS")
-                            .numOutputParams(0)
-                            .numResultSets(1)
-                            .modifiesSql()
-                            .catalog("schema")
-                            .catalog("table")
-                            .varchar("column",1024)
-                            .arg("nullCountRatio", DataTypeDescriptor.getCatalogType(Types.DOUBLE))
-                            .arg("rowsPerValue", DataTypeDescriptor.getCatalogType(Types.BIGINT))
-                            .ownerClass(StatisticsAdmin.class.getCanonicalName())
-                            .build();
-                    procedures.add(fakeStatsForColumn);
-
-                    Procedure importWithBadRecords = Procedure.newBuilder().name("IMPORT_DATA")
-                            .numOutputParams(0).numResultSets(1).ownerClass(HdfsImport.class.getCanonicalName())
-                            .catalog("schemaName")
-                            .catalog("tableName")
-                            .varchar("insertColumnList",32672)
-                            .varchar("fileName",32672)
-                            .varchar("columnDelimiter",5)
-                            .varchar("characterDelimiter", 5)
-                            .varchar("timestampFormat",32672)
-                            .varchar("dateFormat",32672)
-                            .varchar("timeFormat",32672)
-                            .bigint("maxBadRecords")
-                            .varchar("badRecordDirectory",32672)
-                            .varchar("oneLineRecords",5)
-                            .varchar("charset",32672)
-                            .build();
-                    procedures.add(importWithBadRecords);
-
-                    Procedure importUnsafe = Procedure.newBuilder().name("IMPORT_DATA_UNSAFE")
-                            .numOutputParams(0).numResultSets(1).ownerClass(HdfsImport.class.getCanonicalName())
-                            .catalog("schemaName")
-                            .catalog("tableName")
-                            .varchar("insertColumnList",32672)
-                            .varchar("fileName",32672)
-                            .varchar("columnDelimiter",5)
-                            .varchar("characterDelimiter", 5)
-                            .varchar("timestampFormat",32672)
-                            .varchar("dateFormat",32672)
-                            .varchar("timeFormat",32672)
-                            .bigint("maxBadRecords")
-                            .varchar("badRecordDirectory",32672)
-                            .varchar("oneLineRecords",5)
-                            .varchar("charset",32672)
-                            .build();
-                    procedures.add(importUnsafe);
-
-                   Procedure bulkImportHFile = Procedure.newBuilder().name("BULK_IMPORT_HFILE")
-                            .numOutputParams(0).numResultSets(1).ownerClass(HdfsImport.class.getCanonicalName())
-                            .catalog("schemaName")
-                            .catalog("tableName")
-                            .varchar("insertColumnList",32672)
-                            .varchar("fileName",32672)
-                            .varchar("columnDelimiter",5)
-                            .varchar("characterDelimiter", 5)
-                            .varchar("timestampFormat",32672)
-                            .varchar("dateFormat",32672)
-                            .varchar("timeFormat",32672)
-                            .bigint("maxBadRecords")
-                            .varchar("badRecordDirectory",32672)
-                            .varchar("oneLineRecords",5)
-                            .varchar("charset",32672)
-                            .varchar("bulkImportDirectory", 32672)
-                            .varchar("skipSampling", 5)
-                            .build();
-                    procedures.add(bulkImportHFile);
-
-
-                    Procedure sampleData = Procedure.newBuilder().name("SAMPLE_DATA")
-                            .numOutputParams(0).numResultSets(1).ownerClass(HdfsImport.class.getCanonicalName())
-                            .catalog("schemaName")
-                            .catalog("tableName")
-                            .varchar("insertColumnList",32672)
-                            .varchar("fileName",32672)
-                            .varchar("columnDelimiter",5)
-                            .varchar("characterDelimiter", 5)
-                            .varchar("timestampFormat",32672)
-                            .varchar("dateFormat",32672)
-                            .varchar("timeFormat",32672)
-                            .bigint("maxBadRecords")
-                            .varchar("badRecordDirectory",32672)
-                            .varchar("oneLineRecords",5)
-                            .varchar("charset",32672)
-                            .varchar("bulkImportDirectory", 32672)
-                            .build();
-                    procedures.add(sampleData);
-
-                    Procedure computeSplitKey= Procedure.newBuilder().name("COMPUTE_SPLIT_KEY")
-                            .numOutputParams(0).numResultSets(1).ownerClass(HdfsImport.class.getCanonicalName())
-                            .catalog("schemaName")
-                            .catalog("tableName")
-                            .catalog("indexName")
-                            .varchar("columnList",32672)
-                            .varchar("fileName",32672)
-                            .varchar("columnDelimiter",5)
-                            .varchar("characterDelimiter", 5)
-                            .varchar("timestampFormat",32672)
-                            .varchar("dateFormat",32672)
-                            .varchar("timeFormat",32672)
-                            .bigint("maxBadRecords")
-                            .varchar("badRecordDirectory",32672)
-                            .varchar("oneLineRecords",5)
-                            .varchar("charset",32672)
-                            .varchar("outputDirectory", 32672)
-                            .build();
-                    procedures.add(computeSplitKey);
-
-                    Procedure upport = Procedure.newBuilder().name("UPSERT_DATA_FROM_FILE")
-                            .numOutputParams(0).numResultSets(1).ownerClass(HdfsImport.class.getCanonicalName())
-                            .catalog("schemaName")
-                            .catalog("tableName")
-                            .varchar("insertColumnList",32672)
-                            .varchar("fileName",32672)
-                            .varchar("columnDelimiter",5)
-                            .varchar("characterDelimiter", 5)
-                            .varchar("timestampFormat",32672)
-                            .varchar("dateFormat",32672)
-                            .varchar("timeFormat",32672)
-                            .bigint("maxBadRecords")
-                            .varchar("badRecordDirectory",32672)
-                            .varchar("oneLineRecords",5)
-                            .varchar("charset",32672)
-                            .build();
-                    procedures.add(upport);
-
-                    Procedure merge = Procedure.newBuilder().name("MERGE_DATA_FROM_FILE")
-                            .numOutputParams(0).numResultSets(1).ownerClass(HdfsImport.class.getCanonicalName())
-                            .catalog("schemaName")
-                            .catalog("tableName")
-                            .varchar("insertColumnList",32672)
-                            .varchar("fileName",32672)
-                            .varchar("columnDelimiter",5)
-                            .varchar("characterDelimiter", 5)
-                            .varchar("timestampFormat",32672)
-                            .varchar("dateFormat",32672)
-                            .varchar("timeFormat",32672)
-                            .bigint("maxBadRecords")
-                            .varchar("badRecordDirectory",32672)
-                            .varchar("oneLineRecords",5)
-                            .varchar("charset",32672)
-                            .build();
-                    procedures.add(merge);
-
-                    Procedure getAutoIncLocs = Procedure.newBuilder().name("SYSCS_GET_AUTO_INCREMENT_ROW_LOCATIONS")
-                            .numOutputParams(0).numResultSets(1).ownerClass(HdfsImport.class.getCanonicalName())
-                            .catalog("schemaName")
-                            .catalog("tableName")
-                            .build();
-                    procedures.add(getAutoIncLocs);
-
-
-                    Procedure dropStatsForSchema = Procedure.newBuilder().name("DROP_SCHEMA_STATISTICS")
-                            .numOutputParams(0)
-                            .numResultSets(0)
-                            .varchar("schema",128)
-                            .ownerClass(StatisticsAdmin.class.getCanonicalName())
-                            .build();
-                    procedures.add(dropStatsForSchema);
-
-                    Procedure dropStatsForTable = Procedure.newBuilder().name("DROP_TABLE_STATISTICS")
-                            .numOutputParams(0)
-                            .numResultSets(0)
-                            .varchar("schema",128)
-                            .varchar("table",1024)
-                            .ownerClass(StatisticsAdmin.class.getCanonicalName())
-                            .build();
-                    procedures.add(dropStatsForTable);
-
-                    Procedure collectStatsForSchema = Procedure.newBuilder().name("COLLECT_SCHEMA_STATISTICS")
-                            .numOutputParams(0)
-                            .numResultSets(1)
-                            .varchar("schema",128)
-                            .arg("staleOnly", DataTypeDescriptor.getBuiltInDataTypeDescriptor(Types.BOOLEAN).getCatalogType())
-                            .ownerClass(StatisticsAdmin.class.getCanonicalName())
-                            .build();
-                    procedures.add(collectStatsForSchema);
-
-                    Procedure enableStatsForColumn = Procedure.newBuilder().name("ENABLE_COLUMN_STATISTICS")
-                            .numOutputParams(0)
-                            .numResultSets(0)
-                            .modifiesSql()
-                            .varchar("schema",1024)
-                            .varchar("table",1024)
-                            .varchar("column",1024)
-                            .ownerClass(StatisticsAdmin.class.getCanonicalName())
-                            .build();
-                    procedures.add(enableStatsForColumn);
-
-                    Procedure disableStatsForColumn = Procedure.newBuilder().name("DISABLE_COLUMN_STATISTICS")
-                            .numOutputParams(0)
-                            .numResultSets(0)
-                            .modifiesSql()
-                            .varchar("schema",1024)
-                            .varchar("table",1024)
-                            .varchar("column",1024)
-                            .ownerClass(StatisticsAdmin.class.getCanonicalName())
-                            .build();
-                    procedures.add(disableStatsForColumn);
-
-                    Procedure enableStatsForAllColumns = Procedure.newBuilder().name("ENABLE_ALL_COLUMN_STATISTICS")
-                            .numOutputParams(0)
-                            .numResultSets(0)
-                            .modifiesSql()
-                            .catalog("schema")
-                            .catalog("table")
-                            .ownerClass(StatisticsAdmin.class.getCanonicalName())
-                            .build();
-                    procedures.add(enableStatsForAllColumns);
-
-                    Procedure disableStatsForAllColumns = Procedure.newBuilder().name("DISABLE_ALL_COLUMN_STATISTICS")
-                            .numOutputParams(0)
-                            .numResultSets(0)
-                            .modifiesSql()
-                            .catalog("schema")
-                            .catalog("table")
-                            .ownerClass(StatisticsAdmin.class.getCanonicalName())
-                            .build();
-                    procedures.add(disableStatsForAllColumns);
-
-                    Procedure setStatsExtrapolationForColumn = Procedure.newBuilder().name("SET_STATS_EXTRAPOLATION_FOR_COLUMN")
-                            .numOutputParams(0)
-                            .numResultSets(0)
-                            .modifiesSql()
-                            .varchar("schema",1024)
-                            .varchar("table",1024)
-                            .varchar("column",1024)
-                            .smallint("useExtrapolation")
-                            .ownerClass(StatisticsAdmin.class.getCanonicalName())
-                            .build();
-                    procedures.add(setStatsExtrapolationForColumn);
-
-        			/*
-        			 * Procedure to get the session details
-        			 */
-                    Procedure sessionInfo = Procedure.newBuilder().name("SYSCS_GET_SESSION_INFO")
-                            .numOutputParams(0)
-                            .numResultSets(1)
-                            .ownerClass(SpliceAdmin.class.getCanonicalName())
-                            .build();
-                    procedures.add(sessionInfo);
-
-
-        			/*
-        			 * Procedure to get a list of running operations
-        			 */
-                    Procedure runningOperations = Procedure.newBuilder().name("SYSCS_GET_RUNNING_OPERATIONS")
-                            .numOutputParams(0)
-                            .numResultSets(1)
-                            .ownerClass(SpliceAdmin.class.getCanonicalName())
-                            .build();
-                    procedures.add(runningOperations);
-
-        			/*
-        			 * Procedure to get a list of running operations on the local server
-        			 */
-                    Procedure runningOperationsLocal = Procedure.newBuilder().name("SYSCS_GET_RUNNING_OPERATIONS_LOCAL")
-                            .numOutputParams(0)
-                            .numResultSets(1)
-                            .ownerClass(SpliceAdmin.class.getCanonicalName())
-                            .build();
-                    procedures.add(runningOperationsLocal);
-
-
-        			/*
-        			 * Procedure to kill an executing operation
-        			 */
-                    Procedure killOperationLocal = Procedure.newBuilder().name("SYSCS_KILL_OPERATION_LOCAL")
-                            .numOutputParams(0)
-                            .varchar("uuid",128)
-                            .ownerClass(SpliceAdmin.class.getCanonicalName())
-                            .build();
-                    procedures.add(killOperationLocal);
-
-        			/*
-        			 * Procedure to kill an executing operation
-        			 */
-                    Procedure killOperation = Procedure.newBuilder().name("SYSCS_KILL_OPERATION")
-                            .numOutputParams(0)
-                            .varchar("uuid",128)
-                            .ownerClass(SpliceAdmin.class.getCanonicalName())
-                            .build();
-                    procedures.add(killOperation);
-
-                    /*
-                     * Procedure to kill an executing DRDA operation
-                     */
-                    Procedure killDrdaOperationLocal = Procedure.newBuilder().name("SYSCS_KILL_DRDA_OPERATION_LOCAL")
-                            .numOutputParams(0)
-                            .varchar("rdbIntTkn",512)
-                            .ownerClass(SpliceAdmin.class.getCanonicalName())
-                            .build();
-                    procedures.add(killDrdaOperationLocal);
-
-                    /*
-                     * Procedure to kill an executing DRDA operation
-                     */
-                    Procedure killDrdaOperation = Procedure.newBuilder().name("SYSCS_KILL_DRDA_OPERATION")
-                            .numOutputParams(0)
-                            .varchar("rdbIntTkn",512)
-                            .ownerClass(SpliceAdmin.class.getCanonicalName())
-                            .build();
-                    procedures.add(killDrdaOperation);
-
-
-                    /*
-                     * Procedure to get oldest active transaction id
-                     */
-                    Procedure getActiveTxn = Procedure.newBuilder().name("SYSCS_GET_OLDEST_ACTIVE_TRANSACTION")
-                            .numOutputParams(0)
-                            .numResultSets(1)
-                            .ownerClass(SpliceAdmin.class.getCanonicalName())
-                            .build();
-                    procedures.add(getActiveTxn);
-
-                    /*
-                     * Procedure to delegate HDFS operations
-                     */
-                    Procedure hdfsOperation = Procedure.newBuilder().name("SYSCS_HDFS_OPERATION")
-                            .numOutputParams(0)
-                            .varchar("path",128)
-                            .varchar("op", 64)
-                            .numResultSets(1)
-                            .ownerClass(SpliceAdmin.class.getCanonicalName())
-                            .build();
-                    procedures.add(hdfsOperation);
-
-                    /*
-                     * Procedure to delegate HBase operations
-                     */
-                    Procedure hbaseOperation = Procedure.newBuilder().name("SYSCS_HBASE_OPERATION")
-                            .numOutputParams(0)
-                            .varchar("table",128)
-                            .varchar("op", 64)
-                            .blob("request")
-                            .numResultSets(1)
-                            .ownerClass(SpliceAdmin.class.getCanonicalName())
-                            .build();
-                    procedures.add(hbaseOperation);
-
-                    /*
-                     * Procedure to get Splice Token
-                     */
-                    Procedure getToken = Procedure.newBuilder().name("SYSCS_GET_SPLICE_TOKEN")
-                            .numOutputParams(0)
-                            .varchar("username",256)
-                            .numResultSets(1)
-                            .ownerClass(SpliceAdmin.class.getCanonicalName())
-                            .build();
-                    procedures.add(getToken);
-
-                    /*
-                     * Procedure to cancel a Splice Token
-                     */
-                    Procedure cancelToken = Procedure.newBuilder().name("SYSCS_CANCEL_SPLICE_TOKEN")
-                            .numOutputParams(0)
-                            .blob("request")
-                            .numResultSets(0)
-                            .ownerClass(SpliceAdmin.class.getCanonicalName())
-                            .build();
-                    procedures.add(cancelToken);
-
-                    /*
-                     * Procedure to elevate a transaction
-                     */
-                    Procedure elevProc = Procedure.newBuilder().name("SYSCS_ELEVATE_TRANSACTION")
-                            .numOutputParams(0)
-                            .numResultSets(0)
-                            .varchar("tableName", 128) // input
-                            .ownerClass(TransactionAdmin.class.getCanonicalName())
-                            .build();
-                    procedures.add(elevProc);
-
-                    /*
-                     * Procedure to start a child transaction
-                     */
-                    Procedure childTxnProc = Procedure.newBuilder().name("SYSCS_START_CHILD_TRANSACTION")
-                            .numOutputParams(0)
-                            .numResultSets(1)
-                            .bigint("parentTransactionId") // input
-                            .varchar("tableName", 128) // input
-                            .ownerClass(TransactionAdmin.class.getCanonicalName())
-                            .build();
-                    procedures.add(childTxnProc);
-                    
-                    /*
-                     * Procedure to commit a child transaction
-                     */
-                    Procedure commitTxnProc = Procedure.newBuilder().name("SYSCS_COMMIT_CHILD_TRANSACTION")
-                            .numOutputParams(0)
-                            .numResultSets(0)
-                            .bigint("childTransactionId") // input
-                            .ownerClass(TransactionAdmin.class.getCanonicalName())
-                            .build();
-                    procedures.add(commitTxnProc);
-
-        			/*
-        			 * Procedure to get the log level for the given logger
-        			 */
-                    Procedure getLoggerLevel = Procedure.newBuilder().name("SYSCS_GET_LOGGER_LEVEL")
-                            .numOutputParams(0)
-                            .numResultSets(1)
-                            .varchar("loggerName", 128)
-                            .sqlControl(RoutineAliasInfo.READS_SQL_DATA)
-                            .ownerClass(SpliceAdmin.class.getCanonicalName())
-                            .build();
-                    procedures.add(getLoggerLevel);
-
-                    Procedure getLoggerLevelLocal = Procedure.newBuilder().name("SYSCS_GET_LOGGER_LEVEL_LOCAL")
-                            .numOutputParams(0)
-                            .numResultSets(1)
-                            .varchar("loggerName", 128)
-                            .sqlControl(RoutineAliasInfo.READS_SQL_DATA)
-                            .ownerClass(SpliceAdmin.class.getCanonicalName())
-                            .build();
-                    procedures.add(getLoggerLevelLocal);
-
-        			/*
-        			 * Procedure to set the log level for the given logger
-        			 */
-                    Procedure setLoggerLevel = Procedure.newBuilder().name("SYSCS_SET_LOGGER_LEVEL")
-                            .numOutputParams(0)
-                            .numResultSets(0)
-                            .varchar("loggerName", 128)
-                            .varchar("loggerLevel", 128)
-                            .sqlControl(RoutineAliasInfo.NO_SQL)
-                            .ownerClass(SpliceAdmin.class.getCanonicalName())
-                            .build();
-                    procedures.add(setLoggerLevel);
-
-                    Procedure setLoggerLevelLocal = Procedure.newBuilder().name("SYSCS_SET_LOGGER_LEVEL_LOCAL")
-                            .numOutputParams(0)
-                            .numResultSets(0)
-                            .varchar("loggerName", 128)
-                            .varchar("loggerLevel", 128)
-                            .sqlControl(RoutineAliasInfo.NO_SQL)
-                            .ownerClass(SpliceAdmin.class.getCanonicalName())
-                            .build();
-                    procedures.add(setLoggerLevelLocal);
-
-        			/*
-        			 * Procedure to get all the splice logger names in the system
-        			 */
-                    Procedure getLoggers = Procedure.newBuilder().name("SYSCS_GET_LOGGERS")
-                            .numOutputParams(0)
-                            .numResultSets(1)
-                            .ownerClass(SpliceAdmin.class.getCanonicalName())
-                            .build();
-                    procedures.add(getLoggers);
-
-                    Procedure getLoggersLocal = Procedure.newBuilder().name("SYSCS_GET_LOGGERS_LOCAL")
-                            .numOutputParams(0)
-                            .numResultSets(1)
-                            .ownerClass(SpliceAdmin.class.getCanonicalName())
-                            .build();
-                    procedures.add(getLoggersLocal);
-
-        			/*
-        			 * Procedure get table info in all schema
-        			 */
-                    Procedure getSchemaInfo = Procedure.newBuilder().name("SYSCS_GET_SCHEMA_INFO")
-                            .numOutputParams(0)
-                            .numResultSets(1)
-                            .ownerClass(SpliceAdmin.class.getCanonicalName())
-                            .build();
-                    procedures.add(getSchemaInfo);
-
-        			/*
-        			 * Procedure to perform major compaction on all tables in a schema
-        			 */
-                    Procedure majorComactionOnSchema = Procedure.newBuilder().name("SYSCS_PERFORM_MAJOR_COMPACTION_ON_SCHEMA")
-                            .varchar("schemaName", 128)
-                            .numOutputParams(0)
-                            .numResultSets(0)
-                            .ownerClass(SpliceAdmin.class.getCanonicalName())
-                            .build();
-                    procedures.add(majorComactionOnSchema);
-
-        			/*
-        			 * Procedure to perform major compaction on a table in a schema
-        			 */
-                    Procedure majorComactionOnTable = Procedure.newBuilder().name("SYSCS_PERFORM_MAJOR_COMPACTION_ON_TABLE")
-                            .varchar("schemaName", 128)
-                            .varchar("tableName", 128)
-                            .numOutputParams(0)
-                            .numResultSets(0)
-                            .ownerClass(SpliceAdmin.class.getCanonicalName())
-                            .build();
-                    procedures.add(majorComactionOnTable);
-
-                    /*
-                     * Procedure to perform major flush on a table in a schema
-                     */
-                    Procedure flushTable = Procedure.newBuilder().name("SYSCS_FLUSH_TABLE")
-                            .varchar("schemaName", 128)
-                            .varchar("tableName", 128)
-                            .numOutputParams(0)
-                            .numResultSets(0)
-                            .ownerClass(SpliceAdmin.class.getCanonicalName())
-                            .build();
-                    procedures.add(flushTable);
-
-                    /*
-                     * Procedure to delete rows from data dictionary
-                     */
-                    Procedure dictionaryDelete = Procedure.newBuilder().name("SYSCS_DICTIONARY_DELETE")
-                            .integer("conglomerateId")
-                            .varchar("rowId", 1024)
-                            .numOutputParams(0)
-                            .numResultSets(0)
-                            .ownerClass(SpliceAdmin.class.getCanonicalName())
-                            .build();
-                    procedures.add(dictionaryDelete);
-
-        			/*
-        			 * Procedure to get all the information related to the execution plans of the stored prepared statements (metadata queries).
-        			 */
-                    Procedure getStoredStatementPlanInfo = Procedure.newBuilder().name("SYSCS_GET_STORED_STATEMENT_PLAN_INFO")
-                            .numOutputParams(0)
-                            .numResultSets(1)
-                            .ownerClass(SpliceAdmin.class.getCanonicalName())
-                            .build();
-                    procedures.add(getStoredStatementPlanInfo);
-
-        			/*
-        			 * Procedure to print all of the properties (JVM, Service, Database, App).
-        			 */
-                    Procedure getAllSystemProperties = Procedure.newBuilder().name("SYSCS_GET_ALL_PROPERTIES")
-                            .numOutputParams(0)
-                            .numResultSets(1)
-                            .ownerClass(SpliceAdmin.class.getCanonicalName())
-                            .build();
-                    procedures.add(getAllSystemProperties);
-
-                    Procedure vacuum = Procedure.newBuilder().name("VACUUM")
-                            .numOutputParams(0)
-                            .numResultSets(0)
-                            .ownerClass(SpliceAdmin.class.getCanonicalName())
-                            .build();
-                    procedures.add(vacuum);
-
-                    /*
-                     * Procedure to return timestamp generator info
-                     */
-                    procedures.add(Procedure.newBuilder().name("SYSCS_GET_TIMESTAMP_GENERATOR_INFO")
-                            .numOutputParams(0)
-                            .numResultSets(1)
-                            .ownerClass(TimestampAdmin.class.getCanonicalName())
-                            .build());
-
-                    /*
-                     * Procedure to return timestamp request info
-                     */
-                    procedures.add(Procedure.newBuilder().name("SYSCS_GET_TIMESTAMP_REQUEST_INFO")
-                            .numOutputParams(0)
-                            .numResultSets(1)
-                            .ownerClass(TimestampAdmin.class.getCanonicalName())
-                            .build());
-
-                    /*
-                     * Procedure to delete a backup
-                     */
-                    procedures.add(Procedure.newBuilder().name("SYSCS_DELETE_BACKUP")
-                            .numOutputParams(0)
-                            .numResultSets(1)
-                            .ownerClass(BackupSystemProcedures.class.getCanonicalName())
-                            .bigint("backupId")
-                            .build());
-
-                    /*
-                     * Procedure to delete backups in a time window
-                     */
-                    procedures.add(Procedure.newBuilder().name("SYSCS_DELETE_OLD_BACKUPS")
-                            .numOutputParams(0)
-                            .numResultSets(1)
-                            .ownerClass(BackupSystemProcedures.class.getCanonicalName())
-                            .integer("backupWindow")
-                            .build());
-
-                    procedures.add(Procedure.newBuilder().name("SYSCS_BACKUP_DATABASE_ASYNC")
-                            .numOutputParams(0).numResultSets(1).ownerClass(BackupSystemProcedures.class.getCanonicalName())
-                            .varchar("directory", 32672)
-                            .varchar("type", 32672)
-                            .build());
-
-                    procedures.add(Procedure.newBuilder().name("SYSCS_RESTORE_DATABASE_ASYNC")
-                            .numOutputParams(0).numResultSets(1).ownerClass(BackupSystemProcedures.class.getCanonicalName())
-                            .varchar("directory", 32672)
-                            .bigint("backupId")
-                            .arg("validate", DataTypeDescriptor.getBuiltInDataTypeDescriptor(Types.BOOLEAN).getCatalogType())
-                            .build());
-
-                    procedures.add(Procedure.newBuilder().name("VALIDATE_BACKUP")
-                            .numOutputParams(0).numResultSets(1).ownerClass(BackupSystemProcedures.class.getCanonicalName())
-                            .varchar("directory", 32672)
-                            .bigint("backupId")
-                            .build());
-
-                    procedures.add(Procedure.newBuilder().name("VALIDATE_TABLE_BACKUP")
-                            .numOutputParams(0).numResultSets(1).ownerClass(BackupSystemProcedures.class.getCanonicalName())
-                            .catalog("schemaName")
-                            .catalog("tableName")
-                            .varchar("directory", 32672)
-                            .bigint("backupId")
-                            .build());
-
-                    procedures.add(Procedure.newBuilder().name("VALIDATE_SCHEMA_BACKUP")
-                            .numOutputParams(0).numResultSets(1).ownerClass(BackupSystemProcedures.class.getCanonicalName())
-                            .catalog("schemaName")
-                            .varchar("directory", 32672)
-                            .bigint("backupId")
-                            .build());
-                    /*
-                     * Procedure to get a database property on all region servers in the cluster.
-                     */
-                    procedures.add(Procedure.newBuilder().name("SYSCS_GET_GLOBAL_DATABASE_PROPERTY")
-                    		.numOutputParams(0)
-                    		.numResultSets(1)
-                    		.ownerClass(SpliceAdmin.class.getCanonicalName())
-                    		.sqlControl(RoutineAliasInfo.READS_SQL_DATA).returnType(null).isDeterministic(false)
-                    		.catalog("KEY")
-                    		.build());
-
-                    /*
-                     * Procedure to set a database property on all region servers in the cluster.
-                     */
-                    procedures.add(Procedure.newBuilder().name("SYSCS_SET_GLOBAL_DATABASE_PROPERTY")
-                    		.numOutputParams(0)
-                    		.numResultSets(0)
-                    		.ownerClass(SpliceAdmin.class.getCanonicalName())
-                    		.sqlControl(RoutineAliasInfo.MODIFIES_SQL_DATA).returnType(null).isDeterministic(false)
-                    		.catalog("KEY")
-                    		.varchar("VALUE", Limits.DB2_VARCHAR_MAXWIDTH)
-                    		.build());
-
-                    /*
-                     * Procedure to enable splice enterprise version
-                     */
-                    procedures.add(Procedure.newBuilder().name("SYSCS_ENABLE_ENTERPRISE")
-                    		.numOutputParams(0)
-                    		.numResultSets(0)
-                    		.ownerClass(SpliceAdmin.class.getCanonicalName())
-                    		.sqlControl(RoutineAliasInfo.MODIFIES_SQL_DATA).returnType(null).isDeterministic(false)
-                    		.varchar("VALUE", Limits.DB2_VARCHAR_MAXWIDTH)
-                    		.build());
-
-                    /*
-                     * Procedure to empty the statement caches on all region servers in the cluster.
-                     * Essentially a wrapper around the Derby version of SYSCS_EMPTY_STATEMENT_CACHE
-                     * which only operates on a single node.
-                     */
-                    procedures.add(Procedure.newBuilder().name("SYSCS_EMPTY_GLOBAL_STATEMENT_CACHE")
-                            .numOutputParams(0)
-                            .numResultSets(0)
-                            .ownerClass(SpliceAdmin.class.getCanonicalName())
-                            .sqlControl(RoutineAliasInfo.NO_SQL).returnType(null).isDeterministic(false)
-                            .build());
-
-                    procedures.add(Procedure.newBuilder().name("GET_ACTIVATION")
-                            .numOutputParams(0)
-                            .numResultSets(1)
-                            .ownerClass(SpliceAdmin.class.getCanonicalName())
-                            .returnType(null).isDeterministic(false)
-                            .varchar("statement", Limits.DB2_VARCHAR_MAXWIDTH)
-                            .build());
-
-                    // Stored procedure that updates the owner (authorization id) of an existing schema.
-                    procedures.add(Procedure.newBuilder().name("SYSCS_UPDATE_SCHEMA_OWNER")
-                        .numOutputParams(0)
-                        .numResultSets(0)
-                        .ownerClass(SpliceAdmin.class.getCanonicalName())
-                        .sqlControl(RoutineAliasInfo.MODIFIES_SQL_DATA)
-                        .returnType(null)
-                        .isDeterministic(false)
-                        .varchar("schemaName", 128)
-                        .varchar("ownerName", 128)
-                        .build());
-
-                    procedures.add(Procedure.newBuilder().name("SYSCS_GET_RUNNING_BACKUPS")
-                            .numOutputParams(0)
-                            .numResultSets(1)
-                            .ownerClass(BackupSystemProcedures.class.getCanonicalName())
-                            .returnType(null).isDeterministic(false)
-                            .build());
-
-                    procedures.add(Procedure.newBuilder().name("SYSCS_CANCEL_BACKUP")
-                            .numOutputParams(0)
-                            .bigint("backupId")
-                            .numResultSets(0)
-                            .ownerClass(BackupSystemProcedures.class.getCanonicalName())
-                            .returnType(null).isDeterministic(false)
-                            .build());
-
-                    procedures.add(Procedure.newBuilder().name("SYSCS_RESTORE_DATABASE_OWNER")
-                            .numOutputParams(0)
-                            .numResultSets(0)
-                            .ownerClass(SpliceAdmin.class.getCanonicalName())
-                            .sqlControl(RoutineAliasInfo.NO_SQL).returnType(null).isDeterministic(false)
-                            .build());
-
-                    procedures.add(Procedure.newBuilder().name("SYSCS_BACKUP_TABLE")
-                            .numOutputParams(0)
-                            .numResultSets(1)
-                            .ownerClass(BackupSystemProcedures.class.getCanonicalName())
-                            .catalog("schemaName")
-                            .catalog("tableName")
-                            .varchar("directory", 32672)
-                            .varchar("type", 30)
-                            .returnType(null).isDeterministic(false)
-                            .build());
-
-                    procedures.add(Procedure.newBuilder().name("SYSCS_RESTORE_TABLE")
-                            .numOutputParams(0)
-                            .numResultSets(1)
-                            .ownerClass(BackupSystemProcedures.class.getCanonicalName())
-                            .catalog("destSchema")
-                            .catalog("destTable")
-                            .catalog("sourceSchema")
-                            .catalog("sourceTable")
-                            .varchar("directory", 32672)
-                            .bigint("backupId")
-                            .arg("validate", DataTypeDescriptor.getBuiltInDataTypeDescriptor(Types.BOOLEAN).getCatalogType())
-                            .returnType(null).isDeterministic(false)
-                            .build());
-
-                    procedures.add(Procedure.newBuilder().name("SYSCS_BACKUP_SCHEMA")
-                            .numOutputParams(0)
-                            .numResultSets(1)
-                            .ownerClass(BackupSystemProcedures.class.getCanonicalName())
-                            .catalog("schemaName")
-                            .varchar("directory", 32672)
-                            .varchar("type", 30)
-                            .returnType(null).isDeterministic(false)
-                            .build());
-
-                    procedures.add(Procedure.newBuilder().name("SYSCS_RESTORE_SCHEMA")
-                            .numOutputParams(0)
-                            .numResultSets(1)
-                            .ownerClass(BackupSystemProcedures.class.getCanonicalName())
-                            .catalog("destSchema")
-                            .catalog("sourceSchema")
-                            .varchar("directory", 32672)
-                            .bigint("backupId")
-                            .arg("validate", DataTypeDescriptor.getBuiltInDataTypeDescriptor(Types.BOOLEAN).getCatalogType())
-                            .returnType(null).isDeterministic(false)
-                            .build());
-
-                    procedures.add(Procedure.newBuilder().name("SYSCS_RESTORE_DATABASE_TO_TIMESTAMP")
-                            .numOutputParams(0).numResultSets(1).ownerClass(BackupSystemProcedures.class.getCanonicalName())
-                            .varchar("directory", 32672)
-                            .bigint("backupId")
-                            .arg("validate", DataTypeDescriptor.getBuiltInDataTypeDescriptor(Types.BOOLEAN).getCatalogType())
-                            .varchar("pointInTime", 100)
-                            .build());
-
-                    procedures.add(Procedure.newBuilder().name("SYSCS_RESTORE_DATABASE_TO_TRANSACTION")
-                            .numOutputParams(0).numResultSets(1).ownerClass(BackupSystemProcedures.class.getCanonicalName())
-                            .varchar("directory", 32672)
-                            .bigint("backupId")
-                            .arg("validate", DataTypeDescriptor.getBuiltInDataTypeDescriptor(Types.BOOLEAN).getCatalogType())
-                            .bigint("transactionId")
-                            .build());
-
-                    procedures.add(Procedure.newBuilder().name("SYSCS_ROLLBACK_DATABASE_TO_TRANSACTION")
-                            .numOutputParams(0).numResultSets(1).ownerClass(BackupSystemProcedures.class.getCanonicalName())
-                            .bigint("transactionId")
-                            .build());
-
-                    procedures.add(Procedure.newBuilder().name("SYSCS_SAVE_SOURCECODE")
-                            .numResultSets(0).numOutputParams(0).modifiesSql()
-                            .returnType(null).isDeterministic(false)
-                            .ownerClass(SpliceAdmin.class.getCanonicalName())
-                            .catalog("schemaName")
-                            .catalog("objectName")
-                            .varchar("objectType", 32)
-                            .varchar("objectForm", 32)
-                            .catalog("definerName")
-                            .arg("sourceCode", DataTypeDescriptor.getCatalogType(Types.BLOB,64*1024*1024))
-                            .build());
-
-                    Procedure purgeDeletedRows = Procedure.newBuilder().name("SET_PURGE_DELETED_ROWS")
-                            .catalog("schemaName")
-                            .catalog("tableName")
-                            .varchar("enable", 5)
-                            .numOutputParams(0)
-                            .numResultSets(0)
-                            .ownerClass(SpliceAdmin.class.getCanonicalName())
-                            .build();
-                    procedures.add(purgeDeletedRows);
-
-                    Procedure minRetentionPeriod = Procedure.newBuilder().name("SET_MIN_RETENTION_PERIOD")
-                            .catalog("schemaName")
-                            .catalog("tableName")
-                            .bigint("minRetentionPeriod")
-                            .numOutputParams(0)
-                            .numResultSets(0)
-                            .ownerClass(SpliceAdmin.class.getCanonicalName())
-                            .build();
-                    procedures.add(minRetentionPeriod);
-
-                    Procedure snapshotSchema = Procedure.newBuilder().name("SNAPSHOT_SCHEMA")
-                            .varchar("schemaName", 128)
-                            .varchar("snapshotName", 128)
-                            .numOutputParams(0)
-                            .numResultSets(0)
-                            .ownerClass(SpliceAdmin.class.getCanonicalName())
-                            .build();
-                    procedures.add(snapshotSchema);
-
-                    Procedure snapshotTable = Procedure.newBuilder().name("SNAPSHOT_TABLE")
-                            .varchar("schemaName", 128)
-                            .varchar("tableName", 128)
-                            .varchar("snapshotName", 128)
-                            .numOutputParams(0)
-                            .numResultSets(0)
-                            .ownerClass(SpliceAdmin.class.getCanonicalName())
-                            .build();
-                    procedures.add(snapshotTable);
-
-                    Procedure deleteSnapshot = Procedure.newBuilder().name("DELETE_SNAPSHOT")
-                            .varchar("snapshotName", 128)
-                            .numOutputParams(0)
-                            .numResultSets(0)
-                            .ownerClass(SpliceAdmin.class.getCanonicalName())
-                            .build();
-                    procedures.add(deleteSnapshot);
-
-                    Procedure restoreSnapshot = Procedure.newBuilder().name("RESTORE_SNAPSHOT")
-                            .varchar("snapshotName", 128)
-                            .numOutputParams(0)
-                            .numResultSets(0)
-                            .ownerClass(SpliceAdmin.class.getCanonicalName())
-                            .build();
-                    procedures.add(restoreSnapshot);
-
-                    Procedure getEncodedRegionName = Procedure.newBuilder().name("GET_ENCODED_REGION_NAME")
-                            .catalog("schemaName")
-                            .catalog("tableName")
-                            .catalog("indexName")
-                            .varchar("splitKey", 32672)
-                            .varchar("columnDelimiter",5)
-                            .varchar("characterDelimiter", 5)
-                            .varchar("timestampFormat",32672)
-                            .varchar("dateFormat",32672)
-                            .varchar("timeFormat",32672)
-                            .numOutputParams(0)
-                            .numResultSets(1)
-                            .ownerClass(SpliceRegionAdmin.class.getCanonicalName())
-                            .build();
-                    procedures.add(getEncodedRegionName);
-
-                    Procedure getSplitKey = Procedure.newBuilder().name("GET_START_KEY")
-                            .catalog("schemaName")
-                            .catalog("tableName")
-                            .catalog("indexName")
-                            .varchar("encodedRegionName", 128)
-                            .numOutputParams(0)
-                            .numResultSets(1)
-                            .ownerClass(SpliceRegionAdmin.class.getCanonicalName())
-                            .build();
-                    procedures.add(getSplitKey);
-
-                    Procedure compactRegion = Procedure.newBuilder().name("COMPACT_REGION")
-                            .catalog("schemaName")
-                            .catalog("tableName")
-                            .catalog("indexName")
-                            .varchar("regionName", 128)
-                            .numOutputParams(0)
-                            .numResultSets(0)
-                            .ownerClass(SpliceRegionAdmin.class.getCanonicalName())
-                            .build();
-                    procedures.add(compactRegion);
-
-                    Procedure majorCompactRegion = Procedure.newBuilder().name("MAJOR_COMPACT_REGION")
-                            .catalog("schemaName")
-                            .catalog("tableName")
-                            .catalog("indexName")
-                            .varchar("regionName", 128)
-                            .numOutputParams(0)
-                            .numResultSets(0)
-                            .ownerClass(SpliceRegionAdmin.class.getCanonicalName())
-                            .build();
-                    procedures.add(majorCompactRegion);
-
-                    Procedure mergeRegion = Procedure.newBuilder().name("MERGE_REGIONS")
-                            .catalog("schemaName")
-                            .catalog("tableName")
-                            .catalog("indexName")
-                            .varchar("regionName1", 128)
-                            .varchar("regionName2", 128)
-                            .numOutputParams(0)
-                            .numResultSets(0)
-                            .ownerClass(SpliceRegionAdmin.class.getCanonicalName())
-                            .build();
-                    procedures.add(mergeRegion);
-
-                    Procedure getAllRegions = Procedure.newBuilder().name("GET_REGIONS")
-                            .catalog("schemaName")
-                            .catalog("tableName")
-                            .catalog("indexName")
-                            .varchar("startKey", 32672)
-                            .varchar("endKey", 32672)
-                            .varchar("columnDelimiter",5)
-                            .varchar("characterDelimiter", 5)
-                            .varchar("timestampFormat",32672)
-                            .varchar("dateFormat",32672)
-                            .varchar("timeFormat",32672)
-                            .numOutputParams(0)
-                            .numResultSets(1)
-                            .ownerClass(SpliceRegionAdmin.class.getCanonicalName())
-                            .build();
-                    procedures.add(getAllRegions);
-
-                    Procedure deleteRegion = Procedure.newBuilder().name("DELETE_REGION")
-                            .catalog("schemaName")
-                            .catalog("tableName")
-                            .catalog("indexName")
-                            .varchar("regionName", 128)
-                            .varchar("merge", 5)
-                            .numOutputParams(0)
-                            .numResultSets(0)
-                            .ownerClass(SpliceRegionAdmin.class.getCanonicalName())
-                            .build();
-                    procedures.add(deleteRegion);
-
-                    Procedure invalidateLocalCache = Procedure.newBuilder().name("INVALIDATE_DICTIONARY_CACHE")
-                            .numOutputParams(0)
-                            .numResultSets(0)
-                            .ownerClass(SpliceAdmin.class.getCanonicalName())
-                            .build();
-                    procedures.add(invalidateLocalCache);
-
-                    Procedure invalidateGlobalCache = Procedure.newBuilder().name("INVALIDATE_GLOBAL_DICTIONARY_CACHE")
-                            .numOutputParams(0)
-                            .numResultSets(0)
-                            .ownerClass(SpliceAdmin.class.getCanonicalName())
-                            .build();
-                    procedures.add(invalidateGlobalCache);
-
-                    Procedure checkTable = Procedure.newBuilder().name("CHECK_TABLE")
-                            .catalog("schemaName")
-                            .catalog("tableName")
-                            .catalog("indexName")
-                            .integer("level")
-                            .varchar("outputFile", 32672)
-                            .numOutputParams(0)
-                            .numResultSets(1)
-                            .ownerClass(SpliceTableAdmin.class.getCanonicalName())
-                            .build();
-                    procedures.add(checkTable);
-
-                    Procedure fixTable = Procedure.newBuilder().name("FIX_TABLE")
-                            .catalog("schemaName")
-                            .catalog("tableName")
-                            .catalog("indexName")
-                            .varchar("outputFile", 32672)
-                            .numOutputParams(0)
-                            .numResultSets(1)
-                            .ownerClass(SpliceTableAdmin.class.getCanonicalName())
-                            .build();
-                    procedures.add(fixTable);
-
-                    Procedure showCreateTable = Procedure.newBuilder().name("SHOW_CREATE_TABLE")
-                            .numOutputParams(0)
-                            .numResultSets(1)
-                            .varchar("schemaName", 128)
-                            .varchar("tableName", 128)
-                            .ownerClass(SpliceAdmin.class.getCanonicalName())
-                            .build();
-                    procedures.add(showCreateTable);
-
-                    Procedure addPeer = Procedure.newBuilder().name("ADD_PEER")
-                            .numOutputParams(0)
-                            .numResultSets(1)
-                            .smallint("peerId")
-                            .varchar("clusterKey", 32672)
-                            .arg("enabled", DataTypeDescriptor.getBuiltInDataTypeDescriptor(Types.BOOLEAN).getCatalogType())
-                            .ownerClass(ReplicationSystemProcedure.class.getCanonicalName())
-                            .build();
-                    procedures.add(addPeer);
-
-                    Procedure removePeer = Procedure.newBuilder().name("REMOVE_PEER")
-                            .numOutputParams(0)
-                            .numResultSets(1)
-                            .smallint("peerId")
-                            .ownerClass(ReplicationSystemProcedure.class.getCanonicalName())
-                            .build();
-                    procedures.add(removePeer);
-
-                    Procedure enablePeer = Procedure.newBuilder().name("ENABLE_PEER")
-                            .numOutputParams(0)
-                            .numResultSets(1)
-                            .smallint("peerId")
-                            .ownerClass(ReplicationSystemProcedure.class.getCanonicalName())
-                            .build();
-                    procedures.add(enablePeer);
-
-                    Procedure disablePeer = Procedure.newBuilder().name("DISABLE_PEER")
-                            .numOutputParams(0)
-                            .numResultSets(1)
-                            .smallint("peerId")
-                            .ownerClass(ReplicationSystemProcedure.class.getCanonicalName())
-                            .build();
-                    procedures.add(disablePeer);
-
-                    Procedure enableTableReplication = Procedure.newBuilder().name("ENABLE_TABLE_REPLICATION")
-                            .numOutputParams(0)
-                            .numResultSets(1)
-                            .ownerClass(ReplicationSystemProcedure.class.getCanonicalName())
-                            .catalog("schemaName")
-                            .catalog("tableName")
-                            .build();
-                    procedures.add(enableTableReplication);
-
-                    Procedure disableTableReplication = Procedure.newBuilder().name("DISABLE_TABLE_REPLICATION")
-                            .numOutputParams(0)
-                            .numResultSets(1)
-                            .ownerClass(ReplicationSystemProcedure.class.getCanonicalName())
-                            .catalog("schemaName")
-                            .catalog("tableName")
-                            .build();
-                    procedures.add(disableTableReplication);
-
-                    Procedure setReplicationRole = Procedure.newBuilder().name("SET_REPLICATION_ROLE")
-                            .numOutputParams(0)
-                            .numResultSets(1)
-                            .ownerClass(ReplicationSystemProcedure.class.getCanonicalName())
-                            .varchar("role", 10)
-                            .build();
-                    procedures.add(setReplicationRole);
-
-                    Procedure getReplicationRole = Procedure.newBuilder().name("GET_REPLICATION_ROLE")
-                            .numOutputParams(0)
-                            .numResultSets(1)
-                            .ownerClass(ReplicationSystemProcedure.class.getCanonicalName())
-                            .build();
-                    procedures.add(getReplicationRole);
-
-                    Procedure updateAllSystemProcedures = Procedure.newBuilder()
-                            .name("SYSCS_UPDATE_ALL_SYSTEM_PROCEDURES")
-                            .numOutputParams(0).numResultSets(0).modifiesSql()
-                            .returnType(null).isDeterministic(false)
-                            .ownerClass(SpliceAdmin.class.getCanonicalName())
-                            .build();
-                    procedures.add(updateAllSystemProcedures);
-
-                    Procedure updateSystemProcedure = Procedure.newBuilder().name("SYSCS_UPDATE_SYSTEM_PROCEDURE")
-                            .numOutputParams(0).numResultSets(0).modifiesSql()
-                            .returnType(null).isDeterministic(false)
-                            .ownerClass(SpliceAdmin.class.getCanonicalName())
-                            .catalog("schemaName")
-                            .catalog("procName")
-                            .build();
-                    procedures.add(updateSystemProcedure);
-
-                    Procedure enableSchemaReplication = Procedure.newBuilder().name("ENABLE_SCHEMA_REPLICATION")
-                            .numOutputParams(0)
-                            .numResultSets(1)
-                            .ownerClass(ReplicationSystemProcedure.class.getCanonicalName())
-                            .catalog("schemaName")
-                            .build();
-                    procedures.add(enableSchemaReplication);
-
-
-                    Procedure disableSchemaReplication = Procedure.newBuilder().name("DISABLE_SCHEMA_REPLICATION")
-                            .numOutputParams(0)
-                            .numResultSets(1)
-                            .ownerClass(ReplicationSystemProcedure.class.getCanonicalName())
-                            .catalog("schemaName")
-                            .build();
-                    procedures.add(disableSchemaReplication);
-
-                    Procedure enableDatabaseReplication = Procedure.newBuilder().name("ENABLE_DATABASE_REPLICATION")
-                            .numOutputParams(0)
-                            .numResultSets(1)
-                            .ownerClass(ReplicationSystemProcedure.class.getCanonicalName())
-                            .build();
-                    procedures.add(enableDatabaseReplication);
-
-                    Procedure disableDatabaseReplication = Procedure.newBuilder().name("DISABLE_DATABASE_REPLICATION")
-                            .numOutputParams(0)
-                            .numResultSets(1)
-                            .ownerClass(ReplicationSystemProcedure.class.getCanonicalName())
-                            .build();
-                    procedures.add(disableDatabaseReplication);
-
-                    Procedure getClusterKey = Procedure.newBuilder().name("GET_CLUSTER_KEY")
-                            .numOutputParams(0)
-                            .numResultSets(1)
-                            .ownerClass(ReplicationSystemProcedure.class.getCanonicalName())
-                            .build();
-                    procedures.add(getClusterKey);
-
-                    Procedure getPeers = Procedure.newBuilder().name("LIST_PEERS")
-                            .numOutputParams(0)
-                            .numResultSets(1)
-                            .ownerClass(ReplicationSystemProcedure.class.getCanonicalName())
-                            .build();
-                    procedures.add(getPeers);
-
-                    Procedure getWalPositions = Procedure.newBuilder().name("GET_REPLICATED_WAL_POSITIONS")
-                            .numOutputParams(0)
-                            .smallint("peerId")
-                            .numResultSets(1)
-                            .ownerClass(ReplicationSystemProcedure.class.getCanonicalName())
-                            .build();
-                    procedures.add(getWalPositions);
-
-                    Procedure getWalPosition = Procedure.newBuilder().name("GET_REPLICATED_WAL_POSITION")
-                            .numOutputParams(0)
-                            .varchar("wal",32672)
-                            .numResultSets(1)
-                            .ownerClass(ReplicationSystemProcedure.class.getCanonicalName())
-                            .build();
-                    procedures.add(getWalPosition);
-
-                    Procedure getReplicationProgress = Procedure.newBuilder().name("GET_REPLICATION_PROGRESS")
-                            .numOutputParams(0)
-                            .numResultSets(1)
-                            .ownerClass(ReplicationSystemProcedure.class.getCanonicalName())
-                            .build();
-                    procedures.add(getReplicationProgress);
-
-                    Procedure dumpUnreplicatedWals = Procedure.newBuilder().name("DUMP_UNREPLICATED_WALS")
-                            .numOutputParams(0)
-                            .numResultSets(1)
-                            .ownerClass(ReplicationSystemProcedure.class.getCanonicalName())
-                            .build();
-                    procedures.add(dumpUnreplicatedWals);
-
-                    Procedure replicationEnabled = Procedure.newBuilder().name("REPLICATION_ENABLED")
-                            .numOutputParams(0)
-                            .catalog("schemaName")
-                            .catalog("tableName")
-                            .numResultSets(1)
-                            .ownerClass(ReplicationSystemProcedure.class.getCanonicalName())
-                            .build();
-                    procedures.add(replicationEnabled);
-                }  // End key == sysUUID
-
-            } // End iteration through map keys (schema UUIDs)
-
-            // Initialization was successful.  Mark the class as initialized.
-            initialized = true;
-        } // end of synchronized block
-=======
         Procedure currTxn = Procedure.newBuilder().name("SYSCS_GET_CURRENT_TRANSACTION")
                 .numOutputParams(0)
                 .numResultSets(1)
@@ -2464,6 +1239,11 @@
                 .bigint("transactionId")
                 .build());
 
+        procedures.add(Procedure.newBuilder().name("SYSCS_ROLLBACK_DATABASE_TO_TRANSACTION")
+                .numOutputParams(0).numResultSets(1).ownerClass(BackupSystemProcedures.class.getCanonicalName())
+                .bigint("transactionId")
+                .build());
+
         procedures.add(Procedure.newBuilder().name("SYSCS_SAVE_SOURCECODE")
                 .numResultSets(0).numOutputParams(0).modifiesSql()
                 .returnType(null).isDeterministic(false)
@@ -2865,7 +1645,6 @@
                 .build();
         procedures.add(loadRegions);
     }
->>>>>>> 8a08b33a
 
     static public void getSYSFUN_PROCEDURES(List<Procedure> procedures)
     {
