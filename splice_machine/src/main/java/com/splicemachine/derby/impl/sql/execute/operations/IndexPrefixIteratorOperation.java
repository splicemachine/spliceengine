/*
 * Copyright (c) 2012 - 2020 Splice Machine, Inc.
 *
 * This file is part of Splice Machine.
 * Splice Machine is free software: you can redistribute it and/or modify it under the terms of the
 * GNU Affero General Public License as published by the Free Software Foundation, either
 * version 3, or (at your option) any later version.
 * Splice Machine is distributed in the hope that it will be useful, but WITHOUT ANY WARRANTY;
 * without even the implied warranty of MERCHANTABILITY or FITNESS FOR A PARTICULAR PURPOSE.
 * See the GNU Affero General Public License for more details.
 * You should have received a copy of the GNU Affero General Public License along with Splice Machine.
 * If not, see <http://www.gnu.org/licenses/>.
 */

package com.splicemachine.derby.impl.sql.execute.operations;

import com.splicemachine.EngineDriver;
import com.splicemachine.db.iapi.error.StandardException;
import com.splicemachine.db.iapi.services.loader.GeneratedMethod;
import com.splicemachine.db.iapi.sql.Activation;
import com.splicemachine.db.iapi.sql.execute.ExecRow;
import com.splicemachine.db.iapi.store.access.StaticCompiledOpenConglomInfo;
import com.splicemachine.db.impl.sql.execute.BaseActivation;
import com.splicemachine.db.impl.sql.execute.ValueRow;
import com.splicemachine.derby.iapi.sql.execute.SpliceOperation;
import com.splicemachine.derby.iapi.sql.execute.SpliceOperationContext;
import com.splicemachine.derby.impl.sql.execute.operations.scanner.TableScannerBuilder;
import com.splicemachine.derby.stream.function.CloneFunction;
import com.splicemachine.derby.stream.function.SetCurrentLocatedRowAndRowKeyFunction;
import com.splicemachine.derby.stream.function.SetCurrentLocatedRowFunction;
import com.splicemachine.derby.stream.function.driver.IndexPrefixIteratorFunction;
import com.splicemachine.derby.stream.iapi.DataSet;
import com.splicemachine.derby.stream.iapi.DataSetProcessor;
import com.splicemachine.derby.stream.iapi.ScanSetBuilder;
import com.splicemachine.derby.stream.iterator.TableScannerIterator;
import com.splicemachine.si.api.txn.TxnView;
import com.splicemachine.storage.DataScan;
import com.splicemachine.utils.SpliceLogUtils;
import org.apache.commons.collections.iterators.IteratorChain;
import org.apache.logging.log4j.Logger;
import org.apache.logging.log4j.LogManager;

import java.io.IOException;
import java.io.ObjectInput;
import java.io.ObjectOutput;
import java.util.ArrayList;
import java.util.Collections;
import java.util.Iterator;
import java.util.List;

import static com.splicemachine.EngineDriver.isMemPlatform;
import static com.splicemachine.db.shared.common.reference.SQLState.LANG_INTERNAL_ERROR;

/**
 *
 * Operation for collecting an index's first column values
 * to use as index start key prefixes for driving a TableScan or IndexScan.
 *
 */
public class IndexPrefixIteratorOperation extends TableScanOperation{
    private static final long serialVersionUID=3l;
    private static Logger LOG=LogManager.getLogger(IndexPrefixIteratorOperation.class);
    private SpliceOperation sourceResultSet = null;
    protected static final String opName=IndexPrefixIteratorOperation.class.getSimpleName().replaceAll("Operation","");
    private int firstIndexColumnNumber;
    private ScanSetBuilder scanSetBuilder;
    private DataSetProcessor controlDSP;
    private List<ExecRow> keys;  // The values from the first column in the index to use in start keys.
    boolean isMemPlatform = isMemPlatform();

    @Override
    public String getName(){
        return opName;
    }

    /**
     * Empty Constructor
     *
     */
    public IndexPrefixIteratorOperation(){
        super();
    }

    public IndexPrefixIteratorOperation(
                              SpliceOperation sourceResultSet,
                              int firstIndexColumnNumber,
                              long conglomId,
                              StaticCompiledOpenConglomInfo scoci,
                              Activation activation,
                              GeneratedMethod resultRowAllocator,
                              int resultSetNumber,
                              GeneratedMethod startKeyGetter,
                              int startSearchOperator,
                              GeneratedMethod stopKeyGetter,
                              int stopSearchOperator,
                              boolean sameStartStopPosition,
                              boolean rowIdKey,
                              String qualifiersField,
                              String tableName,
                              String userSuppliedOptimizerOverrides,
                              String indexName,
                              boolean isConstraint,
                              boolean forUpdate,
                              int colRefItem,
                              int indexColItem,
                              int lockMode,
                              boolean tableLocked,
                              int isolationLevel,
                              int rowsPerRead,
                              boolean oneRowScan,
                              double optimizerEstimatedRowCount,
                              double optimizerEstimatedCost,
                              String tableVersion,
                              int splits,
                              String delimited,
                              String escaped,
                              String lines,
                              String storedAs,
                              String location,
                              int partitionByRefItem,
                              GeneratedMethod defaultRowFunc,
                              int defaultValueMapItem,
                              long pastTxn,
                              long minRetentionPeriod,
                              int numUnusedLeadingIndexFields,
                              boolean canCacheResultSet) throws StandardException{
                super(conglomId, scoci, activation, resultRowAllocator, resultSetNumber, startKeyGetter,
                      startSearchOperator, stopKeyGetter, stopSearchOperator, sameStartStopPosition,
                      rowIdKey, qualifiersField, tableName, userSuppliedOptimizerOverrides, indexName,
                      isConstraint, forUpdate, colRefItem, indexColItem, lockMode, tableLocked,
                      isolationLevel, rowsPerRead, oneRowScan, optimizerEstimatedRowCount,
                      optimizerEstimatedCost, tableVersion, splits, delimited, escaped,
                      lines, storedAs, location, partitionByRefItem, defaultRowFunc,
<<<<<<< HEAD
                      defaultValueMapItem, pastTxFunctor, minRetentionPeriod, numUnusedLeadingIndexFields,
                      canCacheResultSet);
=======
                      defaultValueMapItem, pastTxn, minRetentionPeriod, numUnusedLeadingIndexFields);
>>>>>>> 06c33219
        SpliceLogUtils.trace(LOG,"instantiated for tablename %s or indexName %s with conglomerateID %d",
                tableName,indexName,conglomId);
        this.sourceResultSet = sourceResultSet;
        this.firstIndexColumnNumber = firstIndexColumnNumber;
    }

    /**
     *
     * Serialization/Deserialization
     *
     * @param in
     * @throws IOException
     * @throws ClassNotFoundException
     */
    @Override
    public void readExternal(ObjectInput in) throws IOException, ClassNotFoundException{
        super.readExternal(in);
        firstIndexColumnNumber = in.readInt();
    }
    /**
     *
     * Serialization/Deserialization
     *
     * @param out
     * @throws IOException
     */
    @Override
    public void writeExternal(ObjectOutput out) throws IOException{
        super.writeExternal(out);
        out.writeInt(firstIndexColumnNumber);
    }

    /**
     *
     * Initialize variables after creation or serialization.
     *
     * @param context
     * @throws StandardException
     * @throws IOException
     */
    @Override
    public void init(SpliceOperationContext context) throws StandardException, IOException{
        super.init(context);
    }

    /**
     *
     * Prints the name for explain plan.
     *
     * @param indentLevel
     * @return
     */
    @Override
    public String prettyPrint(int indentLevel){
        return "IndexPrefixIteratorOperation";
    }


    private void closeFirstTableScanner(TableScannerIterator tableScannerIterator) throws StandardException {
        try {
            tableScannerIterator.close();
        }
        catch (IOException e) {
            throw StandardException.plainWrapException(e);
        }

    }

    /**
     *
     * Retrieve the DataSet abstraction for this table scan.
     *
     * @param dsp
     * @return
     * @throws StandardException
     */
    @Override
    public DataSet<ExecRow> getDataSet(DataSetProcessor dsp) throws StandardException{
        if (!isOpen)
            throw new IllegalStateException("Operation is not open");

        assert currentTemplate!=null:"Current Template Cannot Be Null";

        oneRowScan = true;
        operationContext = dsp.createOperationContext(this);
        if (cachedResultSet != null) {
            return dataSetFromCachedResultSet(dsp);
        }
        if (keys == null) {
            DataSet<ExecRow> ds = getDriverDataSet(createTableScannerBuilder());
            TableScannerIterator tableScannerIterator = (TableScannerIterator) ds.toLocalIterator();
            registerCloseable(tableScannerIterator);
            // Most of the probing logic is in IndexPrefixIteratorFunction, as created below.
            if (isMemPlatform)
                ds = ds.mapPartitions(new IndexPrefixIteratorFunction(operationContext, firstIndexColumnNumber), true);

            // Only grab the first row for non-mem platforms.
            // Use the new custom HBase filter in this case, which needs
            // the DataValueDescriptor of the first index column to
            // be passed to the constructor.
            if (!isMemPlatform) {
                ExecRow firstRow = null;
                if (tableScannerIterator.hasNext())
                    firstRow = tableScannerIterator.next();
                closeFirstTableScanner(tableScannerIterator);
                if (firstRow == null)
                    return dsp.getEmpty();

                int firstMappedIndexColumnNumber = baseColumnMap[firstIndexColumnNumber-1]+1;
                ExecRow keyRow = new ValueRow(1);
                keyRow.setColumn(1, firstRow.getColumn(firstMappedIndexColumnNumber));
                keys = new ArrayList<>();
                keys.add(keyRow);
            }
            else
                keys = ds.collect();

            closeFirstTableScanner(tableScannerIterator);

            // IndexPrefixIteratorFunction has set scanKeyPrefix.
            // Future operations won't want this set, so reset it back to null.
            ((BaseActivation) getActivation()).setScanKeyPrefix(null);
        }
        if (!isMemPlatform && keys.size() > 0) {
            ExecRow firstRow = keys.get(0);

            if (!(sourceResultSet instanceof TableScanOperation))
                throw StandardException.newException(LANG_INTERNAL_ERROR,
                    "Attempt to apply index prefix iteration on something other than a table scan.");

            TableScanOperation tableScan = (TableScanOperation) sourceResultSet;
            tableScan.setFirstRowOfIndexPrefixIteration(firstRow);

            // Give the source result set access to the prefix keys.
            ((BaseActivation) sourceResultSet.getActivation()).setFirstIndexColumnKeys(keys);
            ((BaseActivation) sourceResultSet.getActivation()).setSkipBuildOfFirstKeyColumn(true);
            DataSet<ExecRow> dataSet = tableScan.getDataSet(dsp);
            ((BaseActivation) sourceResultSet.getActivation()).setFirstIndexColumnKeys(null);
            ((BaseActivation) sourceResultSet.getActivation()).setSkipBuildOfFirstKeyColumn(false);
            tableScan.setFirstRowOfIndexPrefixIteration(null);
            if (canCacheResultSet && dsp.getType().equals(DataSetProcessor.Type.CONTROL))
                dataSet = makeCachedResultSetFromDataSet(dsp, dataSet);
            return dataSet;
        }

        DataSet<ExecRow> finalDS;
        if (keys.size() == 0)
            finalDS = dsp.getEmpty();
        else if (isMemPlatform) {
            ((BaseActivation) sourceResultSet.getActivation()).setSameStartStopScanKeyPrefix(true);
            // Instead of using MultiRowRangeFilter, on mem we create a separate scanner for each
            // key and call setScanKeyPrefix in order to combine it with the remainder of the start key.
            // Setting setSameStartStopScanKeyPrefix causes the scanKeyPrefix to include the start key.
            // Otherwise, scanKeyPrefix is not combined with a key suffix, and the scan searches
            // for rows with rowkey greater than scanKeyPrefix.  The main use of that mode is in
            // IndexPrefixIteratorFunction, where we jump from one key to the next, collecting
            // up all of the keys which have rows on disk.
            IteratorChain unionedDataSets = new IteratorChain();
            for (ExecRow keyRow:keys) {
                ((BaseActivation) sourceResultSet.getActivation()).setScanKeyPrefix(keyRow.getColumn(1));
                DataSet<ExecRow> tempDS = sourceResultSet.getDataSet(dsp);
                Iterator tableIterator = tempDS.toLocalIterator();
                unionedDataSets.addIterator(tableIterator);
            }
            ((BaseActivation) sourceResultSet.getActivation()).setSameStartStopScanKeyPrefix(false);
            ((BaseActivation) sourceResultSet.getActivation()).setScanKeyPrefix(null);
            finalDS = controlDSP.createDataSet(unionedDataSets);
        }
        else {
            // Give the source result set access to the prefix keys.
            ((BaseActivation) sourceResultSet.getActivation()).setFirstIndexColumnKeys(keys);
            finalDS = sourceResultSet.getDataSet(dsp);
            ((BaseActivation)sourceResultSet.getActivation()).setFirstIndexColumnKeys(null);
        }
        if (canCacheResultSet && dsp.getType().equals(DataSetProcessor.Type.CONTROL))
            finalDS = makeCachedResultSetFromDataSet(dsp, finalDS);
        return finalDS;
    }

    /**
     * @return the string representation for TableScan.
     */
    @Override
    public String toString(){
        try{
            return String.format("IndexPrefixIteratorOperation {tableName=%s,isKeyed=%b,resultSetNumber=%s,optimizerEstimatedCost=%f,optimizerEstimatedRowCount=%f}",tableName,scanInformation.isKeyed(),resultSetNumber,optimizerEstimatedCost,optimizerEstimatedRowCount);
        }catch(Exception e){
            return String.format("IndexPrefixIteratorOperation {tableName=%s,isKeyed=%s,resultSetNumber=%s,optimizerEstimatedCost=%f,optimizerEstimatedRowCount=%f}",tableName,"UNKNOWN",resultSetNumber,optimizerEstimatedCost,optimizerEstimatedRowCount);
        }
    }

    /**
     * @return the Table Scan Builder for returning the first row in a data set.
     */
    public ScanSetBuilder<ExecRow> createTableScannerBuilder() throws StandardException{
        TxnView txn = getCurrentTransaction();

        if (controlDSP == null)
            controlDSP =
            EngineDriver.driver().processorFactory().
                                                    localProcessor(getOperation().getActivation(), this);
        scanInformation.skipQualifiers(true);
        DataScan dataScan = getNonSIScan();
        scanInformation.skipQualifiers(false);

        // No need for a large cache since we're
        // going after a single row on each read.
        dataScan.cacheRows(2).batchCells(-1);

        scanSetBuilder =
        controlDSP.<TableScanOperation,ExecRow>newScanSet(this,tableName)
                .tableDisplayName(tableDisplayName)
                .activation(activation)
                .transaction(txn)
                .scan(dataScan)
                .template(currentTemplate)
                .tableVersion(tableVersion)
                .indexName(indexName)
                .reuseRowLocation(true)
                .keyColumnEncodingOrder(scanInformation.getColumnOrdering())
                .keyColumnSortOrder(scanInformation.getConglomerate().getAscDescInfo())
                .keyColumnTypes(getKeyFormatIds())
                .accessedKeyColumns(scanInformation.getAccessedPkColumns())
                .keyDecodingMap(getKeyDecodingMap())
                .rowDecodingMap(getRowDecodingMap())
                .baseColumnMap(baseColumnMap)
                .delimited(delimited)
                .escaped(escaped)
                .lines(lines)
                .storedAs(storedAs)
                .location(location)
                .partitionByColumns(getPartitionColumnMap())
                .defaultRow(defaultRow,scanInformation.getDefaultValueMap())
                .ignoreRecentTransactions(isReadOnly(txn));

        return scanSetBuilder;
    }

    @Override
    public DataSet<ExecRow> getTableScannerBuilder(DataSetProcessor dsp) throws StandardException{
        ScanSetBuilder<ExecRow> ssb = createTableScannerBuilder();
        return getDriverDataSet(ssb);
    }

    public DataSet<ExecRow> getDriverDataSet(ScanSetBuilder<ExecRow> scanSetBuilder)
                                             throws StandardException {

        DataSet<ExecRow> dataSet = scanSetBuilder.buildDataSet(this);
        return dataSet;
    }

    public int getFirstIndexColumnNumber() {
        return firstIndexColumnNumber;
    }

    public ScanSetBuilder getScanSetBuilder() {
        return scanSetBuilder;
    }
}<|MERGE_RESOLUTION|>--- conflicted
+++ resolved
@@ -131,12 +131,8 @@
                       isolationLevel, rowsPerRead, oneRowScan, optimizerEstimatedRowCount,
                       optimizerEstimatedCost, tableVersion, splits, delimited, escaped,
                       lines, storedAs, location, partitionByRefItem, defaultRowFunc,
-<<<<<<< HEAD
-                      defaultValueMapItem, pastTxFunctor, minRetentionPeriod, numUnusedLeadingIndexFields,
+                      defaultValueMapItem, pastTxn, minRetentionPeriod, numUnusedLeadingIndexFields,
                       canCacheResultSet);
-=======
-                      defaultValueMapItem, pastTxn, minRetentionPeriod, numUnusedLeadingIndexFields);
->>>>>>> 06c33219
         SpliceLogUtils.trace(LOG,"instantiated for tablename %s or indexName %s with conglomerateID %d",
                 tableName,indexName,conglomId);
         this.sourceResultSet = sourceResultSet;
