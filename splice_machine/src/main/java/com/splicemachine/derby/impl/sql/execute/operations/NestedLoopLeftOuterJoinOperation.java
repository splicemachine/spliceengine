--- conflicted
+++ resolved
@@ -1,14 +1,9 @@
 package com.splicemachine.derby.impl.sql.execute.operations;
 
 import java.io.IOException;
-
-<<<<<<< HEAD
 import com.splicemachine.db.iapi.sql.execute.ExecRow;
 import com.splicemachine.db.iapi.store.access.Qualifier;
-=======
->>>>>>> 64b054b5
 import com.splicemachine.derby.iapi.sql.execute.SpliceOperationContext;
-import com.splicemachine.derby.iapi.sql.execute.SpliceRuntimeContext;
 import com.splicemachine.derby.impl.SpliceMethod;
 import com.splicemachine.pipeline.exception.Exceptions;
 import com.splicemachine.db.iapi.error.StandardException;
@@ -19,7 +14,6 @@
 import com.splicemachine.utils.SpliceLogUtils;
 
 public class NestedLoopLeftOuterJoinOperation extends NestedLoopJoinOperation {
-<<<<<<< HEAD
 		private static Logger LOG = Logger.getLogger(NestedLoopLeftOuterJoinOperation.class);
         	protected SpliceMethod<ExecRow> emptyRowFun;
 		protected Qualifier[][] qualifierProbe;
@@ -72,131 +66,4 @@
 				return "LeftOuter"+super.prettyPrint(indentLevel);
 		}
 
-=======
-
-    private static final Logger LOG = Logger.getLogger(NestedLoopLeftOuterJoinOperation.class);
-
-    protected SpliceMethod<ExecRow> emptyRowFun;
-    public int emptyRightRowsReturned = 0;
-
-    public NestedLoopLeftOuterJoinOperation() {
-        super();
-    }
-
-    public NestedLoopLeftOuterJoinOperation(
-            SpliceOperation leftResultSet,
-            int leftNumCols,
-            SpliceOperation rightResultSet,
-            int rightNumCols,
-            Activation activation,
-            GeneratedMethod restriction,
-            int resultSetNumber,
-            GeneratedMethod emptyRowFun,
-            boolean wasRightOuterJoin,
-            boolean oneRowRightSide,
-            boolean notExistsRightSide,
-            double optimizerEstimatedRowCount,
-            double optimizerEstimatedCost,
-            String userSuppliedOptimizerOverrides) throws StandardException {
-        super(leftResultSet, leftNumCols, rightResultSet, rightNumCols,
-                activation, restriction, resultSetNumber, oneRowRightSide, notExistsRightSide,
-                optimizerEstimatedRowCount, optimizerEstimatedCost, userSuppliedOptimizerOverrides);
-        SpliceLogUtils.trace(LOG, "instantiate");
-        this.emptyRowFunMethodName = (emptyRowFun == null) ? null : emptyRowFun.getMethodName();
-        this.wasRightOuterJoin = wasRightOuterJoin;
-        try {
-            init(SpliceOperationContext.newContext(activation));
-        } catch (IOException e) {
-            throw Exceptions.parseException(e);
-        }
-        recordConstructorTime();
-    }
-
-    @Override
-    public ExecRow nextRow(SpliceRuntimeContext spliceRuntimeContext) throws StandardException, IOException {
-        SpliceLogUtils.trace(LOG, "nextRow");
-        if (rightResultSetUniqueSequenceID == null) {
-            rightResultSetUniqueSequenceID = rightResultSet.getUniqueSequenceID();
-        }
-
-        if (nestedLoopIterator == null) {
-            if ((leftRow = leftResultSet.nextRow(spliceRuntimeContext)) == null) {
-                mergedRow = null;
-                setCurrentRow(null);
-                return null;
-            } else {
-                nestedLoopIterator = new NestedLoopLeftOuterIterator(leftRow, isHash, spliceRuntimeContext, true, false);
-                rowsSeenLeft++;
-                return nextRow(spliceRuntimeContext);
-            }
-        }
-        if (!nestedLoopIterator.hasNext()) {
-            nestedLoopIterator.close();
-            nestedLoopIterator = null;
-
-            if ((leftRow = leftResultSet.nextRow(spliceRuntimeContext)) == null) {
-                mergedRow = null;
-                setCurrentRow(null);
-                return null;
-            } else {
-                nestedLoopIterator = new NestedLoopLeftOuterIterator(leftRow, isHash, spliceRuntimeContext, true, false);
-                rowsSeenLeft++;
-                return nextRow(spliceRuntimeContext);
-            }
-        }
-
-        SpliceLogUtils.trace(LOG, "nextRow loop iterate next ");
-        ExecRow next = nestedLoopIterator.next();
-        SpliceLogUtils.trace(LOG, "nextRow returning %s", next);
-        setCurrentRow(next);
-        rowsReturned++;
-        return next;
-
-    }
-
-    @Override
-    public void init(SpliceOperationContext context) throws StandardException, IOException {
-        SpliceLogUtils.trace(LOG, "init");
-        super.init(context);
-        emptyRightRowsReturned = 0;
-        emptyRowFun = (emptyRowFunMethodName == null) ? null : new SpliceMethod<ExecRow>(emptyRowFunMethodName, activation);
-    }
-
-    @Override
-    public String prettyPrint(int indentLevel) {
-        return "LeftOuter" + super.prettyPrint(indentLevel);
-    }
-
-    @Override
-    protected NestedLoopIterator createNestedLoopIterator(ExecRow leftRow, boolean hash, SpliceRuntimeContext spliceRuntimeContext, boolean showStatementInfo, boolean cloneResults) throws StandardException, IOException {
-        return new NestedLoopLeftOuterIterator(leftRow, hash, spliceRuntimeContext, showStatementInfo, cloneResults);
-    }
-
-    private class NestedLoopLeftOuterIterator extends NestedLoopIterator {
-        private boolean seenRow = false;
-
-        NestedLoopLeftOuterIterator(ExecRow leftRow, boolean hash, SpliceRuntimeContext context, boolean showStatementInfo, boolean cloneResults) throws StandardException, IOException {
-            super(leftRow, hash, true, rightResultSetUniqueSequenceID, context, showStatementInfo, cloneResults);
-        }
-
-        @Override
-        protected void nonNullRight() {
-            seenRow = true;
-        }
-
-        @Override
-        protected ExecRow getEmptyRightRow() throws StandardException {
-            if (seenRow) {
-                SpliceLogUtils.trace(LOG, "already has seen row and no right result");
-                probeResultSet.setCurrentRow(null);
-                emptyRightRowsReturned++;
-                close();
-                return null;
-            }
-            rightRow = emptyRowFun.invoke();
-            seenRow = true;
-            return rightRow;
-        }
-    }
->>>>>>> 64b054b5
 }