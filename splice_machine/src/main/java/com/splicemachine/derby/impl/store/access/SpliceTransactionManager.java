/*
 * Copyright (c) 2012 - 2020 Splice Machine, Inc.
 *
 * This file is part of Splice Machine.
 * Splice Machine is free software: you can redistribute it and/or modify it under the terms of the
 * GNU Affero General Public License as published by the Free Software Foundation, either
 * version 3, or (at your option) any later version.
 * Splice Machine is distributed in the hope that it will be useful, but WITHOUT ANY WARRANTY;
 * without even the implied warranty of MERCHANTABILITY or FITNESS FOR A PARTICULAR PURPOSE.
 * See the GNU Affero General Public License for more details.
 * You should have received a copy of the GNU Affero General Public License along with Splice Machine.
 * If not, see <http://www.gnu.org/licenses/>.
 */

package com.splicemachine.derby.impl.store.access;

import com.splicemachine.access.api.PartitionAdmin;
import com.splicemachine.access.api.PartitionFactory;
import com.splicemachine.db.iapi.error.StandardException;
import com.splicemachine.db.iapi.reference.SQLState;
import com.splicemachine.db.iapi.services.context.ContextManager;
import com.splicemachine.db.iapi.services.context.ContextService;
import com.splicemachine.db.iapi.services.daemon.Serviceable;
import com.splicemachine.db.iapi.services.io.FormatableBitSet;
import com.splicemachine.db.iapi.services.io.Storable;
import com.splicemachine.db.iapi.services.locks.CompatibilitySpace;
import com.splicemachine.db.iapi.services.sanity.SanityManager;
import com.splicemachine.db.iapi.sql.dictionary.*;
import com.splicemachine.db.iapi.store.access.*;
import com.splicemachine.db.iapi.store.access.conglomerate.*;
import com.splicemachine.db.iapi.store.raw.Transaction;
import com.splicemachine.db.iapi.types.DataValueDescriptor;
import com.splicemachine.db.impl.store.access.conglomerate.ConglomerateUtil;
import com.splicemachine.derby.ddl.DDLUtils;
import com.splicemachine.derby.impl.stats.StoreCostControllerImpl;
import com.splicemachine.derby.utils.ConglomerateUtils;
import com.splicemachine.primitives.Bytes;
import com.splicemachine.si.api.txn.Txn;
import com.splicemachine.si.api.txn.TxnView;
import com.splicemachine.si.impl.driver.SIDriver;
import com.splicemachine.si.impl.txn.ReadOnlyTxn;
import com.splicemachine.utils.SpliceLogUtils;
import edu.umd.cs.findbugs.annotations.SuppressFBWarnings;
import org.apache.log4j.Logger;

import java.io.IOException;
import java.io.Serializable;
import java.util.*;
import java.util.concurrent.CopyOnWriteArrayList;

public class SpliceTransactionManager implements XATransactionController,
        TransactionManager {
    private static Logger LOG = Logger
            .getLogger(SpliceTransactionManager.class);
    /**
     * The corresponding raw store transaction.
     **/
    protected Transaction rawtran;

    /**
     * The access manager this transaction is under.
     **/
    protected SpliceAccessManager accessmanager;

    /**
     * The context this transaction is being managed by.
     **/
    protected SpliceTransactionManagerContext context;

    /**
     * The parent transaction if this is a nested user transaction.
     **/
    protected SpliceTransactionManager parent_tran;

    /**
     * The context manager if this is a nested transaction.
     */
    private ContextManager contextManager;

    // XXX (nat) management of the controllers is still embryonic.
    // XXX (nat) would be nice if sort controllers were like conglom controllers
    private List<ScanController> scanControllers;
    private List<ConglomerateController> conglomerateControllers;

    /**
     * Where to look for temporary conglomerates.
     **/
    protected HashMap<Long, Conglomerate> tempCongloms;

    /**
     * Set by alter table to indicate that the conglomerate cache needs to be
     * invalidated if a transaction aborting error is encountered, cleared after
     * cleanup.
     */
    private boolean alterTableCallMade = false;

    /**
     * The ID of the current ddl change coordination.
     */
    private List<String> currentDDLChanges;

    /**************************************************************************
     * Constructors for This class:
     **************************************************************************
     */

    private void init(SpliceAccessManager myaccessmanager,
                      Transaction theRawTran, SpliceTransactionManager parent_tran) {
        if (LOG.isTraceEnabled()) {
            LOG.trace("SpliceAccessManager " + myaccessmanager);
            LOG.trace("Transaction " + theRawTran);
        }

        this.rawtran = theRawTran;
        this.parent_tran = parent_tran;
        accessmanager = myaccessmanager;
        scanControllers =new CopyOnWriteArrayList<>();
        conglomerateControllers =new CopyOnWriteArrayList<>();
        if (parent_tran != null) {
            // allow nested transactions to see temporary conglomerates which
            // were created in the parent transaction. This is necessary for
            // language which compiling plans in nested transactions against
            // user temporaries created in parent transactions.

            tempCongloms = parent_tran.tempCongloms;
        } else {
            tempCongloms = null; // allocated on demand
        }
    }

    protected SpliceTransactionManager(SpliceAccessManager myaccessmanager,
                                       Transaction theRawTran, SpliceTransactionManager parent_transaction) {
        if (LOG.isTraceEnabled())
            LOG.trace("init");
        init(myaccessmanager, theRawTran, parent_transaction);
    }

    private SpliceTransactionManager(SpliceAccessManager myaccessmanager, Transaction theRawTran,
                                     SpliceTransactionManager parent_transaction, ContextManager cm) {
        contextManager = cm;
        init(myaccessmanager, theRawTran, parent_transaction);
    }
    /**************************************************************************
     * Private/Protected methods of This class:
     **************************************************************************
     */

    // XXX (nat) currently closes all controllers.
    protected void closeControllers(boolean closeHeldControllers)
            throws StandardException {
        if (LOG.isTraceEnabled())
            LOG.trace("closeControllers");

        if (!scanControllers.isEmpty()) {
            // loop from end to beginning, removing scans which are not held.
            for (int i = scanControllers.size() - 1; i >= 0; i--) {
                ScanManager sc = (ScanManager) scanControllers.get(i);
                if(sc!=null)
                    sc.closeForEndTransaction(closeHeldControllers);
            }

            if (closeHeldControllers) {
                // just to make sure everything has been closed and removed.
                scanControllers.clear();
            }
        }

        if (!conglomerateControllers.isEmpty()) {
            // loop from end to beginning, removing scans which are not held.

            if (closeHeldControllers) {
                if (SanityManager.DEBUG) {
                    SanityManager.ASSERT(scanControllers.isEmpty());
                }
                // just to make sure everything has been closed and removed.
                conglomerateControllers.clear();
            }
        }

    }

    private int determine_lock_level(int requested_lock_level) {
        if (LOG.isTraceEnabled())
            LOG.trace("determine_lock_level");
        int ret_lock_level;

        if ((accessmanager.getSystemLockLevel() == TransactionController.MODE_TABLE)
                || (requested_lock_level == TransactionController.MODE_TABLE)) {
            ret_lock_level = TransactionController.MODE_TABLE;
        } else {
            ret_lock_level = TransactionController.MODE_RECORD;

        }
        return (ret_lock_level);
    }

    private Conglomerate findExistingConglomerate(long conglomId) throws StandardException {
        if (LOG.isTraceEnabled())
            LOG.trace("findExistingConglomerate " + conglomId);
        Conglomerate conglom = null;

        if (conglomId < 0) {
            if (tempCongloms != null)
                conglom = tempCongloms.get(conglomId);
        } else {
            conglom = accessmanager.conglomCacheFind(this, conglomId);
        }

        if (conglom == null) {
            throw StandardException.newException(
                    SQLState.STORE_CONGLOMERATE_DOES_NOT_EXIST, conglomId);
        } else {
            return (conglom);
        }
    }

    public Conglomerate findConglomerate(long conglomId)
            throws StandardException {
        if (LOG.isTraceEnabled())
            LOG.trace("findConglomerate " + conglomId);
        Conglomerate conglom = null;

        if (conglomId >= 0) {
            conglom = accessmanager.conglomCacheFind(this, conglomId);
        } else {
            if (tempCongloms != null)
                conglom = tempCongloms.get(conglomId);
        }

        return (conglom);
    }

    void setContext(SpliceTransactionManagerContext rtc) {
        if (LOG.isTraceEnabled())
            LOG.trace("setContext " + rtc);
        context = rtc;
    }

    private ConglomerateController openConglomerate(Conglomerate conglom,
                                                    boolean hold, int open_mode, int lock_level, int isolation_level,
                                                    StaticCompiledOpenConglomInfo static_info,
                                                    DynamicCompiledOpenConglomInfo dynamic_info)
            throws StandardException {
        if (LOG.isTraceEnabled())
            LOG.trace("openConglomerate " + conglom);
            SanityManager.ASSERT(conglom != null);

        if (lock_level != MODE_RECORD && lock_level != MODE_TABLE) {
            SanityManager.THROWASSERT("Bad lock level to openConglomerate:"
                    + lock_level);
        }

        // Get a conglomerate controller.
        @SuppressWarnings("ConstantConditions") ConglomerateController cc = conglom.open(this, rawtran, hold,
                open_mode, determine_lock_level(lock_level),
                static_info, dynamic_info);

        // Keep track of it so we can release on close.
        conglomerateControllers.add(cc);

        return cc;
    }

    private ScanController openScan(Conglomerate conglom, boolean hold,
                                    int open_mode, int lock_level, int isolation_level,
                                    FormatableBitSet scanColumnList,
                                    DataValueDescriptor[] startKeyValue, int startSearchOperator,
                                    Qualifier qualifier[][], DataValueDescriptor[] stopKeyValue,
                                    int stopSearchOperator, StaticCompiledOpenConglomInfo static_info,
                                    DynamicCompiledOpenConglomInfo dynamic_info)
            throws StandardException {
        if (LOG.isTraceEnabled())
            LOG.trace("openScan " + conglom);

        if (SanityManager.DEBUG) {
            if ((open_mode & ~(TransactionController.OPENMODE_FORUPDATE
                    | TransactionController.OPENMODE_USE_UPDATE_LOCKS
                    | TransactionController.OPENMODE_FOR_LOCK_ONLY
                    | TransactionController.OPENMODE_LOCK_NOWAIT | TransactionController.OPENMODE_SECONDARY_LOCKED)) != 0) {
                SanityManager.THROWASSERT("Bad open mode to openScan:"
                        + Integer.toHexString(open_mode));
            }

            if (!((lock_level == MODE_RECORD | lock_level == MODE_TABLE))) {
                SanityManager.THROWASSERT("Bad lock level to openScan:"
                        + lock_level);
            }
        }

        // Get a scan controller.
        ScanManager sm = conglom.openScan(this, rawtran, hold, open_mode,
                determine_lock_level(lock_level),
                isolation_level, scanColumnList, startKeyValue,
                startSearchOperator, qualifier, stopKeyValue,
                stopSearchOperator, static_info, dynamic_info);

        // Keep track of it so we can release on close.
        scanControllers.add(sm);

        return (sm);
    }

    /**
     * Invalidate the conglomerate cache, if necessary. If an alter table call
     * has been made then invalidate the cache.
     *
     * @exception StandardException
     *                Standard exception policy.
     **/
    protected void invalidateConglomerateCache() throws StandardException {
        if (LOG.isTraceEnabled())
            LOG.trace("invalidateConglomerateCache ");
        /* JL TODO
        if (alterTableCallMade) {
            accessmanager.conglomCacheInvalidate();
            alterTableCallMade = false;
        }
        */
    }

    /**************************************************************************
     * Public Methods of TransactionController interface:
     **************************************************************************
     */

    /**
     * Add a column to a conglomerate. The conglomerate must not be open in the
     * current transaction. This also means that there must not be any active
     * scans on it.
     *
     * The column can only be added at the spot just after the current set of
     * columns.
     *
     * The template_column must be nullable.
     *
     * After this call has been made, all fetches of this column from rows that
     * existed in the table prior to this call will return "null".
     *
     * @param conglomId
     *            The identifier of the conglomerate to drop.
     * @param column_id
     *            The column number to add this column at.
     * @param template_column
     *            An instance of the column to be added to table.
     * @param collation_id
     *            collation id of the added column.
     * @exception StandardException
     *                Only some types of conglomerates can support adding a
     *                column, for instance "heap" conglomerates support adding a
     *                column while "btree" conglomerates do not. If the column
     *                can not be added an exception will be thrown.
     **/
    public void addColumnToConglomerate(long conglomId, int column_id,
                                        Storable template_column, int collation_id)
            throws StandardException {
        if (LOG.isTraceEnabled())
            LOG.trace("addColumnToConglomerate conglomID " + conglomId
                    + ", column_id" + column_id + ", template_column "
                    + template_column);
        boolean is_temporary = (conglomId < 0);

        Conglomerate conglom = findConglomerate(conglomId);
        if (conglom == null) {
            throw StandardException.newException(
                    SQLState.AM_NO_SUCH_CONGLOMERATE_DROP, conglomId);
        }

        // Get exclusive lock on the table being altered.
        ConglomerateController cc = conglom
                .open(this,
                        rawtran,
                        false,
                        OPENMODE_FORUPDATE,
                        MODE_TABLE,
                        null,
                        null);

        conglom.addColumn(this, column_id, template_column, collation_id);

        // remove the old entry in the Conglomerate directory, and add the
        // new one.
        if (is_temporary) {
            // remove old entry in the Conglomerate directory, and add new one
            if (tempCongloms != null){
                tempCongloms.remove(conglomId);
                tempCongloms.put(conglomId, conglom);
            }
        } else {
            alterTableCallMade = true;

            // have access manager update the conglom to this new one.
            accessmanager.conglomCacheUpdateEntry(conglomId, conglom);
        }

        cc.close();
    }

    /**
     * Return static information about the conglomerate to be included in a a
     * compiled plan.
     * <p>
     * The static info would be valid until any ddl was executed on the
     * conglomid, and would be up to the caller to throw away when that
     * happened. This ties in with what language already does for other
     * invalidation of static info. The type of info in this would be
     * containerid and array of format id's from which templates can be created.
     * The info in this object is read only and can be shared among as many
     * threads as necessary.
     * <p>
     *
     * @return The static compiled information.
     *
     * @param conglomId
     *            The identifier of the conglomerate to open.
     *
     * @exception StandardException
     *                Standard exception policy.
     **/
    public StaticCompiledOpenConglomInfo getStaticCompiledConglomInfo(
            long conglomId) throws StandardException {
        if (LOG.isTraceEnabled())
            LOG.trace("getStaticCompiledConglomInfo conglomID " + conglomId);
        return (findExistingConglomerate(conglomId)
                .getStaticCompiledConglomInfo(this, conglomId));
    }

    /**
     * Return dynamic information about the conglomerate to be dynamically
     * reused in repeated execution of a statement.
     * <p>
     * The dynamic info is a set of variables to be used in a given
     * ScanController or ConglomerateController. It can only be used in one
     * controller at a time. It is up to the caller to insure the correct thread
     * access to this info. The type of info in this is a scratch template for
     * btree traversal, other scratch variables for qualifier evaluation, ...
     * <p>
     *
     * @return The dynamic information.
     *
     * @param conglomId
     *            The identifier of the conglomerate to open.
     *
     * @exception StandardException
     *                Standard exception policy.
     **/
    public DynamicCompiledOpenConglomInfo getDynamicCompiledConglomInfo(
            long conglomId) throws StandardException {
        if (LOG.isTraceEnabled())
            LOG.trace("getDynamicCompiledConglomInfo conglomID " + conglomId);
        return (findExistingConglomerate(conglomId)
                .getDynamicCompiledConglomInfo());
    }

    /**
     * Report on the number of open conglomerates in the transaction.
     * <p>
     * There are 4 types of open "conglomerates" that can be tracked, those
     * opened by each of the following: openConglomerate(), openScan(),
     * openSort(), and openSortScan(). This routine can be used to either report
     * on the number of all opens, or may be used to track one particular type
     * of open.
     *
     * This routine is expected to be used for debugging only. An implementation
     * may only track this info under SanityManager.DEBUG mode. If the
     * implementation does not track the info it will return -1 (so code using
     * this call to verify that no congloms are open should check for return <=
     * 0 rather than == 0).
     *
     * The return value depends on the "which_to_count" parameter as follows:
     * OPEN_CONGLOMERATE - return # of openConglomerate() calls not close()'d.
     * OPEN_SCAN - return # of openScan() calls not close()'d.
     * OPEN_CREATED_SORTS - return # of sorts created (createSort()) in current
     * xact. There is currently no way to get rid of these sorts before end of
     * transaction. OPEN_SORT - return # of openSort() calls not close()'d.
     * OPEN_TOTAL - return total # of all above calls not close()'d. - note an
     * implementation may return -1 if it does not track the above information.
     *
     * @return The nunber of open's of a type indicated by "which_to_count"
     *         parameter.
     *
     * @param which_to_count
     *            Which kind of open to report on.
     *
     * @exception StandardException
     *                Standard exception policy.
     **/
    @SuppressFBWarnings(value = "SF_SWITCH_NO_DEFAULT",justification = "Intentional")
    public int countOpens(int which_to_count) throws StandardException {
        if (LOG.isTraceEnabled())
            LOG.trace("countOpens " + which_to_count);
        int ret_val = -1;

        switch (which_to_count) {
            case OPEN_CONGLOMERATE:
                ret_val = conglomerateControllers.size();
                break;
            case OPEN_SCAN:
                ret_val = scanControllers.size();
                break;
            case OPEN_TOTAL:
                ret_val = conglomerateControllers.size() + scanControllers.size();
                break;
        }

        return (ret_val);
    }

    @Override
    public void markConglomerateDropped(long conglomerateId) throws StandardException {
        ConglomerateUtils.markConglomerateDropped(conglomerateId,
                ((SpliceTransaction)rawtran).getTxn());
    }

    /**
     * Create a new conglomerate.
     * <p>
     *
     * @see TransactionController#createConglomerate
     *
     * @exception StandardException
     *                Standard exception policy.
     **/
    @Override
    public long createConglomerate(boolean isExternal, String implementation,
                                   DataValueDescriptor[] template, ColumnOrdering[] columnOrder,
                                   int[] collationIds, Properties properties, int temporaryFlag, Conglomerate.Priority priority)
                throws StandardException {
        return createConglomerateInternal(isExternal, implementation, template, columnOrder, collationIds, properties,
                temporaryFlag, null, priority);
    }

    @Override
    public long createConglomerate(boolean isExternal, String implementation,
                                   DataValueDescriptor[] template, ColumnOrdering[] columnOrder,
                                   int[] collationIds, Properties properties, int temporaryFlag, byte[][] splitKeys,
                                   Conglomerate.Priority priority)
            throws StandardException {
        return createConglomerateInternal(isExternal, implementation, template, columnOrder, collationIds, properties,
                temporaryFlag, splitKeys, priority);
    }

    private long createConglomerateInternal(boolean isExternal, String implementation,
                                            DataValueDescriptor[] template, ColumnOrdering[] columnOrder,
                                            int[] collationIds, Properties properties, int temporaryFlag,
                                            byte[][] splitKeys, Conglomerate.Priority priority)
            throws StandardException {
        // Find the appropriate factory for the desired implementation.
        MethodFactory mfactory;
        mfactory = accessmanager.findMethodFactoryByImpl(implementation);
        if (mfactory == null || !(mfactory instanceof ConglomerateFactory)) {
            throw StandardException.newException(
                    SQLState.AM_NO_SUCH_CONGLOMERATE_TYPE, implementation);
        }
        ConglomerateFactory cfactory = (ConglomerateFactory) mfactory;

        // Create the conglomerate
        // RESOLVE (mikem) - eventually segmentid's will be passed into here
        // in the properties. For now just use 0.]
        long conglomid = accessmanager.getNextConglomId(cfactory
                .getConglomerateFactoryId());;

        // call the factory to actually create the conglomerate.
        Conglomerate conglom = cfactory.createConglomerate(isExternal,this,
                conglomid, template, columnOrder, collationIds, properties,
                temporaryFlag, splitKeys, priority);
        long conglomId = conglom.getContainerid();
        if ((temporaryFlag & TransactionController.IS_TEMPORARY) == TransactionController.IS_TEMPORARY) {
            if (tempCongloms == null)
                tempCongloms =new HashMap<>();
            tempCongloms.put(conglomId, conglom);
        } else {
            accessmanager.conglomCacheAddEntry(conglomId, conglom);
        }
        return conglomId;
    }
    /**
     * Create a conglomerate and populate it with rows from rowSource.
     *
     * @see TransactionController#createAndLoadConglomerate
     * @exception StandardException
     *                Standard Derby Error Policy
     */
    @Override()
    public long createAndLoadConglomerate(boolean isExternal, String implementation,
                                          DataValueDescriptor[] template, ColumnOrdering[] columnOrder,
                                          int[] collationIds, Properties properties, int temporaryFlag,
                                          RowLocationRetRowSource rowSource, long[] rowCount)
            throws StandardException {

        return (recreateAndLoadConglomerate(isExternal,implementation, true, template,
                columnOrder, collationIds, properties, temporaryFlag, 0 /*
																		 * unused
																		 * if
																		 * recreate_ifempty
																		 * is
																		 * true
																		 */,
                rowSource, rowCount));
    }

    /**
     * recreate a conglomerate and populate it with rows from rowSource.
     *
     * @see TransactionController#createAndLoadConglomerate
     * @exception StandardException
     *                Standard Derby Error Policy
     */
    public long recreateAndLoadConglomerate(boolean isExternal, String implementation,
                                            boolean recreate_ifempty, DataValueDescriptor[] template,
                                            ColumnOrdering[] columnOrder, int[] collationIds,
                                            Properties properties, int temporaryFlag, long orig_conglomId,
                                            RowLocationRetRowSource rowSource, long[] rowCount)
            throws StandardException
    {

        // RESOLVE: this create the conglom LOGGED, this is slower than
        // necessary although still correct.
        long conglomId = createConglomerate(isExternal,implementation, template,
                columnOrder, collationIds, properties, temporaryFlag, Conglomerate.Priority.NORMAL);

        long rows_loaded = loadConglomerate(conglomId, true, // conglom is being
                // created
                rowSource);

        if (rowCount != null)
            rowCount[0] = rows_loaded;

        if (!recreate_ifempty && (rows_loaded == 0)) {
            dropConglomerate(conglomId);

            conglomId = orig_conglomId;
        }

        return conglomId;
    }

    /**
     * Return a string with debug information about opened congloms/scans/sorts.
     * <p>
     * Return a string with debugging information about current opened
     * congloms/scans/sorts which have not been close()'d. Calls to this routine
     * are only valid under code which is conditional on SanityManager.DEBUG.
     * <p>
     *
     * @return String with debugging information.
     *
     * @exception StandardException
     *                Standard exception policy.
     **/
    public String debugOpened() throws StandardException {


        if (SanityManager.DEBUG) {
            StringBuilder sb = new StringBuilder();
            for (ScanController sc : scanControllers) {
                sb = sb.append("open scan controller: ").append(sc).append("\n");
            }

            for (ConglomerateController cc : conglomerateControllers) {
                sb = sb.append("open conglomerate controller: ").append(cc).append("\n");
            }

            if (tempCongloms != null) {
                for(Map.Entry<Long,Conglomerate> entry:tempCongloms.entrySet()){
                    long conglomId = entry.getKey();
                    Conglomerate c = entry.getValue();
                    sb = sb.append("temp conglomerate id = ").append(conglomId).append(":").append(c);
                }
            }
            return sb.toString();

        }else return "";
    }

    public boolean conglomerateExists(long conglomId) throws StandardException {
        if (LOG.isTraceEnabled())
            LOG.trace("conglomerateExists " + conglomId);

        Conglomerate conglom = findConglomerate(conglomId);
        return conglom != null;
    }

    public void dropConglomerate(long conglomId) throws StandardException {
        if (LOG.isTraceEnabled())
            LOG.trace("dropConglomerate " + conglomId);

        Conglomerate conglom = findExistingConglomerate(conglomId);

        if (conglom.isTemporary()) {
            conglom.drop(this);
            if (tempCongloms != null)
                tempCongloms.remove(conglomId);
        } else {
            accessmanager.conglomCacheRemoveEntry(conglomId);
        }
    }

    /**
     * A superset of properties that "users" can specify.
     * <p>
     * A superset of properties that "users" (ie. from sql) can specify. Store
     * may implement other properties which should not be specified by users.
     * Layers above access may implement properties which are not known at all
     * to Access.
     * <p>
     * This list is a superset, as some properties may not be implemented by
     * certain types of conglomerates. For instant an in-memory store may not
     * implement a pageSize property. Or some conglomerates may not support
     * pre-allocation.
     * <p>
     * This interface is meant to be used by the SQL parser to do validation of
     * properties passsed to the create table statement, and also by the various
     * user interfaces which present table information back to the user.
     * <p>
     * Currently this routine returns the following list:
     * derby.storage.initialPages derby.storage.minimumRecordSize
     * derby.storage.pageReservedSpace derby.storage.pageSize
     *
     * @return The superset of properties that "users" can specify.
     *
     **/
    public Properties getUserCreateConglomPropList() {
        if (LOG.isTraceEnabled())
            LOG.trace("getUserCreateConglomPropList ");

        return ConglomerateUtil.createUserRawStorePropertySet(null);
    }

    /**
     * Reveals whether the transaction has ever read or written data.
     *
     * @return true If the transaction has never read or written data.
     *
     **/
    public boolean isIdle() {
        if (LOG.isTraceEnabled())
            LOG.trace("isIdle ");
        return rawtran.isIdle();
    }

    /**
     * Reveals whether the transaction is a global or local transaction.
     *
     * @return true If the transaction was either started by
     *         AccessFactory.startXATransaction() or was morphed to a global
     *         transaction by calling
     *         AccessFactory.createXATransactionFromLocalTransaction().
     *
     * @see AccessFactory#startXATransaction
     * @see TransactionController#createXATransactionFromLocalTransaction
     *
     **/
    public boolean isGlobal() {
        if (LOG.isTraceEnabled())
            LOG.trace("isGlobal ");
        return (rawtran.getGlobalId() != null);
    }

    /**
     * Reveals whether the transaction is currently pristine.
     *
     * @return true If the transaction is Pristine.
     *
     * @see TransactionController#isPristine
     **/
    public boolean isPristine() {
        if (LOG.isTraceEnabled())
            LOG.trace("isPristine ");
        return rawtran.isPristine();
    }

    /**
     * Convert a local transaction to a global transaction.
     * <p>
     * Get a transaction controller with which to manipulate data within the
     * access manager. Tbis controller allows one to manipulate a global XA
     * conforming transaction.
     * <p>
     * Must only be called a previous local transaction was created and exists
     * in the context. Can only be called if the current transaction is in the
     * idle state. Upon return from this call the old tc will be unusable, and
     * all references to it should be dropped (it will have been implicitly
     * destroy()'d by this call.
     * <p>
     * The (format_id, global_id, branch_id) triplet is meant to come exactly
     * from a javax.transaction.xa.Xid. We don't use Xid so that the system can
     * be delivered on a non-1.2 vm system and not require the javax classes in
     * the path.
     *
     * @param format_id
     *            the format id part of the Xid - ie. Xid.getFormatId().
     * @param global_id
     *            the global transaction identifier part of XID - ie.
     *            Xid.getGlobalTransactionId().
     * @param branch_id
     *            The branch qualifier of the Xid - ie. Xid.getBranchQaulifier()
     *
     * @exception StandardException
     *                Standard exception policy.
     * @see TransactionController
     **/
    public/* XATransactionController */Object createXATransactionFromLocalTransaction(
            int format_id, byte[] global_id, byte[] branch_id)
            throws StandardException {
        if (LOG.isTraceEnabled())
            LOG.trace("createXATransactionFromLocalTransaction ");
        getRawStoreXact().createXATransactionFromLocalTransaction(format_id,
                global_id, branch_id);

        return this;
    }

    /**
     * Bulk load into the conglomerate. Rows being loaded into the conglomerate
     * are not logged.
     *
     * @param conglomId
     *            The conglomerate Id.
     * @param createConglom
     *            If true, the conglomerate is being created in the same
     *            operation as the loadConglomerate. The enables further
     *            optimization as recovery does not require page allocation to
     *            be logged.
     * @param rowSource
     *            Where the rows come from.
     * @return true The number of rows loaded.
     * @exception StandardException
     *                Standard Derby Error Policy
     */
    public long loadConglomerate(long conglomId, boolean createConglom,
                                 RowLocationRetRowSource rowSource) throws StandardException {
        if (LOG.isTraceEnabled())
            LOG.trace("loadConglomerate conglomId " + conglomId
                    + ", rowSource " + rowSource);
        // Find the conglomerate.
        Conglomerate conglom = findExistingConglomerate(conglomId);

        // Load up the conglomerate with rows from the rowSource.
        // Don't need to keep track of the conglomerate controller because load
        // automatically closes it when it finished.
        return (conglom.load(this, createConglom, rowSource));
    }

    public ConglomerateController openCompiledConglomerate(boolean hold,
                                                           int open_mode, int lock_level, int isolation_level,
                                                           StaticCompiledOpenConglomInfo static_info,
                                                           DynamicCompiledOpenConglomInfo dynamic_info)
            throws StandardException {
        if (LOG.isTraceEnabled())
            LOG.trace("openCompiledConglomerate static_info " + static_info
                    + ", dynamic_info  " + dynamic_info);
        if (SanityManager.DEBUG) {
            SanityManager.ASSERT(static_info != null);
            SanityManager.ASSERT(dynamic_info != null);
        }

        // in the current implementation, only Conglomerate's are passed around
        // as StaticCompiledOpenConglomInfo.

        //noinspection ConstantConditions
        return openConglomerate((Conglomerate) static_info.getConglom(), hold,
                open_mode, lock_level, isolation_level, static_info,
                dynamic_info);
    }

    public ConglomerateController openConglomerate(long conglomId,
                                                   boolean hold, int open_mode, int lock_level, int isolation_level)
            throws StandardException {
        if (LOG.isTraceEnabled())
            LOG.trace("openConglomerate conglomId " + conglomId);

        return (openConglomerate(findExistingConglomerate(conglomId), hold,
                open_mode, lock_level, isolation_level, null, null));
    }

    public long findConglomid(long container_id) throws StandardException {
        return (container_id);
    }

    public long findContainerid(long conglom_id) throws StandardException {
        if (LOG.isTraceEnabled())
            LOG.trace("findContainerid conglomId " + conglom_id);

        return (conglom_id);
    }

    public GroupFetchScanController openGroupFetchScan(long conglomId,
                                                       boolean hold, int open_mode, int lock_level, int isolation_level,
                                                       FormatableBitSet scanColumnList,
                                                       DataValueDescriptor[] startKeyValue, int startSearchOperator,
                                                       Qualifier qualifier[][], DataValueDescriptor[] stopKeyValue,
                                                       int stopSearchOperator) throws StandardException {
        if (LOG.isTraceEnabled())
            LOG.trace("openGroupFetchScan conglomId " + conglomId);

        if (SanityManager.DEBUG) {
            if ((open_mode & ~(TransactionController.OPENMODE_FORUPDATE
                    | TransactionController.OPENMODE_FOR_LOCK_ONLY | TransactionController.OPENMODE_SECONDARY_LOCKED)) != 0)
                SanityManager.THROWASSERT("Bad open mode to openScan:"
                        + Integer.toHexString(open_mode));

            if (!(lock_level == MODE_RECORD | lock_level == MODE_TABLE))
                SanityManager.THROWASSERT("Bad lock level to openScan:"
                        + lock_level);
        }

        // Find the conglomerate.
        Conglomerate conglom = findExistingConglomerate(conglomId);

        // Get a scan controller.
        ScanManager sm = conglom.openScan(this, rawtran, hold, open_mode,
                determine_lock_level(lock_level),
                isolation_level, scanColumnList, startKeyValue,
                startSearchOperator, qualifier, stopKeyValue,
                stopSearchOperator, null,
                null);

        // Keep track of it so we can release on close.
        scanControllers.add(sm);

        return (sm);
    }

    /**
     * Purge all committed deleted rows from the conglomerate.
     * <p>
     * This call will purge committed deleted rows from the conglomerate, that
     * space will be available for future inserts into the conglomerate.
     * <p>
     *
     * @param conglomId
     *            Id of the conglomerate to purge.
     *
     * @exception StandardException
     *                Standard exception policy.
     **/
    public void purgeConglomerate(long conglomId) throws StandardException {
        if (LOG.isTraceEnabled())
            LOG.trace("purgeConglomerate conglomId " + conglomId);
        findExistingConglomerate(conglomId).purgeConglomerate(this, rawtran);
    }

    /**
     * Return free space from the conglomerate back to the OS.
     * <p>
     * Returns free space from the conglomerate back to the OS. Currently only
     * the sequential free pages at the "end" of the conglomerate can be
     * returned to the OS.
     * <p>
     *
     * @param conglomId
     *            Id of the conglomerate to purge.
     *
     * @exception StandardException
     *                Standard exception policy.
     **/
    public void compressConglomerate(long conglomId) throws StandardException {
        if (LOG.isTraceEnabled())
            LOG.trace("compressConglomerate conglomId " + conglomId);
        findExistingConglomerate(conglomId).compressConglomerate(this, rawtran);
    }

    public ScanController openScan(long conglomId, boolean hold, int open_mode,
                                   int lock_level, int isolation_level,
                                   FormatableBitSet scanColumnList,
                                   DataValueDescriptor[] startKeyValue, int startSearchOperator,
                                   Qualifier qualifier[][], DataValueDescriptor[] stopKeyValue,
                                   int stopSearchOperator) throws StandardException {
        if (LOG.isTraceEnabled())
            LOG.trace("openScan conglomId " + conglomId);
        return (openScan(findExistingConglomerate(conglomId), hold, open_mode,
                lock_level, isolation_level, scanColumnList, startKeyValue,
                startSearchOperator, qualifier, stopKeyValue,
                stopSearchOperator, null,
                null));
    }

    public ScanController openCompiledScan(boolean hold, int open_mode,
                                           int lock_level, int isolation_level,
                                           FormatableBitSet scanColumnList,
                                           DataValueDescriptor[] startKeyValue, int startSearchOperator,
                                           Qualifier qualifier[][], DataValueDescriptor[] stopKeyValue,
                                           int stopSearchOperator, StaticCompiledOpenConglomInfo static_info,
                                           DynamicCompiledOpenConglomInfo dynamic_info)
            throws StandardException {
        if (LOG.isTraceEnabled())
            LOG.trace("openCompiledScan static_info " + static_info);
        // in the current implementation, only Conglomerate's are passed around
        // as StaticCompiledOpenConglomInfo.

        if (SanityManager.DEBUG) {
            SanityManager.ASSERT(static_info != null);
            SanityManager.ASSERT(dynamic_info != null);
            SanityManager.ASSERT(static_info != null);
            SanityManager.ASSERT(dynamic_info != null);
        }

        //noinspection ConstantConditions
        return openScan(((Conglomerate) static_info.getConglom()), hold,
                open_mode, lock_level, isolation_level, scanColumnList,
                startKeyValue, startSearchOperator, qualifier, stopKeyValue,
                stopSearchOperator, static_info, dynamic_info);
    }

    /**
     * Return an open StoreCostController for the given conglomid.
     * <p>
     * Return an open StoreCostController which can be used to ask about the
     * estimated row counts and costs of ScanController and
     * ConglomerateController operations, on the given conglomerate.
     * <p>
     *
     * @return The open StoreCostController.
     *
     * @param cd  The descriptor of the conglomerate to open.
     *
     * @exception StandardException Standard exception policy.
     *
     * @see StoreCostController
     **/
    @Override
<<<<<<< HEAD
    public StoreCostController openStoreCost(TableDescriptor td, ConglomerateDescriptor cd, boolean skipDictionaryStats, long defaultRowCount) throws StandardException {
        List<PartitionStatisticsDescriptor> tablePartitionStatistics = new ArrayList<>();
        List<PartitionStatisticsDescriptor> exprIndexPartitionStatistics = new ArrayList<>();
        if (!skipDictionaryStats) {
            DataDictionary dd = cd.getDataDictionary();
            tablePartitionStatistics = dd.getPartitionStatistics(td.getBaseConglomerateDescriptor().getConglomerateNumber(), this);

            IndexRowGenerator irg = cd.getIndexDescriptor();
            if (irg != null && irg.isOnExpression()) {
                exprIndexPartitionStatistics = dd.getPartitionStatistics(cd.getConglomerateNumber(), this);
            }
        }
        return new StoreCostControllerImpl(td, cd, tablePartitionStatistics, exprIndexPartitionStatistics, skipDictionaryStats?defaultRowCount:0);
=======
    public StoreCostController openStoreCost(TableDescriptor td, ConglomerateDescriptor cd, boolean skipDictionaryStats, long defaultRowCount, int requestedSplits) throws StandardException {
        List<PartitionStatisticsDescriptor> partitionStatistics = new ArrayList<>();
        if (!skipDictionaryStats)
            partitionStatistics = cd.getDataDictionary().getPartitionStatistics(td.getBaseConglomerateDescriptor().getConglomerateNumber(),this);
        return new StoreCostControllerImpl(td,cd,partitionStatistics, skipDictionaryStats?defaultRowCount:0, requestedSplits);
>>>>>>> 2208d1c4
    }
     /**
     * @see TransactionController#getProperty
     * @exception StandardException
     *                Standard exception policy.
     **/
    @Override
    public Serializable getProperty(String key) throws StandardException {
        if (LOG.isTraceEnabled())
            LOG.trace("getProperty key " + key);
        return (accessmanager.getTransactionalProperties().getProperty(this,
                key));
    }

    /**
     * @see TransactionController#getPropertyDefault
     * @exception StandardException
     *                Standard exception policy.
     **/
    public Serializable getPropertyDefault(String key) throws StandardException {
        if (LOG.isTraceEnabled())
            LOG.trace("getPropertyDefault key " + key);
        return (accessmanager.getTransactionalProperties().getPropertyDefault(
                this, key));
    }

    /**
     * @see TransactionController#setProperty
     * @exception StandardException
     *                Standard exception policy.
     **/
    public void setProperty(String key, Serializable value,
                            boolean dbOnlyProperty) throws StandardException {
        if (LOG.isTraceEnabled())
            LOG.trace("setProperty key " + key);
        accessmanager.getTransactionalProperties().setProperty(this, key,
                value, dbOnlyProperty);
    }

    /**
     * @see TransactionController#setProperty
     * @exception StandardException
     *                Standard exception policy.
     **/
    public void setPropertyDefault(String key, Serializable value)
            throws StandardException {
        if (LOG.isTraceEnabled())
            LOG.trace("setPropertyDefault key " + key);
        accessmanager.getTransactionalProperties().setPropertyDefault(this,
                key, value);
    }

    /**
     * @see TransactionController#propertyDefaultIsVisible
     * @exception StandardException
     *                Standard exception policy.
     **/
    public boolean propertyDefaultIsVisible(String key)
            throws StandardException {
        if (LOG.isTraceEnabled())
            LOG.trace("propertyDefaultIsVisible key " + key);
        return accessmanager.getTransactionalProperties()
                .propertyDefaultIsVisible(this, key);
    }

    /**
     * @see TransactionController#getProperties
     * @exception StandardException
     *                Standard exception policy.
     **/
    public Properties getProperties() throws StandardException {
        if (LOG.isTraceEnabled())
            LOG.trace("getProperties");
        return accessmanager.getTransactionalProperties().getProperties(this);
    }

    /**
     * Return an open SortCostController.
     * <p>
     * Return an open SortCostController which can be used to ask about the
     * estimated costs of SortController() operations.
     * <p>
     *
     * @return The open StoreCostController.
     *
     * @exception StandardException
     *                Standard exception policy.
     *
     * @see StoreCostController
     **/
    public SortCostController openSortCostController(Properties implParameters) throws StandardException {
        if (LOG.isTraceEnabled())
            LOG.trace("openSortCostController " + implParameters);

        // Get the implementation type from the parameters.
        // RESOLVE (mikem) need to figure out how to select sort implementation.
        String implementation = AccessFactoryGlobals.SORT_EXTERNAL;

        // Find the appropriate factory for the desired implementation.
        MethodFactory mfactory;
        mfactory = accessmanager.findMethodFactoryByImpl(implementation);
        if (mfactory == null || !(mfactory instanceof SortFactory)) {
            throw (StandardException.newException(SQLState.AM_NO_FACTORY_FOR_IMPLEMENTATION, implementation));
        }
        SortFactory sfactory = (SortFactory) mfactory;

        // open sort cost controller
        return (sfactory.openSortCostController());
    }

    public BaseSpliceTransaction getRawTransaction() {
        return (BaseSpliceTransaction)rawtran;
    }

    public void commit() throws StandardException {
        this.closeControllers(false /* don't close held controllers */);
        if(rawtran!=null){
            if(LOG.isDebugEnabled())
                LOG.debug("commit transaction contextId=="
                        + ((SpliceTransaction) rawtran).getContextId());
            if (LOG.isTraceEnabled())
                LOG.trace("commit transaction contextId=="
                        + ((SpliceTransaction) rawtran).getContextId());
    	    if (LOG.isDebugEnabled())
    	        SpliceLogUtils.debug(LOG, "Before commit: txn=%s, nestedTxnStack=\n%s", getRawTransaction(), getNestedTransactionStackString());
            rawtran.commit();
    	    if (LOG.isDebugEnabled())
    	        SpliceLogUtils.debug(LOG, "After commit: txn=%s, nestedTxnStack=\n%s", getRawTransaction(), getNestedTransactionStackString());
        }

        alterTableCallMade = false;
    }

    public void commitNoSync(int commitflag)
            throws StandardException {
        LOG.debug("commitNoSync ");
        if (LOG.isTraceEnabled())
            LOG.trace("commitNoSync ");
	    if (LOG.isDebugEnabled())
	        SpliceLogUtils.debug(LOG, "Before commitNoSync: txn=%s, commitFlag=%s, nestedTxnStack=\n%s", getRawTransaction(), commitflag, getNestedTransactionStackString());
        this.closeControllers(false /* don't close held controllers */);
        rawtran.commitNoSync(commitflag);
	    if (LOG.isDebugEnabled())
	        SpliceLogUtils.debug(LOG, "After commitNoSync: txn=%s, nestedTxnStack=\n%s", getRawTransaction(), getNestedTransactionStackString());
	    return;
    }

    public void abort() throws StandardException {
        if (LOG.isTraceEnabled())
            LOG.trace("abort ");
	    if (LOG.isDebugEnabled())
	        SpliceLogUtils.debug(LOG, "Before abort: txn=%s, nestedTxnStack=\n%s", getRawTransaction(), getNestedTransactionStackString());

        /*
        if (alterTableCallMade) {
            accessmanager.conglomCacheInvalidate();
            alterTableCallMade = false;
        }
        */
        this.closeControllers(true /* close all controllers */);
        rawtran.abort();

	    if (LOG.isDebugEnabled())
	        SpliceLogUtils.debug(LOG, "After abort: txn=%s, nestedTxnStack=\n%s", getRawTransaction(), getNestedTransactionStackString());
    }

    /**
     * Get the context manager that the transaction was created with.
     * <p>
     *
     * @return The context manager that the transaction was created with.
     * **/
    private ContextManager getContextManager() {
        if (LOG.isTraceEnabled())
            LOG.trace("getContextManager ");
        return (context.getContextManager());
    }

    public int setSavePoint(String name, Object kindOfSavepoint) throws StandardException {
        assert rawtran instanceof SpliceTransaction : "Programmer error: cannot set a save point on a Transaction View";
	    if (LOG.isDebugEnabled())
	        SpliceLogUtils.debug(LOG, "Before setSavePoint: name=%s, parentTxn=%s, nestedTxnStack=\n%s", name, getRawTransaction(), getNestedTransactionStackString());
        int numSavePoints = rawtran.setSavePoint(name, kindOfSavepoint);
	    if (LOG.isDebugEnabled())
	        SpliceLogUtils.debug(LOG, "After setSavePoint: name=%s, numSavePoints=%s, nestedTxnStack=\n%s", name, numSavePoints, getNestedTransactionStackString());
        return numSavePoints;
    }

    public int releaseSavePoint(String name, Object kindOfSavepoint) throws StandardException {
        assert rawtran instanceof SpliceTransaction : "Programmer error: cannot release a save point on a Transaction View";
	    if (LOG.isDebugEnabled())
	    	SpliceLogUtils.debug(LOG, "Before releaseSavePoint: name=%s, parentTxn=%s, nestedTxnStack=\n%s", name, getRawTransaction(), getNestedTransactionStackString());
	    int numSavePoints = rawtran.releaseSavePoint(name, kindOfSavepoint);
	    if (LOG.isDebugEnabled())
	        SpliceLogUtils.debug(LOG, "After releaseSavePoint: name=%s, numSavePoints=%s, nestedTxnStack=\n%s", name, numSavePoints, getNestedTransactionStackString());
	    return numSavePoints;
    }

    public int rollbackToSavePoint(String name, boolean close_controllers, Object kindOfSavepoint) throws StandardException {
        assert rawtran instanceof SpliceTransaction : "Programmer error: cannot rollback a save point on a Transaction View";
	    if (LOG.isDebugEnabled())
	    	SpliceLogUtils.debug(LOG, "Before rollbackSavePoint: name=%s, parentTxn=%s, nestedTxnStack=\n%s", name, getRawTransaction(), getNestedTransactionStackString());
        if (close_controllers)
            this.closeControllers(true /* close all controllers */);
        int numSavePoints = rawtran.rollbackToSavePoint(name, kindOfSavepoint);
	    if (LOG.isDebugEnabled())
	        SpliceLogUtils.debug(LOG, "After rollbackSavePoint: name=%s, numSavePoints=%s, nestedTxnStack=\n%s", name, numSavePoints, getNestedTransactionStackString());
        return numSavePoints;
    }

    public void destroy() {
        if (LOG.isTraceEnabled())
            LOG.trace("destroy ");
        try {
            this.closeControllers(true /* close all controllers */);

            // If there's a transaction, abort it.
            if (rawtran != null) {
                rawtran.destroy();
                rawtran = null;
            }

            // If there's a context, pop it.
            if (context != null) {
                context.popMe();
                context = null;
            }

            // If there is a context manager, reset and remove it
            if (contextManager != null) {
                ContextService contextService = ContextService.getService();
                contextService.resetCurrentContextManager(contextManager);
                contextService.removeContextManager(contextManager);
                contextManager = null;
            }

            accessmanager = null;
            tempCongloms = null;
        } catch (StandardException e) {
            // XXX (nat) really need to figure out what to do
            // if there's an exception while aborting.
            rawtran = null;
            context = null;
            accessmanager = null;
            tempCongloms = null;
        }
    }

    @Override
    public void elevate(String tableName) throws StandardException {
        assert rawtran instanceof SpliceTransaction: "Programmer error: cannot elevate a transaction view!";
        assert tableName !=null : "Programmer error: cannot elevate a transaction without specifying a label";
	    if (LOG.isDebugEnabled())
	    	SpliceLogUtils.debug(LOG, "Before elevate: txn=%s, tableName=%s, nestedTxnStack=\n%s", getRawTransaction(), tableName, getNestedTransactionStackString());
        ((SpliceTransaction)rawtran).elevate(Bytes.toBytes(tableName));
	    if (LOG.isDebugEnabled())
	    	SpliceLogUtils.debug(LOG, "After elevate: txn=%s, nestedTxnStack=\n%s", getRawTransaction(), getNestedTransactionStackString());
    }

    public boolean anyoneBlocked() {
        if (LOG.isTraceEnabled())
            LOG.trace("anyoneBlocked ");
        return rawtran.anyoneBlocked();
    }

    @Override
    public boolean isElevated(){
        BaseSpliceTransaction rawTransaction=getRawTransaction();
        return rawTransaction.allowsWrites();
    }

    @Override
    public String getCatalogVersion(long conglomerateNumber) throws StandardException {
        SIDriver driver=SIDriver.driver();
        PartitionFactory tableFactory=driver.getTableFactory();
        try (PartitionAdmin admin = tableFactory.getAdmin()) {
            return admin.getCatalogVersion(conglomerateNumber);
        }
        catch (IOException e) {
            throw StandardException.plainWrapException(e);
        }
    }

    @Override
    public void setCatalogVersion(long conglomerateNumber, String version) throws StandardException {
        SIDriver driver=SIDriver.driver();
        PartitionFactory tableFactory=driver.getTableFactory();
        try (PartitionAdmin admin = tableFactory.getAdmin()) {
            admin.setCatalogVersion(conglomerateNumber, version);
        }
        catch (IOException e) {
            throw StandardException.plainWrapException(e);
        }
    }
    /**************************************************************************
     * Public Methods implementing the XATransactionController interface.
     **************************************************************************
     */

    /**
     * This method is called to commit the current XA global transaction.
     * <p>
     * RESOLVE - how do we map to the "right" XAExceptions.
     * <p>
     *
     * @param onePhase
     *            If true, the resource manager should use a one-phase commit
     *            protocol to commit the work done on behalf of current xid.
     *
     * @exception StandardException
     *                Standard exception policy.
     **/
    public void xa_commit(boolean onePhase) throws StandardException {
        if (LOG.isTraceEnabled())
            LOG.trace("xa_commit ");
        rawtran.xa_commit(onePhase);
    }

    /**
     * This method is called to ask the resource manager to prepare for a
     * transaction commit of the transaction specified in xid.
     * <p>
     *
     * @return A value indicating the resource manager's vote on the the outcome
     *         of the transaction. The possible values are: XA_RDONLY or XA_OK.
     *         If the resource manager wants to roll back the transaction, it
     *         should do so by throwing an appropriate XAException in the
     *         prepare method.
     *
     * @exception StandardException
     *                Standard exception policy.
     **/
    public int xa_prepare() throws StandardException {
        if (LOG.isTraceEnabled())
            LOG.trace("xa_prepare ");
        return (rawtran.xa_prepare());
    }

    /**
     * rollback the current global transaction.
     * <p>
     * The given transaction is roll'ed back and it's history is not maintained
     * in the transaction table or long term log.
     * <p>
     *
     * @exception StandardException
     *                Standard exception policy.
     **/
    public void xa_rollback() throws StandardException {
        if (LOG.isTraceEnabled())
            LOG.trace("xa_rollback ");
        rawtran.xa_rollback();
    }

    /**************************************************************************
     * Public Methods of ParentTransactionManager interface:
     **************************************************************************
     */

    /**
     * Add to the list of post commit work.
     * <p>
     * Add to the list of post commit work that may be processed after this
     * transaction commits. If this transaction aborts, then the post commit
     * work list will be thrown away. No post commit work will be taken out on a
     * rollback to save point.
     * <p>
     * This routine simply delegates the work to the Rawstore transaction.
     *
     * @param work
     *            The post commit work to do.
     *
     **/
    public void addPostCommitWork(Serviceable work) {
        if (LOG.isTraceEnabled())
            LOG.trace("addPostCommitWork " + work);
        rawtran.addPostCommitWork(work);
    }

    /**
     * Check to see if a database has been upgraded to the required level in
     * order to use a store feature.
     *
     * @param requiredMajorVersion
     *            required database Engine major version
     * @param requiredMinorVersion
     *            required database Engine minor version
     * @param feature
     *            Non-null to throw an exception, null to return the state of
     *            the version match.
     *
     * @return <code> true </code> if the database has been upgraded to the
     *         required level, <code> false </code> otherwise.
     *
     * @exception StandardException
     *                if the database is not at the require version when
     *                <code>feature</code> feature is not <code> null </code>.
     */
    public boolean checkVersion(int requiredMajorVersion,
                                int requiredMinorVersion, String feature) throws StandardException {
        if (LOG.isTraceEnabled())
            LOG.trace("checkVersion ");
        return (accessmanager.getRawStore().checkVersion(requiredMajorVersion,
                requiredMinorVersion, feature));
    }

    /**
     * The ConglomerateController.close() method has been called on
     * "conglom_control".
     * <p>
     * Take whatever cleanup action is appropriate to a closed
     * conglomerateController. It is likely this routine will remove references
     * to the ConglomerateController object that it was maintaining for cleanup
     * purposes.
     *
     **/
    public void closeMe(ConglomerateController conglom_control) {
        if (LOG.isTraceEnabled())
            LOG.trace("closeMe " + conglom_control);

        conglomerateControllers.remove(conglom_control);
    }

    /**
     * The ScanManager.close() method has been called on "scan".
     * <p>
     * Take whatever cleanup action is appropriate to a closed scan. It is
     * likely this routine will remove references to the scan object that it was
     * maintaining for cleanup purposes.
     *
     **/
    public void closeMe(ScanManager scan) {
        if (LOG.isTraceEnabled())
            LOG.trace("closeMe " + scan);
        scanControllers.remove(scan);
    }

    /**
     * Get reference to access factory which started this transaction.
     * <p>
     *
     * @return The AccessFactory which started this transaction.
     *
     **/
    public AccessFactory getAccessManager() {
        if (LOG.isTraceEnabled())
            LOG.trace("getAccessManager ");
        return (accessmanager);
    }

    /**
     * Get an Internal transaction.
     * <p>
     *     Derby has a distinction between a user-level transaction and an "Internal"
     *     transaction. An internal transaction is something that performs physical
     *     work (i.e. bulk loading data), but that doesn't necessarily write each
     *     row to their WAL.
     *
     *     This is useful for Derby, but for Splice it's meaningless--there is no
     *     distinction between user-level and system-level transactions for any purpose.
     *     As a result, this method is somewhat useless in practice. It's kept
     *     for compatibility with Derby's interface, but is essentially the same
     *     operation as getting a new user-level transaction
     * <p>
     * @return The new internal transaction.
     *
     * @exception StandardException
     *                Standard exception policy.
     **/
    public TransactionManager getInternalTransaction() throws StandardException {
        if (LOG.isTraceEnabled())
            LOG.trace("getInternalTransaction ");
        // Get the context manager.
        ContextManager cm = getContextManager();

        // Allocate a new transaction no matter what.

        // Create a transaction, make a context for it, and push the context.
        // Note this puts the raw store transaction context
        // above the access context, which is required for
        // error handling assumptions to be correct.

        //TODO -sf- this behavior might not be 100% correct w.r.t error handling, although I think it is, but it probably won't be called anyway
        return (TransactionManager)accessmanager.getTransaction(cm);
    }

    @SuppressFBWarnings(value="DLS_DEAD_LOCAL_STORE",justification="Potential side effect results in dead store")
    public TransactionController startIndependentInternalTransaction(boolean readOnly) throws StandardException {
        if (LOG.isTraceEnabled())
            LOG.trace("startIndependentInternalTransaction ");
        if (LOG.isDebugEnabled())
            SpliceLogUtils.debug(LOG, "Before startIndependentInternalTransaction: parentTxn=%s, readOnly=%b", getRawTransaction(), readOnly);
        // Get the context manager.
        ContextManager cm = getContextManager();
        Transaction global = accessmanager.getRawStore().startGlobalTransaction(cm,1,new byte[0],new byte[0]);
        if(!readOnly)
            ((SpliceTransaction)global).elevate(Bytes.toBytes("unknown")); //TODO -sf- replace this with an actual name

        SpliceTransactionManager rt = new SpliceTransactionManager(
                accessmanager, global, this);

        //this actually does some work, so don't remove it
        @SuppressWarnings("UnusedDeclaration") SpliceTransactionManagerContext rtc = new SpliceTransactionManagerContext(
                cm, AccessFactoryGlobals.RAMXACT_CHILD_CONTEXT_ID, rt, true /* abortAll */);

        if (LOG.isDebugEnabled())
            SpliceLogUtils.debug(LOG, "After startNestedUserTransaction: childTxn=%s, nestedTxnStack=\n%s", global, rt.getNestedTransactionStackString());

        return (rt);
    }

    /**
     * Get an nested user transaction.
     * <p>
     * A nested user can be used exactly as any other TransactionController,
     * except as follows. For this discussion let the parent transaction be the
     * transaction used to make the getNestedUserTransaction(), and let the
     * child transaction be the transaction returned by the
     * getNestedUserTransaction() call.
     * <p>
     * The nesting is limited to one level deep. An exception will be thrown if
     * a subsequent getNestedUserTransaction() is called on the child
     * transaction.
     * <p>
     * The locks in the child transaction will be compatible with the locks of
     * the parent transaction.
     * <p>
     * A commit in the child transaction will release locks associated with the
     * child transaction only, work can continue in the parent transaction at
     * this point.
     * <p>
     * Any abort of the child transaction will result in an abort of both the
     * child transaction and parent transaction.
     * <p>
     * A TransactionController.destroy() call should be made on the child
     * transaction once all child work is done, and the caller wishes to
     * continue work in the parent transaction.
     * <p>
     * Nested internal transactions are meant to be used to implement system
     * work necessary to commit as part of implementing a user's request, but
     * where holding the lock for the duration of the user transaction is not
     * acceptable. 2 examples of this are system catalog read locks accumulated
     * while compiling a plan, and auto-increment.
     * <p>
     *
     * @param readOnly
     *            Is transaction readonly? Only 1 non-read only nested
     *            transaction is allowed per transaction.
     *
     * @param flush_log_on_xact_end
     *            By default should the transaction commit and abort be synced
     *            to the log. Normal usage should pick true, unless there is
     *            specific performance need and usage works correctly if a
     *            commit can be lost on system crash.
     *
     * @return The new nested user transaction.
     *
     * @exception StandardException
     *                Standard exception policy.
     **/
    @SuppressFBWarnings(value = "DLS_DEAD_LOCAL_STORE",justification = "Potential side effect")
    public TransactionController startNestedUserTransaction(boolean readOnly,
                                                            boolean flush_log_on_xact_end) throws StandardException {
        if (LOG.isTraceEnabled())
            LOG.trace("startNestedUserTransaction ");
	    if (LOG.isDebugEnabled())
	    	SpliceLogUtils.debug(LOG, "Before startNestedUserTransaction: parentTxn=%s, readOnly=%b, nestedTxnStack=\n%s", getRawTransaction(), readOnly, getNestedTransactionStackString());
        // Get the context manager.
        ContextService contextService = ContextService.getService();
        ContextManager cm = contextService.newContextManager(getContextManager());
        contextService.setCurrentContextManager(cm);

        if(rawtran instanceof PastTransaction) {
            SpliceTransactionManager rt = new SpliceTransactionManager(accessmanager, ((PastTransaction)rawtran).getClone(), this);

            //this actually does some work, so don't remove it
            @SuppressWarnings("UnusedDeclaration") SpliceTransactionManagerContext rtc = new SpliceTransactionManagerContext(
                    cm, AccessFactoryGlobals.RAMXACT_CHILD_CONTEXT_ID, rt, true /* abortAll */);
            return rt;
        }

        // Allocate a new transaction no matter what.

        // Create a transaction, make a context for it, and push the context.
        // Note this puts the raw store transaction context
        // above the access context, which is required for
        // error handling assumptions to be correct.
        //
        // Note that the nested transaction inherits the compatibility space
        // from "this", thus the new transaction shares the compatibility space
        // of the current transaction.

        Transaction childTxn;
        if(rawtran instanceof SpliceTransaction)
            childTxn=getChildTransaction(readOnly, cm, (SpliceTransaction)rawtran);
        else
            childTxn = getChildTransactionFromView(readOnly, cm, (SpliceTransactionView)rawtran);

        if(!readOnly)
            ((SpliceTransaction)childTxn).elevate(Bytes.toBytes("unknown")); //TODO -sf- replace this with an actual name

        SpliceTransactionManager rt = new SpliceTransactionManager(accessmanager, childTxn, this, cm);

        //this actually does some work, so don't remove it
        @SuppressWarnings("UnusedDeclaration") SpliceTransactionManagerContext rtc = new SpliceTransactionManagerContext(
                cm, AccessFactoryGlobals.RAMXACT_CHILD_CONTEXT_ID, rt, true /* abortAll */);

	    if (LOG.isDebugEnabled())
	    	SpliceLogUtils.debug(LOG, "After startNestedUserTransaction: childTxn=%s, nestedTxnStack=\n%s", childTxn, rt.getNestedTransactionStackString());

        return (rt);
    }

    private Transaction getChildTransaction(boolean readOnly,ContextManager cm,SpliceTransaction spliceTxn) throws StandardException{
        String txnName;
        Txn txn = spliceTxn.getActiveStateTxn();
        if(!readOnly){
            if(parent_tran!=null)
                parent_tran.elevate(txn,"unknown");
            txnName = AccessFactoryGlobals.NESTED_UPDATE_USER_TRANS;
            elevate("unknown");
            txn = ((SpliceTransaction)rawtran).getTxn();
        }else
            txnName = AccessFactoryGlobals.NESTED_READONLY_USER_TRANS;

        return accessmanager.getRawStore().startNestedTransaction(getLockSpace(),cm,txnName,txn);
    }

    private Transaction getChildTransactionFromView(boolean readOnly,ContextManager cm,SpliceTransactionView spliceTxn) throws StandardException{
        String txnName;
        TxnView txn = spliceTxn.getActiveStateTxn();
        if(!readOnly){
            if(!txn.allowsWrites())
                throw StandardException.newException(SQLState.XACT_INTERNAL_TRANSACTION_EXCEPTION,"Unable to create a writable child of a read only view");
            txnName = AccessFactoryGlobals.NESTED_UPDATE_USER_TRANS;
            txn = ((BaseSpliceTransaction)rawtran).getTxnInformation();
        }else
            txnName = AccessFactoryGlobals.NESTED_READONLY_USER_TRANS;

        return accessmanager.getRawStore().startNestedTransaction(getLockSpace(),cm,txnName,txn);
    }

    private void elevate(Txn knownChild,String tableName) throws StandardException{
        /*
         * Elevate this transaction, then set the active state transaction as the parent on the known child
         */
        elevate(tableName);
        if(knownChild instanceof ReadOnlyTxn)
            ((ReadOnlyTxn)knownChild).parentWritable(getActiveStateTxn());
    }

    /**
     * Get the Transaction from the Transaction manager.
     * <p>
     * Access methods often need direct access to the "Transaction" - ie. the
     * raw store transaction, so give access to it.
     *
     * @return The raw store transaction.
     *
     **/
    public Transaction getRawStoreXact() {
        if (LOG.isTraceEnabled())
            LOG.trace("getRawStoreXact ");
        return (rawtran);
    }

    public FileResource getFileHandler() {
        return rawtran.getFileHandler();
    }

    /**
     * Return an object that when used as the compatibility space,
     * <strong>and</strong> the object returned when calling
     * <code>getOwner()</code> on that object is used as group for a lock
     * request, guarantees that the lock will be removed on a commit or an
     * abort.
     */
    public CompatibilitySpace getLockSpace() {
        if (LOG.isTraceEnabled())
            LOG.trace("getLockSpace ");
        if(rawtran!=null)
            return rawtran.getCompatibilitySpace();
        return null;
    }

    /**
     * {@inheritDoc}
     *
     * <p>
     *
     * For now, this only works if the transaction has its own compatibility
     * space. If it has inherited the compatibility space from its parent, the
     * request will be ignored (or cause a failure in debug builds).
     */
    public void setNoLockWait(boolean noWait) {
        if (LOG.isTraceEnabled())
            LOG.trace("setNoLockWait ");
        rawtran.setNoLockWait(noWait);
    }

    /**
     * Get string id of the transaction.
     * <p>
     * This transaction "name" will be the same id which is returned in the
     * TransactionInfo information, used by the lock and transaction vti's to
     * identify transactions.
     * <p>
     * Although implementation specific, the transaction id is usually a number
     * which is bumped every time a commit or abort is issued.
     * <p>
     * For now return the toString() method, which does what we want. Later if
     * that is not good enough we can add public raw tran interfaces to get
     * exactly what we want.
     *
     * @return The a string which identifies the transaction.
     **/
    public String getTransactionIdString() {
        if (LOG.isTraceEnabled())
            LOG.trace("getTransactionIdString ");
        if(rawtran!=null)
            return (rawtran.toString());
        return "";
    }

    /**
     * Get string id of the transaction that would be when the Transaction is IN
     * active state.
     **/
    public String getActiveStateTxIdString() {
        if (LOG.isTraceEnabled())
            LOG.trace("getActiveStateTxIdString ");
        if(rawtran!=null)
            return (rawtran.getActiveStateTxIdString());
        return "";
    }

    @Override
    public void prepareDataDictionaryChange(String currentDDLChangeId) throws StandardException {
        if (currentDDLChanges==null)
            currentDDLChanges = new LinkedList<>();
        currentDDLChanges.add(currentDDLChangeId);
    }

    @Override
    public void commitDataDictionaryChange() throws StandardException {
        if (currentDDLChanges == null)
            return;
        try {
            for (String currentDDLChange : currentDDLChanges) {
                DDLUtils.finishMetadataChange(currentDDLChange);
            }
        } finally {
            currentDDLChanges.clear();
            currentDDLChanges = null;
        }
    }

    @Override
    public String toString() {
        return "rawtran = " + rawtran;
    }

    /**
     * Return a string depicting the nested transaction stack with the current transaction being at the bottom and its ancestors above it.
     * @return string depicting the nested transaction stack
     */
    private String getNestedTransactionStackString() {
    	SpliceTransactionManager currentTxnMgr = parent_tran;
    	Stack<SpliceTransactionManager> txnStack = new Stack<SpliceTransactionManager>();
    	while (currentTxnMgr != null) {
    		txnStack.push(currentTxnMgr);
    		currentTxnMgr = currentTxnMgr.parent_tran;
    	}

    	StringBuffer sb = new StringBuffer();
    	sb.append(Txn.ROOT_TRANSACTION);
    	sb.append("\n");
    	int count = 2;
    	while (!txnStack.empty()) {
    		appendSpaces(count, sb);
    		sb.append(txnStack.pop().getRawTransaction().toString());
    		sb.append("\n");
    		count += 2;
    	}
		appendSpaces(count, sb);
    	sb.append("currentTxn: ");
    	BaseSpliceTransaction currentTxn = getRawTransaction();
		sb.append(currentTxn == null ? "null" : currentTxn.toString());
    	return sb.toString();
    }

    /**
     * Adds 'n' number of spaces to a buffer.
     * @param n number of spaces to add to a buffer.
     */
    private StringBuffer appendSpaces(int n, StringBuffer buf) {
    	if (buf == null) buf = new StringBuffer(n);
    	for (int i = 0; i < n; i++) {
    		buf.append(" ");
    	}
    	return buf;
    }

    public TxnView getActiveStateTxn() {
        return ((BaseSpliceTransaction)rawtran).getActiveStateTxn();
    }

    /**
     * Add a column to a conglomerate. The conglomerate must not be open in the
     * current transaction. This also means that there must not be any active
     * scans on it.
     *
     * The column can only be added at the spot just after the current set of
     * columns.
     *
     * The template_column must be nullable.
     *
     * After this call has been made, all fetches of this column from rows that
     * existed in the table prior to this call will return "null".
     *
     * @param conglomId
     *            The identifier of the conglomerate to drop.
     * @param column_id
     *            The column number to add this column at.
     * @exception StandardException
     *                Only some types of conglomerates can support adding a
     *                column, for instance "heap" conglomerates support adding a
     *                column while "btree" conglomerates do not. If the column
     *                can not be added an exception will be thrown.
     **/
    public void dropColumnFromConglomerate(long conglomId, int column_id)
            throws StandardException {
        if (LOG.isTraceEnabled())
            LOG.trace("addColumnToConglomerate conglomID " + conglomId
                    + ", column_id" + column_id);
        boolean is_temporary = (conglomId < 0);

        Conglomerate conglom = findConglomerate(conglomId);
        if (conglom == null) {
            throw StandardException.newException(
                    SQLState.AM_NO_SUCH_CONGLOMERATE_DROP, conglomId);
        }

        // Get exclusive lock on the table being altered.
        ConglomerateController cc = conglom
                .open(this,
                        rawtran,
                        false,
                        OPENMODE_FORUPDATE,
                        MODE_TABLE,
                        null,
                        null);
        conglom.dropColumn(this,column_id);

        // remove the old entry in the Conglomerate directory, and add the
        // new one.
        if (is_temporary) {
            // remove old entry in the Conglomerate directory, and add new one
            if (tempCongloms != null){
                tempCongloms.remove(conglomId);
                tempCongloms.put(conglomId, conglom);
            }
        } else {
            alterTableCallMade = true;
            // have access manager update the conglom to this new one.
            accessmanager.conglomCacheUpdateEntry(conglomId, conglom);
        }

        cc.close();
    }

    public long getActiveStateTxId() {
        if(rawtran!=null)
            return getRawTransaction().getActiveStateTxn().getTxnId();
        return -1;
    }
}<|MERGE_RESOLUTION|>--- conflicted
+++ resolved
@@ -1019,8 +1019,7 @@
      * @see StoreCostController
      **/
     @Override
-<<<<<<< HEAD
-    public StoreCostController openStoreCost(TableDescriptor td, ConglomerateDescriptor cd, boolean skipDictionaryStats, long defaultRowCount) throws StandardException {
+    public StoreCostController openStoreCost(TableDescriptor td, ConglomerateDescriptor cd, boolean skipDictionaryStats, long defaultRowCount, int requestedSplits) throws StandardException {
         List<PartitionStatisticsDescriptor> tablePartitionStatistics = new ArrayList<>();
         List<PartitionStatisticsDescriptor> exprIndexPartitionStatistics = new ArrayList<>();
         if (!skipDictionaryStats) {
@@ -1032,14 +1031,7 @@
                 exprIndexPartitionStatistics = dd.getPartitionStatistics(cd.getConglomerateNumber(), this);
             }
         }
-        return new StoreCostControllerImpl(td, cd, tablePartitionStatistics, exprIndexPartitionStatistics, skipDictionaryStats?defaultRowCount:0);
-=======
-    public StoreCostController openStoreCost(TableDescriptor td, ConglomerateDescriptor cd, boolean skipDictionaryStats, long defaultRowCount, int requestedSplits) throws StandardException {
-        List<PartitionStatisticsDescriptor> partitionStatistics = new ArrayList<>();
-        if (!skipDictionaryStats)
-            partitionStatistics = cd.getDataDictionary().getPartitionStatistics(td.getBaseConglomerateDescriptor().getConglomerateNumber(),this);
-        return new StoreCostControllerImpl(td,cd,partitionStatistics, skipDictionaryStats?defaultRowCount:0, requestedSplits);
->>>>>>> 2208d1c4
+        return new StoreCostControllerImpl(td, cd, tablePartitionStatistics, exprIndexPartitionStatistics, skipDictionaryStats?defaultRowCount:0, requestedSplits);
     }
      /**
      * @see TransactionController#getProperty
