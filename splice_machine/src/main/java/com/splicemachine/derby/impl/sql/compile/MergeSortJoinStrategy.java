--- conflicted
+++ resolved
@@ -18,8 +18,6 @@
 import com.splicemachine.db.iapi.sql.compile.*;
 import com.splicemachine.db.impl.sql.compile.HashableJoinStrategy;
 
-import static com.splicemachine.db.impl.sql.compile.JoinNode.*;
-
 public class MergeSortJoinStrategy extends HashableJoinStrategy {
 
     public MergeSortJoinStrategy() {
@@ -31,14 +29,10 @@
                             Optimizer optimizer,
                             CostEstimate outerCost,boolean wasHinted,
                             boolean skipKeyCheck) throws StandardException {
-<<<<<<< HEAD
+        if (innerTable.indexFriendlyJoinsOnly())
+            return false;
 		return correlatedSubqueryRestriction(optimizer, predList, outerCost.getJoinType())
                 && super.feasible(innerTable, predList, optimizer,outerCost,wasHinted,skipKeyCheck);
-=======
-        if (innerTable.indexFriendlyJoinsOnly())
-            return false;
-		return super.feasible(innerTable, predList, optimizer,outerCost,wasHinted,skipKeyCheck);
->>>>>>> f9918634
 	}
 
     /** @see JoinStrategy#multiplyBaseCostByOuterRows */
