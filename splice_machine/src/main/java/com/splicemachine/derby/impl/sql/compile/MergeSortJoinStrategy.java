package com.splicemachine.derby.impl.sql.compile;

import com.splicemachine.db.iapi.error.StandardException;
import com.splicemachine.db.iapi.sql.compile.*;
import com.splicemachine.db.iapi.sql.dictionary.ConglomerateDescriptor;

public class MergeSortJoinStrategy extends BaseCostedHashableJoinStrategy {

    public MergeSortJoinStrategy() {
    }

    @Override
	public boolean feasible(Optimizable innerTable,
                            OptimizablePredicateList predList,
                            Optimizer optimizer,
                            CostEstimate outerCost,boolean wasHinted) throws StandardException {
//		if (CostUtils.isThisBaseTable(optimizer))
//			return false;
		return super.feasible(innerTable, predList, optimizer,outerCost,wasHinted);
	}

    @Override
    public String getName() {
        return "SORTMERGE";
    }

    @Override
    public String toString(){
        return "MergeSortJoin";
    }

    /** @see JoinStrategy#multiplyBaseCostByOuterRows */
	public boolean multiplyBaseCostByOuterRows() {
		return true;
	}
    
    /**
     * @see JoinStrategy#resultSetMethodName
     */
    public String resultSetMethodName(boolean bulkFetch, boolean multiprobe) {
        if (bulkFetch)
            return "getBulkTableScanResultSet";
        else if (multiprobe)
            return "getMultiProbeTableScanResultSet";
        else
            return "getTableScanResultSet";
    }

    /**
     * @see JoinStrategy#joinResultSetMethodName
     */
    public String joinResultSetMethodName() {
        return "getMergeSortJoinResultSet";
    }

    /**
     * @see JoinStrategy#halfOuterJoinResultSetMethodName
     */
    public String halfOuterJoinResultSetMethodName() {
        return "getMergeSortLeftOuterJoinResultSet";
    }
    
	/**
	 * 
	 * Right Side Cost + (LeftSideRows+RightSideRows)*WriteCost 
	 * 
	 */
	@Override
    public void estimateCost(Optimizable innerTable,
                             OptimizablePredicateList predList,
                             ConglomerateDescriptor cd,
                             CostEstimate outerCost,
                             Optimizer optimizer,
                             CostEstimate innerCost) throws StandardException{
        if(outerCost.isUninitialized() ||(outerCost.localCost()==0d && outerCost.getEstimatedRowCount()==1.0d)){
            RowOrdering ro=outerCost.getRowOrdering();
            if(ro!=null)
                outerCost.setRowOrdering(ro); //force a cloning
            return; //actually a scan, don't change the cost
        }

        //set the base costing so that we don't lose the underlying table costs
        innerCost.setBase(innerCost.cloneMe());
        /*
         * MergeSortJoins are complex, and likely to change. We break this up
         * into two different versions: a "TempTable" version, and a "Spark version".
         * Currently, the "Spark version" is unimplemented, but when this merges
         * in we'll need to re-cost that
         */
        tempTableCost(innerTable,predList,cd,outerCost,optimizer,innerCost);
	}

    private void tempTableCost(Optimizable innerTable,
                               OptimizablePredicateList predList,
                               ConglomerateDescriptor cd,
                               CostEstimate outerCost,
                               Optimizer optimizer,
                               CostEstimate innerCost) throws StandardException{
        /*
         * Using the TEMP table algorithm, MergeSort Joins have a complicated
         * algorithmic structure(and therefore, a complicated cost structure).
         *
         * There are two phases to the merge sort join: the "sort" and the "merge"
         * phases. The Sort phase *must* occur completely before the Merge phase
         * can begin (in the TEMP-based algorithm). Because of this, we
         * cost the two phases independently, and add them together at the end
         *
         * ------
         * Sort Phase costing:
         *
         * The sort phase is a parallel writing algorithm which concurrently reads
         * the inner and outer tables and writes their output into 16 TEMP blocks.
         * The cost to read and move the outer table is
         *
         * outerTableSortCost = outerTable.localCost+outerTable.remoteCost
         *
         * (Note that we assume the cost to write data is the same as the cost
         * to read data, which is probably not entirely true--still, it's convenient
         * for now)
         *
         * And the cost to read and move the inner table is
         *
         * innerTableSortCost = innerTable.localCost + innerTable.remoteCost
         *
         * Since both the inner and outer tables are being read and moved concurrently,
         * we note that
         *
         * sortLocalCost    = max(outerTableSortCost,innerTableSortCost)
         * sortRemoteCost   = sortLocalCost
         * sortOutputRows   = outerTable.rowCount +innerTable.rowCount
         * sortHeapSize     = outerTable.heapSize + innerTable.heapSize
         * sortPartitions   = outerTable.partitions+innerTable.partitions
         *
         * -------
         * Merge Phase costing:
         *
         * The merge phase consists of reading all data stored in
         * the sorted partitions, and generating merged rows. Fundamentally,
         * we don't know the latency to read data from TEMP(this is something for the
         * future),so we approximate it by
         *
         * L = outerTable.localCost/2*outerTable.rowCount
         *          +innerTable.localCost/2*innerTable.rowCount
         *
         * Which allows us to compute the merge costing as
         *
         * mergeLocalCost = L*(outerTable.numRows+innerTable.numRows)
         * mergeRemoteCost = joinSelectivity*(outerTable.numRows*innerTable.numRows)
         * mergeHeapSize = joinSelectivity*(outerTable.heapSize*innerTable.heapSize)
         * mergePartitions = 16(or whatever the size of TEMP is currently)
         */
        double innerRowCount=innerCost.rowCount();
        double outerRowCount=outerCost.rowCount();
        if(innerRowCount==0d){
            if(outerRowCount==0d) return; //we don't expect to change the cost any when we run this, because we expect to be empty
            else{
                /*
                 * For the purposes of estimation, we will assume that the innerRowCount = 1, so that
                 * we can safely compute the estimate. The difference between 1 and 0 is generally negliable,
                 * and it will allow us to get a sensical cost estimate
                 */
                innerRowCount = 1d;
            }
        }else if(outerRowCount==0d){
            /*
             * For the purposes of safe estimation, we assume that we are returning at least one row. The
             * cost difference is relatively negligiable, but this way we avoid NaNs and so forth.
             */
            outerRowCount = 1d;
        }

        double outerRemoteCost=outerCost.remoteCost();
        double innerRemoteCost=innerCost.remoteCost();

        double outerSortCost = (outerCost.localCost()+outerRemoteCost)/outerCost.partitionCount();
        double innerSortCost = (innerCost.localCost()+innerRemoteCost)/innerCost.partitionCount();
        double sortCost = Math.max(outerSortCost,innerSortCost);

        double perRowLocalLatency = outerCost.localCost()/(2*outerRowCount);
        perRowLocalLatency+=innerCost.localCost()/(2*innerRowCount);

        double joinSelectivity = estimateJoinSelectivity(innerTable,cd,predList,innerRowCount);

        double mergeRows = joinSelectivity*(outerRowCount*innerRowCount);
        int mergePartitions = (int)Math.round(Math.min(16,mergeRows));
        double mergeLocalCost = perRowLocalLatency*(outerRowCount+innerRowCount);
        double avgOpenCost = (outerCost.getOpenCost()+innerCost.getOpenCost())/2;
        double avgCloseCost = (outerCost.getCloseCost()+innerCost.getCloseCost())/2;
        mergeLocalCost+=mergePartitions*(avgOpenCost+avgCloseCost);
        double mergeRemoteCost = getTotalRemoteCost(outerRemoteCost,innerRemoteCost,outerRowCount,innerRowCount,mergeRows);
        double mergeHeapSize = getTotalHeapSize(outerCost.getEstimatedHeapSize(),
                innerCost.getEstimatedHeapSize(),
                outerRowCount,
                innerRowCount,
                mergeRows);

        double totalLocalCost = sortCost+mergeLocalCost;

        innerCost.setRemoteCost(mergeRemoteCost);
        innerCost.setLocalCost(totalLocalCost);
        innerCost.setRowCount(mergeRows);
        innerCost.setEstimatedHeapSize((long)mergeHeapSize);
        innerCost.setNumPartitions(mergePartitions);
        /*
         * The TEMP algorithm re-sorts data according to join keys, which eliminates the sort order
         * of the data.
         */
        innerCost.setRowOrdering(null);
    }

    @Override
    public JoinStrategyType getJoinStrategyType() {
        return JoinStrategyType.MERGE_SORT;
    }
<<<<<<< HEAD
=======

    // DB-3460: For an outer left join query, sort merge join was ruled out because it did not qualify memory
    // requirement for hash joins. Sort merge join requires substantially less memory than other hash joins, so
    // maxCapacity() is override to return a very large integer to bypass memory check.
    @Override
    public int maxCapacity(int userSpecifiedCapacity,int maxMemoryPerTable,double perRowUsage){
        return Integer.MAX_VALUE;
    }
>>>>>>> 9fd12ee3
}<|MERGE_RESOLUTION|>--- conflicted
+++ resolved
@@ -212,8 +212,6 @@
     public JoinStrategyType getJoinStrategyType() {
         return JoinStrategyType.MERGE_SORT;
     }
-<<<<<<< HEAD
-=======
 
     // DB-3460: For an outer left join query, sort merge join was ruled out because it did not qualify memory
     // requirement for hash joins. Sort merge join requires substantially less memory than other hash joins, so
@@ -222,5 +220,4 @@
     public int maxCapacity(int userSpecifiedCapacity,int maxMemoryPerTable,double perRowUsage){
         return Integer.MAX_VALUE;
     }
->>>>>>> 9fd12ee3
 }