--- conflicted
+++ resolved
@@ -97,20 +97,16 @@
         if (!isOpen)
             throw new IllegalStateException("Operation is not open");
 
-<<<<<<< HEAD
-		dsp.incrementOpDepth();
-		DataSet<ExecRow> left = leftResultSet.getDataSet(dsp);
-=======
+        dsp.incrementOpDepth();
         DataSet<ExecRow> left = leftResultSet.getDataSet(dsp);
->>>>>>> 140fd8fc
         OperationContext<NestedLoopJoinOperation> operationContext = dsp.createOperationContext(this);
 
         DataSet<ExecRow> right = null;
         if (dsp.isSparkExplain()) {
-	    // Need to call getDataSet to fully print the spark explain.
+        // Need to call getDataSet to fully print the spark explain.
             dsp.finalizeTempOperationStrings();
-	    right = rightResultSet.getDataSet(dsp);
-	    dsp.decrementOpDepth();
+        right = rightResultSet.getDataSet(dsp);
+        dsp.decrementOpDepth();
         }
         operationContext.pushScope();
         DataSet<ExecRow> result = null;
@@ -119,7 +115,6 @@
                 result = left.mapPartitions(new NLJOuterJoinFunction(operationContext), true);
             else {
                 if (notExistsRightSide)
-<<<<<<< HEAD
                     result = left.mapPartitions(new NLJAntiJoinFunction(operationContext), true);
                 else {
                     if (oneRowRightSide)
@@ -130,16 +125,6 @@
             }
             if (dsp.isSparkExplain()) {
                 handleSparkExplain(result, left, right, dsp);
-=======
-                    return left.mapPartitions(new NLJAntiJoinFunction(operationContext), true);
-                else {
-                    if (oneRowRightSide)
-                        return left.mapPartitions(new NLJOneRowInnerJoinFunction(operationContext), true);
-                    else
-                        return left.mapPartitions(new NLJInnerJoinFunction(operationContext), true);
-                }
-
->>>>>>> 140fd8fc
             }
         } finally {
             operationContext.popScope();
