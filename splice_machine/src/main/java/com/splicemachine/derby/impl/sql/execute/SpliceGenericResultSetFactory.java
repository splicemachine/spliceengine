--- conflicted
+++ resolved
@@ -2,11 +2,8 @@
 
 import java.util.List;
 
-<<<<<<< HEAD
 import com.splicemachine.derby.impl.sql.execute.operations.*;
-=======
 import com.splicemachine.derby.impl.sql.execute.operations.batchonce.BatchOnceOperation;
->>>>>>> 6a119b69
 import com.splicemachine.derby.impl.sql.execute.operations.export.ExportOperation;
 import com.splicemachine.db.iapi.error.StandardException;
 import com.splicemachine.db.iapi.reference.SQLState;
@@ -23,7 +20,6 @@
 import org.apache.log4j.Logger;
 import com.splicemachine.derby.iapi.sql.execute.ConvertedResultSet;
 import com.splicemachine.derby.iapi.sql.execute.SpliceOperation;
-import com.splicemachine.derby.impl.sql.execute.operations.RowCountOperation;
 import com.splicemachine.pipeline.exception.Exceptions;
 import com.splicemachine.utils.SpliceLogUtils;
 
@@ -1131,11 +1127,6 @@
 					isolationLevel,
 					optimizerEstimatedRowCount,
 					optimizerEstimatedCost);
-<<<<<<< HEAD
-=======
-
-		return new OperationResultSet(activation, op);
->>>>>>> 6a119b69
 	}
 
     public NoPutResultSet getWindowResultSet(NoPutResultSet source,
@@ -1235,8 +1226,6 @@
                 subqueryCorrelatedColumnPosition
         );
 
-        OperationResultSet operationResultSet = new OperationResultSet(activation, batchOnceOperation);
-        operationResultSet.markAsTopResultSet();
-        return operationResultSet;
+        return batchOnceOperation;
     }
 }