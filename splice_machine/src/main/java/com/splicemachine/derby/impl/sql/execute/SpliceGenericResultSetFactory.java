--- conflicted
+++ resolved
@@ -668,6 +668,7 @@
         );
     }
 
+
     @Override
     public NoPutResultSet getMultiProbeTableScanResultSet(
             Activation activation, long conglomId, int scociItem,
@@ -686,7 +687,7 @@
             StaticCompiledOpenConglomInfo scoci = (StaticCompiledOpenConglomInfo)
                     activation.getPreparedStatement().getSavedObject(scociItem);
 
-            SpliceOperation op =  new MultiProbeTableScanOperation(
+            return new MultiProbeTableScanOperation(
                     conglomId,
                     scoci,
                     activation,
@@ -714,67 +715,12 @@
                     oneRowScan,
                     optimizerEstimatedRowCount,
                     optimizerEstimatedCost);
-
-            return new OperationResultSet(activation,op);
-        }catch(Exception e){
-            throw Exceptions.parseException(e);
-        }
-    }
-
-    @Override
-<<<<<<< HEAD
-    public NoPutResultSet getMultiProbeTableScanResultSet(
-            Activation activation, long conglomId, int scociItem,
-            GeneratedMethod resultRowAllocator, int resultSetNumber,
-            GeneratedMethod startKeyGetter, int startSearchOperator,
-            GeneratedMethod stopKeyGetter, int stopSearchOperator,
-            boolean sameStartStopPosition, String qualifiersField,
-            DataValueDescriptor[] probeVals, int sortRequired,
-            String tableName, String userSuppliedOptimizerOverrides,
-            String indexName, boolean isConstraint, boolean forUpdate,
-            int colRefItem, int indexColItem, int lockMode,
-            boolean tableLocked, int isolationLevel, boolean oneRowScan,
-            double optimizerEstimatedRowCount, double optimizerEstimatedCost)
-            throws StandardException {
-        try{
-            StaticCompiledOpenConglomInfo scoci = (StaticCompiledOpenConglomInfo)
-                    activation.getPreparedStatement().getSavedObject(scociItem);
-
-            return new MultiProbeTableScanOperation(
-                    conglomId,
-                    scoci,
-                    activation,
-                    resultRowAllocator,
-                    resultSetNumber,
-                    startKeyGetter,
-                    startSearchOperator,
-                    stopKeyGetter,
-                    stopSearchOperator,
-                    sameStartStopPosition,
-                    false,
-                    qualifiersField,
-                    probeVals,
-                    sortRequired,
-                    tableName,
-                    userSuppliedOptimizerOverrides,
-                    indexName,
-                    isConstraint,
-                    forUpdate,
-                    colRefItem,
-                    indexColItem,
-                    lockMode,
-                    tableLocked,
-                    isolationLevel,
-                    oneRowScan,
-                    optimizerEstimatedRowCount,
-                    optimizerEstimatedCost);
-        }catch(Exception e){
-            throw Exceptions.parseException(e);
-        }
-    }
-    @Override
-=======
->>>>>>> c6592a23
+        }catch(Exception e){
+            throw Exceptions.parseException(e);
+        }
+    }
+
+    @Override
     public NoPutResultSet getRaDependentTableScanResultSet(
             Activation activation, long conglomId, int scociItem,
             GeneratedMethod resultRowAllocator, int resultSetNumber,
@@ -792,26 +738,6 @@
     }
 
     @Override
-<<<<<<< HEAD
-    public NoPutResultSet getRaDependentTableScanResultSet(
-            Activation activation, long conglomId, int scociItem,
-            GeneratedMethod resultRowAllocator, int resultSetNumber,
-            GeneratedMethod startKeyGetter, int startSearchOperator,
-            GeneratedMethod stopKeyGetter, int stopSearchOperator,
-            boolean sameStartStopPosition, String qualifiersField,
-            String tableName, String userSuppliedOptimizerOverrides,
-            String indexName, boolean isConstraint, boolean forUpdate,
-            int colRefItem, int indexColItem, int lockMode,
-            boolean tableLocked, int isolationLevel, boolean oneRowScan,
-            double optimizerEstimatedRowCount, double optimizerEstimatedCost,
-            String parentResultSetId, long fkIndexConglomId,
-            int fkColArrayItem, int rltItem) throws StandardException {
-        throw new UnsupportedOperationException("Dependant operation is not implemented");
-    }
-
-    @Override
-=======
->>>>>>> c6592a23
     public NoPutResultSet getDistinctScalarAggregateResultSet(NoPutResultSet source,
                                                               boolean isInSortedOrder,
                                                               int aggregateItem,
