package com.splicemachine.derby.impl.spark;

import com.carrotsearch.hppc.BitSet;
import com.esotericsoftware.kryo.Kryo;
import com.esotericsoftware.kryo.Serializer;
import com.esotericsoftware.kryo.io.Input;
import com.esotericsoftware.kryo.io.Output;
import com.esotericsoftware.kryo.serializers.DefaultSerializers;
import com.esotericsoftware.kryo.serializers.FieldSerializer;
import com.esotericsoftware.kryo.serializers.MapSerializer;
import com.google.common.collect.ArrayListMultimap;
import com.splicemachine.derby.ddl.DDLChangeType;
import com.splicemachine.derby.ddl.TentativeAddColumnDesc;
import com.splicemachine.derby.ddl.TentativeAddConstraintDesc;
import com.splicemachine.derby.ddl.TentativeDropColumnDesc;
import com.splicemachine.derby.ddl.TentativeDropPKConstraintDesc;
import com.splicemachine.derby.ddl.TentativeIndexDesc;
import com.splicemachine.derby.hbase.ActivationSerializer;
import com.splicemachine.derby.hbase.SpliceObserverInstructions;
import com.splicemachine.derby.iapi.sql.execute.SpliceRuntimeContext;
import com.splicemachine.derby.impl.job.altertable.AlterTableTask;
import com.splicemachine.derby.impl.job.ZkTask;
import com.splicemachine.derby.impl.job.altertable.PopulateConglomerateTask;
import com.splicemachine.derby.impl.job.index.CreateIndexTask;
import com.splicemachine.derby.impl.spark.kryo.SparkValueRowSerializer;
import com.splicemachine.derby.impl.sql.execute.dvd.LazyDataValueDescriptor;
import com.splicemachine.derby.impl.sql.execute.dvd.LazyNumberDataValueDescriptor;
import com.splicemachine.derby.impl.sql.execute.dvd.LazyStringDataValueDescriptor;
import com.splicemachine.derby.impl.sql.execute.dvd.LazyTimestamp;
import com.splicemachine.derby.impl.sql.execute.actions.DeleteConstantOperation;
import com.splicemachine.derby.impl.sql.execute.actions.InsertConstantOperation;
import com.splicemachine.derby.impl.sql.execute.actions.UpdateConstantOperation;
import com.splicemachine.derby.impl.sql.execute.operations.*;
import com.splicemachine.derby.impl.sql.execute.operations.framework.DerbyAggregateContext;
import com.splicemachine.derby.impl.sql.execute.operations.groupedaggregate.DerbyGroupedAggregateContext;
import com.splicemachine.derby.impl.store.access.btree.IndexConglomerate;
import com.splicemachine.derby.impl.store.access.hbase.HBaseConglomerate;
import com.splicemachine.derby.impl.store.access.hbase.HBaseRowLocation;
import com.splicemachine.derby.stats.TaskStats;
import com.splicemachine.derby.stream.function.*;
import com.splicemachine.derby.stream.spark.SparkOperationContext;
import com.splicemachine.derby.utils.kryo.DataValueDescriptorSerializer;
import com.splicemachine.hbase.KVPair;
import com.splicemachine.job.ErrorTransport;
import com.splicemachine.job.TaskStatus;
import com.splicemachine.pipeline.impl.BulkWrite;
import com.splicemachine.utils.ByteSlice;
import com.splicemachine.utils.kryo.ExternalizableSerializer;
import de.javakaffee.kryoserializers.UnmodifiableCollectionsSerializer;
import com.splicemachine.db.catalog.types.*;
import com.splicemachine.db.iapi.error.StandardException;
import com.splicemachine.db.iapi.services.io.*;
import com.splicemachine.db.iapi.sql.dictionary.IndexRowGenerator;
import com.splicemachine.db.iapi.sql.dictionary.SchemaDescriptor;
import com.splicemachine.db.iapi.store.raw.ContainerKey;
import com.splicemachine.db.iapi.types.*;
import com.splicemachine.db.impl.services.uuid.BasicUUID;
import com.splicemachine.db.impl.sql.*;
import com.splicemachine.db.impl.sql.catalog.DDColumnDependableFinder;
import com.splicemachine.db.impl.sql.catalog.DD_Version;
import com.splicemachine.db.impl.sql.catalog.DDdependableFinder;
import com.splicemachine.db.impl.sql.execute.*;
import com.splicemachine.db.impl.store.access.PC_XenaVersion;
import org.apache.spark.serializer.KryoRegistrator;
import java.math.BigDecimal;
import java.sql.Date;
import java.sql.Time;
import java.sql.Timestamp;
import java.util.*;

/**
 *
 * Maps serializable entities to a Kryo Serializer, so that
 * they may be more efficiently serialized than raw Java serialization.
 *
 * https://github.com/EsotericSoftware/kryo
 *
 * This registry differs from SpliceKryoRegistry in only being used for
 * transient data serialization. This means we can evolve the serialization
 * format without problems.
 * 
 * @author Scott Fines
 * Created on: 8/15/13
 */
public class SpliceSparkKryoRegistrator implements KryoRegistrator {
    //ExternalizableSerializers are stateless, no need to create more than we need
    private static final ExternalizableSerializer EXTERNALIZABLE_SERIALIZER = new ExternalizableSerializer();
    private static final UnmodifiableCollectionsSerializer UNMODIFIABLE_COLLECTIONS_SERIALIZER = new UnmodifiableCollectionsSerializer();

    @Override
    public void registerClasses(Kryo instance) {
//    	instance.setReferences(false);
        instance.setRegistrationRequired(false); //TODO set to true

        instance.register(ValueRow.class, new SparkValueRowSerializer<ValueRow>(){
            @Override
            protected ValueRow newType(int size) {
                return new ValueRow(size);
            }
        });
        instance.register(IndexValueRow.class, new SparkValueRowSerializer<IndexValueRow>(){
            @Override
            protected IndexValueRow newType(int size) {
                return new IndexValueRow(new ValueRow(size));
            }
        });
        instance.register(GenericStorablePreparedStatement.class,EXTERNALIZABLE_SERIALIZER);
        instance.register(DataTypeDescriptor.class,EXTERNALIZABLE_SERIALIZER);
        instance.register(TypeDescriptorImpl.class,EXTERNALIZABLE_SERIALIZER);
        instance.register(BaseTypeIdImpl.class,EXTERNALIZABLE_SERIALIZER);
        instance.register(UserDefinedTypeIdImpl.class,EXTERNALIZABLE_SERIALIZER);
        instance.register(DecimalTypeIdImpl.class,EXTERNALIZABLE_SERIALIZER);
        instance.register(RowMultiSetImpl.class,EXTERNALIZABLE_SERIALIZER);
        instance.register(RoutineAliasInfo.class,EXTERNALIZABLE_SERIALIZER);
        instance.register(SparkOperationContext.class,EXTERNALIZABLE_SERIALIZER);

        instance.register(IndexConglomerate.class,EXTERNALIZABLE_SERIALIZER);
        instance.register(HBaseConglomerate.class,EXTERNALIZABLE_SERIALIZER);

        instance.register(FormatableBitSet.class,EXTERNALIZABLE_SERIALIZER);

        instance.register(CountAggregator.class,EXTERNALIZABLE_SERIALIZER);
        instance.register(SumAggregator.class,EXTERNALIZABLE_SERIALIZER);
        instance.register(AvgAggregator.class,EXTERNALIZABLE_SERIALIZER);
        instance.register(MaxMinAggregator.class,EXTERNALIZABLE_SERIALIZER);

        instance.register(SQLDecimal.class,new DataValueDescriptorSerializer<SQLDecimal>(){
            @Override
            protected void writeValue(Kryo kryo, Output output, SQLDecimal object) throws StandardException {
                kryo.writeObjectOrNull(output, object.getObject(), BigDecimal.class);
            }
            @Override
            protected void readValue(Kryo kryo, Input input, SQLDecimal dvd) throws StandardException {
                dvd.setBigDecimal(kryo.readObjectOrNull(input, BigDecimal.class));
            }
        });
        instance.register(SQLDouble.class,new DataValueDescriptorSerializer<SQLDouble>(){
            @Override
            protected void writeValue(Kryo kryo, Output output, SQLDouble object) throws StandardException {
                output.writeDouble(object.getDouble());
            }
            @Override
            protected void readValue(Kryo kryo, Input input, SQLDouble dvd) throws StandardException {
                dvd.setValue(input.readDouble());
            }
        });
        instance.register(SQLInteger.class,new DataValueDescriptorSerializer<SQLInteger>() {
            @Override
            protected void writeValue(Kryo kryo, Output output, SQLInteger object) {
                output.writeInt(object.getInt());
            }
            @Override
            protected void readValue(Kryo kryo, Input input, SQLInteger dvd) {
                dvd.setValue(input.readInt());
            }
        });
        instance.register(SQLVarchar.class,new DataValueDescriptorSerializer<SQLVarchar>() {
            @Override
            protected void writeValue(Kryo kryo, Output output, SQLVarchar object) throws StandardException {
                output.writeString(object.getString());
            }
            @Override
            protected void readValue(Kryo kryo, Input input, SQLVarchar dvd) {
                dvd.setValue(input.readString());
            }
        });
        instance.register(SQLLongvarchar.class,new DataValueDescriptorSerializer<SQLLongvarchar>() {
            @Override
            protected void writeValue(Kryo kryo, Output output, SQLLongvarchar object) throws StandardException {
                output.writeString(object.getString());
            }
            @Override
            protected void readValue(Kryo kryo, Input input, SQLLongvarchar dvd) {
                dvd.setValue(input.readString());
            }
        });
        instance.register(SQLChar.class,new DataValueDescriptorSerializer<SQLChar>() {
            @Override
            protected void writeValue(Kryo kryo, Output output, SQLChar object) throws StandardException {
                output.writeString(object.getString());
            }
            @Override
            protected void readValue(Kryo kryo, Input input, SQLChar dvd) {
                dvd.setValue(input.readString());
            }
        });
        instance.register(SQLBoolean.class,new DataValueDescriptorSerializer<SQLBoolean>() {
            @Override
            protected void writeValue(Kryo kryo, Output output, SQLBoolean object) throws StandardException {
                output.writeBoolean(object.getBoolean());
            }

            @Override
            protected void readValue(Kryo kryo, Input input, SQLBoolean dvd) throws StandardException {
                dvd.setValue(input.readBoolean());
            }
        });
        instance.register(SQLBit.class,new DataValueDescriptorSerializer<SQLBit>() {
            @Override
            protected void writeValue(Kryo kryo, Output output, SQLBit object) throws StandardException {
                byte[] data = object.getBytes();
                output.writeInt(data.length);
                output.write(data);
            }

            @Override
            protected void readValue(Kryo kryo, Input input, SQLBit dvd) throws StandardException {
                byte[] data = new byte[input.readInt()];
                //noinspection ResultOfMethodCallIgnored
                input.read(data);
                dvd.setValue(data);
            }
        });
        instance.register(SQLVarbit.class,new DataValueDescriptorSerializer<SQLVarbit>() {
            @Override
            protected void writeValue(Kryo kryo, Output output, SQLVarbit object) throws StandardException {
                byte[] data = object.getBytes();
                output.writeInt(data.length);
                output.write(data);
            }

            @Override
            protected void readValue(Kryo kryo, Input input, SQLVarbit dvd) throws StandardException {
                byte[] data = new byte[input.readInt()];
                //noinspection ResultOfMethodCallIgnored
                input.read(data);
                dvd.setValue(data);
            }
        });
        instance.register(SQLLongVarbit.class,new DataValueDescriptorSerializer<SQLLongVarbit>() {
            @Override
            protected void writeValue(Kryo kryo, Output output, SQLLongVarbit object) throws StandardException {
                byte[] data = object.getBytes();
                output.writeInt(data.length);
                output.write(data);
            }

            @Override
            protected void readValue(Kryo kryo, Input input, SQLLongVarbit dvd) throws StandardException {
                byte[] data = new byte[input.readInt()];
                //noinspection ResultOfMethodCallIgnored
                input.read(data);
                dvd.setValue(data);
            }
        });

        instance.register(SQLDate.class,new DataValueDescriptorSerializer<SQLDate>() {
            @Override
            protected void writeValue(Kryo kryo, Output output, SQLDate object) throws StandardException {
                output.writeLong(object.getDate((Calendar) null).getTime());
            }

            @Override
            protected void readValue(Kryo kryo, Input input, SQLDate dvd) throws StandardException {
                dvd.setValue(new Date(input.readLong()));
            }
        });
        instance.register(SQLTime.class,new DataValueDescriptorSerializer<SQLTime>(){
            @Override
            protected void writeValue(Kryo kryo, Output output, SQLTime object) throws StandardException {
                output.writeLong(object.getTime(null).getTime());
            }

            @Override
            protected void readValue(Kryo kryo, Input input, SQLTime dvd) throws StandardException {
                dvd.setValue(new Time(input.readLong()));
            }
        });
        instance.register(SQLTimestamp.class,new DataValueDescriptorSerializer<SQLTimestamp>(){
            @Override
            protected void writeValue(Kryo kryo, Output output, SQLTimestamp object) throws StandardException {
                output.writeLong(object.getTimestamp(null).getTime());
            }

            @Override
            protected void readValue(Kryo kryo, Input input, SQLTimestamp dvd) throws StandardException {
                dvd.setValue(new Timestamp(input.readLong()));
            }
        });
        instance.register(SQLSmallint.class,new DataValueDescriptorSerializer<SQLSmallint>() {
            @Override
            protected void writeValue(Kryo kryo, Output output, SQLSmallint object) throws StandardException {
                output.writeShort(object.getShort());
            }
            @Override
            protected void readValue(Kryo kryo, Input input, SQLSmallint dvd) throws StandardException {
                dvd.setValue(input.readShort());
            }
        });
        instance.register(SQLTinyint.class,new DataValueDescriptorSerializer<SQLTinyint>() {
            @Override
            protected void writeValue(Kryo kryo, Output output, SQLTinyint object) throws StandardException {
                output.writeByte(object.getByte());
            }
            @Override
            protected void readValue(Kryo kryo, Input input, SQLTinyint dvd) throws StandardException {
                dvd.setValue(input.readByte());
            }
        });

        instance.register(SQLLongint.class,new DataValueDescriptorSerializer<SQLLongint>() {
            @Override
            protected void writeValue(Kryo kryo, Output output, SQLLongint object) throws StandardException {
                output.writeLong(object.getLong());
            }
            @Override
            protected void readValue(Kryo kryo, Input input, SQLLongint dvd) throws StandardException {
                dvd.setValue(input.readLong());
            }
        });
        instance.register(SQLReal.class, new DataValueDescriptorSerializer<SQLReal>() {
            @Override
            protected void writeValue(Kryo kryo, Output output, SQLReal object) throws StandardException {
                output.writeFloat(object.getFloat());
            }

            @Override
            protected void readValue(Kryo kryo, Input input, SQLReal dvd) throws StandardException {
                dvd.setValue(input.readFloat());
            }
        });
        instance.register(SQLRef.class,EXTERNALIZABLE_SERIALIZER);
        instance.register(LazyDataValueDescriptor.class,EXTERNALIZABLE_SERIALIZER);
        instance.register(LazyNumberDataValueDescriptor.class,EXTERNALIZABLE_SERIALIZER);
        instance.register(LazyStringDataValueDescriptor.class,EXTERNALIZABLE_SERIALIZER);
        instance.register(TaskStatus.class,EXTERNALIZABLE_SERIALIZER);


        //register Activation-related classes
        instance.register(ActivationSerializer.ArrayFieldStorage.class,EXTERNALIZABLE_SERIALIZER);
        instance.register(ActivationSerializer.DataValueStorage.class,EXTERNALIZABLE_SERIALIZER);
        instance.register(ActivationSerializer.ExecRowStorage.class,EXTERNALIZABLE_SERIALIZER);
        instance.register(ActivationSerializer.SerializableStorage.class,EXTERNALIZABLE_SERIALIZER);
        instance.register(ActivationSerializer.CachedOpFieldStorage.class,EXTERNALIZABLE_SERIALIZER);

        instance.register(SpliceObserverInstructions.class,EXTERNALIZABLE_SERIALIZER);
        instance.register(SpliceObserverInstructions.ActivationContext.class,EXTERNALIZABLE_SERIALIZER);
        instance.register(GenericParameterValueSet.class,EXTERNALIZABLE_SERIALIZER);
        instance.register(GenericParameter.class,EXTERNALIZABLE_SERIALIZER);
        instance.register(SchemaDescriptor.class,EXTERNALIZABLE_SERIALIZER);
        instance.register(SpliceRuntimeContext.class,EXTERNALIZABLE_SERIALIZER);

        instance.register(ProjectRestrictOperation.class, EXTERNALIZABLE_SERIALIZER);
        instance.register(TableScanOperation.class, EXTERNALIZABLE_SERIALIZER);
        instance.register(BulkTableScanOperation.class, EXTERNALIZABLE_SERIALIZER);
        instance.register(GroupedAggregateOperation.class, EXTERNALIZABLE_SERIALIZER);
        instance.register(DistinctScanOperation.class, EXTERNALIZABLE_SERIALIZER);
        instance.register(DistinctScalarAggregateOperation.class, EXTERNALIZABLE_SERIALIZER);
        instance.register(IndexRowToBaseRowOperation.class, EXTERNALIZABLE_SERIALIZER);
        instance.register(SortOperation.class, EXTERNALIZABLE_SERIALIZER);
        instance.register(UnionOperation.class, EXTERNALIZABLE_SERIALIZER);
        instance.register(UpdateOperation.class, EXTERNALIZABLE_SERIALIZER);
        instance.register(UpdateConstantOperation.class, EXTERNALIZABLE_SERIALIZER);
        instance.register(InsertOperation.class, EXTERNALIZABLE_SERIALIZER);
        instance.register(DeleteOperation.class, EXTERNALIZABLE_SERIALIZER);
        instance.register(MergeSortJoinOperation.class, EXTERNALIZABLE_SERIALIZER);
        instance.register(NestedLoopJoinOperation.class, EXTERNALIZABLE_SERIALIZER);
        instance.register(NestedLoopLeftOuterJoinOperation.class, EXTERNALIZABLE_SERIALIZER);
        instance.register(MergeSortLeftOuterJoinOperation.class, EXTERNALIZABLE_SERIALIZER);
        instance.register(ScalarAggregateOperation.class, EXTERNALIZABLE_SERIALIZER);
        instance.register(NormalizeOperation.class, EXTERNALIZABLE_SERIALIZER);
        instance.register(AnyOperation.class, EXTERNALIZABLE_SERIALIZER);
        instance.register(RowOperation.class, EXTERNALIZABLE_SERIALIZER);
        instance.register(OnceOperation.class, EXTERNALIZABLE_SERIALIZER);
        instance.register(BroadcastJoinOperation.class, EXTERNALIZABLE_SERIALIZER);
        instance.register(BroadcastLeftOuterJoinOperation.class, EXTERNALIZABLE_SERIALIZER);
        instance.register(DerbyOperationInformation.class,EXTERNALIZABLE_SERIALIZER);
        instance.register(DerbyScanInformation.class,EXTERNALIZABLE_SERIALIZER);
        instance.register(CachedOperation.class,EXTERNALIZABLE_SERIALIZER);

        instance.register(PC_XenaVersion.class,EXTERNALIZABLE_SERIALIZER);
        instance.register(BasicUUID.class,EXTERNALIZABLE_SERIALIZER);
        instance.register(IndexDescriptorImpl.class,EXTERNALIZABLE_SERIALIZER);
        instance.register(FormatableHashtable.class,EXTERNALIZABLE_SERIALIZER);
        instance.register(FormatableIntHolder.class,EXTERNALIZABLE_SERIALIZER);
        instance.register(FormatableIntHolder[].class);
        instance.register(DD_Version.class,EXTERNALIZABLE_SERIALIZER);
        instance.register(DDdependableFinder.class,EXTERNALIZABLE_SERIALIZER);
        instance.register(DDColumnDependableFinder.class,EXTERNALIZABLE_SERIALIZER);
        instance.register(byte[].class);
        instance.register(boolean[].class);
        instance.register(int[].class);
        instance.register(double[].class);
        instance.register(float[].class);
        instance.register(long[].class);
        instance.register(Collections.emptyList().getClass());
        instance.register(Collections.unmodifiableList(new LinkedList()).getClass(), UNMODIFIABLE_COLLECTIONS_SERIALIZER);
        instance.register(Collections.unmodifiableList(new ArrayList()).getClass(), UNMODIFIABLE_COLLECTIONS_SERIALIZER);
        instance.register(CursorInfo.class,EXTERNALIZABLE_SERIALIZER);
        instance.register(GenericResultDescription.class,EXTERNALIZABLE_SERIALIZER);
        instance.register(GenericColumnDescriptor.class,EXTERNALIZABLE_SERIALIZER);
        instance.register(ReferencedColumnsDescriptorImpl.class,EXTERNALIZABLE_SERIALIZER);
        instance.register(ErrorTransport.class,EXTERNALIZABLE_SERIALIZER);
        instance.register(DefaultInfoImpl.class,EXTERNALIZABLE_SERIALIZER);

        instance.register(BigDecimal.class);
        instance.register(HashMap.class);
        instance.register(TreeMap.class);
        instance.register(ArrayList.class);
        instance.register(LinkedList.class);

        instance.register(FormatableArrayHolder.class,EXTERNALIZABLE_SERIALIZER);
        instance.register(IndexColumnOrder.class,EXTERNALIZABLE_SERIALIZER);
        instance.register(HBaseRowLocation.class,EXTERNALIZABLE_SERIALIZER);
        instance.register(TaskStats.class,EXTERNALIZABLE_SERIALIZER);
        instance.register(AggregatorInfoList.class,EXTERNALIZABLE_SERIALIZER);
        instance.register(AggregatorInfo.class,EXTERNALIZABLE_SERIALIZER);
        instance.register(UserType.class,EXTERNALIZABLE_SERIALIZER);
        instance.register(InsertConstantOperation.class,EXTERNALIZABLE_SERIALIZER);
        instance.register(DerbyDMLWriteInfo.class,EXTERNALIZABLE_SERIALIZER);
        instance.register(DeleteConstantOperation.class,EXTERNALIZABLE_SERIALIZER);
        instance.register(FormatableLongHolder.class,EXTERNALIZABLE_SERIALIZER);
        instance.register(FormatableInstanceGetter.class,EXTERNALIZABLE_SERIALIZER);
        instance.register(SpliceRuntimeContext.Path.class,EXTERNALIZABLE_SERIALIZER);
        instance.register(IndexRowGenerator.class,EXTERNALIZABLE_SERIALIZER);
        instance.register(MultiProbeDerbyScanInformation.class,EXTERNALIZABLE_SERIALIZER);
        instance.register(MultiProbeTableScanOperation.class,EXTERNALIZABLE_SERIALIZER);
        instance.register(DistinctGroupedAggregateOperation.class,EXTERNALIZABLE_SERIALIZER);



        instance.register(ContainerKey.class,new Serializer<ContainerKey>() {
            @Override
            public void write(Kryo kryo, Output output, ContainerKey object) {
                output.writeLong(object.getContainerId());
                output.writeLong(object.getSegmentId());
            }

            @Override
            public ContainerKey read(Kryo kryo, Input input, Class<ContainerKey> type) {
                long containerId = input.readLong();
                long segmentId = input.readLong();
                return new ContainerKey(segmentId,containerId);
            }
        });

        instance.register(SQLClob.class,new DataValueDescriptorSerializer<SQLClob>() {
            @Override
            protected void writeValue(Kryo kryo, Output output, SQLClob object) throws StandardException {
                output.writeString(object.getString());
            }
            @Override
            protected void readValue(Kryo kryo, Input input, SQLClob dvd) {
                dvd.setValue(input.readString());
            }
        });
        instance.register(SQLBlob.class,new DataValueDescriptorSerializer<SQLBlob>() {
            @Override
            protected void writeValue(Kryo kryo, Output output, SQLBlob object) throws StandardException {
                byte[] data = object.getBytes();
                output.writeInt(data.length);
                output.write(data);
            }

            @Override
            protected void readValue(Kryo kryo, Input input, SQLBlob dvd) throws StandardException {
                byte[] data = new byte[input.readInt()];
								//noinspection ResultOfMethodCallIgnored
								input.read(data);
                dvd.setValue(data);
            }
        });
        instance.register(SynonymAliasInfo.class, EXTERNALIZABLE_SERIALIZER);
        instance.register(CursorTableReference.class, EXTERNALIZABLE_SERIALIZER);
        instance.register(FKInfo.class, EXTERNALIZABLE_SERIALIZER);
        instance.register(DerbyAggregateContext.class,EXTERNALIZABLE_SERIALIZER);
        instance.register(DerbyGroupedAggregateContext.class,EXTERNALIZABLE_SERIALIZER);
        instance.register(LastIndexKeyOperation.class,EXTERNALIZABLE_SERIALIZER);
        instance.register(MergeJoinOperation.class, EXTERNALIZABLE_SERIALIZER);

        instance.register(AggregateAliasInfo.class, EXTERNALIZABLE_SERIALIZER);
        instance.register(UserDefinedAggregator.class, EXTERNALIZABLE_SERIALIZER);
        instance.register(BulkWrite.class,EXTERNALIZABLE_SERIALIZER);
        instance.register(KVPair.class,EXTERNALIZABLE_SERIALIZER);
        instance.register(SpliceStddevPop.class);
        instance.register(SpliceStddevSamp.class);
        instance.register(Properties.class, new MapSerializer());

//        instance.register(com.splicemachine.derby.impl.sql.execute.ValueRow.class,EXTERNALIZABLE_SERIALIZER);
//        instance.register(com.splicemachine.derby.impl.sql.execute.IndexRow.class,EXTERNALIZABLE_SERIALIZER);
        instance.register(IndexRow.class,
                new SparkValueRowSerializer<IndexRow>(){
                    @Override
                    public void write(Kryo kryo, Output output, IndexRow object) {
                        super.write(kryo, output, object);
                        boolean[] orderedNulls = object.getOrderedNulls();
                        output.writeInt(orderedNulls.length);
                        for (boolean orderedNull : orderedNulls) {
                            output.writeBoolean(orderedNull);
                        }
                    }

                    @Override
                    public IndexRow read(Kryo kryo,
                                                                           Input input,
                                                                           Class<IndexRow> type) {
                        IndexRow row = super.read(kryo, input, type);
                        boolean[] orderedNulls = new boolean[input.readInt()];
                        for(int i=0;i<orderedNulls.length;i++){
                            orderedNulls[i] = input.readBoolean();
                        }
                        row.setOrderedNulls(orderedNulls);
                        return row;
                    }

                    @Override
                    protected IndexRow newType(int size) {
                        return IndexRow.createRaw(size);
                    }
                });

<<<<<<< HEAD
        instance.register(LazyTimestampDataValueDescriptor.class,EXTERNALIZABLE_SERIALIZER);
       // instance.register(ActivationSerializer.OperationResultSetStorage.class,EXTERNALIZABLE_SERIALIZER);
=======
        instance.register(LazyTimestamp.class,EXTERNALIZABLE_SERIALIZER);
        instance.register(ActivationSerializer.OperationResultSetStorage.class,EXTERNALIZABLE_SERIALIZER);
>>>>>>> 5464801c
        instance.register(ByteSlice.class,EXTERNALIZABLE_SERIALIZER);
				instance.register(ZkTask.class,EXTERNALIZABLE_SERIALIZER);
				//instance.register(SinkTask.class,EXTERNALIZABLE_SERIALIZER);
				instance.register(CreateIndexTask.class,EXTERNALIZABLE_SERIALIZER);
				instance.register(TriggerExecutionContext.class,EXTERNALIZABLE_SERIALIZER);
				instance.register(TriggerExecutionStack.class,EXTERNALIZABLE_SERIALIZER);
				instance.register(TentativeIndexDesc.class,new FieldSerializer(instance,TentativeIndexDesc.class));
				instance.register(TentativeDropColumnDesc.class,new FieldSerializer(instance,TentativeDropColumnDesc.class));
				instance.register(TentativeAddColumnDesc.class,new FieldSerializer(instance,TentativeAddColumnDesc.class));
				instance.register(TentativeAddConstraintDesc.class,new FieldSerializer(instance,TentativeAddConstraintDesc.class));
				instance.register(TentativeDropPKConstraintDesc.class,new FieldSerializer(instance,TentativeDropPKConstraintDesc.class));
				instance.register(BitSet.class,new Serializer<BitSet>() {
						@Override
						public void write(Kryo kryo, Output output, BitSet object) {
								output.writeInt(object.wlen);
								long[] bits = object.bits;
								for(int i=0;i<object.wlen;i++){
										output.writeLong(bits[i]);
								}
						}

						@Override
						public BitSet read(Kryo kryo, Input input, Class<BitSet> type) {
								int wlen = input.readInt();
								long[] bits = new long[wlen];
								for(int i=0;i<wlen;i++){
										bits[i] = input.readLong();
								}
								return new BitSet(bits,wlen);
						}
				});
				instance.register(DDLChangeType.class,new DefaultSerializers.EnumSerializer(DDLChangeType.class));
				instance.register(AlterTableTask.class,EXTERNALIZABLE_SERIALIZER);
				instance.register(PopulateConglomerateTask.class,EXTERNALIZABLE_SERIALIZER);
				instance.register(ColumnInfo.class,EXTERNALIZABLE_SERIALIZER);
				instance.register(ColumnInfo[].class);
				instance.register(MergeLeftOuterJoinOperation.class, EXTERNALIZABLE_SERIALIZER);
        instance.register(DataValueDescriptor[].class);
        instance.register(LocatedRow.class,EXTERNALIZABLE_SERIALIZER);
        instance.register(AbstractSpliceFunction.class,EXTERNALIZABLE_SERIALIZER);
        instance.register(AggregateFinisherFunction.class,EXTERNALIZABLE_SERIALIZER);
        instance.register(AntiJoinFunction.class,EXTERNALIZABLE_SERIALIZER);
        instance.register(AntiJoinRestrictionFlatMapFunction.class,EXTERNALIZABLE_SERIALIZER);
        instance.register(CogroupAntiJoinRestrictionFlatMapFunction.class,EXTERNALIZABLE_SERIALIZER);



        instance.register(CogroupInnerJoinRestrictionFlatMapFunction.class,EXTERNALIZABLE_SERIALIZER);
        instance.register(CogroupOuterJoinRestrictionFlatMapFunction.class,EXTERNALIZABLE_SERIALIZER);
        instance.register(ColumnComparator.class,EXTERNALIZABLE_SERIALIZER);
        instance.register(FetchWithOffsetFunction.class,EXTERNALIZABLE_SERIALIZER);
        instance.register(GroupedAggregateRollupFlatMapFunction.class,EXTERNALIZABLE_SERIALIZER);

        instance.register(InnerJoinFunction.class,EXTERNALIZABLE_SERIALIZER);
        instance.register(InnerJoinRestrictionFlatMapFunction.class,EXTERNALIZABLE_SERIALIZER);
        instance.register(InnerJoinRestrictionFunction.class,EXTERNALIZABLE_SERIALIZER);
        instance.register(InsertPairFunction.class,EXTERNALIZABLE_SERIALIZER);

        instance.register(JoinRestrictionPredicateFunction.class,EXTERNALIZABLE_SERIALIZER);
        instance.register(KeyerFunction.class,EXTERNALIZABLE_SERIALIZER);
        instance.register(LocatedRowToRowLocationFunction.class,EXTERNALIZABLE_SERIALIZER);
        instance.register(MergeAllAggregatesFunction.class,EXTERNALIZABLE_SERIALIZER);
        instance.register(MergeNonDistinctAggregatesFunction.class,EXTERNALIZABLE_SERIALIZER);


        instance.register(MergeWindowFunction.class,EXTERNALIZABLE_SERIALIZER);
        instance.register(NLJAntiJoinFunction.class,EXTERNALIZABLE_SERIALIZER);
        instance.register(NLJInnerJoinFunction.class,EXTERNALIZABLE_SERIALIZER);
        instance.register(NLJOneRowInnerJoinFunction.class,EXTERNALIZABLE_SERIALIZER);
        instance.register(NLJOuterJoinFunction.class,EXTERNALIZABLE_SERIALIZER);
        instance.register(OuterJoinFunction.class,EXTERNALIZABLE_SERIALIZER);

        instance.register(OuterJoinPairFunction.class,EXTERNALIZABLE_SERIALIZER);
        instance.register(OuterJoinRestrictionFlatMapFunction.class,EXTERNALIZABLE_SERIALIZER);
        instance.register(ProjectRestrictFlatMapFunction.class,EXTERNALIZABLE_SERIALIZER);
        instance.register(RowComparator.class,EXTERNALIZABLE_SERIALIZER);
        instance.register(RowOperationFunction.class,EXTERNALIZABLE_SERIALIZER);
        instance.register(ScalarAggregateFunction.class,EXTERNALIZABLE_SERIALIZER);
        instance.register(SetCurrentLocatedRowFunction.class,EXTERNALIZABLE_SERIALIZER);

        instance.register(SpliceFlatMap2Function.class,EXTERNALIZABLE_SERIALIZER);
        instance.register(SpliceFlatMapFunction.class,EXTERNALIZABLE_SERIALIZER);
        instance.register(SpliceFunction.class,EXTERNALIZABLE_SERIALIZER);
        instance.register(SpliceFunction2.class,EXTERNALIZABLE_SERIALIZER);
        instance.register(SpliceJoinFlatMapFunction.class,EXTERNALIZABLE_SERIALIZER);
        instance.register(SpliceJoinFunction.class,EXTERNALIZABLE_SERIALIZER);
        instance.register(SplicePairFunction.class,EXTERNALIZABLE_SERIALIZER);
        instance.register(SplicePredicateFunction.class,EXTERNALIZABLE_SERIALIZER);
        instance.register(TableScanTupleFunction.class,EXTERNALIZABLE_SERIALIZER);

        instance.register(UpdateNoOpPredicateFunction.class,EXTERNALIZABLE_SERIALIZER);
        instance.register(WindowFinisherFunction.class,EXTERNALIZABLE_SERIALIZER);
        instance.register(WindowFlatMapFunction.class,EXTERNALIZABLE_SERIALIZER);
        instance.register(ScrollInsensitiveOperation.class, EXTERNALIZABLE_SERIALIZER);
        instance.register(IndexRowReaderBuilder.class, EXTERNALIZABLE_SERIALIZER);
        instance.register(VTIOperation.class, EXTERNALIZABLE_SERIALIZER);
        instance.register(StandardException.class, new Serializer<StandardException>() {
            @Override
            public void write(Kryo kryo, Output output, StandardException e) {
                Object[] arguments = e.getArguments();
                if (arguments != null) {
                    output.writeInt(arguments.length);
                } else {
                    output.writeInt(0);
                }
                for (Object arg : arguments) {
                    kryo.writeClassAndObject(output, arg);
                }
                output.writeString(e.getMessageId());
            }

            @Override
            public StandardException read(Kryo kryo, Input input, Class aClass) {
                int args = input.readInt();
                Object[] arguments = null;
                if (args > 0) {
                    arguments = new Object[args];
                    for (int i = 0; i < args; ++i) {
                        arguments[i] = kryo.readClassAndObject(input);
                    }
                }
                String messageId = input.readString();
                return StandardException.newException(messageId, arguments);
            }
        });
        instance.register(ArrayListMultimap.class, new Serializer<ArrayListMultimap>() {
            @Override
            public void write(Kryo kryo, Output output, ArrayListMultimap map) {
                output.writeInt(map.size());
                for (Map.Entry e : (Collection<Map.Entry>) map.entries()) {
                    kryo.writeClassAndObject(output, e.getKey());
                    kryo.writeClassAndObject(output, e.getValue());
                }
            }

            @Override
            public ArrayListMultimap read(Kryo kryo, Input input, Class aClass) {
                int size = input.readInt();
                ArrayListMultimap map = ArrayListMultimap.create();
                for (int i = 0; i < size; ++i) {
                    map.put(kryo.readClassAndObject(input), kryo.readClassAndObject(input));
                }
                return map;
            }
        });
    }
}<|MERGE_RESOLUTION|>--- conflicted
+++ resolved
@@ -509,13 +509,8 @@
                     }
                 });
 
-<<<<<<< HEAD
-        instance.register(LazyTimestampDataValueDescriptor.class,EXTERNALIZABLE_SERIALIZER);
-       // instance.register(ActivationSerializer.OperationResultSetStorage.class,EXTERNALIZABLE_SERIALIZER);
-=======
         instance.register(LazyTimestamp.class,EXTERNALIZABLE_SERIALIZER);
         instance.register(ActivationSerializer.OperationResultSetStorage.class,EXTERNALIZABLE_SERIALIZER);
->>>>>>> 5464801c
         instance.register(ByteSlice.class,EXTERNALIZABLE_SERIALIZER);
 				instance.register(ZkTask.class,EXTERNALIZABLE_SERIALIZER);
 				//instance.register(SinkTask.class,EXTERNALIZABLE_SERIALIZER);
