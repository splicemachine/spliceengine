--- conflicted
+++ resolved
@@ -311,11 +311,8 @@
         if (!isOpen)
             throw new IllegalStateException("Operation is not open");
 
-<<<<<<< HEAD
+        OperationContext operationContext = dsp.createOperationContext(this);      
         dsp.prependSpliceExplainString(this.explainPlan);
-        return getDataSetProvider().getDataSet(this, dsp,getAllocatedRow());
-=======
-        OperationContext operationContext = dsp.createOperationContext(this);
 
         if (this.userVTI instanceof TriggerNewTransitionRows) {
             TriggerNewTransitionRows triggerTransitionRows = (TriggerNewTransitionRows) this.userVTI;
@@ -324,8 +321,6 @@
 
         DataSet<ExecRow> sourceSet = getDataSetProvider().getDataSet(this, dsp,getAllocatedRow());
         return sourceSet;
-
->>>>>>> 71ffd6e8
     }
 
     @Override
