
/*
 * Copyright (c) 2012 - 2020 Splice Machine, Inc.
 *
 * This file is part of Splice Machine.
 * Splice Machine is free software: you can redistribute it and/or modify it under the terms of the
 * GNU Affero General Public License as published by the Free Software Foundation, either
 * version 3, or (at your option) any later version.
 * Splice Machine is distributed in the hope that it will be useful, but WITHOUT ANY WARRANTY;
 * without even the implied warranty of MERCHANTABILITY or FITNESS FOR A PARTICULAR PURPOSE.
 * See the GNU Affero General Public License for more details.
 * You should have received a copy of the GNU Affero General Public License along with Splice Machine.
 * If not, see <http://www.gnu.org/licenses/>.
 */

package com.splicemachine.derby.impl.sql.execute.operations;

import com.splicemachine.db.catalog.TypeDescriptor;
import com.splicemachine.db.iapi.error.StandardException;
import com.splicemachine.db.iapi.reference.Property;
import com.splicemachine.db.iapi.services.io.FormatableBitSet;
import com.splicemachine.db.iapi.services.io.FormatableHashtable;
import com.splicemachine.db.iapi.services.loader.GeneratedMethod;
import com.splicemachine.db.iapi.services.property.PropertyUtil;
import com.splicemachine.db.iapi.sql.Activation;
import com.splicemachine.db.iapi.sql.ResultColumnDescriptor;
import com.splicemachine.db.iapi.sql.ResultDescription;
import com.splicemachine.db.iapi.sql.conn.LanguageConnectionContext;
import com.splicemachine.db.iapi.sql.execute.CursorResultSet;
import com.splicemachine.db.iapi.sql.execute.ExecRow;
import com.splicemachine.db.iapi.sql.execute.ExecutionContext;
import com.splicemachine.db.iapi.types.DataTypeDescriptor;
import com.splicemachine.db.vti.Restriction;
import com.splicemachine.derby.catalog.TriggerNewTransitionRows;
import com.splicemachine.derby.catalog.TriggerOldTransitionRows;
import com.splicemachine.derby.iapi.sql.execute.SpliceOperation;
import com.splicemachine.derby.iapi.sql.execute.SpliceOperationContext;
import com.splicemachine.derby.impl.SpliceMethod;
import com.splicemachine.derby.impl.sql.execute.TriggerRowHolderImpl;
import com.splicemachine.derby.stream.function.TriggerRowsMapFunction;
import com.splicemachine.derby.stream.iapi.DataSet;
import com.splicemachine.derby.stream.iapi.DataSetProcessor;
import com.splicemachine.derby.stream.iapi.OperationContext;
import com.splicemachine.derby.vti.SpliceFileVTI;
import com.splicemachine.derby.vti.iapi.DatasetProvider;

import java.io.IOException;
import java.io.ObjectInput;
import java.io.ObjectOutput;
import java.util.Collections;
import java.util.List;

/*

create function hmm()
returns table
(
    id int,
    taxPayerID varchar( 50 ),
    firstName varchar( 50 ),
    lastName varchar( 50 )
)
language java
parameter style SPLICE_JDBC_RESULT_SET
no sql
external name 'com.splicemachine.derby.vti.SpliceTestVTI.getSpliceTestVTI'
 */

/*
create function hmm(filename varchar(32672))
        returns table
        (
        row varchar(32672)
        )
        language java
        parameter style SPLICE_JDBC_RESULT_SET
        no sql
        external name 'com.splicemachine.derby.vti.SpliceFileVTI.getSpliceFileVTI';
        */

/*
create function hmm2(filename varchar(32672), characterDelimiter varchar(1), columnDelimiter varchar(1), numberofColumns int)
        returns table
        (
        col1 varchar(50),
        col2 varchar(50),
        col3 varchar(50)
        )
        language java
        parameter style SPLICE_JDBC_RESULT_SET
        no sql
        external name 'com.splicemachine.derby.vti.SpliceFileVTI.getSpliceFileVTI';

        */


/*



String fileName, String characterDelimiter, String columnDelimiter, int numberOfColumns

 */




/**
 */
public class VTIOperation extends SpliceBaseOperation {
	/* Run time statistics variables */
	public String javaClassName;
    private SpliceMethod<ExecRow> row;
    private String rowMethodName;
    private SpliceMethod<DatasetProvider> constructor;
    private String constructorMethodName;
	public DatasetProvider userVTI;
	private ExecRow allocatedRow;
	private FormatableBitSet referencedColumns;
	private boolean isTarget;
	private FormatableHashtable compileTimeConstants;
	private int ctcNumber;
	private boolean[] runtimeNullableColumn;
	private boolean isDerbyStyleTableFunction;
    private  TypeDescriptor returnType;
    private DataTypeDescriptor[]    resultColumnTypes;
    private Restriction vtiRestriction;
    private int resultDescriptionItemNumber;
    private ResultDescription resultDescription;
    private boolean convertTimestamps;


	/**
		Specified isolation level of SELECT (scan). If not set or
		not application, it will be set to ExecutionContext.UNSPECIFIED_ISOLATION_LEVEL
	*/
	private int scanIsolationLevel = ExecutionContext.UNSPECIFIED_ISOLATION_LEVEL;

    protected static final String NAME = VTIOperation.class.getSimpleName().replaceAll("Operation","");

	@Override
	public String getName() {
			return NAME;
	}


    public VTIOperation() {

    }

    //
    // class interface
    //
   public VTIOperation(Activation activation, GeneratedMethod row, int resultSetNumber,
				 GeneratedMethod constructor,
				 String javaClassName,
				 String pushedQualifiers,
				 int erdNumber,
				 int ctcNumber,
				 boolean isTarget,
				 int scanIsolationLevel,
			     double optimizerEstimatedRowCount,
				 double optimizerEstimatedCost,
				 boolean isDerbyStyleTableFunction,
                 int returnTypeNumber,
                 int vtiProjectionNumber,
                 int vtiRestrictionNumber,
                 int resultDescriptionNumber
                 ) 
		throws StandardException
	{
		super(activation, resultSetNumber, 
			  optimizerEstimatedRowCount, optimizerEstimatedCost);
        this.rowMethodName = row.getMethodName();
		this.constructorMethodName = constructor.getMethodName();
		this.javaClassName = javaClassName;
		this.isTarget = isTarget;
	//	this.pushedQualifiers = pushedQualifiers;
		this.scanIsolationLevel = scanIsolationLevel;
		this.isDerbyStyleTableFunction = isDerbyStyleTableFunction;

        this.returnType = returnTypeNumber == -1 ? null :
            (TypeDescriptor)
            activation.getPreparedStatement().getSavedObject(returnTypeNumber);

        this.vtiRestriction = vtiRestrictionNumber == -1 ? null :
            (Restriction)
            activation.getPreparedStatement().getSavedObject(vtiRestrictionNumber);

		if (erdNumber != -1)
		{
			this.referencedColumns = (FormatableBitSet)(activation.getPreparedStatement().
								getSavedObject(erdNumber));
		}

		this.ctcNumber = ctcNumber;
		compileTimeConstants = (FormatableHashtable) (activation.getPreparedStatement().
								getSavedObject(ctcNumber));

		this.resultDescriptionItemNumber = resultDescriptionNumber;

        LanguageConnectionContext lcc = activation.getLanguageConnectionContext();
        String convertTimestampsString = null;
        if (lcc != null) {
            convertTimestampsString =
            PropertyUtil.getCachedDatabaseProperty(lcc, Property.CONVERT_OUT_OF_RANGE_TIMESTAMPS);
        }
        // if database property is not set, treat it as false
		this.convertTimestamps = convertTimestampsString != null && Boolean.valueOf(convertTimestampsString);

        init();
    }

    @Override
    public void init(SpliceOperationContext context) throws StandardException, IOException {
        super.init(context);
        this.activation = context.getActivation();
        this.row = (rowMethodName==null)? null: new SpliceMethod<ExecRow>(rowMethodName,activation);
        this.constructor = (constructorMethodName==null)? null: new SpliceMethod<DatasetProvider>(constructorMethodName,activation);
        // If we already deserialized a complete userVTI, don't build a fresh empty one.
        if (this.userVTI == null)
            this.userVTI = constructor==null?null:constructor.invoke();

        this.resultDescription = (ResultDescription)activation.getPreparedStatement().getSavedObject(resultDescriptionItemNumber);
        resultColumnTypes = fetchResultTypes(resultDescription);
    }

    @Override
    public ExecRow getExecRowDefinition() throws StandardException {
        return getAllocatedRow();
    }

    @Override
    public void readExternal(ObjectInput in) throws IOException, ClassNotFoundException {
        super.readExternal(in);
        javaClassName = in.readUTF();
        rowMethodName = in.readUTF();
        constructorMethodName = in.readUTF();
        resultDescriptionItemNumber = in.readInt();
        convertTimestamps = in.readBoolean();

        if (in.readBoolean()) {
            this.userVTI = (DatasetProvider)in.readObject();
        }
    }

    @Override
    public void writeExternal(ObjectOutput out) throws IOException {
        super.writeExternal(out);
        out.writeUTF(javaClassName);
        out.writeUTF(rowMethodName);
        out.writeUTF(constructorMethodName);
        out.writeInt(resultDescriptionItemNumber);
        out.writeBoolean(convertTimestamps);

        boolean hasTriggerRows = this.userVTI instanceof TriggerNewTransitionRows;
        out.writeBoolean(hasTriggerRows);
        if (hasTriggerRows) {
            out.writeObject(this.userVTI);
        }
    }


    /**
	 * Cache the ExecRow for this result set.
	 *
	 * @return The cached ExecRow for this ResultSet
	 *
	 * @exception StandardException thrown on failure.
	 */
	private ExecRow getAllocatedRow() throws StandardException {
		if (allocatedRow == null)
            allocatedRow = (ExecRow) row.invoke();
		return allocatedRow;
	}

    /**
     * Cache the ExecRow for this result set.
     *
     * @return The cached ExecRow for this ResultSet
     *
     * @exception StandardException thrown on failure.
     */
    public DatasetProvider getDataSetProvider() throws StandardException {
        return userVTI;
    }


    public final int getScanIsolationLevel() {
		return scanIsolationLevel;
	}

    @Override
    public int[] getRootAccessedCols(long tableNumber) {
        return null;
    }

    @Override
    public boolean isReferencingTable(long tableNumber) {
        return false;
    }

    @Override
    public String prettyPrint(int indentLevel) {
        return "VTIOperation";
    }

    @SuppressWarnings({ "rawtypes", "unchecked" })
    @Override
    public DataSet<ExecRow> getDataSet(DataSetProcessor dsp) throws StandardException {
        if (!isOpen)
            throw new IllegalStateException("Operation is not open");

<<<<<<< HEAD
        OperationContext operationContext = dsp.createOperationContext(this);

        if (this.userVTI instanceof TriggerNewTransitionRows) {
            TriggerNewTransitionRows triggerTransitionRows = (TriggerNewTransitionRows) this.userVTI;
            triggerTransitionRows.finishDeserialization(activation);
        }

        DataSet<ExecRow> sourceSet = getDataSetProvider().getDataSet(this, dsp,getAllocatedRow());
        return sourceSet;

=======
        dsp.prependSpliceExplainString(this.explainPlan);

        return getDataSetProvider().getDataSet(this, dsp,getAllocatedRow());
>>>>>>> 4dc916e0
    }

    @Override
    public List<SpliceOperation> getSubOperations() {
        return Collections.emptyList();
    }

    @Override
    public String getVTIFileName() {
        if (userVTI instanceof SpliceFileVTI)
            return ((SpliceFileVTI) userVTI).getFileName();
        return null;
    }
    
    @Override
    public String getScopeName() {
        return "VTIOperation" + (userVTI != null ? " (" + userVTI.getClass().getSimpleName() + ")" : "");
    }

    private DataTypeDescriptor[] fetchResultTypes(
            ResultDescription resultDescription){
        int colCount=resultDescription.getColumnCount();
        DataTypeDescriptor[] result=new DataTypeDescriptor[colCount];
        for(int i=1;i<=colCount;i++){
            ResultColumnDescriptor colDesc=resultDescription.getColumnDescriptor(i);
            DataTypeDescriptor dtd=colDesc.getType();

            result[i-1]=dtd;
        }
        return result;
    }

    public DataTypeDescriptor[] getResultColumnTypes() {
        return resultColumnTypes;
    }
    public boolean isConvertTimestampsEnabled() { return convertTimestamps; }
}<|MERGE_RESOLUTION|>--- conflicted
+++ resolved
@@ -311,7 +311,6 @@
         if (!isOpen)
             throw new IllegalStateException("Operation is not open");
 
-<<<<<<< HEAD
         OperationContext operationContext = dsp.createOperationContext(this);
 
         if (this.userVTI instanceof TriggerNewTransitionRows) {
@@ -319,14 +318,11 @@
             triggerTransitionRows.finishDeserialization(activation);
         }
 
+        dsp.prependSpliceExplainString(this.explainPlan);
+
         DataSet<ExecRow> sourceSet = getDataSetProvider().getDataSet(this, dsp,getAllocatedRow());
         return sourceSet;
 
-=======
-        dsp.prependSpliceExplainString(this.explainPlan);
-
-        return getDataSetProvider().getDataSet(this, dsp,getAllocatedRow());
->>>>>>> 4dc916e0
     }
 
     @Override
