--- conflicted
+++ resolved
@@ -276,21 +276,6 @@
             open();
 		}
 	}
-<<<<<<< HEAD
-	
-=======
-
-	/**
-     * If open and not returned yet, returns the row
-     * after plugging the parameters into the expressions.
-	 *
-	 * @exception StandardException thrown on failure.
-     */
-	@Override
-	public ExecRow nextRow(SpliceRuntimeContext spliceRuntimeContext) throws StandardException {
-        throw StandardException.newException( SQLState.NOT_IMPLEMENTED, this.getClass().getName());
-	}
->>>>>>> ba4e064a
 
 	/**
 	 * @exception StandardException thrown on error
@@ -609,14 +594,6 @@
     }
 
 	@Override
-<<<<<<< HEAD
-=======
-	public List<NodeType> getNodeTypes(){
-		throw new UnsupportedOperationException(StandardException.newException( SQLState.NOT_IMPLEMENTED, this.getClass().getName()));
-	}
-
-	@Override
->>>>>>> ba4e064a
 	public List<SpliceOperation> getSubOperations() {
 		throw new UnsupportedOperationException(StandardException.newException( SQLState.NOT_IMPLEMENTED, this.getClass().getName()));
 	}
