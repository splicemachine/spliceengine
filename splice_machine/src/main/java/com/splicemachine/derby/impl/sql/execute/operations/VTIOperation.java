
/*
 * Copyright (c) 2012 - 2020 Splice Machine, Inc.
 *
 * This file is part of Splice Machine.
 * Splice Machine is free software: you can redistribute it and/or modify it under the terms of the
 * GNU Affero General Public License as published by the Free Software Foundation, either
 * version 3, or (at your option) any later version.
 * Splice Machine is distributed in the hope that it will be useful, but WITHOUT ANY WARRANTY;
 * without even the implied warranty of MERCHANTABILITY or FITNESS FOR A PARTICULAR PURPOSE.
 * See the GNU Affero General Public License for more details.
 * You should have received a copy of the GNU Affero General Public License along with Splice Machine.
 * If not, see <http://www.gnu.org/licenses/>.
 */

package com.splicemachine.derby.impl.sql.execute.operations;

import com.splicemachine.db.catalog.TypeDescriptor;
import com.splicemachine.db.iapi.error.StandardException;
import com.splicemachine.db.iapi.reference.Property;
import com.splicemachine.db.iapi.services.io.FormatableBitSet;
import com.splicemachine.db.iapi.services.io.FormatableHashtable;
import com.splicemachine.db.iapi.services.loader.GeneratedMethod;
import com.splicemachine.db.iapi.services.property.PropertyUtil;
import com.splicemachine.db.iapi.sql.Activation;
import com.splicemachine.db.iapi.sql.ResultColumnDescriptor;
import com.splicemachine.db.iapi.sql.ResultDescription;
import com.splicemachine.db.iapi.sql.conn.LanguageConnectionContext;
import com.splicemachine.db.iapi.sql.execute.ExecRow;
import com.splicemachine.db.iapi.sql.execute.ExecutionContext;
import com.splicemachine.db.iapi.types.DataTypeDescriptor;
import com.splicemachine.db.vti.Restriction;
import com.splicemachine.derby.catalog.TriggerNewTransitionRows;
import com.splicemachine.derby.iapi.sql.execute.SpliceOperation;
import com.splicemachine.derby.iapi.sql.execute.SpliceOperationContext;
import com.splicemachine.derby.impl.SpliceMethod;
import com.splicemachine.derby.stream.iapi.DataSet;
import com.splicemachine.derby.stream.iapi.DataSetProcessor;
import com.splicemachine.derby.stream.iapi.OperationContext;
import com.splicemachine.derby.vti.SpliceFileVTI;
import com.splicemachine.derby.vti.iapi.DatasetProvider;

import java.io.IOException;
import java.util.Collections;
import java.util.List;

/*

create function hmm()
returns table
(
    id int,
    taxPayerID varchar( 50 ),
    firstName varchar( 50 ),
    lastName varchar( 50 )
)
language java
parameter style SPLICE_JDBC_RESULT_SET
no sql
external name 'com.splicemachine.derby.vti.SpliceTestVTI.getSpliceTestVTI'
 */

/*
create function hmm(filename varchar(32672))
        returns table
        (
        row varchar(32672)
        )
        language java
        parameter style SPLICE_JDBC_RESULT_SET
        no sql
        external name 'com.splicemachine.derby.vti.SpliceFileVTI.getSpliceFileVTI';
        */

/*
create function hmm2(filename varchar(32672), characterDelimiter varchar(1), columnDelimiter varchar(1), numberofColumns int)
        returns table
        (
        col1 varchar(50),
        col2 varchar(50),
        col3 varchar(50)
        )
        language java
        parameter style SPLICE_JDBC_RESULT_SET
        no sql
        external name 'com.splicemachine.derby.vti.SpliceFileVTI.getSpliceFileVTI';

        */


/*



String fileName, String characterDelimiter, String columnDelimiter, int numberOfColumns

 */




/**
 */
public class VTIOperation extends SpliceBaseOperation {
	/* Run time statistics variables */
	public String javaClassName;
    private SpliceMethod<ExecRow> row;
    private String rowMethodName;
    private SpliceMethod<DatasetProvider> constructor;
    private String constructorMethodName;
	public DatasetProvider userVTI;
	private ExecRow allocatedRow;
	private FormatableBitSet referencedColumns;
	private boolean isTarget;
	private FormatableHashtable compileTimeConstants;
	private int ctcNumber;
	private boolean[] runtimeNullableColumn;
	private boolean isDerbyStyleTableFunction;
    private  TypeDescriptor returnType;
    private DataTypeDescriptor[]    resultColumnTypes;
    private Restriction vtiRestriction;
    private int resultDescriptionItemNumber;
    private ResultDescription resultDescription;
    private boolean convertTimestamps;
    private boolean quotedEmptyIsNull;


	/**
		Specified isolation level of SELECT (scan). If not set or
		not application, it will be set to ExecutionContext.UNSPECIFIED_ISOLATION_LEVEL
	*/
	private int scanIsolationLevel = ExecutionContext.UNSPECIFIED_ISOLATION_LEVEL;

    protected static final String NAME = VTIOperation.class.getSimpleName().replaceAll("Operation","");

	@Override
	public String getName() {
			return NAME;
	}


    public VTIOperation() {

    }

    //
    // class interface
    //
   public VTIOperation(Activation activation, GeneratedMethod row, int resultSetNumber,
				 GeneratedMethod constructor,
				 String javaClassName,
				 String pushedQualifiers,
				 int erdNumber,
				 int ctcNumber,
				 boolean isTarget,
				 int scanIsolationLevel,
			     double optimizerEstimatedRowCount,
				 double optimizerEstimatedCost,
				 boolean isDerbyStyleTableFunction,
                 int returnTypeNumber,
                 int vtiProjectionNumber,
                 int vtiRestrictionNumber,
                 int resultDescriptionNumber,
                 boolean quotedEmptyIsNull
                 ) 
		throws StandardException
	{
		super(activation, resultSetNumber, 
			  optimizerEstimatedRowCount, optimizerEstimatedCost);
        this.rowMethodName = row.getMethodName();
		this.constructorMethodName = constructor.getMethodName();
		this.javaClassName = javaClassName;
		this.isTarget = isTarget;
	//	this.pushedQualifiers = pushedQualifiers;
		this.scanIsolationLevel = scanIsolationLevel;
		this.isDerbyStyleTableFunction = isDerbyStyleTableFunction;

        this.returnType = returnTypeNumber == -1 ? null :
            (TypeDescriptor)
            activation.getPreparedStatement().getSavedObject(returnTypeNumber);

        this.vtiRestriction = vtiRestrictionNumber == -1 ? null :
            (Restriction)
            activation.getPreparedStatement().getSavedObject(vtiRestrictionNumber);

		if (erdNumber != -1)
		{
			this.referencedColumns = (FormatableBitSet)(activation.getPreparedStatement().
								getSavedObject(erdNumber));
		}

		this.ctcNumber = ctcNumber;
		compileTimeConstants = (FormatableHashtable) (activation.getPreparedStatement().
								getSavedObject(ctcNumber));

		this.resultDescriptionItemNumber = resultDescriptionNumber;

        LanguageConnectionContext lcc = activation.getLanguageConnectionContext();
        String convertTimestampsString = null;
        if (lcc != null) {
            convertTimestampsString =
            PropertyUtil.getCachedDatabaseProperty(lcc, Property.CONVERT_OUT_OF_RANGE_TIMESTAMPS);
        }
        // if database property is not set, treat it as false
		this.convertTimestamps = convertTimestampsString != null && Boolean.valueOf(convertTimestampsString);
        this.quotedEmptyIsNull = quotedEmptyIsNull;
        init();
    }

    @Override
    public void init(SpliceOperationContext context) throws StandardException, IOException {
        super.init(context);
        this.activation = context.getActivation();
        this.row = (rowMethodName==null)? null: new SpliceMethod<ExecRow>(rowMethodName,activation);
        this.constructor = (constructorMethodName==null)? null: new SpliceMethod<DatasetProvider>(constructorMethodName,activation);
        // If we already deserialized a complete userVTI, don't build a fresh empty one.
        if (this.userVTI == null)
            this.userVTI = constructor==null?null:constructor.invoke();

        this.resultDescription = (ResultDescription)activation.getPreparedStatement().getSavedObject(resultDescriptionItemNumber);
        resultColumnTypes = fetchResultTypes(resultDescription);
    }

    @Override
    public ExecRow getExecRowDefinition() throws StandardException {
        return getAllocatedRow();
    }

    /**
	 * Cache the ExecRow for this result set.
	 *
	 * @return The cached ExecRow for this ResultSet
	 *
	 * @exception StandardException thrown on failure.
	 */
	private ExecRow getAllocatedRow() throws StandardException {
		if (allocatedRow == null)
            allocatedRow = (ExecRow) row.invoke();
		return allocatedRow;
	}

    /**
     * Cache the ExecRow for this result set.
     *
     * @return The cached ExecRow for this ResultSet
     *
     * @exception StandardException thrown on failure.
     */
    public DatasetProvider getDataSetProvider() throws StandardException {
        return userVTI;
    }


    public final int getScanIsolationLevel() {
		return scanIsolationLevel;
	}

    @Override
    public int[] getRootAccessedCols(long tableNumber) {
        return null;
    }

    @Override
    public boolean isReferencingTable(long tableNumber) {
        return false;
    }

    @Override
    public String prettyPrint(int indentLevel) {
        return "VTIOperation";
    }

    @SuppressWarnings({ "rawtypes", "unchecked" })
    @Override
    public DataSet<ExecRow> getDataSet(DataSetProcessor dsp) throws StandardException {
        if (!isOpen)
            throw new IllegalStateException("Operation is not open");
<<<<<<< HEAD
        operationContext = dsp.createOperationContext(this);
        
=======

        OperationContext operationContext = dsp.createOperationContext(this);

>>>>>>> d068ec5a
        if (this.userVTI instanceof TriggerNewTransitionRows) {
            TriggerNewTransitionRows triggerTransitionRows = (TriggerNewTransitionRows) this.userVTI;
            triggerTransitionRows.finishDeserialization(activation);
        }

        dsp.prependSpliceExplainString(this.explainPlan);

        DataSet<ExecRow> sourceSet = getDataSetProvider().getDataSet(this, dsp,getAllocatedRow());
        return sourceSet;

    }

    @Override
    public List<SpliceOperation> getSubOperations() {
        return Collections.emptyList();
    }

    @Override
    public String getVTIFileName() {
        if (userVTI instanceof SpliceFileVTI)
            return ((SpliceFileVTI) userVTI).getFileName();
        return null;
    }
    
    @Override
    public String getScopeName() {
        return "VTIOperation" + (userVTI != null ? " (" + userVTI.getClass().getSimpleName() + ")" : "");
    }

    private DataTypeDescriptor[] fetchResultTypes(
            ResultDescription resultDescription){
        int colCount=resultDescription.getColumnCount();
        DataTypeDescriptor[] result=new DataTypeDescriptor[colCount];
        for(int i=1;i<=colCount;i++){
            ResultColumnDescriptor colDesc=resultDescription.getColumnDescriptor(i);
            DataTypeDescriptor dtd=colDesc.getType();

            result[i-1]=dtd;
        }
        return result;
    }

    public DataTypeDescriptor[] getResultColumnTypes() {
        return resultColumnTypes;
    }
    public boolean isConvertTimestampsEnabled() { return convertTimestamps; }
    public boolean getQuotedEmptyIsNull() { return quotedEmptyIsNull; }
}<|MERGE_RESOLUTION|>--- conflicted
+++ resolved
@@ -36,7 +36,6 @@
 import com.splicemachine.derby.impl.SpliceMethod;
 import com.splicemachine.derby.stream.iapi.DataSet;
 import com.splicemachine.derby.stream.iapi.DataSetProcessor;
-import com.splicemachine.derby.stream.iapi.OperationContext;
 import com.splicemachine.derby.vti.SpliceFileVTI;
 import com.splicemachine.derby.vti.iapi.DatasetProvider;
 
@@ -275,14 +274,9 @@
     public DataSet<ExecRow> getDataSet(DataSetProcessor dsp) throws StandardException {
         if (!isOpen)
             throw new IllegalStateException("Operation is not open");
-<<<<<<< HEAD
-        operationContext = dsp.createOperationContext(this);
+
+        dsp.createOperationContext(this);
         
-=======
-
-        OperationContext operationContext = dsp.createOperationContext(this);
-
->>>>>>> d068ec5a
         if (this.userVTI instanceof TriggerNewTransitionRows) {
             TriggerNewTransitionRows triggerTransitionRows = (TriggerNewTransitionRows) this.userVTI;
             triggerTransitionRows.finishDeserialization(activation);
