--- conflicted
+++ resolved
@@ -292,20 +292,9 @@
         if (!isOpen)
             throw new IllegalStateException("Operation is not open");
 
-<<<<<<< HEAD
-        OperationContext operationContext = dsp.createOperationContext(this);      
         dsp.prependSpliceExplainString(this.explainPlan);
 
-        if (this.userVTI instanceof TriggerNewTransitionRows) {
-            TriggerNewTransitionRows triggerTransitionRows = (TriggerNewTransitionRows) this.userVTI;
-            triggerTransitionRows.finishDeserialization(activation);
-        }
-
-        DataSet<ExecRow> sourceSet = getDataSetProvider().getDataSet(this, dsp,getAllocatedRow());
-        return sourceSet;
-=======
         return getDataSetProvider().getDataSet(this, dsp,getAllocatedRow());
->>>>>>> 140fd8fc
     }
 
     @Override
