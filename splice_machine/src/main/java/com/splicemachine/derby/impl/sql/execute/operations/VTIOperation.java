--- conflicted
+++ resolved
@@ -312,12 +312,8 @@
     public DataSet<ExecRow> getDataSet(DataSetProcessor dsp) throws StandardException {
         if (!isOpen)
             throw new IllegalStateException("Operation is not open");
-<<<<<<< HEAD
+
         dsp.createOperationContext(this);
-=======
-
-        OperationContext operationContext = dsp.createOperationContext(this);
->>>>>>> 01c4a063
 
         if (this.userVTI instanceof TriggerNewTransitionRows) {
             TriggerNewTransitionRows triggerTransitionRows = (TriggerNewTransitionRows) this.userVTI;
