/*
 * Copyright (c) 2012 - 2020 Splice Machine, Inc.
 *
 * This file is part of Splice Machine.
 * Splice Machine is free software: you can redistribute it and/or modify it under the terms of the
 * GNU Affero General Public License as published by the Free Software Foundation, either
 * version 3, or (at your option) any later version.
 * Splice Machine is distributed in the hope that it will be useful, but WITHOUT ANY WARRANTY;
 * without even the implied warranty of MERCHANTABILITY or FITNESS FOR A PARTICULAR PURPOSE.
 * See the GNU Affero General Public License for more details.
 * You should have received a copy of the GNU Affero General Public License along with Splice Machine.
 * If not, see <http://www.gnu.org/licenses/>.
 */

package com.splicemachine.derby.impl.sql.execute.operations;

import com.splicemachine.client.SpliceClient;
import com.splicemachine.db.iapi.error.StandardException;
import com.splicemachine.db.iapi.services.io.FormatableBitSet;
import com.splicemachine.db.iapi.services.loader.GeneratedMethod;
import com.splicemachine.db.iapi.sql.Activation;
import com.splicemachine.db.iapi.sql.execute.ExecRow;
import com.splicemachine.db.iapi.types.DataValueDescriptor;
import com.splicemachine.db.impl.sql.execute.TriggerInfo;
import com.splicemachine.derby.iapi.sql.execute.SpliceOperation;
import com.splicemachine.derby.iapi.sql.execute.SpliceOperationContext;
import com.splicemachine.derby.impl.sql.execute.LazyDataValueFactory;
import com.splicemachine.derby.impl.sql.execute.actions.UpdateConstantOperation;
import com.splicemachine.derby.impl.sql.execute.actions.WriteCursorConstantOperation;
import com.splicemachine.derby.impl.store.access.SpliceTransactionManager;
import com.splicemachine.derby.impl.store.access.base.SpliceConglomerate;
import com.splicemachine.derby.stream.iapi.DataSet;
import com.splicemachine.derby.stream.iapi.DataSetProcessor;
import com.splicemachine.derby.stream.iapi.OperationContext;
import com.splicemachine.derby.stream.output.DataSetWriter;
import com.splicemachine.derby.stream.output.WriteReadUtils;
import com.splicemachine.pipeline.Exceptions;
import com.splicemachine.si.api.txn.TxnView;
import com.splicemachine.utils.Pair;
import com.splicemachine.utils.SpliceLogUtils;
import edu.umd.cs.findbugs.annotations.SuppressFBWarnings;
import org.apache.log4j.Logger;

import java.io.IOException;
import java.util.ArrayList;
import java.util.Iterator;
import java.util.LinkedList;
import java.util.List;

import static com.splicemachine.derby.impl.sql.execute.operations.DMLTriggerEventMapper.getAfterEvent;
import static com.splicemachine.derby.impl.sql.execute.operations.DMLTriggerEventMapper.getBeforeEvent;

/**
 * @author jessiezhang
 * @author Scott Fines
 */
public class UpdateOperation extends DMLWriteOperation{
    private static final Logger LOG=Logger.getLogger(UpdateOperation.class);
    private DataValueDescriptor[] kdvds;
    public int[] colPositionMap;
    public FormatableBitSet heapList; // 1-based
    public FormatableBitSet heapListStorage; // 1-based
    protected int[] columnOrdering;
    protected int[] format_ids;

    protected static final String NAME=UpdateOperation.class.getSimpleName().replaceAll("Operation","");

    @Override
    public String getName(){
        return NAME;
    }

    @SuppressWarnings("UnusedDeclaration")
    public UpdateOperation(){
        super();
    }

    int[] pkCols;
    FormatableBitSet pkColumns;

    public UpdateOperation(SpliceOperation source,GeneratedMethod generationClauses,
                           GeneratedMethod checkGM,Activation activation,double optimizerEstimatedRowCount,
                           double optimizerEstimatedCost,String tableVersion)
            throws StandardException, IOException{
        super(source,generationClauses,checkGM,activation,optimizerEstimatedRowCount,optimizerEstimatedCost,tableVersion);
        init();
    }

    @Override
    public void init(SpliceOperationContext context) throws StandardException, IOException{
        SpliceLogUtils.trace(LOG,"init");
        super.init(context);
        heapConglom=writeInfo.getConglomerateId();
        pkCols=writeInfo.getPkColumnMap();
        pkColumns=writeInfo.getPkColumns();
        SpliceConglomerate conglomerate=(SpliceConglomerate)((SpliceTransactionManager)activation.getTransactionController()).findConglomerate(heapConglom);
        format_ids=conglomerate.getFormat_ids();
        columnOrdering=conglomerate.getColumnOrdering();
        kdvds=new DataValueDescriptor[columnOrdering.length];
        for(int i=0;i<columnOrdering.length;++i){
            kdvds[i]=LazyDataValueFactory.getLazyNull(format_ids[columnOrdering[i]]);
        }

        WriteCursorConstantOperation constantAction=(WriteCursorConstantOperation)writeInfo.getConstantAction();

        TriggerInfo triggerInfo=constantAction.getTriggerInfo();
        if(triggerInfo!=null){
            this.triggerHandler=new TriggerHandler(
                    triggerInfo,
                    writeInfo,
                    getActivation(),
                    getBeforeEvent(getClass()),
                    getAfterEvent(getClass()),
                    getHeapList(),
                    getExecRowDefinition(),
                    getTableVersion()
            );
            this.triggerHandler.setIsSpark(isSpark);
        }
    }

    @SuppressFBWarnings(value = "EI_EXPOSE_REP",justification = "Intentional")
    public int[] getColumnPositionMap(FormatableBitSet heapList){
        if(colPositionMap==null){
                /*
			       * heapList is the position of the columns in the original row (e.g. if cols 2 and 3 are being modified,
						 * then heapList = {2,3}). We have to take that position and convert it into the actual positions
						 * in nextRow.
						 *
						 * nextRow looks like {old,old,...,old,new,new,...,new,rowLocation}, so suppose that we have
						 * heapList = {2,3}. Then nextRow = {old2,old3,new2,new3,rowLocation}. Which makes our colPositionMap
						 * look like
						 *
						 * colPositionMap[2] = 2;
						 * colPositionMap[3] = 3;
						 *
						 * But if heapList = {2}, then nextRow looks like {old2,new2,rowLocation}, which makes our colPositionMap
						 * look like
						 *
						 * colPositionMap[2] = 1
						 *
						 * in general, then
						 *
						 * colPositionMap[i= heapList.anySetBit()] = nextRow[heapList.numSetBits()]
						 * colPositionMap[heapList.anySetBit(i)] = nextRow[heapList.numSetBits()+1]
						 * ...
						 *
						 * and so forth
						 */
            colPositionMap=new int[heapList.size()];

            for(int i=heapList.anySetBit(), pos=heapList.getNumBitsSet();i!=-1;i=heapList.anySetBit(i),pos++){
                colPositionMap[i]=pos;
            }
        }
        return colPositionMap;
    }

    public FormatableBitSet getHeapList() throws StandardException{
        if(heapList==null){
            heapList=((UpdateConstantOperation)writeInfo.getConstantAction()).getBaseRowReadList();
            if(heapList==null){
                ExecRow row=((UpdateConstantOperation)writeInfo.getConstantAction()).getEmptyHeapRow(activation.getLanguageConnectionContext());
                int length=row.getRowArray().length;
                heapList=new FormatableBitSet(length+1);

                for(int i=1;i<length+1;++i){
                    heapList.set(i);
                }
            }
        }
        return heapList;
    }

    private FormatableBitSet getHeapListStorage() throws StandardException{
        // Creates the equivalent of heapList (which is based on ordinal column positions)
        // but where the bits represent storage positions of columns being updated.
        if (heapListStorage==null) {
            FormatableBitSet heapList = getHeapList();
            int[] storagePositionIds = ((UpdateConstantOperation)writeInfo.getConstantAction()).getStoragePositionIds();
            heapListStorage = new FormatableBitSet(heapList.getLength());
            for(int i=heapList.anySetBit();i>=0;i=heapList.anySetBit(i)) {
                int storagePos = storagePositionIds[i-1]+1;
                heapListStorage.grow(storagePos+1);
                heapListStorage.set(storagePos);
            }
        }
        return heapListStorage;
    }

    @Override
    public String toString(){
        return "Update{destTable="+heapConglom+",source="+source+"}";
    }

    @SuppressWarnings({ "unchecked" })
    @Override
    public DataSet<ExecRow> getDataSet(DataSetProcessor dsp) throws StandardException{
        if (!isOpen)
            throw new IllegalStateException("Operation is not open");


        Pair<DataSet, int[]> pair = getBatchedDataset(dsp);
        DataSet set = pair.getFirst();
        int[] expectedUpdateCounts = pair.getSecond();
        OperationContext operationContext=dsp.createOperationContext(this);
<<<<<<< HEAD
        TxnView txn=getTransactionForWrite(dsp);
=======
        operationContext.pushScope();
        if (dsp.isSparkExplain()) {
            dsp.prependSpliceExplainString(this.explainPlan);
            return set;
        }
        TxnView txn=getCurrentTransaction();
>>>>>>> 76f79ae8
        ExecRow execRow=getExecRowDefinition();
        int[] execRowTypeFormatIds=WriteReadUtils.getExecRowTypeFormatIds(execRow);
        try{
            // initTriggerRowHolders can't be called in the TriggerHandler constructor
            // because it has to be called after getCurrentTransaction() elevates the
            // transaction to writable.
            if (triggerHandler != null)
                triggerHandler.initTriggerRowHolders(isOlapServer(), txn, SpliceClient.token, 0);

            DataSetWriter writer=set.updateData(operationContext)
                    .execRowTypeFormatIds(execRowTypeFormatIds)
                    .pkCols(pkCols==null?new int[0]:pkCols)
                    .pkColumns(pkColumns)
                    .formatIds(format_ids)
                    .columnOrdering(columnOrdering==null?new int[0]:columnOrdering)
                    .heapList(getHeapListStorage())
                    .tableVersion(tableVersion)
                    .updateCounts(expectedUpdateCounts)
                    .destConglomerate(heapConglom)
                    .tempConglomerateID(getTriggerConglomID())
                    .operationContext(operationContext)
                    .txn(txn)
                    .execRowDefinition(execRow)
                    .build();
            return writer.write();
        }
        catch (Exception e) {
            exceptionHit = true;
            throw Exceptions.parseException(e);
        }
        finally{
            finalizeNestedTransaction();
            operationContext.popScope();
        }
    }
}<|MERGE_RESOLUTION|>--- conflicted
+++ resolved
@@ -204,16 +204,12 @@
         DataSet set = pair.getFirst();
         int[] expectedUpdateCounts = pair.getSecond();
         OperationContext operationContext=dsp.createOperationContext(this);
-<<<<<<< HEAD
-        TxnView txn=getTransactionForWrite(dsp);
-=======
         operationContext.pushScope();
         if (dsp.isSparkExplain()) {
             dsp.prependSpliceExplainString(this.explainPlan);
             return set;
         }
-        TxnView txn=getCurrentTransaction();
->>>>>>> 76f79ae8
+        TxnView txn=getTransactionForWrite(dsp);
         ExecRow execRow=getExecRowDefinition();
         int[] execRowTypeFormatIds=WriteReadUtils.getExecRowTypeFormatIds(execRow);
         try{
