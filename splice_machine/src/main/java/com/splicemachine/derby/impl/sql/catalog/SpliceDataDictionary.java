--- conflicted
+++ resolved
@@ -389,20 +389,9 @@
             sysIBMADMSchemaDesc=addSystemSchema(SchemaDescriptor.IBM_SYSTEM_ADM_SCHEMA_NAME, SchemaDescriptor.SYSIBMADM_SCHEMA_UUID, tc);
         }
 
-<<<<<<< HEAD
-        createOneSystemView(tc, SYSMONGETCONNECTION_CATALOG_NUM, "SNAPAPPL", 0, sysIBMADMSchemaDesc, SYSMONGETCONNECTIONViewInfoProvider.SNAPAPPL_VIEW_SQL);
-
-        createOneSystemView(tc, SYSMONGETCONNECTION_CATALOG_NUM, "SNAPAPPL_INFO", 1, sysIBMADMSchemaDesc, SYSMONGETCONNECTIONViewInfoProvider.SNAPAPPL_INFO_VIEW_SQL);
-
-        createOneSystemView(tc, SYSMONGETCONNECTION_CATALOG_NUM, "APPLICATIONS", 2, sysIBMADMSchemaDesc, SYSMONGETCONNECTIONViewInfoProvider.APPLICATIONS_VIEW_SQL);
-=======
-        TabInfoImpl connectionTableInfo=getIBMADMConnectionTable();
-        addTableIfAbsent(tc,sysIBMADMSchemaDesc,connectionTableInfo,null, null);
-
         createOrUpdateSystemView(tc, "SYSIBMADM", "SNAPAPPL");
         createOrUpdateSystemView(tc, "SYSIBMADM", "SNAPAPPL_INFO");
         createOrUpdateSystemView(tc, "SYSIBMADM", "APPLICATIONS");
->>>>>>> fa6e4f6b
 
         SpliceLogUtils.info(LOG, "Tables and views in SYSIBMADM are created!");
     }
