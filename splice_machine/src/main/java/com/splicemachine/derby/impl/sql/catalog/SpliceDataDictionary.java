--- conflicted
+++ resolved
@@ -1601,26 +1601,25 @@
         SpliceLogUtils.info(LOG, "System View SYSALIASTOTABLEVIEW created in SYSVW!");
     }
 
-<<<<<<< HEAD
     public void setJavaClassNameColumnInSysAliases(TransactionController tc) throws StandardException {
-        TabInfoImpl ti=getNonCoreTI(SYSALIASES_CATALOG_NUM);
+        TabInfoImpl ti = getNonCoreTI(SYSALIASES_CATALOG_NUM);
         faultInTabInfo(ti);
 
-        FormatableBitSet columnToReadSet=new FormatableBitSet(SYSALIASESRowFactory.SYSALIASES_COLUMN_COUNT);
-        FormatableBitSet columnToUpdateSet=new FormatableBitSet(SYSALIASESRowFactory.SYSALIASES_COLUMN_COUNT);
-        for(int i=0;i<SYSALIASESRowFactory.SYSALIASES_COLUMN_COUNT;i++){
+        FormatableBitSet columnToReadSet = new FormatableBitSet(SYSALIASESRowFactory.SYSALIASES_COLUMN_COUNT);
+        FormatableBitSet columnToUpdateSet = new FormatableBitSet(SYSALIASESRowFactory.SYSALIASES_COLUMN_COUNT);
+        for (int i = 0; i < SYSALIASESRowFactory.SYSALIASES_COLUMN_COUNT; i++) {
             // we do not want to read the saved serialized plan
-            if (i+1 == SYSALIASESRowFactory.SYSALIASES_JAVACLASSNAME) {
+            if (i + 1 == SYSALIASESRowFactory.SYSALIASES_JAVACLASSNAME) {
                 columnToReadSet.set(i);
             }
             columnToUpdateSet.set(i);
         }
         /* Set up a couple of row templates for fetching CHARS */
         DataValueDescriptor[] rowTemplate = new DataValueDescriptor[SYSALIASESRowFactory.SYSALIASES_COLUMN_COUNT];
-        DataValueDescriptor[] replaceRow= new DataValueDescriptor[SYSALIASESRowFactory.SYSALIASES_COLUMN_COUNT];
+        DataValueDescriptor[] replaceRow = new DataValueDescriptor[SYSALIASESRowFactory.SYSALIASES_COLUMN_COUNT];
 
         /* Scan the entire heap */
-        ScanController sc=
+        ScanController sc =
                 tc.openScan(
                         ti.getHeapConglomerate(),
                         false,
@@ -1634,21 +1633,21 @@
                         null,
                         ScanController.NA);
 
-        while(sc.fetchNext(rowTemplate)){
+        while (sc.fetchNext(rowTemplate)) {
             /* If JAVACLASSNAME was set to null, rewrite it to "NULL" string literal instead. */
-            for (int i=0; i<rowTemplate.length; i++) {
-                if (i+1 == SYSALIASESRowFactory.SYSALIASES_JAVACLASSNAME)
-                    if(replaceRow[i] == null) {
+            for (int i = 0; i < rowTemplate.length; i++) {
+                if (i + 1 == SYSALIASESRowFactory.SYSALIASES_JAVACLASSNAME)
+                    if (replaceRow[i] == null) {
                         replaceRow[i] = new SQLLongvarchar("NULL");
                     }
             }
-            sc.replace(replaceRow,columnToUpdateSet);
+            sc.replace(replaceRow, columnToUpdateSet);
         }
         sc.close();
-=======
+    }
+
     @Override
     public boolean useTxnAwareCache() {
         return !SpliceClient.isRegionServer;
->>>>>>> e9328064
     }
 }