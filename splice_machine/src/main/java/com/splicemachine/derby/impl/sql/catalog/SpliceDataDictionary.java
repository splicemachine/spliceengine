/*
 * Copyright (c) 2012 - 2020 Splice Machine, Inc.
 *
 * This file is part of Splice Machine.
 * Splice Machine is free software: you can redistribute it and/or modify it under the terms of the
 * GNU Affero General Public License as published by the Free Software Foundation, either
 * version 3, or (at your option) any later version.
 * Splice Machine is distributed in the hope that it will be useful, but WITHOUT ANY WARRANTY;
 * without even the implied warranty of MERCHANTABILITY or FITNESS FOR A PARTICULAR PURPOSE.
 * See the GNU Affero General Public License for more details.
 * You should have received a copy of the GNU Affero General Public License along with Splice Machine.
 * If not, see <http://www.gnu.org/licenses/>.
 */

package com.splicemachine.derby.impl.sql.catalog;

import com.clearspring.analytics.util.Lists;
import com.googlecode.concurrentlinkedhashmap.ConcurrentLinkedHashMap;
import com.splicemachine.EngineDriver;
import com.splicemachine.access.api.DatabaseVersion;
import com.splicemachine.access.api.PartitionAdmin;
import com.splicemachine.access.api.PartitionFactory;
import com.splicemachine.access.api.SConfiguration;
import com.splicemachine.access.configuration.HBaseConfiguration;
import com.splicemachine.access.configuration.SQLConfiguration;
import com.splicemachine.client.SpliceClient;
import com.splicemachine.db.catalog.AliasInfo;
import com.splicemachine.db.catalog.UUID;
import com.splicemachine.db.catalog.types.SynonymAliasInfo;
import com.splicemachine.db.iapi.error.StandardException;
import com.splicemachine.db.iapi.reference.SQLState;
import com.splicemachine.db.iapi.services.context.ContextService;
import com.splicemachine.db.iapi.services.io.FormatableBitSet;
import com.splicemachine.db.iapi.services.monitor.Monitor;
import com.splicemachine.db.iapi.services.sanity.SanityManager;
import com.splicemachine.db.iapi.sql.conn.LanguageConnectionContext;
import com.splicemachine.db.iapi.sql.dictionary.*;
import com.splicemachine.db.iapi.sql.execute.ExecRow;
import com.splicemachine.db.iapi.sql.execute.ExecutionContext;
import com.splicemachine.db.iapi.sql.execute.ScanQualifier;
<<<<<<< HEAD
import com.splicemachine.db.iapi.stats.ItemStatistics;
=======
>>>>>>> f73513f9
import com.splicemachine.db.iapi.store.access.*;
import com.splicemachine.db.iapi.store.access.conglomerate.Conglomerate;
import com.splicemachine.db.iapi.store.access.conglomerate.TransactionManager;
import com.splicemachine.db.iapi.types.*;
import com.splicemachine.db.impl.services.uuid.BasicUUID;
import com.splicemachine.db.impl.sql.catalog.*;
import com.splicemachine.db.impl.sql.execute.IndexColumnOrder;
import com.splicemachine.derby.ddl.DDLDriver;
import com.splicemachine.derby.ddl.DDLWatcher;
import com.splicemachine.derby.impl.sql.catalog.upgrade.SpliceCatalogUpgradeScripts;
import com.splicemachine.derby.impl.sql.depend.SpliceDependencyManager;
import com.splicemachine.derby.impl.sql.execute.sequence.SequenceKey;
import com.splicemachine.derby.impl.sql.execute.sequence.SpliceSequence;
import com.splicemachine.derby.impl.store.access.*;
import com.splicemachine.derby.impl.store.access.hbase.HBaseController;
import com.splicemachine.derby.lifecycle.EngineLifecycleService;
import com.splicemachine.management.Manager;
import com.splicemachine.pipeline.Exceptions;
import com.splicemachine.primitives.Bytes;
import com.splicemachine.si.api.data.TxnOperationFactory;
import com.splicemachine.si.constants.SIConstants;
import com.splicemachine.si.impl.driver.SIDriver;
import com.splicemachine.storage.*;
import com.splicemachine.tools.version.ManifestReader;
import com.splicemachine.utils.SpliceLogUtils;
import edu.umd.cs.findbugs.annotations.SuppressFBWarnings;
import org.apache.commons.lang.ArrayUtils;
import org.apache.log4j.Logger;

import java.io.IOException;
import java.sql.Types;
import java.util.*;
import java.util.function.Function;
import java.util.stream.Collectors;

/**
 * @author Scott Fines
 *         Created on: 2/28/13
 */
public class SpliceDataDictionary extends DataDictionaryImpl{

    protected static final Logger LOG=Logger.getLogger(SpliceDataDictionary.class);
    private volatile TabInfoImpl pkTable=null;
    private volatile TabInfoImpl backupTable=null;
    private volatile TabInfoImpl backupItemsTable=null;
    private volatile TabInfoImpl tableStatsTable=null;
    private volatile TabInfoImpl columnStatsTable=null;
    private volatile TabInfoImpl physicalStatsTable=null;
    private volatile TabInfoImpl sourceCodeTable=null;
    private volatile TabInfoImpl snapshotTable = null;
    private volatile TabInfoImpl tokenTable = null;
    private volatile TabInfoImpl replicationTable = null;
    private volatile TabInfoImpl naturalNumbersTable = null;
    private volatile TabInfoImpl ibmConnectionTable = null;
    private volatile TabInfoImpl databaseTable = null;
    private Splice_DD_Version spliceSoftwareVersion;
    protected boolean metadataAccessRestrictionEnabled;

    public static final String SPLICE_DATA_DICTIONARY_VERSION="SpliceDataDictionaryVersion";
    private ConcurrentLinkedHashMap<String, byte[]> sequenceRowLocationBytesMap=null;
    private ConcurrentLinkedHashMap<String, SequenceDescriptor[]> sequenceDescriptorMap=null;

    public static final SystemViewDefinitions viewDefinitions = new SystemViewDefinitions();

    @Override
    public SystemProcedureGenerator getSystemProcedures(){
        return new SpliceSystemProcedures(this);
    }


    @Override
    protected void addSubKeyConstraint(KeyConstraintDescriptor descriptor,
                                       TransactionController tc) throws StandardException{
        ExecRow row;
        TabInfoImpl ti;

        /*
         * Foreign keys get a row in SYSFOREIGNKEYS, and all others get a row in SYSKEYS.
         */
        if(descriptor.getConstraintType()==DataDictionary.FOREIGNKEY_CONSTRAINT){
            if(SanityManager.DEBUG){
                if(!(descriptor instanceof ForeignKeyConstraintDescriptor)){
                    SanityManager.THROWASSERT("descriptor not an fk descriptor, is "+descriptor.getClass().getName());
                }
            }
            @SuppressWarnings("ConstantConditions")
            ForeignKeyConstraintDescriptor fkDescriptor=(ForeignKeyConstraintDescriptor)descriptor;

            ti=getNonCoreTI(SYSFOREIGNKEYS_CATALOG_NUM);
            SYSFOREIGNKEYSRowFactory fkkeysRF=(SYSFOREIGNKEYSRowFactory)ti.getCatalogRowFactory();

            row=fkkeysRF.makeRow(fkDescriptor,null);

        }else if(descriptor.getConstraintType()==DataDictionary.PRIMARYKEY_CONSTRAINT){
            ti=getNonCoreTI(SYSPRIMARYKEYS_CATALOG_NUM);
            SYSPRIMARYKEYSRowFactory pkRF=(SYSPRIMARYKEYSRowFactory)ti.getCatalogRowFactory();

            row=pkRF.makeRow(descriptor,null);
        }else{
            ti=getNonCoreTI(SYSKEYS_CATALOG_NUM);
            SYSKEYSRowFactory keysRF=(SYSKEYSRowFactory)ti.getCatalogRowFactory();

            // build the row to be stuffed into SYSKEYS
            row=keysRF.makeRow(descriptor,null);
        }

        // insert row into catalog and all its indices
        int insertRetCode = ti.insertRow(row,tc);
        if(insertRetCode != TabInfoImpl.ROWNOTDUPLICATE) {
            throw duplicateDescriptorException(descriptor, null);
        }
    }

    public void createTokenTable(TransactionController tc) throws StandardException {
        SchemaDescriptor systemSchema=getSystemSchemaDescriptor();
        TabInfoImpl tokenTableInfo=getTokenTable();
        addTableIfAbsent(tc,systemSchema,tokenTableInfo,null, null);
    }

    private TabInfoImpl getTokenTable() throws StandardException{
        if(tokenTable==null){
            tokenTable=new TabInfoImpl(new SYSTOKENSRowFactory(uuidFactory,exFactory,dvf, this));
        }
        initSystemIndexVariables(tokenTable);
        return tokenTable;
    }

    public void createSnapshotTable(TransactionController tc) throws StandardException {
        SchemaDescriptor systemSchema=getSystemSchemaDescriptor();
        TabInfoImpl snapshotTableInfo=getSnapshotTable();
        addTableIfAbsent(tc,systemSchema,snapshotTableInfo,null, null);
    }

    private TabInfoImpl getSnapshotTable() throws StandardException{
        if(snapshotTable==null){
            snapshotTable=new TabInfoImpl(new SYSSNAPSHOTSRowFactory(uuidFactory,exFactory,dvf, this));
        }
        initSystemIndexVariables(snapshotTable);
        return snapshotTable;
    }

    public void createStatisticsTables(TransactionController tc) throws StandardException{
        SchemaDescriptor systemSchema=getSystemSchemaDescriptor();

        //sys_table_statistics
        TabInfoImpl tableStatsInfo=getTableStatisticsTable();
        ColumnOrdering[] tableStatsOrder= {
                new IndexColumnOrder(0),
                new IndexColumnOrder(1)
        };
        addTableIfAbsent(tc,systemSchema,tableStatsInfo,tableStatsOrder, null);

        createSysTableStatsView(tc);

        //sys_column_statistics
        ColumnOrdering[] columnPkOrder= {
                new IndexColumnOrder(0),
                new IndexColumnOrder(1),
                new IndexColumnOrder(2)
        };
        TabInfoImpl columnStatsInfo=getColumnStatisticsTable();
        addTableIfAbsent(tc,systemSchema,columnStatsInfo,columnPkOrder, null);

        createSysColumnStatsView(tc);

        //sys_physical_statistics
        ColumnOrdering[] physicalPkOrder= {
                new IndexColumnOrder(0)
        };
        TabInfoImpl physicalStatsInfo=getPhysicalStatisticsTable();
        addTableIfAbsent(tc,systemSchema,physicalStatsInfo,physicalPkOrder, null);
    }

    private void createOneSystemView(TransactionController tc,
                                     int catalogNum,
                                     String viewName,
                                     int viewIndex,
                                     SchemaDescriptor sd,
                                     String viewDef) throws StandardException {

        TableDescriptor td = getTableDescriptor(viewName, sd, tc);
        if (td != null) {
            SpliceLogUtils.info(LOG, "View: " + viewName + " in " + sd.getSchemaName() + " already exists!");
            return;
        }

        DataDescriptorGenerator ddg=getDataDescriptorGenerator();
        TableDescriptor view=ddg.newTableDescriptor(viewName,
                sd,TableDescriptor.VIEW_TYPE,TableDescriptor.ROW_LOCK_GRANULARITY,-1,null,null,null,null,null,null,false,false,null);
        addDescriptor(view,sd,DataDictionary.SYSTABLES_CATALOG_NUM,false,tc,false);
        UUID viewId=view.getUUID();
        TabInfoImpl ti;


        ColumnDescriptor[] tableViewCds=null;
        ViewInfoProvider crf = null;
        if (catalogNum < NUM_CORE) {
            ti = coreInfo[catalogNum];
            crf=ti.getCatalogRowFactory();
        } else if(catalogNum < NUM_NONCORE) {
            ti = getNonCoreTI(catalogNum);
            crf=ti.getCatalogRowFactory();
        } else {
            crf = getTransientViewColumns(catalogNum);
        }
        tableViewCds = crf.getViewColumns(view, viewId).get(viewIndex);
        addDescriptorArray(tableViewCds,view,DataDictionary.SYSCOLUMNS_CATALOG_NUM,false,tc);

        ColumnDescriptorList viewDl=view.getColumnDescriptorList();
        Collections.addAll(viewDl,tableViewCds);

        ViewDescriptor vd=ddg.newViewDescriptor(viewId,viewName, viewDef,0,sd.getUUID());
        addDescriptor(vd,sd,DataDictionary.SYSVIEWS_CATALOG_NUM,true,tc,false);

        SpliceLogUtils.info(LOG, "View: " + viewName + " in " + sd.getSchemaName() + " is created!");
    }

    String getSchemaViewSQL() {
        SConfiguration configuration=SIDriver.driver().getConfiguration();
        String metadataRestrictionEnabled = configuration.getMetadataRestrictionEnabled();
        String schemaViewSQL;
        if (metadataRestrictionEnabled.equals(SQLConfiguration.METADATA_RESTRICTION_NATIVE)) {
            schemaViewSQL = SYSSCHEMASRowFactory.SYSSCHEMASVIEW_VIEW_SQL;
        } else if (metadataRestrictionEnabled.equals(SQLConfiguration.METADATA_RESTRICTION_RANGER)) {
            schemaViewSQL = SYSSCHEMASRowFactory.SYSSCHEMASVIEW_VIEW_RANGER;
        } else {
            schemaViewSQL = SYSSCHEMASRowFactory.SYSSCHEMASVIEW_VIEW_SQL1;
        }
        return schemaViewSQL;
    }

    public void createSystemViews(TransactionController tc) throws StandardException {
        tc.elevate("dictionary");
        //Add the SYSVW schema if it does not exists
        if (getSchemaDescriptor(spliceDbDesc.getUUID(), SchemaDescriptor.STD_SYSTEM_VIEW_SCHEMA_NAME, tc, false) == null) {
            sysViewSchemaDesc = addSystemSchema(SchemaDescriptor.STD_SYSTEM_VIEW_SCHEMA_NAME, SchemaDescriptor.SYSVW_SCHEMA_UUID, spliceDbDesc, tc);
        }

        createOrUpdateSystemView(tc, "SYSVW", "SYSSEQUENCESVIEW");
        createOrUpdateSystemView(tc, "SYSVW", "SYSALLROLES");
        createOrUpdateSystemView(tc, "SYSVW", "SYSSCHEMASVIEW");
        createOrUpdateSystemView(tc, "SYSVW", "SYSCONGLOMERATEINSCHEMAS");
        createOrUpdateSystemView(tc, "SYSVW", "SYSTABLESVIEW");
        createOrUpdateSystemView(tc, "SYSVW", "SYSCOLUMNSVIEW");
        createOrUpdateSystemView(tc, "SYSVW", "SYSDATABASESVIEW");

        SpliceLogUtils.info(LOG, "Views in SYSVW created!");
    }

    public void createIndexColumnUseViewInSysCat(TransactionController tc) throws StandardException {
        String viewName = "INDEXCOLUSE";
        createOrUpdateSystemView(tc, "SYSCAT", viewName);

        // create an synonym SYSIBM.SYSINDEXCOLUSE for SYSCAT.INDEXCOLUSE
        String synonymName = "SYSINDEXCOLUSE";
        TableDescriptor synonymTD = getTableDescriptor(synonymName, sysIBMSchemaDesc, tc);
        if (synonymTD == null)
        {
            // To prevent any possible deadlocks with SYSTABLES, we insert a row into
            // SYSTABLES also for synonyms. This also ensures tables/views/synonyms share
            // same namespace
            DataDescriptorGenerator ddg = getDataDescriptorGenerator();
            TableDescriptor td = ddg.newTableDescriptor(synonymName, sysIBMSchemaDesc, TableDescriptor.SYNONYM_TYPE,
                    TableDescriptor.DEFAULT_LOCK_GRANULARITY,-1,
                    null,null,null,null,null,null,false,false,null);
            addDescriptor(td, sysIBMSchemaDesc, DataDictionary.SYSTABLES_CATALOG_NUM, false, tc, false);

            // Create a new alias descriptor with a UUID filled in.
            UUID synonymID = getUUIDFactory().createUUID();
            AliasDescriptor ads = new AliasDescriptor(this, synonymID,
                    synonymName,
                    sysIBMSchemaDesc.getUUID(),
                    null,
                    AliasInfo.ALIAS_TYPE_SYNONYM_AS_CHAR,
                    AliasInfo.ALIAS_NAME_SPACE_SYNONYM_AS_CHAR,
                    true,
                    new SynonymAliasInfo(sysCatSchemaDesc.getSchemaName(), viewName),
                    null, tc);
            addDescriptor(ads, null, DataDictionary.SYSALIASES_CATALOG_NUM,
                    false, tc, false);

            SpliceLogUtils.info(LOG, "SYSIBM." + synonymName + " is created as an alias of SYSCAT." + viewName + "!");
        }
    }

    private TabInfoImpl getNaturalNumbersTable() throws StandardException{
        if(naturalNumbersTable==null){
            naturalNumbersTable=new TabInfoImpl(new SYSNATURALNUMBERSRowFactory(uuidFactory,exFactory,dvf, this));
        }
        initSystemIndexVariables(naturalNumbersTable);
        return naturalNumbersTable;
    }

    /**
     * Populate SYSNATURALNUMBERS table with 1-2048.
     *
     * @throws StandardException Standard Derby error policy
     */
    private void populateSYSNATURALNUMBERS(TransactionController tc) throws StandardException{
        SYSNATURALNUMBERSRowFactory.populateSYSNATURALNUMBERS(getNonCoreTI(SYSNATURALNUMBERS_CATALOG_NUM), tc);
    }

    public void createNaturalNumbersTable(TransactionController tc) throws StandardException {
        SchemaDescriptor systemSchema=getSystemSchemaDescriptor();

        TabInfoImpl table=getNaturalNumbersTable();
        String catalogVersion = DataDictionary.catalogVersions.get(SYSNATURALNUMBERS_CATALOG_NUM);
        addTableIfAbsent(tc,systemSchema,table,null, catalogVersion);

        populateSYSNATURALNUMBERS(tc);
    }

    public void updateNaturalNumbersTable(TransactionController tc) throws StandardException {
        SchemaDescriptor sd = getSystemSchemaDescriptor();
        tc.elevate("dictionary");

        TableDescriptor td = getTableDescriptor("SYSNATURALNUMBERS", sd, tc);
        if (td == null) {
            createNaturalNumbersTable(tc);
        }
    }

    private TabInfoImpl getDatabaseTable() throws StandardException {
        if (databaseTable == null) {
            databaseTable = new TabInfoImpl(new SYSDATABASESRowFactory(uuidFactory, exFactory, dvf, this));
        }
        initSystemIndexVariables(databaseTable);
        return databaseTable;
    }

    public void createSysDatabasesTableAndAddDatabaseIdColumnsToSysTables(TransactionController tc, Properties params) throws StandardException {
        tc.elevate("dictionary");

        DataDescriptorGenerator ddg = getDataDescriptorGenerator();

        // Create SYS.SYSDATABASES
        if(getTableDescriptor(SYSDATABASESRowFactory.TABLENAME_STRING, systemSchemaDesc,tc) == null) { // XXX This will not work because the index is not reset yet
            ExecutionContext ec = (ExecutionContext) ContextService.getContext(ExecutionContext.CONTEXT_ID);
            new CoreCreation(SYSDATABASES_CATALOG_NUM, tc, ec).run();
            if (coreInfo[SYSDATABASES_CATALOG_NUM].getNumberOfIndexes() > 0) {
                TabInfoImpl ti = coreInfo[SYSDATABASES_CATALOG_NUM];
                bootStrapSystemIndexes(systemSchemaDesc, tc, ddg, ti);
            }

            TabInfoImpl ti = coreInfo[SYSDATABASES_CATALOG_NUM];
            addSystemTableToDictionary(ti, systemSchemaDesc, tc, ddg);

            params.put(CFG_SYSDATABASES_ID, Long.toString(coreInfo[SYSDATABASES_CORE_NUM].getHeapConglomerate()));
            params.put(CFG_SYSDATABASES_INDEX1_ID,
                    Long.toString(
                            coreInfo[SYSDATABASES_CORE_NUM].getIndexConglomerate(
                                    SYSDATABASESRowFactory.SYSDATABASES_INDEX1_ID)));
            params.put(CFG_SYSDATABASES_INDEX2_ID,
                    Long.toString(
                            coreInfo[SYSDATABASES_CORE_NUM].getIndexConglomerate(
                                    SYSDATABASESRowFactory.SYSDATABASES_INDEX2_ID)));
        }

        // Add first row sysdatabases
        UUID databaseID = (UUID) tc.getProperty(DataDictionary.DATABASE_ID);
        String owner = sysIBMSchemaDesc.getAuthorizationId();
        spliceDbDesc = new DatabaseDescriptor(this, DatabaseDescriptor.STD_DB_NAME, owner, databaseID);
        addDescriptor(spliceDbDesc, null, SYSDATABASES_CATALOG_NUM, false, tc, false);

        // Add new databaseid columns to relevant system tables
        ExecRow templateRow = getExecutionFactory().getValueRow(SYSSCHEMASRowFactory.SYSSCHEMAS_COLUMN_COUNT);
        templateRow.setColumn(4, new SQLChar(databaseID.toString()));
        upgradeAddIndexedColumnToSystemTable(
                tc, SYSSCHEMAS_CATALOG_NUM,
                new int[]{4},
                templateRow,
                new int[]{SYSSCHEMASRowFactory.SYSSCHEMAS_INDEX1_ID});

        params.put(CFG_SYSSCHEMAS_INDEX1_ID,
                Long.toString(
                        coreInfo[SYSSCHEMAS_CORE_NUM].getIndexConglomerate(
                                SYSSCHEMASRowFactory.SYSSCHEMAS_INDEX1_ID)));

        templateRow = getExecutionFactory().getValueRow(SYSROLESRowFactory.SYSROLES_COLUMN_COUNT);
        templateRow.setColumn(8, new SQLChar(databaseID.toString()));
        upgradeAddIndexedColumnToSystemTable(
                tc, SYSROLES_CATALOG_NUM,
                new int[]{8},
                templateRow,
                new int[]{
                        SYSROLESRowFactory.SYSROLES_INDEX_ID_EE_OR_IDX,
                        SYSROLESRowFactory.SYSROLES_INDEX_ID_DEF_IDX,
                        SYSROLESRowFactory.SYSROLES_INDEX_EE_DEFAULT_IDX,
                });

        templateRow = getExecutionFactory().getValueRow(SYSROLESRowFactory.SYSROLES_COLUMN_COUNT);
        templateRow.setColumn(5, new SQLChar(databaseID.toString()));
        upgradeAddIndexedColumnToSystemTable(tc, SYSUSERS_CATALOG_NUM,
                new int[]{5},
                templateRow,
                new int[]{0});
    }

    public void moveSysStatsViewsToSysVWSchema(TransactionController tc) throws StandardException {
        //drop table descriptor corresponding to the tablestats view
        SchemaDescriptor sd=getSystemSchemaDescriptor();
        tc.elevate("dictionary");

        TableDescriptor td = getTableDescriptor("SYSTABLESTATISTICS", sd, tc);
        if (td != null) {
            ViewDescriptor vd = getViewDescriptor(td);

            // drop the view deifnition
            dropAllColumnDescriptors(td.getUUID(), tc);
            dropViewDescriptor(vd, tc);
            dropTableDescriptor(td, sd, tc);
        }
        // create tablestats view in sysvw schema
        SchemaDescriptor sysVWSchema=sysViewSchemaDesc;
        createOrUpdateSystemView(tc, "SYSVW", "SYSTABLESTATISTICS");


        // drop table descriptor corresponding to the columnstats view
        td = getTableDescriptor("SYSCOLUMNSTATISTICS", sd, tc);
        if (td != null) {
            ViewDescriptor vd = getViewDescriptor(td);

            // drop the view deifnition
            dropAllColumnDescriptors(td.getUUID(), tc);
            dropViewDescriptor(vd, tc);
            dropTableDescriptor(td, sd, tc);
        }
        // create columnstats view in sysvw schema
        createOrUpdateSystemView(tc, "SYSVW", "SYSCOLUMNSTATISTICS");

        SpliceLogUtils.info(LOG, "move stats views to the sysvw schema");
    }

    public void createSourceCodeTable(TransactionController tc) throws StandardException{
        SchemaDescriptor systemSchema=getSystemSchemaDescriptor();

        TabInfoImpl tableStatsInfo=getSourceCodeTable();
        addTableIfAbsent(tc,systemSchema,tableStatsInfo,null, null);
    }

    private TabInfoImpl getBackupTable() throws StandardException{
        if(backupTable==null){
            backupTable=new TabInfoImpl(new SYSBACKUPRowFactory(uuidFactory,exFactory,dvf,this));
        }
        initSystemIndexVariables(backupTable);
        return backupTable;
    }

    private TabInfoImpl getBackupItemsTable() throws StandardException{
        if(backupItemsTable==null){
            backupItemsTable=new TabInfoImpl(new SYSBACKUPITEMSRowFactory(uuidFactory,exFactory,dvf,this));
        }
        initSystemIndexVariables(backupItemsTable);
        return backupItemsTable;
    }

    public void createLassenTables(TransactionController tc) throws StandardException{
        SchemaDescriptor systemSchemaDescriptor=getSystemSchemaDescriptor();

        // Create BACKUP table
        TabInfoImpl backupTabInfo=getBackupTable();
        if(getTableDescriptor(backupTabInfo.getTableName(),systemSchemaDescriptor,tc)==null){
            if(LOG.isTraceEnabled()){
                LOG.trace(String.format("Creating system table %s.%s",
                        systemSchemaDescriptor.getSchemaName(),backupTabInfo.getTableName()));
            }
            makeCatalog(backupTabInfo,systemSchemaDescriptor,tc,null);
        }else{
            if(LOG.isTraceEnabled()){
                LOG.trace(String.format("Skipping table creation since system table %s.%s already exists.",
                        systemSchemaDescriptor.getSchemaName(),backupTabInfo.getTableName()));
            }
        }

        // Create BACKUPITEMS
        TabInfoImpl backupItemsTabInfo=getBackupItemsTable();
        if(getTableDescriptor(backupItemsTabInfo.getTableName(),systemSchemaDescriptor,tc)==null){
            if(LOG.isTraceEnabled()){
                LOG.trace(String.format("Creating system table %s.%s",systemSchemaDescriptor.getSchemaName(),
                        backupItemsTabInfo.getTableName()));
            }
            makeCatalog(backupItemsTabInfo,systemSchemaDescriptor,tc,null);
        }else{
            if(LOG.isTraceEnabled()){
                LOG.trace(String.format("Skipping table creation since system table %s.%s already exists.",
                        systemSchemaDescriptor.getSchemaName(),backupItemsTabInfo.getTableName()));
            }
        }
    }

    public void createReplicationTables(TransactionController tc) throws StandardException {
        SchemaDescriptor systemSchema=getSystemSchemaDescriptor();
        TabInfoImpl replicationTableInfo=getReplicationTable();
        addTableIfAbsent(tc,systemSchema,replicationTableInfo,null, null);
    }

    private TabInfoImpl getReplicationTable() throws StandardException{
        if(replicationTable==null){
            replicationTable=new TabInfoImpl(new SYSREPLICATIONRowFactory(uuidFactory,exFactory,dvf,this));
        }
        initSystemIndexVariables(replicationTable);
        return replicationTable;
    }

    @Override
    protected void createDictionaryTables(Properties params,
                                          TransactionController tc,
                                          DataDescriptorGenerator ddg) throws StandardException{
        //create the base dictionary tables
        super.createDictionaryTables(params,tc,ddg);

        createLassenTables(tc);

        //create the Statistics tables
        createStatisticsTables(tc);

        createSourceCodeTable(tc);

        // TODO - this needs to be included into an upgrade script (JY)
        createSnapshotTable(tc);

        createTokenTable(tc);

        createReplicationTables(tc);

        createNaturalNumbersTable(tc);

        refreshAllSystemViews(tc);

        createIndexColumnUseViewInSysCat(tc);
    }

    @Override
    protected SystemAggregateGenerator getSystemAggregateGenerator(){
        return new SpliceSystemAggregatorGenerator(this);
    }

    @Override
    public void enableMultiDatabase(boolean value) {
        this.af.enableMultiDatabase(value);
    }

    @SuppressFBWarnings(value = "ST_WRITE_TO_STATIC_FROM_INSTANCE_METHOD", justification = "intentional")
    @Override
    protected void loadDictionaryTables(TransactionController tc,
                                        Properties startParams) throws StandardException{
        Splice_DD_Version catalogVersion=(Splice_DD_Version)tc.getProperty(SPLICE_DATA_DICTIONARY_VERSION);
        if (catalogVersion.getSprintVersionNumber() < BaseDataDictionary.SERDE_UPGRADE_SPRINT) {
            BaseDataDictionary.READ_NEW_FORMAT = false;
            BaseDataDictionary.WRITE_NEW_FORMAT = false;
        }
        super.loadDictionaryTables(tc,startParams);

        // Check splice data dictionary version to decide if upgrade is necessary
        upgradeIfNecessary(tc, startParams);

        resetSpliceDbOwner(tc, spliceDbDesc.getUUID());

        //upgrade may change SPLICE_DATA_DICTIONARY_VERSION
        catalogVersion=(Splice_DD_Version)tc.getProperty(SPLICE_DATA_DICTIONARY_VERSION);
        startParams.setProperty("catalogVersion", catalogVersion.toString());
    }

    /**
     * Overridden so that SQL functions implemented as system procedures
     * will be found if in the SYSFUN schema. Otherwise, the default
     * behavior would be to ignore these and only consider functions
     * implicitly defined in {@link BaseDataDictionary#SYSFUN_FUNCTIONS},
     * which are not actually in the system catalog.
     */
    @SuppressWarnings("unchecked")
    public List getRoutineList(String schemaID,String routineName,char nameSpace) throws StandardException{

        List list=super.getRoutineList(schemaID,routineName,nameSpace);
        if(list.isEmpty()){
            if(schemaID.equals(SchemaDescriptor.SYSFUN_SCHEMA_UUID) &&
                    (nameSpace==AliasInfo.ALIAS_NAME_SPACE_FUNCTION_AS_CHAR ||
                            nameSpace==AliasInfo.ALIAS_NAME_SPACE_AGGREGATE_AS_CHAR)){
                AliasDescriptor ad=getAliasDescriptor(schemaID,routineName,nameSpace, null);
                return ad==null?
                        Collections.EMPTY_LIST:
                        Collections.singletonList(ad);
            }
        }
        return list;
    }

    @Override
    protected void setDependencyManager(){
        SpliceLogUtils.trace(LOG,"Initializing the Splice Dependency Manager");
        this.dmgr=new SpliceDependencyManager(this);
    }

    @Override
    public void boot(boolean create,Properties startParams) throws StandardException{
        SpliceLogUtils.trace(LOG,"boot with create=%s,startParams=%s",create,startParams);
        DatabaseVersion databaseVersion=(new ManifestReader()).createVersion();
        if(!databaseVersion.isUnknown()){
            spliceSoftwareVersion=new Splice_DD_Version(this,databaseVersion.getMajorVersionNumber(),
                    databaseVersion.getMinorVersionNumber(),databaseVersion.getPatchVersionNumber(),
                    databaseVersion.getSprintVersionNumber());
        }
        if(create) {
            SpliceAccessManager af=(SpliceAccessManager)Monitor.findServiceModule(this,AccessFactory.MODULE);
            ContextService.getFactory();
            SpliceTransactionManager txnManager=(SpliceTransactionManager)af.getTransaction(ContextService.getCurrentContextManager());
            ((SpliceTransaction)txnManager.getRawTransaction()).elevate(Bytes.toBytes("boot"));
            if(spliceSoftwareVersion!=null){
                txnManager.setProperty(SPLICE_DATA_DICTIONARY_VERSION,spliceSoftwareVersion,true);
                startParams.setProperty("catalogVersion", spliceSoftwareVersion.toString());
            }
        }

        super.boot(create,startParams);
    }

    @Override
    public boolean canSupport(Properties startParams){
        SpliceLogUtils.trace(LOG,"canSupport startParam=%s",startParams);
        return super.canSupport(startParams);
    }

    @Override
    public void startWriting(LanguageConnectionContext lcc) throws StandardException{
        startWriting(lcc,true);
    }

    @Override
    public void startWriting(LanguageConnectionContext lcc,boolean setDDMode) throws StandardException{
        lcc.setDataDictionaryWriteMode();
        elevateTxnForDictionaryOperations(lcc);
    }

    @Override
    public void getCurrentValueAndAdvance(String sequenceUUIDstring,NumberDataValue returnValue, boolean useBatch)
            throws StandardException{
        SpliceSequence sequence=getSpliceSequence(sequenceUUIDstring, useBatch);
        returnValue.setValue(sequence.getNext());
    }

    @Override
    public Long peekAtSequence(UUID dbId, String schemaName,String sequenceName) throws StandardException {
        String sequenceUUIDstring=getSequenceID(dbId, schemaName, sequenceName);
        if(sequenceUUIDstring==null)
            throw StandardException.newException(SQLState.LANG_OBJECT_NOT_FOUND_DURING_EXECUTION,"SEQUENCE",(schemaName+"."+sequenceName));

        SpliceSequence sequence=getSpliceSequence(sequenceUUIDstring, true);
        return sequence.peekAtCurrentValue();
    }

    private SpliceSequence getSpliceSequence(String sequenceUUIDstring, boolean useBatch)
            throws StandardException {
        try{
            if(sequenceRowLocationBytesMap==null){
                sequenceRowLocationBytesMap=new ConcurrentLinkedHashMap.Builder<String, byte[]>()
                        .maximumWeightedCapacity(512)
                        .concurrencyLevel(64)
                        .build();
            }

            if(sequenceDescriptorMap==null){
                sequenceDescriptorMap=new ConcurrentLinkedHashMap.Builder<String, SequenceDescriptor[]>()
                        .maximumWeightedCapacity(512)
                        .concurrencyLevel(64)
                        .build();
            }
            byte[] sequenceRowLocationBytes=sequenceRowLocationBytesMap.get(sequenceUUIDstring);
            SequenceDescriptor[] sequenceDescriptor=sequenceDescriptorMap.get(sequenceUUIDstring);
            if(sequenceRowLocationBytes==null || sequenceDescriptor==null){
                RowLocation[] rowLocation=new RowLocation[1];
                sequenceDescriptor=new SequenceDescriptor[1];

                TransactionController tc=getLCC().getTransactionExecute();
                computeSequenceRowLocation(tc,sequenceUUIDstring,rowLocation,sequenceDescriptor);
                sequenceRowLocationBytes=rowLocation[0].getBytes();
                sequenceRowLocationBytesMap.put(sequenceUUIDstring,sequenceRowLocationBytes);
                sequenceDescriptorMap.put(sequenceUUIDstring,sequenceDescriptor);
            }

            long start=sequenceDescriptor[0].getStartValue();
            long increment=sequenceDescriptor[0].getIncrement();

            SIDriver siDriver =SIDriver.driver();
            PartitionFactory partFactory = siDriver.getTableFactory();
            TxnOperationFactory txnOpFactory = siDriver.getOperationFactory();
            return EngineDriver.driver().sequencePool().
                    get(new SequenceKey(sequenceRowLocationBytes,useBatch?SIDriver.driver().getConfiguration().getSequenceBlockSize():1l,start,increment,partFactory,txnOpFactory));
        }catch(Exception e){
            throw Exceptions.parseException(e);
        }
    }
    public void createOrUpdateAllSystemProcedures(DatabaseDescriptor dbDesc, TransactionController tc) throws StandardException{
        tc.elevate("dictionary");
        super.createOrUpdateAllSystemProcedures(dbDesc, tc);
        SpliceLogUtils.info(LOG, "System procedures created or updated");
    }

    /*Table fetchers for Statistics tables*/
    private TabInfoImpl getPhysicalStatisticsTable() throws StandardException{
        if(physicalStatsTable==null){
            physicalStatsTable=new TabInfoImpl(new SYSPHYSICALSTATISTICSRowFactory(uuidFactory,exFactory,dvf,this));
        }
        initSystemIndexVariables(physicalStatsTable);
        return physicalStatsTable;
    }

    private TabInfoImpl getColumnStatisticsTable() throws StandardException{
        if(columnStatsTable==null){
            columnStatsTable=new TabInfoImpl(new SYSCOLUMNSTATISTICSRowFactory(uuidFactory,exFactory,dvf,this));
        }
        initSystemIndexVariables(columnStatsTable);
        return columnStatsTable;
    }

    private TabInfoImpl getTableStatisticsTable() throws StandardException{
        if(tableStatsTable==null){
            tableStatsTable=new TabInfoImpl(new SYSTABLESTATISTICSRowFactory(uuidFactory,exFactory,dvf,this));
        }
        initSystemIndexVariables(tableStatsTable);
        return tableStatsTable;
    }

    private TabInfoImpl getSourceCodeTable() throws StandardException{
        if(sourceCodeTable==null){
            sourceCodeTable=new TabInfoImpl(new SYSSOURCECODERowFactory(uuidFactory,exFactory,dvf,this));
        }
        initSystemIndexVariables(sourceCodeTable);
        return sourceCodeTable;
    }

    protected TabInfoImpl getPkTable() throws StandardException{
        if(pkTable==null){
            pkTable=new TabInfoImpl(new SYSPRIMARYKEYSRowFactory(uuidFactory,exFactory,dvf,this));
        }
        initSystemIndexVariables(pkTable);
        return pkTable;
    }

    private void upgradeIfNecessary(TransactionController tc, Properties startParams) throws StandardException{

        boolean toUpgrade = Boolean.TRUE.equals(EngineLifecycleService.toUpgrade.get());
        // Only master can upgrade
        if (!toUpgrade) {
            return;
        }

        Splice_DD_Version catalogVersion=(Splice_DD_Version)tc.getProperty(SPLICE_DATA_DICTIONARY_VERSION);
        if(needToUpgrade(catalogVersion)){
            tc.elevate("dictionary");
            SpliceCatalogUpgradeScripts scripts=new SpliceCatalogUpgradeScripts(this, tc, startParams);
            scripts.runUpgrades(catalogVersion);
            tc.setProperty(SPLICE_DATA_DICTIONARY_VERSION, spliceSoftwareVersion,true);
            tc.commit();
        }
    }


    private boolean needToUpgrade(Splice_DD_Version catalogVersion){

        LOG.info(String.format("Splice Software Version = %s",(spliceSoftwareVersion==null?"null":spliceSoftwareVersion.toString())));
        LOG.info(String.format("Splice Catalog Version = %s",(catalogVersion==null?"null":catalogVersion.toString())));

        // Check if there is a manual override that is forcing an upgrade.
        // This flag should only be true for the master server.  If the upgrade runs on the region server,
        // it would probably be bad (at least if it ran concurrently with another upgrade).
        SConfiguration configuration=SIDriver.driver().getConfiguration();
        if(configuration.upgradeForced()) {
            LOG.info(String.format("Upgrade has been manually forced from version %s",
                    configuration.getUpgradeForcedFrom()));
            return true;
        }

        // Not sure about the current version, do not upgrade
        if(spliceSoftwareVersion==null){
            return false;
        }

        // This is a pre-Fuji catalog, upgrade it.
        if(catalogVersion==null){
            LOG.info("Upgrade needed since catalog version is null");
            return true;
        }

        // Compare software version and catalog version
        if(catalogVersion.toLong()<spliceSoftwareVersion.toLong()){
            LOG.info("Upgrade needed since catalog version < software version");
            return true;
        }
        return false;
    }


    private void addTableIfAbsent(TransactionController tc,SchemaDescriptor systemSchema,TabInfoImpl sysTableToAdd,
                                  ColumnOrdering[] columnOrder, String version) throws StandardException{
        if(getTableDescriptor(sysTableToAdd.getTableName(),systemSchema,tc)==null){
            SpliceLogUtils.trace(LOG,String.format("Creating system table %s.%s",systemSchema.getSchemaName(),sysTableToAdd.getTableName()));
            makeCatalog(sysTableToAdd,systemSchema,tc,columnOrder, version);
        }else{
            SpliceLogUtils.trace(LOG,String.format("Skipping table creation since system table %s.%s already exists",systemSchema.getSchemaName(),sysTableToAdd.getTableName()));
        }
    }

    private void createSysTableStatsView(TransactionController tc) throws StandardException{
        //create statistics views
        SchemaDescriptor sysSchema=sysViewSchemaDesc;

        DataDescriptorGenerator ddg=getDataDescriptorGenerator();
        TableDescriptor view=ddg.newTableDescriptor("SYSTABLESTATISTICS",
                sysSchema,TableDescriptor.VIEW_TYPE,TableDescriptor.ROW_LOCK_GRANULARITY,-1,null,null,null,null,null,null,false,false,null);
        addDescriptor(view,sysSchema,DataDictionary.SYSTABLES_CATALOG_NUM,false,tc,false);
        UUID viewId=view.getUUID();
        TabInfoImpl ti = getNonCoreTI(SYSTABLESTATS_CATALOG_NUM);
        CatalogRowFactory crf=ti.getCatalogRowFactory();
        ColumnDescriptor[] tableViewCds=crf.getViewColumns(view,viewId).get(0);
        addDescriptorArray(tableViewCds,view,DataDictionary.SYSCOLUMNS_CATALOG_NUM,false,tc);

        ColumnDescriptorList viewDl=view.getColumnDescriptorList();
        Collections.addAll(viewDl,tableViewCds);


        ViewDescriptor vd=ddg.newViewDescriptor(viewId,"SYSTABLESTATISTICS",
                SYSTABLESTATISTICSRowFactory.STATS_VIEW_SQL,0,sysSchema.getUUID());
        addDescriptor(vd,sysSchema,DataDictionary.SYSVIEWS_CATALOG_NUM,true,tc,false);
    }

    private void createSysColumnStatsView(TransactionController tc) throws StandardException{
        //create statistics views
        SchemaDescriptor sysSchema=sysViewSchemaDesc;

        DataDescriptorGenerator ddg=getDataDescriptorGenerator();
        TableDescriptor view=ddg.newTableDescriptor("SYSCOLUMNSTATISTICS",
                sysSchema,TableDescriptor.VIEW_TYPE,TableDescriptor.ROW_LOCK_GRANULARITY,-1,null,null,null,null,null,null,false,false,null);
        addDescriptor(view,sysSchema,DataDictionary.SYSTABLES_CATALOG_NUM,false,tc,false);
        UUID viewId=view.getUUID();
        TabInfoImpl ti = getNonCoreTI(SYSCOLUMNSTATS_CATALOG_NUM);
        CatalogRowFactory crf=ti.getCatalogRowFactory();
        ColumnDescriptor[] tableViewCds=crf.getViewColumns(view,viewId).get(0);
        addDescriptorArray(tableViewCds,view,DataDictionary.SYSCOLUMNS_CATALOG_NUM,false,tc);

        ColumnDescriptorList viewDl=view.getColumnDescriptorList();
        Collections.addAll(viewDl,tableViewCds);

        ViewDescriptor vd=ddg.newViewDescriptor(viewId,"SYSCOLUMNSTATISTICS",
                SYSCOLUMNSTATISTICSRowFactory.STATS_VIEW_SQL,0,sysSchema.getUUID());
        addDescriptor(vd,sysSchema,DataDictionary.SYSVIEWS_CATALOG_NUM,true,tc,false);
    }

    private void elevateTxnForDictionaryOperations(LanguageConnectionContext lcc) throws StandardException{
        BaseSpliceTransaction rawTransaction=((SpliceTransactionManager)lcc.getTransactionExecute()).getRawTransaction();
        if (rawTransaction instanceof SpliceTransactionView) // Already serde
            return;
        assert rawTransaction instanceof SpliceTransaction:
                "Programmer Error: Cannot perform a data dictionary write with a non-SpliceTransaction";
        // No subtransactions from here on, since we are modifying the data dictionary we rely on persisted
        // transactions for coordination
        ((SpliceTransaction) rawTransaction).getActiveStateTxn().forbidSubtransactions();
        /*
         * This is a bit of an awkward hack--at this stage, we need to ensure that the transaction
         * allows writes, but we don't really know where it's going, except to the data dictionary (and
         * therefore to system tables only)
         *
         * Thankfully, we only use the write-table transaction field to determine whether or not to
         * pause DDL operations, which can only occur against non-system tables. Since we are indicating
         * that this transaction will be writing to system tables, we don't have to worry about it.
         *
         * HOWEVER, it's possible that a transaction could modify both dictionary and non-dictionary tables.
         * In that situation, we don't want to confuse people with which table is being modified. So to do this,
         * we just only elevate the transaction if we absolutely have to.
         */
        if(rawTransaction.allowsWrites())
            return;
        SpliceTransaction txn=(SpliceTransaction)rawTransaction;
        txn.elevate(Bytes.toBytes("dictionary"));
    }

    @Override
    public boolean canWriteCache(TransactionController xactMgr) throws StandardException {
        // Only enable dictionary cache for region server.
        // TODO - enable it for master and spark executor
        if (!SpliceClient.isRegionServer) {
            SpliceLogUtils.debug(LOG, "Cannot use dictionary cache.");
            return false;
        }
        DDLDriver driver=DDLDriver.driver();
        if(driver==null) return false;
        DDLWatcher ddlWatcher=driver.ddlWatcher();
        if(xactMgr==null)
            xactMgr = getTransactionCompile();
        return ddlWatcher.canWriteCache((TransactionManager)xactMgr);
    }

    @Override
    public boolean canReadCache(TransactionController xactMgr) throws StandardException {
        // Only enable dictionary cache for region server.
        // TODO - enable it for master and spark executor
        if (!SpliceClient.isRegionServer) {
            SpliceLogUtils.debug(LOG, "Cannot use dictionary cache.");
            return false;
        }
        DDLDriver driver=DDLDriver.driver();
        if(driver==null) return false;
        DDLWatcher ddlWatcher=driver.ddlWatcher();
        if(xactMgr==null)
            xactMgr = getTransactionCompile();
        return ddlWatcher.canReadCache((TransactionManager)xactMgr);
    }

    @Override
    public boolean canUseSPSCache() throws StandardException {
        DDLDriver driver=DDLDriver.driver();
        if(driver==null) return false;
        DDLWatcher ddlWatcher=driver.ddlWatcher();
        return ddlWatcher.canUseSPSCache((TransactionManager)getTransactionCompile());
    }

    @Override
    public boolean canUseDependencyManager() {
        return !SpliceClient.isClient();
    }

    @Override
    public ColPermsDescriptor getColumnPermissions(UUID colPermsUUID) throws StandardException {
        Manager manager = EngineDriver.driver().manager();
        return manager.isEnabled()?manager.getColPermsManager().getColumnPermissions(this,colPermsUUID):null;
    }

    /**
     * Get one user's column privileges for a table.
     *
     * @param tableUUID       the uuid of the table of interest
     * @param privType        (as int) Authorizer.SELECT_PRIV, Authorizer.UPDATE_PRIV, or Authorizer.REFERENCES_PRIV
     * @param forGrant        whether or not we are looking for grant priviledges
     * @param authorizationId The user name
     * @return a ColPermsDescriptor or null if the user has no separate column
     * permissions of the specified type on the table. Note that the user may have been granted
     * permission on all the columns of the table (no column list), in which case this routine
     * will return null. You must also call getTablePermissions to see if the user has permission
     * on a set of columns.
     * @throws StandardException
     */
    @Override
    public ColPermsDescriptor getColumnPermissions(UUID tableUUID,
                                                   int privType,
                                                   boolean forGrant,
                                                   String authorizationId) throws StandardException{
        Manager manager = EngineDriver.driver().manager();
        return manager.isEnabled()?manager.getColPermsManager().getColumnPermissions(this,tableUUID,privType,forGrant,authorizationId):null;
    } // end of getColumnPermissions

    public int upgradeTablePriorities(TransactionController tc) throws Exception {
        PartitionAdmin admin = SIDriver.driver().getTableFactory().getAdmin();
        ArrayList<String> toUpgrade = new ArrayList<>();
        Function<TabInfoImpl, Void> addTabInfo =  (TabInfoImpl info ) ->
        {
            toUpgrade.add( Long.toString(info.getHeapConglomerate()) );
            for( int j = 0; j < info.getNumberOfIndexes(); j++ )
                toUpgrade.add( Long.toString(info.getIndexConglomerate(j)) );
            return null;
        };
        for (int i = 0; i < coreInfo.length; ++i) {
            assert coreInfo[i] != null;
            addTabInfo.apply(coreInfo[i]);
        }
        for (int i = 0; i < NUM_NONCORE; ++i) {
            // noncoreInfo[x] will be null otherwise
            TabInfoImpl tabInfo = getNonCoreTI(i + NUM_CORE);
            if(tabInfo == null) {
                continue;
            }
            addTabInfo.apply( getNonCoreTI(i+NUM_CORE) );
        }

        for( String s : HBaseConfiguration.internalTablesArr) {
            toUpgrade.add(s);
        }
        toUpgrade.add("16"); // splice:16 core table
        toUpgrade.add(HBaseConfiguration.CONGLOMERATE_TABLE_NAME);

        return admin.upgradeTablePrioritiesFromList(toUpgrade);
    }

    public void removeUnusedBackupTables(TransactionController tc) throws StandardException {
        dropUnusedBackupTable("SYSBACKUPFILESET", tc);
        dropUnusedBackupTable("SYSBACKUPJOBS", tc);
    }

    public void removeUnusedBackupProcedures(TransactionController tc) throws StandardException {
        AliasDescriptor ad = getAliasDescriptor(SchemaDescriptor.SYSCS_UTIL_SCHEMA_UUID,
                "SYSCS_SCHEDULE_DAILY_BACKUP", AliasInfo.ALIAS_NAME_SPACE_PROCEDURE_AS_CHAR, tc);
        if (ad != null) {
            dropAliasDescriptor(ad, tc);
            SpliceLogUtils.info(LOG, "Dropped system procedure SYSCS_UTIL.SYSCS_SCHEDULE_DAILY_BACKUP");
        }

        ad = getAliasDescriptor(SchemaDescriptor.SYSCS_UTIL_SCHEMA_UUID,
                "SYSCS_CANCEL_DAILY_BACKUP", AliasInfo.ALIAS_NAME_SPACE_PROCEDURE_AS_CHAR, tc);
        if (ad != null) {
            dropAliasDescriptor(ad, tc);
            SpliceLogUtils.info(LOG, "Dropped system procedure SYSCS_UTIL.SYSCS_CANCEL_DAILY_BACKUP");
        }
    }

    private void dropUnusedBackupTable(String tableName, TransactionController tc) throws StandardException {
        SchemaDescriptor sd = getSystemSchemaDescriptor();
        TableDescriptor td = getTableDescriptor(tableName, sd, tc);
        SpliceTransactionManager sm = (SpliceTransactionManager) tc;
        if (td != null) {
            UUID tableId = td.getUUID();

            // Drop column descriptors
            dropAllColumnDescriptors(tableId, tc);

            long heapId = td.getHeapConglomerateId();

            /*
             * Drop all the conglomerates.  Drop the heap last, because the
             * store needs it for locking the indexes when they are dropped.
             */
            ConglomerateDescriptor[] cds = td.getConglomerateDescriptors();
            for (ConglomerateDescriptor cd : cds) {
                // Remove Statistics
                deletePartitionStatistics(cd.getConglomerateNumber(), tc);

                // Drop index conglomerates
                if (cd.getConglomerateNumber() != heapId) {
                    Conglomerate conglomerate = sm.findConglomerate(cd.getConglomerateNumber());
                    conglomerate.drop(sm);
                }
            }
            // Drop the conglomerate descriptors
            dropAllConglomerateDescriptors(td, tc);

            // Drop table descriptors
            dropTableDescriptor(td, sd, tc);

            // Drop base table conglomerate
            Conglomerate conglomerate = sm.findConglomerate(heapId);
            conglomerate.drop(sm);

            SpliceLogUtils.info(LOG, "Dropped table %s", tableName);
        }
    }

    public void upgradeSysSchemaPermsForAccessSchemaPrivilege(TransactionController tc) throws StandardException {
        SchemaDescriptor sd = getSystemSchemaDescriptor();
        TableDescriptor td = getTableDescriptor(SYSSCHEMAPERMSRowFactory.SCHEMANAME_STRING, sd, tc);
        ColumnDescriptor cd = td.getColumnDescriptor(SYSSCHEMAPERMSRowFactory.ACCESSPRIV_COL_NAME);
        if (cd == null) {
            tc.elevate("dictionary");
            dropTableDescriptor(td, sd, tc);
            td.setColumnSequence(td.getColumnSequence() + 1);
            // add the table descriptor with new name
            addDescriptor(td, sd, DataDictionary.SYSTABLES_CATALOG_NUM, false, tc, false);

            ColumnDescriptor columnDescriptor;
            UUID uuid = getUUIDFactory().createUUID();

            /**
             *  Add the column ACCESSPRIV
             */
            DataValueDescriptor storableDV = getDataValueFactory().getNullChar(null);
            int colNumber = td.getNumberOfColumns() + 1;
            DataTypeDescriptor dtd = DataTypeDescriptor.getBuiltInDataTypeDescriptor(Types.CHAR, 1);
            tc.addColumnToConglomerate(td.getHeapConglomerateId(), colNumber, storableDV, dtd.getCollationType());

            columnDescriptor = new ColumnDescriptor(SYSSCHEMAPERMSRowFactory.ACCESSPRIV_COL_NAME, colNumber,
                    colNumber, dtd, null, null, td, uuid, 0, 0, td.getColumnSequence());

            addDescriptor(columnDescriptor, td, DataDictionary.SYSCOLUMNS_CATALOG_NUM, false, tc, false);
            // now add the column to the tables column descriptor list.
            td.getColumnDescriptorList().add(columnDescriptor);
            updateSYSCOLPERMSforAddColumnToUserTable(td.getUUID(), tc);

            SpliceLogUtils.info(LOG, "SYS.SYSSCHEMAPERMS upgraded: added columns: ACCESSPRIV.");
        }
    }

    @Override
    public TablePermsDescriptor getTablePermissions(UUID tableUUID,String authorizationId) throws StandardException{
        TablePermsDescriptor key=new TablePermsDescriptor(this,authorizationId,null,tableUUID);
        return (TablePermsDescriptor)getPermissions(key, metadataAccessRestrictionEnabled);
    } // end of getTablePermissions

    @Override
    public SchemaPermsDescriptor getSchemaPermissions(UUID schemaPermsUUID, String authorizationId) throws StandardException{
        SchemaPermsDescriptor key=new SchemaPermsDescriptor(this,authorizationId,null,schemaPermsUUID);
        return (SchemaPermsDescriptor)getPermissions(key, metadataAccessRestrictionEnabled);
    }

    public RoutinePermsDescriptor getRoutinePermissions(UUID routineUUID,String authorizationId) throws StandardException{
        RoutinePermsDescriptor key=new RoutinePermsDescriptor(this,authorizationId,null,routineUUID, null);

        return (RoutinePermsDescriptor)getPermissions(key, metadataAccessRestrictionEnabled);
    } // end of getRoutinePermissions

    @Override
    public PermDescriptor getGenericPermissions(UUID objectUUID,
                                                String objectType,
                                                String privilege,
                                                String granteeAuthId) throws StandardException{
        PermDescriptor key=new PermDescriptor(this,null,objectType,objectUUID,privilege,null,granteeAuthId,false);

        return (PermDescriptor)getPermissions(key, metadataAccessRestrictionEnabled);
    }

    @Override
    public boolean isMetadataAccessRestrictionEnabled() {
        return metadataAccessRestrictionEnabled;
    }

    @Override
    public void setMetadataAccessRestrictionEnabled() {
        String metadataRestriction =
                SIDriver.driver().getConfiguration().getMetadataRestrictionEnabled();
        metadataAccessRestrictionEnabled =
                metadataRestriction.equals(SQLConfiguration.METADATA_RESTRICTION_NATIVE) ||
                        metadataRestriction.equals(SQLConfiguration.METADATA_RESTRICTION_RANGER);
        SpliceLogUtils.info(LOG,"metadataAccessRestritionEnabled=%s",metadataRestriction);
    }

    @Override
    public void updateSystemSchemasView(TransactionController tc) throws StandardException {
        boolean toUpgrade = Boolean.TRUE.equals(EngineLifecycleService.toUpgrade.get());
        // Only master can upgrade
        if (!toUpgrade) {
            return;
        }

        tc.commit();

        tc.elevate("dictionary");

        SConfiguration configuration=SIDriver.driver().getConfiguration();

        String metadataRestrictionEnabled = configuration.getMetadataRestrictionEnabled();

        // check sysschemasview
        createOrUpdateSystemView(tc, "SYSVW", "SYSSCHEMASVIEW");

        // we need to re-generate the metadataSPS due to the definition change of sysschemasview
        updateMetadataSPSes(tc);

        tc.commit();
        SpliceLogUtils.info(LOG, "SYSVW.SYSSCHEMAVIEW updated to " + metadataRestrictionEnabled);
    }

    public void createOrUpdateSystemView(TransactionController tc, SchemaDescriptor viewSchema, int catalogNum, String viewName, int viewIndex, String viewSql) throws StandardException {
        tc.elevate("dictionary");
        TableDescriptor td = getTableDescriptor(viewName, viewSchema, tc);
        if (td != null) {
            ViewDescriptor vd = getViewDescriptor(td);
            boolean needUpdate = !vd.getViewText().equals(viewSql);

            // view definition matches the setting, no update needed
            if (!needUpdate)
                return;

            // drop the view definition
            dropAllColumnDescriptors(td.getUUID(), tc);
            dropViewDescriptor(vd, tc);
            dropTableDescriptor(td, viewSchema, tc);
        }

        // add new view definition
        createOneSystemView(tc, catalogNum, viewName, viewIndex, viewSchema, viewSql);

        SpliceLogUtils.info(LOG, String.format("%s.%s is updated!", viewSchema.getSchemaName(), viewName));
    }

    public void createOrUpdateSystemView(TransactionController tc, String schemaName, String viewName) throws StandardException {
        viewDefinitions.createOrUpdateView(tc, this, schemaName, viewName);
    }

    public void refreshAllSystemViews(TransactionController tc) throws StandardException {
        //Add the SYSVW schema if it does not exists
        tc.elevate("dictionary");
        if (getSchemaDescriptor(spliceDbDesc.getUUID(), SchemaDescriptor.STD_SYSTEM_VIEW_SCHEMA_NAME, tc, false) == null) {
            sysViewSchemaDesc = addSystemSchema(SchemaDescriptor.STD_SYSTEM_VIEW_SCHEMA_NAME, SchemaDescriptor.SYSVW_SCHEMA_UUID, spliceDbDesc, tc);
        }
        //Add the SYSIBMADM schema if it does not exists
        if (getSchemaDescriptor(spliceDbDesc.getUUID(), SchemaDescriptor.IBM_SYSTEM_ADM_SCHEMA_NAME, tc, false) == null) {
            sysIBMADMSchemaDesc=addSystemSchema(SchemaDescriptor.IBM_SYSTEM_ADM_SCHEMA_NAME, SchemaDescriptor.SYSIBMADM_SCHEMA_UUID, spliceDbDesc, tc);
        }
        viewDefinitions.refreshAllSystemViews(tc, this);
    }

    public void removeUnusedIndexInSysFiles(TransactionController tc) throws StandardException {
        SchemaDescriptor sd = getSystemSchemaDescriptor();
        TableDescriptor td = getTableDescriptor("SYSFILES", sd, tc);
        ConglomerateDescriptor cd = td.getConglomerateDescriptor(new BasicUUID("80000000-00d3-e222-be7c-000a0a0b1900"));

        if (cd != null) {
            tc.elevate("dictionary");
            dropConglomerateDescriptor(cd,tc);

            SpliceLogUtils.info(LOG, "Dropped index %s", "SYSFILES_INDEX3");
        }
    }

    public void addCatalogVersion(TransactionController tc) throws StandardException{
        for (int i = 0; i < coreInfo.length; ++i) {
            long conglomerateId = coreInfo[i].getHeapConglomerate();
            tc.setCatalogVersion(Long.toString(conglomerateId), catalogVersions.get(i));
        }

        for (int i = 0; i < noncoreInfo.length; ++i) {
            TabInfoImpl tabInfo = getNonCoreTI(i + NUM_CORE);
            if(tabInfo == null) {
                continue;
            }
            long conglomerateId = tabInfo.getHeapConglomerate();
            if (conglomerateId > 0) {
                tc.setCatalogVersion(Long.toString(conglomerateId), catalogVersions.get(i + NUM_CORE));
            }
            else {
                SpliceLogUtils.warn(LOG, "Cannot set catalog version for table number %d", i);
            }
        }
    }

    public void addMinRetentionPeriodColumn(TransactionController tc) throws StandardException {
        SchemaDescriptor sd = getSystemSchemaDescriptor();
        TableDescriptor td = getTableDescriptor(SYSTABLESRowFactory.TABLENAME_STRING, sd, tc);
        ColumnDescriptor cd = td.getColumnDescriptor(SYSTABLESRowFactory.MIN_RETENTION_PERIOD);
        if (cd == null) { // needs updating
            tc.elevate("dictionary");
            dropTableDescriptor(td, sd, tc);
            td.setColumnSequence(td.getColumnSequence() + 1);
            // add the table descriptor with new name
            addDescriptor(td, sd, DataDictionary.SYSTABLES_CATALOG_NUM, false, tc, false);

            ColumnDescriptor columnDescriptor;
            UUID uuid = getUUIDFactory().createUUID();

            // Add the column MIN_RETENTION_PERIOD
            DataValueDescriptor storableDV = getDataValueFactory().getNullLong(null);
            int colNumber = td.getNumberOfColumns() + 1;
            DataTypeDescriptor dtd = DataTypeDescriptor.getBuiltInDataTypeDescriptor(Types.BIGINT, 1);
            tc.addColumnToConglomerate(td.getHeapConglomerateId(), colNumber, storableDV, dtd.getCollationType());

            columnDescriptor = new ColumnDescriptor(SYSTABLESRowFactory.MIN_RETENTION_PERIOD, colNumber,
                    colNumber, dtd, null, null, td, uuid, 0, 0, td.getColumnSequence());

            addDescriptor(columnDescriptor, td, DataDictionary.SYSCOLUMNS_CATALOG_NUM, false, tc, false);

            // now add the column to the table's column descriptor list.
            td.getColumnDescriptorList().add(columnDescriptor);
            updateSYSCOLPERMSforAddColumnToUserTable(td.getUUID(), tc);

            SpliceLogUtils.info(LOG, String.format("%s upgraded: added a column: %s.", SYSTABLESRowFactory.TABLENAME_STRING,
                    SYSTABLESRowFactory.MIN_RETENTION_PERIOD));

            // now upgrade the views if necessary
            createOrUpdateSystemView(tc, "SYSVW", SYSTABLESRowFactory.SYSTABLE_VIEW_NAME);

            SpliceLogUtils.info(LOG, String.format("%s upgraded: added a column: %s.", SYSTABLESRowFactory.SYSTABLE_VIEW_NAME,
                    SYSTABLESRowFactory.MIN_RETENTION_PERIOD));

            // finally, set the minimum retention period for SYS tables to 1 week.
            TabInfoImpl ti=coreInfo[SYSTABLES_CATALOG_NUM];
            faultInTabInfo(ti, tc);

            FormatableBitSet columnToReadSet=new FormatableBitSet(SYSTABLESRowFactory.SYSTABLES_COLUMN_COUNT);
            FormatableBitSet columnToUpdateSet=new FormatableBitSet(SYSTABLESRowFactory.SYSTABLES_COLUMN_COUNT);
            for(int i=0;i<SYSTABLESRowFactory.SYSTABLES_COLUMN_COUNT;i++){
                columnToUpdateSet.set(i);
                if(i+1 == SYSTABLESRowFactory.SYSTABLES_SCHEMAID || i+1 == SYSTABLESRowFactory.SYSTABLES_MIN_RETENTION_PERIOD) {
                    columnToReadSet.set(i);
                }
            }
            /* Set up a couple of row templates for fetching CHARS */
            DataValueDescriptor[] rowTemplate = new DataValueDescriptor[SYSTABLESRowFactory.SYSTABLES_COLUMN_COUNT];
            DataValueDescriptor[] replaceRow= new DataValueDescriptor[SYSTABLESRowFactory.SYSTABLES_COLUMN_COUNT];
            DataValueDescriptor authIdOrderable=new SQLVarchar(sd.getUUID().toString());
            ScanQualifier[][] scanQualifier=exFactory.getScanQualifier(1);
            scanQualifier[0][0].setQualifier(
                    SYSTABLESRowFactory.SYSTABLES_SCHEMAID - 1,    /* to zero-based */
                    authIdOrderable,
                    Orderable.ORDER_OP_EQUALS,
                    false,
                    false,
                    false);
            /* Scan the entire heap */
            try (ScanController sc=
                         tc.openScan(
                                 ti.getHeapConglomerate(),
                                 false,
                                 TransactionController.OPENMODE_FORUPDATE,
                                 TransactionController.MODE_TABLE,
                                 TransactionController.ISOLATION_REPEATABLE_READ,
                                 columnToReadSet,
                                 null,
                                 ScanController.NA,
                                 scanQualifier,
                                 null,
                                 ScanController.NA)) {

                while (sc.fetchNext(rowTemplate)) {
                    /* Replace the column in the table */
                    for (int i = 0; i < rowTemplate.length; i++) {
                        if (i + 1 == SYSTABLESRowFactory.SYSTABLES_MIN_RETENTION_PERIOD)
                            replaceRow[i] = new SQLLongint(getSystablesMinRetentionPeriod());
                        else
                            replaceRow[i] = rowTemplate[i].cloneValue(false);
                    }
                    sc.replace(replaceRow, columnToUpdateSet);
                }
            }
        }
    }

    public void setJavaClassNameColumnInSysAliases(TransactionController tc) throws StandardException {
        TabInfoImpl ti = getNonCoreTI(SYSALIASES_CATALOG_NUM);

        FormatableBitSet columnToReadSet = new FormatableBitSet(SYSALIASESRowFactory.SYSALIASES_COLUMN_COUNT);
        FormatableBitSet columnToUpdateSet = new FormatableBitSet(SYSALIASESRowFactory.SYSALIASES_COLUMN_COUNT);
        for (int i = 0; i < SYSALIASESRowFactory.SYSALIASES_COLUMN_COUNT; i++) {
            // partial row updates do not work properly (DB-9388), therefore, we read all columns and mark them all for
            // update even if this is not necessary for all of them.
            columnToReadSet.set(i);
            columnToUpdateSet.set(i);
        }
        /* Set up a row template for fetching */
        DataValueDescriptor[] rowTemplate = new DataValueDescriptor[SYSALIASESRowFactory.SYSALIASES_COLUMN_COUNT];
        /* Set up another row for replacing the existing row, effectively updating it */
        DataValueDescriptor[] replaceRow = new DataValueDescriptor[SYSALIASESRowFactory.SYSALIASES_COLUMN_COUNT];

        /* Scan the entire heap */
        try (ScanController sc = tc.openScan(
                ti.getHeapConglomerate(),
                false,
                TransactionController.OPENMODE_FORUPDATE,
                TransactionController.MODE_TABLE,
                TransactionController.ISOLATION_REPEATABLE_READ,
                columnToReadSet,
                null,
                ScanController.NA,
                null,
                null,
                ScanController.NA)) {

            while (sc.fetchNext(rowTemplate)) {
                for (int i = 0; i < rowTemplate.length; i++) {
                    replaceRow[i] = rowTemplate[i].cloneValue(false);
                    /* If JAVACLASSNAME was set to null, rewrite it to "NULL" string literal instead. */
                    if (i + 1 == SYSALIASESRowFactory.SYSALIASES_JAVACLASSNAME && rowTemplate[i].isNull()) {
                        replaceRow[i] = new SQLLongvarchar("NULL");
                    }
                }
                sc.replace(replaceRow, columnToUpdateSet);
            }
        }
    }

    @Override
    public long getSystablesMinRetentionPeriod() {
        return SIDriver.driver().getConfiguration().getSystablesMinRetentionPeriod();
    }

    @Override
    public boolean useTxnAwareCache() {
        return !SpliceClient.isRegionServer;
    }


    public void rewriteDescriptors(int catalogNum, long cloned_conglomerate) throws StandardException {
        TabInfoImpl ti = getTableInfo(catalogNum);

        CatalogRowFactory rf=ti.getCatalogRowFactory();
        ExecRow outRow;
        TransactionController tc;
        TupleDescriptor td=null;

        // Get the current transaction controller
        tc=getTransactionCompile();

        outRow=rf.makeEmptyRow();

        /*
         ** Table scan
         */
        try (ScanController scanController=tc.openScan(
                cloned_conglomerate,    // conglomerate to open
                false,                        // don't hold open across commit
                0,                            // for read
                TransactionController.MODE_TABLE,
                TransactionController.ISOLATION_REPEATABLE_READ,
                null,
                null,        // start position - first rowSpliceDataDictionary
                0,                    // startSearchOperation - none
                null,        // scanQualifier,
                null,        // stop position - through last row
                0)) {                  // stopSearchOperation - none

            final int batchSize = 100;
            List<TupleDescriptor> descriptors = Lists.newArrayList();
            int count = 0;
            while (scanController.fetchNext(outRow.getRowArray())) {
                td = rf.buildDescriptor(outRow, null, this, tc);
                count++;
                descriptors.add(td);
                if (count % batchSize == 0) {
                    addDescriptors(descriptors, catalogNum, tc);
                    descriptors.clear();
                }
            }

            if (descriptors.size() > 0) {
                addDescriptors(descriptors, catalogNum, tc);
                descriptors.clear();
            }
        }
    }

    public void rewriteColumnDescriptors(int catalogNum, long cloned_conglomerate) throws StandardException {
        TabInfoImpl ti = getTableInfo(catalogNum);

        CatalogRowFactory rf=ti.getCatalogRowFactory();
        ExecRow outRow;
        TransactionController tc;
        TupleDescriptor td=null;

        // Get the current transaction controller
        tc=getTransactionCompile();
        String snapshotName = HBaseConfiguration.SEQUENCE_TABLE_NAME + "_upgrade";
        tc.snapshot(snapshotName, HBaseConfiguration.SEQUENCE_TABLE_NAME);
        tc.cloneSnapshot(snapshotName, HBaseConfiguration.SEQUENCE_TABLE_NAME);
        outRow=rf.makeEmptyRow();
        Map<RowLocation, ColumnDescriptor> locationColumnDescriptorMap = new HashMap<>();
        /*
         ** Table scan
         */
        try (ScanController scanController=tc.openScan(
                cloned_conglomerate,    // conglomerate to open
                false,                        // don't hold open across commit
                0,                            // for read
                TransactionController.MODE_TABLE,
                TransactionController.ISOLATION_REPEATABLE_READ,
                null,
                null,        // start position - first rowSpliceDataDictionary
                0,                    // startSearchOperation - none
                null,        // scanQualifier,
                null,        // stop position - through last row
                0)) {                  // stopSearchOperation - none

            final int batchSize = 100;
            List<TupleDescriptor> descriptors = Lists.newArrayList();
            int count = 0;
            while (scanController.fetchNext(outRow.getRowArray())) {
                td = rf.buildDescriptor(outRow, null, this);
                count++;
                descriptors.add(td);
                ColumnDescriptor cd = (ColumnDescriptor)td;
                    long autoinc = cd.getAutoincInc();
                    if (autoinc != 0) {
                        RowLocation location = (RowLocation) scanController.getCurrentRowLocation().cloneValue(true);
                        locationColumnDescriptorMap.put(location, cd);
                    }

                if (count % batchSize == 0) {
                    RowLocation[] newLocations = addDescriptors(descriptors, catalogNum, tc);
                    if (locationColumnDescriptorMap.size() > 0) {
                        // The row location of a sequence is the row location of the auto increment column.
                        // Since all column descriptors are rewritten, their row location has been changed,
                        // SPLICE_SEQUENCE table needs to be updated accordingly
                        upgradeSequenceTable(descriptors, newLocations, locationColumnDescriptorMap);
                    }
                    descriptors.clear();
                    locationColumnDescriptorMap.clear();
                }
            }

            if (descriptors.size() > 0) {
                RowLocation[] newLocations = addDescriptors(descriptors, catalogNum, tc);
                if (locationColumnDescriptorMap.size() > 0) {
                    upgradeSequenceTable(descriptors, newLocations, locationColumnDescriptorMap);
                }
                descriptors.clear();
                locationColumnDescriptorMap.clear();
            }
        }
    }

    private RowLocation[] addDescriptors(List<TupleDescriptor> descriptors,
                                int catalogNum,
                                TransactionController tc) throws StandardException{
        TupleDescriptor[] descriptorsArray = new TupleDescriptor[descriptors.size()];
        descriptorsArray = descriptors.toArray(descriptorsArray);
        return addDescriptorArray(descriptorsArray, null, catalogNum, true, tc);
    }

    public static final List<Integer> serdeUpgradedTables = Collections.unmodifiableList(Arrays.asList(
            SYSDEPENDS_CATALOG_NUM,
            SYSALIASES_CATALOG_NUM,
            SYSCHECKS_CATALOG_NUM,
            SYSSTATEMENTS_CATALOG_NUM,
            SYSTRIGGERS_CATALOG_NUM,
            SYSCOLPERMS_CATALOG_NUM,
            SYSSEQUENCES_CATALOG_NUM,
            SYSCOLUMNSTATS_CATALOG_NUM,
            SYSCONGLOMERATES_CATALOG_NUM,
            SYSCOLUMNS_CATALOG_NUM));

    public void upgradeDataDictionarySerializationToV2(TransactionController tc) throws StandardException {

        for (int i = 0; i < serdeUpgradedTables.size(); ++i) {
            SpliceLogUtils.info(LOG, "Upgrading descriptors for %d", serdeUpgradedTables.get(i));
            int catalogNum = serdeUpgradedTables.get(i);
            // snapshot the table
            snapshotTable(tc, catalogNum);
            TabInfoImpl ti = getTableInfo(catalogNum);
            long conglomerate = ti.getHeapConglomerate();
            // clone the base table
            String snapshotName = conglomerate + "_upgrade";
            long cloned_conglomerate = conglomerate + 1;
            tc.cloneSnapshot(snapshotName, Long.toString(cloned_conglomerate));
            SpliceLogUtils.info(LOG,"Cloning snapshot %s to conglomerate %d",
                    snapshotName, cloned_conglomerate);
            // truncate the table and rewrite using cloned base table
            truncateTable(tc, catalogNum);
            SpliceLogUtils.info(LOG,"Truncated conglomerate %d", conglomerate);
            if (catalogNum == SYSCOLUMNS_CATALOG_NUM) {
                rewriteColumnDescriptors(serdeUpgradedTables.get(i), cloned_conglomerate);
            }
            else {
                rewriteDescriptors(serdeUpgradedTables.get(i), cloned_conglomerate);
            }
            SpliceLogUtils.info(LOG,"Finished upgrading catalogNum %d, conglomerate %d",
                    catalogNum, conglomerate);
        }
    }

    private void upgradeSequenceTable(List<TupleDescriptor> descriptors, RowLocation[] newLocations,
                                      Map<RowLocation, ColumnDescriptor> locationColumnDescriptorMap) throws StandardException {

        // locationMap stores old row location and new row location for an auto increment column descriptor
        Map<String, byte[]> locationMap = new HashMap<>();
        for (Map.Entry<RowLocation, ColumnDescriptor> entry : locationColumnDescriptorMap.entrySet()) {
            byte[] oldLocation = entry.getKey().getBytes();
            ColumnDescriptor cd = entry.getValue();
            int index = descriptors.indexOf(cd);
            byte[] newLocation = newLocations[index].getBytes();
            locationMap.put(Bytes.toHex(oldLocation), newLocation);
        }

        try(Partition table = SIDriver.driver().getTableFactory().getTable(HBaseConfiguration.SEQUENCE_TABLE_NAME)) {
            batchUpdateSequenceTable(table, locationMap);
        }
        catch (IOException e) {
            throw StandardException.plainWrapException(e);
        }
    }

    /**
     * Delete the row that matches old row location and rewrite it to new row location
     * @param table SPLICE_SEQUENCES table
     * @param locations old/new row locations
     * @throws IOException
     */
    private void batchUpdateSequenceTable(Partition table,
                                          Map<String, byte[]> locations) throws IOException{

        List<byte[]> oldLocations = (new ArrayList<>(locations.keySet())).stream().map(e->Bytes.fromHex(e)).collect(Collectors.toList());
        Iterator<DataResult>  result = table.batchGet(null, oldLocations);
        List<DataDelete> deletes = Lists.newArrayList();
        DataPut[] puts = new DataPut[locations.size()];
        SIDriver driver = SIDriver.driver();
        int i = 0;
        while (result.hasNext()) {
            DataResult dataResult = result.next();
            DataCell dataCell=dataResult.latestCell(SIConstants.DEFAULT_FAMILY_BYTES,SpliceSequence.autoIncrementValueQualifier);
            DataDelete delete=driver.baseOperationFactory().newDelete(dataCell.key());
            deletes.add(delete);
            DataPut put = driver.baseOperationFactory().newPut(locations.get(Bytes.toHex(dataResult.key())));
            put.addCell(SIConstants.DEFAULT_FAMILY_BYTES,SpliceSequence.autoIncrementValueQualifier, dataCell.value());
            puts[i++] = put;
        }
        table.delete(deletes);
        table.writeBatch(puts);
    }

    private void snapshotTable(TransactionController tc, int catalogNum) throws StandardException {
        TabInfoImpl ti = getTableInfo(catalogNum);
        long conglomerate = ti.getHeapConglomerate();
        String snapshotName = conglomerate + "_upgrade";
        tc.snapshot(snapshotName, Long.toString(conglomerate));
        int n = ti.getNumberOfIndexes();
        for (int i = 0; i < n; ++i) {
            conglomerate = ti.getIndexConglomerate(i);
            snapshotName = conglomerate + "_upgrade";
            tc.snapshot(snapshotName, Long.toString(conglomerate));
        }
    }

    private void truncateTable(TransactionController tc, int catalogNum) throws StandardException{
        TabInfoImpl ti = getTableInfo(catalogNum);
        long conglomerate = ti.getHeapConglomerate();
        tc.truncate(Long.toString(conglomerate));
        int n = ti.getNumberOfIndexes();
        for (int i = 0; i < n; ++i) {
            conglomerate = ti.getIndexConglomerate(i);
            tc.truncate(Long.toString(conglomerate));
        }
    }

    public TabInfoImpl getTableInfo(int catalogNum) throws StandardException{
        TabInfoImpl ti = (catalogNum < NUM_CORE) ? coreInfo[catalogNum] : getNonCoreTI(catalogNum);
        return ti;
    }


    @SuppressFBWarnings(value = "REC_CATCH_EXCEPTION", justification = "Intentional")
    public void upgradeAddColumnToSystemTable(TransactionController tc, int catalogNumber, int[] colIds, ExecRow templateRow) throws StandardException {
        int lastCol = colIds[colIds.length - 1];
        TabInfoImpl tabInfo = getTabInfoByNumber(catalogNumber);
        try {
            TableDescriptor td = getTableDescriptor(tabInfo.getCatalogRowFactory().getCatalogName(),
                    getSystemSchemaDescriptor(), tc );
            long conglomID = td.getHeapConglomerateId();
            try (ConglomerateController heapCC = tc.openConglomerate(conglomID,
                    false,0,
                    TransactionController.MODE_RECORD,
                    TransactionController.ISOLATION_REPEATABLE_READ) ) {
                // If upgrade has already been done, and we somehow got here again by
                // mistake, don't re-add the columns to the conglomerate descriptor.
                if (heapCC instanceof HBaseController) {
                    HBaseController hCC = (HBaseController) heapCC;
                    if (hCC.getConglomerate().getFormat_ids().length >= lastCol) {
                        return;
                    }
                }
            }
            upgradeAddColumns(tabInfo.getCatalogRowFactory(), colIds, templateRow, tc);
            SpliceLogUtils.info(LOG, "Catalog upgraded: updated system table %s", tabInfo.getTableName());
        } catch (Exception e) {
            SpliceLogUtils.error(LOG, "Attempt to upgrade %s failed. " +
                            "Please check if it has already been upgraded and contains the correct number of columns: %s.",
                    tabInfo.getTableName(), lastCol);
        }
    }

    public void populateNewSystemTableColumns(TransactionController tc, int catalogNumber, int[] colIds, ExecRow templateRow) throws StandardException {
        TabInfoImpl tabInfo = getTabInfoByNumber(catalogNumber);
        TableDescriptor td = getTableDescriptor(tabInfo.getTableName(), systemSchemaDesc, tc);
        DataValueDescriptor[] fetchedRow = new DataValueDescriptor[templateRow.length()];
        DataValueDescriptor[] newRow = new DataValueDescriptor[templateRow.length()];

        FormatableBitSet columnToUpdateSet=new FormatableBitSet(templateRow.length());
        for(int i=0 ; i < templateRow.length() ; i++) {
            columnToUpdateSet.set(i);
        }

        // Init the heap conglomerate here
        for (ConglomerateDescriptor conglomerateDescriptor : td.getConglomerateDescriptors()) {
            if (!conglomerateDescriptor.isIndex()) {
                tabInfo.setHeapConglomerate(conglomerateDescriptor.getConglomerateNumber());
                break;
            }
        }

<<<<<<< HEAD
    @SuppressFBWarnings(value = "REC_CATCH_EXCEPTION", justification = "Intentional")
    public void upgradeAddColumnToSystemTable(TransactionController tc, int catalogNumber, int[] colIds, ExecRow templateRow) throws StandardException {
        int lastCol = colIds[colIds.length - 1];
        TabInfoImpl tabInfo = getTabInfoByNumber(catalogNumber);
        try {
            TableDescriptor td = getTableDescriptor(tabInfo.getCatalogRowFactory().getCatalogName(),
                            getSystemSchemaDescriptor(), tc );
            long conglomID = td.getHeapConglomerateId();
            try (ConglomerateController heapCC = tc.openConglomerate(conglomID,
                    false,0,
                    TransactionController.MODE_RECORD,
                    TransactionController.ISOLATION_REPEATABLE_READ) ) {
                // If upgrade has already been done, and we somehow got here again by
                // mistake, don't re-add the columns to the conglomerate descriptor.
                if (heapCC instanceof HBaseController) {
                    HBaseController hCC = (HBaseController) heapCC;
                    if (hCC.getConglomerate().getFormat_ids().length >= lastCol) {
                        return;
                    }
                }
            }
            upgrade_addColumns(tabInfo.getCatalogRowFactory(), colIds, templateRow, tc);
            SpliceLogUtils.info(LOG, "Catalog upgraded: updated system table %s", tabInfo.getTableName());
        } catch (Exception e) {
            SpliceLogUtils.error(LOG, "Attempt to upgrade %s failed. " +
                    "Please check if it has already been upgraded and contains the correct number of columns: %s.",
                    tabInfo.getTableName(), lastCol);
        }
    }

    public void populateNewSystemTableColumns(TransactionController tc, int catalogNumber, int[] colIds, ExecRow templateRow) throws StandardException {
        TabInfoImpl tabInfo = getTabInfoByNumber(catalogNumber);
        TableDescriptor td = getTableDescriptor(tabInfo.getTableName(), systemSchemaDesc, tc);
        DataValueDescriptor[] fetchedRow = new DataValueDescriptor[templateRow.length()];
        DataValueDescriptor[] newRow = new DataValueDescriptor[templateRow.length()];

        FormatableBitSet columnToUpdateSet=new FormatableBitSet(templateRow.length());
        for(int i=0 ; i < templateRow.length() ; i++) {
            columnToUpdateSet.set(i);
        }

        // Init the heap conglomerate here
        for (ConglomerateDescriptor conglomerateDescriptor : td.getConglomerateDescriptors()) {
            if (!conglomerateDescriptor.isIndex()) {
                tabInfo.setHeapConglomerate(conglomerateDescriptor.getConglomerateNumber());
                break;
            }
        }

=======
>>>>>>> f73513f9
        try (ScanController sc=tc.openScan(
                tabInfo.getHeapConglomerate(),
                false,
                0,
                TransactionController.MODE_TABLE,
                TransactionController.ISOLATION_REPEATABLE_READ,
                null,
                null,
                0,
                null,
                null,
                0)) {
            while (sc.fetchNext(fetchedRow)) {
                for (int i = 0; i < fetchedRow.length; ++i) {
                    if (ArrayUtils.contains(colIds, i + 1)) {
                        newRow[i] = templateRow.getColumn(i + 1).cloneValue(false);
                    } else {
                        newRow[i] = fetchedRow[i] == null ? null : fetchedRow[i].cloneValue(false);
                    }
                }
                sc.replace(newRow, columnToUpdateSet);
            }
        }

        if (catalogNumber >= NUM_CORE) {
            // reset TI in NonCoreTI array, we only used the heap conglomerate here, so information about the indexes
            // are not fully populated. This TI should not be reused for future operations.
            clearNoncoreTable(catalogNumber - NUM_CORE);
        }
<<<<<<< HEAD
    }

    public void upgradeAddIndexedColumnToSystemTable(TransactionController tc, int catalogNumber, int[] colIds, ExecRow templateRow, int[] indexIds) throws StandardException {
        upgradeAddColumnToSystemTable(tc, catalogNumber, colIds, templateRow);
        populateNewSystemTableColumns(tc, catalogNumber, colIds, templateRow);
        upgradeRecreateIndexesOfSystemTable(tc, catalogNumber, indexIds);
    }

    public void upgradeRecreateIndexesOfSystemTable(TransactionController tc, int catalogNumber, int[] indexIds) throws StandardException {
        DataDescriptorGenerator ddg=getDataDescriptorGenerator();
        TabInfoImpl tabInfo = getTabInfoByNumber(catalogNumber);
        TableDescriptor td = getTableDescriptor(tabInfo.getTableName(), systemSchemaDesc, tc);
        CatalogRowFactory crf = tabInfo.getCatalogRowFactory();

        // Init the heap conglomerate here
        for (ConglomerateDescriptor conglomerateDescriptor : td.getConglomerateDescriptors()) {
            if (!conglomerateDescriptor.isIndex()) {
                tabInfo.setHeapConglomerate(conglomerateDescriptor.getConglomerateNumber());
                break;
            }
        }


        for (int indexId : indexIds) {
            ConglomerateDescriptor cd = td.getConglomerateDescriptor(crf.getCanonicalIndexUUID(indexId));
            if (cd != null)
                dropConglomerateDescriptor(cd, tc);
            cd = bootstrapOneIndex(systemSchemaDesc, tc, ddg, tabInfo, indexId, tabInfo.getHeapConglomerate());
            addDescriptor(cd, systemSchemaDesc, SYSCONGLOMERATES_CATALOG_NUM, false, tc, false);

            // Cache may have that system table descriptor without the new index info
            dataDictionaryCache.clearNameTdCache();
            dataDictionaryCache.clearOidTdCache();

            CatalogRowFactory rf = tabInfo.getCatalogRowFactory();
            ExecRow outRow = rf.makeEmptyRow();
            try (ScanController scanController = tc.openScan(
                    tabInfo.getHeapConglomerate(),              // conglomerate to open
                    false,                                      // don't hold open across commit
                    0,                                          // for read
                    TransactionController.MODE_TABLE,
                    TransactionController.ISOLATION_REPEATABLE_READ,
                    null,                                       // all fields as objects
                    null,                                       // start position - first row
                    0,                                          // startSearchOperation - none
                    null,                                       // scanQualifier,
                    null,                                       // stop position -through last row
                    0)) {                                       // stopSearchOperation - none

                int batch = 1024;
                ExecRow[] rowList = new ExecRow[batch];
                RowLocation[] rowLocationList = new RowLocation[batch];

                int i = 0;
                while (scanController.fetchNext(outRow.getRowArray())) {
                    rowList[i % batch] = outRow.getClone();
                    rowLocationList[i % batch] = scanController.newRowLocationTemplate();
                    scanController.fetchLocation(rowLocationList[i % batch]);
                    i++;
                    if (i % batch == 0) {
                        tabInfo.insertIndexRowListImpl(rowList, rowLocationList, tc, indexId, batch);
                    }
                }
                // insert last batch
                if (i % batch > 0)
                    tabInfo.insertIndexRowListImpl(rowList, rowLocationList, tc, indexId, i % batch);
            }
        }

        if (catalogNumber >= NUM_CORE) {
            // reset TI in NonCoreTI array, we only used some indexes here, so information about the other
            // ones are not fully populated. This TI should not be reused for future operations.
            clearNoncoreTable(catalogNumber - NUM_CORE);
        }
    }

    public TabInfoImpl getTableInfo(int catalogNum) throws StandardException{
        TabInfoImpl ti = (catalogNum < NUM_CORE) ? coreInfo[catalogNum] : getNonCoreTI(catalogNum);
        return ti;
=======
>>>>>>> f73513f9
    }
}<|MERGE_RESOLUTION|>--- conflicted
+++ resolved
@@ -38,10 +38,8 @@
 import com.splicemachine.db.iapi.sql.execute.ExecRow;
 import com.splicemachine.db.iapi.sql.execute.ExecutionContext;
 import com.splicemachine.db.iapi.sql.execute.ScanQualifier;
-<<<<<<< HEAD
 import com.splicemachine.db.iapi.stats.ItemStatistics;
-=======
->>>>>>> f73513f9
+import com.splicemachine.db.iapi.store.access.*;
 import com.splicemachine.db.iapi.store.access.*;
 import com.splicemachine.db.iapi.store.access.conglomerate.Conglomerate;
 import com.splicemachine.db.iapi.store.access.conglomerate.TransactionManager;
@@ -1491,7 +1489,7 @@
             List<TupleDescriptor> descriptors = Lists.newArrayList();
             int count = 0;
             while (scanController.fetchNext(outRow.getRowArray())) {
-                td = rf.buildDescriptor(outRow, null, this);
+                td = rf.buildDescriptor(outRow, null, this, tc);
                 count++;
                 descriptors.add(td);
                 ColumnDescriptor cd = (ColumnDescriptor)td;
@@ -1644,6 +1642,30 @@
         for (int i = 0; i < n; ++i) {
             conglomerate = ti.getIndexConglomerate(i);
             tc.truncate(Long.toString(conglomerate));
+        }
+    }
+
+    public void cleanupSerdeUpgrade(TransactionController tc) throws StandardException {
+        Set<String> snapshots = tc.listSnapshots();
+        for (int i = 0; i < serdeUpgradedTables.size(); ++i) {
+            deleteSnapshot(tc, serdeUpgradedTables.get(i), snapshots);
+        }
+    }
+
+    private void deleteSnapshot(TransactionController tc, int catalogNum, Set<String> snapshots) throws StandardException {
+        TabInfoImpl ti = getTableInfo(catalogNum);
+        long conglomerate = ti.getHeapConglomerate();
+        String snapshotName = conglomerate + "_snapshot";
+        if (snapshots.contains(snapshotName)) {
+            tc.deleteSnapshot(snapshotName);
+        }
+        int n = ti.getNumberOfIndexes();
+        for (int i = 0; i < n; ++i) {
+            conglomerate = ti.getIndexConglomerate(i);
+            snapshotName = conglomerate + "_snapshot";
+            if (snapshots.contains(snapshotName)) {
+                tc.deleteSnapshot(snapshotName);
+            }
         }
     }
 
@@ -1702,58 +1724,6 @@
             }
         }
 
-<<<<<<< HEAD
-    @SuppressFBWarnings(value = "REC_CATCH_EXCEPTION", justification = "Intentional")
-    public void upgradeAddColumnToSystemTable(TransactionController tc, int catalogNumber, int[] colIds, ExecRow templateRow) throws StandardException {
-        int lastCol = colIds[colIds.length - 1];
-        TabInfoImpl tabInfo = getTabInfoByNumber(catalogNumber);
-        try {
-            TableDescriptor td = getTableDescriptor(tabInfo.getCatalogRowFactory().getCatalogName(),
-                            getSystemSchemaDescriptor(), tc );
-            long conglomID = td.getHeapConglomerateId();
-            try (ConglomerateController heapCC = tc.openConglomerate(conglomID,
-                    false,0,
-                    TransactionController.MODE_RECORD,
-                    TransactionController.ISOLATION_REPEATABLE_READ) ) {
-                // If upgrade has already been done, and we somehow got here again by
-                // mistake, don't re-add the columns to the conglomerate descriptor.
-                if (heapCC instanceof HBaseController) {
-                    HBaseController hCC = (HBaseController) heapCC;
-                    if (hCC.getConglomerate().getFormat_ids().length >= lastCol) {
-                        return;
-                    }
-                }
-            }
-            upgrade_addColumns(tabInfo.getCatalogRowFactory(), colIds, templateRow, tc);
-            SpliceLogUtils.info(LOG, "Catalog upgraded: updated system table %s", tabInfo.getTableName());
-        } catch (Exception e) {
-            SpliceLogUtils.error(LOG, "Attempt to upgrade %s failed. " +
-                    "Please check if it has already been upgraded and contains the correct number of columns: %s.",
-                    tabInfo.getTableName(), lastCol);
-        }
-    }
-
-    public void populateNewSystemTableColumns(TransactionController tc, int catalogNumber, int[] colIds, ExecRow templateRow) throws StandardException {
-        TabInfoImpl tabInfo = getTabInfoByNumber(catalogNumber);
-        TableDescriptor td = getTableDescriptor(tabInfo.getTableName(), systemSchemaDesc, tc);
-        DataValueDescriptor[] fetchedRow = new DataValueDescriptor[templateRow.length()];
-        DataValueDescriptor[] newRow = new DataValueDescriptor[templateRow.length()];
-
-        FormatableBitSet columnToUpdateSet=new FormatableBitSet(templateRow.length());
-        for(int i=0 ; i < templateRow.length() ; i++) {
-            columnToUpdateSet.set(i);
-        }
-
-        // Init the heap conglomerate here
-        for (ConglomerateDescriptor conglomerateDescriptor : td.getConglomerateDescriptors()) {
-            if (!conglomerateDescriptor.isIndex()) {
-                tabInfo.setHeapConglomerate(conglomerateDescriptor.getConglomerateNumber());
-                break;
-            }
-        }
-
-=======
->>>>>>> f73513f9
         try (ScanController sc=tc.openScan(
                 tabInfo.getHeapConglomerate(),
                 false,
@@ -1783,7 +1753,6 @@
             // are not fully populated. This TI should not be reused for future operations.
             clearNoncoreTable(catalogNumber - NUM_CORE);
         }
-<<<<<<< HEAD
     }
 
     public void upgradeAddIndexedColumnToSystemTable(TransactionController tc, int catalogNumber, int[] colIds, ExecRow templateRow, int[] indexIds) throws StandardException {
@@ -1860,10 +1829,4 @@
         }
     }
 
-    public TabInfoImpl getTableInfo(int catalogNum) throws StandardException{
-        TabInfoImpl ti = (catalogNum < NUM_CORE) ? coreInfo[catalogNum] : getNonCoreTI(catalogNum);
-        return ti;
-=======
->>>>>>> f73513f9
-    }
 }