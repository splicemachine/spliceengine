/*
 * Copyright (c) 2012 - 2020 Splice Machine, Inc.
 *
 * This file is part of Splice Machine.
 * Splice Machine is free software: you can redistribute it and/or modify it under the terms of the
 * GNU Affero General Public License as published by the Free Software Foundation, either
 * version 3, or (at your option) any later version.
 * Splice Machine is distributed in the hope that it will be useful, but WITHOUT ANY WARRANTY;
 * without even the implied warranty of MERCHANTABILITY or FITNESS FOR A PARTICULAR PURPOSE.
 * See the GNU Affero General Public License for more details.
 * You should have received a copy of the GNU Affero General Public License along with Splice Machine.
 * If not, see <http://www.gnu.org/licenses/>.
 */

package com.splicemachine.derby.impl.sql.catalog;

import com.googlecode.concurrentlinkedhashmap.ConcurrentLinkedHashMap;
import com.splicemachine.EngineDriver;
import com.splicemachine.access.api.DatabaseVersion;
import com.splicemachine.access.api.PartitionAdmin;
import com.splicemachine.access.api.PartitionFactory;
import com.splicemachine.access.api.SConfiguration;
import com.splicemachine.access.configuration.HBaseConfiguration;
import com.splicemachine.access.configuration.SQLConfiguration;
import com.splicemachine.client.SpliceClient;
import com.splicemachine.db.catalog.AliasInfo;
import com.splicemachine.db.catalog.UUID;
import com.splicemachine.db.catalog.types.SynonymAliasInfo;
import com.splicemachine.db.iapi.error.StandardException;
import com.splicemachine.db.iapi.reference.SQLState;
import com.splicemachine.db.iapi.services.context.ContextService;
import com.splicemachine.db.iapi.services.io.FormatableBitSet;
import com.splicemachine.db.iapi.services.monitor.Monitor;
import com.splicemachine.db.iapi.services.sanity.SanityManager;
import com.splicemachine.db.iapi.sql.conn.LanguageConnectionContext;
import com.splicemachine.db.iapi.sql.dictionary.*;
import com.splicemachine.db.iapi.sql.execute.ExecRow;
import com.splicemachine.db.iapi.sql.execute.ExecutionContext;
import com.splicemachine.db.iapi.sql.execute.ScanQualifier;
<<<<<<< HEAD
import com.splicemachine.db.iapi.store.access.*;
=======
import com.splicemachine.db.iapi.stats.ItemStatistics;
import com.splicemachine.db.iapi.store.access.AccessFactory;
import com.splicemachine.db.iapi.store.access.ColumnOrdering;
import com.splicemachine.db.iapi.store.access.ScanController;
import com.splicemachine.db.iapi.store.access.TransactionController;
>>>>>>> 114f3347
import com.splicemachine.db.iapi.store.access.conglomerate.Conglomerate;
import com.splicemachine.db.iapi.store.access.conglomerate.TransactionManager;
import com.splicemachine.db.iapi.types.*;
import com.splicemachine.db.impl.services.uuid.BasicUUID;
import com.splicemachine.db.impl.sql.catalog.*;
import com.splicemachine.db.impl.sql.execute.IndexColumnOrder;
import com.splicemachine.derby.ddl.DDLDriver;
import com.splicemachine.derby.ddl.DDLWatcher;
import com.splicemachine.derby.impl.sql.catalog.upgrade.SpliceCatalogUpgradeScripts;
import com.splicemachine.derby.impl.sql.depend.SpliceDependencyManager;
import com.splicemachine.derby.impl.sql.execute.sequence.SequenceKey;
import com.splicemachine.derby.impl.sql.execute.sequence.SpliceSequence;
import com.splicemachine.derby.impl.store.access.*;
import com.splicemachine.derby.impl.store.access.hbase.HBaseController;
import com.splicemachine.derby.lifecycle.EngineLifecycleService;
import com.splicemachine.derby.utils.StatisticsAdmin;
import com.splicemachine.management.Manager;
import com.splicemachine.pipeline.Exceptions;
import com.splicemachine.primitives.Bytes;
import com.splicemachine.si.api.data.TxnOperationFactory;
import com.splicemachine.si.impl.driver.SIDriver;
import com.splicemachine.tools.version.ManifestReader;
import com.splicemachine.utils.SpliceLogUtils;
import edu.umd.cs.findbugs.annotations.SuppressFBWarnings;
<<<<<<< HEAD
import org.apache.commons.lang.ArrayUtils;
=======
>>>>>>> 114f3347
import org.apache.log4j.Logger;

import java.sql.Types;
import java.util.*;
import java.util.function.Function;

/**
 * @author Scott Fines
 *         Created on: 2/28/13
 */
public class SpliceDataDictionary extends DataDictionaryImpl{

    protected static final Logger LOG=Logger.getLogger(SpliceDataDictionary.class);
    private volatile TabInfoImpl pkTable=null;
    private volatile TabInfoImpl backupTable=null;
    private volatile TabInfoImpl backupItemsTable=null;
    private volatile TabInfoImpl tableStatsTable=null;
    private volatile TabInfoImpl columnStatsTable=null;
    private volatile TabInfoImpl physicalStatsTable=null;
    private volatile TabInfoImpl sourceCodeTable=null;
    private volatile TabInfoImpl snapshotTable = null;
    private volatile TabInfoImpl tokenTable = null;
    private volatile TabInfoImpl replicationTable = null;
    private volatile TabInfoImpl naturalNumbersTable = null;
    private volatile TabInfoImpl ibmConnectionTable = null;
    private volatile TabInfoImpl databaseTable = null;
    private Splice_DD_Version spliceSoftwareVersion;
    protected boolean metadataAccessRestrictionEnabled;

    public static final String SPLICE_DATA_DICTIONARY_VERSION="SpliceDataDictionaryVersion";
    private ConcurrentLinkedHashMap<String, byte[]> sequenceRowLocationBytesMap=null;
    private ConcurrentLinkedHashMap<String, SequenceDescriptor[]> sequenceDescriptorMap=null;

    public static final SystemViewDefinitions viewDefinitions = new SystemViewDefinitions();

    @Override
    public SystemProcedureGenerator getSystemProcedures(){
        return new SpliceSystemProcedures(this);
    }


    @Override
    protected void addSubKeyConstraint(KeyConstraintDescriptor descriptor,
                                       TransactionController tc) throws StandardException{
        ExecRow row;
        TabInfoImpl ti;

        /*
         * Foreign keys get a row in SYSFOREIGNKEYS, and all others get a row in SYSKEYS.
         */
        if(descriptor.getConstraintType()==DataDictionary.FOREIGNKEY_CONSTRAINT){
            if(SanityManager.DEBUG){
                if(!(descriptor instanceof ForeignKeyConstraintDescriptor)){
                    SanityManager.THROWASSERT("descriptor not an fk descriptor, is "+descriptor.getClass().getName());
                }
            }
            @SuppressWarnings("ConstantConditions")
            ForeignKeyConstraintDescriptor fkDescriptor=(ForeignKeyConstraintDescriptor)descriptor;

            ti=getNonCoreTI(SYSFOREIGNKEYS_CATALOG_NUM);
            SYSFOREIGNKEYSRowFactory fkkeysRF=(SYSFOREIGNKEYSRowFactory)ti.getCatalogRowFactory();

            row=fkkeysRF.makeRow(fkDescriptor,null);

        }else if(descriptor.getConstraintType()==DataDictionary.PRIMARYKEY_CONSTRAINT){
            ti=getNonCoreTI(SYSPRIMARYKEYS_CATALOG_NUM);
            SYSPRIMARYKEYSRowFactory pkRF=(SYSPRIMARYKEYSRowFactory)ti.getCatalogRowFactory();

            row=pkRF.makeRow(descriptor,null);
        }else{
            ti=getNonCoreTI(SYSKEYS_CATALOG_NUM);
            SYSKEYSRowFactory keysRF=(SYSKEYSRowFactory)ti.getCatalogRowFactory();

            // build the row to be stuffed into SYSKEYS
            row=keysRF.makeRow(descriptor,null);
        }

        // insert row into catalog and all its indices
        int insertRetCode = ti.insertRow(row,tc);
        if(insertRetCode != TabInfoImpl.ROWNOTDUPLICATE) {
            throw duplicateDescriptorException(descriptor, null);
        }
    }

    public void createTokenTable(TransactionController tc) throws StandardException {
        SchemaDescriptor systemSchema=getSystemSchemaDescriptor();
        TabInfoImpl tokenTableInfo=getTokenTable();
        addTableIfAbsent(tc,systemSchema,tokenTableInfo,null, null);
    }

    private TabInfoImpl getTokenTable() throws StandardException{
        if(tokenTable==null){
            tokenTable=new TabInfoImpl(new SYSTOKENSRowFactory(uuidFactory,exFactory,dvf, this));
        }
        initSystemIndexVariables(tokenTable);
        return tokenTable;
    }

    public void createSnapshotTable(TransactionController tc) throws StandardException {
        SchemaDescriptor systemSchema=getSystemSchemaDescriptor();
        TabInfoImpl snapshotTableInfo=getSnapshotTable();
        addTableIfAbsent(tc,systemSchema,snapshotTableInfo,null, null);
    }

    private TabInfoImpl getSnapshotTable() throws StandardException{
        if(snapshotTable==null){
            snapshotTable=new TabInfoImpl(new SYSSNAPSHOTSRowFactory(uuidFactory,exFactory,dvf, this));
        }
        initSystemIndexVariables(snapshotTable);
        return snapshotTable;
    }

    public void createStatisticsTables(TransactionController tc) throws StandardException{
        SchemaDescriptor systemSchema=getSystemSchemaDescriptor();

        //sys_table_statistics
        TabInfoImpl tableStatsInfo=getTableStatisticsTable();
        ColumnOrdering[] tableStatsOrder= {
                new IndexColumnOrder(0),
                new IndexColumnOrder(1)
        };
        addTableIfAbsent(tc,systemSchema,tableStatsInfo,tableStatsOrder, null);

        createSysTableStatsView(tc);

        //sys_column_statistics
        ColumnOrdering[] columnPkOrder= {
                new IndexColumnOrder(0),
                new IndexColumnOrder(1),
                new IndexColumnOrder(2)
        };
        TabInfoImpl columnStatsInfo=getColumnStatisticsTable();
        addTableIfAbsent(tc,systemSchema,columnStatsInfo,columnPkOrder, null);

        createSysColumnStatsView(tc);

        //sys_physical_statistics
        ColumnOrdering[] physicalPkOrder= {
                new IndexColumnOrder(0)
        };
        TabInfoImpl physicalStatsInfo=getPhysicalStatisticsTable();
        addTableIfAbsent(tc,systemSchema,physicalStatsInfo,physicalPkOrder, null);
    }

    private void createOneSystemView(TransactionController tc,
                                     int catalogNum,
                                     String viewName,
                                     int viewIndex,
                                     SchemaDescriptor sd,
                                     String viewDef) throws StandardException {

        TableDescriptor td = getTableDescriptor(viewName, sd, tc);
        if (td != null) {
            SpliceLogUtils.info(LOG, "View: " + viewName + " in " + sd.getSchemaName() + " already exists!");
            return;
        }

        DataDescriptorGenerator ddg=getDataDescriptorGenerator();
        TableDescriptor view=ddg.newTableDescriptor(viewName,
                sd,TableDescriptor.VIEW_TYPE,TableDescriptor.ROW_LOCK_GRANULARITY,-1,null,null,null,null,null,null,false,false,null);
        addDescriptor(view,sd,DataDictionary.SYSTABLES_CATALOG_NUM,false,tc,false);
        UUID viewId=view.getUUID();
        TabInfoImpl ti;


        ColumnDescriptor[] tableViewCds=null;
        ViewInfoProvider crf = null;
        if (catalogNum < NUM_CORE) {
            ti = coreInfo[catalogNum];
            crf=ti.getCatalogRowFactory();
        } else if(catalogNum < NUM_NONCORE) {
            ti = getNonCoreTI(catalogNum);
            crf=ti.getCatalogRowFactory();
        } else {
            crf = getTransientViewColumns(catalogNum);
        }
        tableViewCds = crf.getViewColumns(view, viewId).get(viewIndex);
        addDescriptorArray(tableViewCds,view,DataDictionary.SYSCOLUMNS_CATALOG_NUM,false,tc);

        ColumnDescriptorList viewDl=view.getColumnDescriptorList();
        Collections.addAll(viewDl,tableViewCds);

        ViewDescriptor vd=ddg.newViewDescriptor(viewId,viewName, viewDef,0,sd.getUUID());
        addDescriptor(vd,sd,DataDictionary.SYSVIEWS_CATALOG_NUM,true,tc,false);

        SpliceLogUtils.info(LOG, "View: " + viewName + " in " + sd.getSchemaName() + " is created!");
    }

    String getSchemaViewSQL() {
        SConfiguration configuration=SIDriver.driver().getConfiguration();
        String metadataRestrictionEnabled = configuration.getMetadataRestrictionEnabled();
        String schemaViewSQL;
        if (metadataRestrictionEnabled.equals(SQLConfiguration.METADATA_RESTRICTION_NATIVE)) {
            schemaViewSQL = SYSSCHEMASRowFactory.SYSSCHEMASVIEW_VIEW_SQL;
        } else if (metadataRestrictionEnabled.equals(SQLConfiguration.METADATA_RESTRICTION_RANGER)) {
            schemaViewSQL = SYSSCHEMASRowFactory.SYSSCHEMASVIEW_VIEW_RANGER;
        } else {
            schemaViewSQL = SYSSCHEMASRowFactory.SYSSCHEMASVIEW_VIEW_SQL1;
        }
        return schemaViewSQL;
    }

    public void createSystemViews(TransactionController tc) throws StandardException {
        tc.elevate("dictionary");
        //Add the SYSVW schema if it does not exists
        if (getSchemaDescriptor(spliceDbDesc.getUUID(), SchemaDescriptor.STD_SYSTEM_VIEW_SCHEMA_NAME, tc, false) == null) {
            sysViewSchemaDesc = addSystemSchema(SchemaDescriptor.STD_SYSTEM_VIEW_SCHEMA_NAME, SchemaDescriptor.SYSVW_SCHEMA_UUID, spliceDbDesc, tc);
        }

        createOrUpdateSystemView(tc, "SYSVW", "SYSSEQUENCESVIEW");
        createOrUpdateSystemView(tc, "SYSVW", "SYSALLROLES");
        createOrUpdateSystemView(tc, "SYSVW", "SYSSCHEMASVIEW");
        createOrUpdateSystemView(tc, "SYSVW", "SYSCONGLOMERATEINSCHEMAS");
        createOrUpdateSystemView(tc, "SYSVW", "SYSTABLESVIEW");
        createOrUpdateSystemView(tc, "SYSVW", "SYSCOLUMNSVIEW");
        createOrUpdateSystemView(tc, "SYSVW", "SYSDATABASESVIEW");

        SpliceLogUtils.info(LOG, "Views in SYSVW created!");
    }

    public void createTableColumnViewInSysIBM(TransactionController tc) throws StandardException {
        createOrUpdateSystemView(tc, "SYSIBM", "SYSCOLUMNS");
        createOrUpdateSystemView(tc, "SYSIBM", "SYSTABLES");
    }

    public void createKeyColumnUseViewInSysIBM(TransactionController tc) throws StandardException {
        createOrUpdateSystemView(tc, "SYSIBM", "SYSKEYCOLUSE");
    }

    public void createIndexColumnUseViewInSysCat(TransactionController tc) throws StandardException {
        String viewName = "INDEXCOLUSE";
        createOrUpdateSystemView(tc, "SYSCAT", viewName);

        // create an synonym SYSIBM.SYSINDEXCOLUSE for SYSCAT.INDEXCOLUSE
        String synonymName = "SYSINDEXCOLUSE";
        TableDescriptor synonymTD = getTableDescriptor(synonymName, sysIBMSchemaDesc, tc);
        if (synonymTD == null)
        {
            // To prevent any possible deadlocks with SYSTABLES, we insert a row into
            // SYSTABLES also for synonyms. This also ensures tables/views/synonyms share
            // same namespace
            DataDescriptorGenerator ddg = getDataDescriptorGenerator();
            TableDescriptor td = ddg.newTableDescriptor(synonymName, sysIBMSchemaDesc, TableDescriptor.SYNONYM_TYPE,
                    TableDescriptor.DEFAULT_LOCK_GRANULARITY,-1,
                    null,null,null,null,null,null,false,false,null);
            addDescriptor(td, sysIBMSchemaDesc, DataDictionary.SYSTABLES_CATALOG_NUM, false, tc, false);

            // Create a new alias descriptor with a UUID filled in.
            UUID synonymID = getUUIDFactory().createUUID();
            AliasDescriptor ads = new AliasDescriptor(this, synonymID,
                    synonymName,
                    sysIBMSchemaDesc.getUUID(),
                    null,
                    AliasInfo.ALIAS_TYPE_SYNONYM_AS_CHAR,
                    AliasInfo.ALIAS_NAME_SPACE_SYNONYM_AS_CHAR,
                    true,
                    new SynonymAliasInfo(sysCatSchemaDesc.getSchemaName(), viewName),
                    null, tc);
            addDescriptor(ads, null, DataDictionary.SYSALIASES_CATALOG_NUM,
                    false, tc, false);

            SpliceLogUtils.info(LOG, "SYSIBM." + synonymName + " is created as an alias of SYSCAT." + viewName + "!");
        }
    }

    public void createReferencesViewInSysCat(TransactionController tc) throws StandardException {
        createOrUpdateSystemView(tc, "SYSCAT", "REFERENCES");
    }

    public void createSysIndexesViewInSysIBM(TransactionController tc) throws StandardException {
        createOrUpdateSystemView(tc, "SYSIBM", "SYSINDEXES");
    }

    // SYSCAT.COLUMNS view must be created after SYSIBM.SYSCOLUMNS because it's defined on top of SYSCOLUMNS view
    public void createColumnsViewInSysCat(TransactionController tc) throws StandardException {
        createOrUpdateSystemView(tc, "SYSCAT", "COLUMNS");
    }

    private TabInfoImpl getNaturalNumbersTable() throws StandardException{
        if(naturalNumbersTable==null){
            naturalNumbersTable=new TabInfoImpl(new SYSNATURALNUMBERSRowFactory(uuidFactory,exFactory,dvf, this));
        }
        initSystemIndexVariables(naturalNumbersTable);
        return naturalNumbersTable;
    }

    /**
     * Populate SYSNATURALNUMBERS table with 1-2048.
     *
     * @throws StandardException Standard Derby error policy
     */
    private void populateSYSNATURALNUMBERS(TransactionController tc) throws StandardException{
        SYSNATURALNUMBERSRowFactory.populateSYSNATURALNUMBERS(getNonCoreTI(SYSNATURALNUMBERS_CATALOG_NUM), tc);
    }

    public void createNaturalNumbersTable(TransactionController tc) throws StandardException {
        SchemaDescriptor systemSchema=getSystemSchemaDescriptor();

        TabInfoImpl table=getNaturalNumbersTable();
        String catalogVersion = DataDictionary.catalogVersions.get(SYSNATURALNUMBERS_CATALOG_NUM);
        addTableIfAbsent(tc,systemSchema,table,null, catalogVersion);

        populateSYSNATURALNUMBERS(tc);
    }

    public void updateNaturalNumbersTable(TransactionController tc) throws StandardException {
        SchemaDescriptor sd = getSystemSchemaDescriptor();
        tc.elevate("dictionary");

        TableDescriptor td = getTableDescriptor("SYSNATURALNUMBERS", sd, tc);
        if (td == null) {
            createNaturalNumbersTable(tc);
        }
    }

    public void createTablesAndViewsInSysIBMADM(TransactionController tc) throws StandardException {
        tc.elevate("dictionary");
        //Add the SYSIBMADM schema if it does not exists
        if (getSchemaDescriptor(spliceDbDesc.getUUID(), SchemaDescriptor.IBM_SYSTEM_ADM_SCHEMA_NAME, tc, false) == null) {
            sysIBMADMSchemaDesc=addSystemSchema(SchemaDescriptor.IBM_SYSTEM_ADM_SCHEMA_NAME, SchemaDescriptor.SYSIBMADM_SCHEMA_UUID, spliceDbDesc, tc);
        }

        createOrUpdateSystemView(tc, "SYSIBMADM", "SNAPAPPL");
        createOrUpdateSystemView(tc, "SYSIBMADM", "SNAPAPPL_INFO");
        createOrUpdateSystemView(tc, "SYSIBMADM", "APPLICATIONS");

        SpliceLogUtils.info(LOG, "Tables and views in SYSIBMADM are created!");
    }

    private TabInfoImpl getDatabaseTable() throws StandardException {
        if (databaseTable == null) {
            databaseTable = new TabInfoImpl(new SYSDATABASESRowFactory(uuidFactory, exFactory, dvf, this));
        }
        initSystemIndexVariables(databaseTable);
        return databaseTable;
    }

    public void createSysDatabasesTableAndAddDatabaseIdColumnsToSysTables(TransactionController tc, Properties params) throws StandardException {
        tc.elevate("dictionary");

        DataDescriptorGenerator ddg = getDataDescriptorGenerator();

        // Create SYS.SYSDATABASES
        if(getTableDescriptor(SYSDATABASESRowFactory.TABLENAME_STRING, systemSchemaDesc,tc) == null) { // XXX This will not work because the index is not reset yet
            ExecutionContext ec = (ExecutionContext) ContextService.getContext(ExecutionContext.CONTEXT_ID);
            new CoreCreation(SYSDATABASES_CATALOG_NUM, tc, ec).run();
            if (coreInfo[SYSDATABASES_CATALOG_NUM].getNumberOfIndexes() > 0) {
                TabInfoImpl ti = coreInfo[SYSDATABASES_CATALOG_NUM];
                bootStrapSystemIndexes(systemSchemaDesc, tc, ddg, ti);
            }

            TabInfoImpl ti = coreInfo[SYSDATABASES_CATALOG_NUM];
            addSystemTableToDictionary(ti, systemSchemaDesc, tc, ddg);

            params.put(CFG_SYSDATABASES_ID, Long.toString(coreInfo[SYSDATABASES_CORE_NUM].getHeapConglomerate()));
            params.put(CFG_SYSDATABASES_INDEX1_ID,
                    Long.toString(
                            coreInfo[SYSDATABASES_CORE_NUM].getIndexConglomerate(
                                    SYSDATABASESRowFactory.SYSDATABASES_INDEX1_ID)));
            params.put(CFG_SYSDATABASES_INDEX2_ID,
                    Long.toString(
                            coreInfo[SYSDATABASES_CORE_NUM].getIndexConglomerate(
                                    SYSDATABASESRowFactory.SYSDATABASES_INDEX2_ID)));
        }

        // Add first row sysdatabases
        UUID databaseID = (UUID) tc.getProperty(DataDictionary.DATABASE_ID);
        String owner = sysIBMSchemaDesc.getAuthorizationId();
        spliceDbDesc = new DatabaseDescriptor(this, DatabaseDescriptor.STD_DB_NAME, owner, databaseID);
        addDescriptor(spliceDbDesc, null, SYSDATABASES_CATALOG_NUM, false, tc, false);

        // Add new databaseid columns to relevant system tables
        ExecRow templateRow = getExecutionFactory().getValueRow(SYSSCHEMASRowFactory.SYSSCHEMAS_COLUMN_COUNT);
        templateRow.setColumn(4, new SQLChar(databaseID.toString()));
        upgradeAddIndexedColumnToSystemTable(
                tc, SYSSCHEMAS_CATALOG_NUM,
                new int[]{4},
                templateRow,
                new int[]{SYSSCHEMASRowFactory.SYSSCHEMAS_INDEX1_ID});

        params.put(CFG_SYSSCHEMAS_INDEX1_ID,
                Long.toString(
                        coreInfo[SYSSCHEMAS_CORE_NUM].getIndexConglomerate(
                                SYSSCHEMASRowFactory.SYSSCHEMAS_INDEX1_ID)));

        templateRow = getExecutionFactory().getValueRow(SYSROLESRowFactory.SYSROLES_COLUMN_COUNT);
        templateRow.setColumn(8, new SQLChar(databaseID.toString()));
        upgradeAddIndexedColumnToSystemTable(
                tc, SYSROLES_CATALOG_NUM,
                new int[]{8},
                templateRow,
                new int[]{
                        SYSROLESRowFactory.SYSROLES_INDEX_ID_EE_OR_IDX,
                        SYSROLESRowFactory.SYSROLES_INDEX_ID_DEF_IDX,
                        SYSROLESRowFactory.SYSROLES_INDEX_EE_DEFAULT_IDX,
                });

        templateRow = getExecutionFactory().getValueRow(SYSROLESRowFactory.SYSROLES_COLUMN_COUNT);
        templateRow.setColumn(5, new SQLChar(databaseID.toString()));
        upgradeAddIndexedColumnToSystemTable(tc, SYSUSERS_CATALOG_NUM,
                new int[]{5},
                templateRow,
                new int[]{0});
    }

    public void moveSysStatsViewsToSysVWSchema(TransactionController tc) throws StandardException {
        //drop table descriptor corresponding to the tablestats view
        SchemaDescriptor sd=getSystemSchemaDescriptor();
        tc.elevate("dictionary");

        TableDescriptor td = getTableDescriptor("SYSTABLESTATISTICS", sd, tc);
        if (td != null) {
            ViewDescriptor vd = getViewDescriptor(td);

            // drop the view deifnition
            dropAllColumnDescriptors(td.getUUID(), tc);
            dropViewDescriptor(vd, tc);
            dropTableDescriptor(td, sd, tc);
        }
        // create tablestats view in sysvw schema
        SchemaDescriptor sysVWSchema=sysViewSchemaDesc;
        createOrUpdateSystemView(tc, "SYSVW", "SYSTABLESTATISTICS");


        // drop table descriptor corresponding to the columnstats view
        td = getTableDescriptor("SYSCOLUMNSTATISTICS", sd, tc);
        if (td != null) {
            ViewDescriptor vd = getViewDescriptor(td);

            // drop the view deifnition
            dropAllColumnDescriptors(td.getUUID(), tc);
            dropViewDescriptor(vd, tc);
            dropTableDescriptor(td, sd, tc);
        }
        // create columnstats view in sysvw schema
        createOrUpdateSystemView(tc, "SYSVW", "SYSCOLUMNSTATISTICS");

        SpliceLogUtils.info(LOG, "move stats views to the sysvw schema");
    }

    public void createSourceCodeTable(TransactionController tc) throws StandardException{
        SchemaDescriptor systemSchema=getSystemSchemaDescriptor();

        TabInfoImpl tableStatsInfo=getSourceCodeTable();
        addTableIfAbsent(tc,systemSchema,tableStatsInfo,null, null);
    }

    private TabInfoImpl getBackupTable() throws StandardException{
        if(backupTable==null){
            backupTable=new TabInfoImpl(new SYSBACKUPRowFactory(uuidFactory,exFactory,dvf,this));
        }
        initSystemIndexVariables(backupTable);
        return backupTable;
    }

    private TabInfoImpl getBackupItemsTable() throws StandardException{
        if(backupItemsTable==null){
            backupItemsTable=new TabInfoImpl(new SYSBACKUPITEMSRowFactory(uuidFactory,exFactory,dvf,this));
        }
        initSystemIndexVariables(backupItemsTable);
        return backupItemsTable;
    }

    public void createLassenTables(TransactionController tc) throws StandardException{
        SchemaDescriptor systemSchemaDescriptor=getSystemSchemaDescriptor();

        // Create BACKUP table
        TabInfoImpl backupTabInfo=getBackupTable();
        if(getTableDescriptor(backupTabInfo.getTableName(),systemSchemaDescriptor,tc)==null){
            if(LOG.isTraceEnabled()){
                LOG.trace(String.format("Creating system table %s.%s",
                        systemSchemaDescriptor.getSchemaName(),backupTabInfo.getTableName()));
            }
            makeCatalog(backupTabInfo,systemSchemaDescriptor,tc,null);
        }else{
            if(LOG.isTraceEnabled()){
                LOG.trace(String.format("Skipping table creation since system table %s.%s already exists.",
                        systemSchemaDescriptor.getSchemaName(),backupTabInfo.getTableName()));
            }
        }

        // Create BACKUPITEMS
        TabInfoImpl backupItemsTabInfo=getBackupItemsTable();
        if(getTableDescriptor(backupItemsTabInfo.getTableName(),systemSchemaDescriptor,tc)==null){
            if(LOG.isTraceEnabled()){
                LOG.trace(String.format("Creating system table %s.%s",systemSchemaDescriptor.getSchemaName(),
                        backupItemsTabInfo.getTableName()));
            }
            makeCatalog(backupItemsTabInfo,systemSchemaDescriptor,tc,null);
        }else{
            if(LOG.isTraceEnabled()){
                LOG.trace(String.format("Skipping table creation since system table %s.%s already exists.",
                        systemSchemaDescriptor.getSchemaName(),backupItemsTabInfo.getTableName()));
            }
        }
    }

    public void createReplicationTables(TransactionController tc) throws StandardException {
        SchemaDescriptor systemSchema=getSystemSchemaDescriptor();
        TabInfoImpl replicationTableInfo=getReplicationTable();
        addTableIfAbsent(tc,systemSchema,replicationTableInfo,null, null);
    }

    private TabInfoImpl getReplicationTable() throws StandardException{
        if(replicationTable==null){
            replicationTable=new TabInfoImpl(new SYSREPLICATIONRowFactory(uuidFactory,exFactory,dvf,this));
        }
        initSystemIndexVariables(replicationTable);
        return replicationTable;
    }

    @Override
    protected void createDictionaryTables(Properties params,
                                          TransactionController tc,
                                          DataDescriptorGenerator ddg) throws StandardException{
        //create the base dictionary tables
        super.createDictionaryTables(params,tc,ddg);

        createLassenTables(tc);

        //create the Statistics tables
        createStatisticsTables(tc);

        createSourceCodeTable(tc);

        // TODO - this needs to be included into an upgrade script (JY)
        createSnapshotTable(tc);

        createTokenTable(tc);

        createSystemViews(tc);

        createPermissionTableSystemViews(tc);

        createReplicationTables(tc);

        createNaturalNumbersTable(tc);

        createTableColumnViewInSysIBM(tc);

        createKeyColumnUseViewInSysIBM(tc);

        createTablesAndViewsInSysIBMADM(tc);

        createAliasToTableSystemView(tc);

        createIndexColumnUseViewInSysCat(tc);

        createReferencesViewInSysCat(tc);

        createSysIndexesViewInSysIBM(tc);

        // don't pull this call before createTableColumnViewInSysIBM()
        createColumnsViewInSysCat(tc);
    }

    @Override
    protected SystemAggregateGenerator getSystemAggregateGenerator(){
        return new SpliceSystemAggregatorGenerator(this);
    }

    @SuppressFBWarnings(value = "ST_WRITE_TO_STATIC_FROM_INSTANCE_METHOD", justification = "intentional")
    @Override
    public void enableMultiDatabase(boolean value) {
        this.af.enableMultiDatabase(value);
    }

    @Override
    protected void loadDictionaryTables(TransactionController tc,
                                        Properties startParams) throws StandardException{
        Splice_DD_Version catalogVersion=(Splice_DD_Version)tc.getProperty(SPLICE_DATA_DICTIONARY_VERSION);
        if (catalogVersion.getSprintVersionNumber() < BaseDataDictionary.SERDE_UPGRADE_SPRINT) {
            BaseDataDictionary.READ_NEW_FORMAT = false;
            BaseDataDictionary.WRITE_NEW_FORMAT = false;
        }
        super.loadDictionaryTables(tc,startParams);

        // Check splice data dictionary version to decide if upgrade is necessary
<<<<<<< HEAD
        upgradeIfNecessary(tc, startParams);

        resetSpliceDbOwner(tc, spliceDbDesc.getUUID());
=======
        upgradeIfNecessary(tc);

        //upgrade may change SPLICE_DATA_DICTIONARY_VERSION
        catalogVersion=(Splice_DD_Version)tc.getProperty(SPLICE_DATA_DICTIONARY_VERSION);
        startParams.setProperty("catalogVersion", catalogVersion.toString());
>>>>>>> 114f3347
    }

    /**
     * Overridden so that SQL functions implemented as system procedures
     * will be found if in the SYSFUN schema. Otherwise, the default
     * behavior would be to ignore these and only consider functions
     * implicitly defined in {@link BaseDataDictionary#SYSFUN_FUNCTIONS},
     * which are not actually in the system catalog.
     */
    @SuppressWarnings("unchecked")
    public List getRoutineList(String schemaID,String routineName,char nameSpace) throws StandardException{

        List list=super.getRoutineList(schemaID,routineName,nameSpace);
        if(list.isEmpty()){
            if(schemaID.equals(SchemaDescriptor.SYSFUN_SCHEMA_UUID) &&
                    (nameSpace==AliasInfo.ALIAS_NAME_SPACE_FUNCTION_AS_CHAR ||
                            nameSpace==AliasInfo.ALIAS_NAME_SPACE_AGGREGATE_AS_CHAR)){
                AliasDescriptor ad=getAliasDescriptor(schemaID,routineName,nameSpace, null);
                return ad==null?
                        Collections.EMPTY_LIST:
                        Collections.singletonList(ad);
            }
        }
        return list;
    }

    @Override
    protected void setDependencyManager(){
        SpliceLogUtils.trace(LOG,"Initializing the Splice Dependency Manager");
        this.dmgr=new SpliceDependencyManager(this);
    }

    @Override
    public void boot(boolean create,Properties startParams) throws StandardException{
        SpliceLogUtils.trace(LOG,"boot with create=%s,startParams=%s",create,startParams);
        DatabaseVersion databaseVersion=(new ManifestReader()).createVersion();
        if(!databaseVersion.isUnknown()){
            spliceSoftwareVersion=new Splice_DD_Version(this,databaseVersion.getMajorVersionNumber(),
                    databaseVersion.getMinorVersionNumber(),databaseVersion.getPatchVersionNumber(),
                    databaseVersion.getSprintVersionNumber());
        }
        if(create) {
            SpliceAccessManager af=(SpliceAccessManager)Monitor.findServiceModule(this,AccessFactory.MODULE);
            ContextService.getFactory();
            SpliceTransactionManager txnManager=(SpliceTransactionManager)af.getTransaction(ContextService.getCurrentContextManager());
            ((SpliceTransaction)txnManager.getRawTransaction()).elevate(Bytes.toBytes("boot"));
            if(spliceSoftwareVersion!=null){
                txnManager.setProperty(SPLICE_DATA_DICTIONARY_VERSION,spliceSoftwareVersion,true);
                startParams.setProperty("catalogVersion", spliceSoftwareVersion.toString());
            }
        }

        super.boot(create,startParams);
    }

    @Override
    public boolean canSupport(Properties startParams){
        SpliceLogUtils.trace(LOG,"canSupport startParam=%s",startParams);
        return super.canSupport(startParams);
    }

    @Override
    public void startWriting(LanguageConnectionContext lcc) throws StandardException{
        startWriting(lcc,true);
    }

    @Override
    public void startWriting(LanguageConnectionContext lcc,boolean setDDMode) throws StandardException{
        lcc.setDataDictionaryWriteMode();
        elevateTxnForDictionaryOperations(lcc);
    }

    @Override
    public void getCurrentValueAndAdvance(String sequenceUUIDstring,NumberDataValue returnValue, boolean useBatch)
            throws StandardException{
        SpliceSequence sequence=getSpliceSequence(sequenceUUIDstring, useBatch);
        returnValue.setValue(sequence.getNext());
    }

    @Override
    public Long peekAtSequence(UUID dbId, String schemaName,String sequenceName) throws StandardException {
        String sequenceUUIDstring=getSequenceID(dbId, schemaName, sequenceName);
        if(sequenceUUIDstring==null)
            throw StandardException.newException(SQLState.LANG_OBJECT_NOT_FOUND_DURING_EXECUTION,"SEQUENCE",(schemaName+"."+sequenceName));

        SpliceSequence sequence=getSpliceSequence(sequenceUUIDstring, true);
        return sequence.peekAtCurrentValue();
    }

    private SpliceSequence getSpliceSequence(String sequenceUUIDstring, boolean useBatch)
            throws StandardException {
        try{
            if(sequenceRowLocationBytesMap==null){
                sequenceRowLocationBytesMap=new ConcurrentLinkedHashMap.Builder<String, byte[]>()
                        .maximumWeightedCapacity(512)
                        .concurrencyLevel(64)
                        .build();
            }

            if(sequenceDescriptorMap==null){
                sequenceDescriptorMap=new ConcurrentLinkedHashMap.Builder<String, SequenceDescriptor[]>()
                        .maximumWeightedCapacity(512)
                        .concurrencyLevel(64)
                        .build();
            }
            byte[] sequenceRowLocationBytes=sequenceRowLocationBytesMap.get(sequenceUUIDstring);
            SequenceDescriptor[] sequenceDescriptor=sequenceDescriptorMap.get(sequenceUUIDstring);
            if(sequenceRowLocationBytes==null || sequenceDescriptor==null){
                RowLocation[] rowLocation=new RowLocation[1];
                sequenceDescriptor=new SequenceDescriptor[1];

                TransactionController tc=getLCC().getTransactionExecute();
                computeSequenceRowLocation(tc,sequenceUUIDstring,rowLocation,sequenceDescriptor);
                sequenceRowLocationBytes=rowLocation[0].getBytes();
                sequenceRowLocationBytesMap.put(sequenceUUIDstring,sequenceRowLocationBytes);
                sequenceDescriptorMap.put(sequenceUUIDstring,sequenceDescriptor);
            }

            long start=sequenceDescriptor[0].getStartValue();
            long increment=sequenceDescriptor[0].getIncrement();

            SIDriver siDriver =SIDriver.driver();
            PartitionFactory partFactory = siDriver.getTableFactory();
            TxnOperationFactory txnOpFactory = siDriver.getOperationFactory();
            return EngineDriver.driver().sequencePool().
                    get(new SequenceKey(sequenceRowLocationBytes,useBatch?SIDriver.driver().getConfiguration().getSequenceBlockSize():1l,start,increment,partFactory,txnOpFactory));
        }catch(Exception e){
            throw Exceptions.parseException(e);
        }
    }
    public void createOrUpdateAllSystemProcedures(DatabaseDescriptor dbDesc, TransactionController tc) throws StandardException{
        tc.elevate("dictionary");
        super.createOrUpdateAllSystemProcedures(dbDesc, tc);
        SpliceLogUtils.info(LOG, "System procedures created or updated");
    }

    /*Table fetchers for Statistics tables*/
    private TabInfoImpl getPhysicalStatisticsTable() throws StandardException{
        if(physicalStatsTable==null){
            physicalStatsTable=new TabInfoImpl(new SYSPHYSICALSTATISTICSRowFactory(uuidFactory,exFactory,dvf,this));
        }
        initSystemIndexVariables(physicalStatsTable);
        return physicalStatsTable;
    }

    private TabInfoImpl getColumnStatisticsTable() throws StandardException{
        if(columnStatsTable==null){
            columnStatsTable=new TabInfoImpl(new SYSCOLUMNSTATISTICSRowFactory(uuidFactory,exFactory,dvf,this));
        }
        initSystemIndexVariables(columnStatsTable);
        return columnStatsTable;
    }

    private TabInfoImpl getTableStatisticsTable() throws StandardException{
        if(tableStatsTable==null){
            tableStatsTable=new TabInfoImpl(new SYSTABLESTATISTICSRowFactory(uuidFactory,exFactory,dvf,this));
        }
        initSystemIndexVariables(tableStatsTable);
        return tableStatsTable;
    }

    private TabInfoImpl getSourceCodeTable() throws StandardException{
        if(sourceCodeTable==null){
            sourceCodeTable=new TabInfoImpl(new SYSSOURCECODERowFactory(uuidFactory,exFactory,dvf,this));
        }
        initSystemIndexVariables(sourceCodeTable);
        return sourceCodeTable;
    }

    protected TabInfoImpl getPkTable() throws StandardException{
        if(pkTable==null){
            pkTable=new TabInfoImpl(new SYSPRIMARYKEYSRowFactory(uuidFactory,exFactory,dvf,this));
        }
        initSystemIndexVariables(pkTable);
        return pkTable;
    }

    private void upgradeIfNecessary(TransactionController tc, Properties startParams) throws StandardException{

        boolean toUpgrade = Boolean.TRUE.equals(EngineLifecycleService.toUpgrade.get());
        // Only master can upgrade
        if (!toUpgrade) {
            return;
        }

        Splice_DD_Version catalogVersion=(Splice_DD_Version)tc.getProperty(SPLICE_DATA_DICTIONARY_VERSION);
        if(needToUpgrade(catalogVersion)){
            tc.elevate("dictionary");
            SpliceCatalogUpgradeScripts scripts=new SpliceCatalogUpgradeScripts(this, tc, startParams);
            scripts.runUpgrades(catalogVersion);
            tc.setProperty(SPLICE_DATA_DICTIONARY_VERSION, spliceSoftwareVersion,true);
            tc.commit();
        }
    }


    private boolean needToUpgrade(Splice_DD_Version catalogVersion){

        LOG.info(String.format("Splice Software Version = %s",(spliceSoftwareVersion==null?"null":spliceSoftwareVersion.toString())));
        LOG.info(String.format("Splice Catalog Version = %s",(catalogVersion==null?"null":catalogVersion.toString())));

        // Check if there is a manual override that is forcing an upgrade.
        // This flag should only be true for the master server.  If the upgrade runs on the region server,
        // it would probably be bad (at least if it ran concurrently with another upgrade).
        SConfiguration configuration=SIDriver.driver().getConfiguration();
        if(configuration.upgradeForced()) {
            LOG.info(String.format("Upgrade has been manually forced from version %s",
                    configuration.getUpgradeForcedFrom()));
            return true;
        }

        // Not sure about the current version, do not upgrade
        if(spliceSoftwareVersion==null){
            return false;
        }

        // This is a pre-Fuji catalog, upgrade it.
        if(catalogVersion==null){
            LOG.info("Upgrade needed since catalog version is null");
            return true;
        }

        // Compare software version and catalog version
        if(catalogVersion.toLong()<spliceSoftwareVersion.toLong()){
            LOG.info("Upgrade needed since catalog version < software version");
            return true;
        }
        return false;
    }


    private void addTableIfAbsent(TransactionController tc,SchemaDescriptor systemSchema,TabInfoImpl sysTableToAdd,
                                  ColumnOrdering[] columnOrder, String version) throws StandardException{
        if(getTableDescriptor(sysTableToAdd.getTableName(),systemSchema,tc)==null){
            SpliceLogUtils.trace(LOG,String.format("Creating system table %s.%s",systemSchema.getSchemaName(),sysTableToAdd.getTableName()));
            makeCatalog(sysTableToAdd,systemSchema,tc,columnOrder, version);
        }else{
            SpliceLogUtils.trace(LOG,String.format("Skipping table creation since system table %s.%s already exists",systemSchema.getSchemaName(),sysTableToAdd.getTableName()));
        }
    }

    private void createSysTableStatsView(TransactionController tc) throws StandardException{
        //create statistics views
        SchemaDescriptor sysSchema=sysViewSchemaDesc;

        DataDescriptorGenerator ddg=getDataDescriptorGenerator();
        TableDescriptor view=ddg.newTableDescriptor("SYSTABLESTATISTICS",
                sysSchema,TableDescriptor.VIEW_TYPE,TableDescriptor.ROW_LOCK_GRANULARITY,-1,null,null,null,null,null,null,false,false,null);
        addDescriptor(view,sysSchema,DataDictionary.SYSTABLES_CATALOG_NUM,false,tc,false);
        UUID viewId=view.getUUID();
        TabInfoImpl ti = getNonCoreTI(SYSTABLESTATS_CATALOG_NUM);
        CatalogRowFactory crf=ti.getCatalogRowFactory();
        ColumnDescriptor[] tableViewCds=crf.getViewColumns(view,viewId).get(0);
        addDescriptorArray(tableViewCds,view,DataDictionary.SYSCOLUMNS_CATALOG_NUM,false,tc);

        ColumnDescriptorList viewDl=view.getColumnDescriptorList();
        Collections.addAll(viewDl,tableViewCds);


        ViewDescriptor vd=ddg.newViewDescriptor(viewId,"SYSTABLESTATISTICS",
                SYSTABLESTATISTICSRowFactory.STATS_VIEW_SQL,0,sysSchema.getUUID());
        addDescriptor(vd,sysSchema,DataDictionary.SYSVIEWS_CATALOG_NUM,true,tc,false);
    }

    private void createSysColumnStatsView(TransactionController tc) throws StandardException{
        //create statistics views
        SchemaDescriptor sysSchema=sysViewSchemaDesc;

        DataDescriptorGenerator ddg=getDataDescriptorGenerator();
        TableDescriptor view=ddg.newTableDescriptor("SYSCOLUMNSTATISTICS",
                sysSchema,TableDescriptor.VIEW_TYPE,TableDescriptor.ROW_LOCK_GRANULARITY,-1,null,null,null,null,null,null,false,false,null);
        addDescriptor(view,sysSchema,DataDictionary.SYSTABLES_CATALOG_NUM,false,tc,false);
        UUID viewId=view.getUUID();
        TabInfoImpl ti = getNonCoreTI(SYSCOLUMNSTATS_CATALOG_NUM);
        CatalogRowFactory crf=ti.getCatalogRowFactory();
        ColumnDescriptor[] tableViewCds=crf.getViewColumns(view,viewId).get(0);
        addDescriptorArray(tableViewCds,view,DataDictionary.SYSCOLUMNS_CATALOG_NUM,false,tc);

        ColumnDescriptorList viewDl=view.getColumnDescriptorList();
        Collections.addAll(viewDl,tableViewCds);

        ViewDescriptor vd=ddg.newViewDescriptor(viewId,"SYSCOLUMNSTATISTICS",
                SYSCOLUMNSTATISTICSRowFactory.STATS_VIEW_SQL,0,sysSchema.getUUID());
        addDescriptor(vd,sysSchema,DataDictionary.SYSVIEWS_CATALOG_NUM,true,tc,false);
    }

    private void elevateTxnForDictionaryOperations(LanguageConnectionContext lcc) throws StandardException{
        BaseSpliceTransaction rawTransaction=((SpliceTransactionManager)lcc.getTransactionExecute()).getRawTransaction();
        if (rawTransaction instanceof SpliceTransactionView) // Already serde
            return;
        assert rawTransaction instanceof SpliceTransaction:
                "Programmer Error: Cannot perform a data dictionary write with a non-SpliceTransaction";
        // No subtransactions from here on, since we are modifying the data dictionary we rely on persisted
        // transactions for coordination
        ((SpliceTransaction) rawTransaction).getActiveStateTxn().forbidSubtransactions();
        /*
         * This is a bit of an awkward hack--at this stage, we need to ensure that the transaction
         * allows writes, but we don't really know where it's going, except to the data dictionary (and
         * therefore to system tables only)
         *
         * Thankfully, we only use the write-table transaction field to determine whether or not to
         * pause DDL operations, which can only occur against non-system tables. Since we are indicating
         * that this transaction will be writing to system tables, we don't have to worry about it.
         *
         * HOWEVER, it's possible that a transaction could modify both dictionary and non-dictionary tables.
         * In that situation, we don't want to confuse people with which table is being modified. So to do this,
         * we just only elevate the transaction if we absolutely have to.
         */
        if(rawTransaction.allowsWrites())
            return;
        SpliceTransaction txn=(SpliceTransaction)rawTransaction;
        txn.elevate(Bytes.toBytes("dictionary"));
    }

    @Override
    public boolean canWriteCache(TransactionController xactMgr) throws StandardException {
        // Only enable dictionary cache for region server.
        // TODO - enable it for master and spark executor
        if (!SpliceClient.isRegionServer) {
            SpliceLogUtils.debug(LOG, "Cannot use dictionary cache.");
            return false;
        }
        DDLDriver driver=DDLDriver.driver();
        if(driver==null) return false;
        DDLWatcher ddlWatcher=driver.ddlWatcher();
        if(xactMgr==null)
            xactMgr = getTransactionCompile();
        return ddlWatcher.canWriteCache((TransactionManager)xactMgr);
    }

    @Override
    public boolean canReadCache(TransactionController xactMgr) throws StandardException {
        // Only enable dictionary cache for region server.
        // TODO - enable it for master and spark executor
        if (!SpliceClient.isRegionServer) {
            SpliceLogUtils.debug(LOG, "Cannot use dictionary cache.");
            return false;
        }
        DDLDriver driver=DDLDriver.driver();
        if(driver==null) return false;
        DDLWatcher ddlWatcher=driver.ddlWatcher();
        if(xactMgr==null)
            xactMgr = getTransactionCompile();
        return ddlWatcher.canReadCache((TransactionManager)xactMgr);
    }

    @Override
    public boolean canUseSPSCache() throws StandardException {
        DDLDriver driver=DDLDriver.driver();
        if(driver==null) return false;
        DDLWatcher ddlWatcher=driver.ddlWatcher();
        return ddlWatcher.canUseSPSCache((TransactionManager)getTransactionCompile());
    }

    @Override
    public boolean canUseDependencyManager() {
        return !SpliceClient.isClient();
    }

    @Override
    public ColPermsDescriptor getColumnPermissions(UUID colPermsUUID) throws StandardException {
        Manager manager = EngineDriver.driver().manager();
        return manager.isEnabled()?manager.getColPermsManager().getColumnPermissions(this,colPermsUUID):null;
    }

    /**
     * Get one user's column privileges for a table.
     *
     * @param tableUUID       the uuid of the table of interest
     * @param privType        (as int) Authorizer.SELECT_PRIV, Authorizer.UPDATE_PRIV, or Authorizer.REFERENCES_PRIV
     * @param forGrant        whether or not we are looking for grant priviledges
     * @param authorizationId The user name
     * @return a ColPermsDescriptor or null if the user has no separate column
     * permissions of the specified type on the table. Note that the user may have been granted
     * permission on all the columns of the table (no column list), in which case this routine
     * will return null. You must also call getTablePermissions to see if the user has permission
     * on a set of columns.
     * @throws StandardException
     */
    @Override
    public ColPermsDescriptor getColumnPermissions(UUID tableUUID,
                                                   int privType,
                                                   boolean forGrant,
                                                   String authorizationId) throws StandardException{
        Manager manager = EngineDriver.driver().manager();
        return manager.isEnabled()?manager.getColPermsManager().getColumnPermissions(this,tableUUID,privType,forGrant,authorizationId):null;
    } // end of getColumnPermissions

    public int upgradeTablePriorities(TransactionController tc) throws Exception {
        PartitionAdmin admin = SIDriver.driver().getTableFactory().getAdmin();
        ArrayList<String> toUpgrade = new ArrayList<>();
        Function<TabInfoImpl, Void> addTabInfo =  (TabInfoImpl info ) ->
        {
            toUpgrade.add( Long.toString(info.getHeapConglomerate()) );
            for( int j = 0; j < info.getNumberOfIndexes(); j++ )
                toUpgrade.add( Long.toString(info.getIndexConglomerate(j)) );
            return null;
        };
        for (int i = 0; i < coreInfo.length; ++i) {
            assert coreInfo[i] != null;
            addTabInfo.apply(coreInfo[i]);
        }
        for (int i = 0; i < NUM_NONCORE; ++i) {
            // noncoreInfo[x] will be null otherwise
            TabInfoImpl tabInfo = getNonCoreTI(i + NUM_CORE);
            if(tabInfo == null) {
                continue;
            }
            addTabInfo.apply( getNonCoreTI(i+NUM_CORE) );
        }

        for( String s : HBaseConfiguration.internalTablesArr) {
            toUpgrade.add(s);
        }
        toUpgrade.add("16"); // splice:16 core table
        toUpgrade.add(HBaseConfiguration.CONGLOMERATE_TABLE_NAME);

        return admin.upgradeTablePrioritiesFromList(toUpgrade);
    }

    public void removeUnusedBackupTables(TransactionController tc) throws StandardException {
        dropUnusedBackupTable("SYSBACKUPFILESET", tc);
        dropUnusedBackupTable("SYSBACKUPJOBS", tc);
    }

    public void removeUnusedBackupProcedures(TransactionController tc) throws StandardException {
        AliasDescriptor ad = getAliasDescriptor(SchemaDescriptor.SYSCS_UTIL_SCHEMA_UUID,
                "SYSCS_SCHEDULE_DAILY_BACKUP", AliasInfo.ALIAS_NAME_SPACE_PROCEDURE_AS_CHAR, tc);
        if (ad != null) {
            dropAliasDescriptor(ad, tc);
            SpliceLogUtils.info(LOG, "Dropped system procedure SYSCS_UTIL.SYSCS_SCHEDULE_DAILY_BACKUP");
        }

        ad = getAliasDescriptor(SchemaDescriptor.SYSCS_UTIL_SCHEMA_UUID,
                "SYSCS_CANCEL_DAILY_BACKUP", AliasInfo.ALIAS_NAME_SPACE_PROCEDURE_AS_CHAR, tc);
        if (ad != null) {
            dropAliasDescriptor(ad, tc);
            SpliceLogUtils.info(LOG, "Dropped system procedure SYSCS_UTIL.SYSCS_CANCEL_DAILY_BACKUP");
        }
    }

    private void dropUnusedBackupTable(String tableName, TransactionController tc) throws StandardException {
        SchemaDescriptor sd = getSystemSchemaDescriptor();
        TableDescriptor td = getTableDescriptor(tableName, sd, tc);
        SpliceTransactionManager sm = (SpliceTransactionManager) tc;
        if (td != null) {
            UUID tableId = td.getUUID();

            // Drop column descriptors
            dropAllColumnDescriptors(tableId, tc);

            long heapId = td.getHeapConglomerateId();

            /*
             * Drop all the conglomerates.  Drop the heap last, because the
             * store needs it for locking the indexes when they are dropped.
             */
            ConglomerateDescriptor[] cds = td.getConglomerateDescriptors();
            for (ConglomerateDescriptor cd : cds) {
                // Remove Statistics
                deletePartitionStatistics(cd.getConglomerateNumber(), tc);

                // Drop index conglomerates
                if (cd.getConglomerateNumber() != heapId) {
                    Conglomerate conglomerate = sm.findConglomerate(cd.getConglomerateNumber());
                    conglomerate.drop(sm);
                }
            }
            // Drop the conglomerate descriptors
            dropAllConglomerateDescriptors(td, tc);

            // Drop table descriptors
            dropTableDescriptor(td, sd, tc);

            // Drop base table conglomerate
            Conglomerate conglomerate = sm.findConglomerate(heapId);
            conglomerate.drop(sm);

            SpliceLogUtils.info(LOG, "Dropped table %s", tableName);
        }
    }

    public void upgradeSysSchemaPermsForAccessSchemaPrivilege(TransactionController tc) throws StandardException {
        SchemaDescriptor sd = getSystemSchemaDescriptor();
        TableDescriptor td = getTableDescriptor(SYSSCHEMAPERMSRowFactory.SCHEMANAME_STRING, sd, tc);
        ColumnDescriptor cd = td.getColumnDescriptor(SYSSCHEMAPERMSRowFactory.ACCESSPRIV_COL_NAME);
        if (cd == null) {
            tc.elevate("dictionary");
            dropTableDescriptor(td, sd, tc);
            td.setColumnSequence(td.getColumnSequence() + 1);
            // add the table descriptor with new name
            addDescriptor(td, sd, DataDictionary.SYSTABLES_CATALOG_NUM, false, tc, false);

            ColumnDescriptor columnDescriptor;
            UUID uuid = getUUIDFactory().createUUID();

            /**
             *  Add the column ACCESSPRIV
             */
            DataValueDescriptor storableDV = getDataValueFactory().getNullChar(null);
            int colNumber = td.getNumberOfColumns() + 1;
            DataTypeDescriptor dtd = DataTypeDescriptor.getBuiltInDataTypeDescriptor(Types.CHAR, 1);
            tc.addColumnToConglomerate(td.getHeapConglomerateId(), colNumber, storableDV, dtd.getCollationType());

            columnDescriptor = new ColumnDescriptor(SYSSCHEMAPERMSRowFactory.ACCESSPRIV_COL_NAME, colNumber,
                    colNumber, dtd, null, null, td, uuid, 0, 0, td.getColumnSequence());

            addDescriptor(columnDescriptor, td, DataDictionary.SYSCOLUMNS_CATALOG_NUM, false, tc, false);
            // now add the column to the tables column descriptor list.
            td.getColumnDescriptorList().add(columnDescriptor);
            updateSYSCOLPERMSforAddColumnToUserTable(td.getUUID(), tc);

            SpliceLogUtils.info(LOG, "SYS.SYSSCHEMAPERMS upgraded: added columns: ACCESSPRIV.");
        }
    }

    @Override
    public TablePermsDescriptor getTablePermissions(UUID tableUUID,String authorizationId) throws StandardException{
        TablePermsDescriptor key=new TablePermsDescriptor(this,authorizationId,null,tableUUID);
        return (TablePermsDescriptor)getPermissions(key, metadataAccessRestrictionEnabled);
    } // end of getTablePermissions

    @Override
    public SchemaPermsDescriptor getSchemaPermissions(UUID schemaPermsUUID, String authorizationId) throws StandardException{
        SchemaPermsDescriptor key=new SchemaPermsDescriptor(this,authorizationId,null,schemaPermsUUID);
        return (SchemaPermsDescriptor)getPermissions(key, metadataAccessRestrictionEnabled);
    }

    public RoutinePermsDescriptor getRoutinePermissions(UUID routineUUID,String authorizationId) throws StandardException{
        RoutinePermsDescriptor key=new RoutinePermsDescriptor(this,authorizationId,null,routineUUID, null);

        return (RoutinePermsDescriptor)getPermissions(key, metadataAccessRestrictionEnabled);
    } // end of getRoutinePermissions

    @Override
    public PermDescriptor getGenericPermissions(UUID objectUUID,
                                                String objectType,
                                                String privilege,
                                                String granteeAuthId) throws StandardException{
        PermDescriptor key=new PermDescriptor(this,null,objectType,objectUUID,privilege,null,granteeAuthId,false);

        return (PermDescriptor)getPermissions(key, metadataAccessRestrictionEnabled);
    }

    @Override
    public boolean isMetadataAccessRestrictionEnabled() {
        return metadataAccessRestrictionEnabled;
    }

    @Override
    public void setMetadataAccessRestrictionEnabled() {
        String metadataRestriction =
                SIDriver.driver().getConfiguration().getMetadataRestrictionEnabled();
        metadataAccessRestrictionEnabled =
                metadataRestriction.equals(SQLConfiguration.METADATA_RESTRICTION_NATIVE) ||
                        metadataRestriction.equals(SQLConfiguration.METADATA_RESTRICTION_RANGER);
        SpliceLogUtils.info(LOG,"metadataAccessRestritionEnabled=%s",metadataRestriction);
    }

    @Override
    public void updateSystemSchemasView(TransactionController tc) throws StandardException {
        boolean toUpgrade = Boolean.TRUE.equals(EngineLifecycleService.toUpgrade.get());
        // Only master can upgrade
        if (!toUpgrade) {
            return;
        }

        tc.commit();

        tc.elevate("dictionary");

        SConfiguration configuration=SIDriver.driver().getConfiguration();

        String metadataRestrictionEnabled = configuration.getMetadataRestrictionEnabled();

        // check sysschemasview
        createOrUpdateSystemView(tc, "SYSVW", "SYSSCHEMASVIEW");

        // we need to re-generate the metadataSPS due to the definition change of sysschemasview
        updateMetadataSPSes(tc);

        tc.commit();
        SpliceLogUtils.info(LOG, "SYSVW.SYSSCHEMAVIEW updated to " + metadataRestrictionEnabled);
    }

    public void createOrUpdateSystemView(TransactionController tc, SchemaDescriptor viewSchema, int catalogNum, String viewName, int viewIndex, String viewSql) throws StandardException {
        tc.elevate("dictionary");
        TableDescriptor td = getTableDescriptor(viewName, viewSchema, tc);
        if (td != null) {
            ViewDescriptor vd = getViewDescriptor(td);
            boolean needUpdate = !vd.getViewText().equals(viewSql);

            // view definition matches the setting, no update needed
            if (!needUpdate)
                return;

            // drop the view definition
            dropAllColumnDescriptors(td.getUUID(), tc);
            dropViewDescriptor(vd, tc);
            dropTableDescriptor(td, viewSchema, tc);
        }

        // add new view definition
        createOneSystemView(tc, catalogNum, viewName, viewIndex, viewSchema, viewSql);

        SpliceLogUtils.info(LOG, String.format("%s.%s is updated!", viewSchema.getSchemaName(), viewName));
    }

    public void createOrUpdateSystemView(TransactionController tc, String schemaName, String viewName) throws StandardException {
        viewDefinitions.createOrUpdateView(tc, this, schemaName, viewName);
    }

    public void createPermissionTableSystemViews(TransactionController tc) throws StandardException {
        tc.elevate("dictionary");
        //Add the SYSVW schema if it does not exists
        if (getSchemaDescriptor(spliceDbDesc.getUUID(), SchemaDescriptor.STD_SYSTEM_VIEW_SCHEMA_NAME, tc, false) == null) {
            SpliceLogUtils.info(LOG, "SYSVW does not exist, system views for permission tables are not created!");
            return;
        }

        createOrUpdateSystemView(tc, "SYSVW", "SYSTABLEPERMSVIEW");
        createOrUpdateSystemView(tc, "SYSVW", "SYSSCHEMAPERMSVIEW");
        createOrUpdateSystemView(tc, "SYSVW", "SYSCOLPERMSVIEW");
        createOrUpdateSystemView(tc, "SYSVW", "SYSROUTINEPERMSVIEW");
        createOrUpdateSystemView(tc, "SYSVW", "SYSPERMSVIEW");

        SpliceLogUtils.info(LOG, "System Views for permission tables created in SYSVW!");
    }

    public void removeUnusedIndexInSysFiles(TransactionController tc) throws StandardException {
        SchemaDescriptor sd = getSystemSchemaDescriptor();
        TableDescriptor td = getTableDescriptor("SYSFILES", sd, tc);
        ConglomerateDescriptor cd = td.getConglomerateDescriptor(new BasicUUID("80000000-00d3-e222-be7c-000a0a0b1900"));

        if (cd != null) {
            tc.elevate("dictionary");
            dropConglomerateDescriptor(cd,tc);

            SpliceLogUtils.info(LOG, "Dropped index %s", "SYSFILES_INDEX3");
        }
    }

    public void createAliasToTableSystemView(TransactionController tc) throws StandardException {
        tc.elevate("dictionary");
        //Add the SYSVW schema if it does not exists
        if (getSchemaDescriptor(spliceDbDesc.getUUID(), SchemaDescriptor.STD_SYSTEM_VIEW_SCHEMA_NAME, tc, false) == null) {
            SpliceLogUtils.info(LOG, "SYSVW does not exist, system views for permission tables are not created!");
            return;
        }

        // create sysaliastotableview
        createOrUpdateSystemView(tc, "SYSVW", "SYSALIASTOTABLEVIEW");

        SpliceLogUtils.info(LOG, "System View SYSALIASTOTABLEVIEW created in SYSVW!");
    }

    public void addCatalogVersion(TransactionController tc) throws StandardException{
        for (int i = 0; i < coreInfo.length; ++i) {
            long conglomerateId = coreInfo[i].getHeapConglomerate();
            tc.setCatalogVersion(Long.toString(conglomerateId), catalogVersions.get(i));
        }

        for (int i = 0; i < noncoreInfo.length; ++i) {
            TabInfoImpl tabInfo = getNonCoreTI(i + NUM_CORE);
            if(tabInfo == null) {
                continue;
            }
            long conglomerateId = tabInfo.getHeapConglomerate();
            if (conglomerateId > 0) {
                tc.setCatalogVersion(Long.toString(conglomerateId), catalogVersions.get(i + NUM_CORE));
            }
            else {
                SpliceLogUtils.warn(LOG, "Cannot set catalog version for table number %d", i);
            }
        }
    }

    public void addMinRetentionPeriodColumn(TransactionController tc) throws StandardException {
        SchemaDescriptor sd = getSystemSchemaDescriptor();
        TableDescriptor td = getTableDescriptor(SYSTABLESRowFactory.TABLENAME_STRING, sd, tc);
        ColumnDescriptor cd = td.getColumnDescriptor(SYSTABLESRowFactory.MIN_RETENTION_PERIOD);
        if (cd == null) { // needs updating
            tc.elevate("dictionary");
            dropTableDescriptor(td, sd, tc);
            td.setColumnSequence(td.getColumnSequence() + 1);
            // add the table descriptor with new name
            addDescriptor(td, sd, DataDictionary.SYSTABLES_CATALOG_NUM, false, tc, false);

            ColumnDescriptor columnDescriptor;
            UUID uuid = getUUIDFactory().createUUID();

            // Add the column MIN_RETENTION_PERIOD
            DataValueDescriptor storableDV = getDataValueFactory().getNullLong(null);
            int colNumber = td.getNumberOfColumns() + 1;
            DataTypeDescriptor dtd = DataTypeDescriptor.getBuiltInDataTypeDescriptor(Types.BIGINT, 1);
            tc.addColumnToConglomerate(td.getHeapConglomerateId(), colNumber, storableDV, dtd.getCollationType());

            columnDescriptor = new ColumnDescriptor(SYSTABLESRowFactory.MIN_RETENTION_PERIOD, colNumber,
                    colNumber, dtd, null, null, td, uuid, 0, 0, td.getColumnSequence());

            addDescriptor(columnDescriptor, td, DataDictionary.SYSCOLUMNS_CATALOG_NUM, false, tc, false);

            // now add the column to the table's column descriptor list.
            td.getColumnDescriptorList().add(columnDescriptor);
            updateSYSCOLPERMSforAddColumnToUserTable(td.getUUID(), tc);

            SpliceLogUtils.info(LOG, String.format("%s upgraded: added a column: %s.", SYSTABLESRowFactory.TABLENAME_STRING,
                    SYSTABLESRowFactory.MIN_RETENTION_PERIOD));

            // now upgrade the views if necessary
            createOrUpdateSystemView(tc, "SYSVW", SYSTABLESRowFactory.SYSTABLE_VIEW_NAME);

            SpliceLogUtils.info(LOG, String.format("%s upgraded: added a column: %s.", SYSTABLESRowFactory.SYSTABLE_VIEW_NAME,
                    SYSTABLESRowFactory.MIN_RETENTION_PERIOD));

            // finally, set the minimum retention period for SYS tables to 1 week.
            TabInfoImpl ti=coreInfo[SYSTABLES_CATALOG_NUM];
            faultInTabInfo(ti, tc);

            FormatableBitSet columnToReadSet=new FormatableBitSet(SYSTABLESRowFactory.SYSTABLES_COLUMN_COUNT);
            FormatableBitSet columnToUpdateSet=new FormatableBitSet(SYSTABLESRowFactory.SYSTABLES_COLUMN_COUNT);
            for(int i=0;i<SYSTABLESRowFactory.SYSTABLES_COLUMN_COUNT;i++){
                columnToUpdateSet.set(i);
                if(i+1 == SYSTABLESRowFactory.SYSTABLES_SCHEMAID || i+1 == SYSTABLESRowFactory.SYSTABLES_MIN_RETENTION_PERIOD) {
                    columnToReadSet.set(i);
                }
            }
            /* Set up a couple of row templates for fetching CHARS */
            DataValueDescriptor[] rowTemplate = new DataValueDescriptor[SYSTABLESRowFactory.SYSTABLES_COLUMN_COUNT];
            DataValueDescriptor[] replaceRow= new DataValueDescriptor[SYSTABLESRowFactory.SYSTABLES_COLUMN_COUNT];
            DataValueDescriptor authIdOrderable=new SQLVarchar(sd.getUUID().toString());
            ScanQualifier[][] scanQualifier=exFactory.getScanQualifier(1);
            scanQualifier[0][0].setQualifier(
                    SYSTABLESRowFactory.SYSTABLES_SCHEMAID - 1,    /* to zero-based */
                    authIdOrderable,
                    Orderable.ORDER_OP_EQUALS,
                    false,
                    false,
                    false);
            /* Scan the entire heap */
            try (ScanController sc=
                         tc.openScan(
                                 ti.getHeapConglomerate(),
                                 false,
                                 TransactionController.OPENMODE_FORUPDATE,
                                 TransactionController.MODE_TABLE,
                                 TransactionController.ISOLATION_REPEATABLE_READ,
                                 columnToReadSet,
                                 null,
                                 ScanController.NA,
                                 scanQualifier,
                                 null,
                                 ScanController.NA)) {

                while (sc.fetchNext(rowTemplate)) {
                    /* Replace the column in the table */
                    for (int i = 0; i < rowTemplate.length; i++) {
                        if (i + 1 == SYSTABLESRowFactory.SYSTABLES_MIN_RETENTION_PERIOD)
                            replaceRow[i] = new SQLLongint(getSystablesMinRetentionPeriod());
                        else
                            replaceRow[i] = rowTemplate[i].cloneValue(false);
                    }
                    sc.replace(replaceRow, columnToUpdateSet);
                }
            }
        }
    }

    public void setJavaClassNameColumnInSysAliases(TransactionController tc) throws StandardException {
        TabInfoImpl ti = getNonCoreTI(SYSALIASES_CATALOG_NUM);

        FormatableBitSet columnToReadSet = new FormatableBitSet(SYSALIASESRowFactory.SYSALIASES_COLUMN_COUNT);
        FormatableBitSet columnToUpdateSet = new FormatableBitSet(SYSALIASESRowFactory.SYSALIASES_COLUMN_COUNT);
        for (int i = 0; i < SYSALIASESRowFactory.SYSALIASES_COLUMN_COUNT; i++) {
            // partial row updates do not work properly (DB-9388), therefore, we read all columns and mark them all for
            // update even if this is not necessary for all of them.
            columnToReadSet.set(i);
            columnToUpdateSet.set(i);
        }
        /* Set up a row template for fetching */
        DataValueDescriptor[] rowTemplate = new DataValueDescriptor[SYSALIASESRowFactory.SYSALIASES_COLUMN_COUNT];
        /* Set up another row for replacing the existing row, effectively updating it */
        DataValueDescriptor[] replaceRow = new DataValueDescriptor[SYSALIASESRowFactory.SYSALIASES_COLUMN_COUNT];

        /* Scan the entire heap */
        try (ScanController sc = tc.openScan(
                ti.getHeapConglomerate(),
                false,
                TransactionController.OPENMODE_FORUPDATE,
                TransactionController.MODE_TABLE,
                TransactionController.ISOLATION_REPEATABLE_READ,
                columnToReadSet,
                null,
                ScanController.NA,
                null,
                null,
                ScanController.NA)) {

            while (sc.fetchNext(rowTemplate)) {
                for (int i = 0; i < rowTemplate.length; i++) {
                    replaceRow[i] = rowTemplate[i].cloneValue(false);
                    /* If JAVACLASSNAME was set to null, rewrite it to "NULL" string literal instead. */
                    if (i + 1 == SYSALIASESRowFactory.SYSALIASES_JAVACLASSNAME && rowTemplate[i].isNull()) {
                        replaceRow[i] = new SQLLongvarchar("NULL");
                    }
                }
                sc.replace(replaceRow, columnToUpdateSet);
            }
        }
    }

    @Override
    public long getSystablesMinRetentionPeriod() {
        return SIDriver.driver().getConfiguration().getSystablesMinRetentionPeriod();
    }

    @Override
    public boolean useTxnAwareCache() {
        return !SpliceClient.isRegionServer;
    }

<<<<<<< HEAD
    @SuppressFBWarnings(value = "REC_CATCH_EXCEPTION", justification = "Intentional")
    public void upgradeAddColumnToSystemTable(TransactionController tc, int catalogNumber, int[] colIds, ExecRow templateRow) throws StandardException {
        int lastCol = colIds[colIds.length - 1];
        TabInfoImpl tabInfo = getTabInfoByNumber(catalogNumber);
        try {
            TableDescriptor td = getTableDescriptor(tabInfo.getCatalogRowFactory().getCatalogName(),
                            getSystemSchemaDescriptor(), tc );
            long conglomID = td.getHeapConglomerateId();
            try (ConglomerateController heapCC = tc.openConglomerate(conglomID,
                    false,0,
                    TransactionController.MODE_RECORD,
                    TransactionController.ISOLATION_REPEATABLE_READ) ) {
                // If upgrade has already been done, and we somehow got here again by
                // mistake, don't re-add the columns to the conglomerate descriptor.
                if (heapCC instanceof HBaseController) {
                    HBaseController hCC = (HBaseController) heapCC;
                    if (hCC.getConglomerate().getFormat_ids().length >= lastCol) {
                        return;
                    }
                }
            }
            upgrade_addColumns(tabInfo.getCatalogRowFactory(), colIds, templateRow, tc);
            SpliceLogUtils.info(LOG, "Catalog upgraded: updated system table %s", tabInfo.getTableName());
        } catch (Exception e) {
            SpliceLogUtils.error(LOG, "Attempt to upgrade %s failed. " +
                    "Please check if it has already been upgraded and contains the correct number of columns: %s.",
                    tabInfo.getTableName(), lastCol);
        }
    }

    public void populateNewSystemTableColumns(TransactionController tc, int catalogNumber, int[] colIds, ExecRow templateRow) throws StandardException {
        TabInfoImpl tabInfo = getTabInfoByNumber(catalogNumber);
        TableDescriptor td = getTableDescriptor(tabInfo.getTableName(), systemSchemaDesc, tc);
        DataValueDescriptor[] fetchedRow = new DataValueDescriptor[templateRow.length()];
        DataValueDescriptor[] newRow = new DataValueDescriptor[templateRow.length()];

        FormatableBitSet columnToUpdateSet=new FormatableBitSet(templateRow.length());
        for(int i=0 ; i < templateRow.length() ; i++) {
            columnToUpdateSet.set(i);
        }

        // Init the heap conglomerate here
        for (ConglomerateDescriptor conglomerateDescriptor : td.getConglomerateDescriptors()) {
            if (!conglomerateDescriptor.isIndex()) {
                tabInfo.setHeapConglomerate(conglomerateDescriptor.getConglomerateNumber());
                break;
            }
        }

        try (ScanController sc=tc.openScan(
                tabInfo.getHeapConglomerate(),
                false,
                0,
                TransactionController.MODE_TABLE,
                TransactionController.ISOLATION_REPEATABLE_READ,
                null,
                null,
                0,
                null,
                null,
                0)) {
            while (sc.fetchNext(fetchedRow)) {
                for (int i = 0; i < fetchedRow.length; ++i) {
                    if (ArrayUtils.contains(colIds, i + 1)) {
                        newRow[i] = templateRow.getColumn(i + 1).cloneValue(false);
                    } else {
                        newRow[i] = fetchedRow[i] == null ? null : fetchedRow[i].cloneValue(false);
                    }
                }
                sc.replace(newRow, columnToUpdateSet);
            }
        }

        if (catalogNumber >= NUM_CORE) {
            // reset TI in NonCoreTI array, we only used the heap conglomerate here, so information about the indexes
            // are not fully populated. This TI should not be reused for future operations.
            clearNoncoreTable(catalogNumber - NUM_CORE);
        }
    }

    public void upgradeAddIndexedColumnToSystemTable(TransactionController tc, int catalogNumber, int[] colIds, ExecRow templateRow, int[] indexIds) throws StandardException {
        upgradeAddColumnToSystemTable(tc, catalogNumber, colIds, templateRow);
        populateNewSystemTableColumns(tc, catalogNumber, colIds, templateRow);
        upgradeRecreateIndexesOfSystemTable(tc, catalogNumber, indexIds);
    }

    public void upgradeRecreateIndexesOfSystemTable(TransactionController tc, int catalogNumber, int[] indexIds) throws StandardException {
        DataDescriptorGenerator ddg=getDataDescriptorGenerator();
        TabInfoImpl tabInfo = getTabInfoByNumber(catalogNumber);
        TableDescriptor td = getTableDescriptor(tabInfo.getTableName(), systemSchemaDesc, tc);
        CatalogRowFactory crf = tabInfo.getCatalogRowFactory();

        // Init the heap conglomerate here
        for (ConglomerateDescriptor conglomerateDescriptor : td.getConglomerateDescriptors()) {
            if (!conglomerateDescriptor.isIndex()) {
                tabInfo.setHeapConglomerate(conglomerateDescriptor.getConglomerateNumber());
                break;
            }
        }


        for (int indexId : indexIds) {
            ConglomerateDescriptor cd = td.getConglomerateDescriptor(crf.getCanonicalIndexUUID(indexId));
            if (cd != null)
                dropConglomerateDescriptor(cd, tc);
            cd = bootstrapOneIndex(systemSchemaDesc, tc, ddg, tabInfo, indexId, tabInfo.getHeapConglomerate());
            addDescriptor(cd, systemSchemaDesc, SYSCONGLOMERATES_CATALOG_NUM, false, tc, false);

            // Cache may have that system table descriptor without the new index info
            dataDictionaryCache.clearNameTdCache();
            dataDictionaryCache.clearOidTdCache();

            CatalogRowFactory rf = tabInfo.getCatalogRowFactory();
            ExecRow outRow = rf.makeEmptyRow();
            try (ScanController scanController = tc.openScan(
                    tabInfo.getHeapConglomerate(),              // conglomerate to open
                    false,                                      // don't hold open across commit
                    0,                                          // for read
                    TransactionController.MODE_TABLE,
                    TransactionController.ISOLATION_REPEATABLE_READ,
                    null,                                       // all fields as objects
                    null,                                       // start position - first row
                    0,                                          // startSearchOperation - none
                    null,                                       // scanQualifier,
                    null,                                       // stop position -through last row
                    0)) {                                       // stopSearchOperation - none

                int batch = 1024;
                ExecRow[] rowList = new ExecRow[batch];
                RowLocation[] rowLocationList = new RowLocation[batch];

                int i = 0;
                while (scanController.fetchNext(outRow.getRowArray())) {
                    rowList[i % batch] = outRow.getClone();
                    rowLocationList[i % batch] = scanController.newRowLocationTemplate();
                    scanController.fetchLocation(rowLocationList[i % batch]);
                    i++;
                    if (i % batch == 0) {
                        tabInfo.insertIndexRowListImpl(rowList, rowLocationList, tc, indexId, batch);
                    }
                }
                // insert last batch
                if (i % batch > 0)
                    tabInfo.insertIndexRowListImpl(rowList, rowLocationList, tc, indexId, i % batch);
            }
        }

        if (catalogNumber >= NUM_CORE) {
            // reset TI in NonCoreTI array, we only used some indexes here, so information about the other
            // ones are not fully populated. This TI should not be reused for future operations.
            clearNoncoreTable(catalogNumber - NUM_CORE);
=======

    public GenericDescriptorList getAllDescriptors(int catalogNum) throws StandardException {
        TabInfoImpl ti = (catalogNum < NUM_CORE) ? coreInfo[catalogNum] : getNonCoreTI(catalogNum);

        GenericDescriptorList list=new GenericDescriptorList();

        getDescriptorViaHeap(null,null,ti,null,list);
        return list;
    }

    final int[] serdeUpgradedTables = {
            SYSDEPENDS_CATALOG_NUM,
            SYSALIASES_CATALOG_NUM,
            SYSCHECKS_CATALOG_NUM,
            SYSSTATEMENTS_CATALOG_NUM,
            SYSTRIGGERS_CATALOG_NUM,
            SYSCOLPERMS_CATALOG_NUM,
            SYSSEQUENCES_CATALOG_NUM,
            SYSCOLUMNSTATS_CATALOG_NUM,
            SYSCONGLOMERATES_CATALOG_NUM,
            SYSCOLUMNS_CATALOG_NUM
    };

    public void upgradeDataDictionarySerializationToV2(TransactionController tc) throws StandardException {

        for (int i = 0; i < serdeUpgradedTables.length; ++i) {
            SpliceLogUtils.info(LOG, "reading descriptors for %d", serdeUpgradedTables[i]);
            GenericDescriptorList list = getAllDescriptors(serdeUpgradedTables[i]);
            snapshotTable(tc, serdeUpgradedTables[i]);
            truncateTable(tc, serdeUpgradedTables[i]);
            for (Object obj : list) {
                switch (serdeUpgradedTables[i]) {
                    case SYSCONGLOMERATES_CATALOG_NUM:
                        ConglomerateDescriptor conglomerateDescriptor = (ConglomerateDescriptor) obj;
                        addDescriptor(conglomerateDescriptor, null, SYSCONGLOMERATES_CATALOG_NUM, false, tc, false);
                        break;

                    case SYSCOLUMNS_CATALOG_NUM:
                        ColumnDescriptor columnDescriptor = (ColumnDescriptor) obj;
                        addDescriptor(columnDescriptor, null, SYSCOLUMNS_CATALOG_NUM, false, tc, false);
                        break;

                    case SYSDEPENDS_CATALOG_NUM:
                        DependencyDescriptor dependencyDescriptor = (DependencyDescriptor) obj;
                        addDescriptor(dependencyDescriptor, null, SYSDEPENDS_CATALOG_NUM, false, tc, false);
                        break;

                    case SYSALIASES_CATALOG_NUM:
                        AliasDescriptor ad = (AliasDescriptor) obj;
                        addDescriptor(ad, null, SYSALIASES_CATALOG_NUM, false, tc, false);
                        break;

                    case SYSCHECKS_CATALOG_NUM:
                        SubCheckConstraintDescriptor checkConstraintDescriptor = (SubCheckConstraintDescriptor) obj;
                        addDescriptor(checkConstraintDescriptor, null, SYSCHECKS_CATALOG_NUM, false, tc, false);
                        break;

                    case SYSTRIGGERS_CATALOG_NUM:
                        TriggerDescriptor triggerDescriptor = (TriggerDescriptor) obj;
                        addDescriptor(triggerDescriptor, null, SYSTRIGGERS_CATALOG_NUM, false, tc, false);
                        break;

                    case SYSCOLPERMS_CATALOG_NUM:
                        ColPermsDescriptor colPermsDescriptor = (ColPermsDescriptor) obj;
                        addDescriptor(colPermsDescriptor, null, SYSCOLPERMS_CATALOG_NUM, false, tc, false);
                        break;

                    case SYSSEQUENCES_CATALOG_NUM:
                        SequenceDescriptor sequenceDescriptor = (SequenceDescriptor) obj;
                        addDescriptor(sequenceDescriptor, null, SYSSEQUENCES_CATALOG_NUM, false, tc, false);
                        break;

                    case SYSCOLUMNSTATS_CATALOG_NUM:
                        ColumnStatisticsDescriptor columnStatisticsDescriptor = (ColumnStatisticsDescriptor) obj;
                        long conglomId = columnStatisticsDescriptor.getConglomerateId();
                        String partitionId = columnStatisticsDescriptor.getPartitionId();
                        int columnId = columnStatisticsDescriptor.getColumnId();
                        ItemStatistics columnStatistics = columnStatisticsDescriptor.getStats();
                        ExecRow statsRow = StatisticsAdmin.generateRowFromStats(conglomId, partitionId, columnId, columnStatistics);
                        addColumnStatistics(statsRow, tc);
                        break;
                    case SYSSTATEMENTS_CATALOG_NUM:
                        SPSDescriptor spsDescriptor = (SPSDescriptor) obj;
                        addDescriptor(spsDescriptor, null, SYSSTATEMENTS_CATALOG_NUM, false, tc, false);
                        break;
                    default:
                        throw new RuntimeException("Unexpected table number: " + serdeUpgradedTables[i]);
                }
            }
        }
    }

    public void rollbackDataDictionarySerializationToV2(TransactionController tc) throws StandardException {
        Set<String> snapshots = tc.listSnapshots();

        for (int i = 0; i < serdeUpgradedTables.length; ++i) {
            SpliceLogUtils.info(LOG, "Roll back serialization changes to %d", serdeUpgradedTables[i]);
            int catalogNum = serdeUpgradedTables[i];
            TabInfoImpl ti = (catalogNum < NUM_CORE) ? coreInfo[catalogNum] : getNonCoreTI(catalogNum);
            long conglomerate = ti.getHeapConglomerate();
            String snapshotName = conglomerate + "_snapshot";

            if (snapshots.contains(snapshotName)) {
                tc.cloneSnapshot(snapshotName, Long.toString(conglomerate));
                int n = ti.getNumberOfIndexes();
                for (int j = 0; j < n; ++j) {
                    conglomerate = ti.getIndexConglomerate(j);
                    snapshotName = conglomerate + "_snapshot";
                    if (snapshots.contains(snapshotName)) {
                        tc.cloneSnapshot(snapshotName, Long.toString(conglomerate));
                    }
                }
            }
        }
    }

    private void snapshotTable(TransactionController tc, int catalogNum) throws StandardException {
        TabInfoImpl ti = (catalogNum < NUM_CORE) ? coreInfo[catalogNum] : getNonCoreTI(catalogNum);
        long conglomerate = ti.getHeapConglomerate();
        String snapshotName = conglomerate + "_snapshot";
        tc.snapshot(snapshotName, Long.toString(conglomerate));
        int n = ti.getNumberOfIndexes();
        for (int i = 0; i < n; ++i) {
            conglomerate = ti.getIndexConglomerate(i);
            snapshotName = conglomerate + "_snapshot";
            tc.snapshot(snapshotName, Long.toString(conglomerate));
        }
    }

    private void truncateTable(TransactionController tc, int catalogNum) throws StandardException{
        TabInfoImpl ti = (catalogNum < NUM_CORE) ? coreInfo[catalogNum] : getNonCoreTI(catalogNum);
        long conglomerate = ti.getHeapConglomerate();
        tc.truncate(Long.toString(conglomerate));
        int n = ti.getNumberOfIndexes();
        for (int i = 0; i < n; ++i) {
            conglomerate = ti.getIndexConglomerate(i);
            tc.truncate(Long.toString(conglomerate));
        }
    }

    public void cleanupSerdeUpgrade(TransactionController tc) throws StandardException {
        Set<String> snapshots = tc.listSnapshots();
        for (int i = 0; i < serdeUpgradedTables.length; ++i) {
            deleteSnapshot(tc, serdeUpgradedTables[i], snapshots);
        }
    }

    private void deleteSnapshot(TransactionController tc, int catalogNum, Set<String> snapshots) throws StandardException {
        TabInfoImpl ti = (catalogNum < NUM_CORE) ? coreInfo[catalogNum] : getNonCoreTI(catalogNum);
        long conglomerate = ti.getHeapConglomerate();
        String snapshotName = conglomerate + "_snapshot";
        if (snapshots.contains(snapshotName)) {
            tc.deleteSnapshot(snapshotName);
        }
        int n = ti.getNumberOfIndexes();
        for (int i = 0; i < n; ++i) {
            conglomerate = ti.getIndexConglomerate(i);
            snapshotName = conglomerate + "_snapshot";
            if (snapshots.contains(snapshotName)) {
                tc.deleteSnapshot(snapshotName);
            }
>>>>>>> 114f3347
        }
    }
}<|MERGE_RESOLUTION|>--- conflicted
+++ resolved
@@ -37,15 +37,8 @@
 import com.splicemachine.db.iapi.sql.execute.ExecRow;
 import com.splicemachine.db.iapi.sql.execute.ExecutionContext;
 import com.splicemachine.db.iapi.sql.execute.ScanQualifier;
-<<<<<<< HEAD
+import com.splicemachine.db.iapi.stats.ItemStatistics;
 import com.splicemachine.db.iapi.store.access.*;
-=======
-import com.splicemachine.db.iapi.stats.ItemStatistics;
-import com.splicemachine.db.iapi.store.access.AccessFactory;
-import com.splicemachine.db.iapi.store.access.ColumnOrdering;
-import com.splicemachine.db.iapi.store.access.ScanController;
-import com.splicemachine.db.iapi.store.access.TransactionController;
->>>>>>> 114f3347
 import com.splicemachine.db.iapi.store.access.conglomerate.Conglomerate;
 import com.splicemachine.db.iapi.store.access.conglomerate.TransactionManager;
 import com.splicemachine.db.iapi.types.*;
@@ -70,10 +63,7 @@
 import com.splicemachine.tools.version.ManifestReader;
 import com.splicemachine.utils.SpliceLogUtils;
 import edu.umd.cs.findbugs.annotations.SuppressFBWarnings;
-<<<<<<< HEAD
 import org.apache.commons.lang.ArrayUtils;
-=======
->>>>>>> 114f3347
 import org.apache.log4j.Logger;
 
 import java.sql.Types;
@@ -635,12 +625,12 @@
         return new SpliceSystemAggregatorGenerator(this);
     }
 
-    @SuppressFBWarnings(value = "ST_WRITE_TO_STATIC_FROM_INSTANCE_METHOD", justification = "intentional")
     @Override
     public void enableMultiDatabase(boolean value) {
         this.af.enableMultiDatabase(value);
     }
 
+    @SuppressFBWarnings(value = "ST_WRITE_TO_STATIC_FROM_INSTANCE_METHOD", justification = "intentional")
     @Override
     protected void loadDictionaryTables(TransactionController tc,
                                         Properties startParams) throws StandardException{
@@ -652,17 +642,13 @@
         super.loadDictionaryTables(tc,startParams);
 
         // Check splice data dictionary version to decide if upgrade is necessary
-<<<<<<< HEAD
         upgradeIfNecessary(tc, startParams);
 
         resetSpliceDbOwner(tc, spliceDbDesc.getUUID());
-=======
-        upgradeIfNecessary(tc);
 
         //upgrade may change SPLICE_DATA_DICTIONARY_VERSION
         catalogVersion=(Splice_DD_Version)tc.getProperty(SPLICE_DATA_DICTIONARY_VERSION);
         startParams.setProperty("catalogVersion", catalogVersion.toString());
->>>>>>> 114f3347
     }
 
     /**
@@ -1484,7 +1470,170 @@
         return !SpliceClient.isRegionServer;
     }
 
-<<<<<<< HEAD
+
+    public GenericDescriptorList getAllDescriptors(int catalogNum) throws StandardException {
+        TabInfoImpl ti = (catalogNum < NUM_CORE) ? coreInfo[catalogNum] : getNonCoreTI(catalogNum);
+
+        GenericDescriptorList list=new GenericDescriptorList();
+
+        getDescriptorViaHeap(null,null,ti,null,list);
+        return list;
+    }
+
+    final int[] serdeUpgradedTables = {
+            SYSDEPENDS_CATALOG_NUM,
+            SYSALIASES_CATALOG_NUM,
+            SYSCHECKS_CATALOG_NUM,
+            SYSSTATEMENTS_CATALOG_NUM,
+            SYSTRIGGERS_CATALOG_NUM,
+            SYSCOLPERMS_CATALOG_NUM,
+            SYSSEQUENCES_CATALOG_NUM,
+            SYSCOLUMNSTATS_CATALOG_NUM,
+            SYSCONGLOMERATES_CATALOG_NUM,
+            SYSCOLUMNS_CATALOG_NUM
+    };
+
+    public void upgradeDataDictionarySerializationToV2(TransactionController tc) throws StandardException {
+
+        for (int i = 0; i < serdeUpgradedTables.length; ++i) {
+            SpliceLogUtils.info(LOG, "reading descriptors for %d", serdeUpgradedTables[i]);
+            GenericDescriptorList list = getAllDescriptors(serdeUpgradedTables[i]);
+            snapshotTable(tc, serdeUpgradedTables[i]);
+            truncateTable(tc, serdeUpgradedTables[i]);
+            for (Object obj : list) {
+                switch (serdeUpgradedTables[i]) {
+                    case SYSCONGLOMERATES_CATALOG_NUM:
+                        ConglomerateDescriptor conglomerateDescriptor = (ConglomerateDescriptor) obj;
+                        addDescriptor(conglomerateDescriptor, null, SYSCONGLOMERATES_CATALOG_NUM, false, tc, false);
+                        break;
+
+                    case SYSCOLUMNS_CATALOG_NUM:
+                        ColumnDescriptor columnDescriptor = (ColumnDescriptor) obj;
+                        addDescriptor(columnDescriptor, null, SYSCOLUMNS_CATALOG_NUM, false, tc, false);
+                        break;
+
+                    case SYSDEPENDS_CATALOG_NUM:
+                        DependencyDescriptor dependencyDescriptor = (DependencyDescriptor) obj;
+                        addDescriptor(dependencyDescriptor, null, SYSDEPENDS_CATALOG_NUM, false, tc, false);
+                        break;
+
+                    case SYSALIASES_CATALOG_NUM:
+                        AliasDescriptor ad = (AliasDescriptor) obj;
+                        addDescriptor(ad, null, SYSALIASES_CATALOG_NUM, false, tc, false);
+                        break;
+
+                    case SYSCHECKS_CATALOG_NUM:
+                        SubCheckConstraintDescriptor checkConstraintDescriptor = (SubCheckConstraintDescriptor) obj;
+                        addDescriptor(checkConstraintDescriptor, null, SYSCHECKS_CATALOG_NUM, false, tc, false);
+                        break;
+
+                    case SYSTRIGGERS_CATALOG_NUM:
+                        TriggerDescriptor triggerDescriptor = (TriggerDescriptor) obj;
+                        addDescriptor(triggerDescriptor, null, SYSTRIGGERS_CATALOG_NUM, false, tc, false);
+                        break;
+
+                    case SYSCOLPERMS_CATALOG_NUM:
+                        ColPermsDescriptor colPermsDescriptor = (ColPermsDescriptor) obj;
+                        addDescriptor(colPermsDescriptor, null, SYSCOLPERMS_CATALOG_NUM, false, tc, false);
+                        break;
+
+                    case SYSSEQUENCES_CATALOG_NUM:
+                        SequenceDescriptor sequenceDescriptor = (SequenceDescriptor) obj;
+                        addDescriptor(sequenceDescriptor, null, SYSSEQUENCES_CATALOG_NUM, false, tc, false);
+                        break;
+
+                    case SYSCOLUMNSTATS_CATALOG_NUM:
+                        ColumnStatisticsDescriptor columnStatisticsDescriptor = (ColumnStatisticsDescriptor) obj;
+                        long conglomId = columnStatisticsDescriptor.getConglomerateId();
+                        String partitionId = columnStatisticsDescriptor.getPartitionId();
+                        int columnId = columnStatisticsDescriptor.getColumnId();
+                        ItemStatistics columnStatistics = columnStatisticsDescriptor.getStats();
+                        ExecRow statsRow = StatisticsAdmin.generateRowFromStats(conglomId, partitionId, columnId, columnStatistics);
+                        addColumnStatistics(statsRow, tc);
+                        break;
+                    case SYSSTATEMENTS_CATALOG_NUM:
+                        SPSDescriptor spsDescriptor = (SPSDescriptor) obj;
+                        addDescriptor(spsDescriptor, null, SYSSTATEMENTS_CATALOG_NUM, false, tc, false);
+                        break;
+                    default:
+                        throw new RuntimeException("Unexpected table number: " + serdeUpgradedTables[i]);
+                }
+            }
+        }
+    }
+
+    public void rollbackDataDictionarySerializationToV2(TransactionController tc) throws StandardException {
+        Set<String> snapshots = tc.listSnapshots();
+
+        for (int i = 0; i < serdeUpgradedTables.length; ++i) {
+            SpliceLogUtils.info(LOG, "Roll back serialization changes to %d", serdeUpgradedTables[i]);
+            int catalogNum = serdeUpgradedTables[i];
+            TabInfoImpl ti = (catalogNum < NUM_CORE) ? coreInfo[catalogNum] : getNonCoreTI(catalogNum);
+            long conglomerate = ti.getHeapConglomerate();
+            String snapshotName = conglomerate + "_snapshot";
+
+            if (snapshots.contains(snapshotName)) {
+                tc.cloneSnapshot(snapshotName, Long.toString(conglomerate));
+                int n = ti.getNumberOfIndexes();
+                for (int j = 0; j < n; ++j) {
+                    conglomerate = ti.getIndexConglomerate(j);
+                    snapshotName = conglomerate + "_snapshot";
+                    if (snapshots.contains(snapshotName)) {
+                        tc.cloneSnapshot(snapshotName, Long.toString(conglomerate));
+                    }
+                }
+            }
+        }
+    }
+
+    private void snapshotTable(TransactionController tc, int catalogNum) throws StandardException {
+        TabInfoImpl ti = (catalogNum < NUM_CORE) ? coreInfo[catalogNum] : getNonCoreTI(catalogNum);
+        long conglomerate = ti.getHeapConglomerate();
+        String snapshotName = conglomerate + "_snapshot";
+        tc.snapshot(snapshotName, Long.toString(conglomerate));
+        int n = ti.getNumberOfIndexes();
+        for (int i = 0; i < n; ++i) {
+            conglomerate = ti.getIndexConglomerate(i);
+            snapshotName = conglomerate + "_snapshot";
+            tc.snapshot(snapshotName, Long.toString(conglomerate));
+        }
+    }
+
+    private void truncateTable(TransactionController tc, int catalogNum) throws StandardException{
+        TabInfoImpl ti = (catalogNum < NUM_CORE) ? coreInfo[catalogNum] : getNonCoreTI(catalogNum);
+        long conglomerate = ti.getHeapConglomerate();
+        tc.truncate(Long.toString(conglomerate));
+        int n = ti.getNumberOfIndexes();
+        for (int i = 0; i < n; ++i) {
+            conglomerate = ti.getIndexConglomerate(i);
+            tc.truncate(Long.toString(conglomerate));
+        }
+    }
+
+    public void cleanupSerdeUpgrade(TransactionController tc) throws StandardException {
+        Set<String> snapshots = tc.listSnapshots();
+        for (int i = 0; i < serdeUpgradedTables.length; ++i) {
+            deleteSnapshot(tc, serdeUpgradedTables[i], snapshots);
+        }
+    }
+
+    private void deleteSnapshot(TransactionController tc, int catalogNum, Set<String> snapshots) throws StandardException {
+        TabInfoImpl ti = (catalogNum < NUM_CORE) ? coreInfo[catalogNum] : getNonCoreTI(catalogNum);
+        long conglomerate = ti.getHeapConglomerate();
+        String snapshotName = conglomerate + "_snapshot";
+        if (snapshots.contains(snapshotName)) {
+            tc.deleteSnapshot(snapshotName);
+        }
+        int n = ti.getNumberOfIndexes();
+        for (int i = 0; i < n; ++i) {
+            conglomerate = ti.getIndexConglomerate(i);
+            snapshotName = conglomerate + "_snapshot";
+            if (snapshots.contains(snapshotName)) {
+                tc.deleteSnapshot(snapshotName);
+            }
+        }
+    }
+
     @SuppressFBWarnings(value = "REC_CATCH_EXCEPTION", justification = "Intentional")
     public void upgradeAddColumnToSystemTable(TransactionController tc, int catalogNumber, int[] colIds, ExecRow templateRow) throws StandardException {
         int lastCol = colIds[colIds.length - 1];
@@ -1636,169 +1785,6 @@
             // reset TI in NonCoreTI array, we only used some indexes here, so information about the other
             // ones are not fully populated. This TI should not be reused for future operations.
             clearNoncoreTable(catalogNumber - NUM_CORE);
-=======
-
-    public GenericDescriptorList getAllDescriptors(int catalogNum) throws StandardException {
-        TabInfoImpl ti = (catalogNum < NUM_CORE) ? coreInfo[catalogNum] : getNonCoreTI(catalogNum);
-
-        GenericDescriptorList list=new GenericDescriptorList();
-
-        getDescriptorViaHeap(null,null,ti,null,list);
-        return list;
-    }
-
-    final int[] serdeUpgradedTables = {
-            SYSDEPENDS_CATALOG_NUM,
-            SYSALIASES_CATALOG_NUM,
-            SYSCHECKS_CATALOG_NUM,
-            SYSSTATEMENTS_CATALOG_NUM,
-            SYSTRIGGERS_CATALOG_NUM,
-            SYSCOLPERMS_CATALOG_NUM,
-            SYSSEQUENCES_CATALOG_NUM,
-            SYSCOLUMNSTATS_CATALOG_NUM,
-            SYSCONGLOMERATES_CATALOG_NUM,
-            SYSCOLUMNS_CATALOG_NUM
-    };
-
-    public void upgradeDataDictionarySerializationToV2(TransactionController tc) throws StandardException {
-
-        for (int i = 0; i < serdeUpgradedTables.length; ++i) {
-            SpliceLogUtils.info(LOG, "reading descriptors for %d", serdeUpgradedTables[i]);
-            GenericDescriptorList list = getAllDescriptors(serdeUpgradedTables[i]);
-            snapshotTable(tc, serdeUpgradedTables[i]);
-            truncateTable(tc, serdeUpgradedTables[i]);
-            for (Object obj : list) {
-                switch (serdeUpgradedTables[i]) {
-                    case SYSCONGLOMERATES_CATALOG_NUM:
-                        ConglomerateDescriptor conglomerateDescriptor = (ConglomerateDescriptor) obj;
-                        addDescriptor(conglomerateDescriptor, null, SYSCONGLOMERATES_CATALOG_NUM, false, tc, false);
-                        break;
-
-                    case SYSCOLUMNS_CATALOG_NUM:
-                        ColumnDescriptor columnDescriptor = (ColumnDescriptor) obj;
-                        addDescriptor(columnDescriptor, null, SYSCOLUMNS_CATALOG_NUM, false, tc, false);
-                        break;
-
-                    case SYSDEPENDS_CATALOG_NUM:
-                        DependencyDescriptor dependencyDescriptor = (DependencyDescriptor) obj;
-                        addDescriptor(dependencyDescriptor, null, SYSDEPENDS_CATALOG_NUM, false, tc, false);
-                        break;
-
-                    case SYSALIASES_CATALOG_NUM:
-                        AliasDescriptor ad = (AliasDescriptor) obj;
-                        addDescriptor(ad, null, SYSALIASES_CATALOG_NUM, false, tc, false);
-                        break;
-
-                    case SYSCHECKS_CATALOG_NUM:
-                        SubCheckConstraintDescriptor checkConstraintDescriptor = (SubCheckConstraintDescriptor) obj;
-                        addDescriptor(checkConstraintDescriptor, null, SYSCHECKS_CATALOG_NUM, false, tc, false);
-                        break;
-
-                    case SYSTRIGGERS_CATALOG_NUM:
-                        TriggerDescriptor triggerDescriptor = (TriggerDescriptor) obj;
-                        addDescriptor(triggerDescriptor, null, SYSTRIGGERS_CATALOG_NUM, false, tc, false);
-                        break;
-
-                    case SYSCOLPERMS_CATALOG_NUM:
-                        ColPermsDescriptor colPermsDescriptor = (ColPermsDescriptor) obj;
-                        addDescriptor(colPermsDescriptor, null, SYSCOLPERMS_CATALOG_NUM, false, tc, false);
-                        break;
-
-                    case SYSSEQUENCES_CATALOG_NUM:
-                        SequenceDescriptor sequenceDescriptor = (SequenceDescriptor) obj;
-                        addDescriptor(sequenceDescriptor, null, SYSSEQUENCES_CATALOG_NUM, false, tc, false);
-                        break;
-
-                    case SYSCOLUMNSTATS_CATALOG_NUM:
-                        ColumnStatisticsDescriptor columnStatisticsDescriptor = (ColumnStatisticsDescriptor) obj;
-                        long conglomId = columnStatisticsDescriptor.getConglomerateId();
-                        String partitionId = columnStatisticsDescriptor.getPartitionId();
-                        int columnId = columnStatisticsDescriptor.getColumnId();
-                        ItemStatistics columnStatistics = columnStatisticsDescriptor.getStats();
-                        ExecRow statsRow = StatisticsAdmin.generateRowFromStats(conglomId, partitionId, columnId, columnStatistics);
-                        addColumnStatistics(statsRow, tc);
-                        break;
-                    case SYSSTATEMENTS_CATALOG_NUM:
-                        SPSDescriptor spsDescriptor = (SPSDescriptor) obj;
-                        addDescriptor(spsDescriptor, null, SYSSTATEMENTS_CATALOG_NUM, false, tc, false);
-                        break;
-                    default:
-                        throw new RuntimeException("Unexpected table number: " + serdeUpgradedTables[i]);
-                }
-            }
-        }
-    }
-
-    public void rollbackDataDictionarySerializationToV2(TransactionController tc) throws StandardException {
-        Set<String> snapshots = tc.listSnapshots();
-
-        for (int i = 0; i < serdeUpgradedTables.length; ++i) {
-            SpliceLogUtils.info(LOG, "Roll back serialization changes to %d", serdeUpgradedTables[i]);
-            int catalogNum = serdeUpgradedTables[i];
-            TabInfoImpl ti = (catalogNum < NUM_CORE) ? coreInfo[catalogNum] : getNonCoreTI(catalogNum);
-            long conglomerate = ti.getHeapConglomerate();
-            String snapshotName = conglomerate + "_snapshot";
-
-            if (snapshots.contains(snapshotName)) {
-                tc.cloneSnapshot(snapshotName, Long.toString(conglomerate));
-                int n = ti.getNumberOfIndexes();
-                for (int j = 0; j < n; ++j) {
-                    conglomerate = ti.getIndexConglomerate(j);
-                    snapshotName = conglomerate + "_snapshot";
-                    if (snapshots.contains(snapshotName)) {
-                        tc.cloneSnapshot(snapshotName, Long.toString(conglomerate));
-                    }
-                }
-            }
-        }
-    }
-
-    private void snapshotTable(TransactionController tc, int catalogNum) throws StandardException {
-        TabInfoImpl ti = (catalogNum < NUM_CORE) ? coreInfo[catalogNum] : getNonCoreTI(catalogNum);
-        long conglomerate = ti.getHeapConglomerate();
-        String snapshotName = conglomerate + "_snapshot";
-        tc.snapshot(snapshotName, Long.toString(conglomerate));
-        int n = ti.getNumberOfIndexes();
-        for (int i = 0; i < n; ++i) {
-            conglomerate = ti.getIndexConglomerate(i);
-            snapshotName = conglomerate + "_snapshot";
-            tc.snapshot(snapshotName, Long.toString(conglomerate));
-        }
-    }
-
-    private void truncateTable(TransactionController tc, int catalogNum) throws StandardException{
-        TabInfoImpl ti = (catalogNum < NUM_CORE) ? coreInfo[catalogNum] : getNonCoreTI(catalogNum);
-        long conglomerate = ti.getHeapConglomerate();
-        tc.truncate(Long.toString(conglomerate));
-        int n = ti.getNumberOfIndexes();
-        for (int i = 0; i < n; ++i) {
-            conglomerate = ti.getIndexConglomerate(i);
-            tc.truncate(Long.toString(conglomerate));
-        }
-    }
-
-    public void cleanupSerdeUpgrade(TransactionController tc) throws StandardException {
-        Set<String> snapshots = tc.listSnapshots();
-        for (int i = 0; i < serdeUpgradedTables.length; ++i) {
-            deleteSnapshot(tc, serdeUpgradedTables[i], snapshots);
-        }
-    }
-
-    private void deleteSnapshot(TransactionController tc, int catalogNum, Set<String> snapshots) throws StandardException {
-        TabInfoImpl ti = (catalogNum < NUM_CORE) ? coreInfo[catalogNum] : getNonCoreTI(catalogNum);
-        long conglomerate = ti.getHeapConglomerate();
-        String snapshotName = conglomerate + "_snapshot";
-        if (snapshots.contains(snapshotName)) {
-            tc.deleteSnapshot(snapshotName);
-        }
-        int n = ti.getNumberOfIndexes();
-        for (int i = 0; i < n; ++i) {
-            conglomerate = ti.getIndexConglomerate(i);
-            snapshotName = conglomerate + "_snapshot";
-            if (snapshots.contains(snapshotName)) {
-                tc.deleteSnapshot(snapshotName);
-            }
->>>>>>> 114f3347
         }
     }
 }