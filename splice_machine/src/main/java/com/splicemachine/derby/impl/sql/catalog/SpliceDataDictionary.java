--- conflicted
+++ resolved
@@ -1760,15 +1760,12 @@
         }
     }
 
-<<<<<<< HEAD
-=======
     public void upgradeAddIndexedColumnToSystemTable(TransactionController tc, int catalogNumber, int[] colIds, ExecRow templateRow, int[] indexIds) throws StandardException {
         upgradeAddColumnToSystemTable(tc, catalogNumber, colIds, templateRow);
         populateNewSystemTableColumns(tc, catalogNumber, colIds, templateRow);
         upgradeRecreateIndexesOfSystemTable(tc, catalogNumber, indexIds);
     }
 
->>>>>>> e6da2560
     public void upgradeRecreateIndexesOfSystemTable(TransactionController tc, int catalogNumber, int[] indexIds) throws StandardException {
         DataDescriptorGenerator ddg=getDataDescriptorGenerator();
         TabInfoImpl tabInfo = getTabInfoByNumber(catalogNumber);
@@ -1789,10 +1786,6 @@
             if (cd != null)
                 dropConglomerateDescriptor(cd, tc);
             cd = bootstrapOneIndex(systemSchemaDesc, tc, ddg, tabInfo, indexId, tabInfo.getHeapConglomerate());
-<<<<<<< HEAD
-=======
-            addDescriptor(cd, systemSchemaDesc, SYSCONGLOMERATES_CATALOG_NUM, false, tc, false);
->>>>>>> e6da2560
 
             // Cache may have that system table descriptor without the new index info
             dataDictionaryCache.clearNameTdCache();
@@ -1824,7 +1817,6 @@
                     scanController.fetchLocation(rowLocationList[i % batch]);
                     i++;
                     if (i % batch == 0) {
-<<<<<<< HEAD
                         insertIndex(tc, tabInfo, indexId, cd, rowList, rowLocationList, batch);
                     }
                 }
@@ -1834,15 +1826,6 @@
                 }
             }
             addDescriptor(cd, systemSchemaDesc, SYSCONGLOMERATES_CATALOG_NUM, false, tc, false);
-=======
-                        tabInfo.insertIndexRowListImpl(rowList, rowLocationList, tc, indexId, batch);
-                    }
-                }
-                // insert last batch
-                if (i % batch > 0)
-                    tabInfo.insertIndexRowListImpl(rowList, rowLocationList, tc, indexId, i % batch);
-            }
->>>>>>> e6da2560
         }
 
         if (catalogNumber >= NUM_CORE) {
@@ -1852,7 +1835,6 @@
         }
     }
 
-<<<<<<< HEAD
     private void insertIndex(TransactionController tc,
                              TabInfoImpl tabInfo,
                              int indexId,
@@ -1866,6 +1848,4 @@
                     cd.getDescriptorName(), tabInfo.getTableName());
         }
     }
-=======
->>>>>>> e6da2560
 }