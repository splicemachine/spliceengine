--- conflicted
+++ resolved
@@ -61,6 +61,7 @@
 import com.splicemachine.si.impl.driver.SIDriver;
 import com.splicemachine.tools.version.ManifestReader;
 import com.splicemachine.utils.SpliceLogUtils;
+import edu.umd.cs.findbugs.annotations.SuppressFBWarnings;
 import org.apache.commons.lang.ArrayUtils;
 import org.apache.log4j.Logger;
 
@@ -291,26 +292,8 @@
     }
 
     public void createIndexColumnUseViewInSysCat(TransactionController tc) throws StandardException {
-<<<<<<< HEAD
-        createOrUpdateSystemView(tc, "SYSCAT", "INDEXCOLUSE");
-=======
         String viewName = "INDEXCOLUSE";
-        TableDescriptor td = getTableDescriptor(viewName, sysCatSchemaDesc, tc);
-
-        // drop it if it exists
-        if (td != null) {
-            ViewDescriptor vd = getViewDescriptor(td);
-
-            // drop the view deifnition
-            dropAllColumnDescriptors(td.getUUID(), tc);
-            dropViewDescriptor(vd, tc);
-            dropTableDescriptor(td, sysCatSchemaDesc, tc);
-        }
-
-        // add new view deifnition
-        createOneSystemView(tc, SYSCONGLOMERATES_CATALOG_NUM, viewName, 1, sysCatSchemaDesc, SYSCONGLOMERATESRowFactory.SYSCAT_INDEXCOLUSE_VIEW_SQL);
-
-        SpliceLogUtils.info(LOG, "View " + viewName + " in SYSCAT is created!");
+        createOrUpdateSystemView(tc, "SYSCAT", viewName);
 
         // create an synonym SYSIBM.SYSINDEXCOLUSE for SYSCAT.INDEXCOLUSE
         String synonymName = "SYSINDEXCOLUSE";
@@ -321,7 +304,7 @@
             // SYSTABLES also for synonyms. This also ensures tables/views/synonyms share
             // same namespace
             DataDescriptorGenerator ddg = getDataDescriptorGenerator();
-            td = ddg.newTableDescriptor(synonymName, sysIBMSchemaDesc, TableDescriptor.SYNONYM_TYPE,
+            TableDescriptor td = ddg.newTableDescriptor(synonymName, sysIBMSchemaDesc, TableDescriptor.SYNONYM_TYPE,
                     TableDescriptor.DEFAULT_LOCK_GRANULARITY,-1,
                     null,null,null,null,null,null,false,false,null);
             addDescriptor(td, sysIBMSchemaDesc, DataDictionary.SYSTABLES_CATALOG_NUM, false, tc, false);
@@ -345,24 +328,7 @@
     }
 
     public void createSysIndexesViewInSysIBM(TransactionController tc) throws StandardException {
-        String viewName = "SYSINDEXES";
-        TableDescriptor td = getTableDescriptor(viewName, sysIBMSchemaDesc, tc);
-
-        // drop it if it exists
-        if (td != null) {
-            ViewDescriptor vd = getViewDescriptor(td);
-
-            // drop the view deifnition
-            dropAllColumnDescriptors(td.getUUID(), tc);
-            dropViewDescriptor(vd, tc);
-            dropTableDescriptor(td, sysIBMSchemaDesc, tc);
-        }
-
-        // add new view deifnition
-        createOneSystemView(tc, SYSCONGLOMERATES_CATALOG_NUM, viewName, 2, sysIBMSchemaDesc, SYSCONGLOMERATESRowFactory.SYSIBM_SYSINDEXES_VIEW_SQL);
-
-        SpliceLogUtils.info(LOG, "View " + viewName + " in SYSIBM is created!");
->>>>>>> ae6d492a
+        createOrUpdateSystemView(tc, "SYSIBM", "SYSINDEXES");
     }
 
     private TabInfoImpl getNaturalNumbersTable() throws StandardException{
@@ -850,13 +816,8 @@
         Splice_DD_Version catalogVersion=(Splice_DD_Version)tc.getProperty(SPLICE_DATA_DICTIONARY_VERSION);
         if(needToUpgrade(catalogVersion)){
             tc.elevate("dictionary");
-<<<<<<< HEAD
-            SpliceCatalogUpgradeScripts scripts=new SpliceCatalogUpgradeScripts(this,catalogVersion,tc,startParams);
-            scripts.run();
-=======
-            SpliceCatalogUpgradeScripts scripts=new SpliceCatalogUpgradeScripts(this, tc);
+            SpliceCatalogUpgradeScripts scripts=new SpliceCatalogUpgradeScripts(this, tc, startParams);
             scripts.runUpgrades(catalogVersion);
->>>>>>> ae6d492a
             tc.setProperty(SPLICE_DATA_DICTIONARY_VERSION,spliceSoftwareVersion,true);
             tc.commit();
         }
@@ -1054,243 +1015,6 @@
         return manager.isEnabled()?manager.getColPermsManager().getColumnPermissions(this,tableUUID,privType,forGrant,authorizationId):null;
     } // end of getColumnPermissions
 
-<<<<<<< HEAD
-=======
-    public void upgradeSysSchemaPermsForModifySchemaPrivilege(TransactionController tc) throws StandardException {
-        SchemaDescriptor sd = getSystemSchemaDescriptor();
-        TableDescriptor td = getTableDescriptor(SYSSCHEMAPERMSRowFactory.SCHEMANAME_STRING, sd, tc);
-        ColumnDescriptor cd = td.getColumnDescriptor("MODIFYPRIV");
-        if (cd == null) {
-            tc.elevate("dictionary");
-            dropTableDescriptor(td, sd, tc);
-            td.setColumnSequence(td.getColumnSequence()+1);
-            // add the table descriptor with new name
-            addDescriptor(td,sd,DataDictionary.SYSTABLES_CATALOG_NUM,false,tc,false);
-
-            ColumnDescriptor columnDescriptor;
-            UUID uuid = getUUIDFactory().createUUID();
-
-            /**
-             *  Add the column MODIFYPRIV
-             */
-            DataValueDescriptor storableDV = getDataValueFactory().getNullChar(null);
-            int colNumber = td.getNumberOfColumns() + 1;
-            DataTypeDescriptor dtd = DataTypeDescriptor.getBuiltInDataTypeDescriptor(Types.CHAR, 1);
-            tc.addColumnToConglomerate(td.getHeapConglomerateId(), colNumber, storableDV, dtd.getCollationType());
-
-            columnDescriptor = new ColumnDescriptor(SYSSCHEMAPERMSRowFactory.MODIFYPRIV_COL_NAME,colNumber,
-                    colNumber,dtd,null,null,td,uuid,0,0,td.getColumnSequence());
-
-            addDescriptor(columnDescriptor, td, DataDictionary.SYSCOLUMNS_CATALOG_NUM, false, tc,false);
-            // now add the column to the tables column descriptor list.
-            td.getColumnDescriptorList().add(columnDescriptor);
-            updateSYSCOLPERMSforAddColumnToUserTable(td.getUUID(), tc);
-
-            SpliceLogUtils.info(LOG, "SYS.SYSSCHEMAPERMS upgraded: added columns: MODIFYPRIV.");
-        }
-    }
-
-    public void upgradeSysRolesWithDefaultRoleColumn(TransactionController tc) throws StandardException {
-        SchemaDescriptor sd = getSystemSchemaDescriptor();
-        TableDescriptor td = getTableDescriptor(SYSROLESRowFactory.TABLENAME_STRING, sd, tc);
-        ColumnDescriptor cd = td.getColumnDescriptor("DEFAULTROLE");
-
-        // column already exists, no upgrade needed
-        if (cd != null)
-            return;
-
-        /**
-         * LOGIC below add the new column DEFAULTROLE to SYSROLES
-         */
-        tc.elevate("dictionary");
-        dropTableDescriptor(td, sd, tc);
-        td.setColumnSequence(td.getColumnSequence()+1);
-        // add the table descriptor with new name
-        addDescriptor(td,sd,DataDictionary.SYSTABLES_CATALOG_NUM,false,tc,false);
-
-        ColumnDescriptor columnDescriptor;
-        UUID uuid = getUUIDFactory().createUUID();
-
-        /**
-         *  Add the column DEFAULTROLE
-         */
-        DataValueDescriptor storableDV = getDataValueFactory().getNullChar(null);
-        int colNumber = td.getNumberOfColumns() + 1;
-        DataTypeDescriptor dtd = DataTypeDescriptor.getBuiltInDataTypeDescriptor(Types.CHAR, 1);
-        tc.addColumnToConglomerate(td.getHeapConglomerateId(), colNumber, storableDV, dtd.getCollationType());
-
-        columnDescriptor = new ColumnDescriptor("DEFAULTROLE",colNumber,
-                colNumber,dtd,null,null,td,uuid,0,0,td.getColumnSequence());
-
-        addDescriptor(columnDescriptor, td, DataDictionary.SYSCOLUMNS_CATALOG_NUM, false, tc,false);
-        // now add the column to the tables column descriptor list.
-        td.getColumnDescriptorList().add(columnDescriptor);
-        updateSYSCOLPERMSforAddColumnToUserTable(td.getUUID(), tc);
-
-        /**
-         * LOGIC below create and populuate index on (GRANTEE, DEFAULTROLE)
-         */
-        DataDescriptorGenerator ddg=getDataDescriptorGenerator();
-        TabInfoImpl ti = getNonCoreTIByNumber(SYSROLES_CATALOG_NUM);
-        {
-            ConglomerateDescriptor[] cds=td.getConglomerateDescriptors();
-
-			/* Init the heap conglomerate here */
-            for(ConglomerateDescriptor conglomerateDescriptor : cds){
-
-                if(!conglomerateDescriptor.isIndex()){
-                    ti.setHeapConglomerate(conglomerateDescriptor.getConglomerateNumber());
-                    break;
-                }
-            }
-        }
-        ConglomerateDescriptor cgd = bootstrapOneIndex(systemSchemaDesc, tc, ddg, ti, SYSROLESRowFactory.SYSROLES_INDEX_EE_DEFAULT_IDX, ti.getHeapConglomerate());
-        addDescriptor(cgd,sd,SYSCONGLOMERATES_CATALOG_NUM,false,tc,false);
-
-        /* purge td dictionary cache as it may have the sysrole td without the new index info */
-        dataDictionaryCache.clearNameTdCache();
-        dataDictionaryCache.clearOidTdCache();
-
-        // scan the sysroles table
-        SYSROLESRowFactory rf=(SYSROLESRowFactory)ti.getCatalogRowFactory();
-        ExecRow outRow = rf.makeEmptyRow();
-        try (ScanController scanController=tc.openScan(
-                ti.getHeapConglomerate(),      // conglomerate to open
-                false,                          // don't hold open across commit
-                0,                              // for read
-                TransactionController.MODE_TABLE,
-                TransactionController.ISOLATION_REPEATABLE_READ,
-                null,               // all fields as objects
-                null, // start position - first row
-                0,                          // startSearchOperation - none
-                null,              // scanQualifier,
-                null, // stop position -through last row
-                0)) {                        // stopSearchOperation - none
-
-            int batch = 1024;
-            ExecRow[] rowList = new ExecRow[batch];
-            RowLocation[] rowLocationList = new RowLocation[batch];
-
-            int i = 0;
-            while(scanController.fetchNext(outRow.getRowArray())){
-                rowList[i%batch] = outRow.getClone();
-                rowLocationList[i%batch] = scanController.newRowLocationTemplate();
-                scanController.fetchLocation(rowLocationList[i%batch]);
-                i++;
-                if (i % batch == 0) {
-                    ti.insertIndexRowListImpl(rowList, rowLocationList, tc, SYSROLESRowFactory.SYSROLES_INDEX_EE_DEFAULT_IDX, batch);
-                }
-            }
-            // insert last batch
-            if (i % batch > 0)
-                ti.insertIndexRowListImpl(rowList, rowLocationList, tc, SYSROLESRowFactory.SYSROLES_INDEX_EE_DEFAULT_IDX, i%batch);
-        }
-
-        // reset TI for sysroles in NonCoreTI array, as we only used the 4th index here, so inforamtion about the other
-        // 3 indexes is not fully populated. This TI should not be reused for future operations
-        clearNoncoreTable(SYSROLES_CATALOG_NUM-NUM_CORE);
-        SpliceLogUtils.info(LOG, "SYS.SYSROLES upgraded: added columns: DEFAULTROLE; added index on (GRANTEE, DEFAULTROLE)");
-    }
-
-    // remove rows in sysroutineperms whose aliasid are no longer valid
-    public void cleanSysRoutinePerms(TransactionController tc) throws StandardException {
-        // scan the sysroutineperms table
-        TabInfoImpl ti = getNonCoreTI(SYSROUTINEPERMS_CATALOG_NUM);
-        SYSROUTINEPERMSRowFactory rf=(SYSROUTINEPERMSRowFactory)ti.getCatalogRowFactory();
-        ExecRow outRow = rf.makeEmptyRow();
-        try (ScanController scanController=tc.openScan(
-                ti.getHeapConglomerate(),      // conglomerate to open
-                false,                          // don't hold open across commit
-                0,                              // for read
-                TransactionController.MODE_TABLE,
-                TransactionController.ISOLATION_REPEATABLE_READ,
-                null,               // all fields as objects
-                null, // start position - first row
-                0,                          // startSearchOperation - none
-                null,              // scanQualifier,
-                null, // stop position -through last row
-                0)) {                        // stopSearchOperation - none
-
-            List<RoutinePermsDescriptor> listToDelete = new ArrayList<>();
-
-            while (scanController.fetchNext(outRow.getRowArray())) {
-                String aliasUUIDString = outRow.getColumn(SYSROUTINEPERMSRowFactory.ALIASID_COL_NUM).getString();
-                UUID aliasUUID = getUUIDFactory().recreateUUID(aliasUUIDString);
-                RoutinePermsDescriptor permsDescriptor = (RoutinePermsDescriptor)rf.buildDescriptor(outRow, null, this, tc);
-                // we have looked up the sysaliases table when building the permsDescriptor above,
-                // if the aliasid does not exist, routineName is null
-                String ad = permsDescriptor.getRoutineName();
-                if (ad == null) {
-                    listToDelete.add(permsDescriptor);
-                }
-            }
-
-            // delete the obselete rows
-            for (RoutinePermsDescriptor permsDescriptor : listToDelete) {
-                addRemovePermissionsDescriptor(false, permsDescriptor, permsDescriptor.getGrantee(), tc);
-            }
-        }
-
-        SpliceLogUtils.info(LOG, "SYS.SYSROUTINEPERMS upgraded: obsolete rows deleted");
-    }
-
-    public void removeFKDependencyOnPrivileges(TransactionController tc) throws StandardException {
-        // scan the sysdepends table
-        TabInfoImpl ti = getNonCoreTI(SYSDEPENDS_CATALOG_NUM);
-        SYSDEPENDSRowFactory rf=(SYSDEPENDSRowFactory)ti.getCatalogRowFactory();
-        ExecRow outRow = rf.makeEmptyRow();
-        try (ScanController scanController=tc.openScan(
-                ti.getHeapConglomerate(),      // conglomerate to open
-                false,                          // don't hold open across commit
-                0,                              // for read
-                TransactionController.MODE_TABLE,
-                TransactionController.ISOLATION_REPEATABLE_READ,
-                null,               // all fields as objects
-                null, // start position - first row
-                0,                          // startSearchOperation - none
-                null,              // scanQualifier,
-                null, // stop position -through last row
-                0)) {                        // stopSearchOperation - none
-
-            List<RowLocation> rowsToDelete = new ArrayList<>();
-
-            while (scanController.fetchNext(outRow.getRowArray())) {
-                RowLocation rowLocation = scanController.newRowLocationTemplate();
-                scanController.fetchLocation(rowLocation);
-                DependencyDescriptor dependencyDescriptor=(DependencyDescriptor)rf.buildDescriptor(outRow,null, this, tc);
-                // check if the dependencyDescriptors are the ones that we want
-                DependableFinder finder = dependencyDescriptor.getDependentFinder();
-                if (finder == null)
-                    continue;
-                String dependentObjectType = finder.getSQLObjectType();
-                if (dependentObjectType == null || !dependentObjectType.equals(Dependable.CONSTRAINT))
-                    continue;
-
-                Dependent tempD = (Dependent) finder.getDependable(this, dependencyDescriptor.getUUID());
-                if (tempD == null || !(tempD instanceof ForeignKeyConstraintDescriptor))
-                    continue;
-
-                // is the provider a role definition, or a permission descriptor
-                finder = dependencyDescriptor.getProviderFinder();
-                String objectType = finder == null ? "" : finder.getSQLObjectType();
-                if (objectType.equals(Dependable.ROLE_GRANT) ||
-                        objectType.equals(Dependable.SCHEMA_PERMISSION) ||
-                        objectType.equals(Dependable.TABLE_PERMISSION) ||
-                        objectType.equals(Dependable.COLUMNS_PERMISSION)) {
-                    rowsToDelete.add(rowLocation);
-                }
-            }
-
-            // delete the unwanted dependency rows
-            for (RowLocation rowLocation : rowsToDelete) {
-                ti.deleteRowBasedOnRowLocation(tc, rowLocation, true, null);
-            }
-            SpliceLogUtils.info(LOG,
-                    "SYS.SYSDEPENDS updated: Foreign keys dependencies on RoleDescriptors or permission descriptors deleted, total rows deleted: " + rowsToDelete.size());
-        }
-    }
-
->>>>>>> ae6d492a
     public int upgradeTablePriorities(TransactionController tc) throws Exception {
         PartitionAdmin admin = SIDriver.driver().getTableFactory().getAdmin();
         ArrayList<String> toUpgrade = new ArrayList<>();
@@ -1716,6 +1440,7 @@
         return !SpliceClient.isRegionServer;
     }
 
+    @SuppressFBWarnings(value = "REC_CATCH_EXCEPTION", justification = "Intentional")
     public void upgradeAddColumnToSystemTable(TransactionController tc, int catalogNumber, int[] colIds, ExecRow templateRow) throws StandardException {
         int lastCol = colIds[colIds.length - 1];
         TabInfoImpl tabInfo = getTabInfoByNumber(catalogNumber);
