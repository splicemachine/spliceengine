--- conflicted
+++ resolved
@@ -41,11 +41,8 @@
 import com.splicemachine.db.iapi.store.access.conglomerate.Conglomerate;
 import com.splicemachine.db.iapi.store.access.conglomerate.TransactionManager;
 import com.splicemachine.db.iapi.types.*;
-<<<<<<< HEAD
 import com.splicemachine.db.impl.db.BasicDatabase;
-=======
 import com.splicemachine.db.impl.jdbc.EmbedConnection;
->>>>>>> b6edb3cd
 import com.splicemachine.db.impl.services.uuid.BasicUUID;
 import com.splicemachine.db.impl.sql.catalog.*;
 import com.splicemachine.db.impl.sql.execute.IndexColumnOrder;
@@ -611,11 +608,7 @@
                     databaseVersion.getMinorVersionNumber(),databaseVersion.getPatchVersionNumber(),
                     databaseVersion.getSprintVersionNumber());
         }
-<<<<<<< HEAD
         if(create || Boolean.TRUE.equals(BasicDatabase.isCreate.get())) {
-=======
-        if(create || Boolean.TRUE.equals(EmbedConnection.isCreate.get())) {
->>>>>>> b6edb3cd
             SpliceAccessManager af=(SpliceAccessManager)Monitor.findServiceModule(this,AccessFactory.MODULE);
             ContextService.getFactory();
             SpliceTransactionManager txnManager=(SpliceTransactionManager)af.getTransaction(ContextService.getCurrentContextManager());
