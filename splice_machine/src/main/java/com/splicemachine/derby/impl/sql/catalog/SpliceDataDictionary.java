--- conflicted
+++ resolved
@@ -33,10 +33,6 @@
 import com.splicemachine.tools.version.ManifestReader;
 import com.splicemachine.tools.version.SpliceMachineVersion;
 import com.splicemachine.utils.SpliceLogUtils;
-<<<<<<< HEAD
-=======
-import org.apache.hadoop.hbase.client.HTableInterface;
->>>>>>> d2a1bd50
 import org.apache.log4j.Logger;
 import java.util.Collections;
 import java.util.List;
@@ -480,8 +476,6 @@
                         .build();
             }
 
-<<<<<<< HEAD
-=======
             if (sequenceDescriptorMap == null) {
                 sequenceDescriptorMap = new ConcurrentLinkedHashMap.Builder<String, SequenceDescriptor[]>()
                         .maximumWeightedCapacity(1024)
@@ -503,20 +497,12 @@
                 sequenceRowLocationBytesMap.put(sequenceUUIDstring, sequenceRowLocationBytes);
                 sequenceDescriptorMap.put(sequenceUUIDstring, sequenceDescriptor);
             }
-            if(spliceSequencesTable==null){
-                spliceSequencesTable=SpliceAccessManager.getHTable(SpliceConstants.SEQUENCE_TABLE_NAME_BYTES);
-            }
-
->>>>>>> d2a1bd50
+
             long start=sequenceDescriptor[0].getStartValue();
             long increment=sequenceDescriptor[0].getIncrement();
 
             SpliceSequence sequence=SpliceDriver.driver().getSequencePool().
-<<<<<<< HEAD
-                    get(new SpliceSequenceKey(rlBytes,start,increment,1l));
-=======
-                    get(new SpliceSequenceKey(spliceSequencesTable,sequenceRowLocationBytes,start,increment,1024l));
->>>>>>> d2a1bd50
+            get(new SpliceSequenceKey(sequenceRowLocationBytes,start,increment,1l));
 
             returnValue.setValue(sequence.getNext());
 
