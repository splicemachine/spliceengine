--- conflicted
+++ resolved
@@ -1509,7 +1509,7 @@
             List<TupleDescriptor> descriptors = Lists.newArrayList();
             int count = 0;
             while (scanController.fetchNext(outRow.getRowArray())) {
-                td = rf.buildDescriptor(outRow, null, this);
+                td = rf.buildDescriptor(outRow, null, this, tc);
                 count++;
                 descriptors.add(td);
                 if (count % batchSize == 0) {
@@ -1642,7 +1642,6 @@
         }
     }
 
-<<<<<<< HEAD
     @SuppressFBWarnings(value = "REC_CATCH_EXCEPTION", justification = "Intentional")
     public void upgradeAddColumnToSystemTable(TransactionController tc, int catalogNumber, int[] colIds, ExecRow templateRow) throws StandardException {
         int lastCol = colIds[colIds.length - 1];
@@ -1795,10 +1794,10 @@
             // ones are not fully populated. This TI should not be reused for future operations.
             clearNoncoreTable(catalogNumber - NUM_CORE);
         }
-=======
+    }
+
     public TabInfoImpl getTableInfo(int catalogNum) throws StandardException{
         TabInfoImpl ti = (catalogNum < NUM_CORE) ? coreInfo[catalogNum] : getNonCoreTI(catalogNum);
         return ti;
->>>>>>> 51975a8f
     }
 }