--- conflicted
+++ resolved
@@ -15,11 +15,9 @@
 import com.splicemachine.db.iapi.store.access.AccessFactory;
 import com.splicemachine.db.iapi.store.access.ColumnOrdering;
 import com.splicemachine.db.iapi.store.access.TransactionController;
-<<<<<<< HEAD
 import com.splicemachine.db.iapi.types.*;
 import com.splicemachine.db.impl.sql.catalog.*;
 import com.splicemachine.db.impl.sql.execute.IndexColumnOrder;
-=======
 import com.splicemachine.db.iapi.types.DataValueDescriptor;
 import com.splicemachine.db.iapi.types.NumberDataValue;
 import com.splicemachine.db.iapi.types.Orderable;
@@ -40,7 +38,6 @@
 
 import com.splicemachine.constants.SpliceConstants;
 import com.splicemachine.tools.version.ManifestReader;
->>>>>>> 810b13fc
 import com.splicemachine.derby.hbase.SpliceDriver;
 import com.splicemachine.derby.impl.sql.catalog.upgrade.SpliceCatalogUpgradeScripts;
 import com.splicemachine.derby.impl.sql.depend.SpliceDependencyManager;
@@ -86,12 +83,9 @@
 
     private Splice_DD_Version spliceSoftwareVersion;
     private HTableInterface spliceSequencesTable;
-<<<<<<< HEAD
-    private Properties defaultProperties;
-=======
     private SchemaDescriptor backupSchemaDesc;
     private static final String BACKUP_SCHEMA_UUID =  "2d832584-cb7c-48cb-a8c6-6e1a397bb089";
->>>>>>> 810b13fc
+    private Properties defaultProperties;
 
     public static final String SPLICE_DATA_DICTIONARY_VERSION = "SpliceDataDictionaryVersion";
 
@@ -426,17 +420,12 @@
         //create SYSPRIMARYKEYS
         makeCatalog(getPkTable(), getSystemSchemaDescriptor(), tc);
 
-<<<<<<< HEAD
-        //create XPLAIN tables
-        createXplainTables(tc);
+        createFujiTables(tc);
+        createLassenTables(tc);
 
         //create the Statistics tables
         createStatisticsTables(tc);
 
-=======
-        createFujiTables(tc);
-        createLassenTables(tc);
->>>>>>> 810b13fc
     }
 
     @Override
