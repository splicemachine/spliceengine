/*
 * Copyright (c) 2012 - 2020 Splice Machine, Inc.
 *
 * This file is part of Splice Machine.
 * Splice Machine is free software: you can redistribute it and/or modify it under the terms of the
 * GNU Affero General Public License as published by the Free Software Foundation, either
 * version 3, or (at your option) any later version.
 * Splice Machine is distributed in the hope that it will be useful, but WITHOUT ANY WARRANTY;
 * without even the implied warranty of MERCHANTABILITY or FITNESS FOR A PARTICULAR PURPOSE.
 * See the GNU Affero General Public License for more details.
 * You should have received a copy of the GNU Affero General Public License along with Splice Machine.
 * If not, see <http://www.gnu.org/licenses/>.
 */

package com.splicemachine.derby.impl.sql.catalog;

import com.googlecode.concurrentlinkedhashmap.ConcurrentLinkedHashMap;
import com.splicemachine.EngineDriver;
import com.splicemachine.access.api.DatabaseVersion;
import com.splicemachine.access.api.PartitionFactory;
import com.splicemachine.access.api.SConfiguration;
import com.splicemachine.access.configuration.SQLConfiguration;
import com.splicemachine.client.SpliceClient;
import com.splicemachine.db.catalog.AliasInfo;
import com.splicemachine.db.catalog.Dependable;
import com.splicemachine.db.catalog.DependableFinder;
import com.splicemachine.db.catalog.UUID;
import com.splicemachine.db.catalog.types.DefaultInfoImpl;
import com.splicemachine.db.iapi.error.StandardException;
import com.splicemachine.db.iapi.reference.SQLState;
import com.splicemachine.db.iapi.services.context.ContextService;
import com.splicemachine.db.iapi.services.io.FormatableBitSet;
import com.splicemachine.db.iapi.services.monitor.Monitor;
import com.splicemachine.db.iapi.services.sanity.SanityManager;
import com.splicemachine.db.iapi.sql.conn.LanguageConnectionContext;
import com.splicemachine.db.iapi.sql.depend.Dependent;
import com.splicemachine.db.iapi.sql.dictionary.*;
import com.splicemachine.db.iapi.sql.execute.ExecRow;
import com.splicemachine.db.iapi.sql.execute.ScanQualifier;
import com.splicemachine.db.iapi.store.access.AccessFactory;
import com.splicemachine.db.iapi.store.access.ColumnOrdering;
import com.splicemachine.db.iapi.store.access.ScanController;
import com.splicemachine.db.iapi.store.access.TransactionController;
import com.splicemachine.db.iapi.store.access.conglomerate.Conglomerate;
import com.splicemachine.db.iapi.store.access.conglomerate.TransactionManager;
import com.splicemachine.db.iapi.types.*;
import com.splicemachine.db.impl.services.uuid.BasicUUID;
import com.splicemachine.db.impl.sql.catalog.*;
import com.splicemachine.db.impl.sql.execute.IndexColumnOrder;
import com.splicemachine.derby.ddl.DDLDriver;
import com.splicemachine.derby.ddl.DDLWatcher;
import com.splicemachine.derby.impl.sql.catalog.upgrade.SpliceCatalogUpgradeScripts;
import com.splicemachine.derby.impl.sql.depend.SpliceDependencyManager;
import com.splicemachine.derby.impl.sql.execute.sequence.SequenceKey;
import com.splicemachine.derby.impl.sql.execute.sequence.SpliceSequence;
import com.splicemachine.derby.impl.store.access.*;
import com.splicemachine.derby.lifecycle.EngineLifecycleService;
import com.splicemachine.management.Manager;
import com.splicemachine.pipeline.Exceptions;
import com.splicemachine.primitives.Bytes;
import com.splicemachine.si.api.data.TxnOperationFactory;
import com.splicemachine.si.impl.driver.SIDriver;
import com.splicemachine.tools.version.ManifestReader;
import com.splicemachine.utils.SpliceLogUtils;
import org.apache.log4j.Logger;

import java.sql.Types;
import java.util.*;

/**
 * @author Scott Fines
 *         Created on: 2/28/13
 */
public class SpliceDataDictionary extends DataDictionaryImpl{

    protected static final Logger LOG=Logger.getLogger(SpliceDataDictionary.class);
    private volatile TabInfoImpl pkTable=null;
    private volatile TabInfoImpl backupTable=null;
    private volatile TabInfoImpl backupItemsTable=null;
    private volatile TabInfoImpl tableStatsTable=null;
    private volatile TabInfoImpl columnStatsTable=null;
    private volatile TabInfoImpl physicalStatsTable=null;
    private volatile TabInfoImpl sourceCodeTable=null;
    private volatile TabInfoImpl snapshotTable = null;
    private volatile TabInfoImpl tokenTable = null;
    private volatile TabInfoImpl replicationTable = null;
    private volatile TabInfoImpl ibmConnectionTable = null;
    private Splice_DD_Version spliceSoftwareVersion;
    protected boolean metadataAccessRestrictionEnabled;

    public static final String SPLICE_DATA_DICTIONARY_VERSION="SpliceDataDictionaryVersion";
    private ConcurrentLinkedHashMap<String, byte[]> sequenceRowLocationBytesMap=null;
    private ConcurrentLinkedHashMap<String, SequenceDescriptor[]> sequenceDescriptorMap=null;

    @Override
    public SystemProcedureGenerator getSystemProcedures(){
        return new SpliceSystemProcedures(this);
    }


    @Override
    protected void addSubKeyConstraint(KeyConstraintDescriptor descriptor,
                                       TransactionController tc) throws StandardException{
        ExecRow row;
        TabInfoImpl ti;

        /*
         * Foreign keys get a row in SYSFOREIGNKEYS, and all others get a row in SYSKEYS.
         */
        if(descriptor.getConstraintType()==DataDictionary.FOREIGNKEY_CONSTRAINT){
            if(SanityManager.DEBUG){
                if(!(descriptor instanceof ForeignKeyConstraintDescriptor)){
                    SanityManager.THROWASSERT("descriptor not an fk descriptor, is "+descriptor.getClass().getName());
                }
            }
            @SuppressWarnings("ConstantConditions")
            ForeignKeyConstraintDescriptor fkDescriptor=(ForeignKeyConstraintDescriptor)descriptor;

            ti=getNonCoreTI(SYSFOREIGNKEYS_CATALOG_NUM);
            SYSFOREIGNKEYSRowFactory fkkeysRF=(SYSFOREIGNKEYSRowFactory)ti.getCatalogRowFactory();

            row=fkkeysRF.makeRow(fkDescriptor,null);

            /*
             * Now we need to bump the reference count of the constraint that this FK references
             */
            ReferencedKeyConstraintDescriptor refDescriptor=fkDescriptor.getReferencedConstraint();
            refDescriptor.incrementReferenceCount();
            int[] colsToSet=new int[1];
            colsToSet[0]=SYSCONSTRAINTSRowFactory.SYSCONSTRAINTS_REFERENCECOUNT;

            /* Have to update the reference count in a nested transaction here because the SYSCONSTRAINTS row we are
             * updating (a primary key constraint or unique index constraint) may have been created in the same
             * statement as the FK (create table for self referencing FK, for example). In that case the KeyValue for
             * that constraint row will have the same rowKey AND timestamp. Updating here with the same ts would REPLACE
             * the entire row with just the updated reference count column, corrupting the row (DB-3345). */
            TransactionController transactionController=tc.startNestedUserTransaction(false,true);
            try{
                updateConstraintDescriptor(refDescriptor,refDescriptor.getUUID(),colsToSet,transactionController);
            }finally{
                transactionController.commit();
                transactionController.destroy();
            }

        }else if(descriptor.getConstraintType()==DataDictionary.PRIMARYKEY_CONSTRAINT){
            ti=getNonCoreTI(SYSPRIMARYKEYS_CATALOG_NUM);
            SYSPRIMARYKEYSRowFactory pkRF=(SYSPRIMARYKEYSRowFactory)ti.getCatalogRowFactory();

            row=pkRF.makeRow(descriptor,null);
        }else{
            ti=getNonCoreTI(SYSKEYS_CATALOG_NUM);
            SYSKEYSRowFactory keysRF=(SYSKEYSRowFactory)ti.getCatalogRowFactory();

            // build the row to be stuffed into SYSKEYS
            row=keysRF.makeRow(descriptor,null);
        }

        // insert row into catalog and all its indices
        int insertRetCode = ti.insertRow(row,tc);
        if(insertRetCode != TabInfoImpl.ROWNOTDUPLICATE) {
            throw duplicateDescriptorException(descriptor, null);
        }
    }

    public void createTokenTable(TransactionController tc) throws StandardException {
        SchemaDescriptor systemSchema=getSystemSchemaDescriptor();
        TabInfoImpl tokenTableInfo=getTokenTable();
        addTableIfAbsent(tc,systemSchema,tokenTableInfo,null, null);
    }

    private TabInfoImpl getTokenTable() throws StandardException{
        if(tokenTable==null){
            tokenTable=new TabInfoImpl(new SYSTOKENSRowFactory(uuidFactory,exFactory,dvf, this));
        }
        initSystemIndexVariables(tokenTable);
        return tokenTable;
    }

    public void createSnapshotTable(TransactionController tc) throws StandardException {
        SchemaDescriptor systemSchema=getSystemSchemaDescriptor();
        TabInfoImpl snapshotTableInfo=getSnapshotTable();
        addTableIfAbsent(tc,systemSchema,snapshotTableInfo,null, null);
    }

    private TabInfoImpl getSnapshotTable() throws StandardException{
        if(snapshotTable==null){
            snapshotTable=new TabInfoImpl(new SYSSNAPSHOTSRowFactory(uuidFactory,exFactory,dvf, this));
        }
        initSystemIndexVariables(snapshotTable);
        return snapshotTable;
    }

    public void createStatisticsTables(TransactionController tc) throws StandardException{
        SchemaDescriptor systemSchema=getSystemSchemaDescriptor();

        //sys_table_statistics
        TabInfoImpl tableStatsInfo=getTableStatisticsTable();
        ColumnOrdering[] tableStatsOrder= {
                new IndexColumnOrder(0),
                new IndexColumnOrder(1)
        };
        addTableIfAbsent(tc,systemSchema,tableStatsInfo,tableStatsOrder, null);

        createSysTableStatsView(tc);

        //sys_column_statistics
        ColumnOrdering[] columnPkOrder= {
                new IndexColumnOrder(0),
                new IndexColumnOrder(1),
                new IndexColumnOrder(2)
        };
        TabInfoImpl columnStatsInfo=getColumnStatisticsTable();
        addTableIfAbsent(tc,systemSchema,columnStatsInfo,columnPkOrder, null);

        createSysColumnStatsView(tc);

        //sys_physical_statistics
        ColumnOrdering[] physicalPkOrder= {
                new IndexColumnOrder(0)
        };
        TabInfoImpl physicalStatsInfo=getPhysicalStatisticsTable();
        addTableIfAbsent(tc,systemSchema,physicalStatsInfo,physicalPkOrder, null);
    }

    private void createOneSystemView(TransactionController tc,
                                     int catalogNum,
                                     String viewName,
                                     int viewIndex,
                                     SchemaDescriptor sd,
                                     String viewDef) throws StandardException {

        TableDescriptor td = getTableDescriptor(viewName, sd, tc);
        if (td != null) {
            SpliceLogUtils.info(LOG, "View: " + viewName + " in " + sd.getSchemaName() + " already exists!");
            return;
        }

        DataDescriptorGenerator ddg=getDataDescriptorGenerator();
        TableDescriptor view=ddg.newTableDescriptor(viewName,
                sd,TableDescriptor.VIEW_TYPE,TableDescriptor.ROW_LOCK_GRANULARITY,-1,null,null,null,null,null,null,false,false,null);
        addDescriptor(view,sd,DataDictionary.SYSTABLES_CATALOG_NUM,false,tc,false);
        UUID viewId=view.getUUID();
        TabInfoImpl ti;
        if (catalogNum < NUM_CORE)
            ti=coreInfo[catalogNum];
        else
            ti=getNonCoreTI(catalogNum);
        CatalogRowFactory crf=ti.getCatalogRowFactory();

        ColumnDescriptor[] tableViewCds=crf.getViewColumns(view, viewId).get(viewIndex);
        addDescriptorArray(tableViewCds,view,DataDictionary.SYSCOLUMNS_CATALOG_NUM,false,tc);

        ColumnDescriptorList viewDl=view.getColumnDescriptorList();
        Collections.addAll(viewDl,tableViewCds);

        ViewDescriptor vd=ddg.newViewDescriptor(viewId,viewName, viewDef,0,sd.getUUID());
        addDescriptor(vd,sd,DataDictionary.SYSVIEWS_CATALOG_NUM,true,tc,false);

        SpliceLogUtils.info(LOG, "View: " + viewName + " in " + sd.getSchemaName() + " is created!");
    }

    private String getSchemaViewSQL() {
        SConfiguration configuration=SIDriver.driver().getConfiguration();
        String metadataRestrictionEnabled = configuration.getMetadataRestrictionEnabled();
        String schemaViewSQL;
        if (metadataRestrictionEnabled.equals(SQLConfiguration.METADATA_RESTRICTION_NATIVE)) {
            schemaViewSQL = SYSSCHEMASRowFactory.SYSSCHEMASVIEW_VIEW_SQL;
        } else if (metadataRestrictionEnabled.equals(SQLConfiguration.METADATA_RESTRICTION_RANGER)) {
            schemaViewSQL = SYSSCHEMASRowFactory.SYSSCHEMASVIEW_VIEW_RANGER;
        } else {
            schemaViewSQL = SYSSCHEMASRowFactory.SYSSCHEMASVIEW_VIEW_SQL1;
        }
        return schemaViewSQL;
    }

    public void createSystemViews(TransactionController tc) throws StandardException {
        tc.elevate("dictionary");
        //Add the SYSVW schema if it does not exists
        if (getSchemaDescriptor(SchemaDescriptor.STD_SYSTEM_VIEW_SCHEMA_NAME, tc, false) == null) {
            sysViewSchemaDesc = addSystemSchema(SchemaDescriptor.STD_SYSTEM_VIEW_SCHEMA_NAME, SchemaDescriptor.SYSVW_SCHEMA_UUID, tc);
        }

        //create AllRoles view
        SchemaDescriptor sysVWSchema=sysViewSchemaDesc;

        createOneSystemView(tc, SYSROLES_CATALOG_NUM, "SYSALLROLES", 0, sysVWSchema, SYSROLESRowFactory.ALLROLES_VIEW_SQL);

        // create sysschemasview
        createOneSystemView(tc, SYSSCHEMAS_CATALOG_NUM, "SYSSCHEMASVIEW", 0, sysVWSchema, getSchemaViewSQL());

        // create conglomeratesInSchemas view
        createOneSystemView(tc, SYSCONGLOMERATES_CATALOG_NUM, "SYSCONGLOMERATEINSCHEMAS", 0, sysVWSchema, SYSCONGLOMERATESRowFactory.SYSCONGLOMERATE_IN_SCHEMAS_VIEW_SQL);

        // create systablesView
        createOneSystemView(tc, SYSTABLES_CATALOG_NUM, "SYSTABLESVIEW", 0, sysVWSchema, SYSTABLESRowFactory.SYSTABLE_VIEW_SQL);


        // create syscolumnsView
        createOneSystemView(tc, SYSCOLUMNS_CATALOG_NUM, "SYSCOLUMNSVIEW", 0, sysVWSchema, SYSCOLUMNSRowFactory.SYSCOLUMNS_VIEW_SQL);

        SpliceLogUtils.info(LOG, "Views in SYSVW created!");
    }

    public void createTableColumnViewInSysIBM(TransactionController tc) throws StandardException {
        tc.elevate("dictionary");

        /**
         * handle syscolumns in sysibm
         */
        // check the existence of syscolumns view in sysibm
        TableDescriptor td = getTableDescriptor("SYSCOLUMNS", sysIBMSchemaDesc, tc);

        // drop it if it exists
        if (td != null) {
            ViewDescriptor vd = getViewDescriptor(td);

            // drop the view deifnition
            dropAllColumnDescriptors(td.getUUID(), tc);
            dropViewDescriptor(vd, tc);
            dropTableDescriptor(td, sysIBMSchemaDesc, tc);
        }

        // add new view deifnition
        createOneSystemView(tc, SYSCOLUMNS_CATALOG_NUM, "SYSCOLUMNS", 1, sysIBMSchemaDesc, SYSCOLUMNSRowFactory.SYSCOLUMNS_VIEW_IN_SYSIBM);

        /**
         * handle systables in sysibm
         */
        td = getTableDescriptor("SYSTABLES", sysIBMSchemaDesc, tc);

        // drop it if it exists
        if (td != null) {
            ViewDescriptor vd = getViewDescriptor(td);

            // drop the view deifnition
            dropAllColumnDescriptors(td.getUUID(), tc);
            dropViewDescriptor(vd, tc);
            dropTableDescriptor(td, sysIBMSchemaDesc, tc);
        }

        // add new view deifnition
        createOneSystemView(tc, SYSTABLES_CATALOG_NUM, "SYSTABLES", 1, sysIBMSchemaDesc, SYSTABLESRowFactory.SYSTABLES_VIEW_IN_SYSIBM);

        SpliceLogUtils.info(LOG, "The view syscolumns and systables in SYSIBM are created!");
    }

    private TabInfoImpl getIBMADMConnectionTable() throws StandardException{
        if(ibmConnectionTable==null){
            ibmConnectionTable=new TabInfoImpl(new SYSMONGETCONNECTIONRowFactory(uuidFactory,exFactory,dvf, this));
        }
        initSystemIndexVariables(ibmConnectionTable);
        return ibmConnectionTable;
    }

    public void createTablesAndViewsInSysIBMADM(TransactionController tc) throws StandardException {
        tc.elevate("dictionary");
        //Add the SYSIBMADM schema if it does not exists
        if (getSchemaDescriptor(SchemaDescriptor.IBM_SYSTEM_ADM_SCHEMA_NAME, tc, false) == null) {
            sysIBMADMSchemaDesc=addSystemSchema(SchemaDescriptor.IBM_SYSTEM_ADM_SCHEMA_NAME, SchemaDescriptor.SYSIBMADM_SCHEMA_UUID, tc);
        }

        TabInfoImpl connectionTableInfo=getIBMADMConnectionTable();
        addTableIfAbsent(tc,sysIBMADMSchemaDesc,connectionTableInfo,null, null);

        createOneSystemView(tc, SYSMONGETCONNECTION_CATALOG_NUM, "SNAPAPPL", 0, sysIBMADMSchemaDesc, SYSMONGETCONNECTIONRowFactory.SNAPAPPL_VIEW_SQL);

        createOneSystemView(tc, SYSMONGETCONNECTION_CATALOG_NUM, "SNAPAPPL_INFO", 1, sysIBMADMSchemaDesc, SYSMONGETCONNECTIONRowFactory.SNAPAPPL_INFO_VIEW_SQL);

        createOneSystemView(tc, SYSMONGETCONNECTION_CATALOG_NUM, "APPLICATIONS", 2, sysIBMADMSchemaDesc, SYSMONGETCONNECTIONRowFactory.APPLICATIONS_VIEW_SQL);

        SpliceLogUtils.info(LOG, "Tables and views in SYSIBMADM are created!");
    }

    private void updateColumnViewInSys(TransactionController tc, String tableName, int viewIndex, SchemaDescriptor schemaDescriptor, String viewDef) throws StandardException {
        tc.elevate("dictionary");

        /**
         * handle syscolumns in sysibm or sysvw
         */
        // check the existence of syscolumns view in sysibm or sysvw
        TableDescriptor td = getTableDescriptor(tableName, schemaDescriptor, tc);

        Boolean needUpdate = true;
        // drop it if it exists
        if (td != null) {
            ColumnDescriptor cd = td.getColumnDescriptor(SYSCOLUMNSRowFactory.DEFAULT_COLUMN);
            if (cd != null)
                needUpdate = false;
        }

        if (needUpdate) {
            if (td != null) {
                ViewDescriptor vd = getViewDescriptor(td);
                // drop the view deifnition
                dropAllColumnDescriptors(td.getUUID(), tc);
                dropViewDescriptor(vd, tc);
                dropTableDescriptor(td, schemaDescriptor, tc);
            }

            // add new view deifnition
            createOneSystemView(tc, SYSCOLUMNS_CATALOG_NUM, tableName, viewIndex, schemaDescriptor, viewDef);

            SpliceLogUtils.info(LOG, String.format("The view %s in %s has been updated with default column!", tableName, schemaDescriptor.getSchemaName()));
        }
    }


    public void updateColumnViewInSysIBM(TransactionController tc) throws StandardException {
        updateColumnViewInSys(tc, "SYSCOLUMNS", 1, sysIBMSchemaDesc, SYSCOLUMNSRowFactory.SYSCOLUMNS_VIEW_IN_SYSIBM);
    }

    public void updateColumnViewInSysVW(TransactionController tc) throws StandardException {
        updateColumnViewInSys(tc, "SYSCOLUMNSVIEW", 0, sysViewSchemaDesc, SYSCOLUMNSRowFactory.SYSCOLUMNS_VIEW_SQL);
    }

    public void moveSysStatsViewsToSysVWSchema(TransactionController tc) throws StandardException {
        //drop table descriptor corresponding to the tablestats view
        SchemaDescriptor sd=getSystemSchemaDescriptor();
        tc.elevate("dictionary");

        TableDescriptor td = getTableDescriptor("SYSTABLESTATISTICS", sd, tc);
        if (td != null) {
            ViewDescriptor vd = getViewDescriptor(td);

            // drop the view deifnition
            dropAllColumnDescriptors(td.getUUID(), tc);
            dropViewDescriptor(vd, tc);
            dropTableDescriptor(td, sd, tc);
        }
        // create tablestats view in sysvw schema
        SchemaDescriptor sysVWSchema=sysViewSchemaDesc;
        createOneSystemView(tc, SYSTABLESTATS_CATALOG_NUM, "SYSTABLESTATISTICS", 0, sysVWSchema, SYSTABLESTATISTICSRowFactory.STATS_VIEW_SQL );


        // drop table descriptor corresponding to the columnstats view
        td = getTableDescriptor("SYSCOLUMNSTATISTICS", sd, tc);
        if (td != null) {
            ViewDescriptor vd = getViewDescriptor(td);

            // drop the view deifnition
            dropAllColumnDescriptors(td.getUUID(), tc);
            dropViewDescriptor(vd, tc);
            dropTableDescriptor(td, sd, tc);
        }
        // create columnstats view in sysvw schema
        createOneSystemView(tc, SYSCOLUMNSTATS_CATALOG_NUM, "SYSCOLUMNSTATISTICS", 0, sysVWSchema, SYSCOLUMNSTATISTICSRowFactory.STATS_VIEW_SQL );

        SpliceLogUtils.info(LOG, "move stats views to the sysvw schema");
    }

    public void createSourceCodeTable(TransactionController tc) throws StandardException{
        SchemaDescriptor systemSchema=getSystemSchemaDescriptor();

        TabInfoImpl tableStatsInfo=getSourceCodeTable();
        addTableIfAbsent(tc,systemSchema,tableStatsInfo,null, null);
    }

    private TabInfoImpl getBackupTable() throws StandardException{
        if(backupTable==null){
            backupTable=new TabInfoImpl(new SYSBACKUPRowFactory(uuidFactory,exFactory,dvf,this));
        }
        initSystemIndexVariables(backupTable);
        return backupTable;
    }

    private TabInfoImpl getBackupItemsTable() throws StandardException{
        if(backupItemsTable==null){
            backupItemsTable=new TabInfoImpl(new SYSBACKUPITEMSRowFactory(uuidFactory,exFactory,dvf,this));
        }
        initSystemIndexVariables(backupItemsTable);
        return backupItemsTable;
    }

    public void createLassenTables(TransactionController tc) throws StandardException{
        SchemaDescriptor systemSchemaDescriptor=getSystemSchemaDescriptor();

        // Create BACKUP table
        TabInfoImpl backupTabInfo=getBackupTable();
        if(getTableDescriptor(backupTabInfo.getTableName(),systemSchemaDescriptor,tc)==null){
            if(LOG.isTraceEnabled()){
                LOG.trace(String.format("Creating system table %s.%s",
                        systemSchemaDescriptor.getSchemaName(),backupTabInfo.getTableName()));
            }
            makeCatalog(backupTabInfo,systemSchemaDescriptor,tc,null);
        }else{
            if(LOG.isTraceEnabled()){
                LOG.trace(String.format("Skipping table creation since system table %s.%s already exists.",
                        systemSchemaDescriptor.getSchemaName(),backupTabInfo.getTableName()));
            }
        }

        // Create BACKUPITEMS
        TabInfoImpl backupItemsTabInfo=getBackupItemsTable();
        if(getTableDescriptor(backupItemsTabInfo.getTableName(),systemSchemaDescriptor,tc)==null){
            if(LOG.isTraceEnabled()){
                LOG.trace(String.format("Creating system table %s.%s",systemSchemaDescriptor.getSchemaName(),
                        backupItemsTabInfo.getTableName()));
            }
            makeCatalog(backupItemsTabInfo,systemSchemaDescriptor,tc,null);
        }else{
            if(LOG.isTraceEnabled()){
                LOG.trace(String.format("Skipping table creation since system table %s.%s already exists.",
                        systemSchemaDescriptor.getSchemaName(),backupItemsTabInfo.getTableName()));
            }
        }
    }

    public void createReplicationTables(TransactionController tc) throws StandardException {
        SchemaDescriptor systemSchema=getSystemSchemaDescriptor();
        TabInfoImpl replicationTableInfo=getReplicationTable();
        addTableIfAbsent(tc,systemSchema,replicationTableInfo,null, null);
    }

    private TabInfoImpl getReplicationTable() throws StandardException{
        if(replicationTable==null){
            replicationTable=new TabInfoImpl(new SYSREPLICATIONRowFactory(uuidFactory,exFactory,dvf,this));
        }
        initSystemIndexVariables(replicationTable);
        return replicationTable;
    }

    @Override
    protected void createDictionaryTables(Properties params,
                                          TransactionController tc,
                                          DataDescriptorGenerator ddg) throws StandardException{
        //create the base dictionary tables
        super.createDictionaryTables(params,tc,ddg);

        createLassenTables(tc);

        //create the Statistics tables
        createStatisticsTables(tc);

        createSourceCodeTable(tc);

        // TODO - this needs to be included into an upgrade script (JY)
        createSnapshotTable(tc);

        createTokenTable(tc);

        createSystemViews(tc);

        createPermissionTableSystemViews(tc);

        createReplicationTables(tc);

        createTableColumnViewInSysIBM(tc);

        createTablesAndViewsInSysIBMADM(tc);
        
        createAliasToTableSystemView(tc);
    }

    @Override
    protected SystemAggregateGenerator getSystemAggregateGenerator(){
        return new SpliceSystemAggregatorGenerator(this);
    }

    @Override
    protected void loadDictionaryTables(TransactionController tc,
                                        Properties startParams) throws StandardException{
        super.loadDictionaryTables(tc,startParams);

        // Check splice data dictionary version to decide if upgrade is necessary
        upgradeIfNecessary(tc);


    }

    /**
     * Overridden so that SQL functions implemented as system procedures
     * will be found if in the SYSFUN schema. Otherwise, the default
     * behavior would be to ignore these and only consider functions
     * implicitly defined in {@link BaseDataDictionary#SYSFUN_FUNCTIONS},
     * which are not actually in the system catalog.
     */
    @SuppressWarnings("unchecked")
    public List getRoutineList(String schemaID,String routineName,char nameSpace) throws StandardException{

        List list=super.getRoutineList(schemaID,routineName,nameSpace);
        if(list.isEmpty()){
            if(schemaID.equals(SchemaDescriptor.SYSFUN_SCHEMA_UUID) &&
                    (nameSpace==AliasInfo.ALIAS_NAME_SPACE_FUNCTION_AS_CHAR ||
                            nameSpace==AliasInfo.ALIAS_NAME_SPACE_AGGREGATE_AS_CHAR)){
                AliasDescriptor ad=getAliasDescriptor(schemaID,routineName,nameSpace);
                return ad==null?
                        Collections.EMPTY_LIST:
                        Collections.singletonList(ad);
            }
        }
        return list;
    }

    @Override
    protected void setDependencyManager(){
        SpliceLogUtils.trace(LOG,"Initializing the Splice Dependency Manager");
        this.dmgr=new SpliceDependencyManager(this);
    }

    @Override
    public void boot(boolean create,Properties startParams) throws StandardException{
        SpliceLogUtils.trace(LOG,"boot with create=%s,startParams=%s",create,startParams);
        DatabaseVersion databaseVersion=(new ManifestReader()).createVersion();
        if(!databaseVersion.isUnknown()){
            spliceSoftwareVersion=new Splice_DD_Version(this,databaseVersion.getMajorVersionNumber(),
                    databaseVersion.getMinorVersionNumber(),databaseVersion.getPatchVersionNumber(),
                    databaseVersion.getSprintVersionNumber());
        }
        if(create){
            SpliceAccessManager af=(SpliceAccessManager)Monitor.findServiceModule(this,AccessFactory.MODULE);
            SpliceTransactionManager txnManager=(SpliceTransactionManager)af.getTransaction(ContextService.getFactory().getCurrentContextManager());
            ((SpliceTransaction)txnManager.getRawTransaction()).elevate(Bytes.toBytes("boot"));
            if(spliceSoftwareVersion!=null){
                txnManager.setProperty(SPLICE_DATA_DICTIONARY_VERSION,spliceSoftwareVersion,true);
            }
        }

        super.boot(create,startParams);
    }

    @Override
    public boolean canSupport(Properties startParams){
        SpliceLogUtils.trace(LOG,"canSupport startParam=%s",startParams);
        return super.canSupport(startParams);
    }

    @Override
    public void startWriting(LanguageConnectionContext lcc) throws StandardException{
        startWriting(lcc,true);
    }

    @Override
    public void startWriting(LanguageConnectionContext lcc,boolean setDDMode) throws StandardException{
        lcc.setDataDictionaryWriteMode();
        elevateTxnForDictionaryOperations(lcc);
    }

    @Override
    public void getCurrentValueAndAdvance(String sequenceUUIDstring,NumberDataValue returnValue, boolean useBatch)
            throws StandardException{
        SpliceSequence sequence=getSpliceSequence(sequenceUUIDstring, useBatch);
        returnValue.setValue(sequence.getNext());
    }

    @Override
    public Long peekAtSequence(String schemaName,String sequenceName) throws StandardException {
        String sequenceUUIDstring=getSequenceID(schemaName, sequenceName);
        if(sequenceUUIDstring==null)
            throw StandardException.newException(SQLState.LANG_OBJECT_NOT_FOUND_DURING_EXECUTION,"SEQUENCE",(schemaName+"."+sequenceName));

        SpliceSequence sequence=getSpliceSequence(sequenceUUIDstring, true);
        return sequence.peekAtCurrentValue();
    }

    private SpliceSequence getSpliceSequence(String sequenceUUIDstring, boolean useBatch)
        throws StandardException {
        try{
            if(sequenceRowLocationBytesMap==null){
                sequenceRowLocationBytesMap=new ConcurrentLinkedHashMap.Builder<String, byte[]>()
                        .maximumWeightedCapacity(512)
                        .concurrencyLevel(64)
                        .build();
            }

            if(sequenceDescriptorMap==null){
                sequenceDescriptorMap=new ConcurrentLinkedHashMap.Builder<String, SequenceDescriptor[]>()
                        .maximumWeightedCapacity(512)
                        .concurrencyLevel(64)
                        .build();
            }
            byte[] sequenceRowLocationBytes=sequenceRowLocationBytesMap.get(sequenceUUIDstring);
            SequenceDescriptor[] sequenceDescriptor=sequenceDescriptorMap.get(sequenceUUIDstring);
            if(sequenceRowLocationBytes==null || sequenceDescriptor==null){
                RowLocation[] rowLocation=new RowLocation[1];
                sequenceDescriptor=new SequenceDescriptor[1];

                LanguageConnectionContext llc=(LanguageConnectionContext)
                        ContextService.getContextOrNull(LanguageConnectionContext.CONTEXT_ID);

                TransactionController tc=llc.getTransactionExecute();
                computeSequenceRowLocation(tc,sequenceUUIDstring,rowLocation,sequenceDescriptor);
                sequenceRowLocationBytes=rowLocation[0].getBytes();
                sequenceRowLocationBytesMap.put(sequenceUUIDstring,sequenceRowLocationBytes);
                sequenceDescriptorMap.put(sequenceUUIDstring,sequenceDescriptor);
            }

            long start=sequenceDescriptor[0].getStartValue();
            long increment=sequenceDescriptor[0].getIncrement();

            SIDriver siDriver =SIDriver.driver();
            PartitionFactory partFactory = siDriver.getTableFactory();
            TxnOperationFactory txnOpFactory = siDriver.getOperationFactory();
            return EngineDriver.driver().sequencePool().
                    get(new SequenceKey(sequenceRowLocationBytes,useBatch?SIDriver.driver().getConfiguration().getSequenceBlockSize():1l,start,increment,partFactory,txnOpFactory));
        }catch(Exception e){
            throw Exceptions.parseException(e);
        }
    }
    public void createOrUpdateAllSystemProcedures(TransactionController tc) throws StandardException{
        tc.elevate("dictionary");
        super.createOrUpdateAllSystemProcedures(tc);
        SpliceLogUtils.info(LOG, "System procedures created or updated");
    }

    /*Table fetchers for Statistics tables*/
    private TabInfoImpl getPhysicalStatisticsTable() throws StandardException{
        if(physicalStatsTable==null){
            physicalStatsTable=new TabInfoImpl(new SYSPHYSICALSTATISTICSRowFactory(uuidFactory,exFactory,dvf,this));
        }
        initSystemIndexVariables(physicalStatsTable);
        return physicalStatsTable;
    }

    private TabInfoImpl getColumnStatisticsTable() throws StandardException{
        if(columnStatsTable==null){
            columnStatsTable=new TabInfoImpl(new SYSCOLUMNSTATISTICSRowFactory(uuidFactory,exFactory,dvf,this));
        }
        initSystemIndexVariables(columnStatsTable);
        return columnStatsTable;
    }

    private TabInfoImpl getTableStatisticsTable() throws StandardException{
        if(tableStatsTable==null){
            tableStatsTable=new TabInfoImpl(new SYSTABLESTATISTICSRowFactory(uuidFactory,exFactory,dvf,this));
        }
        initSystemIndexVariables(tableStatsTable);
        return tableStatsTable;
    }

    private TabInfoImpl getSourceCodeTable() throws StandardException{
        if(sourceCodeTable==null){
            sourceCodeTable=new TabInfoImpl(new SYSSOURCECODERowFactory(uuidFactory,exFactory,dvf,this));
        }
        initSystemIndexVariables(sourceCodeTable);
        return sourceCodeTable;
    }

    protected TabInfoImpl getPkTable() throws StandardException{
        if(pkTable==null){
            pkTable=new TabInfoImpl(new SYSPRIMARYKEYSRowFactory(uuidFactory,exFactory,dvf,this));
        }
        initSystemIndexVariables(pkTable);
        return pkTable;
    }

    private void upgradeIfNecessary(TransactionController tc) throws StandardException{

        boolean toUpgrade = Boolean.TRUE.equals(EngineLifecycleService.toUpgrade.get());
        // Only master can upgrade
        if (!toUpgrade) {
            return;
        }

        Splice_DD_Version catalogVersion=(Splice_DD_Version)tc.getProperty(SPLICE_DATA_DICTIONARY_VERSION);
        if(needToUpgrade(catalogVersion)){
            tc.elevate("dictionary");
            SpliceCatalogUpgradeScripts scripts=new SpliceCatalogUpgradeScripts(this,catalogVersion,tc);
            scripts.run();
            tc.setProperty(SPLICE_DATA_DICTIONARY_VERSION,spliceSoftwareVersion,true);
            tc.commit();
        }
    }

    public void upgradeSystablesFor260(TransactionController tc) throws StandardException {
        addNewColumToSystables(tc);
    }

    private void addNewColumToSystables(TransactionController tc) throws StandardException {
        SchemaDescriptor sd = getSystemSchemaDescriptor();
        TableDescriptor td = getTableDescriptor(SYSTABLESRowFactory.TABLENAME_STRING, sd, tc);
        ColumnDescriptor cd = td.getColumnDescriptor(SYSTABLESRowFactory.PURGE_DELETED_ROWS);
        if (cd == null)
        {
            tc.elevate("dictionary");
            dropTableDescriptor(td, sd, tc);
            td.setColumnSequence(td.getColumnSequence() + 1);
            // add the table descriptor with new name
            addDescriptor(td, sd, DataDictionary.SYSTABLES_CATALOG_NUM, false, tc, false);

            DataValueDescriptor storableDV = getDataValueFactory().getNullBoolean(null);
            int colNumber = td.getNumberOfColumns() + 1;
            DataTypeDescriptor dtd = DataTypeDescriptor.getBuiltInDataTypeDescriptor((Types.BOOLEAN));
            tc.addColumnToConglomerate(td.getHeapConglomerateId(), colNumber, storableDV, dtd.getCollationType());
            UUID uuid = getUUIDFactory().createUUID();
            ColumnDescriptor columnDescriptor = new ColumnDescriptor(
                    SYSTABLESRowFactory.PURGE_DELETED_ROWS,
                    colNumber,
                    colNumber,
                    dtd,
                    new SQLBoolean(false),
                    null,
                    td,
                    uuid,
                    0,
                    0,
                    td.getColumnSequence());

            addDescriptor(columnDescriptor, td, DataDictionary.SYSCOLUMNS_CATALOG_NUM, false, tc, false);

            // now add the column to the tables column descriptor list.
            td.getColumnDescriptorList().add(columnDescriptor);

            updateSYSCOLPERMSforAddColumnToUserTable(td.getUUID(), tc);
            SpliceLogUtils.info(LOG, "SYS.SYSTABLES upgraded: added a new column %s.", SYSTABLESRowFactory.PURGE_DELETED_ROWS);
        }
    }

    public void upgradeSysStatsTableFor260(TransactionController tc) throws StandardException {
        SchemaDescriptor sd = getSystemSchemaDescriptor();
        TableDescriptor td = getTableDescriptor(SYSTABLESTATISTICSRowFactory.TABLENAME_STRING, sd, tc);
        ColumnDescriptor cd = td.getColumnDescriptor("SAMPLEFRACTION");
        if (cd == null) {
            tc.elevate("dictionary");
            dropTableDescriptor(td, sd, tc);
            td.setColumnSequence(td.getColumnSequence()+1);
            // add the table descriptor with new name
            addDescriptor(td,sd,DataDictionary.SYSTABLES_CATALOG_NUM,false,tc,false);

            DataValueDescriptor storableDV;
            int colNumber;
            DataTypeDescriptor dtd;
            ColumnDescriptor columnDescriptor;
            UUID uuid = getUUIDFactory().createUUID();

            /**
             *  Add the column NUMPARTITIONS
             */
            if (td.getColumnDescriptor("NUMPARTITIONS") == null) {
                storableDV = getDataValueFactory().getNullLong(null);
                colNumber = SYSTABLESTATISTICSRowFactory.NUMBEROFPARTITIONS;
                dtd = DataTypeDescriptor.getBuiltInDataTypeDescriptor((Types.BIGINT));
                tc.addColumnToConglomerate(td.getHeapConglomerateId(), colNumber, storableDV, dtd.getCollationType());

                columnDescriptor = new ColumnDescriptor("NUMPARTITIONS",9,9,dtd,new SQLLongint(1),null,td,uuid,0,0,8);

                addDescriptor(columnDescriptor, td, DataDictionary.SYSCOLUMNS_CATALOG_NUM, false, tc,false);
                // now add the column to the tables column descriptor list.
                td.getColumnDescriptorList().add(columnDescriptor);
                updateSYSCOLPERMSforAddColumnToUserTable(td.getUUID(), tc);
            }
            /**
             * Add the column STATSTYPE
             */
            storableDV = getDataValueFactory().getNullInteger(null);
            colNumber = SYSTABLESTATISTICSRowFactory.STATSTYPE;
            dtd = DataTypeDescriptor.getBuiltInDataTypeDescriptor((Types.INTEGER));
            tc.addColumnToConglomerate(td.getHeapConglomerateId(), colNumber, storableDV, dtd.getCollationType());

            columnDescriptor =  new ColumnDescriptor("STATSTYPE",10,10,dtd,new SQLInteger(0),null,td,uuid,0,0, 9);

            addDescriptor(columnDescriptor, td, DataDictionary.SYSCOLUMNS_CATALOG_NUM, false, tc, false);
            td.getColumnDescriptorList().add(columnDescriptor);
            updateSYSCOLPERMSforAddColumnToUserTable(td.getUUID(), tc);

            /**
             * Add the column SAMPLEFRACTION
             */
            storableDV = getDataValueFactory().getNullDouble(null);
            colNumber = SYSTABLESTATISTICSRowFactory.SAMPLEFRACTION;
            dtd = DataTypeDescriptor.getBuiltInDataTypeDescriptor((Types.DOUBLE));
            tc.addColumnToConglomerate(td.getHeapConglomerateId(), colNumber, storableDV, dtd.getCollationType());

            columnDescriptor =  new ColumnDescriptor("SAMPLEFRACTION",11,11,dtd,new SQLDouble(0),null,td,uuid,0,0,10);
            addDescriptor(columnDescriptor, td, DataDictionary.SYSCOLUMNS_CATALOG_NUM, false, tc, false);
            td.getColumnDescriptorList().add(columnDescriptor);

            updateSYSCOLPERMSforAddColumnToUserTable(td.getUUID(), tc);
            SpliceLogUtils.info(LOG, "SYS.SYSTABLESTATS upgraded: added columns: NUMPARTITIONS, STATSTYPE, SAMPLEFRACTION.");

            updateSysTableStatsView(tc);
        }
    }

    private void updateSysTableStatsView(TransactionController tc) throws StandardException{
        //drop table descriptor corresponding to the tablestats view and add
        SchemaDescriptor sd=getSystemSchemaDescriptor();
        TableDescriptor td = getTableDescriptor("SYSTABLESTATISTICS", sd, tc);
        dropTableDescriptor(td, sd, tc);
        td.setColumnSequence(td.getColumnSequence()+1);
        // add the table descriptor with new name
        addDescriptor(td,sd,DataDictionary.SYSTABLES_CATALOG_NUM,false,tc,false);

        // add the two newly added columns statType and sampleFraction
        ColumnDescriptor columnDescriptor = new ColumnDescriptor("STATS_TYPE",10,10,DataTypeDescriptor.getBuiltInDataTypeDescriptor(Types.INTEGER),null,null,td,td.getUUID(),0,0,9);
        addDescriptor(columnDescriptor, td, DataDictionary.SYSCOLUMNS_CATALOG_NUM, false, tc, false);
        td.getColumnDescriptorList().add(columnDescriptor);

        columnDescriptor = new ColumnDescriptor("SAMPLE_FRACTION",11,11,DataTypeDescriptor.getBuiltInDataTypeDescriptor((Types.DOUBLE)),null,null,td,td.getUUID(),0,0,10);
        addDescriptor(columnDescriptor, td, DataDictionary.SYSCOLUMNS_CATALOG_NUM, false, tc, false);
        td.getColumnDescriptorList().add(columnDescriptor);

        ViewDescriptor vd=getViewDescriptor(td);
        dropViewDescriptor(vd, tc);
        DataDescriptorGenerator ddg=getDataDescriptorGenerator();
        vd=ddg.newViewDescriptor(td.getUUID(),"SYSTABLESTATISTICS",
                SYSTABLESTATISTICSRowFactory.STATS_VIEW_SQL,0,sd.getUUID());
        addDescriptor(vd,sd,DataDictionary.SYSVIEWS_CATALOG_NUM,true,tc,false);
        SpliceLogUtils.info(LOG, "SYS.SYSVIEWS upgraded: updated view SYSTABLESTATISTICS with two more columns: STATSTYPE, SAMPLEFRACTION.");
    }

    private boolean needToUpgrade(Splice_DD_Version catalogVersion){

        LOG.info(String.format("Splice Software Version = %s",(spliceSoftwareVersion==null?"null":spliceSoftwareVersion.toString())));
        LOG.info(String.format("Splice Catalog Version = %s",(catalogVersion==null?"null":catalogVersion.toString())));

        // Check if there is a manual override that is forcing an upgrade.
        // This flag should only be true for the master server.  If the upgrade runs on the region server,
        // it would probably be bad (at least if it ran concurrently with another upgrade).
        SConfiguration configuration=SIDriver.driver().getConfiguration();
        if(configuration.upgradeForced()) {
            LOG.info(String.format("Upgrade has been manually forced from version %s",
                    configuration.getUpgradeForcedFrom()));
            return true;
        }

        // Not sure about the current version, do not upgrade
        if(spliceSoftwareVersion==null){
            return false;
        }

        // This is a pre-Fuji catalog, upgrade it.
        if(catalogVersion==null){
            LOG.info("Upgrade needed since catalog version is null");
            return true;
        }

        // Compare software version and catalog version
        if(catalogVersion.toLong()<spliceSoftwareVersion.toLong()){
            LOG.info("Upgrade needed since catalog version < software version");
            return true;
        }
        return false;
    }


    private void addTableIfAbsent(TransactionController tc,SchemaDescriptor systemSchema,TabInfoImpl sysTableToAdd,
                                  ColumnOrdering[] columnOrder, String version) throws StandardException{
        if(getTableDescriptor(sysTableToAdd.getTableName(),systemSchema,tc)==null){
            SpliceLogUtils.trace(LOG,String.format("Creating system table %s.%s",systemSchema.getSchemaName(),sysTableToAdd.getTableName()));
            makeCatalog(sysTableToAdd,systemSchema,tc,columnOrder, version);
        }else{
            SpliceLogUtils.trace(LOG,String.format("Skipping table creation since system table %s.%s already exists",systemSchema.getSchemaName(),sysTableToAdd.getTableName()));
        }
    }

    private void createSysTableStatsView(TransactionController tc) throws StandardException{
        //create statistics views
        SchemaDescriptor sysSchema=sysViewSchemaDesc;

        DataDescriptorGenerator ddg=getDataDescriptorGenerator();
        TableDescriptor view=ddg.newTableDescriptor("SYSTABLESTATISTICS",
                sysSchema,TableDescriptor.VIEW_TYPE,TableDescriptor.ROW_LOCK_GRANULARITY,-1,null,null,null,null,null,null,false,false,null);
        addDescriptor(view,sysSchema,DataDictionary.SYSTABLES_CATALOG_NUM,false,tc,false);
        UUID viewId=view.getUUID();
        TabInfoImpl ti = getNonCoreTI(SYSTABLESTATS_CATALOG_NUM);
        CatalogRowFactory crf=ti.getCatalogRowFactory();
        ColumnDescriptor[] tableViewCds=crf.getViewColumns(view,viewId).get(0);
        addDescriptorArray(tableViewCds,view,DataDictionary.SYSCOLUMNS_CATALOG_NUM,false,tc);

        ColumnDescriptorList viewDl=view.getColumnDescriptorList();
        Collections.addAll(viewDl,tableViewCds);


        ViewDescriptor vd=ddg.newViewDescriptor(viewId,"SYSTABLESTATISTICS",
                SYSTABLESTATISTICSRowFactory.STATS_VIEW_SQL,0,sysSchema.getUUID());
        addDescriptor(vd,sysSchema,DataDictionary.SYSVIEWS_CATALOG_NUM,true,tc,false);
    }

    private void createSysColumnStatsView(TransactionController tc) throws StandardException{
        //create statistics views
        SchemaDescriptor sysSchema=sysViewSchemaDesc;

        DataDescriptorGenerator ddg=getDataDescriptorGenerator();
        TableDescriptor view=ddg.newTableDescriptor("SYSCOLUMNSTATISTICS",
                sysSchema,TableDescriptor.VIEW_TYPE,TableDescriptor.ROW_LOCK_GRANULARITY,-1,null,null,null,null,null,null,false,false,null);
        addDescriptor(view,sysSchema,DataDictionary.SYSTABLES_CATALOG_NUM,false,tc,false);
        UUID viewId=view.getUUID();
        TabInfoImpl ti = getNonCoreTI(SYSCOLUMNSTATS_CATALOG_NUM);
        CatalogRowFactory crf=ti.getCatalogRowFactory();
        ColumnDescriptor[] tableViewCds=crf.getViewColumns(view,viewId).get(0);
        addDescriptorArray(tableViewCds,view,DataDictionary.SYSCOLUMNS_CATALOG_NUM,false,tc);

        ColumnDescriptorList viewDl=view.getColumnDescriptorList();
        Collections.addAll(viewDl,tableViewCds);

        ViewDescriptor vd=ddg.newViewDescriptor(viewId,"SYSCOLUMNSTATISTICS",
                SYSCOLUMNSTATISTICSRowFactory.STATS_VIEW_SQL,0,sysSchema.getUUID());
        addDescriptor(vd,sysSchema,DataDictionary.SYSVIEWS_CATALOG_NUM,true,tc,false);
    }

    private void elevateTxnForDictionaryOperations(LanguageConnectionContext lcc) throws StandardException{
        BaseSpliceTransaction rawTransaction=((SpliceTransactionManager)lcc.getTransactionExecute()).getRawTransaction();
        if (rawTransaction instanceof SpliceTransactionView) // Already serde
            return;
        assert rawTransaction instanceof SpliceTransaction:
                "Programmer Error: Cannot perform a data dictionary write with a non-SpliceTransaction";
        // No subtransactions from here on, since we are modifying the data dictionary we rely on persisted
        // transactions for coordination
        ((SpliceTransaction) rawTransaction).getActiveStateTxn().forbidSubtransactions();
        /*
         * This is a bit of an awkward hack--at this stage, we need to ensure that the transaction
         * allows writes, but we don't really know where it's going, except to the data dictionary (and
         * therefore to system tables only)
         *
         * Thankfully, we only use the write-table transaction field to determine whether or not to
         * pause DDL operations, which can only occur against non-system tables. Since we are indicating
         * that this transaction will be writing to system tables, we don't have to worry about it.
         *
         * HOWEVER, it's possible that a transaction could modify both dictionary and non-dictionary tables.
         * In that situation, we don't want to confuse people with which table is being modified. So to do this,
         * we just only elevate the transaction if we absolutely have to.
         */
        if(rawTransaction.allowsWrites())
            return;
        SpliceTransaction txn=(SpliceTransaction)rawTransaction;
        txn.elevate(Bytes.toBytes("dictionary"));
    }

    @Override
    public boolean canWriteCache(TransactionController xactMgr) throws StandardException {
        // Only enable dictionary cache for region server.
        // TODO - enable it for master and spark executor
        if (!SpliceClient.isRegionServer) {
            SpliceLogUtils.debug(LOG, "Cannot use dictionary cache.");
            return false;
        }
        DDLDriver driver=DDLDriver.driver();
        if(driver==null) return false;
        DDLWatcher ddlWatcher=driver.ddlWatcher();
        if(xactMgr==null)
            xactMgr = getTransactionCompile();
        return ddlWatcher.canWriteCache((TransactionManager)xactMgr);
    }

    @Override
    public boolean canReadCache(TransactionController xactMgr) throws StandardException {
        // Only enable dictionary cache for region server.
        // TODO - enable it for master and spark executor
        if (!SpliceClient.isRegionServer) {
            SpliceLogUtils.debug(LOG, "Cannot use dictionary cache.");
            return false;
        }
        DDLDriver driver=DDLDriver.driver();
        if(driver==null) return false;
        DDLWatcher ddlWatcher=driver.ddlWatcher();
        if(xactMgr==null)
            xactMgr = getTransactionCompile();
        return ddlWatcher.canReadCache((TransactionManager)xactMgr);
    }

    @Override
    public boolean canUseSPSCache() throws StandardException {
        DDLDriver driver=DDLDriver.driver();
        if(driver==null) return false;
        DDLWatcher ddlWatcher=driver.ddlWatcher();
        return ddlWatcher.canUseSPSCache((TransactionManager)getTransactionCompile());
    }

    @Override
    public boolean canUseDependencyManager() {
        return !SpliceClient.isClient();
    }

    @Override
    public ColPermsDescriptor getColumnPermissions(UUID colPermsUUID) throws StandardException {
        Manager manager = EngineDriver.driver().manager();
            return manager.isEnabled()?manager.getColPermsManager().getColumnPermissions(this,colPermsUUID):null;
    }

    /**
     * Get one user's column privileges for a table.
     *
     * @param tableUUID       the uuid of the table of interest
     * @param privType        (as int) Authorizer.SELECT_PRIV, Authorizer.UPDATE_PRIV, or Authorizer.REFERENCES_PRIV
     * @param forGrant        whether or not we are looking for grant priviledges
     * @param authorizationId The user name
     * @return a ColPermsDescriptor or null if the user has no separate column
     * permissions of the specified type on the table. Note that the user may have been granted
     * permission on all the columns of the table (no column list), in which case this routine
     * will return null. You must also call getTablePermissions to see if the user has permission
     * on a set of columns.
     * @throws StandardException
     */
    @Override
    public ColPermsDescriptor getColumnPermissions(UUID tableUUID,
                                                   int privType,
                                                   boolean forGrant,
                                                   String authorizationId) throws StandardException{
        Manager manager = EngineDriver.driver().manager();
        return manager.isEnabled()?manager.getColPermsManager().getColumnPermissions(this,tableUUID,privType,forGrant,authorizationId):null;
    } // end of getColumnPermissions

    public void upgradeSysSchemaPermsForModifySchemaPrivilege(TransactionController tc) throws StandardException {
        SchemaDescriptor sd = getSystemSchemaDescriptor();
        TableDescriptor td = getTableDescriptor(SYSSCHEMAPERMSRowFactory.SCHEMANAME_STRING, sd, tc);
        ColumnDescriptor cd = td.getColumnDescriptor("MODIFYPRIV");
        if (cd == null) {
            tc.elevate("dictionary");
            dropTableDescriptor(td, sd, tc);
            td.setColumnSequence(td.getColumnSequence()+1);
            // add the table descriptor with new name
            addDescriptor(td,sd,DataDictionary.SYSTABLES_CATALOG_NUM,false,tc,false);

            ColumnDescriptor columnDescriptor;
            UUID uuid = getUUIDFactory().createUUID();

            /**
             *  Add the column MODIFYPRIV
             */
            DataValueDescriptor storableDV = getDataValueFactory().getNullChar(null);
            int colNumber = td.getNumberOfColumns() + 1;
            DataTypeDescriptor dtd = DataTypeDescriptor.getBuiltInDataTypeDescriptor(Types.CHAR, 1);
            tc.addColumnToConglomerate(td.getHeapConglomerateId(), colNumber, storableDV, dtd.getCollationType());

            columnDescriptor = new ColumnDescriptor(SYSSCHEMAPERMSRowFactory.MODIFYPRIV_COL_NAME,colNumber,
                    colNumber,dtd,null,null,td,uuid,0,0,td.getColumnSequence());

            addDescriptor(columnDescriptor, td, DataDictionary.SYSCOLUMNS_CATALOG_NUM, false, tc,false);
            // now add the column to the tables column descriptor list.
            td.getColumnDescriptorList().add(columnDescriptor);
            updateSYSCOLPERMSforAddColumnToUserTable(td.getUUID(), tc);

            SpliceLogUtils.info(LOG, "SYS.SYSSCHEMAPERMS upgraded: added columns: MODIFYPRIV.");
        }
    }

    public void upgradeSysRolesWithDefaultRoleColumn(TransactionController tc) throws StandardException {
        SchemaDescriptor sd = getSystemSchemaDescriptor();
        TableDescriptor td = getTableDescriptor(SYSROLESRowFactory.TABLENAME_STRING, sd, tc);
        ColumnDescriptor cd = td.getColumnDescriptor("DEFAULTROLE");

        // column already exists, no upgrade needed
        if (cd != null)
            return;

        /**
         * LOGIC below add the new column DEFAULTROLE to SYSROLES
         */
        tc.elevate("dictionary");
        dropTableDescriptor(td, sd, tc);
        td.setColumnSequence(td.getColumnSequence()+1);
        // add the table descriptor with new name
        addDescriptor(td,sd,DataDictionary.SYSTABLES_CATALOG_NUM,false,tc,false);

        ColumnDescriptor columnDescriptor;
        UUID uuid = getUUIDFactory().createUUID();

        /**
         *  Add the column DEFAULTROLE
         */
        DataValueDescriptor storableDV = getDataValueFactory().getNullChar(null);
        int colNumber = td.getNumberOfColumns() + 1;
        DataTypeDescriptor dtd = DataTypeDescriptor.getBuiltInDataTypeDescriptor(Types.CHAR, 1);
        tc.addColumnToConglomerate(td.getHeapConglomerateId(), colNumber, storableDV, dtd.getCollationType());

        columnDescriptor = new ColumnDescriptor("DEFAULTROLE",colNumber,
                colNumber,dtd,null,null,td,uuid,0,0,td.getColumnSequence());

        addDescriptor(columnDescriptor, td, DataDictionary.SYSCOLUMNS_CATALOG_NUM, false, tc,false);
        // now add the column to the tables column descriptor list.
        td.getColumnDescriptorList().add(columnDescriptor);
        updateSYSCOLPERMSforAddColumnToUserTable(td.getUUID(), tc);

        /**
         * LOGIC below create and populuate index on (GRANTEE, DEFAULTROLE)
         */
        DataDescriptorGenerator ddg=getDataDescriptorGenerator();
        TabInfoImpl ti = getNonCoreTIByNumber(SYSROLES_CATALOG_NUM);
        {
            ConglomerateDescriptor[] cds=td.getConglomerateDescriptors();

			/* Init the heap conglomerate here */
            for(ConglomerateDescriptor conglomerateDescriptor : cds){

                if(!conglomerateDescriptor.isIndex()){
                    ti.setHeapConglomerate(conglomerateDescriptor.getConglomerateNumber());
                    break;
                }
            }
        }
        ConglomerateDescriptor cgd = bootstrapOneIndex(systemSchemaDesc, tc, ddg, ti, SYSROLESRowFactory.SYSROLES_INDEX_EE_DEFAULT_IDX, ti.getHeapConglomerate());
        addDescriptor(cgd,sd,SYSCONGLOMERATES_CATALOG_NUM,false,tc,false);

        /* purge td dictionary cache as it may have the sysrole td without the new index info */
        dataDictionaryCache.clearNameTdCache();
        dataDictionaryCache.clearOidTdCache();

        // scan the sysroles table
        SYSROLESRowFactory rf=(SYSROLESRowFactory)ti.getCatalogRowFactory();
        ExecRow outRow = rf.makeEmptyRow();
        ScanController scanController=tc.openScan(
                ti.getHeapConglomerate(),      // conglomerate to open
                false,                          // don't hold open across commit
                0,                              // for read
                TransactionController.MODE_TABLE,
                TransactionController.ISOLATION_REPEATABLE_READ,
                null,               // all fields as objects
                null, // start position - first row
                0,                          // startSearchOperation - none
                null,              // scanQualifier,
                null, // stop position -through last row
                0);                          // stopSearchOperation - none

        int batch = 1024;
        ExecRow[] rowList = new ExecRow[batch];
        RowLocation[] rowLocationList = new RowLocation[batch];

        try{
            int i = 0;
            while(scanController.fetchNext(outRow.getRowArray())){
                rowList[i%batch] = outRow.getClone();
                rowLocationList[i%batch] = scanController.newRowLocationTemplate();
                scanController.fetchLocation(rowLocationList[i%batch]);
                i++;
                if (i % batch == 0) {
                    ti.insertIndexRowListImpl(rowList, rowLocationList, tc, SYSROLESRowFactory.SYSROLES_INDEX_EE_DEFAULT_IDX, batch);
                }
            }
            // insert last batch
            if (i % batch > 0)
                ti.insertIndexRowListImpl(rowList, rowLocationList, tc, SYSROLESRowFactory.SYSROLES_INDEX_EE_DEFAULT_IDX, i%batch);
        }finally{
            scanController.close();
        }

        // reset TI for sysroles in NonCoreTI array, as we only used the 4th index here, so inforamtion about the other
        // 3 indexes is not fully populated. This TI should not be reused for future operations
        clearNoncoreTable(SYSROLES_CATALOG_NUM-NUM_CORE);
        SpliceLogUtils.info(LOG, "SYS.SYSROLES upgraded: added columns: DEFAULTROLE; added index on (GRANTEE, DEFAULTROLE)");
    }

    // remove rows in sysroutineperms whose aliasid are no longer valid
    public void cleanSysRoutinePerms(TransactionController tc) throws StandardException {
        // scan the sysroutineperms table
        TabInfoImpl ti = getNonCoreTI(SYSROUTINEPERMS_CATALOG_NUM);
        SYSROUTINEPERMSRowFactory rf=(SYSROUTINEPERMSRowFactory)ti.getCatalogRowFactory();
        ExecRow outRow = rf.makeEmptyRow();
        ScanController scanController=tc.openScan(
                ti.getHeapConglomerate(),      // conglomerate to open
                false,                          // don't hold open across commit
                0,                              // for read
                TransactionController.MODE_TABLE,
                TransactionController.ISOLATION_REPEATABLE_READ,
                null,               // all fields as objects
                null, // start position - first row
                0,                          // startSearchOperation - none
                null,              // scanQualifier,
                null, // stop position -through last row
                0);                          // stopSearchOperation - none

        List<RoutinePermsDescriptor> listToDelete = new ArrayList<>();

        try{
            while(scanController.fetchNext(outRow.getRowArray())){
                String aliasUUIDString = outRow.getColumn(SYSROUTINEPERMSRowFactory.ALIASID_COL_NUM).getString();
                UUID aliasUUID = getUUIDFactory().recreateUUID(aliasUUIDString);
                RoutinePermsDescriptor permsDescriptor = (RoutinePermsDescriptor)rf.buildDescriptor(outRow, null, this);
                // we have looked up the sysaliases table when building the permsDescriptor above,
                // if the aliasid does not exist, routineName is null
                String ad = permsDescriptor.getRoutineName();
                if (ad == null) {
                    listToDelete.add(permsDescriptor);
                }
            }
        }finally{
            scanController.close();
        }

        // delete the obselete rows
        for (RoutinePermsDescriptor permsDescriptor: listToDelete) {
            addRemovePermissionsDescriptor(false, permsDescriptor, permsDescriptor.getGrantee(), tc);
        }
        
        SpliceLogUtils.info(LOG, "SYS.SYSROUTINEPERMS upgraded: obsolete rows deleted");
    }

    public void removeFKDependencyOnPrivileges(TransactionController tc) throws StandardException {
        // scan the sysdepends table
        TabInfoImpl ti = getNonCoreTI(SYSDEPENDS_CATALOG_NUM);
        SYSDEPENDSRowFactory rf=(SYSDEPENDSRowFactory)ti.getCatalogRowFactory();
        ExecRow outRow = rf.makeEmptyRow();
        ScanController scanController=tc.openScan(
                ti.getHeapConglomerate(),      // conglomerate to open
                false,                          // don't hold open across commit
                0,                              // for read
                TransactionController.MODE_TABLE,
                TransactionController.ISOLATION_REPEATABLE_READ,
                null,               // all fields as objects
                null, // start position - first row
                0,                          // startSearchOperation - none
                null,              // scanQualifier,
                null, // stop position -through last row
                0);                          // stopSearchOperation - none

        List<RowLocation> rowsToDelete = new ArrayList<>();

        try{
            while(scanController.fetchNext(outRow.getRowArray())){
                RowLocation rowLocation = scanController.newRowLocationTemplate();
                scanController.fetchLocation(rowLocation);
                DependencyDescriptor dependencyDescriptor=(DependencyDescriptor)rf.buildDescriptor(outRow,null, this);
                // check if the dependencyDescriptors are the ones that we want
                DependableFinder finder = dependencyDescriptor.getDependentFinder();
                if (finder == null)
                    continue;
                String dependentObjectType = finder.getSQLObjectType();
                if (dependentObjectType == null || !dependentObjectType.equals(Dependable.CONSTRAINT))
                    continue;

                Dependent tempD = (Dependent) finder.getDependable(this, dependencyDescriptor.getUUID());
                if (tempD == null || !(tempD instanceof ForeignKeyConstraintDescriptor))
                    continue;

                // is the provider a role definition, or a permission descriptor
                finder = dependencyDescriptor.getProviderFinder();
                String objectType = finder == null? "":finder.getSQLObjectType();
                if (objectType.equals(Dependable.ROLE_GRANT) ||
                    objectType.equals(Dependable.SCHEMA_PERMISSION) ||
                    objectType.equals(Dependable.TABLE_PERMISSION) ||
                    objectType.equals(Dependable.COLUMNS_PERMISSION)) {
                        rowsToDelete.add(rowLocation);
                }
            }
        }finally{
            scanController.close();
        }

        // delete the unwanted dependency rows
        for (RowLocation rowLocation: rowsToDelete) {
            ti.deleteRowBasedOnRowLocation(tc, rowLocation, true, null);
        }

        SpliceLogUtils.info(LOG,
                "SYS.SYSDEPENDS updated: Foreign keys dependencies on RoleDescriptors or permission descriptors deleted, total rows deleted: " + rowsToDelete.size());
    }

    public void upgradeSysColumnsWithUseExtrapolationColumn(TransactionController tc) throws StandardException {
        SchemaDescriptor sd = getSystemSchemaDescriptor();
        TableDescriptor td = getTableDescriptor(SYSCOLUMNSRowFactory.TABLENAME_STRING, sd, tc);
        ColumnDescriptor cd = td.getColumnDescriptor("USEEXTRAPOLATION");
        if (cd == null) {
            tc.elevate("dictionary");
            dropTableDescriptor(td, sd, tc);
            td.setColumnSequence(td.getColumnSequence()+1);
            // add the table descriptor with new name
            addDescriptor(td,sd,DataDictionary.SYSTABLES_CATALOG_NUM,false,tc,false);

            ColumnDescriptor columnDescriptor;
            UUID uuid = getUUIDFactory().createUUID();

            /**
             *  Add the column USEEXTRAPOLATION
             */
            DataValueDescriptor storableDV = getDataValueFactory().getNullByte(null);
            int colNumber = SYSCOLUMNSRowFactory.SYSCOLUMNS_USEEXTRAPOLATION;
            DataTypeDescriptor dtd = DataTypeDescriptor.getBuiltInDataTypeDescriptor(Types.TINYINT);
            tc.addColumnToConglomerate(td.getHeapConglomerateId(), colNumber, storableDV, dtd.getCollationType());

            columnDescriptor = new ColumnDescriptor("USEEXTRAPOLATION",colNumber,
                    colNumber,dtd,null,null,td,uuid,0,0,td.getColumnSequence());

            addDescriptor(columnDescriptor, td, DataDictionary.SYSCOLUMNS_CATALOG_NUM, false, tc,false);
            // now add the column to the tables column descriptor list.
            td.getColumnDescriptorList().add(columnDescriptor);
            updateSYSCOLPERMSforAddColumnToUserTable(td.getUUID(), tc);

            SpliceLogUtils.info(LOG, "SYS.SYSCOLUMNS upgraded: added column: USEEXTRAPOLATION.");
        }
    }

    public void removeUnusedBackupTables(TransactionController tc) throws StandardException {
        dropUnusedBackupTable("SYSBACKUPFILESET", tc);
        dropUnusedBackupTable("SYSBACKUPJOBS", tc);
    }

    public void removeUnusedBackupProcedures(TransactionController tc) throws StandardException {
        AliasDescriptor ad = getAliasDescriptor(SchemaDescriptor.SYSCS_UTIL_SCHEMA_UUID,
                "SYSCS_SCHEDULE_DAILY_BACKUP", AliasInfo.ALIAS_NAME_SPACE_PROCEDURE_AS_CHAR);
        if (ad != null) {
            dropAliasDescriptor(ad, tc);
            SpliceLogUtils.info(LOG, "Dropped system procedure SYSCS_UTIL.SYSCS_SCHEDULE_DAILY_BACKUP");
        }

        ad = getAliasDescriptor(SchemaDescriptor.SYSCS_UTIL_SCHEMA_UUID,
                "SYSCS_CANCEL_DAILY_BACKUP", AliasInfo.ALIAS_NAME_SPACE_PROCEDURE_AS_CHAR);
        if (ad != null) {
            dropAliasDescriptor(ad, tc);
            SpliceLogUtils.info(LOG, "Dropped system procedure SYSCS_UTIL.SYSCS_CANCEL_DAILY_BACKUP");
        }
    }

    private void dropUnusedBackupTable(String tableName, TransactionController tc) throws StandardException {
        SchemaDescriptor sd = getSystemSchemaDescriptor();
        TableDescriptor td = getTableDescriptor(tableName, sd, tc);
        SpliceTransactionManager sm = (SpliceTransactionManager) tc;
        if (td != null) {
            UUID tableId = td.getUUID();

            // Drop column descriptors
            dropAllColumnDescriptors(tableId, tc);

            long heapId = td.getHeapConglomerateId();

            /*
             * Drop all the conglomerates.  Drop the heap last, because the
             * store needs it for locking the indexes when they are dropped.
             */
            ConglomerateDescriptor[] cds = td.getConglomerateDescriptors();
            for (ConglomerateDescriptor cd : cds) {
                // Remove Statistics
                deletePartitionStatistics(cd.getConglomerateNumber(), tc);

                // Drop index conglomerates
                if (cd.getConglomerateNumber() != heapId) {
                    Conglomerate conglomerate = sm.findConglomerate(cd.getConglomerateNumber());
                    conglomerate.drop(sm);
                }
            }
            // Drop the conglomerate descriptors
            dropAllConglomerateDescriptors(td, tc);

            // Drop table descriptors
            dropTableDescriptor(td, sd, tc);

            // Drop base table conglomerate
            Conglomerate conglomerate = sm.findConglomerate(heapId);
            conglomerate.drop(sm);

            SpliceLogUtils.info(LOG, "Dropped table %s", tableName);
        }
    }

    public void upgradeSysSchemaPermsForAccessSchemaPrivilege(TransactionController tc) throws StandardException {
        SchemaDescriptor sd = getSystemSchemaDescriptor();
        TableDescriptor td = getTableDescriptor(SYSSCHEMAPERMSRowFactory.SCHEMANAME_STRING, sd, tc);
        ColumnDescriptor cd = td.getColumnDescriptor(SYSSCHEMAPERMSRowFactory.ACCESSPRIV_COL_NAME);
        if (cd == null) {
            tc.elevate("dictionary");
            dropTableDescriptor(td, sd, tc);
            td.setColumnSequence(td.getColumnSequence() + 1);
            // add the table descriptor with new name
            addDescriptor(td, sd, DataDictionary.SYSTABLES_CATALOG_NUM, false, tc, false);

            ColumnDescriptor columnDescriptor;
            UUID uuid = getUUIDFactory().createUUID();

            /**
             *  Add the column ACCESSPRIV
             */
            DataValueDescriptor storableDV = getDataValueFactory().getNullChar(null);
            int colNumber = td.getNumberOfColumns() + 1;
            DataTypeDescriptor dtd = DataTypeDescriptor.getBuiltInDataTypeDescriptor(Types.CHAR, 1);
            tc.addColumnToConglomerate(td.getHeapConglomerateId(), colNumber, storableDV, dtd.getCollationType());

            columnDescriptor = new ColumnDescriptor(SYSSCHEMAPERMSRowFactory.ACCESSPRIV_COL_NAME, colNumber,
                    colNumber, dtd, null, null, td, uuid, 0, 0, td.getColumnSequence());

            addDescriptor(columnDescriptor, td, DataDictionary.SYSCOLUMNS_CATALOG_NUM, false, tc, false);
            // now add the column to the tables column descriptor list.
            td.getColumnDescriptorList().add(columnDescriptor);
            updateSYSCOLPERMSforAddColumnToUserTable(td.getUUID(), tc);

            SpliceLogUtils.info(LOG, "SYS.SYSSCHEMAPERMS upgraded: added columns: ACCESSPRIV.");
        }
    }

    @Override
    public TablePermsDescriptor getTablePermissions(UUID tableUUID,String authorizationId) throws StandardException{
        TablePermsDescriptor key=new TablePermsDescriptor(this,authorizationId,null,tableUUID);
        return (TablePermsDescriptor)getPermissions(key, metadataAccessRestrictionEnabled);
    } // end of getTablePermissions

    @Override
    public SchemaPermsDescriptor getSchemaPermissions(UUID schemaPermsUUID, String authorizationId) throws StandardException{
        SchemaPermsDescriptor key=new SchemaPermsDescriptor(this,authorizationId,null,schemaPermsUUID);
        return (SchemaPermsDescriptor)getPermissions(key, metadataAccessRestrictionEnabled);
    }

    public RoutinePermsDescriptor getRoutinePermissions(UUID routineUUID,String authorizationId) throws StandardException{
        RoutinePermsDescriptor key=new RoutinePermsDescriptor(this,authorizationId,null,routineUUID);

        return (RoutinePermsDescriptor)getPermissions(key, metadataAccessRestrictionEnabled);
    } // end of getRoutinePermissions

    @Override
    public PermDescriptor getGenericPermissions(UUID objectUUID,
                                                String objectType,
                                                String privilege,
                                                String granteeAuthId) throws StandardException{
        PermDescriptor key=new PermDescriptor(this,null,objectType,objectUUID,privilege,null,granteeAuthId,false);

        return (PermDescriptor)getPermissions(key, metadataAccessRestrictionEnabled);
    }

    @Override
    public boolean isMetadataAccessRestrictionEnabled() {
        return metadataAccessRestrictionEnabled;
    }

    @Override
    public void setMetadataAccessRestrictionEnabled() {
        String metadataRestriction =
                SIDriver.driver().getConfiguration().getMetadataRestrictionEnabled();
        metadataAccessRestrictionEnabled =
                metadataRestriction.equals(SQLConfiguration.METADATA_RESTRICTION_NATIVE) ||
                        metadataRestriction.equals(SQLConfiguration.METADATA_RESTRICTION_RANGER);
        SpliceLogUtils.info(LOG,"metadataAccessRestritionEnabled=%s",metadataRestriction);
    }

    @Override
    public void updateSystemSchemasView(TransactionController tc) throws StandardException {
        boolean toUpgrade = Boolean.TRUE.equals(EngineLifecycleService.toUpgrade.get());
        // Only master can upgrade
        if (!toUpgrade) {
            return;
        }

        tc.commit();

        SchemaDescriptor sysVWSchema=sysViewSchemaDesc;
        tc.elevate("dictionary");

        SConfiguration configuration=SIDriver.driver().getConfiguration();

        String metadataRestrictionEnabled = configuration.getMetadataRestrictionEnabled();

        // check sysschemasview
        TableDescriptor td = getTableDescriptor("SYSSCHEMASVIEW", sysVWSchema, tc);
        String schemaViewSQL = getSchemaViewSQL();

        if (td != null) {
            ViewDescriptor vd = getViewDescriptor(td);
            boolean needUpdate = !vd.getViewText().equals(schemaViewSQL);

            // view definition matches the setting, no update needed
            if (!needUpdate) return;

            // drop the view deifnition
            dropAllColumnDescriptors(td.getUUID(), tc);
            dropViewDescriptor(vd, tc);
            dropTableDescriptor(td, sysVWSchema, tc);

        }

        // add new view deifnition
        createOneSystemView(tc, SYSSCHEMAS_CATALOG_NUM, "SYSSCHEMASVIEW", 0, sysVWSchema, schemaViewSQL);

        // we need to re-generate the metadataSPS due to the definition change of sysschemasview
        updateMetadataSPSes(tc);

        tc.commit();
        SpliceLogUtils.info(LOG, "SYSVW.SYSSCHEMAVIEW updated to " + metadataRestrictionEnabled);
    }

    public void updateSystemViewForSysConglomerates(TransactionController tc) throws StandardException {
        tc.elevate("dictionary");
        SchemaDescriptor sysVWSchema=sysViewSchemaDesc;

        // check sysconglomerateinschemas view
        TableDescriptor td = getTableDescriptor("SYSCONGLOMERATEINSCHEMAS", sysVWSchema, tc);
        if (td != null) {
            ViewDescriptor vd = getViewDescriptor(td);
            boolean needUpdate = !vd.getViewText().equals(SYSCONGLOMERATESRowFactory.SYSCONGLOMERATE_IN_SCHEMAS_VIEW_SQL);

            // view definition matches the setting, no update needed
            if (!needUpdate) return;

            // drop the view deifnition
            dropAllColumnDescriptors(td.getUUID(), tc);
            dropViewDescriptor(vd, tc);
            dropTableDescriptor(td, sysVWSchema, tc);

        }

        // add new view deifnition
        createOneSystemView(tc, SYSCONGLOMERATES_CATALOG_NUM, "SYSCONGLOMERATEINSCHEMAS", 0, sysVWSchema, SYSCONGLOMERATESRowFactory.SYSCONGLOMERATE_IN_SCHEMAS_VIEW_SQL);

        SpliceLogUtils.info(LOG, "SYSVW.SYSCONGLOMERATEINSCHEMAS is updated!");
    }

    public void createPermissionTableSystemViews(TransactionController tc) throws StandardException {
        tc.elevate("dictionary");
        //Add the SYSVW schema if it does not exists
        if (getSchemaDescriptor(SchemaDescriptor.STD_SYSTEM_VIEW_SCHEMA_NAME, tc, false) == null) {
            SpliceLogUtils.info(LOG, "SYSVW does not exist, system views for permission tables are not created!");
            return;
        }

        SchemaDescriptor sysVWSchema=sysViewSchemaDesc;

        // create systablepermsView
        createOneSystemView(tc, SYSTABLEPERMS_CATALOG_NUM, "SYSTABLEPERMSVIEW", 0, sysVWSchema, SYSTABLEPERMSRowFactory.SYSTABLEPERMS_VIEW_SQL);

        // create sysschemapermsView
        createOneSystemView(tc, SYSSCHEMAPERMS_CATALOG_NUM, "SYSSCHEMAPERMSVIEW", 0, sysVWSchema, SYSSCHEMAPERMSRowFactory.SYSSCHEMAPERMS_VIEW_SQL);

        // create syscolpermsView
        createOneSystemView(tc, SYSCOLPERMS_CATALOG_NUM, "SYSCOLPERMSVIEW", 0, sysVWSchema, SYSCOLPERMSRowFactory.SYSCOLPERMS_VIEW_SQL);

        // create sysroutinepermsView
        createOneSystemView(tc, SYSROUTINEPERMS_CATALOG_NUM, "SYSROUTINEPERMSVIEW", 0, sysVWSchema, SYSROUTINEPERMSRowFactory.SYSROUTINEPERMS_VIEW_SQL);

        // create syspermsView
        createOneSystemView(tc, SYSPERMS_CATALOG_NUM, "SYSPERMSVIEW", 0, sysVWSchema, SYSPERMSRowFactory.SYSPERMS_VIEW_SQL);


        SpliceLogUtils.info(LOG, "System Views for permission tables created in SYSVW!");
    }

    public void removeUnusedIndexInSysFiles(TransactionController tc) throws StandardException {
        SchemaDescriptor sd = getSystemSchemaDescriptor();
        TableDescriptor td = getTableDescriptor("SYSFILES", sd, tc);
        ConglomerateDescriptor cd = td.getConglomerateDescriptor(new BasicUUID("80000000-00d3-e222-be7c-000a0a0b1900"));

        if (cd != null) {
            tc.elevate("dictionary");
            dropConglomerateDescriptor(cd,tc);

            SpliceLogUtils.info(LOG, "Dropped index %s", "SYSFILES_INDEX3");
        }
    }

    public void createAliasToTableSystemView(TransactionController tc) throws StandardException {
        tc.elevate("dictionary");
        //Add the SYSVW schema if it does not exists
        if (getSchemaDescriptor(SchemaDescriptor.STD_SYSTEM_VIEW_SCHEMA_NAME, tc, false) == null) {
            SpliceLogUtils.info(LOG, "SYSVW does not exist, system views for permission tables are not created!");
            return;
        }

        SchemaDescriptor sysVWSchema=sysViewSchemaDesc;

        // create sysaliastotableview
        createOneSystemView(tc, SYSALIASES_CATALOG_NUM, "SYSALIASTOTABLEVIEW", 0, sysVWSchema, SYSALIASESRowFactory.SYSALIAS_TO_TABLE_VIEW_SQL);

        SpliceLogUtils.info(LOG, "System View SYSALIASTOTABLEVIEW created in SYSVW!");
    }

    public void addCatalogVersion(TransactionController tc) throws StandardException{
        for (int i = 0; i < coreInfo.length; ++i) {
            long conglomerateId = coreInfo[i].getHeapConglomerate();
            tc.setCatalogVersion(conglomerateId, catalogVersions.get(i));
        }

        for (int i = 0; i < noncoreInfo.length; ++i) {
            long conglomerateId = getNonCoreTI(i+NUM_CORE).getHeapConglomerate();
            tc.setCatalogVersion(conglomerateId, catalogVersions.get(i + NUM_CORE));

        }
    }

    public void addMinRetentionPeriodColumn(TransactionController tc) throws StandardException {
        SchemaDescriptor sd = getSystemSchemaDescriptor();
        TableDescriptor td = getTableDescriptor(SYSTABLESRowFactory.TABLENAME_STRING, sd, tc);
        ColumnDescriptor cd = td.getColumnDescriptor(SYSTABLESRowFactory.MIN_RETENTION_PERIOD);
        if (cd == null) { // needs updating
            tc.elevate("dictionary");
            dropTableDescriptor(td, sd, tc);
            td.setColumnSequence(td.getColumnSequence() + 1);
            // add the table descriptor with new name
            addDescriptor(td, sd, DataDictionary.SYSTABLES_CATALOG_NUM, false, tc, false);

            ColumnDescriptor columnDescriptor;
            UUID uuid = getUUIDFactory().createUUID();

            // Add the column MIN_RETENTION_PERIOD
            DataValueDescriptor storableDV = getDataValueFactory().getNullLong(null);
            int colNumber = td.getNumberOfColumns() + 1;
            DataTypeDescriptor dtd = DataTypeDescriptor.getBuiltInDataTypeDescriptor(Types.BIGINT, 1);
            tc.addColumnToConglomerate(td.getHeapConglomerateId(), colNumber, storableDV, dtd.getCollationType());

            columnDescriptor = new ColumnDescriptor(SYSTABLESRowFactory.MIN_RETENTION_PERIOD, colNumber,
                    colNumber, dtd, null, null, td, uuid, 0, 0, td.getColumnSequence());

            addDescriptor(columnDescriptor, td, DataDictionary.SYSCOLUMNS_CATALOG_NUM, false, tc, false);

            // now add the column to the table's column descriptor list.
            td.getColumnDescriptorList().add(columnDescriptor);
            updateSYSCOLPERMSforAddColumnToUserTable(td.getUUID(), tc);

            SpliceLogUtils.info(LOG, String.format("%s upgraded: added a column: %s.", SYSTABLESRowFactory.TABLENAME_STRING,
                    SYSTABLESRowFactory.MIN_RETENTION_PERIOD));

            // now upgrade the views if necessary
            TableDescriptor td1 = getTableDescriptor(SYSTABLESRowFactory.SYSTABLE_VIEW_NAME, sysViewSchemaDesc, tc);
            if (td1 != null) {
                ViewDescriptor vd1 = getViewDescriptor(td1);
                dropAllColumnDescriptors(td1.getUUID(), tc);
                dropViewDescriptor(vd1, tc);
                dropTableDescriptor(td1, sysViewSchemaDesc, tc);
            }
            createOneSystemView(tc, SYSTABLES_CATALOG_NUM, SYSTABLESRowFactory.SYSTABLE_VIEW_NAME, 0,
                    sysViewSchemaDesc, SYSTABLESRowFactory.SYSTABLE_VIEW_SQL);
            SpliceLogUtils.info(LOG, String.format("%s upgraded: added a column: %s.", SYSTABLESRowFactory.SYSTABLE_VIEW_NAME,
                    SYSTABLESRowFactory.MIN_RETENTION_PERIOD));

            // finally, set the minimum retention period for SYS tables to 1 week.
            TabInfoImpl ti=coreInfo[SYSTABLES_CATALOG_NUM];
            faultInTabInfo(ti);

            FormatableBitSet columnToReadSet=new FormatableBitSet(SYSTABLESRowFactory.SYSTABLES_COLUMN_COUNT);
            FormatableBitSet columnToUpdateSet=new FormatableBitSet(SYSTABLESRowFactory.SYSTABLES_COLUMN_COUNT);
            for(int i=0;i<SYSTABLESRowFactory.SYSTABLES_COLUMN_COUNT;i++){
                columnToUpdateSet.set(i);
                if(i+1 == SYSTABLESRowFactory.SYSTABLES_SCHEMAID || i+1 == SYSTABLESRowFactory.SYSTABLES_MIN_RETENTION_PERIOD) {
                    columnToReadSet.set(i);
                }
            }
            /* Set up a couple of row templates for fetching CHARS */
            DataValueDescriptor[] rowTemplate = new DataValueDescriptor[SYSTABLESRowFactory.SYSTABLES_COLUMN_COUNT];
            DataValueDescriptor[] replaceRow= new DataValueDescriptor[SYSTABLESRowFactory.SYSTABLES_COLUMN_COUNT];
            DataValueDescriptor authIdOrderable=new SQLVarchar(sd.getUUID().toString());
            ScanQualifier[][] scanQualifier=exFactory.getScanQualifier(1);
            scanQualifier[0][0].setQualifier(
                    SYSTABLESRowFactory.SYSTABLES_SCHEMAID - 1,    /* to zero-based */
                    authIdOrderable,
                    Orderable.ORDER_OP_EQUALS,
                    false,
                    false,
                    false);
            /* Scan the entire heap */
            ScanController sc=
                    tc.openScan(
                            ti.getHeapConglomerate(),
                            false,
                            TransactionController.OPENMODE_FORUPDATE,
                            TransactionController.MODE_TABLE,
                            TransactionController.ISOLATION_REPEATABLE_READ,
                            columnToReadSet,
                            null,
                            ScanController.NA,
                            scanQualifier,
                            null,
                            ScanController.NA);

            while(sc.fetchNext(rowTemplate)){
                /* Replace the column in the table */
                for (int i=0; i<rowTemplate.length; i++) {
                    if (i+1 == SYSTABLESRowFactory.SYSTABLES_MIN_RETENTION_PERIOD)
                        replaceRow[i] = new SQLLongint(getSystablesMinRetentionPeriod());
                    else
                        replaceRow[i] = rowTemplate[i].cloneValue(false);
                }
                sc.replace(replaceRow,columnToUpdateSet);
            }
            sc.close();
        }
    }

    @Override
<<<<<<< HEAD
    public long getSystablesMinRetentionPeriod() {
        return SIDriver.driver().getConfiguration().getSystablesMinRetentionPeriod();
=======
    public boolean useTxnAwareCache() {
        return !SpliceClient.isRegionServer;
>>>>>>> 10e4e4f2
    }
}<|MERGE_RESOLUTION|>--- conflicted
+++ resolved
@@ -1748,12 +1748,12 @@
     }
 
     @Override
-<<<<<<< HEAD
     public long getSystablesMinRetentionPeriod() {
         return SIDriver.driver().getConfiguration().getSystablesMinRetentionPeriod();
-=======
+    }
+
+    @Override
     public boolean useTxnAwareCache() {
         return !SpliceClient.isRegionServer;
->>>>>>> 10e4e4f2
     }
 }