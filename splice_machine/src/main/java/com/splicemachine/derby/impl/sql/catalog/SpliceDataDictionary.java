--- conflicted
+++ resolved
@@ -358,21 +358,6 @@
         }
     }
 
-<<<<<<< HEAD
-    public void createTablesAndViewsInSysIBMADM(TransactionController tc) throws StandardException {
-        tc.elevate("dictionary");
-        //Add the SYSIBMADM schema if it does not exists
-        if (getSchemaDescriptor(spliceDbDesc.getUUID(), SchemaDescriptor.IBM_SYSTEM_ADM_SCHEMA_NAME, tc, false) == null) {
-            sysIBMADMSchemaDesc=addSystemSchema(SchemaDescriptor.IBM_SYSTEM_ADM_SCHEMA_NAME, SchemaDescriptor.SYSIBMADM_SCHEMA_UUID, spliceDbDesc, tc);
-        }
-
-        createOrUpdateSystemView(tc, "SYSIBMADM", "SNAPAPPL");
-        createOrUpdateSystemView(tc, "SYSIBMADM", "SNAPAPPL_INFO");
-        createOrUpdateSystemView(tc, "SYSIBMADM", "APPLICATIONS");
-
-        SpliceLogUtils.info(LOG, "Tables and views in SYSIBMADM are created!");
-    }
-
     private TabInfoImpl getDatabaseTable() throws StandardException {
         if (databaseTable == null) {
             databaseTable = new TabInfoImpl(new SYSDATABASESRowFactory(uuidFactory, exFactory, dvf, this));
@@ -449,8 +434,6 @@
                 new int[]{0});
     }
 
-=======
->>>>>>> 8739970c
     public void moveSysStatsViewsToSysVWSchema(TransactionController tc) throws StandardException {
         //drop table descriptor corresponding to the tablestats view
         SchemaDescriptor sd=getSystemSchemaDescriptor();
@@ -1228,19 +1211,13 @@
 
     public void refreshAllSystemViews(TransactionController tc) throws StandardException {
         //Add the SYSVW schema if it does not exists
-<<<<<<< HEAD
+        tc.elevate("dictionary");
         if (getSchemaDescriptor(spliceDbDesc.getUUID(), SchemaDescriptor.STD_SYSTEM_VIEW_SCHEMA_NAME, tc, false) == null) {
-            SpliceLogUtils.info(LOG, "SYSVW does not exist, system views for permission tables are not created!");
-            return;
-=======
-        tc.elevate("dictionary");
-        if (getSchemaDescriptor(SchemaDescriptor.STD_SYSTEM_VIEW_SCHEMA_NAME, tc, false) == null) {
-            sysViewSchemaDesc = addSystemSchema(SchemaDescriptor.STD_SYSTEM_VIEW_SCHEMA_NAME, SchemaDescriptor.SYSVW_SCHEMA_UUID, tc);
->>>>>>> 8739970c
+            sysViewSchemaDesc = addSystemSchema(SchemaDescriptor.STD_SYSTEM_VIEW_SCHEMA_NAME, SchemaDescriptor.SYSVW_SCHEMA_UUID, spliceDbDesc, tc);
         }
         //Add the SYSIBMADM schema if it does not exists
-        if (getSchemaDescriptor(SchemaDescriptor.IBM_SYSTEM_ADM_SCHEMA_NAME, tc, false) == null) {
-            sysIBMADMSchemaDesc=addSystemSchema(SchemaDescriptor.IBM_SYSTEM_ADM_SCHEMA_NAME, SchemaDescriptor.SYSIBMADM_SCHEMA_UUID, tc);
+        if (getSchemaDescriptor(spliceDbDesc.getUUID(), SchemaDescriptor.IBM_SYSTEM_ADM_SCHEMA_NAME, tc, false) == null) {
+            sysIBMADMSchemaDesc=addSystemSchema(SchemaDescriptor.IBM_SYSTEM_ADM_SCHEMA_NAME, SchemaDescriptor.SYSIBMADM_SCHEMA_UUID, spliceDbDesc, tc);
         }
         viewDefinitions.refreshAllSystemViews(tc, this);
     }
@@ -1258,23 +1235,6 @@
         }
     }
 
-<<<<<<< HEAD
-    public void createAliasToTableSystemView(TransactionController tc) throws StandardException {
-        tc.elevate("dictionary");
-        //Add the SYSVW schema if it does not exists
-        if (getSchemaDescriptor(spliceDbDesc.getUUID(), SchemaDescriptor.STD_SYSTEM_VIEW_SCHEMA_NAME, tc, false) == null) {
-            SpliceLogUtils.info(LOG, "SYSVW does not exist, system views for permission tables are not created!");
-            return;
-        }
-
-        // create sysaliastotableview
-        createOrUpdateSystemView(tc, "SYSVW", "SYSALIASTOTABLEVIEW");
-
-        SpliceLogUtils.info(LOG, "System View SYSALIASTOTABLEVIEW created in SYSVW!");
-    }
-
-=======
->>>>>>> 8739970c
     public void addCatalogVersion(TransactionController tc) throws StandardException{
         for (int i = 0; i < coreInfo.length; ++i) {
             long conglomerateId = coreInfo[i].getHeapConglomerate();
