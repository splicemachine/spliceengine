--- conflicted
+++ resolved
@@ -80,11 +80,8 @@
         scripts.put(new Splice_DD_Version(sdd,3,1,0, 1941), new UpgradeScriptForTableColumnViewInSYSIBM(sdd,tc));
         scripts.put(new Splice_DD_Version(sdd,3,1,0, 1948), new UpgradeScriptBase(sdd,tc));
         scripts.put(new Splice_DD_Version(sdd,3,1,0, 1948), new UpgradeScriptForAddDefaultToColumnViewInSYSIBM(sdd,tc));
-<<<<<<< HEAD
+        scripts.put(new Splice_DD_Version(sdd,3,1,0, 1953), new UpgradeScriptForRemoveUnusedIndexInSYSFILESTable(sdd,tc));
         scripts.put(new Splice_DD_Version(sdd,3,1,0, 1953), new UpgradeScriptForTriggerMultipleStatements(sdd,tc));
-=======
-        scripts.put(new Splice_DD_Version(sdd,3,1,0, 1953), new UpgradeScriptForRemoveUnusedIndexInSYSFILESTable(sdd,tc));
->>>>>>> fce26556
     }
     public void run() throws StandardException{
 
