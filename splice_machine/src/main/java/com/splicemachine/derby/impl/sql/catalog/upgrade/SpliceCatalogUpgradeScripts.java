/*
 * Copyright (c) 2012 - 2020 Splice Machine, Inc.
 *
 * This file is part of Splice Machine.
 * Splice Machine is free software: you can redistribute it and/or modify it under the terms of the
 * GNU Affero General Public License as published by the Free Software Foundation, either
 * version 3, or (at your option) any later version.
 * Splice Machine is distributed in the hope that it will be useful, but WITHOUT ANY WARRANTY;
 * without even the implied warranty of MERCHANTABILITY or FITNESS FOR A PARTICULAR PURPOSE.
 * See the GNU Affero General Public License for more details.
 * You should have received a copy of the GNU Affero General Public License along with Splice Machine.
 * If not, see <http://www.gnu.org/licenses/>.
 */

package com.splicemachine.derby.impl.sql.catalog.upgrade;

import com.splicemachine.access.api.SConfiguration;
import com.splicemachine.db.iapi.error.StandardException;
import com.splicemachine.db.iapi.store.access.TransactionController;
import com.splicemachine.derby.impl.sql.catalog.SpliceDataDictionary;
import com.splicemachine.derby.impl.sql.catalog.Splice_DD_Version;
import com.splicemachine.si.impl.driver.SIDriver;
import org.apache.log4j.Logger;

import java.util.Comparator;
import java.util.NavigableSet;
import java.util.TreeMap;

/**
 * Created by jyuan on 10/14/14.
 */
public class SpliceCatalogUpgradeScripts{
    protected static final Logger LOG=Logger.getLogger(SpliceCatalogUpgradeScripts.class);

    SpliceDataDictionary sdd;
    Splice_DD_Version catalogVersion;
    TransactionController tc;
    TreeMap<Splice_DD_Version, UpgradeScript> scripts;
    Comparator<Splice_DD_Version> ddComparator;
    
    public SpliceCatalogUpgradeScripts(SpliceDataDictionary sdd,Splice_DD_Version catalogVersion,TransactionController tc){
        this.sdd=sdd;
        this.catalogVersion=catalogVersion;
        this.tc=tc;

        ddComparator=new Comparator<Splice_DD_Version>(){
            @Override
            public int compare(Splice_DD_Version version1,Splice_DD_Version version2){
                long v1=version1.toLong();
                long v2=version2.toLong();

                if(v1<v2)
                    return -1;
                else if(v1==v2)
                    return 0;
                else
                    return 1;
            }
        };
        scripts=new TreeMap<>(ddComparator);
        scripts.put(new Splice_DD_Version(sdd,1,0,0),new UpgradeScriptForFuji(sdd,tc));
        scripts.put(new Splice_DD_Version(sdd,1,1,1),new LassenUpgradeScript(sdd,tc));
        scripts.put(new Splice_DD_Version(sdd,2,6,0),new UpgradeScriptFor260(sdd,tc));
        scripts.put(new Splice_DD_Version(sdd,2,8,1), new UpgradeScriptForModifySchemaPermissionAndDefaultRole(sdd,tc));
        scripts.put(new Splice_DD_Version(sdd,2,8,0, 1812), new UpgradeScriptToCleanSysRoutinePerms(sdd,tc));
        scripts.put(new Splice_DD_Version(sdd,2,8,0, 1817), new UpgradeScriptForSysTokens(sdd,tc));
        scripts.put(new Splice_DD_Version(sdd,2,8,0, 1842), new UpgradeScriptForDroppedConglomerates(sdd,tc));
        scripts.put(new Splice_DD_Version(sdd,2,8,0, 1849), new UpgradeScriptToRemoveFKDependencyOnPrivileges(sdd,tc));
        scripts.put(new Splice_DD_Version(sdd,2,8,0, 1851), new UpgradeScriptToAddUseExtrapolationInSysColumns(sdd,tc));
        scripts.put(new Splice_DD_Version(sdd,2,8,0, 1901), new UpgradeScriptToRemoveUnusedBackupTables(sdd,tc));
        scripts.put(new Splice_DD_Version(sdd,2,8,0, 1909), new UpgradeScriptForReplication(sdd, tc));
        scripts.put(new Splice_DD_Version(sdd,2,8,0, 1917), new UpgradeScriptForMultiTenancy(sdd,tc));
        scripts.put(new Splice_DD_Version(sdd,2,8,0, 1924), new UpgradeScriptToAddPermissionViewsForMultiTenancy(sdd,tc));
<<<<<<< HEAD
        // Two system procedures are moved, so we need to run base script to update all system procedures
        scripts.put(new Splice_DD_Version(sdd,3,1,0, 1928), new UpgradeScriptBase(sdd,tc));
        scripts.put(new Splice_DD_Version(sdd,3,1,0, 1933), new UpgradeScriptToUpdateViewForSYSCONGLOMERATEINSCHEMAS(sdd,tc));
        scripts.put(new Splice_DD_Version(sdd,3,1,0, 1938), new UpgradeScriptForTriggerWhenClause(sdd,tc));
        scripts.put(new Splice_DD_Version(sdd,3,1,0, 1941), new UpgradeScriptForTableColumnViewInSYSIBM(sdd,tc));
        scripts.put(new Splice_DD_Version(sdd,3,1,0, 1948), new UpgradeScriptBase(sdd,tc));
        scripts.put(new Splice_DD_Version(sdd,3,1,0, 1948), new UpgradeScriptForAddDefaultToColumnViewInSYSIBM(sdd,tc));
=======

        // Two system procedures are moved, so we need to run base script to update all system procedures
        scripts.put(new Splice_DD_Version(sdd,3,0,0, 1928), new UpgradeScriptBase(sdd,tc));
        scripts.put(new Splice_DD_Version(sdd,3,0,0, 1933), new UpgradeScriptToUpdateViewForSYSCONGLOMERATEINSCHEMAS(sdd,tc));
        scripts.put(new Splice_DD_Version(sdd,3,0,0, 1938), new UpgradeScriptForTriggerWhenClause(sdd,tc));
        scripts.put(new Splice_DD_Version(sdd,3,0,0, 1940), new UpgradeScriptForReplicationSystemTables(sdd,tc));
        scripts.put(new Splice_DD_Version(sdd,3,0,0, 1941), new UpgradeScriptForTableColumnViewInSYSIBM(sdd,tc));
        scripts.put(new Splice_DD_Version(sdd,3,0,0, 1948), new UpgradeScriptBase(sdd,tc));
        scripts.put(new Splice_DD_Version(sdd,3,0,0, 1948), new UpgradeScriptForAddDefaultToColumnViewInSYSIBM(sdd,tc));
>>>>>>> 92a8a925
    }

    public void run() throws StandardException{

        // Set the current version to upgrade from.
        // This flag should only be true for the master server.
        Splice_DD_Version currentVersion=catalogVersion;
        SConfiguration configuration= SIDriver.driver().getConfiguration();
        if(configuration.upgradeForced()) {
            currentVersion=new Splice_DD_Version(null,configuration.getUpgradeForcedFrom());
        }

        NavigableSet<Splice_DD_Version> keys=scripts.navigableKeySet();
        for(Splice_DD_Version version : keys){
            if(currentVersion!=null){
                if(ddComparator.compare(version,currentVersion)<0){
                    continue;
                }
            }
            UpgradeScript script=scripts.get(version);
            script.run();
        }
    }
}<|MERGE_RESOLUTION|>--- conflicted
+++ resolved
@@ -71,25 +71,15 @@
         scripts.put(new Splice_DD_Version(sdd,2,8,0, 1909), new UpgradeScriptForReplication(sdd, tc));
         scripts.put(new Splice_DD_Version(sdd,2,8,0, 1917), new UpgradeScriptForMultiTenancy(sdd,tc));
         scripts.put(new Splice_DD_Version(sdd,2,8,0, 1924), new UpgradeScriptToAddPermissionViewsForMultiTenancy(sdd,tc));
-<<<<<<< HEAD
+
         // Two system procedures are moved, so we need to run base script to update all system procedures
         scripts.put(new Splice_DD_Version(sdd,3,1,0, 1928), new UpgradeScriptBase(sdd,tc));
         scripts.put(new Splice_DD_Version(sdd,3,1,0, 1933), new UpgradeScriptToUpdateViewForSYSCONGLOMERATEINSCHEMAS(sdd,tc));
         scripts.put(new Splice_DD_Version(sdd,3,1,0, 1938), new UpgradeScriptForTriggerWhenClause(sdd,tc));
+        scripts.put(new Splice_DD_Version(sdd,3,1,0, 1940), new UpgradeScriptForReplicationSystemTables(sdd,tc));
         scripts.put(new Splice_DD_Version(sdd,3,1,0, 1941), new UpgradeScriptForTableColumnViewInSYSIBM(sdd,tc));
         scripts.put(new Splice_DD_Version(sdd,3,1,0, 1948), new UpgradeScriptBase(sdd,tc));
         scripts.put(new Splice_DD_Version(sdd,3,1,0, 1948), new UpgradeScriptForAddDefaultToColumnViewInSYSIBM(sdd,tc));
-=======
-
-        // Two system procedures are moved, so we need to run base script to update all system procedures
-        scripts.put(new Splice_DD_Version(sdd,3,0,0, 1928), new UpgradeScriptBase(sdd,tc));
-        scripts.put(new Splice_DD_Version(sdd,3,0,0, 1933), new UpgradeScriptToUpdateViewForSYSCONGLOMERATEINSCHEMAS(sdd,tc));
-        scripts.put(new Splice_DD_Version(sdd,3,0,0, 1938), new UpgradeScriptForTriggerWhenClause(sdd,tc));
-        scripts.put(new Splice_DD_Version(sdd,3,0,0, 1940), new UpgradeScriptForReplicationSystemTables(sdd,tc));
-        scripts.put(new Splice_DD_Version(sdd,3,0,0, 1941), new UpgradeScriptForTableColumnViewInSYSIBM(sdd,tc));
-        scripts.put(new Splice_DD_Version(sdd,3,0,0, 1948), new UpgradeScriptBase(sdd,tc));
-        scripts.put(new Splice_DD_Version(sdd,3,0,0, 1948), new UpgradeScriptForAddDefaultToColumnViewInSYSIBM(sdd,tc));
->>>>>>> 92a8a925
     }
 
     public void run() throws StandardException{
