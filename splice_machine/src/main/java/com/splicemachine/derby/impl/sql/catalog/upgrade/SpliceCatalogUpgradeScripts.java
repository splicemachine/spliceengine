--- conflicted
+++ resolved
@@ -86,11 +86,7 @@
         scripts.put(new Splice_DD_Version(sdd,3,1,0, 1962), new UpgradeScriptForAddDefaultToColumnViewInSYSVW(sdd,tc));
         scripts.put(new Splice_DD_Version(sdd,3,1,0, 1964), new UpgradeScriptForAliasToTableView(sdd,tc));
         scripts.put(new Splice_DD_Version(sdd,3,1,0, 1965), new UpgradeScriptToInvalidateStoredStatement(sdd,tc));
-<<<<<<< HEAD
         scripts.put(new Splice_DD_Version(sdd,3,1,0, 1966), new UpgradeScriptToInvalidateStoredStatement(sdd,tc));
-
-=======
->>>>>>> 85d88cdb
     }
     public void run() throws StandardException{
 
