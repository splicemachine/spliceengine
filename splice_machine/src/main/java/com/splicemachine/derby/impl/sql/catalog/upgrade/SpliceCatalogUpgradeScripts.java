/*
 * Copyright (c) 2012 - 2020 Splice Machine, Inc.
 *
 * This file is part of Splice Machine.
 * Splice Machine is free software: you can redistribute it and/or modify it under the terms of the
 * GNU Affero General Public License as published by the Free Software Foundation, either
 * version 3, or (at your option) any later version.
 * Splice Machine is distributed in the hope that it will be useful, but WITHOUT ANY WARRANTY;
 * without even the implied warranty of MERCHANTABILITY or FITNESS FOR A PARTICULAR PURPOSE.
 * See the GNU Affero General Public License for more details.
 * You should have received a copy of the GNU Affero General Public License along with Splice Machine.
 * If not, see <http://www.gnu.org/licenses/>.
 */

package com.splicemachine.derby.impl.sql.catalog.upgrade;

import com.splicemachine.access.api.SConfiguration;
import com.splicemachine.db.iapi.error.StandardException;
import com.splicemachine.db.iapi.store.access.TransactionController;
import com.splicemachine.derby.impl.sql.catalog.SpliceDataDictionary;
import com.splicemachine.derby.impl.sql.catalog.Splice_DD_Version;
import com.splicemachine.si.impl.driver.SIDriver;
import org.apache.log4j.Logger;

import java.util.Comparator;
import java.util.NavigableSet;
import java.util.TreeMap;

/**
 * Created by jyuan on 10/14/14.
 */
public class SpliceCatalogUpgradeScripts{
    protected static final Logger LOG=Logger.getLogger(SpliceCatalogUpgradeScripts.class);

    SpliceDataDictionary sdd;
    Splice_DD_Version catalogVersion;
    TransactionController tc;
    TreeMap<Splice_DD_Version, UpgradeScript> scripts;
    Comparator<Splice_DD_Version> ddComparator;
    
    public SpliceCatalogUpgradeScripts(SpliceDataDictionary sdd,Splice_DD_Version catalogVersion,TransactionController tc){
        this.sdd=sdd;
        this.catalogVersion=catalogVersion;
        this.tc=tc;

        ddComparator=new Comparator<Splice_DD_Version>(){
            @Override
            public int compare(Splice_DD_Version version1,Splice_DD_Version version2){
                long v1=version1.toLong();
                long v2=version2.toLong();

                if(v1<v2)
                    return -1;
                else if(v1==v2)
                    return 0;
                else
                    return 1;
            }
        };
        scripts=new TreeMap<>(ddComparator);
        scripts.put(new Splice_DD_Version(sdd,2,8,0, 1901), new UpgradeScriptToRemoveUnusedBackupTables(sdd,tc));
        scripts.put(new Splice_DD_Version(sdd,2,8,0, 1909), new UpgradeScriptForReplication(sdd, tc));
        scripts.put(new Splice_DD_Version(sdd,2,8,0, 1917), new UpgradeScriptForMultiTenancy(sdd,tc));
        scripts.put(new Splice_DD_Version(sdd,2,8,0, 1924), new UpgradeScriptToAddPermissionViewsForMultiTenancy(sdd,tc));

        scripts.put(new Splice_DD_Version(sdd,3,1,0, 1933), new UpgradeScriptToUpdateViewForSYSCONGLOMERATEINSCHEMAS(sdd,tc));
        scripts.put(new Splice_DD_Version(sdd,3,1,0, 1938), new UpgradeScriptForTriggerWhenClause(sdd,tc));
        scripts.put(new Splice_DD_Version(sdd,3,1,0, 1940), new UpgradeScriptForReplicationSystemTables(sdd,tc));
        scripts.put(new Splice_DD_Version(sdd,3,1,0, 1941), new UpgradeScriptForTableColumnViewInSYSIBM(sdd,tc));
        scripts.put(new Splice_DD_Version(sdd,3,1,0, 1948), new UpgradeScriptForAddDefaultToColumnViewInSYSIBM(sdd,tc));
        scripts.put(new Splice_DD_Version(sdd,3,1,0, 1953), new UpgradeScriptForRemoveUnusedIndexInSYSFILESTable(sdd,tc));
        scripts.put(new Splice_DD_Version(sdd,3,1,0, 1959), new UpgradeScriptForTriggerMultipleStatements(sdd,tc));
        scripts.put(new Splice_DD_Version(sdd,3,1,0, 1962), new UpgradeScriptForAddDefaultToColumnViewInSYSVW(sdd,tc));
        scripts.put(new Splice_DD_Version(sdd,3,1,0, 1964), new UpgradeScriptForAliasToTableView(sdd,tc));
<<<<<<< HEAD
        scripts.put(new Splice_DD_Version(sdd,3,1,0, 1965), new UpgradeScriptToInvalidateStoredStatement(sdd,tc));
        scripts.put(new Splice_DD_Version(sdd,3,1,0, 1966), new UpgradeScriptToInvalidateStoredStatement(sdd,tc));
=======
>>>>>>> 30fd4f83
    }
    public void run() throws StandardException{

        // Set the current version to upgrade from.
        // This flag should only be true for the master server.
        Splice_DD_Version currentVersion=catalogVersion;
        SConfiguration configuration= SIDriver.driver().getConfiguration();
        if(configuration.upgradeForced()) {
            currentVersion=new Splice_DD_Version(null,configuration.getUpgradeForcedFrom());
        }

        NavigableSet<Splice_DD_Version> keys=scripts.navigableKeySet();
        for(Splice_DD_Version version : keys){
            if(currentVersion!=null){
                if(ddComparator.compare(version,currentVersion)<=0){
                    continue;
                }
            }
            UpgradeScript script=scripts.get(version);
            script.run();
        }

        // Always update system procedures and stored statements
        sdd.clearSPSPlans();
        sdd.createOrUpdateAllSystemProcedures(tc);
        sdd.updateMetadataSPSes(tc);
    }
}<|MERGE_RESOLUTION|>--- conflicted
+++ resolved
@@ -72,11 +72,6 @@
         scripts.put(new Splice_DD_Version(sdd,3,1,0, 1959), new UpgradeScriptForTriggerMultipleStatements(sdd,tc));
         scripts.put(new Splice_DD_Version(sdd,3,1,0, 1962), new UpgradeScriptForAddDefaultToColumnViewInSYSVW(sdd,tc));
         scripts.put(new Splice_DD_Version(sdd,3,1,0, 1964), new UpgradeScriptForAliasToTableView(sdd,tc));
-<<<<<<< HEAD
-        scripts.put(new Splice_DD_Version(sdd,3,1,0, 1965), new UpgradeScriptToInvalidateStoredStatement(sdd,tc));
-        scripts.put(new Splice_DD_Version(sdd,3,1,0, 1966), new UpgradeScriptToInvalidateStoredStatement(sdd,tc));
-=======
->>>>>>> 30fd4f83
     }
     public void run() throws StandardException{
 
