/*
 * Copyright (c) 2012 - 2020 Splice Machine, Inc.
 *
 * This file is part of Splice Machine.
 * Splice Machine is free software: you can redistribute it and/or modify it under the terms of the
 * GNU Affero General Public License as published by the Free Software Foundation, either
 * version 3, or (at your option) any later version.
 * Splice Machine is distributed in the hope that it will be useful, but WITHOUT ANY WARRANTY;
 * without even the implied warranty of MERCHANTABILITY or FITNESS FOR A PARTICULAR PURPOSE.
 * See the GNU Affero General Public License for more details.
 * You should have received a copy of the GNU Affero General Public License along with Splice Machine.
 * If not, see <http://www.gnu.org/licenses/>.
 */

package com.splicemachine.derby.impl.sql.catalog.upgrade;

import com.splicemachine.access.api.SConfiguration;
import com.splicemachine.db.iapi.error.StandardException;
import com.splicemachine.db.iapi.store.access.TransactionController;
import com.splicemachine.derby.impl.sql.catalog.SpliceDataDictionary;
import com.splicemachine.derby.impl.sql.catalog.Splice_DD_Version;
import com.splicemachine.si.impl.driver.SIDriver;
import org.apache.log4j.Logger;
import java.util.*;

/**
 * Created by jyuan on 10/14/14.
 */
public class SpliceCatalogUpgradeScripts{
    protected static final Logger LOG=Logger.getLogger(SpliceCatalogUpgradeScripts.class);

    SpliceDataDictionary sdd;
    TransactionController tc;
    Properties startParams;

    List<VersionAndUpgrade> scripts;

    public static class VersionAndUpgrade {
        public Splice_DD_Version version;
        public UpgradeScript script;

        public VersionAndUpgrade(Splice_DD_Version version,UpgradeScript script) {
            this.version = version;
            this.script = script;
        }
    }

    public void addUpgradeScript(Splice_DD_Version version, int sprint, UpgradeScript script)
    {
        scripts.add(new VersionAndUpgrade(new Splice_DD_Version(sdd, version.getMajorVersionNumber(),
                version.getMinorVersionNumber(), version.getPatchVersionNumber(), sprint), script));
    }

    // Upgrade scripts should be mostly the same on master/3.0/3.1.
    // However the base versions (i.e. major.minor.patch without sprint) are different.
    // e.g. UpgradeScriptToAddSysNaturalNumbersTable is for sprint 1985, which is [baseVersion4, 1985].
    // that means on master = 3.2.0.1985, branch-3.0 = 3.1.0.1985, branch-3.0 = 3.0.1.1985.

    // following table gives an overview over different base versions in the branches
    //                 master | branch-3.0 | branch-3.1 | remarks
    // baseVersion1 =  2.8.0  |   2.8.0    |   2.8.0    |
    // baseVersion2 =  3.1.0  |   3.1.0    |   3.0.0    | 2.8 -> 3.x fork
    // baseVersion3 =  3.1.0  |   3.1.0    |   3.0.1    | hickup on branch 3.0
    // baseVersion4 =  3.2.0  |   3.1.0    |   3.0.1    | 3.2 fork
    // ...
    // baseVersionX = ...                               | add here new versions
    //
    // also check SpliceCatalogUpgradeScriptsTest for some unit tests for this.

    static final public Splice_DD_Version baseVersion1 = new Splice_DD_Version(null, 2, 8, 0);
    static final public Splice_DD_Version baseVersion2 = new Splice_DD_Version(null, 3, 1, 0);
    static final public Splice_DD_Version baseVersion3 = new Splice_DD_Version(null, 3, 1, 0);
    static final public Splice_DD_Version baseVersion4 = new Splice_DD_Version(null, 3, 2, 0);

    public SpliceCatalogUpgradeScripts(SpliceDataDictionary sdd, TransactionController tc, Properties startParams){
        this.sdd=sdd;
        this.tc=tc;
        this.startParams = startParams;

        scripts = new ArrayList<>();
        // DB-11296: UpgradeConglomerateTable has to be executed first, because it adds a system table
        // CONGLOMERATE_SI_TABLE_NAME that is from then on needed to create tables, e.g.
        // in UpgradeScriptToAddSysNaturalNumbersTable. If UpgradeConglomerateTable is at the end,
        // these upgrades would fail
        addUpgradeScript(baseVersion4, 1996, new UpgradeConglomerateTable(sdd, tc));

        addUpgradeScript(baseVersion1, 1901, new UpgradeScriptToRemoveUnusedBackupTables(sdd,tc));
        addUpgradeScript(baseVersion1, 1909, new UpgradeScriptForReplication(sdd, tc));
        addUpgradeScript(baseVersion1, 1917, new UpgradeScriptForMultiTenancy(sdd,tc));
        addUpgradeScript(baseVersion1, 1924, new UpgradeScriptToAddPermissionViewsForMultiTenancy(sdd,tc));

        addUpgradeScript(baseVersion2, 1933, new UpgradeScriptToUpdateViewForSYSCONGLOMERATEINSCHEMAS(sdd,tc));
        addUpgradeScript(baseVersion2, 1938, new UpgradeScriptForTriggerWhenClause(sdd,tc));
        addUpgradeScript(baseVersion2, 1940, new UpgradeScriptForReplicationSystemTables(sdd,tc));
        addUpgradeScript(baseVersion2, 1941, new UpgradeScriptForTableColumnViewInSYSIBM(sdd,tc));

        addUpgradeScript(baseVersion2, 1948, new UpgradeScriptForAddDefaultToColumnViewInSYSIBM(sdd,tc));
        addUpgradeScript(baseVersion2, 1953, new UpgradeScriptForRemoveUnusedIndexInSYSFILESTable(sdd,tc));
        addUpgradeScript(baseVersion2, 1959, new UpgradeScriptForTriggerMultipleStatements(sdd,tc));
        addUpgradeScript(baseVersion2, 1962, new UpgradeScriptForAddDefaultToColumnViewInSYSVW(sdd,tc));

        addUpgradeScript(baseVersion2, 1964, new UpgradeScriptForAliasToTableView(sdd,tc));
        addUpgradeScript(baseVersion2, 1970, new UpgradeScriptForAddTablesAndViewsInSYSIBMADM(sdd,tc));
        addUpgradeScript(baseVersion2, 1971, new UpgradeScriptToAddCatalogVersion(sdd,tc));
        addUpgradeScript(baseVersion2, 1974, new UpgradeScriptToAddMinRetentionPeriodColumnToSYSTABLES(sdd, tc));

        addUpgradeScript(baseVersion2, 1977, new UpgradeScriptToAddSysKeyColUseViewInSYSIBM(sdd, tc));
        addUpgradeScript(baseVersion3, 1979, new UpgradeScriptToSetJavaClassNameColumnInSYSALIASES(sdd, tc));

        addUpgradeScript(baseVersion4, 1983, new UpgradeScriptToAddBaseTableSchemaColumnsToSysTablesInSYSIBM(sdd,tc));
        addUpgradeScript(baseVersion4, 1985, new UpgradeScriptToAddSysNaturalNumbersTable(sdd, tc));
        addUpgradeScript(baseVersion4, 1989, new UpgradeScriptToAddIndexColUseViewInSYSCAT(sdd, tc));
        addUpgradeScript(baseVersion4, 1992, new UpgradeScriptForTablePriorities(sdd, tc));
        addUpgradeScript(baseVersion4, 1993, new UpgradeScriptToAddSysIndexesViewInSYSIBMAndUpdateIndexColUseViewInSYSCAT(sdd, tc));
<<<<<<< HEAD
        addUpgradeScript(baseVersion4, 1993, new UpgradeScriptToAddMultiDatabaseSupport(sdd, tc, startParams)); // XXX(multidb arnaud) change version here
=======
        addUpgradeScript(baseVersion4, 1996, new UpgradeScriptToAddReferencesViewInSYSCAT(sdd, tc));
        addUpgradeScript(baseVersion4, 2001, new UpgradeScriptForTableColumnViewInSYSIBM(sdd, tc));
        addUpgradeScript(baseVersion4, 2001, new UpgradeScriptToAddColumnsViewInSYSCAT(sdd, tc));
        addUpgradeScript(baseVersion4, 2001, new UpgradeScriptForChangingGetKeyColumnPosition(sdd, tc));
        addUpgradeScript(baseVersion4, 2002, new UpgradeScriptToAddMultiDatabaseSupport(sdd, tc, startParams));
>>>>>>> 7e373db2

        // remember to add your script to SpliceCatalogUpgradeScriptsTest too, otherwise test fails
    }

    public static List<VersionAndUpgrade> getScriptsToUpgrade(List<VersionAndUpgrade> scripts,
                                                              Splice_DD_Version currentVersion)
    {
        List<VersionAndUpgrade> upgradeNeeded = new ArrayList<>();
        for(VersionAndUpgrade el : scripts){
            if(currentVersion!=null){
                if(Splice_DD_Version.compare(el.version,currentVersion)<=0){
                    continue;
                }
            }
            upgradeNeeded.add(el);
        }
        return upgradeNeeded;
    }

    public List<VersionAndUpgrade> getScripts() {
        return scripts;
    }

    public static void runAllScripts(List<VersionAndUpgrade> upgradeNeeded) throws StandardException {
        if( upgradeNeeded.size() == 0 ) {
            LOG.info("No upgrade needed.");
            return;
        }
        LOG.info("Running " + upgradeNeeded.size() + " upgrade scripts:");
        for( VersionAndUpgrade el : upgradeNeeded ) {
            LOG.info("Running upgrade script " + el.version + ": " + el.script.getClass().getName());
            el.script.run();
        }
        LOG.info("upgrade done.");
    }

    public void runUpgrades(Splice_DD_Version catalogVersion) throws StandardException{
        LOG.info("Catalog is on version " + catalogVersion + ". checking for upgrades...");
        // Set the current version to upgrade from.
        // This flag should only be true for the master server.
        Splice_DD_Version currentVersion=catalogVersion;
        SConfiguration configuration= SIDriver.driver().getConfiguration();
        if(configuration.upgradeForced()) {
            currentVersion=new Splice_DD_Version(null,configuration.getUpgradeForcedFrom());
        }
        runAllScripts(getScriptsToUpgrade(scripts, currentVersion));

        // Always update system procedures and stored statements
        if( sdd != null ) {
            sdd.clearSPSPlans();
        sdd.createOrUpdateAllSystemProceduresForAllDatabases(tc);
            sdd.updateMetadataSPSes(tc);
        }
    }
}<|MERGE_RESOLUTION|>--- conflicted
+++ resolved
@@ -112,15 +112,11 @@
         addUpgradeScript(baseVersion4, 1989, new UpgradeScriptToAddIndexColUseViewInSYSCAT(sdd, tc));
         addUpgradeScript(baseVersion4, 1992, new UpgradeScriptForTablePriorities(sdd, tc));
         addUpgradeScript(baseVersion4, 1993, new UpgradeScriptToAddSysIndexesViewInSYSIBMAndUpdateIndexColUseViewInSYSCAT(sdd, tc));
-<<<<<<< HEAD
-        addUpgradeScript(baseVersion4, 1993, new UpgradeScriptToAddMultiDatabaseSupport(sdd, tc, startParams)); // XXX(multidb arnaud) change version here
-=======
         addUpgradeScript(baseVersion4, 1996, new UpgradeScriptToAddReferencesViewInSYSCAT(sdd, tc));
         addUpgradeScript(baseVersion4, 2001, new UpgradeScriptForTableColumnViewInSYSIBM(sdd, tc));
         addUpgradeScript(baseVersion4, 2001, new UpgradeScriptToAddColumnsViewInSYSCAT(sdd, tc));
         addUpgradeScript(baseVersion4, 2001, new UpgradeScriptForChangingGetKeyColumnPosition(sdd, tc));
-        addUpgradeScript(baseVersion4, 2002, new UpgradeScriptToAddMultiDatabaseSupport(sdd, tc, startParams));
->>>>>>> 7e373db2
+        addUpgradeScript(baseVersion4, 2002, new UpgradeScriptToAddMultiDatabaseSupport(sdd, tc, startParams)); // XXX change version here
 
         // remember to add your script to SpliceCatalogUpgradeScriptsTest too, otherwise test fails
     }
