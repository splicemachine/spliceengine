/*
 * Copyright (c) 2012 - 2020 Splice Machine, Inc.
 *
 * This file is part of Splice Machine.
 * Splice Machine is free software: you can redistribute it and/or modify it under the terms of the
 * GNU Affero General Public License as published by the Free Software Foundation, either
 * version 3, or (at your option) any later version.
 * Splice Machine is distributed in the hope that it will be useful, but WITHOUT ANY WARRANTY;
 * without even the implied warranty of MERCHANTABILITY or FITNESS FOR A PARTICULAR PURPOSE.
 * See the GNU Affero General Public License for more details.
 * You should have received a copy of the GNU Affero General Public License along with Splice Machine.
 * If not, see <http://www.gnu.org/licenses/>.
 */

package com.splicemachine.derby.impl.sql.catalog.upgrade;

import com.splicemachine.access.api.SConfiguration;
import com.splicemachine.db.iapi.error.StandardException;
import com.splicemachine.db.iapi.store.access.TransactionController;
import com.splicemachine.derby.impl.sql.catalog.SpliceDataDictionary;
import com.splicemachine.derby.impl.sql.catalog.Splice_DD_Version;
import com.splicemachine.si.impl.driver.SIDriver;
import org.apache.log4j.Logger;
import java.util.*;

/**
 * Created by jyuan on 10/14/14.
 */
public class SpliceCatalogUpgradeScripts{
    protected static final Logger LOG=Logger.getLogger(SpliceCatalogUpgradeScripts.class);

    SpliceDataDictionary sdd;
    TransactionController tc;

    List<VersionAndUpgrade> scripts;

    public static class VersionAndUpgrade {
        public Splice_DD_Version version;
        public UpgradeScript script;

        public VersionAndUpgrade(Splice_DD_Version version,UpgradeScript script) {
            this.version = version;
            this.script = script;
        }
    }

    public void addUpgradeScript(Splice_DD_Version version, int sprint, UpgradeScript script)
    {
        scripts.add(new VersionAndUpgrade(new Splice_DD_Version(sdd, version.getMajorVersionNumber(),
                version.getMinorVersionNumber(), version.getPatchVersionNumber(), sprint), script));
    }

    // Upgrade scripts should be mostly the same on master/3.0/3.1.
    // However the base versions (i.e. major.minor.patch without sprint) are different.
    // e.g. UpgradeScriptToAddSysNaturalNumbersTable is for sprint 1985, which is [baseVersion4, 1985].
    // that means on master = 3.2.0.1985, branch-3.0 = 3.1.0.1985, branch-3.0 = 3.0.1.1985.

    // following table gives an overview over different base versions in the branches
    //                 master | branch-3.0 | branch-3.1 | remarks
    // baseVersion1 =  2.8.0  |   2.8.0    |   2.8.0    |
    // baseVersion2 =  3.1.0  |   3.1.0    |   3.0.0    | 2.8 -> 3.x fork
    // baseVersion3 =  3.1.0  |   3.1.0    |   3.0.1    | hickup on branch 3.0
    // baseVersion4 =  3.2.0  |   3.1.0    |   3.0.1    | 3.2 fork
    // ...
    // baseVersionX = ...                               | add here new versions
    //
    // also check SpliceCatalogUpgradeScriptsTest for some unit tests for this.

    static final public Splice_DD_Version baseVersion1 = new Splice_DD_Version(null, 2, 8, 0);
    static final public Splice_DD_Version baseVersion2 = new Splice_DD_Version(null, 3, 1, 0);
    static final public Splice_DD_Version baseVersion3 = new Splice_DD_Version(null, 3, 1, 0);
    static final public Splice_DD_Version baseVersion4 = new Splice_DD_Version(null, 3, 2, 0);

    public SpliceCatalogUpgradeScripts(SpliceDataDictionary sdd, TransactionController tc){
        this.sdd=sdd;
        this.tc=tc;

        scripts = new ArrayList<>();
        addUpgradeScript(baseVersion1, 1901, new UpgradeScriptToRemoveUnusedBackupTables(sdd,tc));
        addUpgradeScript(baseVersion1, 1909, new UpgradeScriptForReplication(sdd, tc));
        addUpgradeScript(baseVersion1, 1917, new UpgradeScriptForMultiTenancy(sdd,tc));
        addUpgradeScript(baseVersion1, 1924, new UpgradeScriptToAddPermissionViewsForMultiTenancy(sdd,tc));

        addUpgradeScript(baseVersion2, 1933, new UpgradeScriptToUpdateViewForSYSCONGLOMERATEINSCHEMAS(sdd,tc));
        addUpgradeScript(baseVersion2, 1938, new UpgradeScriptForTriggerWhenClause(sdd,tc));
        addUpgradeScript(baseVersion2, 1940, new UpgradeScriptForReplicationSystemTables(sdd,tc));
        addUpgradeScript(baseVersion2, 1941, new UpgradeScriptForTableColumnViewInSYSIBM(sdd,tc));

        addUpgradeScript(baseVersion2, 1948, new UpgradeScriptForAddDefaultToColumnViewInSYSIBM(sdd,tc));
        addUpgradeScript(baseVersion2, 1953, new UpgradeScriptForRemoveUnusedIndexInSYSFILESTable(sdd,tc));
        addUpgradeScript(baseVersion2, 1959, new UpgradeScriptForTriggerMultipleStatements(sdd,tc));
        addUpgradeScript(baseVersion2, 1962, new UpgradeScriptForAddDefaultToColumnViewInSYSVW(sdd,tc));

        addUpgradeScript(baseVersion2, 1964, new UpgradeScriptForAliasToTableView(sdd,tc));
        addUpgradeScript(baseVersion2, 1970, new UpgradeScriptForAddTablesAndViewsInSYSIBMADM(sdd,tc));
        addUpgradeScript(baseVersion2, 1971, new UpgradeScriptToAddCatalogVersion(sdd,tc));
        addUpgradeScript(baseVersion2, 1974, new UpgradeScriptToAddMinRetentionPeriodColumnToSYSTABLES(sdd, tc));

        addUpgradeScript(baseVersion2, 1977, new UpgradeScriptToAddSysKeyColUseViewInSYSIBM(sdd, tc));
        addUpgradeScript(baseVersion3, 1979, new UpgradeScriptToSetJavaClassNameColumnInSYSALIASES(sdd, tc));

        addUpgradeScript(baseVersion4, 1983, new UpgradeScriptToAddBaseTableSchemaColumnsToSysTablesInSYSIBM(sdd,tc));
        addUpgradeScript(baseVersion4, 1985, new UpgradeScriptToAddSysNaturalNumbersTable(sdd, tc));
        addUpgradeScript(baseVersion4, 1989, new UpgradeScriptToAddIndexColUseViewInSYSCAT(sdd, tc));
        addUpgradeScript(baseVersion4, 1992, new UpgradeScriptForTablePriorities(sdd, tc));

        // remember to add your script to SpliceCatalogUpgradeScriptsTest too, otherwise test fails
    }

    public static List<VersionAndUpgrade> getScriptsToUpgrade(List<VersionAndUpgrade> scripts,
                                                              Splice_DD_Version currentVersion)
    {
        List<VersionAndUpgrade> upgradeNeeded = new ArrayList<>();
        for(VersionAndUpgrade el : scripts){
            if(currentVersion!=null){
                if(Splice_DD_Version.compare(el.version,currentVersion)<=0){
                    continue;
                }
            }
<<<<<<< HEAD
        };
        scripts=new TreeMap<>(ddComparator);
        scripts.put(new Splice_DD_Version(sdd,2,8,0, 1901), new UpgradeScriptToRemoveUnusedBackupTables(sdd,tc));
        scripts.put(new Splice_DD_Version(sdd,2,8,0, 1909), new UpgradeScriptForReplication(sdd, tc));
        scripts.put(new Splice_DD_Version(sdd,2,8,0, 1917), new UpgradeScriptForMultiTenancy(sdd,tc));
        scripts.put(new Splice_DD_Version(sdd,2,8,0, 1924), new UpgradeScriptToAddPermissionViewsForMultiTenancy(sdd,tc));

        scripts.put(new Splice_DD_Version(sdd,3,1,0, 1933), new UpgradeScriptToUpdateViewForSYSCONGLOMERATEINSCHEMAS(sdd,tc));
        scripts.put(new Splice_DD_Version(sdd,3,1,0, 1938), new UpgradeScriptForTriggerWhenClause(sdd,tc));
        scripts.put(new Splice_DD_Version(sdd,3,1,0, 1940), new UpgradeScriptForReplicationSystemTables(sdd,tc));
        scripts.put(new Splice_DD_Version(sdd,3,1,0, 1941), new UpgradeScriptForTableColumnViewInSYSIBM(sdd,tc));
        scripts.put(new Splice_DD_Version(sdd,3,1,0, 1948), new UpgradeScriptForAddDefaultToColumnViewInSYSIBM(sdd,tc));
        scripts.put(new Splice_DD_Version(sdd,3,1,0, 1953), new UpgradeScriptForRemoveUnusedIndexInSYSFILESTable(sdd,tc));
        scripts.put(new Splice_DD_Version(sdd,3,1,0, 1959), new UpgradeScriptForTriggerMultipleStatements(sdd,tc));
        scripts.put(new Splice_DD_Version(sdd,3,1,0, 1962), new UpgradeScriptForAddDefaultToColumnViewInSYSVW(sdd,tc));
        scripts.put(new Splice_DD_Version(sdd,3,1,0, 1964), new UpgradeScriptForAliasToTableView(sdd,tc));
        scripts.put(new Splice_DD_Version(sdd,3,1,0, 1970), new UpgradeScriptForAddTablesAndViewsInSYSIBMADM(sdd,tc));
        scripts.put(new Splice_DD_Version(sdd,3,1,0, 1971), new UpgradeScriptToAddCatalogVersion(sdd,tc));
        scripts.put(new Splice_DD_Version(sdd,3,1,0, 1974), new UpgradeScriptToAddMinRetentionPeriodColumnToSYSTABLES(sdd, tc));
        scripts.put(new Splice_DD_Version(sdd,3,1,0, 1977), new UpgradeScriptToAddSysKeyColUseViewInSYSIBM(sdd, tc));
        scripts.put(new Splice_DD_Version(sdd,3,1,0, 1979), new UpgradeScriptForTablePriorities(sdd, tc));
        scripts.put(new Splice_DD_Version(sdd,3,1,0, 1979), new UpgradeScriptToSetJavaClassNameColumnInSYSALIASES(sdd, tc));
        scripts.put(new Splice_DD_Version(sdd,3,2,0, 1983), new UpgradeScriptToAddBaseTableSchemaColumnsToSysTablesInSYSIBM(sdd,tc));
        scripts.put(new Splice_DD_Version(sdd,3,2,0, 1985), new UpgradeScriptToAddSysNaturalNumbersTable(sdd, tc));
        scripts.put(new Splice_DD_Version(sdd,3,2,0, 1989), new UpgradeScriptToAddIndexColUseViewInSYSCAT(sdd, tc));
        scripts.put(new Splice_DD_Version(sdd,3,2,0, 1992), new UpgradeScriptToAddSysIndexesViewInSYSIBMAndUpdateIndexColUseViewInSYSCAT(sdd, tc));
=======
            upgradeNeeded.add(el);
        }
        return upgradeNeeded;
    }

    public List<VersionAndUpgrade> getScripts() {
        return scripts;
    }

    public static void runAllScripts(List<VersionAndUpgrade> upgradeNeeded) throws StandardException {
        if( upgradeNeeded.size() == 0 ) {
            LOG.info("No upgrade needed.");
            return;
        }
        LOG.info("Running " + upgradeNeeded.size() + " upgrade scripts:");
        for( VersionAndUpgrade el : upgradeNeeded ) {
            LOG.info("Running upgrade script " + el.version + ": " + el.script.getClass().getName());
            el.script.run();
        }
        LOG.info("upgrade done.");
>>>>>>> 30d1cf92
    }

    public void runUpgrades(Splice_DD_Version catalogVersion) throws StandardException{
        LOG.info("Catalog is on version " + catalogVersion + ". checking for upgrades...");
        // Set the current version to upgrade from.
        // This flag should only be true for the master server.
        Splice_DD_Version currentVersion=catalogVersion;
        SConfiguration configuration= SIDriver.driver().getConfiguration();
        if(configuration.upgradeForced()) {
            currentVersion=new Splice_DD_Version(null,configuration.getUpgradeForcedFrom());
        }
        runAllScripts(getScriptsToUpgrade(scripts, currentVersion));

        // Always update system procedures and stored statements
        if( sdd != null ) {
            sdd.clearSPSPlans();
            sdd.createOrUpdateAllSystemProcedures(tc);
            sdd.updateMetadataSPSes(tc);
        }
    }
}<|MERGE_RESOLUTION|>--- conflicted
+++ resolved
@@ -103,6 +103,7 @@
         addUpgradeScript(baseVersion4, 1985, new UpgradeScriptToAddSysNaturalNumbersTable(sdd, tc));
         addUpgradeScript(baseVersion4, 1989, new UpgradeScriptToAddIndexColUseViewInSYSCAT(sdd, tc));
         addUpgradeScript(baseVersion4, 1992, new UpgradeScriptForTablePriorities(sdd, tc));
+        addUpgradeScript(baseVersion4, 1993, new UpgradeScriptToAddSysIndexesViewInSYSIBMAndUpdateIndexColUseViewInSYSCAT(sdd, tc));
 
         // remember to add your script to SpliceCatalogUpgradeScriptsTest too, otherwise test fails
     }
@@ -117,34 +118,6 @@
                     continue;
                 }
             }
-<<<<<<< HEAD
-        };
-        scripts=new TreeMap<>(ddComparator);
-        scripts.put(new Splice_DD_Version(sdd,2,8,0, 1901), new UpgradeScriptToRemoveUnusedBackupTables(sdd,tc));
-        scripts.put(new Splice_DD_Version(sdd,2,8,0, 1909), new UpgradeScriptForReplication(sdd, tc));
-        scripts.put(new Splice_DD_Version(sdd,2,8,0, 1917), new UpgradeScriptForMultiTenancy(sdd,tc));
-        scripts.put(new Splice_DD_Version(sdd,2,8,0, 1924), new UpgradeScriptToAddPermissionViewsForMultiTenancy(sdd,tc));
-
-        scripts.put(new Splice_DD_Version(sdd,3,1,0, 1933), new UpgradeScriptToUpdateViewForSYSCONGLOMERATEINSCHEMAS(sdd,tc));
-        scripts.put(new Splice_DD_Version(sdd,3,1,0, 1938), new UpgradeScriptForTriggerWhenClause(sdd,tc));
-        scripts.put(new Splice_DD_Version(sdd,3,1,0, 1940), new UpgradeScriptForReplicationSystemTables(sdd,tc));
-        scripts.put(new Splice_DD_Version(sdd,3,1,0, 1941), new UpgradeScriptForTableColumnViewInSYSIBM(sdd,tc));
-        scripts.put(new Splice_DD_Version(sdd,3,1,0, 1948), new UpgradeScriptForAddDefaultToColumnViewInSYSIBM(sdd,tc));
-        scripts.put(new Splice_DD_Version(sdd,3,1,0, 1953), new UpgradeScriptForRemoveUnusedIndexInSYSFILESTable(sdd,tc));
-        scripts.put(new Splice_DD_Version(sdd,3,1,0, 1959), new UpgradeScriptForTriggerMultipleStatements(sdd,tc));
-        scripts.put(new Splice_DD_Version(sdd,3,1,0, 1962), new UpgradeScriptForAddDefaultToColumnViewInSYSVW(sdd,tc));
-        scripts.put(new Splice_DD_Version(sdd,3,1,0, 1964), new UpgradeScriptForAliasToTableView(sdd,tc));
-        scripts.put(new Splice_DD_Version(sdd,3,1,0, 1970), new UpgradeScriptForAddTablesAndViewsInSYSIBMADM(sdd,tc));
-        scripts.put(new Splice_DD_Version(sdd,3,1,0, 1971), new UpgradeScriptToAddCatalogVersion(sdd,tc));
-        scripts.put(new Splice_DD_Version(sdd,3,1,0, 1974), new UpgradeScriptToAddMinRetentionPeriodColumnToSYSTABLES(sdd, tc));
-        scripts.put(new Splice_DD_Version(sdd,3,1,0, 1977), new UpgradeScriptToAddSysKeyColUseViewInSYSIBM(sdd, tc));
-        scripts.put(new Splice_DD_Version(sdd,3,1,0, 1979), new UpgradeScriptForTablePriorities(sdd, tc));
-        scripts.put(new Splice_DD_Version(sdd,3,1,0, 1979), new UpgradeScriptToSetJavaClassNameColumnInSYSALIASES(sdd, tc));
-        scripts.put(new Splice_DD_Version(sdd,3,2,0, 1983), new UpgradeScriptToAddBaseTableSchemaColumnsToSysTablesInSYSIBM(sdd,tc));
-        scripts.put(new Splice_DD_Version(sdd,3,2,0, 1985), new UpgradeScriptToAddSysNaturalNumbersTable(sdd, tc));
-        scripts.put(new Splice_DD_Version(sdd,3,2,0, 1989), new UpgradeScriptToAddIndexColUseViewInSYSCAT(sdd, tc));
-        scripts.put(new Splice_DD_Version(sdd,3,2,0, 1992), new UpgradeScriptToAddSysIndexesViewInSYSIBMAndUpdateIndexColUseViewInSYSCAT(sdd, tc));
-=======
             upgradeNeeded.add(el);
         }
         return upgradeNeeded;
@@ -165,7 +138,6 @@
             el.script.run();
         }
         LOG.info("upgrade done.");
->>>>>>> 30d1cf92
     }
 
     public void runUpgrades(Splice_DD_Version catalogVersion) throws StandardException{
