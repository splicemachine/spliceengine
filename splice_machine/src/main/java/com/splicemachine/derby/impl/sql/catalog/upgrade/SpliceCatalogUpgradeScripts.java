--- conflicted
+++ resolved
@@ -166,12 +166,8 @@
         // Always update system procedures and stored statements
         if( sdd != null ) {
             sdd.clearSPSPlans();
-<<<<<<< HEAD
-        sdd.createOrUpdateAllSystemProceduresForAllDatabases(tc);
-=======
-            sdd.createOrUpdateAllSystemProcedures(tc);
+            sdd.createOrUpdateAllSystemProceduresForAllDatabases(tc);
             sdd.refreshAllSystemViews(tc);
->>>>>>> 8739970c
             sdd.updateMetadataSPSes(tc);
         }
     }
