/*
 * Copyright (c) 2012 - 2020 Splice Machine, Inc.
 *
 * This file is part of Splice Machine.
 * Splice Machine is free software: you can redistribute it and/or modify it under the terms of the
 * GNU Affero General Public License as published by the Free Software Foundation, either
 * version 3, or (at your option) any later version.
 * Splice Machine is distributed in the hope that it will be useful, but WITHOUT ANY WARRANTY;
 * without even the implied warranty of MERCHANTABILITY or FITNESS FOR A PARTICULAR PURPOSE.
 * See the GNU Affero General Public License for more details.
 * You should have received a copy of the GNU Affero General Public License along with Splice Machine.
 * If not, see <http://www.gnu.org/licenses/>.
 */

package com.splicemachine.derby.impl.sql.catalog.upgrade;

import com.splicemachine.access.api.SConfiguration;
import com.splicemachine.db.iapi.error.StandardException;
import com.splicemachine.db.iapi.store.access.TransactionController;
import com.splicemachine.derby.impl.sql.catalog.SpliceDataDictionary;
import com.splicemachine.derby.impl.sql.catalog.Splice_DD_Version;
import com.splicemachine.si.impl.driver.SIDriver;
import org.apache.log4j.Logger;
import java.util.*;

/**
 * Created by jyuan on 10/14/14.
 */
public class SpliceCatalogUpgradeScripts{
    protected static final Logger LOG=Logger.getLogger(SpliceCatalogUpgradeScripts.class);

    SpliceDataDictionary sdd;
    TransactionController tc;
    Properties startParams;

    List<VersionAndUpgrade> scripts;

    public static class VersionAndUpgrade {
        public Splice_DD_Version version;
        public UpgradeScript script;

        public VersionAndUpgrade(Splice_DD_Version version,UpgradeScript script) {
            this.version = version;
            this.script = script;
        }
    }

    public void addUpgradeScript(Splice_DD_Version version, int sprint, UpgradeScript script)
    {
        scripts.add(new VersionAndUpgrade(new Splice_DD_Version(sdd, version.getMajorVersionNumber(),
                version.getMinorVersionNumber(), version.getPatchVersionNumber(), sprint), script));
    }

    // Upgrade scripts should be mostly the same on master/3.0/3.1.
    // However the base versions (i.e. major.minor.patch without sprint) are different.
    // e.g. UpgradeScriptToAddSysNaturalNumbersTable is for sprint 1985, which is [baseVersion4, 1985].
    // that means on master = 3.2.0.1985, branch-3.0 = 3.1.0.1985, branch-3.0 = 3.0.1.1985.

    // following table gives an overview over different base versions in the branches
    //                 master | branch-3.0 | branch-3.1 | remarks
    // baseVersion1 =  2.8.0  |   2.8.0    |   2.8.0    |
    // baseVersion2 =  3.1.0  |   3.1.0    |   3.0.0    | 2.8 -> 3.x fork
    // baseVersion3 =  3.1.0  |   3.1.0    |   3.0.1    | hickup on branch 3.0
    // baseVersion4 =  3.2.0  |   3.1.0    |   3.0.1    | 3.2 fork
    // ...
    // baseVersionX = ...                               | add here new versions
    //
    // also check SpliceCatalogUpgradeScriptsTest for some unit tests for this.

    static final public Splice_DD_Version baseVersion1 = new Splice_DD_Version(null, 2, 8, 0);
    static final public Splice_DD_Version baseVersion2 = new Splice_DD_Version(null, 3, 1, 0);
    static final public Splice_DD_Version baseVersion3 = new Splice_DD_Version(null, 3, 1, 0);
    static final public Splice_DD_Version baseVersion4 = new Splice_DD_Version(null, 3, 2, 0);

    public SpliceCatalogUpgradeScripts(SpliceDataDictionary sdd, TransactionController tc, Properties startParams){
        this.sdd=sdd;
        this.tc=tc;
        this.startParams = startParams;

        scripts = new ArrayList<>();
        // DB-11296: UpgradeConglomerateTable has to be executed first, because it adds a system table
        // CONGLOMERATE_SI_TABLE_NAME that is from then on needed to create tables, e.g.
        // in UpgradeScriptToAddSysNaturalNumbersTable. If UpgradeConglomerateTable is at the end,
        // these upgrades would fail
        addUpgradeScript(baseVersion4, 1996, new UpgradeConglomerateTable(sdd, tc));

        addUpgradeScript(baseVersion1, 1901, new UpgradeScriptToRemoveUnusedBackupTables(sdd,tc));
        addUpgradeScript(baseVersion1, 1909, new UpgradeScriptForReplication(sdd, tc));
        addUpgradeScript(baseVersion1, 1917, new UpgradeScriptForMultiTenancy(sdd,tc));
        addUpgradeScript(baseVersion1, 1924, new UpgradeScriptToAddPermissionViewsForMultiTenancy(sdd,tc));

        addUpgradeScript(baseVersion2, 1933, new UpgradeScriptToUpdateViewForSYSCONGLOMERATEINSCHEMAS(sdd,tc));
        addUpgradeScript(baseVersion2, 1938, new UpgradeScriptForTriggerWhenClause(sdd,tc));
        addUpgradeScript(baseVersion2, 1940, new UpgradeScriptForReplicationSystemTables(sdd,tc));
        addUpgradeScript(baseVersion2, 1941, new UpgradeScriptForTableColumnViewInSYSIBM(sdd,tc));

        addUpgradeScript(baseVersion2, 1948, new UpgradeScriptForAddDefaultToColumnViewInSYSIBM(sdd,tc));
        addUpgradeScript(baseVersion2, 1953, new UpgradeScriptForRemoveUnusedIndexInSYSFILESTable(sdd,tc));
        addUpgradeScript(baseVersion2, 1959, new UpgradeScriptForTriggerMultipleStatements(sdd,tc));
        addUpgradeScript(baseVersion2, 1962, new UpgradeScriptForAddDefaultToColumnViewInSYSVW(sdd,tc));

        addUpgradeScript(baseVersion2, 1964, new UpgradeScriptForAliasToTableView(sdd,tc));
        addUpgradeScript(baseVersion2, 1970, new UpgradeScriptForAddTablesAndViewsInSYSIBMADM(sdd,tc));
        addUpgradeScript(baseVersion2, 1971, new UpgradeScriptToAddCatalogVersion(sdd,tc));
        addUpgradeScript(baseVersion2, 1974, new UpgradeScriptToAddMinRetentionPeriodColumnToSYSTABLES(sdd, tc));

        addUpgradeScript(baseVersion2, 1977, new UpgradeScriptToAddSysKeyColUseViewInSYSIBM(sdd, tc));
        addUpgradeScript(baseVersion3, 1979, new UpgradeScriptToSetJavaClassNameColumnInSYSALIASES(sdd, tc));

        addUpgradeScript(baseVersion4, 1983, new UpgradeScriptToAddBaseTableSchemaColumnsToSysTablesInSYSIBM(sdd,tc));
        addUpgradeScript(baseVersion4, 1985, new UpgradeScriptToAddSysNaturalNumbersTable(sdd, tc));
        addUpgradeScript(baseVersion4, 1989, new UpgradeScriptToAddIndexColUseViewInSYSCAT(sdd, tc));
        addUpgradeScript(baseVersion4, 1992, new UpgradeScriptForTablePriorities(sdd, tc));
        addUpgradeScript(baseVersion4, 1993, new UpgradeScriptToAddSysIndexesViewInSYSIBMAndUpdateIndexColUseViewInSYSCAT(sdd, tc));
<<<<<<< HEAD
        addUpgradeScript(baseVersion4, 1993, new UpgradeScriptToAddMultiDatabaseSupport(sdd, tc, startParams));
=======
        addUpgradeScript(baseVersion4, 1996, new UpgradeScriptToAddReferencesViewInSYSCAT(sdd, tc));
        addUpgradeScript(baseVersion4, 2001, new UpgradeScriptForTableColumnViewInSYSIBM(sdd, tc));
        addUpgradeScript(baseVersion4, 2001, new UpgradeScriptToAddColumnsViewInSYSCAT(sdd, tc));
        addUpgradeScript(baseVersion4, 2001, new UpgradeScriptForChangingGetKeyColumnPosition(sdd, tc));
>>>>>>> 0e4523a5

        // remember to add your script to SpliceCatalogUpgradeScriptsTest too, otherwise test fails
    }

    public static List<VersionAndUpgrade> getScriptsToUpgrade(List<VersionAndUpgrade> scripts,
                                                              Splice_DD_Version currentVersion)
    {
        List<VersionAndUpgrade> upgradeNeeded = new ArrayList<>();
        for(VersionAndUpgrade el : scripts){
            if(currentVersion!=null){
                if(Splice_DD_Version.compare(el.version,currentVersion)<=0){
                    continue;
                }
            }
            upgradeNeeded.add(el);
        }
        return upgradeNeeded;
    }

    public List<VersionAndUpgrade> getScripts() {
        return scripts;
    }

    public static void runAllScripts(List<VersionAndUpgrade> upgradeNeeded) throws StandardException {
        if( upgradeNeeded.size() == 0 ) {
            LOG.info("No upgrade needed.");
            return;
        }
        LOG.info("Running " + upgradeNeeded.size() + " upgrade scripts:");
        for( VersionAndUpgrade el : upgradeNeeded ) {
            LOG.info("Running upgrade script " + el.version + ": " + el.script.getClass().getName());
            el.script.run();
        }
        LOG.info("upgrade done.");
    }

    public void runUpgrades(Splice_DD_Version catalogVersion) throws StandardException{
        LOG.info("Catalog is on version " + catalogVersion + ". checking for upgrades...");
        // Set the current version to upgrade from.
        // This flag should only be true for the master server.
        Splice_DD_Version currentVersion=catalogVersion;
        SConfiguration configuration= SIDriver.driver().getConfiguration();
        if(configuration.upgradeForced()) {
            currentVersion=new Splice_DD_Version(null,configuration.getUpgradeForcedFrom());
        }
        runAllScripts(getScriptsToUpgrade(scripts, currentVersion));

        // Always update system procedures and stored statements
        if( sdd != null ) {
            sdd.clearSPSPlans();
        sdd.createOrUpdateAllSystemProceduresForAllDatabases(tc);
            sdd.updateMetadataSPSes(tc);
        }
    }
}<|MERGE_RESOLUTION|>--- conflicted
+++ resolved
@@ -112,14 +112,11 @@
         addUpgradeScript(baseVersion4, 1989, new UpgradeScriptToAddIndexColUseViewInSYSCAT(sdd, tc));
         addUpgradeScript(baseVersion4, 1992, new UpgradeScriptForTablePriorities(sdd, tc));
         addUpgradeScript(baseVersion4, 1993, new UpgradeScriptToAddSysIndexesViewInSYSIBMAndUpdateIndexColUseViewInSYSCAT(sdd, tc));
-<<<<<<< HEAD
-        addUpgradeScript(baseVersion4, 1993, new UpgradeScriptToAddMultiDatabaseSupport(sdd, tc, startParams));
-=======
         addUpgradeScript(baseVersion4, 1996, new UpgradeScriptToAddReferencesViewInSYSCAT(sdd, tc));
         addUpgradeScript(baseVersion4, 2001, new UpgradeScriptForTableColumnViewInSYSIBM(sdd, tc));
         addUpgradeScript(baseVersion4, 2001, new UpgradeScriptToAddColumnsViewInSYSCAT(sdd, tc));
         addUpgradeScript(baseVersion4, 2001, new UpgradeScriptForChangingGetKeyColumnPosition(sdd, tc));
->>>>>>> 0e4523a5
+        addUpgradeScript(baseVersion4, 2002, new UpgradeScriptToAddMultiDatabaseSupport(sdd, tc, startParams));
 
         // remember to add your script to SpliceCatalogUpgradeScriptsTest too, otherwise test fails
     }
