--- conflicted
+++ resolved
@@ -152,16 +152,10 @@
         runAllScripts(getScriptsToUpgrade(scripts, currentVersion));
 
         // Always update system procedures and stored statements
-<<<<<<< HEAD
-        sdd.clearSPSPlans();
-        sdd.createOrUpdateAllSystemProceduresForAllDatabases(tc);
-        sdd.updateMetadataSPSes(tc);
-=======
         if( sdd != null ) {
             sdd.clearSPSPlans();
-            sdd.createOrUpdateAllSystemProcedures(tc);
+        sdd.createOrUpdateAllSystemProceduresForAllDatabases(tc);
             sdd.updateMetadataSPSes(tc);
         }
->>>>>>> f74ce222
     }
 }