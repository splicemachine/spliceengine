--- conflicted
+++ resolved
@@ -76,11 +76,8 @@
         scripts.put(new Splice_DD_Version(sdd,3,1,0, 1933), new UpgradeScriptToUpdateViewForSYSCONGLOMERATEINSCHEMAS(sdd,tc));
         scripts.put(new Splice_DD_Version(sdd,3,1,0, 1938), new UpgradeScriptForTriggerWhenClause(sdd,tc));
         scripts.put(new Splice_DD_Version(sdd,3,1,0, 1941), new UpgradeScriptForTableColumnViewInSYSIBM(sdd,tc));
-<<<<<<< HEAD
+        scripts.put(new Splice_DD_Version(sdd,3,1,0, 1948), new UpgradeScriptBase(sdd,tc));
         scripts.put(new Splice_DD_Version(sdd,3,1,0, 1948), new UpgradeScriptForAddDefaultToColumnViewInSYSIBM(sdd,tc));
-=======
-        scripts.put(new Splice_DD_Version(sdd,3,1,0, 1948), new UpgradeScriptBase(sdd,tc));
->>>>>>> 32abec0c
     }
 
     public void run() throws StandardException{
