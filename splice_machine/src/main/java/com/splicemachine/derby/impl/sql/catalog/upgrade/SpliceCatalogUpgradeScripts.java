/*
 * Copyright (c) 2012 - 2020 Splice Machine, Inc.
 *
 * This file is part of Splice Machine.
 * Splice Machine is free software: you can redistribute it and/or modify it under the terms of the
 * GNU Affero General Public License as published by the Free Software Foundation, either
 * version 3, or (at your option) any later version.
 * Splice Machine is distributed in the hope that it will be useful, but WITHOUT ANY WARRANTY;
 * without even the implied warranty of MERCHANTABILITY or FITNESS FOR A PARTICULAR PURPOSE.
 * See the GNU Affero General Public License for more details.
 * You should have received a copy of the GNU Affero General Public License along with Splice Machine.
 * If not, see <http://www.gnu.org/licenses/>.
 */

package com.splicemachine.derby.impl.sql.catalog.upgrade;

import com.splicemachine.access.api.SConfiguration;
import com.splicemachine.db.iapi.error.StandardException;
import com.splicemachine.db.iapi.store.access.TransactionController;
import com.splicemachine.derby.impl.sql.catalog.SpliceDataDictionary;
import com.splicemachine.derby.impl.sql.catalog.Splice_DD_Version;
import com.splicemachine.si.impl.driver.SIDriver;
import org.apache.log4j.Logger;

import java.util.Comparator;
import java.util.NavigableSet;
import java.util.TreeMap;

/**
 * Created by jyuan on 10/14/14.
 */
public class SpliceCatalogUpgradeScripts{
    protected static final Logger LOG=Logger.getLogger(SpliceCatalogUpgradeScripts.class);

    SpliceDataDictionary sdd;
    Splice_DD_Version catalogVersion;
    TransactionController tc;
    TreeMap<Splice_DD_Version, UpgradeScript> scripts;
    Comparator<Splice_DD_Version> ddComparator;
    
    public SpliceCatalogUpgradeScripts(SpliceDataDictionary sdd,Splice_DD_Version catalogVersion,TransactionController tc){
        this.sdd=sdd;
        this.catalogVersion=catalogVersion;
        this.tc=tc;

        ddComparator=new Comparator<Splice_DD_Version>(){
            @Override
            public int compare(Splice_DD_Version version1,Splice_DD_Version version2){
                long v1=version1.toLong();
                long v2=version2.toLong();

                if(v1<v2)
                    return -1;
                else if(v1==v2)
                    return 0;
                else
                    return 1;
            }
        };
        scripts=new TreeMap<>(ddComparator);
        scripts.put(new Splice_DD_Version(sdd,1,0,0),new UpgradeScriptForFuji(sdd,tc));
        scripts.put(new Splice_DD_Version(sdd,1,1,1),new LassenUpgradeScript(sdd,tc));
        scripts.put(new Splice_DD_Version(sdd,2,6,0),new UpgradeScriptFor260(sdd,tc));
        scripts.put(new Splice_DD_Version(sdd,2,8,1), new UpgradeScriptForModifySchemaPermissionAndDefaultRole(sdd,tc));
        scripts.put(new Splice_DD_Version(sdd,2,8,0, 1812), new UpgradeScriptToCleanSysRoutinePerms(sdd,tc));
        scripts.put(new Splice_DD_Version(sdd,2,8,0, 1817), new UpgradeScriptForSysTokens(sdd,tc));
        scripts.put(new Splice_DD_Version(sdd,2,8,0, 1842), new UpgradeScriptForDroppedConglomerates(sdd,tc));
        scripts.put(new Splice_DD_Version(sdd,2,8,0, 1849), new UpgradeScriptToRemoveFKDependencyOnPrivileges(sdd,tc));
        scripts.put(new Splice_DD_Version(sdd,2,8,0, 1851), new UpgradeScriptToAddUseExtrapolationInSysColumns(sdd,tc));
        scripts.put(new Splice_DD_Version(sdd,2,8,0, 1901), new UpgradeScriptToRemoveUnusedBackupTables(sdd,tc));
        scripts.put(new Splice_DD_Version(sdd,2,8,0, 1909), new UpgradeScriptForReplication(sdd, tc));
        scripts.put(new Splice_DD_Version(sdd,2,8,0, 1917), new UpgradeScriptForMultiTenancy(sdd,tc));
        scripts.put(new Splice_DD_Version(sdd,2,8,0, 1924), new UpgradeScriptToAddPermissionViewsForMultiTenancy(sdd,tc));

        // Two system procedures are moved, so we need to run base script to update all system procedures
        scripts.put(new Splice_DD_Version(sdd,3,0,0, 1928), new UpgradeScriptBase(sdd,tc));
        scripts.put(new Splice_DD_Version(sdd,3,0,0, 1933), new UpgradeScriptToUpdateViewForSYSCONGLOMERATEINSCHEMAS(sdd,tc));
        scripts.put(new Splice_DD_Version(sdd,3,0,0, 1938), new UpgradeScriptForTriggerWhenClause(sdd,tc));
        scripts.put(new Splice_DD_Version(sdd,3,0,0, 1940), new UpgradeScriptForReplicationSystemTables(sdd,tc));
        scripts.put(new Splice_DD_Version(sdd,3,0,0, 1941), new UpgradeScriptForTableColumnViewInSYSIBM(sdd,tc));
<<<<<<< HEAD
        scripts.put(new Splice_DD_Version(sdd,3,0,0, 1948), new UpgradeScriptForAddDefaultToColumnViewInSYSIBM(sdd,tc));
=======
        scripts.put(new Splice_DD_Version(sdd,3,0,0, 1948), new UpgradeScriptBase(sdd,tc));
>>>>>>> b71bbc3a
    }

    public void run() throws StandardException{

        // Set the current version to upgrade from.
        // This flag should only be true for the master server.
        Splice_DD_Version currentVersion=catalogVersion;
        SConfiguration configuration= SIDriver.driver().getConfiguration();
        if(configuration.upgradeForced()) {
            currentVersion=new Splice_DD_Version(null,configuration.getUpgradeForcedFrom());
        }

        NavigableSet<Splice_DD_Version> keys=scripts.navigableKeySet();
        for(Splice_DD_Version version : keys){
            if(currentVersion!=null){
                if(ddComparator.compare(version,currentVersion)<0){
                    continue;
                }
            }
            UpgradeScript script=scripts.get(version);
            script.run();
        }
    }
}<|MERGE_RESOLUTION|>--- conflicted
+++ resolved
@@ -78,11 +78,8 @@
         scripts.put(new Splice_DD_Version(sdd,3,0,0, 1938), new UpgradeScriptForTriggerWhenClause(sdd,tc));
         scripts.put(new Splice_DD_Version(sdd,3,0,0, 1940), new UpgradeScriptForReplicationSystemTables(sdd,tc));
         scripts.put(new Splice_DD_Version(sdd,3,0,0, 1941), new UpgradeScriptForTableColumnViewInSYSIBM(sdd,tc));
-<<<<<<< HEAD
+        scripts.put(new Splice_DD_Version(sdd,3,0,0, 1948), new UpgradeScriptBase(sdd,tc));
         scripts.put(new Splice_DD_Version(sdd,3,0,0, 1948), new UpgradeScriptForAddDefaultToColumnViewInSYSIBM(sdd,tc));
-=======
-        scripts.put(new Splice_DD_Version(sdd,3,0,0, 1948), new UpgradeScriptBase(sdd,tc));
->>>>>>> b71bbc3a
     }
 
     public void run() throws StandardException{
