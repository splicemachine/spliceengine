/*
 * Copyright (c) 2012 - 2020 Splice Machine, Inc.
 *
 * This file is part of Splice Machine.
 * Splice Machine is free software: you can redistribute it and/or modify it under the terms of the
 * GNU Affero General Public License as published by the Free Software Foundation, either
 * version 3, or (at your option) any later version.
 * Splice Machine is distributed in the hope that it will be useful, but WITHOUT ANY WARRANTY;
 * without even the implied warranty of MERCHANTABILITY or FITNESS FOR A PARTICULAR PURPOSE.
 * See the GNU Affero General Public License for more details.
 * You should have received a copy of the GNU Affero General Public License along with Splice Machine.
 * If not, see <http://www.gnu.org/licenses/>.
 */

package com.splicemachine.derby.impl.sql.catalog.upgrade;

import com.splicemachine.access.api.SConfiguration;
import com.splicemachine.db.iapi.error.StandardException;
import com.splicemachine.db.iapi.store.access.TransactionController;
import com.splicemachine.derby.impl.sql.catalog.SpliceDataDictionary;
import com.splicemachine.derby.impl.sql.catalog.Splice_DD_Version;
import com.splicemachine.si.impl.driver.SIDriver;
import org.apache.log4j.Logger;

import java.util.Comparator;
import java.util.NavigableSet;
import java.util.TreeMap;

/**
 * Created by jyuan on 10/14/14.
 */
public class SpliceCatalogUpgradeScripts{
    protected static final Logger LOG=Logger.getLogger(SpliceCatalogUpgradeScripts.class);

    SpliceDataDictionary sdd;
    Splice_DD_Version catalogVersion;
    TransactionController tc;
    TreeMap<Splice_DD_Version, UpgradeScript> scripts;
    Comparator<Splice_DD_Version> ddComparator;
    
    public SpliceCatalogUpgradeScripts(SpliceDataDictionary sdd,Splice_DD_Version catalogVersion,TransactionController tc){
        this.sdd=sdd;
        this.catalogVersion=catalogVersion;
        this.tc=tc;

        ddComparator=new Comparator<Splice_DD_Version>(){
            @Override
            public int compare(Splice_DD_Version version1,Splice_DD_Version version2){
                long v1=version1.toLong();
                long v2=version2.toLong();

                if(v1<v2)
                    return -1;
                else if(v1==v2)
                    return 0;
                else
                    return 1;
            }
        };
        scripts=new TreeMap<>(ddComparator);
        scripts.put(new Splice_DD_Version(sdd,2,8,0, 1901), new UpgradeScriptToRemoveUnusedBackupTables(sdd,tc));
        scripts.put(new Splice_DD_Version(sdd,2,8,0, 1909), new UpgradeScriptForReplication(sdd, tc));
        scripts.put(new Splice_DD_Version(sdd,2,8,0, 1917), new UpgradeScriptForMultiTenancy(sdd,tc));
        scripts.put(new Splice_DD_Version(sdd,2,8,0, 1924), new UpgradeScriptToAddPermissionViewsForMultiTenancy(sdd,tc));

        scripts.put(new Splice_DD_Version(sdd,3,1,0, 1933), new UpgradeScriptToUpdateViewForSYSCONGLOMERATEINSCHEMAS(sdd,tc));
        scripts.put(new Splice_DD_Version(sdd,3,1,0, 1938), new UpgradeScriptForTriggerWhenClause(sdd,tc));
        scripts.put(new Splice_DD_Version(sdd,3,1,0, 1940), new UpgradeScriptForReplicationSystemTables(sdd,tc));
        scripts.put(new Splice_DD_Version(sdd,3,1,0, 1941), new UpgradeScriptForTableColumnViewInSYSIBM(sdd,tc));
        scripts.put(new Splice_DD_Version(sdd,3,1,0, 1948), new UpgradeScriptForAddDefaultToColumnViewInSYSIBM(sdd,tc));
        scripts.put(new Splice_DD_Version(sdd,3,1,0, 1953), new UpgradeScriptForRemoveUnusedIndexInSYSFILESTable(sdd,tc));
        scripts.put(new Splice_DD_Version(sdd,3,1,0, 1959), new UpgradeScriptForTriggerMultipleStatements(sdd,tc));
        scripts.put(new Splice_DD_Version(sdd,3,1,0, 1962), new UpgradeScriptForAddDefaultToColumnViewInSYSVW(sdd,tc));
        scripts.put(new Splice_DD_Version(sdd,3,1,0, 1964), new UpgradeScriptForAliasToTableView(sdd,tc));
        scripts.put(new Splice_DD_Version(sdd,3,1,0, 1970), new UpgradeScriptForAddTablesAndViewsInSYSIBMADM(sdd,tc));
        scripts.put(new Splice_DD_Version(sdd,3,1,0, 1971), new UpgradeScriptToAddCatalogVersion(sdd,tc));
        scripts.put(new Splice_DD_Version(sdd,3,1,0, 1974), new UpgradeScriptToAddMinRetentionPeriodColumnToSYSTABLES(sdd, tc));
<<<<<<< HEAD
        scripts.put(new Splice_DD_Version(sdd,3,1,0, 1977), new UpgradeScriptForTablePriorities(sdd, tc));
=======
        scripts.put(new Splice_DD_Version(sdd,3,1,0, 1977), new UpgradeScriptToAddSysKeyColUseViewInSYSIBM(sdd, tc));
>>>>>>> 52ac336d
    }
    public void run() throws StandardException{

        // Set the current version to upgrade from.
        // This flag should only be true for the master server.
        Splice_DD_Version currentVersion=catalogVersion;
        SConfiguration configuration= SIDriver.driver().getConfiguration();
        if(configuration.upgradeForced()) {
            currentVersion=new Splice_DD_Version(null,configuration.getUpgradeForcedFrom());
        }

        NavigableSet<Splice_DD_Version> keys=scripts.navigableKeySet();
        for(Splice_DD_Version version : keys){
            if(currentVersion!=null){
                if(ddComparator.compare(version,currentVersion)<=0){
                    continue;
                }
            }
            UpgradeScript script=scripts.get(version);
            script.run();
        }

        // Always update system procedures and stored statements
        sdd.clearSPSPlans();
        sdd.createOrUpdateAllSystemProcedures(tc);
        sdd.updateMetadataSPSes(tc);
    }
}<|MERGE_RESOLUTION|>--- conflicted
+++ resolved
@@ -75,11 +75,8 @@
         scripts.put(new Splice_DD_Version(sdd,3,1,0, 1970), new UpgradeScriptForAddTablesAndViewsInSYSIBMADM(sdd,tc));
         scripts.put(new Splice_DD_Version(sdd,3,1,0, 1971), new UpgradeScriptToAddCatalogVersion(sdd,tc));
         scripts.put(new Splice_DD_Version(sdd,3,1,0, 1974), new UpgradeScriptToAddMinRetentionPeriodColumnToSYSTABLES(sdd, tc));
-<<<<<<< HEAD
+        scripts.put(new Splice_DD_Version(sdd,3,1,0, 1977), new UpgradeScriptToAddSysKeyColUseViewInSYSIBM(sdd, tc));
         scripts.put(new Splice_DD_Version(sdd,3,1,0, 1977), new UpgradeScriptForTablePriorities(sdd, tc));
-=======
-        scripts.put(new Splice_DD_Version(sdd,3,1,0, 1977), new UpgradeScriptToAddSysKeyColUseViewInSYSIBM(sdd, tc));
->>>>>>> 52ac336d
     }
     public void run() throws StandardException{
 
