--- conflicted
+++ resolved
@@ -79,11 +79,8 @@
         scripts.put(new Splice_DD_Version(sdd,3,0,0, 1970), new UpgradeScriptForAddTablesAndViewsInSYSIBMADM(sdd,tc));
         scripts.put(new Splice_DD_Version(sdd,3,0,0, 1971), new UpgradeScriptToAddCatalogVersion(sdd,tc));
         scripts.put(new Splice_DD_Version(sdd,3,0,0, 1974), new UpgradeScriptToAddMinRetentionPeriodColumnToSYSTABLES(sdd, tc));
-<<<<<<< HEAD
-        scripts.put(new Splice_DD_Version(sdd,3,0,0, 1975), new UpgradeScriptToSetJavaClassNameColumnInSYSALIASES(sdd, tc));
-=======
         scripts.put(new Splice_DD_Version(sdd,3,0,0, 1977), new UpgradeScriptToAddSysKeyColUseViewInSYSIBM(sdd, tc));
->>>>>>> 4ee8175a
+        scripts.put(new Splice_DD_Version(sdd,3,0,0, 1978), new UpgradeScriptToSetJavaClassNameColumnInSYSALIASES(sdd, tc));
     }
 
     public void run() throws StandardException{
