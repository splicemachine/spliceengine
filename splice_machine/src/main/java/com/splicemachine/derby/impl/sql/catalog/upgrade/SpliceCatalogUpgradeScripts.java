/*
 * Copyright (c) 2012 - 2020 Splice Machine, Inc.
 *
 * This file is part of Splice Machine.
 * Splice Machine is free software: you can redistribute it and/or modify it under the terms of the
 * GNU Affero General Public License as published by the Free Software Foundation, either
 * version 3, or (at your option) any later version.
 * Splice Machine is distributed in the hope that it will be useful, but WITHOUT ANY WARRANTY;
 * without even the implied warranty of MERCHANTABILITY or FITNESS FOR A PARTICULAR PURPOSE.
 * See the GNU Affero General Public License for more details.
 * You should have received a copy of the GNU Affero General Public License along with Splice Machine.
 * If not, see <http://www.gnu.org/licenses/>.
 */

package com.splicemachine.derby.impl.sql.catalog.upgrade;

import com.splicemachine.access.api.SConfiguration;
import com.splicemachine.db.iapi.error.StandardException;
import com.splicemachine.db.iapi.store.access.TransactionController;
import com.splicemachine.db.impl.sql.catalog.BaseDataDictionary;
import com.splicemachine.derby.impl.sql.catalog.SpliceDataDictionary;
import com.splicemachine.derby.impl.sql.catalog.Splice_DD_Version;
import com.splicemachine.si.impl.driver.SIDriver;
import edu.umd.cs.findbugs.annotations.SuppressFBWarnings;
import org.apache.log4j.Logger;
import java.util.*;

/**
 * Created by jyuan on 10/14/14.
 */
public class SpliceCatalogUpgradeScripts{
    protected static final Logger LOG=Logger.getLogger(SpliceCatalogUpgradeScripts.class);

    SpliceDataDictionary sdd;
    TransactionController tc;
    Properties startParams;

    List<VersionAndUpgrade> scripts;

    public static class VersionAndUpgrade {
        public Splice_DD_Version version;
        public UpgradeScript script;

        public VersionAndUpgrade(Splice_DD_Version version,UpgradeScript script) {
            this.version = version;
            this.script = script;
        }
    }

    public void addUpgradeScript(Splice_DD_Version version, int sprint, UpgradeScript script)
    {
        scripts.add(new VersionAndUpgrade(new Splice_DD_Version(sdd, version.getMajorVersionNumber(),
                version.getMinorVersionNumber(), version.getPatchVersionNumber(), sprint), script));
    }

    // Upgrade scripts should be mostly the same on master/3.0/3.1.
    // However the base versions (i.e. major.minor.patch without sprint) are different.
    // e.g. UpgradeScriptToAddSysNaturalNumbersTable is for sprint 1985, which is [baseVersion4, 1985].
    // that means on master = 3.2.0.1985, branch-3.0 = 3.1.0.1985, branch-3.0 = 3.0.1.1985.

    // following table gives an overview over different base versions in the branches
    //                 master | branch-3.0 | branch-3.1 | remarks
    // baseVersion1 =  2.8.0  |   2.8.0    |   2.8.0    |
    // baseVersion2 =  3.1.0  |   3.1.0    |   3.0.0    | 2.8 -> 3.x fork
    // baseVersion3 =  3.1.0  |   3.1.0    |   3.0.1    | hickup on branch 3.0
    // baseVersion4 =  3.2.0  |   3.1.0    |   3.0.1    | 3.2 fork
    // ...
    // baseVersionX = ...                               | add here new versions
    //
    // also check SpliceCatalogUpgradeScriptsTest for some unit tests for this.

    static final public Splice_DD_Version baseVersion1 = new Splice_DD_Version(null, 2, 8, 0);
    static final public Splice_DD_Version baseVersion2 = new Splice_DD_Version(null, 3, 1, 0);
    static final public Splice_DD_Version baseVersion3 = new Splice_DD_Version(null, 3, 1, 0);
    static final public Splice_DD_Version baseVersion4 = new Splice_DD_Version(null, 3, 2, 0);

    public SpliceCatalogUpgradeScripts(SpliceDataDictionary sdd, TransactionController tc, Properties startParams){
        this.sdd=sdd;
        this.tc=tc;
        this.startParams = startParams;

        scripts = new ArrayList<>();
        // DB-11296: UpgradeConglomerateTable has to be executed first, because it adds a system table
        // CONGLOMERATE_SI_TABLE_NAME that is from then on needed to create tables, e.g.
        // in UpgradeScriptToAddSysNaturalNumbersTable. If UpgradeConglomerateTable is at the end,
        // these upgrades would fail
        addUpgradeScript(baseVersion4, 1996, new UpgradeConglomerateTable(sdd, tc));

        addUpgradeScript(baseVersion1, 1901, new UpgradeScriptToRemoveUnusedBackupTables(sdd,tc));
        addUpgradeScript(baseVersion1, 1909, new UpgradeScriptForReplication(sdd, tc));
        addUpgradeScript(baseVersion1, 1917, new UpgradeScriptForMultiTenancy(sdd,tc));
        addUpgradeScript(baseVersion1, 1924, new UpgradeScriptToAddPermissionViewsForMultiTenancy(sdd,tc));

        addUpgradeScript(baseVersion2, 1933, new UpgradeScriptToUpdateViewForSYSCONGLOMERATEINSCHEMAS(sdd,tc));
        addUpgradeScript(baseVersion2, 1938, new UpgradeScriptForTriggerWhenClause(sdd,tc));
        addUpgradeScript(baseVersion2, 1940, new UpgradeScriptForReplicationSystemTables(sdd,tc));
        addUpgradeScript(baseVersion2, 1941, new UpgradeScriptForTableColumnViewInSYSIBM(sdd,tc));

        addUpgradeScript(baseVersion2, 1948, new UpgradeScriptForAddDefaultToColumnViewInSYSIBM(sdd,tc));
        addUpgradeScript(baseVersion2, 1953, new UpgradeScriptForRemoveUnusedIndexInSYSFILESTable(sdd,tc));
        addUpgradeScript(baseVersion2, 1959, new UpgradeScriptForTriggerMultipleStatements(sdd,tc));
        addUpgradeScript(baseVersion2, 1962, new UpgradeScriptForAddDefaultToColumnViewInSYSVW(sdd,tc));

        addUpgradeScript(baseVersion2, 1964, new UpgradeScriptForAliasToTableView(sdd,tc));
        addUpgradeScript(baseVersion2, 1970, new UpgradeScriptForAddTablesAndViewsInSYSIBMADM(sdd,tc));
        addUpgradeScript(baseVersion2, 1971, new UpgradeScriptToAddCatalogVersion(sdd,tc));
        addUpgradeScript(baseVersion2, 1974, new UpgradeScriptToAddMinRetentionPeriodColumnToSYSTABLES(sdd, tc));

        addUpgradeScript(baseVersion2, 1977, new UpgradeScriptToAddSysKeyColUseViewInSYSIBM(sdd, tc));
        addUpgradeScript(baseVersion3, 1979, new UpgradeScriptToSetJavaClassNameColumnInSYSALIASES(sdd, tc));

        addUpgradeScript(baseVersion4, 1983, new UpgradeScriptToAddBaseTableSchemaColumnsToSysTablesInSYSIBM(sdd,tc));
        addUpgradeScript(baseVersion4, 1985, new UpgradeScriptToAddSysNaturalNumbersTable(sdd, tc));
        addUpgradeScript(baseVersion4, 1989, new UpgradeScriptToAddIndexColUseViewInSYSCAT(sdd, tc));
        addUpgradeScript(baseVersion4, 1992, new UpgradeScriptForTablePriorities(sdd, tc));
        addUpgradeScript(baseVersion4, 1993, new UpgradeScriptToAddSysIndexesViewInSYSIBMAndUpdateIndexColUseViewInSYSCAT(sdd, tc));
        addUpgradeScript(baseVersion4, 1996, new UpgradeScriptToAddReferencesViewInSYSCAT(sdd, tc));
        addUpgradeScript(baseVersion4, 2001, new UpgradeScriptForTableColumnViewInSYSIBM(sdd, tc));
        addUpgradeScript(baseVersion4, 2001, new UpgradeScriptToAddColumnsViewInSYSCAT(sdd, tc));
        addUpgradeScript(baseVersion4, 2001, new UpgradeScriptForChangingGetKeyColumnPosition(sdd, tc));
<<<<<<< HEAD
        addUpgradeScript(baseVersion4, 2002, new UpgradeScriptToAddMultiDatabaseSupport(sdd, tc, startParams)); // XXX(arnaud, multidb) change version here

=======
        addUpgradeScript(baseVersion4, BaseDataDictionary.SERDE_UPGRADE_SPRINT, new UpgradeStoredObjects(sdd, tc));
        addUpgradeScript(baseVersion4, 2004, new UpgradeScriptToAddReferencesViewInSYSCAT(sdd, tc));
>>>>>>> 114f3347
        // remember to add your script to SpliceCatalogUpgradeScriptsTest too, otherwise test fails
    }

    public static List<VersionAndUpgrade> getScriptsToUpgrade(List<VersionAndUpgrade> scripts,
                                                              Splice_DD_Version currentVersion)
    {
        List<VersionAndUpgrade> upgradeNeeded = new ArrayList<>();
        for(VersionAndUpgrade el : scripts){
            if(currentVersion!=null){
                if(Splice_DD_Version.compare(el.version,currentVersion)<=0){
                    continue;
                }
            }
            upgradeNeeded.add(el);
        }
        return upgradeNeeded;
    }

    public List<VersionAndUpgrade> getScripts() {
        return scripts;
    }

    public static void runAllScripts(List<VersionAndUpgrade> upgradeNeeded) throws StandardException {
        if( upgradeNeeded.size() == 0 ) {
            LOG.info("No upgrade needed.");
            return;
        }
        LOG.info("Running " + upgradeNeeded.size() + " upgrade scripts:");
        for( VersionAndUpgrade el : upgradeNeeded ) {
            LOG.info("Running upgrade script " + el.version + ": " + el.script.getClass().getName());
            el.script.run();
        }
        LOG.info("upgrade done.");
    }

    @SuppressFBWarnings(value = "ST_WRITE_TO_STATIC_FROM_INSTANCE_METHOD", justification = "intentional")
    public void runUpgrades(Splice_DD_Version catalogVersion) throws StandardException{
        LOG.info("Catalog is on version " + catalogVersion + ". checking for upgrades...");

        // Set the current version to upgrade from.
        // This flag should only be true for the master server.
        Splice_DD_Version currentVersion=catalogVersion;
        SConfiguration configuration= SIDriver.driver().getConfiguration();
        if(configuration.upgradeForced()) {
            currentVersion=new Splice_DD_Version(null,configuration.getUpgradeForcedFrom());
        }
        try {
            runAllScripts(getScriptsToUpgrade(scripts, currentVersion));
        }
        catch (StandardException e) {
            if (UpgradeConglomerateTable.isTableCreated()) {
                UpgradeConglomerateTable.rollBack();
            }
            throw e;
        }
        // Always update system procedures and stored statements
        if( sdd != null ) {
            sdd.clearSPSPlans();
        sdd.createOrUpdateAllSystemProceduresForAllDatabases(tc);
            sdd.updateMetadataSPSes(tc);
        }
    }
}<|MERGE_RESOLUTION|>--- conflicted
+++ resolved
@@ -118,13 +118,9 @@
         addUpgradeScript(baseVersion4, 2001, new UpgradeScriptForTableColumnViewInSYSIBM(sdd, tc));
         addUpgradeScript(baseVersion4, 2001, new UpgradeScriptToAddColumnsViewInSYSCAT(sdd, tc));
         addUpgradeScript(baseVersion4, 2001, new UpgradeScriptForChangingGetKeyColumnPosition(sdd, tc));
-<<<<<<< HEAD
-        addUpgradeScript(baseVersion4, 2002, new UpgradeScriptToAddMultiDatabaseSupport(sdd, tc, startParams)); // XXX(arnaud, multidb) change version here
-
-=======
         addUpgradeScript(baseVersion4, BaseDataDictionary.SERDE_UPGRADE_SPRINT, new UpgradeStoredObjects(sdd, tc));
         addUpgradeScript(baseVersion4, 2004, new UpgradeScriptToAddReferencesViewInSYSCAT(sdd, tc));
->>>>>>> 114f3347
+        addUpgradeScript(baseVersion4, 2005, new UpgradeScriptToAddMultiDatabaseSupport(sdd, tc, startParams)); // XXX(arnaud, multidb) change version here
         // remember to add your script to SpliceCatalogUpgradeScriptsTest too, otherwise test fails
     }
 
