--- conflicted
+++ resolved
@@ -54,12 +54,8 @@
                                   DataDictionary dDictionary,
                                   RequiredRowOrdering requiredRowOrdering,
                                   int numTablesInQuery,
-<<<<<<< HEAD
-                                  LanguageConnectionContext lcc) throws StandardException {
-=======
                                   LanguageConnectionContext lcc,
                                   CostModel costModel) throws StandardException {
->>>>>>> 27e07fcf
         /* Get/set up the array of join strategies.
          * See comment in boot().  If joinStrategySet
          * is null, then we may do needless allocations
@@ -71,10 +67,7 @@
          */
         if (joinStrategySet == null) { // Do not change order...
             joinStrategySet = new JoinStrategy[]{
-<<<<<<< HEAD
                     new JoinCardinalityEstimatorStrategy(),
-=======
->>>>>>> 27e07fcf
                     new NestedLoopJoinStrategy(),
                     new MergeSortJoinStrategy(),
                     new BroadcastJoinStrategy(),
@@ -88,12 +81,8 @@
                                 dDictionary,
                                 requiredRowOrdering,
                                 numTablesInQuery,
-<<<<<<< HEAD
-                                lcc);
-=======
                                 lcc,
                                 costModel);
->>>>>>> 27e07fcf
     }
 
 
@@ -103,12 +92,8 @@
             DataDictionary dDictionary,
             RequiredRowOrdering requiredRowOrdering,
             int numTablesInQuery,
-<<<<<<< HEAD
-            LanguageConnectionContext lcc) throws StandardException {
-=======
             LanguageConnectionContext lcc,
             CostModel costModel) throws StandardException {
->>>>>>> 27e07fcf
 
         return new SpliceLevel2OptimizerImpl(
                 optimizableList,
@@ -122,12 +107,8 @@
                 lcc.getLockEscalationThreshold(),
                 requiredRowOrdering,
                 numTablesInQuery,
-<<<<<<< HEAD
-                lcc);
-=======
                 lcc,
                 costModel);
->>>>>>> 27e07fcf
     }
 
     /**
@@ -136,7 +117,6 @@
     public CostEstimate getCostEstimate() throws StandardException {
         return new SimpleCostEstimate();
     }
-<<<<<<< HEAD
 
     public long getDetermineSparkRowThreshold() {
         SConfiguration configuration = EngineDriver.driver().getConfiguration();
@@ -151,12 +131,6 @@
     public int getIndexLookupBlocks() {
         SConfiguration configuration = EngineDriver.driver().getConfiguration();
         return configuration.getIndexLookupBlocks();
-=======
-
-    public long getDetermineSparkRowThreshold() {
-        SConfiguration configuration = EngineDriver.driver().getConfiguration();
-        return configuration.getDetermineSparkRowThreshold();
->>>>>>> 27e07fcf
     }
 }
 
