/*
 * Copyright (c) 2012 - 2020 Splice Machine, Inc.
 *
 * This file is part of Splice Machine.
 * Splice Machine is free software: you can redistribute it and/or modify it under the terms of the
 * GNU Affero General Public License as published by the Free Software Foundation, either
 * version 3, or (at your option) any later version.
 * Splice Machine is distributed in the hope that it will be useful, but WITHOUT ANY WARRANTY;
 * without even the implied warranty of MERCHANTABILITY or FITNESS FOR A PARTICULAR PURPOSE.
 * See the GNU Affero General Public License for more details.
 * You should have received a copy of the GNU Affero General Public License along with Splice Machine.
 * If not, see <http://www.gnu.org/licenses/>.
 */

package com.splicemachine.derby.impl.sql.compile;

import java.util.Properties;
import com.splicemachine.EngineDriver;
import com.splicemachine.access.api.SConfiguration;
import com.splicemachine.db.iapi.error.StandardException;
import com.splicemachine.db.iapi.sql.compile.CostEstimate;
import com.splicemachine.db.iapi.sql.compile.JoinStrategy;
import com.splicemachine.db.iapi.sql.compile.OptimizableList;
import com.splicemachine.db.iapi.sql.compile.OptimizablePredicateList;
import com.splicemachine.db.iapi.sql.compile.Optimizer;
import com.splicemachine.db.iapi.sql.compile.OptimizerFactory;
import com.splicemachine.db.iapi.sql.compile.RequiredRowOrdering;
import com.splicemachine.db.iapi.sql.compile.costing.JoinCostEstimationModel;
import com.splicemachine.db.iapi.sql.conn.LanguageConnectionContext;
import com.splicemachine.db.iapi.sql.dictionary.DataDictionary;
import com.splicemachine.db.impl.sql.compile.OptimizerFactoryImpl;

public class SpliceLevel2OptimizerFactoryImpl extends OptimizerFactoryImpl {

    public void boot(boolean create, Properties startParams) throws StandardException {
        super.boot(create, startParams);
    }


    /**
     * @see OptimizerFactory#supportsOptimizerTrace
     */
    public boolean supportsOptimizerTrace() {
        return true;
    }

    public SpliceLevel2OptimizerFactoryImpl() {

    }

    @Override
    public Optimizer getOptimizer(OptimizableList optimizableList,
                                  OptimizablePredicateList predList,
                                  DataDictionary dDictionary,
                                  RequiredRowOrdering requiredRowOrdering,
                                  int numTablesInQuery,
                                  LanguageConnectionContext lcc,
                                  JoinCostEstimationModel joinCostEstimationModel) throws StandardException {
        /* Get/set up the array of join strategies.
         * See comment in boot().  If joinStrategySet
         * is null, then we may do needless allocations
         * in a multi-user environment if multiple
         * users find it null on entry.  However,
         * assignment of array is atomic, so system
         * will be consistent even in rare case
         * where users get different arrays.
         */
        if (joinStrategySet == null) { // Do not change order...
            joinStrategySet = new JoinStrategy[]{
                    new NestedLoopJoinStrategy(),
                    new MergeSortJoinStrategy(),
                    new BroadcastJoinStrategy(),
                    new MergeJoinStrategy(),
                    new CrossJoinStrategy()
            };
        }

        return getOptimizerImpl(optimizableList,
                                predList,
                                dDictionary,
                                requiredRowOrdering,
                                numTablesInQuery,
                                lcc,
                                joinCostEstimationModel);
    }


    protected Optimizer getOptimizerImpl(
            OptimizableList optimizableList,
            OptimizablePredicateList predList,
            DataDictionary dDictionary,
            RequiredRowOrdering requiredRowOrdering,
            int numTablesInQuery,
            LanguageConnectionContext lcc,
            JoinCostEstimationModel joinCostEstimationModel) throws StandardException {

        return new SpliceLevel2OptimizerImpl(
                optimizableList,
                predList,
                dDictionary,
                ruleBasedOptimization,
                noTimeout,
                useStatistics,
                maxMemoryPerTable,
                joinStrategySet,
                lcc.getLockEscalationThreshold(),
                requiredRowOrdering,
                numTablesInQuery,
                lcc,
                joinCostEstimationModel);
    }

    /**
     * @see OptimizerFactory#getCostEstimate
     */
    public CostEstimate getCostEstimate() throws StandardException {
        return new SimpleCostEstimate();
    }

<<<<<<< HEAD
    public long getDetermineSparkRowThreshold() {
        SConfiguration configuration = EngineDriver.driver().getConfiguration();
        return configuration.getDetermineSparkRowThreshold();
    }
=======
	/**
	 * @see OptimizerFactory#getCostEstimate
	 *
	 * @exception StandardException		Thrown on error
	 */
	public CostEstimate getCostEstimate() throws StandardException {
		return new SimpleCostEstimate();
	}

	public long getDetermineSparkRowThreshold() {
		SConfiguration configuration = EngineDriver.driver().getConfiguration();
		return configuration.getDetermineSparkRowThreshold();
	}

	public int getIndexBatchSize() {
		SConfiguration configuration = EngineDriver.driver().getConfiguration();
		return configuration.getIndexBatchSize();
	}

	public int getIndexLookupBlocks() {
		SConfiguration configuration = EngineDriver.driver().getConfiguration();
		return configuration.getIndexLookupBlocks();
	}
>>>>>>> 576e678b
}

<|MERGE_RESOLUTION|>--- conflicted
+++ resolved
@@ -117,35 +117,19 @@
         return new SimpleCostEstimate();
     }
 
-<<<<<<< HEAD
     public long getDetermineSparkRowThreshold() {
         SConfiguration configuration = EngineDriver.driver().getConfiguration();
         return configuration.getDetermineSparkRowThreshold();
     }
-=======
-	/**
-	 * @see OptimizerFactory#getCostEstimate
-	 *
-	 * @exception StandardException		Thrown on error
-	 */
-	public CostEstimate getCostEstimate() throws StandardException {
-		return new SimpleCostEstimate();
-	}
 
-	public long getDetermineSparkRowThreshold() {
-		SConfiguration configuration = EngineDriver.driver().getConfiguration();
-		return configuration.getDetermineSparkRowThreshold();
-	}
+    public int getIndexBatchSize() {
+        SConfiguration configuration = EngineDriver.driver().getConfiguration();
+        return configuration.getIndexBatchSize();
+    }
 
-	public int getIndexBatchSize() {
-		SConfiguration configuration = EngineDriver.driver().getConfiguration();
-		return configuration.getIndexBatchSize();
-	}
-
-	public int getIndexLookupBlocks() {
-		SConfiguration configuration = EngineDriver.driver().getConfiguration();
-		return configuration.getIndexLookupBlocks();
-	}
->>>>>>> 576e678b
+    public int getIndexLookupBlocks() {
+        SConfiguration configuration = EngineDriver.driver().getConfiguration();
+        return configuration.getIndexLookupBlocks();
+    }
 }
 
