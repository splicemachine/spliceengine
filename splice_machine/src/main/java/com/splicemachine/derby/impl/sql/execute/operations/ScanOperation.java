--- conflicted
+++ resolved
@@ -181,14 +181,9 @@
 				 */
 				Scan scan = buildScan();
 				if (oneRowScan) {
-<<<<<<< HEAD
-                    scan.setSmall(true);
-					scan.setCaching(2); // Limit the batch size for performance
-=======
-                    // Limit the batch size for performance
-                    // Setting caching to 2 instead of 1 removes an extra RPC during Single Row Result Scans
-					scan.setCaching(2);
->>>>>>> 6a119b69
+                    		scan.setSmall(true);
+				scan.setCaching(2); // Limit the batch size for performance
+                    		// Setting caching to 2 instead of 1 removes an extra RPC during Single Row Result Scans
 				}
 				//deSiify(scan);
 				return scan;
