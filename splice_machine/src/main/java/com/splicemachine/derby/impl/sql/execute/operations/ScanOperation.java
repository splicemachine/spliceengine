--- conflicted
+++ resolved
@@ -271,14 +271,9 @@
 		}
 
 
-<<<<<<< HEAD
 		protected Scan getScan() throws StandardException {
 				return scanInformation.getScan(getCurrentTransaction(),
-                        null,getKeyDecodingMap());
-=======
-		protected Scan getScan(SpliceRuntimeContext ctx) throws StandardException {
-				return scanInformation.getScan(operationInformation.getTransaction(), ctx.getScanStartOverride(),getColumnOrdering(), ctx.getScanKeys());
->>>>>>> 06eb5c57
+                        null,getKeyDecodingMap(),null);
 		}
 
 		@Override
