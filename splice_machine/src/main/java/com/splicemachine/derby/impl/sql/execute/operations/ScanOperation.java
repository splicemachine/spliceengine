/*
 * Copyright (c) 2012 - 2020 Splice Machine, Inc.
 *
 * This file is part of Splice Machine.
 * Splice Machine is free software: you can redistribute it and/or modify it under the terms of the
 * GNU Affero General Public License as published by the Free Software Foundation, either
 * version 3, or (at your option) any later version.
 * Splice Machine is distributed in the hope that it will be useful, but WITHOUT ANY WARRANTY;
 * without even the implied warranty of MERCHANTABILITY or FITNESS FOR A PARTICULAR PURPOSE.
 * See the GNU Affero General Public License for more details.
 * You should have received a copy of the GNU Affero General Public License along with Splice Machine.
 * If not, see <http://www.gnu.org/licenses/>.
 */

package com.splicemachine.derby.impl.sql.execute.operations;

import com.splicemachine.db.iapi.reference.SQLState;
import com.splicemachine.db.iapi.services.context.ContextManager;
import com.splicemachine.db.iapi.services.context.ContextService;
import com.splicemachine.db.iapi.store.access.TransactionController;
import com.splicemachine.db.iapi.store.access.conglomerate.TransactionManager;
import com.splicemachine.db.iapi.store.raw.Transaction;
import com.splicemachine.db.iapi.types.*;
import com.splicemachine.derby.impl.store.access.BaseSpliceTransaction;
import com.splicemachine.pipeline.Exceptions;
import com.splicemachine.si.api.txn.TxnView;
import com.splicemachine.si.impl.driver.SIDriver;
import splice.com.google.common.base.Strings;
import com.splicemachine.db.catalog.types.ReferencedColumnsDescriptorImpl;
import com.splicemachine.db.iapi.error.StandardException;
import com.splicemachine.db.iapi.services.io.FormatableBitSet;
import com.splicemachine.db.iapi.services.loader.GeneratedMethod;
import com.splicemachine.db.iapi.sql.Activation;
import com.splicemachine.db.iapi.sql.execute.ExecIndexRow;
import com.splicemachine.db.iapi.sql.execute.ExecRow;
import com.splicemachine.db.impl.sql.GenericStorablePreparedStatement;
import com.splicemachine.db.impl.sql.execute.BaseActivation;
import com.splicemachine.derby.iapi.sql.execute.SpliceOperation;
import com.splicemachine.derby.iapi.sql.execute.SpliceOperationContext;
import com.splicemachine.derby.impl.sql.execute.operations.iapi.ScanInformation;
import com.splicemachine.si.constants.SIConstants;
import com.splicemachine.storage.DataScan;
import com.splicemachine.utils.SpliceLogUtils;
import edu.umd.cs.findbugs.annotations.SuppressFBWarnings;
import org.apache.log4j.Logger;

import java.io.IOException;
import java.io.ObjectInput;
import java.io.ObjectOutput;
import java.sql.Timestamp;
import java.util.Arrays;

<<<<<<< HEAD
import static com.splicemachine.si.constants.SIConstants.OLDEST_TIME_TRAVEL_TX;

public abstract class ScanOperation extends SpliceBaseOperation {
=======
public abstract class ScanOperation extends SpliceBaseOperation{
>>>>>>> 64bcd6a6
    private static final Logger LOG=Logger.getLogger(ScanOperation.class);
    private static final long serialVersionUID=7l;
    public int lockMode;
    public int isolationLevel;
    protected boolean oneRowScan;
    protected ScanInformation<ExecRow> scanInformation;
    protected String tableName;
    protected String tableDisplayName;
    protected String indexName;
    public boolean isConstraint;
    public boolean forUpdate;
    protected ExecRow currentTemplate;
    protected int[] columnOrdering;
    protected int[] getColumnOrdering;
    protected int[] keyDecodingMap;
    protected int[] rowDecodingMap;
    protected String scanQualifiersField;
    protected String tableVersion;
    protected boolean rowIdKey;
    protected boolean pin;
    protected int splits;
    protected String delimited;
    protected String escaped;
    protected String lines;
    protected String storedAs;
    protected String location;
    int partitionRefItem;
    protected long pastTx;
    protected int[] partitionColumnMap;
    protected ExecRow defaultRow;
    public static final int SCAN_CACHE_SIZE = 1000;

    public ScanOperation(){
        super();
    }

    public ScanOperation(long conglomId,Activation activation,int resultSetNumber,
                         GeneratedMethod startKeyGetter,int startSearchOperator,
                         GeneratedMethod stopKeyGetter,int stopSearchOperator,
                         boolean sameStartStopPosition,
                         boolean rowIdKey,
                         String scanQualifiersField,
                         GeneratedMethod resultRowAllocator,
                         int lockMode,boolean tableLocked,int isolationLevel,
                         int colRefItem,
                         int indexColItem,
                         boolean oneRowScan,
                         double optimizerEstimatedRowCount,
                         double optimizerEstimatedCost,String tableVersion,
                         boolean pin, int splits, String delimited, String escaped, String lines,
                         String storedAs, String location, int partitionRefItem, GeneratedMethod defaultRowFunc,
                         int defaultValueMapItem, GeneratedMethod pastTxFunctor, long minRetentionPeriod
    ) throws StandardException{
        super(activation,resultSetNumber,optimizerEstimatedRowCount,optimizerEstimatedCost);
        this.lockMode=lockMode;
        this.isolationLevel=isolationLevel;
        this.oneRowScan=oneRowScan;
        this.scanQualifiersField=scanQualifiersField;
        this.tableVersion=tableVersion;
        this.rowIdKey = rowIdKey;
        this.pin = pin;
        this.splits = splits;
        this.delimited = delimited;
        this.escaped = escaped;
        this.lines = lines;
        this.storedAs = storedAs;
        this.location = location;
        this.partitionRefItem = partitionRefItem;
        this.scanInformation=new DerbyScanInformation(resultRowAllocator.getMethodName(),
                startKeyGetter!=null?startKeyGetter.getMethodName():null,
                stopKeyGetter!=null?stopKeyGetter.getMethodName():null,
                scanQualifiersField!=null?scanQualifiersField:null,
                conglomId,
                colRefItem,
                indexColItem,
                sameStartStopPosition,
                startSearchOperator,
                stopSearchOperator,
                rowIdKey,
                tableVersion,
                defaultRowFunc!=null?defaultRowFunc.getMethodName():null,
                defaultValueMapItem
        );
        if(pastTxFunctor != null) {
            this.pastTx = mapToTxId((DataValueDescriptor)pastTxFunctor.invoke(activation), minRetentionPeriod);
            if(pastTx == -1){
                pastTx = OLDEST_TIME_TRAVEL_TX; // force going back to the oldest transaction instead of ignoring it.
            }
        } else {
            this.pastTx = -1; // nothing is set, go ahead and use the latest transaction.
        }
    }

    @SuppressFBWarnings(value = "EI_EXPOSE_REP", justification = "DB-9844")
    public int[] getColumnOrdering() throws StandardException{
        if(columnOrdering==null){
            columnOrdering=scanInformation.getColumnOrdering();
        }
        return columnOrdering;
    }

    @Override
    @SuppressWarnings("unchecked")
    public void readExternal(ObjectInput in) throws IOException, ClassNotFoundException{
        super.readExternal(in);
        oneRowScan=in.readBoolean();
        lockMode=in.readInt();
        isolationLevel=in.readInt();
        scanInformation=(ScanInformation<ExecRow>)in.readObject();
        tableVersion=in.readUTF();
        rowIdKey = in.readBoolean();
        pin = in.readBoolean();
        delimited = in.readBoolean()?in.readUTF():null;
        escaped = in.readBoolean()?in.readUTF():null;
        lines = in.readBoolean()?in.readUTF():null;
        storedAs = in.readBoolean()?in.readUTF():null;
        location = in.readBoolean()?in.readUTF():null;
        partitionRefItem = in.readInt();
        splits = in.readInt();
        pastTx = in.readLong();
    }

    @Override
    public void writeExternal(ObjectOutput out) throws IOException{
        super.writeExternal(out);
        out.writeBoolean(oneRowScan);
        out.writeInt(lockMode);
        out.writeInt(isolationLevel);
        out.writeObject(scanInformation);
        out.writeUTF(tableVersion);
        out.writeBoolean(rowIdKey);
        out.writeBoolean(pin);
        out.writeBoolean(delimited!=null);
        if (delimited!=null)
            out.writeUTF(delimited);
        out.writeBoolean(escaped!=null);
        if (escaped!=null)
            out.writeUTF(escaped);
        out.writeBoolean(lines!=null);
        if (lines!=null)
            out.writeUTF(lines);
        out.writeBoolean(storedAs!=null);
        if (storedAs!=null)
            out.writeUTF(storedAs);
        out.writeBoolean(location!=null);
        if (location!=null)
            out.writeUTF(location);
        out.writeInt(partitionRefItem);
        out.writeInt(splits);
        out.writeLong(pastTx);
    }

    @Override
    public void init(SpliceOperationContext context) throws StandardException, IOException{
        SpliceLogUtils.trace(LOG,"init called");
        super.init(context);
        scanInformation.initialize(context);
        try{
            GenericStorablePreparedStatement statement = context.getPreparedStatement();
            ExecRow candidate=scanInformation.getResultRow();
            currentRow=operationInformation.compactRow(candidate,scanInformation);
            currentTemplate=currentRow.getClone();
            if(currentRowLocation==null)
                currentRowLocation=new HBaseRowLocation();
            if (this.partitionRefItem == -1)
                partitionColumnMap = DerbyScanInformation.Empty_Array;
            else
                partitionColumnMap = ((ReferencedColumnsDescriptorImpl) statement.getSavedObject(partitionRefItem)).getReferencedColumnPositions();
            defaultRow = scanInformation.getDefaultRow();
        }catch(Exception e){
            SpliceLogUtils.logAndThrowRuntime(LOG,"Operation Init Failed!",e);
        }
    }

    @Override
    public SpliceOperation getLeftOperation(){
        return null;
    }

    protected void initIsolationLevel(){
        SpliceLogUtils.trace(LOG, "initIsolationLevel");
    }

    public DataScan getNonSIScan() throws StandardException{
        /*
		 * Intended to get a scan which does NOT set up SI underneath us (since
		 * we are doing it ourselves).
		 */
        DataScan s=getScan();

        if(oneRowScan){
            /*
             * Limit the cache and batch size for performance. The underlying architecture
             * may also choose to do further optimizations under the hood based on its own
             * internal logic.
             */
            s = s.cacheRows(2).batchCells(-1);
        }
        // Makes it a small scan for 100 rows of fewer
        // Bug where splits return 1 extra row
//        else if (this.getEstimatedRowCount()<100) {
//            s = s.cacheRows(100).batchCells(-1);
//        } else {
            s.cacheRows(SCAN_CACHE_SIZE).batchCells(-1);
//        }
        deSiify(s);
        return s;
    }

    public DataScan getReversedNonSIScan() throws StandardException{
        return getNonSIScan().reverseOrder();
    }

    /**
     * Get the Stored format ids for the columns in the key. The returned int[] is ordered
     * by the encoding order of the keys.
     *
     * @return the format ids for the columns in the key.
     * @throws StandardException
     */
    protected int[] getKeyFormatIds() throws StandardException{
        return getKeyFormatIds(scanInformation.getColumnOrdering(),scanInformation.getConglomerate().getFormat_ids());
    }

    public static int[] getKeyFormatIds(int[] keyColumnEncodingOrder, int[] formatIds) throws StandardException {
        if(keyColumnEncodingOrder==null) return null; //no keys to worry about
        int[] keyFormatIds=new int[keyColumnEncodingOrder.length];
        for(int i=0, pos=0;i<keyColumnEncodingOrder.length;i++){
            int keyColumnPosition=keyColumnEncodingOrder[i];
            if(keyColumnPosition>=0){
                keyFormatIds[pos]=formatIds[keyColumnPosition];
                pos++;
            }
        }
        return keyFormatIds;
    }

    /**
     * @return a map from the accessed (desired) key columns to their position in the decoded row.
     * @throws StandardException
     */

    public static int[] getKeyDecodingMap(FormatableBitSet accessedPKColumns,
                                             int[] keyColumnEncodingOrder,
                                             int[] baseColumnMap) throws StandardException {

        int[] kDecoderMap=new int[keyColumnEncodingOrder.length];
        Arrays.fill(kDecoderMap,-1);
        for(int i=0;i<keyColumnEncodingOrder.length;i++){
            int baseKeyColumnPosition=keyColumnEncodingOrder[i]; //the position of the column in the base row
            if(accessedPKColumns.get(i)){
                kDecoderMap[i]=baseColumnMap[baseKeyColumnPosition];
            }else
                kDecoderMap[i]=-1;
        }
        return kDecoderMap;
    }

    public static int[] getRowDecodingMap(FormatableBitSet accessedPKColumns,
                                          int[] keyColumnEncodingOrder,
                                          int[] baseColumnMap) throws StandardException {

        int[] rowDecodingMap=baseColumnMap.clone();
        for(int i=0;i<keyColumnEncodingOrder.length;i++){
            int baseKeyColumnPosition=keyColumnEncodingOrder[i]; //the position of the column in the base row
            if(accessedPKColumns.get(i))
                rowDecodingMap[baseKeyColumnPosition]=-1;
        }
        return rowDecodingMap;
    }


    @SuppressFBWarnings(value = "EI_EXPOSE_REP", justification = "DB-9844")
    public int[] getKeyDecodingMap() throws StandardException{
        if(keyDecodingMap==null) {
            keyDecodingMap = getKeyDecodingMap(
                    scanInformation.getAccessedPkColumns(),
                    scanInformation.getColumnOrdering(),
                    operationInformation.getBaseColumnMap());
        }
        return keyDecodingMap;
    }

    @SuppressFBWarnings(value = "EI_EXPOSE_REP", justification = "DB-9844")
    public int[] getRowDecodingMap() throws StandardException {
        if(rowDecodingMap==null) {
            rowDecodingMap = getRowDecodingMap(
                    scanInformation.getAccessedPkColumns(),
                    scanInformation.getColumnOrdering(),
                    operationInformation.getBaseColumnMap());
        }
        return rowDecodingMap;

    }

    /**
     * Remove SI-specific behaviors from the scan, so that we can handle it ourselves correctly.
     */
    public static void deSiify(DataScan scan){
        //exclude this from SI treatment, since we're doing it internally
        scan.addAttribute(SIConstants.SI_NEEDED,null);
        scan.returnAllVersions();
    }

    protected DataScan getScan() throws StandardException{

        return scanInformation.getScan(getCurrentTransaction(),
                ((BaseActivation)activation).getScanStartOverride(),getKeyDecodingMap(),
                ((BaseActivation)activation).getScanStopOverride());
    }

    @Override
    public int[] getRootAccessedCols(long tableNumber){
        return operationInformation.getBaseColumnMap();
    }

    @Override
    public boolean isReferencingTable(long tableNumber){
        return tableName.equals(String.valueOf(tableNumber));
    }

    public String getTableName() {
        return this.tableName;
    }

    public String getTableDisplayName() {
        return this.tableDisplayName;
    }

    public String getIndexName() {
        return this.indexName;
    }

    public String getIndexDisplayName() {
        // for now returns indexName (which is a readable string)
        // but this hook leaves flexibility for later
        return this.indexName;
    }

    public boolean isIndexScan() {
        return this.indexName != null;
    }

    @Override
    public String prettyPrint(int indentLevel){
        String indent="\n"+ Strings.repeat("\t", indentLevel);
        return "Scan:"
                +indent +"resultSetNumber:"+resultSetNumber
                +indent+"optimizerEstimatedCost:"+optimizerEstimatedCost+","
                +indent+"optimizerEstimatedRowCount:"+optimizerEstimatedRowCount+","
                +indent+"scanInformation:"+scanInformation
                +indent+"tableName:"+tableName;
    }

    @SuppressFBWarnings(value = "EI_EXPOSE_REP",justification = "Intentional")
    public int[] getKeyColumns(){
        return columnOrdering;
    }

    public boolean[] getAscDescInfo() throws StandardException {
        return scanInformation.getConglomerate().getAscDescInfo();
    }

    @Override
    public ExecIndexRow getStartPosition() throws StandardException{
        return scanInformation.getStartPosition();
    }

    public String getTableVersion(){
        return tableVersion;
    }

    public String getScopeName() {
        StringBuilder sb = new StringBuilder();
        sb.append(getScopeBaseOpName());
        if (isIndexScan()) {
            sb.append(" Index ").append(getIndexDisplayName());
            sb.append(" (Table ").append(getTableDisplayName()).append(")");
        } else {
            sb.append(" Table ").append(getTableDisplayName());
        }

        return sb.toString();
    }

    protected String getScopeBaseOpName() {
        return super.getScopeName();
    }

    @Override
    public ScanInformation<ExecRow> getScanInformation() {
        return scanInformation;
    }

    /**
     *
     * Hack until we figure out rowid qualifiers.
     *
     * @return
     */
    public boolean getRowIdKey() {
        return rowIdKey;
    }

    @SuppressFBWarnings(value = "EI_EXPOSE_REP", justification = "DB-9844")
    public int[] getPartitionColumnMap() {
        return partitionColumnMap;
    }

    public String getStoredAs() {
        return storedAs;
    }

    public int getSplits() {
        return splits;
    }

    @Override
    public FormatableBitSet getAccessedColumns() throws StandardException{
        return scanInformation.getAccessedColumns();
    }

    private long mapToTxId(DataValueDescriptor dataValue, long minRetentionPeriod) throws StandardException {
        try {
            if (dataValue instanceof SQLTimestamp) {
                Timestamp ts = ((SQLTimestamp) dataValue).getTimestamp(null);
                SpliceLogUtils.trace(LOG, "time travel ts=%s", ts.toString());
                if (minRetentionPeriod != -1) {
                    if (within(minRetentionPeriod, ts)) {
                        return SIDriver.driver().getTxnStore().getTxnAt(ts.getTime());
                    } else {
                        throw StandardException.newException(SQLState.LANG_TIME_TRAVEL_OUTSIDE_MIN_RETENTION_PERIOD, minRetentionPeriod);
                    }
                } else {
                    return SIDriver.driver().getTxnStore().getTxnAt(ts.getTime());
                }
            } else if (dataValue instanceof SQLTinyint || dataValue instanceof SQLSmallint || dataValue instanceof SQLInteger || dataValue instanceof SQLLongint) {
                if(dataValue.isNull()) {
                    throw StandardException.newException(SQLState.LANG_TIME_TRAVEL_INVALID_PAST_TRANSACTION_ID, "null");
                }
                long pastTx = dataValue.getLong();
                if(minRetentionPeriod != -1) {
                    if(within(minRetentionPeriod, pastTx)) {
                        return pastTx;
                    } else {
                        throw StandardException.newException(SQLState.LANG_TIME_TRAVEL_INVALID_PAST_TRANSACTION_ID, minRetentionPeriod);
                    }
                }
                return dataValue.getLong();
            } else {
                throw StandardException.newException(SQLState.NOT_IMPLEMENTED, dataValue.getClass().getSimpleName() + " can not be used with time travel query"); // fix me, we should read SqlTime as well.
            }
        } catch (IOException e) {
            throw Exceptions.parseException(e);
        }
    }

    private static boolean within(long period, long pastTx) throws IOException {
        if(pastTx < OLDEST_TIME_TRAVEL_TX) {
            return false;
        }
        long mrpTx = SIDriver.driver().getTxnStore().getTxnAt(System.currentTimeMillis() - period * 1000);
        return mrpTx <= pastTx;
    }

    private static boolean within(long period, Timestamp ts) {
        // should we handle different calendars?
        Timestamp currentTs = new Timestamp(System.currentTimeMillis());
        if(ts.after(currentTs)) { // future time travel is no-op anyway
            return true;
        }
        return ((System.currentTimeMillis() - ts.getTime()) / 1000) <= period;
    }

    /**
     * @param pastTx The ID of the past transaction.
     * @return a view of a past transaction.
     */
    protected TxnView getPastTransaction(long pastTx) throws StandardException {
        TransactionController transactionExecute=activation.getLanguageConnectionContext().getTransactionExecute();
        ContextManager cm = ContextService.getFactory().newContextManager();
        TransactionController pastTC = transactionExecute.getAccessManager().getReadOnlyTransaction(cm, pastTx);
        Transaction rawStoreXact=((TransactionManager)pastTC).getRawStoreXact();
        return ((BaseSpliceTransaction)rawStoreXact).getActiveStateTxn();
    }

    /**
     * @return either current transaction or a committed transaction in the past.
     */
    @Override
    public TxnView getCurrentTransaction() throws StandardException{
        return (pastTx >= 0) ? getPastTransaction(pastTx) : super.getCurrentTransaction();
    }
}<|MERGE_RESOLUTION|>--- conflicted
+++ resolved
@@ -50,13 +50,9 @@
 import java.sql.Timestamp;
 import java.util.Arrays;
 
-<<<<<<< HEAD
 import static com.splicemachine.si.constants.SIConstants.OLDEST_TIME_TRAVEL_TX;
 
-public abstract class ScanOperation extends SpliceBaseOperation {
-=======
 public abstract class ScanOperation extends SpliceBaseOperation{
->>>>>>> 64bcd6a6
     private static final Logger LOG=Logger.getLogger(ScanOperation.class);
     private static final long serialVersionUID=7l;
     public int lockMode;
