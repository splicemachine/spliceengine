/*
 * Copyright (c) 2012 - 2020 Splice Machine, Inc.
 *
 * This file is part of Splice Machine.
 * Splice Machine is free software: you can redistribute it and/or modify it under the terms of the
 * GNU Affero General Public License as published by the Free Software Foundation, either
 * version 3, or (at your option) any later version.
 * Splice Machine is distributed in the hope that it will be useful, but WITHOUT ANY WARRANTY;
 * without even the implied warranty of MERCHANTABILITY or FITNESS FOR A PARTICULAR PURPOSE.
 * See the GNU Affero General Public License for more details.
 * You should have received a copy of the GNU Affero General Public License along with Splice Machine.
 * If not, see <http://www.gnu.org/licenses/>.
 */

package com.splicemachine.derby.impl.sql.execute.operations;

import com.splicemachine.db.iapi.reference.SQLState;
import com.splicemachine.db.iapi.services.context.ContextManager;
import com.splicemachine.db.iapi.services.context.ContextService;
import com.splicemachine.db.iapi.sql.compile.Optimizer;
import com.splicemachine.db.iapi.sql.conn.LanguageConnectionContext;
import com.splicemachine.db.iapi.store.access.TransactionController;
import com.splicemachine.db.iapi.store.access.conglomerate.TransactionManager;
import com.splicemachine.db.iapi.store.raw.Transaction;
import com.splicemachine.db.iapi.types.*;
import com.splicemachine.derby.impl.store.access.BaseSpliceTransaction;
import com.splicemachine.derby.stream.function.CloneFunction;
import com.splicemachine.derby.stream.function.SetCurrentLocatedRowAndRowKeyFunction;
import com.splicemachine.derby.stream.iapi.DataSet;
import com.splicemachine.derby.stream.iapi.DataSetProcessor;
import com.splicemachine.pipeline.Exceptions;
import com.splicemachine.si.api.txn.TxnView;
import com.splicemachine.si.impl.driver.SIDriver;
import splice.com.google.common.base.Strings;
import com.splicemachine.db.catalog.types.ReferencedColumnsDescriptorImpl;
import com.splicemachine.db.iapi.error.StandardException;
import com.splicemachine.db.iapi.services.io.FormatableBitSet;
import com.splicemachine.db.iapi.services.loader.GeneratedMethod;
import com.splicemachine.db.iapi.sql.Activation;
import com.splicemachine.db.iapi.sql.execute.ExecIndexRow;
import com.splicemachine.db.iapi.sql.execute.ExecRow;
import com.splicemachine.db.impl.sql.GenericStorablePreparedStatement;
import com.splicemachine.db.impl.sql.execute.BaseActivation;
import com.splicemachine.derby.iapi.sql.execute.SpliceOperation;
import com.splicemachine.derby.iapi.sql.execute.SpliceOperationContext;
import com.splicemachine.derby.impl.sql.execute.operations.iapi.ScanInformation;
import com.splicemachine.si.constants.SIConstants;
import com.splicemachine.storage.DataScan;
import com.splicemachine.utils.SpliceLogUtils;
import edu.umd.cs.findbugs.annotations.SuppressFBWarnings;
import org.apache.logging.log4j.Logger;
import org.apache.logging.log4j.LogManager;

import java.io.IOException;
import java.sql.Timestamp;
import java.util.*;

import static com.splicemachine.si.constants.SIConstants.OLDEST_TIME_TRAVEL_TX;

public abstract class ScanOperation extends SpliceBaseOperation {
    private static final Logger LOG=LogManager.getLogger(ScanOperation.class);
    private static final long serialVersionUID=7l;
    public int lockMode;
    public int isolationLevel;
    protected boolean oneRowScan;
    protected ScanInformation<ExecRow> scanInformation;
    protected String tableName;
    protected String tableDisplayName;
    protected String indexName;
    public boolean isConstraint;
    public boolean forUpdate;
    protected ExecRow currentTemplate;
    protected int[] columnOrdering;
    protected int[] getColumnOrdering;
    protected int[] keyDecodingMap;
    protected int[] rowDecodingMap;
    protected String scanQualifiersField;
    protected String tableVersion;
    protected boolean rowIdKey;
    protected int splits;
    protected String delimited;
    protected String escaped;
    protected String lines;
    protected String storedAs;
    protected String location;
    int partitionRefItem;
    protected long pastTx;
    protected int[] partitionColumnMap;
    protected ExecRow defaultRow;
    protected boolean canCacheResultSet;
    protected List<ExecRow> cachedResultSet;
    protected boolean cachePopulated = false;
    public static final int SCAN_CACHE_SIZE = 1000;

    public ScanOperation(){
        super();
    }

    public ScanOperation(long conglomId, Activation activation, int resultSetNumber,
                         GeneratedMethod startKeyGetter, int startSearchOperator,
                         GeneratedMethod stopKeyGetter, int stopSearchOperator,
                         boolean sameStartStopPosition,
                         boolean rowIdKey,
                         String scanQualifiersField,
                         GeneratedMethod resultRowAllocator,
                         int lockMode, boolean tableLocked, int isolationLevel,
                         int colRefItem,
                         int indexColItem,
                         boolean oneRowScan,
                         double optimizerEstimatedRowCount,
                         double optimizerEstimatedCost, String tableVersion,
                         int splits, String delimited, String escaped, String lines,
                         String storedAs, String location, int partitionRefItem, GeneratedMethod defaultRowFunc,
<<<<<<< HEAD
                         int defaultValueMapItem, GeneratedMethod pastTxFunctor, long minRetentionPeriod,
                         int numUnusedLeadingIndexFields,
                         boolean canCacheResultSet
=======
                         int defaultValueMapItem, long pastTxn, long minRetentionPeriod,
                         int numUnusedLeadingIndexFields
>>>>>>> 06c33219
    ) throws StandardException{
        super(activation,resultSetNumber,optimizerEstimatedRowCount,optimizerEstimatedCost);
        this.lockMode=lockMode;
        this.isolationLevel=isolationLevel;
        this.oneRowScan=oneRowScan;
        this.scanQualifiersField=scanQualifiersField;
        this.tableVersion=tableVersion;
        this.rowIdKey = rowIdKey;
        this.splits = splits;
        this.delimited = delimited;
        this.escaped = escaped;
        this.lines = lines;
        this.storedAs = storedAs;
        this.location = location;
        this.partitionRefItem = partitionRefItem;
        this.canCacheResultSet = canCacheResultSet;
        this.scanInformation=new DerbyScanInformation(resultRowAllocator.getMethodName(),
                startKeyGetter!=null?startKeyGetter.getMethodName():null,
                stopKeyGetter!=null?stopKeyGetter.getMethodName():null,
                scanQualifiersField!=null?scanQualifiersField:null,
                conglomId,
                colRefItem,
                indexColItem,
                sameStartStopPosition,
                startSearchOperator,
                stopSearchOperator,
                rowIdKey,
                tableVersion,
                defaultRowFunc!=null?defaultRowFunc.getMethodName():null,
                defaultValueMapItem,
                numUnusedLeadingIndexFields
        );
        if(pastTxn != TransactionController.TIME_TRAVEL_UNSET) {
            this.pastTx = pastTxn;
            if(this.pastTx == TransactionController.TIME_TRAVEL_OLDEST) {
                this.pastTx = SIConstants.OLDEST_TIME_TRAVEL_TX; // force going back to the oldest transaction instead of ignoring it.
            }
        } else {
            this.pastTx = -1; // nothing is set, go ahead and use the latest transaction.
        }
    }

    @SuppressFBWarnings(value = "EI_EXPOSE_REP", justification = "DB-9844")
    public int[] getColumnOrdering() throws StandardException{
        if(columnOrdering==null){
            columnOrdering=scanInformation.getColumnOrdering();
        }
        return columnOrdering;
    }

    @Override
    public void init(SpliceOperationContext context) throws StandardException, IOException{
        SpliceLogUtils.trace(LOG,"init called");
        super.init(context);
        scanInformation.initialize(context);
        try{
            GenericStorablePreparedStatement statement = context.getPreparedStatement();
            ExecRow candidate=scanInformation.getResultRow();
            currentRow=operationInformation.compactRow(candidate,scanInformation);
            currentTemplate=currentRow.getClone();
            if(currentRowLocation==null)
                currentRowLocation=new HBaseRowLocation();
            if (this.partitionRefItem == -1)
                partitionColumnMap = DerbyScanInformation.Empty_Array;
            else
                partitionColumnMap = ((ReferencedColumnsDescriptorImpl) statement.getSavedObject(partitionRefItem)).getReferencedColumnPositions();
            defaultRow = scanInformation.getDefaultRow();
        }catch(Exception e){
            SpliceLogUtils.logAndThrowRuntime(LOG,"Operation Init Failed!",e);
        }
    }

    @Override
    public SpliceOperation getLeftOperation(){
        return null;
    }

    protected void initIsolationLevel(){
        SpliceLogUtils.trace(LOG, "initIsolationLevel");
    }

    public DataScan getNonSIScan() throws StandardException{
        /*
		 * Intended to get a scan which does NOT set up SI underneath us (since
		 * we are doing it ourselves).
		 */
        DataScan s=getScan();

        if(oneRowScan){
            /*
             * Limit the cache and batch size for performance. The underlying architecture
             * may also choose to do further optimizations under the hood based on its own
             * internal logic.
             */
            s = s.cacheRows(2).batchCells(-1);
        }
        // Makes it a small scan for 100 rows of fewer
        // Bug where splits return 1 extra row
//        else if (this.getEstimatedRowCount()<100) {
//            s = s.cacheRows(100).batchCells(-1);
//        } else {
            s.cacheRows(SCAN_CACHE_SIZE).batchCells(-1);
//        }
        deSiify(s);
        return s;
    }

    public DataScan getReversedNonSIScan() throws StandardException{
        return getNonSIScan().reverseOrder();
    }

    /**
     * Get the Stored format ids for the columns in the key. The returned int[] is ordered
     * by the encoding order of the keys.
     *
     * @return the format ids for the columns in the key.
     * @throws StandardException
     */
    protected int[] getKeyFormatIds() throws StandardException{
        return scanInformation.getConglomerate().getKeyFormatIds();
    }

    public static int[] getKeyFormatIds(int[] keyColumnEncodingOrder, int[] formatIds) throws StandardException {
        if(keyColumnEncodingOrder==null) return null; //no keys to worry about
        int[] keyFormatIds=new int[keyColumnEncodingOrder.length];
        for(int i=0, pos=0;i<keyColumnEncodingOrder.length;i++){
            int keyColumnPosition=keyColumnEncodingOrder[i];
            if(keyColumnPosition>=0){
                keyFormatIds[pos]=formatIds[keyColumnPosition];
                pos++;
            }
        }
        return keyFormatIds;
    }

    /**
     * @return a map from the accessed (desired) key columns to their position in the decoded row.
     * @throws StandardException
     */

    public static int[] getKeyDecodingMap(FormatableBitSet accessedPKColumns,
                                             int[] keyColumnEncodingOrder,
                                             int[] baseColumnMap) throws StandardException {

        int[] kDecoderMap=new int[keyColumnEncodingOrder.length];
        Arrays.fill(kDecoderMap,-1);
        for(int i=0;i<keyColumnEncodingOrder.length;i++){
            int baseKeyColumnPosition=keyColumnEncodingOrder[i]; //the position of the column in the base row
            if(accessedPKColumns.get(i)){
                kDecoderMap[i]=baseColumnMap[baseKeyColumnPosition];
            }else
                kDecoderMap[i]=-1;
        }
        return kDecoderMap;
    }

    public static int[] getRowDecodingMap(FormatableBitSet accessedPKColumns,
                                          int[] keyColumnEncodingOrder,
                                          int[] baseColumnMap) throws StandardException {

        int[] rowDecodingMap=baseColumnMap.clone();
        for(int i=0;i<keyColumnEncodingOrder.length;i++){
            int baseKeyColumnPosition=keyColumnEncodingOrder[i]; //the position of the column in the base row
            if(accessedPKColumns.get(i))
                rowDecodingMap[baseKeyColumnPosition]=-1;
        }
        return rowDecodingMap;
    }


    @SuppressFBWarnings(value = "EI_EXPOSE_REP", justification = "DB-9844")
    public int[] getKeyDecodingMap() throws StandardException{
        if(keyDecodingMap==null) {
            keyDecodingMap = getKeyDecodingMap(
                    scanInformation.getAccessedPkColumns(),
                    scanInformation.getColumnOrdering(),
                    operationInformation.getBaseColumnMap());
        }
        return keyDecodingMap;
    }

    @SuppressFBWarnings(value = "EI_EXPOSE_REP", justification = "DB-9844")
    public int[] getRowDecodingMap() throws StandardException {
        if(rowDecodingMap==null) {
            rowDecodingMap = getRowDecodingMap(
                    scanInformation.getAccessedPkColumns(),
                    scanInformation.getColumnOrdering(),
                    operationInformation.getBaseColumnMap());
        }
        return rowDecodingMap;

    }

    /**
     * Remove SI-specific behaviors from the scan, so that we can handle it ourselves correctly.
     */
    public static void deSiify(DataScan scan){
        //exclude this from SI treatment, since we're doing it internally
        scan.addAttribute(SIConstants.SI_NEEDED,null);
        scan.returnAllVersions();
    }

    protected DataScan getScan() throws StandardException{

        return scanInformation.getScan(getCurrentTransaction(),
                ((BaseActivation)activation).getScanStartOverride(),getKeyDecodingMap(),
                ((BaseActivation)activation).getScanStopOverride(),
                ((BaseActivation)activation).getKeyRows(),
                ((BaseActivation)activation).getScanKeyPrefix(),
                ((BaseActivation)activation).getSameStartStopScanKeyPrefix(),
                ((BaseActivation)activation).getFirstIndexColumnKeys(),
                ((BaseActivation)activation).getSkipBuildOfFirstKeyColumn());
    }

    @Override
    public int[] getRootAccessedCols(long tableNumber){
        return operationInformation.getBaseColumnMap();
    }

    @Override
    public boolean isReferencingTable(long tableNumber){
        return tableName.equals(String.valueOf(tableNumber));
    }

    public String getTableName() {
        return this.tableName;
    }

    public String getTableDisplayName() {
        return this.tableDisplayName;
    }

    public String getIndexName() {
        return this.indexName;
    }

    public String getIndexDisplayName() {
        // for now returns indexName (which is a readable string)
        // but this hook leaves flexibility for later
        return this.indexName;
    }

    public boolean isIndexScan() {
        return this.indexName != null;
    }

    @Override
    public String prettyPrint(int indentLevel){
        String indent="\n"+ Strings.repeat("\t", indentLevel);
        return "Scan:"
                +indent +"resultSetNumber:"+resultSetNumber
                +indent+"optimizerEstimatedCost:"+optimizerEstimatedCost+","
                +indent+"optimizerEstimatedRowCount:"+optimizerEstimatedRowCount+","
                +indent+"scanInformation:"+scanInformation
                +indent+"tableName:"+tableName;
    }

    @SuppressFBWarnings(value = "EI_EXPOSE_REP",justification = "Intentional")
    public int[] getKeyColumns(){
        return columnOrdering;
    }

    public boolean[] getAscDescInfo() throws StandardException {
        return scanInformation.getConglomerate().getAscDescInfo();
    }

    @Override
    public ExecIndexRow getStartPosition() throws StandardException{
        return scanInformation.getStartPosition();
    }

    @Override
    public ExecIndexRow getStopPosition() throws StandardException{
        return scanInformation.getStopPosition();
    }

    @Override
    public boolean getSameStartStopPosition() {
        return scanInformation.getSameStartStopPosition();
    }

    public String getTableVersion(){
        return tableVersion;
    }

    public String getScopeName() {
        StringBuilder sb = new StringBuilder();
        sb.append(getScopeBaseOpName());
        if (isIndexScan()) {
            sb.append(" Index ").append(getIndexDisplayName());
            sb.append(" (Table ").append(getTableDisplayName()).append(")");
        } else {
            sb.append(" Table ").append(getTableDisplayName());
        }

        return sb.toString();
    }

    protected String getScopeBaseOpName() {
        return super.getScopeName();
    }

    @Override
    public ScanInformation<ExecRow> getScanInformation() {
        return scanInformation;
    }

    /**
     *
     * Hack until we figure out rowid qualifiers.
     *
     * @return
     */
    public boolean getRowIdKey() {
        return rowIdKey;
    }

    @SuppressFBWarnings(value = "EI_EXPOSE_REP", justification = "DB-9844")
    public int[] getPartitionColumnMap() {
        return partitionColumnMap;
    }

    public String getStoredAs() {
        return storedAs;
    }

    public int getSplits() {
        return splits;
    }

    @Override
    public FormatableBitSet getAccessedColumns() throws StandardException{
        return scanInformation.getAccessedColumns();
    }

    /**
     * @param pastTx The ID of the past transaction.
     * @return a view of a past transaction.
     */
    protected TxnView getPastTransaction(long pastTx) throws StandardException {
        TransactionController transactionExecute=activation.getLanguageConnectionContext().getTransactionExecute();
        ContextManager cm = ContextService.getFactory().newContextManager();
        TransactionController pastTC = transactionExecute.getAccessManager().getReadOnlyTransaction(cm, pastTx);
        Transaction rawStoreXact=((TransactionManager)pastTC).getRawStoreXact();
        return ((BaseSpliceTransaction)rawStoreXact).getActiveStateTxn();
    }

    /**
     * @return either current transaction or a committed transaction in the past.
     */
    @Override
    public TxnView getCurrentTransaction() throws StandardException{
        return (pastTx >= 0) ? getPastTransaction(pastTx) : super.getCurrentTransaction();
    }

    // If this operation is marked as cacheable,
    // materialize ds into cachedResultSet (a list of rows),
    // if it fits into allowed memory, and return a DataSet
    // referring to this row list.
    // This differs from CachedOperation in that it cleans up
    // cached rows when the triggering statement is closed.
    // Also, it is only applied on a ScanOperation, so that a
    // common source table can have a variable restriction in
    // a ProjectRestrictOperation applied on the cached rows,
    // allowing for more cases where caching can be applied.
    // CachedOperation is typically applied on the entire
    // subquery result.
    protected DataSet<ExecRow> makeCachedResultSetFromDataSet(DataSetProcessor dsp, DataSet<ExecRow> ds) throws StandardException {
        DataSet<ExecRow> newDataSet = ds;
        if (canCacheResultSet) {
            newDataSet = populateCachedResultSet(ds, dsp);
            Activation parentActivation = activation.getParentActivation();
            // When the triggering statement which fired the trigger closes, then
            // release the cached result set.
            if (parentActivation != null && parentActivation.getResultSet() instanceof SpliceBaseOperation) {
                SpliceBaseOperation op = (SpliceBaseOperation) parentActivation.getResultSet();
                op.registerCloseable(new AutoCloseable() {
                    @Override
                    public void close() throws Exception {
                        if (cachedResultSet != null)
                            cachedResultSet.clear();
                        cachedResultSet = null;
                        cachePopulated = false;
                    }
                });
            }
        }
        return newDataSet;
    }

    private ExecRow getNextRow(Iterator<ExecRow> rowIterator) {
        if (rowIterator.hasNext())
            return rowIterator.next();
        return null;
    }

    private DataSet<ExecRow> populateCachedResultSet(DataSet<ExecRow> ds, DataSetProcessor dsp) throws StandardException {
        if (cachePopulated)
            return ds;

        LanguageConnectionContext lcc = activation.getLanguageConnectionContext();
        int maxMemoryPerTable = lcc.getOptimizerFactory().getMaxMemoryPerTable();
        if (maxMemoryPerTable <= 0)
            return ds;

        cachePopulated = true;

        Iterator<ExecRow> rowIterator = ds.toLocalIterator();

        cachedResultSet = new LinkedList<>();
        ExecRow aRow;
        long cacheSize = 0;
        FormatableBitSet toClone = null;

        try {
            aRow = getNextRow(rowIterator);
            if (aRow != null) {
                toClone = new FormatableBitSet(aRow.nColumns() + 1);
                for (int i = 1; i <= aRow.nColumns(); i++) {
                    toClone.set(i);
                }
            }
            while (aRow != null) {
                for (int i = 1; i <= aRow.nColumns(); i++) {
                    cacheSize += aRow.getColumn(i).getLength();
                }
                if (cacheSize > maxMemoryPerTable) {
                    cachedResultSet.clear();
                    cachedResultSet = null;
                    break;
                }
                cachedResultSet.add(aRow.getClone(toClone));
                aRow = getNextRow(rowIterator);
            }
        }
        catch (NoSuchElementException e){
            cachedResultSet.clear();
            cachedResultSet = null;
        }
        return dataSetFromCachedResultSet(dsp);
    }

    protected DataSet<ExecRow> dataSetFromCachedResultSet(DataSetProcessor dsp) throws StandardException {
        return dsp.createDataSet(cachedResultSet.iterator()).map(new SetCurrentLocatedRowAndRowKeyFunction<>(operationContext));
    }

}<|MERGE_RESOLUTION|>--- conflicted
+++ resolved
@@ -111,14 +111,9 @@
                          double optimizerEstimatedCost, String tableVersion,
                          int splits, String delimited, String escaped, String lines,
                          String storedAs, String location, int partitionRefItem, GeneratedMethod defaultRowFunc,
-<<<<<<< HEAD
-                         int defaultValueMapItem, GeneratedMethod pastTxFunctor, long minRetentionPeriod,
+                         int defaultValueMapItem, long pastTxn, long minRetentionPeriod,
                          int numUnusedLeadingIndexFields,
                          boolean canCacheResultSet
-=======
-                         int defaultValueMapItem, long pastTxn, long minRetentionPeriod,
-                         int numUnusedLeadingIndexFields
->>>>>>> 06c33219
     ) throws StandardException{
         super(activation,resultSetNumber,optimizerEstimatedRowCount,optimizerEstimatedCost);
         this.lockMode=lockMode;
