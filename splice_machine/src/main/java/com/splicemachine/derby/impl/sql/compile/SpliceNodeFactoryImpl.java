--- conflicted
+++ resolved
@@ -625,34 +625,14 @@
           case C_NodeTypes.BINARY_EXPORT_NODE:
 				return C_NodeNames.BINARY_EXPORT_NODE_NAME;
 
-  case C_NodeTypes.KAFKA_EXPORT_NODE:
+          case C_NodeTypes.KAFKA_EXPORT_NODE:
 				return C_NodeNames.KAFKA_EXPORT_NODE_NAME;
 
           case C_NodeTypes.TRUNC_NODE:
                 return C_NodeNames.TRUNC_NODE_NAME;
 
-<<<<<<< HEAD
-            case C_NodeTypes.BATCH_ONCE_NODE:
-                return C_NodeNames.BATCH_ONCE_NODE_NAME;
-
 			case C_NodeTypes.CREATE_PIN_NODE:
 				return C_NodeNames.CREATE_PIN_NODE_NAME;
-=======
-            case C_NodeTypes.CREATE_PIN_NODE:
-                return C_NodeNames.CREATE_PIN_NODE_NAME;
-
-            case C_NodeTypes.DROP_PIN_NODE:
-                return C_NodeNames.DROP_PIN_NODE_NAME;
-
-            case C_NodeTypes.ARRAY_OPERATOR_NODE:
-                return C_NodeNames.ARRAY_OPERATOR_NODE_NAME;
-
-            case C_NodeTypes.ARRAY_CONSTANT_NODE:
-                return C_NodeNames.ARRAY_CONSTANT_NODE_NAME;
-
-            case C_NodeTypes.SET_SESSION_PROPERTY_NODE:
-                return C_NodeNames.SET_SESSION_PROPERTY_NAME;
->>>>>>> 5103e417
 
 			case C_NodeTypes.DROP_PIN_NODE:
 				return C_NodeNames.DROP_PIN_NODE_NAME;
