--- conflicted
+++ resolved
@@ -393,16 +393,10 @@
           case C_NodeTypes.IDENTITY_VAL_NODE:
           case C_NodeTypes.CURRENT_SCHEMA_NODE:
           case C_NodeTypes.CURRENT_ROLE_NODE:
-<<<<<<< HEAD
-		  case C_NodeTypes.CURRENT_SESSION_PROPERTY_NODE:
-		  case C_NodeTypes.GROUP_USER_NODE:
-		  case C_NodeTypes.CURRENT_SERVER_NODE:
-				return C_NodeNames.SPECIAL_FUNCTION_NODE_NAME;
-=======
           case C_NodeTypes.CURRENT_SESSION_PROPERTY_NODE:
           case C_NodeTypes.GROUP_USER_NODE:
+          case C_NodeTypes.CURRENT_SERVER_NODE:
               return C_NodeNames.SPECIAL_FUNCTION_NODE_NAME;
->>>>>>> 288d3d50
 
           case C_NodeTypes.IS_NODE:
               return C_NodeNames.IS_NODE_NAME;
