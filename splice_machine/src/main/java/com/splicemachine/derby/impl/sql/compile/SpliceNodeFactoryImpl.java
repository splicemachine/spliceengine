/*
 * Copyright (c) 2012 - 2020 Splice Machine, Inc.
 *
 * This file is part of Splice Machine.
 * Splice Machine is free software: you can redistribute it and/or modify it under the terms of the
 * GNU Affero General Public License as published by the Free Software Foundation, either
 * version 3, or (at your option) any later version.
 * Splice Machine is distributed in the hope that it will be useful, but WITHOUT ANY WARRANTY;
 * without even the implied warranty of MERCHANTABILITY or FITNESS FOR A PARTICULAR PURPOSE.
 * See the GNU Affero General Public License for more details.
 * You should have received a copy of the GNU Affero General Public License along with Splice Machine.
 * If not, see <http://www.gnu.org/licenses/>.
 */

package com.splicemachine.derby.impl.sql.compile;

import com.splicemachine.db.iapi.error.StandardException;
import com.splicemachine.db.iapi.reference.EngineType;
import com.splicemachine.db.iapi.reference.SQLState;
import com.splicemachine.db.iapi.services.context.ContextManager;
import com.splicemachine.db.iapi.services.loader.ClassInfo;
import com.splicemachine.db.iapi.services.monitor.ModuleControl;
import com.splicemachine.db.iapi.services.monitor.ModuleSupportable;
import com.splicemachine.db.iapi.services.monitor.Monitor;
import com.splicemachine.db.iapi.services.property.PropertyUtil;
import com.splicemachine.db.iapi.services.sanity.SanityManager;
import com.splicemachine.db.iapi.sql.compile.C_NodeTypes;
import com.splicemachine.db.iapi.sql.compile.Node;
import com.splicemachine.db.iapi.sql.compile.NodeFactory;
import com.splicemachine.db.iapi.sql.compile.Optimizer;
import com.splicemachine.db.impl.sql.compile.C_NodeNames;
import com.splicemachine.db.impl.sql.compile.QueryTreeNode;

import java.util.Properties;

/**
 * This class is a factory for QueryTreeNode nodes.  It exists to provide
 * methods to generate new nodes without having to call new directly.
 * In the future, it may implement caching of nodes, as well, to avoid
 * memory management and garbage collection.
 *
 */

public class SpliceNodeFactoryImpl extends NodeFactory implements ModuleControl, ModuleSupportable {
    private Boolean joinOrderOptimization = Boolean.TRUE;
    private final ClassInfo[]    nodeCi =new ClassInfo[C_NodeTypes.FINAL_VALUE+1];

    /**
     * Module supports the standard database engine and
     * a storeless SQL engine. Probably a single NodeFactory
     * will only ever exist, see DERBY-673, as part of the
     * compile system.
     */
    @Override
    public boolean canSupport(Properties startParams) {
        return Monitor.isDesiredType(startParams,EngineType.STANDALONE_DB);
    }

    /**
     @see Monitor
     @exception StandardException Ooops
     */

    public void boot(boolean create, Properties startParams) throws StandardException {
        /*
         ** This system property determines whether to optimize join order
         ** by default.  It is used mainly for testing - there are many tests
         ** that assume the join order is fixed.
         */
        String opt = PropertyUtil.getSystemProperty(Optimizer.JOIN_ORDER_OPTIMIZATION);
        if (opt != null) {
            joinOrderOptimization = Boolean.valueOf(opt);
        }
    }

    /**
     @see Monitor
     */

    public void stop() {
    }

    /**
     Every Module needs a public niladic constructor. It just does.
     */
    public    SpliceNodeFactoryImpl() {}

    /** @see NodeFactory#doJoinOrderOptimization */
    public Boolean doJoinOrderOptimization() {
        return joinOrderOptimization;
    }

    /**
     * @see NodeFactory#getNode
     *
     * @exception StandardException        Thrown on error
     */
    public Node getNode(int nodeType, ContextManager cm) throws StandardException {

        ClassInfo ci = nodeCi[nodeType];
        Class nodeClass = null;
        if (ci == null) {
            String nodeName = nodeName(nodeType);
            try {
                nodeClass = Class.forName(nodeName);
            }
            catch (ClassNotFoundException cnfe) {
                if (SanityManager.DEBUG) {
                    SanityManager.THROWASSERT("Unexpected ClassNotFoundException",
                            cnfe);
                }
            }

            ci = new ClassInfo(nodeClass);
            nodeCi[nodeType] = ci;
        }

        QueryTreeNode retval;

        try {
            retval = (QueryTreeNode) ci.getNewInstance();
            //retval = (QueryTreeNode) nodeClass.newInstance();
        } catch (Exception iae) {
            throw new RuntimeException(iae);
        }

        retval.setContextManager(cm);
        retval.setNodeType(nodeType);

        return retval;
    }

    /**
     * Translate a node type from C_NodeTypes to a class name
     *
     * @param nodeType    A node type identifier from C_NodeTypes
     *
     * @exception StandardException        Thrown on error
     */
    protected String nodeName(int nodeType)
            throws StandardException
    {
        switch (nodeType)
        {
            // WARNING: WHEN ADDING NODE TYPES HERE, YOU MUST ALSO ADD
            // THEM TO tools/jar/DBMSnode.properties
            // xxxRESOLVE: why not make this a giant array and simply index into
            // it? manish Thu Feb 22 14:49:41 PST 2001
            case C_NodeTypes.CURRENT_ROW_LOCATION_NODE:
                return C_NodeNames.CURRENT_ROW_LOCATION_NODE_NAME;

            case C_NodeTypes.GROUP_BY_LIST:
                return C_NodeNames.GROUP_BY_LIST_NAME;

            case C_NodeTypes.ORDER_BY_LIST:
                return C_NodeNames.ORDER_BY_LIST_NAME;

            case C_NodeTypes.PREDICATE_LIST:
                return C_NodeNames.PREDICATE_LIST_NAME;

            case C_NodeTypes.RESULT_COLUMN_LIST:
                return C_NodeNames.RESULT_COLUMN_LIST_NAME;

            case C_NodeTypes.SUBQUERY_LIST:
                return C_NodeNames.SUBQUERY_LIST_NAME;

            case C_NodeTypes.TABLE_ELEMENT_LIST:
                return C_NodeNames.TABLE_ELEMENT_LIST_NAME;

            case C_NodeTypes.UNTYPED_NULL_CONSTANT_NODE:
                return C_NodeNames.UNTYPED_NULL_CONSTANT_NODE_NAME;

            case C_NodeTypes.TABLE_ELEMENT_NODE:
                return C_NodeNames.TABLE_ELEMENT_NODE_NAME;

            case C_NodeTypes.VALUE_TUPLE_NODE:
                return C_NodeNames.VALUE_TUPLE_NODE_NAME;

            case C_NodeTypes.VALUE_NODE_LIST:
                return C_NodeNames.VALUE_NODE_LIST_NAME;

            case C_NodeTypes.ALL_RESULT_COLUMN:
                return C_NodeNames.ALL_RESULT_COLUMN_NAME;

            case C_NodeTypes.GET_CURRENT_CONNECTION_NODE:
                return C_NodeNames.GET_CURRENT_CONNECTION_NODE_NAME;

            case C_NodeTypes.GET_NEAREST_TRANSACTION:
                return C_NodeNames.GET_NEAREST_TRANSACTION_NODE_NAME;

            case C_NodeTypes.NOP_STATEMENT_NODE:
                return C_NodeNames.NOP_STATEMENT_NODE_NAME;

            case C_NodeTypes.SET_TRANSACTION_ISOLATION_NODE:
                return C_NodeNames.SET_TRANSACTION_ISOLATION_NODE_NAME;

            case C_NodeTypes.CHAR_LENGTH_OPERATOR_NODE:
                return C_NodeNames.LENGTH_OPERATOR_NODE_NAME;

            // ISNOTNULL compressed into ISNULL
            case C_NodeTypes.IS_NOT_NULL_NODE:
            case C_NodeTypes.IS_NULL_NODE:
                return C_NodeNames.IS_NULL_NODE_NAME;

            case C_NodeTypes.NOT_NODE:
                return C_NodeNames.NOT_NODE_NAME;

            case C_NodeTypes.SQL_TO_JAVA_VALUE_NODE:
                return C_NodeNames.SQL_TO_JAVA_VALUE_NODE_NAME;

            case C_NodeTypes.TABLE_NAME:
                return C_NodeNames.TABLE_NAME_NAME;

            case C_NodeTypes.GROUP_BY_COLUMN:
                return C_NodeNames.GROUP_BY_COLUMN_NAME;

            case C_NodeTypes.JAVA_TO_SQL_VALUE_NODE:
                return C_NodeNames.JAVA_TO_SQL_VALUE_NODE_NAME;

            case C_NodeTypes.FROM_LIST:
                return C_NodeNames.FROM_LIST_NAME;

            case C_NodeTypes.BOOLEAN_CONSTANT_NODE:
                return C_NodeNames.BOOLEAN_CONSTANT_NODE_NAME;

            case C_NodeTypes.LIST_VALUE_NODE:
                return C_NodeNames.LIST_VALUE_NODE_NAME;

            case C_NodeTypes.AND_NODE:
                return C_NodeNames.AND_NODE_NAME;

            case C_NodeTypes.BINARY_EQUALS_OPERATOR_NODE:
            case C_NodeTypes.BINARY_GREATER_EQUALS_OPERATOR_NODE:
            case C_NodeTypes.BINARY_GREATER_THAN_OPERATOR_NODE:
            case C_NodeTypes.BINARY_LESS_EQUALS_OPERATOR_NODE:
            case C_NodeTypes.BINARY_LESS_THAN_OPERATOR_NODE:
            case C_NodeTypes.BINARY_NOT_EQUALS_OPERATOR_NODE:
                return C_NodeNames.BINARY_RELATIONAL_OPERATOR_NODE_NAME;

            case C_NodeTypes.BINARY_MINUS_OPERATOR_NODE:
            case C_NodeTypes.BINARY_PLUS_OPERATOR_NODE:
            case C_NodeTypes.BINARY_TIMES_OPERATOR_NODE:
            case C_NodeTypes.BINARY_DIVIDE_OPERATOR_NODE:
            case C_NodeTypes.MOD_OPERATOR_NODE:
                return C_NodeNames.BINARY_ARITHMETIC_OPERATOR_NODE_NAME;

            case C_NodeTypes.COALESCE_FUNCTION_NODE:
                return C_NodeNames.COALESCE_FUNCTION_NODE_NAME;

            case C_NodeTypes.DECIMAL_FUNCTION_NODE:
                return C_NodeNames.DECIMAL_FUNCTION_NODE_NAME;

            case C_NodeTypes.SCALAR_MIN_MAX_FUNCTION_NODE:
                return C_NodeNames.SCALAR_MIN_MAX_FUNCTION_NODE_NAME;

            case C_NodeTypes.CONCATENATION_OPERATOR_NODE:
                return C_NodeNames.CONCATENATION_OPERATOR_NODE_NAME;

            case C_NodeTypes.LIKE_OPERATOR_NODE:
                return C_NodeNames.LIKE_OPERATOR_NODE_NAME;

            case C_NodeTypes.OR_NODE:
                return C_NodeNames.OR_NODE_NAME;

            case C_NodeTypes.BETWEEN_OPERATOR_NODE:
                return C_NodeNames.BETWEEN_OPERATOR_NODE_NAME;

            case C_NodeTypes.CONDITIONAL_NODE:
                return C_NodeNames.CONDITIONAL_NODE_NAME;

            case C_NodeTypes.IN_LIST_OPERATOR_NODE:
                return C_NodeNames.IN_LIST_OPERATOR_NODE_NAME;

            case C_NodeTypes.BIT_CONSTANT_NODE:
                return C_NodeNames.BIT_CONSTANT_NODE_NAME;

            case C_NodeTypes.LONGVARBIT_CONSTANT_NODE:
            case C_NodeTypes.VARBIT_CONSTANT_NODE:
            case C_NodeTypes.BLOB_CONSTANT_NODE:
                return C_NodeNames.VARBIT_CONSTANT_NODE_NAME;

            case C_NodeTypes.CAST_NODE:
                return C_NodeNames.CAST_NODE_NAME;

            case C_NodeTypes.CHAR_CONSTANT_NODE:
            case C_NodeTypes.LONGVARCHAR_CONSTANT_NODE:
            case C_NodeTypes.VARCHAR_CONSTANT_NODE:
            case C_NodeTypes.CLOB_CONSTANT_NODE:
                return C_NodeNames.CHAR_CONSTANT_NODE_NAME;

            case C_NodeTypes.XML_CONSTANT_NODE:
                return C_NodeNames.XML_CONSTANT_NODE_NAME;

            case C_NodeTypes.COLUMN_REFERENCE:
                return C_NodeNames.COLUMN_REFERENCE_NAME;

            case C_NodeTypes.DROP_INDEX_NODE:
                return C_NodeNames.DROP_INDEX_NODE_NAME;

            case C_NodeTypes.DROP_TRIGGER_NODE:
                return C_NodeNames.DROP_TRIGGER_NODE_NAME;

            case C_NodeTypes.TINYINT_CONSTANT_NODE:
            case C_NodeTypes.SMALLINT_CONSTANT_NODE:
            case C_NodeTypes.INT_CONSTANT_NODE:
            case C_NodeTypes.LONGINT_CONSTANT_NODE:
            case C_NodeTypes.DECIMAL_CONSTANT_NODE:
            case C_NodeTypes.DOUBLE_CONSTANT_NODE:
            case C_NodeTypes.FLOAT_CONSTANT_NODE:
            case C_NodeTypes.DECFLOAT_CONSTANT_NODE:
                return C_NodeNames.NUMERIC_CONSTANT_NODE_NAME;

            case C_NodeTypes.USERTYPE_CONSTANT_NODE:
                return C_NodeNames.USERTYPE_CONSTANT_NODE_NAME;

            case C_NodeTypes.PREDICATE:
                return C_NodeNames.PREDICATE_NAME;

            case C_NodeTypes.RESULT_COLUMN:
                return C_NodeNames.RESULT_COLUMN_NAME;

            case C_NodeTypes.SET_ROLE_NODE:
                return C_NodeNames.SET_ROLE_NODE_NAME;

            case C_NodeTypes.SET_SCHEMA_NODE:
                return C_NodeNames.SET_SCHEMA_NODE_NAME;

            case C_NodeTypes.SIMPLE_STRING_OPERATOR_NODE:
                return C_NodeNames.SIMPLE_STRING_OPERATOR_NODE_NAME;

            case C_NodeTypes.SIMPLE_LOCALE_STRING_OPERATOR_NODE:
                return C_NodeNames.SIMPLE_LOCALE_STRING_OPERATOR_NODE_NAME;

            case C_NodeTypes.STATIC_CLASS_FIELD_REFERENCE_NODE:
                return C_NodeNames.STATIC_CLASS_FIELD_REFERENCE_NODE_NAME;

            case C_NodeTypes.STATIC_METHOD_CALL_NODE:
                return C_NodeNames.STATIC_METHOD_CALL_NODE_NAME;

            case C_NodeTypes.EXTRACT_OPERATOR_NODE:
                return C_NodeNames.EXTRACT_OPERATOR_NODE_NAME;

            case C_NodeTypes.PARAMETER_NODE:
                return C_NodeNames.PARAMETER_NODE_NAME;

            case C_NodeTypes.DROP_SCHEMA_NODE:
                return C_NodeNames.DROP_SCHEMA_NODE_NAME;

            case C_NodeTypes.DROP_ROLE_NODE:
                return C_NodeNames.DROP_ROLE_NODE_NAME;

            case C_NodeTypes.DROP_TABLE_NODE:
                return C_NodeNames.DROP_TABLE_NODE_NAME;

            case C_NodeTypes.DROP_VIEW_NODE:
                return C_NodeNames.DROP_VIEW_NODE_NAME;

            case C_NodeTypes.SUBQUERY_NODE:
                return C_NodeNames.SUBQUERY_NODE_NAME;

            case C_NodeTypes.BASE_COLUMN_NODE:
                return C_NodeNames.BASE_COLUMN_NODE_NAME;

            case C_NodeTypes.CALL_STATEMENT_NODE:
                return C_NodeNames.CALL_STATEMENT_NODE_NAME;

            case C_NodeTypes.MODIFY_COLUMN_DEFAULT_NODE:
            case C_NodeTypes.MODIFY_COLUMN_TYPE_NODE:
            case C_NodeTypes.MODIFY_COLUMN_CONSTRAINT_NODE:
            case C_NodeTypes.MODIFY_COLUMN_CONSTRAINT_NOT_NULL_NODE:
            case C_NodeTypes.DROP_COLUMN_NODE:
                return C_NodeNames.MODIFY_COLUMN_NODE_NAME;

            case C_NodeTypes.NON_STATIC_METHOD_CALL_NODE:
                return C_NodeNames.NON_STATIC_METHOD_CALL_NODE_NAME;

            case C_NodeTypes.CURRENT_OF_NODE:
                return C_NodeNames.CURRENT_OF_NODE_NAME;

            case C_NodeTypes.DEFAULT_NODE:
                return C_NodeNames.DEFAULT_NODE_NAME;

            case C_NodeTypes.DELETE_NODE:
                return C_NodeNames.DELETE_NODE_NAME;

            case C_NodeTypes.UPDATE_NODE:
                return C_NodeNames.UPDATE_NODE_NAME;

            case C_NodeTypes.ORDER_BY_COLUMN:
                return C_NodeNames.ORDER_BY_COLUMN_NAME;

            case C_NodeTypes.ROW_RESULT_SET_NODE:
                return C_NodeNames.ROW_RESULT_SET_NODE_NAME;

            case C_NodeTypes.VIRTUAL_COLUMN_NODE:
                return C_NodeNames.VIRTUAL_COLUMN_NODE_NAME;

            case C_NodeTypes.CURRENT_DATETIME_OPERATOR_NODE:
                return C_NodeNames.CURRENT_DATETIME_OPERATOR_NODE_NAME;

            case C_NodeTypes.USER_NODE:
            case C_NodeTypes.CURRENT_USER_NODE:
            case C_NodeTypes.SESSION_USER_NODE:
            case C_NodeTypes.SYSTEM_USER_NODE:
            case C_NodeTypes.CURRENT_ISOLATION_NODE:
            case C_NodeTypes.IDENTITY_VAL_NODE:
            case C_NodeTypes.CURRENT_SCHEMA_NODE:
            case C_NodeTypes.CURRENT_ROLE_NODE:
            case C_NodeTypes.CURRENT_SESSION_PROPERTY_NODE:
            case C_NodeTypes.GROUP_USER_NODE:
            case C_NodeTypes.CURRENT_SERVER_NODE:
                return C_NodeNames.SPECIAL_FUNCTION_NODE_NAME;

            case C_NodeTypes.IS_NODE:
                return C_NodeNames.IS_NODE_NAME;

            case C_NodeTypes.LOCK_TABLE_NODE:
                return C_NodeNames.LOCK_TABLE_NODE_NAME;

            case C_NodeTypes.ALTER_TABLE_NODE:
                return C_NodeNames.ALTER_TABLE_NODE_NAME;

            case C_NodeTypes.AGGREGATE_NODE:
                return C_NodeNames.AGGREGATE_NODE_NAME;

            case C_NodeTypes.STRING_AGGREGATE_NODE:
                return C_NodeNames.STRING_AGGREGATE_NODE_NAME;

            case C_NodeTypes.COLUMN_DEFINITION_NODE:
                return C_NodeNames.COLUMN_DEFINITION_NODE_NAME;

            case C_NodeTypes.EXEC_SPS_NODE:
                return C_NodeNames.EXEC_SPS_NODE_NAME;

            case C_NodeTypes.FK_CONSTRAINT_DEFINITION_NODE:
                return C_NodeNames.FK_CONSTRAINT_DEFINITION_NODE_NAME;

            case C_NodeTypes.FROM_VTI:
                return C_NodeNames.FROM_VTI_NAME;

            case C_NodeTypes.MATERIALIZE_RESULT_SET_NODE:
                return C_NodeNames.MATERIALIZE_RESULT_SET_NODE_NAME;

            case C_NodeTypes.NORMALIZE_RESULT_SET_NODE:
                return C_NodeNames.NORMALIZE_RESULT_SET_NODE_NAME;

            case C_NodeTypes.SCROLL_INSENSITIVE_RESULT_SET_NODE:
                return C_NodeNames.SCROLL_INSENSITIVE_RESULT_SET_NODE_NAME;

            case C_NodeTypes.ORDER_BY_NODE:
                return C_NodeNames.ORDER_BY_NODE_NAME;

            case C_NodeTypes.DISTINCT_NODE:
                return C_NodeNames.DISTINCT_NODE_NAME;

            case C_NodeTypes.LOCATE_FUNCTION_NODE:
            case C_NodeTypes.SUBSTRING_OPERATOR_NODE:
            case C_NodeTypes.RIGHT_OPERATOR_NODE:
            case C_NodeTypes.TRIM_OPERATOR_NODE:
            case C_NodeTypes.LEFT_OPERATOR_NODE:
            case C_NodeTypes.TIMESTAMP_ADD_FN_NODE:
            case C_NodeTypes.TIMESTAMP_DIFF_FN_NODE:
            case C_NodeTypes.REPLACE_OPERATOR_NODE:
            case C_NodeTypes.SPLIT_PART_OPERATOR_NODE:
                return C_NodeNames.TERNARY_OPERATOR_NODE_NAME;

            case C_NodeTypes.SELECT_NODE:
                return C_NodeNames.SELECT_NODE_NAME;

            case C_NodeTypes.CREATE_VIEW_NODE:
                return C_NodeNames.CREATE_VIEW_NODE_NAME;

            case C_NodeTypes.CONSTRAINT_DEFINITION_NODE:
                return C_NodeNames.CONSTRAINT_DEFINITION_NODE_NAME;

            case C_NodeTypes.NEW_INVOCATION_NODE:
                return C_NodeNames.NEW_INVOCATION_NODE_NAME;

            case C_NodeTypes.CREATE_ROLE_NODE:
                return C_NodeNames.CREATE_ROLE_NODE_NAME;

            case C_NodeTypes.CREATE_SCHEMA_NODE:
                return C_NodeNames.CREATE_SCHEMA_NODE_NAME;

            case C_NodeTypes.FROM_BASE_TABLE:
                return C_NodeNames.FROM_BASE_TABLE_NAME;

            case C_NodeTypes.FROM_SUBQUERY:
                return C_NodeNames.FROM_SUBQUERY_NAME;

            case C_NodeTypes.GROUP_BY_NODE:
                return C_NodeNames.GROUP_BY_NODE_NAME;

            case C_NodeTypes.INSERT_NODE:
                return C_NodeNames.INSERT_NODE_NAME;

            case C_NodeTypes.JOIN_NODE:
                return C_NodeNames.JOIN_NODE_NAME;

            case C_NodeTypes.CREATE_TABLE_NODE:
                return C_NodeNames.CREATE_TABLE_NODE_NAME;

            case C_NodeTypes.RENAME_NODE:
                return C_NodeNames.RENAME_NODE_NAME;

            case C_NodeTypes.UNION_NODE:
                return C_NodeNames.UNION_NODE_NAME;

            case C_NodeTypes.INTERSECT_OR_EXCEPT_NODE:
                return C_NodeNames.INTERSECT_OR_EXCEPT_NODE_NAME;

            case C_NodeTypes.CREATE_TRIGGER_NODE:
                return C_NodeNames.CREATE_TRIGGER_NODE_NAME;

            case C_NodeTypes.HALF_OUTER_JOIN_NODE:
                return C_NodeNames.HALF_OUTER_JOIN_NODE_NAME;

            case C_NodeTypes.CREATE_INDEX_NODE:
                return C_NodeNames.CREATE_INDEX_NODE_NAME;

            case C_NodeTypes.CURSOR_NODE:
                return C_NodeNames.CURSOR_NODE_NAME;

            case C_NodeTypes.HASH_TABLE_NODE:
                return C_NodeNames.HASH_TABLE_NODE_NAME;

            case C_NodeTypes.INDEX_TO_BASE_ROW_NODE:
                return C_NodeNames.INDEX_TO_BASE_ROW_NODE_NAME;

            case C_NodeTypes.CREATE_ALIAS_NODE:
                return C_NodeNames.CREATE_ALIAS_NODE_NAME;

            case C_NodeTypes.PROJECT_RESTRICT_NODE:
                return C_NodeNames.PROJECT_RESTRICT_NODE_NAME;

            case C_NodeTypes.SQL_BOOLEAN_CONSTANT_NODE:
                return C_NodeNames.SQL_BOOLEAN_CONSTANT_NODE_NAME;

            case C_NodeTypes.DROP_ALIAS_NODE:
                return C_NodeNames.DROP_ALIAS_NODE_NAME;

            case C_NodeTypes.TEST_CONSTRAINT_NODE:
                return C_NodeNames.TEST_CONSTRAINT_NODE_NAME;

            case C_NodeTypes.ABSOLUTE_OPERATOR_NODE:
            case C_NodeTypes.SQRT_OPERATOR_NODE:
            case C_NodeTypes.UNARY_PLUS_OPERATOR_NODE:
            case C_NodeTypes.UNARY_MINUS_OPERATOR_NODE:
                return C_NodeNames.UNARY_ARITHMETIC_OPERATOR_NODE_NAME;

            case C_NodeTypes.SAVEPOINT_NODE:
                return C_NodeNames.SAVEPOINT_NODE_NAME;

            case C_NodeTypes.UNARY_DATE_TIMESTAMP_OPERATOR_NODE:
                return C_NodeNames.UNARY_DATE_TIMESTAMP_OPERATOR_NODE_NAME;

            case C_NodeTypes.TIMESTAMP_OPERATOR_NODE:
                return C_NodeNames.TIMESTAMP_OPERATOR_NODE_NAME;

            case C_NodeTypes.DB2_LENGTH_OPERATOR_NODE:
                return C_NodeNames.DB2_LENGTH_OPERATOR_NODE_NAME;

            case C_NodeTypes.XML_PARSE_OPERATOR_NODE:
            case C_NodeTypes.XML_SERIALIZE_OPERATOR_NODE:
                return C_NodeNames.UNARY_OPERATOR_NODE_NAME;

            case C_NodeTypes.XML_EXISTS_OPERATOR_NODE:
            case C_NodeTypes.XML_QUERY_OPERATOR_NODE:
            case C_NodeTypes.REPEAT_OPERATOR_NODE:
                return C_NodeNames.BINARY_OPERATOR_NODE_NAME;

            case C_NodeTypes.GRANT_NODE:
                return C_NodeNames.GRANT_NODE_NAME;
            case C_NodeTypes.REVOKE_NODE:
                return C_NodeNames.REVOKE_NODE_NAME;

            case C_NodeTypes.GRANT_ROLE_NODE:
                return C_NodeNames.GRANT_ROLE_NODE_NAME;

            case C_NodeTypes.REVOKE_ROLE_NODE:
                return C_NodeNames.REVOKE_ROLE_NODE_NAME;

            case C_NodeTypes.PRIVILEGE_NODE:
                return C_NodeNames.PRIVILEGE_NAME;

            case C_NodeTypes.TABLE_PRIVILEGES_NODE:
                return C_NodeNames.TABLE_PRIVILEGES_NAME;

            case C_NodeTypes.WRAPPED_AGGREGATE_FUNCTION_NODE:
                return C_NodeNames.WRAPPED_AGGREGATE_FUNCTION_NODE_NAME;

            case C_NodeTypes.ROW_NUMBER_FUNCTION_NODE:
                return C_NodeNames.ROW_NUMBER_FUNCTION_NAME;

            case C_NodeTypes.WINDOW_DEFINITION_NODE:
                return C_NodeNames.WINDOW_DEFINITION_NAME;

            case C_NodeTypes.WINDOW_REFERENCE_NODE:
                return C_NodeNames.WINDOW_REFERENCE_NAME;

            case C_NodeTypes.WINDOW_RESULTSET_NODE:
                return C_NodeNames.WINDOW_RESULTSET_NODE_NAME;

            case C_NodeTypes.GENERATION_CLAUSE_NODE:
                return C_NodeNames.GENERATION_CLAUSE_NODE_NAME;

            case C_NodeTypes.ROW_COUNT_NODE:
                return C_NodeNames.ROW_COUNT_NODE_NAME;

            case C_NodeTypes.DENSERANK_FUNCTION_NODE:
                return C_NodeNames.DENSE_RANK_FUNCTION_NAME;

            case C_NodeTypes.FIRST_LAST_VALUE_FUNCTION_NODE:
                return C_NodeNames.FIRST_LAST_VALUE_FUNCTION_NAME;

            case C_NodeTypes.LEAD_LAG_FUNCTION_NODE:
                return C_NodeNames.LEAD_LAG_FUNCTION_NAME;

            case C_NodeTypes.RANK_FUNCTION_NODE:
                return C_NodeNames.RANK_FUNCTION_NAME;

            case C_NodeTypes.GROUPING_FUNCTION_NODE:
                return C_NodeNames.GROUPING_FUNCTION_NODE_NAME;

            case C_NodeTypes.CREATE_SEQUENCE_NODE:
                return C_NodeNames.CREATE_SEQUENCE_NODE_NAME;

            case C_NodeTypes.DROP_SEQUENCE_NODE:
                return C_NodeNames.DROP_SEQUENCE_NODE_NAME;

            case C_NodeTypes.NEXT_SEQUENCE_NODE:
                return C_NodeNames.NEXT_SEQUENCE_NODE_NAME;

            case C_NodeTypes.EXPLAIN_NODE:
                return C_NodeNames.EXPLAIN_NODE_NAME;

            case C_NodeTypes.EXPORT_NODE:
                return C_NodeNames.EXPORT_NODE_NAME;

            case C_NodeTypes.KAFKA_EXPORT_NODE:
                return C_NodeNames.KAFKA_EXPORT_NODE_NAME;

            case C_NodeTypes.TRUNC_NODE:
                return C_NodeNames.TRUNC_NODE_NAME;

            case C_NodeTypes.ARRAY_OPERATOR_NODE:
                return C_NodeNames.ARRAY_OPERATOR_NODE_NAME;

            case C_NodeTypes.ARRAY_CONSTANT_NODE:
                return C_NodeNames.ARRAY_CONSTANT_NODE_NAME;

            case C_NodeTypes.SET_SESSION_PROPERTY_NODE:
                return C_NodeNames.SET_SESSION_PROPERTY_NAME;

            case C_NodeTypes.SELF_REFERENCE_NODE:
                return C_NodeNames.SELF_REFERENCE_NODE_NAME;

            case C_NodeTypes.DIGITS_OPERATOR_NODE:
                return C_NodeNames.UNARY_OPERATOR_NODE_NAME;

            case C_NodeTypes.SIGNAL_NODE:
                return C_NodeNames.SIGNAL_NAME;

            case C_NodeTypes.SET_NODE:
                return C_NodeNames.SET_NAME;

            case C_NodeTypes.FULL_OUTER_JOIN_NODE:
                return C_NodeNames.FULL_OUTER_JOIN_NODE_NAME;

            case C_NodeTypes.EMPTY_DEFAULT_CONSTANT_NODE:
                return C_NodeNames.EMPTY_DEFAULT_CONSTANT_NODE;

            case C_NodeTypes.TIME_SPAN_NODE:
                return C_NodeNames.TIME_SPAN_NODE_NAME;

            case C_NodeTypes.STATEMENT_LIST_NODE:
                return C_NodeNames.STATEMENT_LIST_NODE_NAME;

            case C_NodeTypes.TO_INSTANT_NODE:
                return C_NodeNames.TO_INSTANT_NODE_NAME;

            case C_NodeTypes.TO_HBASE_ESCAPED_NODE:
                return C_NodeNames.TO_HBASE_ESCAPED_NODE_NAME;

<<<<<<< HEAD
            case C_NodeTypes.CREATE_DATABASE_NODE:
                return C_NodeNames.CREATE_DATABASE_NODE_NAME;

            case C_NodeTypes.DROP_DATABASE_NODE:
                return C_NodeNames.DROP_DATABASE_NODE_NAME;
=======
            case C_NodeTypes.TYPEOF_OPERATOR_NODE:
                return C_NodeNames.TYPEOF_OPERATOR_NODE_NAME;
>>>>>>> 7b3ff4b1

            // WARNING: WHEN ADDING NODE TYPES HERE, YOU MUST ALSO ADD
            // THEM TO tools/jar/DBMSnodes.properties

            default:
                throw StandardException.newException(SQLState.NOT_IMPLEMENTED, nodeType);
        }
    }
}<|MERGE_RESOLUTION|>--- conflicted
+++ resolved
@@ -682,16 +682,14 @@
             case C_NodeTypes.TO_HBASE_ESCAPED_NODE:
                 return C_NodeNames.TO_HBASE_ESCAPED_NODE_NAME;
 
-<<<<<<< HEAD
+            case C_NodeTypes.TYPEOF_OPERATOR_NODE:
+                return C_NodeNames.TYPEOF_OPERATOR_NODE_NAME;
+
             case C_NodeTypes.CREATE_DATABASE_NODE:
                 return C_NodeNames.CREATE_DATABASE_NODE_NAME;
 
             case C_NodeTypes.DROP_DATABASE_NODE:
                 return C_NodeNames.DROP_DATABASE_NODE_NAME;
-=======
-            case C_NodeTypes.TYPEOF_OPERATOR_NODE:
-                return C_NodeNames.TYPEOF_OPERATOR_NODE_NAME;
->>>>>>> 7b3ff4b1
 
             // WARNING: WHEN ADDING NODE TYPES HERE, YOU MUST ALSO ADD
             // THEM TO tools/jar/DBMSnodes.properties
