--- conflicted
+++ resolved
@@ -214,16 +214,14 @@
 		  case C_NodeTypes.FROM_LIST:
 		  	return C_NodeNames.FROM_LIST_NAME;
 
-<<<<<<< HEAD
-            case C_NodeTypes.VALUE_TUPLE_NODE:
-                return C_NodeNames.VALUE_TUPLE_NODE_NAME;
-
-            case C_NodeTypes.VALUE_NODE_LIST:
-                return C_NodeNames.VALUE_NODE_LIST_NAME;
-=======
+		  case C_NodeTypes.VALUE_TUPLE_NODE:
+			return C_NodeNames.VALUE_TUPLE_NODE_NAME;
+
+		  case C_NodeTypes.VALUE_NODE_LIST:
+			return C_NodeNames.VALUE_NODE_LIST_NAME;
+
 		  case C_NodeTypes.BOOLEAN_CONSTANT_NODE:
 		  	return C_NodeNames.BOOLEAN_CONSTANT_NODE_NAME;
->>>>>>> b3651d51
 
 		  case C_NodeTypes.LIST_VALUE_NODE:
 		    return C_NodeNames.LIST_VALUE_NODE_NAME;
@@ -660,16 +658,11 @@
 			case C_NodeTypes.DIGITS_OPERATOR_NODE:
 				return C_NodeNames.UNARY_OPERATOR_NODE_NAME;
 
-<<<<<<< HEAD
             case C_NodeTypes.TIME_SPAN_NODE:
                 return C_NodeNames.TIME_SPAN_NODE_NAME;
 
             // WARNING: WHEN ADDING NODE TYPES HERE, YOU MUST ALSO ADD
             // THEM TO tools/jar/DBMSnodes.properties
-=======
-			// WARNING: WHEN ADDING NODE TYPES HERE, YOU MUST ALSO ADD
-		  // THEM TO tools/jar/DBMSnodes.properties
->>>>>>> b3651d51
 
 		  default:
 			throw StandardException.newException(SQLState.NOT_IMPLEMENTED, nodeType);
