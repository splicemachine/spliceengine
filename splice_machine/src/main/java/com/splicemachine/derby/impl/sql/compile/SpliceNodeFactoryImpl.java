/*
 * Copyright (c) 2012 - 2020 Splice Machine, Inc.
 *
 * This file is part of Splice Machine.
 * Splice Machine is free software: you can redistribute it and/or modify it under the terms of the
 * GNU Affero General Public License as published by the Free Software Foundation, either
 * version 3, or (at your option) any later version.
 * Splice Machine is distributed in the hope that it will be useful, but WITHOUT ANY WARRANTY;
 * without even the implied warranty of MERCHANTABILITY or FITNESS FOR A PARTICULAR PURPOSE.
 * See the GNU Affero General Public License for more details.
 * You should have received a copy of the GNU Affero General Public License along with Splice Machine.
 * If not, see <http://www.gnu.org/licenses/>.
 */

package com.splicemachine.derby.impl.sql.compile;

import com.splicemachine.db.iapi.error.StandardException;
import com.splicemachine.db.iapi.reference.EngineType;
import com.splicemachine.db.iapi.reference.SQLState;
import com.splicemachine.db.iapi.services.context.ContextManager;
import com.splicemachine.db.iapi.services.loader.ClassInfo;
import com.splicemachine.db.iapi.services.monitor.ModuleControl;
import com.splicemachine.db.iapi.services.monitor.ModuleSupportable;
import com.splicemachine.db.iapi.services.monitor.Monitor;
import com.splicemachine.db.iapi.services.property.PropertyUtil;
import com.splicemachine.db.iapi.services.sanity.SanityManager;
import com.splicemachine.db.iapi.sql.compile.C_NodeTypes;
import com.splicemachine.db.iapi.sql.compile.Node;
import com.splicemachine.db.iapi.sql.compile.NodeFactory;
import com.splicemachine.db.iapi.sql.compile.Optimizer;
import com.splicemachine.db.impl.sql.compile.C_NodeNames;
import com.splicemachine.db.impl.sql.compile.QueryTreeNode;

import java.util.Properties;

/**
 * This class is a factory for QueryTreeNode nodes.  It exists to provide
 * methods to generate new nodes without having to call new directly.
 * In the future, it may implement caching of nodes, as well, to avoid
 * memory management and garbage collection.
 *
 */

public class SpliceNodeFactoryImpl extends NodeFactory implements ModuleControl, ModuleSupportable {
    private Boolean joinOrderOptimization = Boolean.TRUE;
    private final ClassInfo[]    nodeCi =new ClassInfo[C_NodeTypes.FINAL_VALUE+1];

    /**
     * Module supports the standard database engine and
     * a storeless SQL engine. Probably a single NodeFactory
     * will only ever exist, see DERBY-673, as part of the
     * compile system.
     */
    @Override
    public boolean canSupport(Properties startParams) {
        return Monitor.isDesiredType(startParams,EngineType.STANDALONE_DB);
    }

    /**
     @see Monitor
     @exception StandardException Ooops
     */

    public void boot(boolean create, Properties startParams) throws StandardException {
        /*
         ** This system property determines whether to optimize join order
         ** by default.  It is used mainly for testing - there are many tests
         ** that assume the join order is fixed.
         */
        String opt = PropertyUtil.getSystemProperty(Optimizer.JOIN_ORDER_OPTIMIZATION);
        if (opt != null) {
            joinOrderOptimization = Boolean.valueOf(opt);
        }
    }

    /**
     @see Monitor
     */

    public void stop() {
    }

    /**
     Every Module needs a public niladic constructor. It just does.
     */
    public    SpliceNodeFactoryImpl() {}

    /** @see NodeFactory#doJoinOrderOptimization */
    public Boolean doJoinOrderOptimization() {
        return joinOrderOptimization;
    }

    /**
     * @see NodeFactory#getNode
     *
     * @exception StandardException        Thrown on error
     */
    public Node getNode(int nodeType, ContextManager cm) throws StandardException {

        ClassInfo ci = nodeCi[nodeType];
        Class nodeClass = null;
        if (ci == null) {
            String nodeName = nodeName(nodeType);
            try {
                nodeClass = Class.forName(nodeName);
            }
            catch (ClassNotFoundException cnfe) {
                if (SanityManager.DEBUG) {
                    SanityManager.THROWASSERT("Unexpected ClassNotFoundException",
                            cnfe);
                }
            }

            ci = new ClassInfo(nodeClass);
            nodeCi[nodeType] = ci;
        }

        QueryTreeNode retval;

        try {
            retval = (QueryTreeNode) ci.getNewInstance();
            //retval = (QueryTreeNode) nodeClass.newInstance();
        } catch (Exception iae) {
            throw new RuntimeException(iae);
        }

        retval.setContextManager(cm);
        retval.setNodeType(nodeType);

        return retval;
    }

    /**
     * Translate a node type from C_NodeTypes to a class name
     *
     * @param nodeType    A node type identifier from C_NodeTypes
     *
     * @exception StandardException        Thrown on error
     */
    protected String nodeName(int nodeType)
            throws StandardException
    {
        switch (nodeType)
        {
            // WARNING: WHEN ADDING NODE TYPES HERE, YOU MUST ALSO ADD
            // THEM TO tools/jar/DBMSnode.properties
            // xxxRESOLVE: why not make this a giant array and simply index into
            // it? manish Thu Feb 22 14:49:41 PST 2001
            case C_NodeTypes.CURRENT_ROW_LOCATION_NODE:
                return C_NodeNames.CURRENT_ROW_LOCATION_NODE_NAME;

            case C_NodeTypes.GROUP_BY_LIST:
                return C_NodeNames.GROUP_BY_LIST_NAME;

            case C_NodeTypes.ORDER_BY_LIST:
                return C_NodeNames.ORDER_BY_LIST_NAME;

            case C_NodeTypes.PREDICATE_LIST:
                return C_NodeNames.PREDICATE_LIST_NAME;

            case C_NodeTypes.RESULT_COLUMN_LIST:
                return C_NodeNames.RESULT_COLUMN_LIST_NAME;

            case C_NodeTypes.SUBQUERY_LIST:
                return C_NodeNames.SUBQUERY_LIST_NAME;

            case C_NodeTypes.TABLE_ELEMENT_LIST:
                return C_NodeNames.TABLE_ELEMENT_LIST_NAME;

            case C_NodeTypes.UNTYPED_NULL_CONSTANT_NODE:
                return C_NodeNames.UNTYPED_NULL_CONSTANT_NODE_NAME;

            case C_NodeTypes.TABLE_ELEMENT_NODE:
                return C_NodeNames.TABLE_ELEMENT_NODE_NAME;

            case C_NodeTypes.VALUE_TUPLE_NODE:
                return C_NodeNames.VALUE_TUPLE_NODE_NAME;

            case C_NodeTypes.VALUE_NODE_LIST:
                return C_NodeNames.VALUE_NODE_LIST_NAME;

            case C_NodeTypes.ALL_RESULT_COLUMN:
                return C_NodeNames.ALL_RESULT_COLUMN_NAME;

            case C_NodeTypes.GET_CURRENT_CONNECTION_NODE:
                return C_NodeNames.GET_CURRENT_CONNECTION_NODE_NAME;

            case C_NodeTypes.GET_NEAREST_TRANSACTION:
                return C_NodeNames.GET_NEAREST_TRANSACTION_NODE_NAME;

            case C_NodeTypes.NOP_STATEMENT_NODE:
                return C_NodeNames.NOP_STATEMENT_NODE_NAME;

            case C_NodeTypes.SET_TRANSACTION_ISOLATION_NODE:
                return C_NodeNames.SET_TRANSACTION_ISOLATION_NODE_NAME;

            case C_NodeTypes.CHAR_LENGTH_OPERATOR_NODE:
                return C_NodeNames.LENGTH_OPERATOR_NODE_NAME;

            // ISNOTNULL compressed into ISNULL
            case C_NodeTypes.IS_NOT_NULL_NODE:
            case C_NodeTypes.IS_NULL_NODE:
                return C_NodeNames.IS_NULL_NODE_NAME;

            case C_NodeTypes.NOT_NODE:
                return C_NodeNames.NOT_NODE_NAME;

            case C_NodeTypes.SQL_TO_JAVA_VALUE_NODE:
                return C_NodeNames.SQL_TO_JAVA_VALUE_NODE_NAME;

            case C_NodeTypes.TABLE_NAME:
                return C_NodeNames.TABLE_NAME_NAME;

            case C_NodeTypes.GROUP_BY_COLUMN:
                return C_NodeNames.GROUP_BY_COLUMN_NAME;

            case C_NodeTypes.FROM_LIST:
                return C_NodeNames.FROM_LIST_NAME;

            case C_NodeTypes.BOOLEAN_CONSTANT_NODE:
                return C_NodeNames.BOOLEAN_CONSTANT_NODE_NAME;

            case C_NodeTypes.LIST_VALUE_NODE:
                return C_NodeNames.LIST_VALUE_NODE_NAME;

            case C_NodeTypes.AND_NODE:
                return C_NodeNames.AND_NODE_NAME;

            case C_NodeTypes.BINARY_EQUALS_OPERATOR_NODE:
            case C_NodeTypes.BINARY_GREATER_EQUALS_OPERATOR_NODE:
            case C_NodeTypes.BINARY_GREATER_THAN_OPERATOR_NODE:
            case C_NodeTypes.BINARY_LESS_EQUALS_OPERATOR_NODE:
            case C_NodeTypes.BINARY_LESS_THAN_OPERATOR_NODE:
            case C_NodeTypes.BINARY_NOT_EQUALS_OPERATOR_NODE:
                return C_NodeNames.BINARY_RELATIONAL_OPERATOR_NODE_NAME;

            case C_NodeTypes.BINARY_MINUS_OPERATOR_NODE:
            case C_NodeTypes.BINARY_PLUS_OPERATOR_NODE:
            case C_NodeTypes.BINARY_TIMES_OPERATOR_NODE:
            case C_NodeTypes.BINARY_DIVIDE_OPERATOR_NODE:
            case C_NodeTypes.MOD_OPERATOR_NODE:
                return C_NodeNames.BINARY_ARITHMETIC_OPERATOR_NODE_NAME;

            case C_NodeTypes.COALESCE_FUNCTION_NODE:
                return C_NodeNames.COALESCE_FUNCTION_NODE_NAME;

            case C_NodeTypes.SCALAR_MIN_MAX_FUNCTION_NODE:
                return C_NodeNames.SCALAR_MIN_MAX_FUNCTION_NODE_NAME;

            case C_NodeTypes.LIKE_OPERATOR_NODE:
                return C_NodeNames.LIKE_OPERATOR_NODE_NAME;

            case C_NodeTypes.OR_NODE:
                return C_NodeNames.OR_NODE_NAME;

            case C_NodeTypes.BETWEEN_OPERATOR_NODE:
                return C_NodeNames.BETWEEN_OPERATOR_NODE_NAME;

            case C_NodeTypes.CONDITIONAL_NODE:
                return C_NodeNames.CONDITIONAL_NODE_NAME;

            case C_NodeTypes.IN_LIST_OPERATOR_NODE:
                return C_NodeNames.IN_LIST_OPERATOR_NODE_NAME;

            case C_NodeTypes.BIT_CONSTANT_NODE:
                return C_NodeNames.BIT_CONSTANT_NODE_NAME;

            case C_NodeTypes.LONGVARBIT_CONSTANT_NODE:
            case C_NodeTypes.VARBIT_CONSTANT_NODE:
            case C_NodeTypes.BLOB_CONSTANT_NODE:
                return C_NodeNames.VARBIT_CONSTANT_NODE_NAME;

            case C_NodeTypes.CAST_NODE:
                return C_NodeNames.CAST_NODE_NAME;

            case C_NodeTypes.CHAR_CONSTANT_NODE:
            case C_NodeTypes.LONGVARCHAR_CONSTANT_NODE:
            case C_NodeTypes.VARCHAR_CONSTANT_NODE:
            case C_NodeTypes.CLOB_CONSTANT_NODE:
                return C_NodeNames.CHAR_CONSTANT_NODE_NAME;

            case C_NodeTypes.XML_CONSTANT_NODE:
                return C_NodeNames.XML_CONSTANT_NODE_NAME;

            case C_NodeTypes.COLUMN_REFERENCE:
                return C_NodeNames.COLUMN_REFERENCE_NAME;

            case C_NodeTypes.DROP_INDEX_NODE:
                return C_NodeNames.DROP_INDEX_NODE_NAME;

            case C_NodeTypes.DROP_TRIGGER_NODE:
                return C_NodeNames.DROP_TRIGGER_NODE_NAME;

            case C_NodeTypes.TINYINT_CONSTANT_NODE:
            case C_NodeTypes.SMALLINT_CONSTANT_NODE:
            case C_NodeTypes.INT_CONSTANT_NODE:
            case C_NodeTypes.LONGINT_CONSTANT_NODE:
            case C_NodeTypes.DECIMAL_CONSTANT_NODE:
            case C_NodeTypes.DOUBLE_CONSTANT_NODE:
            case C_NodeTypes.FLOAT_CONSTANT_NODE:
            case C_NodeTypes.DECFLOAT_CONSTANT_NODE:
                return C_NodeNames.NUMERIC_CONSTANT_NODE_NAME;

            case C_NodeTypes.USERTYPE_CONSTANT_NODE:
                return C_NodeNames.USERTYPE_CONSTANT_NODE_NAME;

            case C_NodeTypes.PREDICATE:
                return C_NodeNames.PREDICATE_NAME;

            case C_NodeTypes.RESULT_COLUMN:
                return C_NodeNames.RESULT_COLUMN_NAME;

            case C_NodeTypes.SET_ROLE_NODE:
                return C_NodeNames.SET_ROLE_NODE_NAME;

            case C_NodeTypes.SET_SCHEMA_NODE:
                return C_NodeNames.SET_SCHEMA_NODE_NAME;

            case C_NodeTypes.SIMPLE_STRING_OPERATOR_NODE:
                return C_NodeNames.SIMPLE_STRING_OPERATOR_NODE_NAME;

            case C_NodeTypes.SIMPLE_LOCALE_STRING_OPERATOR_NODE:
                return C_NodeNames.SIMPLE_LOCALE_STRING_OPERATOR_NODE_NAME;

            case C_NodeTypes.STATIC_CLASS_FIELD_REFERENCE_NODE:
                return C_NodeNames.STATIC_CLASS_FIELD_REFERENCE_NODE_NAME;

            case C_NodeTypes.EXTRACT_OPERATOR_NODE:
                return C_NodeNames.EXTRACT_OPERATOR_NODE_NAME;

            case C_NodeTypes.PARAMETER_NODE:
                return C_NodeNames.PARAMETER_NODE_NAME;

            case C_NodeTypes.DROP_SCHEMA_NODE:
                return C_NodeNames.DROP_SCHEMA_NODE_NAME;

            case C_NodeTypes.DROP_ROLE_NODE:
                return C_NodeNames.DROP_ROLE_NODE_NAME;

            case C_NodeTypes.DROP_TABLE_NODE:
                return C_NodeNames.DROP_TABLE_NODE_NAME;

            case C_NodeTypes.DROP_VIEW_NODE:
                return C_NodeNames.DROP_VIEW_NODE_NAME;

            case C_NodeTypes.SUBQUERY_NODE:
                return C_NodeNames.SUBQUERY_NODE_NAME;

            case C_NodeTypes.BASE_COLUMN_NODE:
                return C_NodeNames.BASE_COLUMN_NODE_NAME;

            case C_NodeTypes.CALL_STATEMENT_NODE:
                return C_NodeNames.CALL_STATEMENT_NODE_NAME;

            case C_NodeTypes.MODIFY_COLUMN_DEFAULT_NODE:
            case C_NodeTypes.MODIFY_COLUMN_TYPE_NODE:
            case C_NodeTypes.MODIFY_COLUMN_CONSTRAINT_NODE:
            case C_NodeTypes.MODIFY_COLUMN_CONSTRAINT_NOT_NULL_NODE:
            case C_NodeTypes.DROP_COLUMN_NODE:
                return C_NodeNames.MODIFY_COLUMN_NODE_NAME;

            case C_NodeTypes.CURRENT_OF_NODE:
                return C_NodeNames.CURRENT_OF_NODE_NAME;

            case C_NodeTypes.DEFAULT_NODE:
                return C_NodeNames.DEFAULT_NODE_NAME;

            case C_NodeTypes.ORDER_BY_COLUMN:
                return C_NodeNames.ORDER_BY_COLUMN_NAME;

            case C_NodeTypes.ROW_RESULT_SET_NODE:
                return C_NodeNames.ROW_RESULT_SET_NODE_NAME;

            case C_NodeTypes.VIRTUAL_COLUMN_NODE:
                return C_NodeNames.VIRTUAL_COLUMN_NODE_NAME;

            case C_NodeTypes.CURRENT_DATETIME_OPERATOR_NODE:
                return C_NodeNames.CURRENT_DATETIME_OPERATOR_NODE_NAME;

            case C_NodeTypes.USER_NODE:
            case C_NodeTypes.CURRENT_USER_NODE:
            case C_NodeTypes.SESSION_USER_NODE:
            case C_NodeTypes.SYSTEM_USER_NODE:
            case C_NodeTypes.CURRENT_ISOLATION_NODE:
            case C_NodeTypes.IDENTITY_VAL_NODE:
            case C_NodeTypes.CURRENT_SCHEMA_NODE:
            case C_NodeTypes.CURRENT_ROLE_NODE:
            case C_NodeTypes.CURRENT_SESSION_PROPERTY_NODE:
            case C_NodeTypes.GROUP_USER_NODE:
            case C_NodeTypes.CURRENT_SERVER_NODE:
                return C_NodeNames.SPECIAL_FUNCTION_NODE_NAME;

            case C_NodeTypes.IS_NODE:
                return C_NodeNames.IS_NODE_NAME;

            case C_NodeTypes.LOCK_TABLE_NODE:
                return C_NodeNames.LOCK_TABLE_NODE_NAME;

            case C_NodeTypes.ALTER_TABLE_NODE:
                return C_NodeNames.ALTER_TABLE_NODE_NAME;

            case C_NodeTypes.AGGREGATE_NODE:
                return C_NodeNames.AGGREGATE_NODE_NAME;

            case C_NodeTypes.STRING_AGGREGATE_NODE:
                return C_NodeNames.STRING_AGGREGATE_NODE_NAME;

            case C_NodeTypes.COLUMN_DEFINITION_NODE:
                return C_NodeNames.COLUMN_DEFINITION_NODE_NAME;

            case C_NodeTypes.EXEC_SPS_NODE:
                return C_NodeNames.EXEC_SPS_NODE_NAME;

            case C_NodeTypes.FK_CONSTRAINT_DEFINITION_NODE:
                return C_NodeNames.FK_CONSTRAINT_DEFINITION_NODE_NAME;

            case C_NodeTypes.FROM_VTI:
                return C_NodeNames.FROM_VTI_NAME;

            case C_NodeTypes.MATERIALIZE_RESULT_SET_NODE:
                return C_NodeNames.MATERIALIZE_RESULT_SET_NODE_NAME;

            case C_NodeTypes.NORMALIZE_RESULT_SET_NODE:
                return C_NodeNames.NORMALIZE_RESULT_SET_NODE_NAME;

            case C_NodeTypes.SCROLL_INSENSITIVE_RESULT_SET_NODE:
                return C_NodeNames.SCROLL_INSENSITIVE_RESULT_SET_NODE_NAME;

            case C_NodeTypes.ORDER_BY_NODE:
                return C_NodeNames.ORDER_BY_NODE_NAME;

            case C_NodeTypes.DISTINCT_NODE:
                return C_NodeNames.DISTINCT_NODE_NAME;

            case C_NodeTypes.LOCATE_FUNCTION_NODE:
            case C_NodeTypes.SUBSTRING_OPERATOR_NODE:
            case C_NodeTypes.RIGHT_OPERATOR_NODE:
            case C_NodeTypes.TRIM_OPERATOR_NODE:
            case C_NodeTypes.LEFT_OPERATOR_NODE:
            case C_NodeTypes.TIMESTAMP_ADD_FN_NODE:
            case C_NodeTypes.TIMESTAMP_DIFF_FN_NODE:
            case C_NodeTypes.REPLACE_OPERATOR_NODE:
            case C_NodeTypes.SPLIT_PART_OPERATOR_NODE:
                return C_NodeNames.TERNARY_OPERATOR_NODE_NAME;

            case C_NodeTypes.SELECT_NODE:
                return C_NodeNames.SELECT_NODE_NAME;

            case C_NodeTypes.CREATE_VIEW_NODE:
                return C_NodeNames.CREATE_VIEW_NODE_NAME;

            case C_NodeTypes.CONSTRAINT_DEFINITION_NODE:
                return C_NodeNames.CONSTRAINT_DEFINITION_NODE_NAME;

            case C_NodeTypes.NEW_INVOCATION_NODE:
                return C_NodeNames.NEW_INVOCATION_NODE_NAME;

            case C_NodeTypes.CREATE_ROLE_NODE:
                return C_NodeNames.CREATE_ROLE_NODE_NAME;

            case C_NodeTypes.CREATE_SCHEMA_NODE:
                return C_NodeNames.CREATE_SCHEMA_NODE_NAME;

            case C_NodeTypes.FROM_BASE_TABLE:
                return C_NodeNames.FROM_BASE_TABLE_NAME;

            case C_NodeTypes.FROM_SUBQUERY:
                return C_NodeNames.FROM_SUBQUERY_NAME;

            case C_NodeTypes.GROUP_BY_NODE:
                return C_NodeNames.GROUP_BY_NODE_NAME;

            case C_NodeTypes.INSERT_NODE:
                return C_NodeNames.INSERT_NODE_NAME;

            case C_NodeTypes.JOIN_NODE:
                return C_NodeNames.JOIN_NODE_NAME;

            case C_NodeTypes.CREATE_TABLE_NODE:
                return C_NodeNames.CREATE_TABLE_NODE_NAME;

            case C_NodeTypes.RENAME_NODE:
                return C_NodeNames.RENAME_NODE_NAME;

            case C_NodeTypes.UNION_NODE:
                return C_NodeNames.UNION_NODE_NAME;

            case C_NodeTypes.INTERSECT_OR_EXCEPT_NODE:
                return C_NodeNames.INTERSECT_OR_EXCEPT_NODE_NAME;

            case C_NodeTypes.CREATE_TRIGGER_NODE:
                return C_NodeNames.CREATE_TRIGGER_NODE_NAME;

            case C_NodeTypes.HALF_OUTER_JOIN_NODE:
                return C_NodeNames.HALF_OUTER_JOIN_NODE_NAME;

            case C_NodeTypes.CREATE_INDEX_NODE:
                return C_NodeNames.CREATE_INDEX_NODE_NAME;

            case C_NodeTypes.CURSOR_NODE:
                return C_NodeNames.CURSOR_NODE_NAME;

            case C_NodeTypes.HASH_TABLE_NODE:
                return C_NodeNames.HASH_TABLE_NODE_NAME;

            case C_NodeTypes.INDEX_TO_BASE_ROW_NODE:
                return C_NodeNames.INDEX_TO_BASE_ROW_NODE_NAME;

            case C_NodeTypes.CREATE_ALIAS_NODE:
                return C_NodeNames.CREATE_ALIAS_NODE_NAME;

            case C_NodeTypes.PROJECT_RESTRICT_NODE:
                return C_NodeNames.PROJECT_RESTRICT_NODE_NAME;

            case C_NodeTypes.SQL_BOOLEAN_CONSTANT_NODE:
                return C_NodeNames.SQL_BOOLEAN_CONSTANT_NODE_NAME;

            case C_NodeTypes.TEST_CONSTRAINT_NODE:
                return C_NodeNames.TEST_CONSTRAINT_NODE_NAME;

            case C_NodeTypes.ABSOLUTE_OPERATOR_NODE:
            case C_NodeTypes.SQRT_OPERATOR_NODE:
            case C_NodeTypes.UNARY_PLUS_OPERATOR_NODE:
            case C_NodeTypes.UNARY_MINUS_OPERATOR_NODE:
                return C_NodeNames.UNARY_ARITHMETIC_OPERATOR_NODE_NAME;

            case C_NodeTypes.SAVEPOINT_NODE:
                return C_NodeNames.SAVEPOINT_NODE_NAME;

            case C_NodeTypes.UNARY_DATE_TIMESTAMP_OPERATOR_NODE:
                return C_NodeNames.UNARY_DATE_TIMESTAMP_OPERATOR_NODE_NAME;

            case C_NodeTypes.TIMESTAMP_OPERATOR_NODE:
                return C_NodeNames.TIMESTAMP_OPERATOR_NODE_NAME;

            case C_NodeTypes.DB2_LENGTH_OPERATOR_NODE:
                return C_NodeNames.DB2_LENGTH_OPERATOR_NODE_NAME;

            case C_NodeTypes.XML_PARSE_OPERATOR_NODE:
            case C_NodeTypes.XML_SERIALIZE_OPERATOR_NODE:
                return C_NodeNames.UNARY_OPERATOR_NODE_NAME;

            case C_NodeTypes.XML_EXISTS_OPERATOR_NODE:
            case C_NodeTypes.XML_QUERY_OPERATOR_NODE:
            case C_NodeTypes.REPEAT_OPERATOR_NODE:
                return C_NodeNames.BINARY_OPERATOR_NODE_NAME;

            case C_NodeTypes.GRANT_NODE:
                return C_NodeNames.GRANT_NODE_NAME;
            case C_NodeTypes.REVOKE_NODE:
                return C_NodeNames.REVOKE_NODE_NAME;

            case C_NodeTypes.GRANT_ROLE_NODE:
                return C_NodeNames.GRANT_ROLE_NODE_NAME;

            case C_NodeTypes.REVOKE_ROLE_NODE:
                return C_NodeNames.REVOKE_ROLE_NODE_NAME;

            case C_NodeTypes.PRIVILEGE_NODE:
                return C_NodeNames.PRIVILEGE_NAME;

            case C_NodeTypes.TABLE_PRIVILEGES_NODE:
                return C_NodeNames.TABLE_PRIVILEGES_NAME;

            case C_NodeTypes.WRAPPED_AGGREGATE_FUNCTION_NODE:
                return C_NodeNames.WRAPPED_AGGREGATE_FUNCTION_NODE_NAME;

            case C_NodeTypes.ROW_NUMBER_FUNCTION_NODE:
                return C_NodeNames.ROW_NUMBER_FUNCTION_NAME;

            case C_NodeTypes.WINDOW_DEFINITION_NODE:
                return C_NodeNames.WINDOW_DEFINITION_NAME;

            case C_NodeTypes.WINDOW_REFERENCE_NODE:
                return C_NodeNames.WINDOW_REFERENCE_NAME;

            case C_NodeTypes.WINDOW_RESULTSET_NODE:
                return C_NodeNames.WINDOW_RESULTSET_NODE_NAME;

            case C_NodeTypes.GENERATION_CLAUSE_NODE:
                return C_NodeNames.GENERATION_CLAUSE_NODE_NAME;

            case C_NodeTypes.ROW_COUNT_NODE:
                return C_NodeNames.ROW_COUNT_NODE_NAME;

            case C_NodeTypes.FIRST_LAST_VALUE_FUNCTION_NODE:
                return C_NodeNames.FIRST_LAST_VALUE_FUNCTION_NAME;

            case C_NodeTypes.LEAD_LAG_FUNCTION_NODE:
                return C_NodeNames.LEAD_LAG_FUNCTION_NAME;

            case C_NodeTypes.RANK_FUNCTION_NODE:
                return C_NodeNames.RANK_FUNCTION_NAME;

            case C_NodeTypes.GROUPING_FUNCTION_NODE:
                return C_NodeNames.GROUPING_FUNCTION_NODE_NAME;

            case C_NodeTypes.CREATE_SEQUENCE_NODE:
                return C_NodeNames.CREATE_SEQUENCE_NODE_NAME;

            case C_NodeTypes.DROP_SEQUENCE_NODE:
                return C_NodeNames.DROP_SEQUENCE_NODE_NAME;

            case C_NodeTypes.NEXT_SEQUENCE_NODE:
                return C_NodeNames.NEXT_SEQUENCE_NODE_NAME;

            case C_NodeTypes.EXPLAIN_NODE:
                return C_NodeNames.EXPLAIN_NODE_NAME;

            case C_NodeTypes.EXPORT_NODE:
                return C_NodeNames.EXPORT_NODE_NAME;

            case C_NodeTypes.KAFKA_EXPORT_NODE:
                return C_NodeNames.KAFKA_EXPORT_NODE_NAME;

            case C_NodeTypes.TRUNC_NODE:
                return C_NodeNames.TRUNC_NODE_NAME;

            case C_NodeTypes.ARRAY_OPERATOR_NODE:
                return C_NodeNames.ARRAY_OPERATOR_NODE_NAME;

            case C_NodeTypes.ARRAY_CONSTANT_NODE:
                return C_NodeNames.ARRAY_CONSTANT_NODE_NAME;

            case C_NodeTypes.SET_SESSION_PROPERTY_NODE:
                return C_NodeNames.SET_SESSION_PROPERTY_NAME;

            case C_NodeTypes.SELF_REFERENCE_NODE:
                return C_NodeNames.SELF_REFERENCE_NODE_NAME;

            case C_NodeTypes.DIGITS_OPERATOR_NODE:
                return C_NodeNames.UNARY_OPERATOR_NODE_NAME;

            case C_NodeTypes.SIGNAL_NODE:
                return C_NodeNames.SIGNAL_NAME;

            case C_NodeTypes.SET_NODE:
                return C_NodeNames.SET_NAME;

            case C_NodeTypes.FULL_OUTER_JOIN_NODE:
                return C_NodeNames.FULL_OUTER_JOIN_NODE_NAME;

            case C_NodeTypes.EMPTY_DEFAULT_CONSTANT_NODE:
                return C_NodeNames.EMPTY_DEFAULT_CONSTANT_NODE;

            case C_NodeTypes.STATEMENT_LIST_NODE:
                return C_NodeNames.STATEMENT_LIST_NODE_NAME;

            case C_NodeTypes.TO_INSTANT_NODE:
                return C_NodeNames.TO_INSTANT_NODE_NAME;

            case C_NodeTypes.TO_HBASE_ESCAPED_NODE:
                return C_NodeNames.TO_HBASE_ESCAPED_NODE_NAME;

<<<<<<< HEAD
            case C_NodeTypes.TYPEOF_OPERATOR_NODE:
                return C_NodeNames.TYPEOF_OPERATOR_NODE_NAME;

            case C_NodeTypes.CREATE_DATABASE_NODE:
                return C_NodeNames.CREATE_DATABASE_NODE_NAME;

            case C_NodeTypes.DROP_DATABASE_NODE:
                return C_NodeNames.DROP_DATABASE_NODE_NAME;

=======
>>>>>>> daef1f97
            // WARNING: WHEN ADDING NODE TYPES HERE, YOU MUST ALSO ADD
            // THEM TO tools/jar/DBMSnodes.properties

            default:
                throw StandardException.newException(SQLState.NOT_IMPLEMENTED, nodeType);
        }
    }
}<|MERGE_RESOLUTION|>--- conflicted
+++ resolved
@@ -652,18 +652,12 @@
             case C_NodeTypes.TO_HBASE_ESCAPED_NODE:
                 return C_NodeNames.TO_HBASE_ESCAPED_NODE_NAME;
 
-<<<<<<< HEAD
-            case C_NodeTypes.TYPEOF_OPERATOR_NODE:
-                return C_NodeNames.TYPEOF_OPERATOR_NODE_NAME;
-
             case C_NodeTypes.CREATE_DATABASE_NODE:
                 return C_NodeNames.CREATE_DATABASE_NODE_NAME;
 
             case C_NodeTypes.DROP_DATABASE_NODE:
                 return C_NodeNames.DROP_DATABASE_NODE_NAME;
 
-=======
->>>>>>> daef1f97
             // WARNING: WHEN ADDING NODE TYPES HERE, YOU MUST ALSO ADD
             // THEM TO tools/jar/DBMSnodes.properties
 
