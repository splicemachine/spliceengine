/*
 * This file is part of Splice Machine.
 * Splice Machine is free software: you can redistribute it and/or modify it under the terms of the
 * GNU Affero General Public License as published by the Free Software Foundation, either
 * version 3, or (at your option) any later version.
 * Splice Machine is distributed in the hope that it will be useful, but WITHOUT ANY WARRANTY;
 * without even the implied warranty of MERCHANTABILITY or FITNESS FOR A PARTICULAR PURPOSE.
 * See the GNU Affero General Public License for more details.
 * You should have received a copy of the GNU Affero General Public License along with Splice Machine.
 * If not, see <http://www.gnu.org/licenses/>.
 *
 * Some parts of this source code are based on Apache Derby, and the following notices apply to
 * Apache Derby:
 *
 * Apache Derby is a subproject of the Apache DB project, and is licensed under
 * the Apache License, Version 2.0 (the "License"); you may not use these files
 * except in compliance with the License. You may obtain a copy of the License at:
 *
 * http://www.apache.org/licenses/LICENSE-2.0
 *
 * Unless required by applicable law or agreed to in writing, software distributed
 * under the License is distributed on an "AS IS" BASIS, WITHOUT WARRANTIES OR
 * CONDITIONS OF ANY KIND, either express or implied. See the License for the
 * specific language governing permissions and limitations under the License.
 *
 * Splice Machine, Inc. has modified the Apache Derby code in this file.
 *
 * All such Splice Machine modifications are Copyright 2012 - 2020 Splice Machine, Inc.,
 * and are licensed to you under the GNU Affero General Public License.
 */

package com.splicemachine.db.impl.sql.compile;

import com.splicemachine.db.iapi.error.StandardException;
import com.splicemachine.db.iapi.reference.ClassName;
import com.splicemachine.db.iapi.reference.SQLState;
import com.splicemachine.db.iapi.services.classfile.VMOpcode;
import com.splicemachine.db.iapi.services.compiler.MethodBuilder;
import com.splicemachine.db.iapi.services.io.FormatableBitSet;
import com.splicemachine.db.iapi.services.io.FormatableIntHolder;
import com.splicemachine.db.iapi.services.sanity.SanityManager;
import com.splicemachine.db.iapi.sql.compile.*;
import com.splicemachine.db.iapi.sql.dictionary.TableDescriptor;
import com.splicemachine.db.iapi.store.access.TransactionController;
import com.splicemachine.db.iapi.types.DataTypeDescriptor;
import com.splicemachine.db.iapi.types.TypeId;
import com.splicemachine.db.iapi.util.JBitSet;
import com.splicemachine.db.iapi.util.PropertyUtil;
import com.splicemachine.db.impl.ast.CollectingVisitor;
import com.splicemachine.db.impl.ast.PredicateUtils;
import com.splicemachine.db.impl.ast.RSUtils;
import org.apache.commons.codec.binary.Base64;
import org.apache.commons.lang3.SerializationUtils;
import splice.com.google.common.base.Joiner;
import splice.com.google.common.base.Predicates;
import splice.com.google.common.collect.Lists;

import java.util.*;

import static com.splicemachine.db.iapi.sql.compile.CompilerContext.NewMergeJoinExecutionType.*;
import static com.splicemachine.db.impl.sql.compile.BinaryOperatorNode.AND;

/**
 * A JoinNode represents a join result set for either of the basic DML
 * operations: SELECT and INSERT.  For INSERT - SELECT, any of the
 * fields in a JoinNode can be used (the JoinNode represents
 * the (join) SELECT statement in the INSERT - SELECT).  For INSERT,
 * the resultColumns in the selectList will contain the names of the columns
 * being inserted into or updated.
 */

public class JoinNode extends TableOperatorNode{
    /* Join semantics */
    public static final int INNERJOIN=1;
    public static final int CROSSJOIN=2;
    public static final int LEFTOUTERJOIN=3;
    public static final int RIGHTOUTERJOIN=4;
    public static final int FULLOUTERJOIN=5;
    public static final int UNIONJOIN=6;
    public PredicateList joinPredicates;
    public SparkExpressionNode sparkExpressionTree = null;
    // Splice Additions
    public int[] leftHashKeys;
    public int[] rightHashKeys;
    public int[] rightHashKeySortOrders = null;
    protected boolean flattenableJoin=true;
    List<AggregateNode> aggregateVector;
    SubqueryList subqueryList;
    ValueNode joinClause;
    boolean joinClauseNormalized;
    ResultColumnList usingClause;
    //User provided optimizer overrides
    Properties joinOrderStrategyProperties;
    /**
     * If this flag is true, this node represents a natural join.
     */
    private boolean naturalJoin;
    private boolean optimized;
    private PredicateList leftPredicateList;
    private PredicateList rightPredicateList;

    protected enum CONVERSION {CONVERTLEFT, CONVERTRIGHT, CONVERTINNER, NONE}

    /**
     * Convert the joinType to a string.
     *
     * @param joinType The joinType as an int.
     * @return String        The joinType as a String.
     */
    public static String joinTypeToString(int joinType){
        switch(joinType){
            case INNERJOIN:
                return "INNER JOIN";
            case CROSSJOIN:
                return "CROSS JOIN";
            case LEFTOUTERJOIN:
                return "LEFT OUTER JOIN";
            case RIGHTOUTERJOIN:
                return "RIGHT OUTER JOIN";
            case FULLOUTERJOIN:
                return "FULL OUTER JOIN";
            case UNIONJOIN:
                return "UNION JOIN";
            default:
                if(SanityManager.DEBUG){
                    SanityManager.ASSERT(false,"Unexpected joinType");
                }
                return null;
        }
    }

    /*
     *  Optimizable interface
     */

    /**
     * Initializer for a JoinNode.
     *
     * @param leftResult                  The ResultSetNode on the left side of this join
     * @param rightResult                 The ResultSetNode on the right side of this join
     * @param onClause                    The ON clause
     * @param usingClause                 The USING clause
     * @param selectList                  The result column list for the join
     * @param tableProperties             Properties list associated with the table
     * @param joinOrderStrategyProperties User provided optimizer overrides
     * @throws StandardException Thrown on error
     */
    public void init(
            Object leftResult,
            Object rightResult,
            Object onClause,
            Object usingClause,
            Object selectList,
            Object tableProperties,
            Object joinOrderStrategyProperties)
            throws StandardException{
        super.init(leftResult,rightResult,tableProperties);
        resultColumns=(ResultColumnList)selectList;

//        FromTable leftFromTable=(FromTable)leftResultSet;
//        FromTable rightFromTable=(FromTable)rightResultSet;


        joinClause=(ValueNode)onClause;
        joinClauseNormalized=false;
        this.usingClause=(ResultColumnList)usingClause;
        this.joinOrderStrategyProperties=(Properties)joinOrderStrategyProperties;

        /* JoinNodes can be generated in the parser or at the end of optimization.
         * Those generated in the parser do not have resultColumns yet.
         */
        if(resultColumns!=null){
            /* A longer term assertion */
            assert (leftResultSet.getReferencedTableMap()!=null && rightResultSet.getReferencedTableMap()!=null)
                   || (leftResultSet.getReferencedTableMap()==null && rightResultSet.getReferencedTableMap()==null):
                    "left and right referencedTableMaps are expected to either both be non-null or both be null";

            /* Build the referenced table map (left || right) */
            if(leftResultSet.getReferencedTableMap()!=null){
                referencedTableMap=(JBitSet)leftResultSet.getReferencedTableMap().clone();
                referencedTableMap.or(rightResultSet.getReferencedTableMap());
            }
        }
        joinPredicates = new PredicateList(getContextManager());

    }

    protected void movePushablePredicatesToRhs() throws StandardException {
        // Walk joinPredicates backwards due to possible deletes
        for(int index=joinPredicates.size()-1;index>=0;index--){
            Predicate predicate;

            predicate=joinPredicates.elementAt(index);
            if(!predicate.getPushable()){
                continue;
            }

            joinPredicates.removeElementAt(index);
            optimizeTrace(OptimizerFlag.JOIN_NODE_PREDICATE_MANIPULATION,0,0,0.0,
                                     this.getClass().getName() + " pushing predicate right.",predicate);
            getRightPredicateList().addElement(predicate);
        }
    }

    @Override
    public CostEstimate optimizeIt(Optimizer optimizer,
                                   OptimizablePredicateList predList,
                                   CostEstimate outerCost,
                                   RowOrdering rowOrdering) throws StandardException{
        if (skipBindAndOptimize)
            return costEstimate;
        optimizer.tracer().trace(OptimizerFlag.CALLING_ON_JOIN_NODE,0,0,0.0,null);

        // It's possible that a call to optimize the left/right will cause
        // a new "truly the best" plan to be stored in the underlying base
        // tables.  If that happens and then we decide to skip that plan
        // (which we might do if the call to "considerCost()" below decides
        // the current path is infeasible or not the best) we need to be
        // able to revert back to the "truly the best" plans that we had
        // saved before we got here.  So with this next call we save the
        // current plans using "this" node as the key.  If needed, we'll
        // then make the call to revert the plans in OptimizerImpl's
        // getNextDecoratedPermutation() method.
        updateBestPlanMap(ADD_PLAN,this);

        /*
        ** RESOLVE: Most types of Optimizables only implement estimateCost(),
        ** and leave it up to optimizeIt() in FromTable to figure out the
        ** total cost of the join.  For joins, though, we want to figure out
        ** the best plan for the join knowing how many outer rows there are -
        ** it could affect the join strategy significantly.  So we implement
        ** optimizeIt() here, which overrides the optimizeIt() in FromTable.
        ** This assumes that the join strategy for which this join node is
        ** the inner table is a nested loop join, which will not be a valid
        ** assumption when we implement other strategies like materialization
        ** (hash join can work only on base tables).
        */

        /* RESOLVE - Need to figure out how to really optimize this node. */

        // RESOLVE: NEED TO SET ROW ORDERING OF SOURCES IN THE ROW ORDERING
        // THAT WAS PASSED IN.

        leftResultSet=optimizeSource(optimizer, leftResultSet, getLeftPredicateList(), null, null, null);

        /* Move all joinPredicates down to the right.
         * RESOLVE - When we consider the reverse join order then
         * we will have to pull them back up and then push them
         * down to the other side when considering the reverse
         * join order.
         * RESOLVE - This logic needs to be looked at when we
         * implement full outer join.
         */
        movePushablePredicatesToRhs();

        CostEstimate lrsCE = leftResultSet.getCostEstimate();
        if (this instanceof FullOuterJoinNode)
            lrsCE.setJoinType(FULLOUTERJOIN);
        else if (this instanceof HalfOuterJoinNode)
            lrsCE.setJoinType(LEFTOUTERJOIN);
        else
            lrsCE.setJoinType(INNERJOIN);
        double savedAccumulatedMemory = lrsCE.getAccumulatedMemory();
        lrsCE.setAccumulatedMemory(leftOptimizer.getAccumulatedMemory());
        optimizer.setOuterTableOfJoin(leftResultSet);
<<<<<<< HEAD
        rightResultSet=optimizeSource(optimizer,rightResultSet,getRightPredicateList(),leftResultSet.getReferencedTableMap(),lrsCE);
=======
        rightResultSet=optimizeSource(optimizer, rightResultSet, getRightPredicateList(), joinPredicates, leftResultSet.getReferencedTableMap(), lrsCE);
>>>>>>> 3bc6fd00
        optimizer.setOuterTableOfJoin(null);
        lrsCE.setJoinType(INNERJOIN);
        lrsCE.setAccumulatedMemory(savedAccumulatedMemory);
        costEstimate=getCostEstimate(optimizer);

        /*
        ** We add the costs for the inner and outer table, but the number
        ** of rows is that for the inner table only.
        */

        costEstimate.setCost(rightResultSet.getCostEstimate());
        costEstimate.setBase(null);
        /*
        ** Some types of joins (e.g. outer joins) will return a different
        ** number of rows than is predicted by optimizeIt() in JoinNode.
        ** So, adjust this value now. This method does nothing for most
        ** join types.
        */

        /* Stupid JL
        adjustNumberOfRowsReturned(costEstimate);
        */


        /*
        ** Get the cost of this result set in the context of the whole plan.
        */
        // when we get here, we are costing the whole JoinNode as the right of another
        // join, and whether the join is outer or inner has been carried in the
        // outerCost's joinType, we shouldn't change either the joinType for the
        // outerCost nor current costEstimate(JoinNode's cost) here.
        getCurrentAccessPath().getJoinStrategy().estimateCost(
                this, predList, null, outerCost, optimizer, costEstimate
        );

        // propagate the sortorder from the outer table if any
        // only do this if the current node is the first resultset in the join sequence as
        // we don't want to propagate sort order from right table of a join.
        RowOrdering joinResultRowOrdering = costEstimate.getRowOrdering();
        // for full outer join,we cannot preserve the row ordering due to the non-matching rows
        // from right, so add both left and right table to the unordered list
        if (!(this instanceof FullOuterJoinNode) &&
                (outerCost.isUninitialized() || (outerCost.localCost()==0d && outerCost.getEstimatedRowCount()==1.0)) &&
                joinResultRowOrdering != null) {
            joinResultRowOrdering.mergeTo(optimizer.getCurrentRowOrdering());
        } else {
            // add the left table to the unordered list
            OptimizableList leftList = leftOptimizer.getOptimizableList();
            for (int i=0; i< leftList.size(); i++)
                optimizer.getCurrentRowOrdering().addUnorderedOptimizable(leftList.getOptimizable(i));
        }
        // add the right table always to the unordered list, as we don't propagate sort order from the right table
        OptimizableList rightList = rightOptimizer.getOptimizableList();
        for (int i=0; i< rightList.size(); i++)
            optimizer.getCurrentRowOrdering().addUnorderedOptimizable(rightList.getOptimizable(i));

        optimizer.considerCost(this,predList,costEstimate,outerCost);

        /* Optimize subqueries only once, no matter how many times we're called */
        if((!optimized) && (subqueryList!=null)){
            /* RESOLVE - Need to figure out how to really optimize this node.
             * Also need to figure out the pushing of the joinClause.
             */
            subqueryList.optimize(optimizer.getDataDictionary(), costEstimate.rowCount(), optimizer.isForSpark());
        }

        optimized=true;

        return costEstimate;
    }

    @Override
    public boolean pushOptPredicate(OptimizablePredicate optimizablePredicate) throws StandardException{
        assert optimizablePredicate instanceof Predicate:"optimizablePredicate expected to be instanceof Predicate";
        assert !optimizablePredicate.hasSubquery() && !optimizablePredicate.hasMethodCall():
                "optimizablePredicate either has a subquery or a method call";

        optimizeTrace(OptimizerFlag.JOIN_NODE_PREDICATE_MANIPULATION, 0, 0, 0.0,
                      "JoinNode pushing join predicate.", optimizablePredicate);
        /* Add the matching predicate to the joinPredicates */
        joinPredicates.addPredicate((Predicate)optimizablePredicate);

        /* Remap all of the ColumnReferences to point to the
         * source of the values.
         */
        RemapCRsVisitor rcrv=new RemapCRsVisitor(true);
        ((Predicate)optimizablePredicate).getAndNode().accept(rcrv);

        return true;
    }

    /**
     * (Splice method) Whereas pushOptPredicate assumes the predicate to add
     * is coming from higher in the tree & therefore its column references
     * need to be remapped, this method simply adds the predicate to the node
     * without modification.
     *
     * @param optimizablePredicate the predicate to add
     * @return boolean
     * @throws StandardException
     */
    public boolean addOptPredicate(OptimizablePredicate optimizablePredicate) throws StandardException{
        assert optimizablePredicate instanceof Predicate:"optimizablePredicate expected to be instanceof Predicate";
        assert !optimizablePredicate.hasSubquery() && !optimizablePredicate.hasMethodCall():
                "optimizablePredicate either has a subquery or a method call";

        optimizeTrace(OptimizerFlag.JOIN_NODE_PREDICATE_MANIPULATION,0,0,0.0,"JoinNode adding join predicate.",optimizablePredicate);
        joinPredicates.addPredicate((Predicate)optimizablePredicate);

        return true;
    }

    private static void getNewResultColumns(ResultColumnList oldRCL, ResultColumnList newRCL, ResultSetNode child)
            throws StandardException
    {
        ResultColumnList childRCL = child.getResultColumns();
        if (childRCL.isFromExprIndex()) {
            ResultColumnList childCopy = childRCL.copyListAndObjects();
            childCopy.genVirtualColumnNodes(child, childRCL);
            for (ResultColumn childRC : childCopy) {
                newRCL.addResultColumn(childRC);
            }
            newRCL.setFromExprIndex(true);
        } else {
            Set<ResultColumn> childRCSet = new HashSet<>();
            for (ResultColumn childRC : childRCL) {
                childRCSet.add(childRC);
            }
            for (ResultColumn oldRC : oldRCL) {
                ResultColumn source = oldRC.getChildResultColumn();
                if (childRCSet.contains(source)) {
                    newRCL.addResultColumn(oldRC);
                }
            }
        }
    }

    @Override
    public Optimizable modifyAccessPath(JBitSet outerTables) throws StandardException{
        // modify access path for On clause subqueries
        if (subqueryList != null)
            subqueryList.modifyAccessPaths();

        super.modifyAccessPath(outerTables);

        /* If any of the two children has chosen an index on expression, result
         * columns have to be rebuilt because the number may change. Column
         * mapping between parent node and this node is broken after reassigning
         * resultColumns. For this reason, resultColumns of (grand-)parent nodes
         * must be rebuilt until the top select node in the current query block.
         *
         * This logic handles nested JoinNode. If parent node is a PRN, its
         * result columns are rebuilt in its modifyAccessPath() method. If
         * parent is SelectNode, there is no need to rebuild its result columns
         * but only replace their expressions.
         */
        if (leftResultSet.getResultColumns().isFromExprIndex() || rightResultSet.getResultColumns().isFromExprIndex()) {
            ResultColumnList newResultColumns = new ResultColumnList(getContextManager());
            newResultColumns.copyOrderBySelect(resultColumns);

            getNewResultColumns(resultColumns, newResultColumns, leftResultSet);
            getNewResultColumns(resultColumns, newResultColumns, rightResultSet);
            resultColumns = newResultColumns;
            assert resultColumns.size() == leftResultSet.getResultColumns().size() + rightResultSet.getResultColumns().size();
        }

        // replace join predicates pushed down to right
        if (leftResultSet.getResultColumns().isFromExprIndex()) {
            rightResultSet.replaceIndexExpressions(leftResultSet.getResultColumns());
        }

        /* By the time we're done here, both the left and right
         * predicate lists should be empty because we pushed everything
         * down.
         */
        if(SanityManager.DEBUG){
            if(!getLeftPredicateList().isEmpty()){
                SanityManager.THROWASSERT(
                        "getLeftPredicateList().size() expected to be 0, not "+
                                getLeftPredicateList().size());
            }

            if(!getRightPredicateList().isEmpty()){
                SanityManager.THROWASSERT(
                        "getRightPredicateList().size() expected to be 0, not "+
                                getRightPredicateList().size());
            }
        }

        return this;
    }

    @Override
    public ResultColumnList getAllResultColumns(TableName allTableName) throws StandardException{
        /* We need special processing when there is a USING clause.
          * The resulting table will be the join columns from
         * the outer table followed by the non-join columns from
         * left side plus the non-join columns from the right side.
         */
        if(usingClause==null){
            return getAllResultColumnsNoUsing(allTableName);
        }

        /* Get the logical left side of the join.
         * This is where the join columns come from.
         * (For RIGHT OUTER JOIN, the left is the right
         * and the right is the left and the JOIN is the NIOJ).
         */
        ResultSetNode logicalLeftRS=getLogicalLeftResultSet();

        // Get the join columns
        ResultColumnList joinRCL=logicalLeftRS.getAllResultColumns(null).getJoinColumns(usingClause);

        // Get the left and right RCLs
        ResultColumnList leftRCL=leftResultSet.getAllResultColumns(allTableName);
        ResultColumnList rightRCL=rightResultSet.getAllResultColumns(allTableName);

        /* Chop the join columns out of the both left and right.
         * Thanks to the ANSI committee, the join columns
         * do not belong to either table.
         */
        if(leftRCL!=null){
            leftRCL.removeJoinColumns(usingClause);
        }
        if(rightRCL!=null){
            rightRCL.removeJoinColumns(usingClause);
        }

        /* If allTableName is null, then we want to return the splicing
         * of the join columns followed by the non-join columns from
         * the left followed by the non-join columns from the right.
         * If not, then at most 1 side should match.
         * NOTE: We need to make sure that the RC's VirtualColumnIds
         * are correct (1 .. size).
         */
        if(leftRCL==null){
            if(rightRCL==null){
                // Both sides are null. This only happens if allTableName is
                // non-null and doesn't match the table name of any of the
                // join tables (DERBY-4414).
                return null;
            }
            rightRCL.resetVirtualColumnIds();
            return rightRCL;
        }else if(rightRCL==null){
            // leftRCL is non-null, otherwise the previous leg of the if
            // statement would have been chosen.
            leftRCL.resetVirtualColumnIds();
            return leftRCL;
        }else{
            /* Both sides are non-null.  This should only happen
             * if allTableName is null.
             */
            if(SanityManager.DEBUG){
                SanityManager.ASSERT(allTableName==null,"alltableName ("+allTableName+") expected to be null");
            }
            joinRCL.destructiveAppend(leftRCL);
            joinRCL.destructiveAppend(rightRCL);
            joinRCL.resetVirtualColumnIds();
            return joinRCL;
        }
    }

    /**
     * Try to find a ResultColumn in the table represented by this FromTable
     * that matches the name in the given ColumnReference.
     *
     * @param columnReference The columnReference whose name we're looking
     *                        for in the given table.
     * @return A ResultColumn whose expression is the ColumnNode
     * that matches the ColumnReference.
     * Returns null if there is no match.
     * @throws StandardException Thrown on error
     */
    @Override
    public ResultColumn getMatchingColumn(ColumnReference columnReference) throws StandardException{
        if (skipBindAndOptimize) {
            if (getTableName() != null &&
                getTableName().getTableName() != null &&
                getTableName().getTableName().equals(columnReference.getTableName()))
                return resultColumns.getResultColumn(columnReference.getColumnName(), true);
            else
                return null;
        }
        /* Get the logical left and right sides of the join.
         * (For RIGHT OUTER JOIN, the left is the right
         * and the right is the left and the JOIN is the NIOJ).
         */
        ResultSetNode logicalLeftRS=getLogicalLeftResultSet();
        ResultSetNode logicalRightRS=getLogicalRightResultSet();
        ResultColumn resultColumn=null;
        ResultColumn rightRC=null;
        ResultColumn usingRC=null;

        ResultColumn leftRC=logicalLeftRS.getMatchingColumn(columnReference);

        if(leftRC!=null){
            resultColumn=leftRC;

            if(this instanceof FullOuterJoinNode)
                leftRC.setNullability(true);

            /* Find out if the column is in the using clause */
            if(usingClause!=null){
                usingRC=usingClause.getResultColumn(leftRC.getName());
            }
        }

        /* We only search on the right if the column isn't in the
         * USING clause.
         */
        if(usingRC==null){
            rightRC=logicalRightRS.getMatchingColumn(columnReference);
        }else{
            //If this column represents the join column from the
            // right table for predicate generated for USING/NATURAL
            // of RIGHT OUTER JOIN then flag it such by setting
            // rightOuterJoinUsingClause to true.
            // eg
            //     select c from t1 right join t2 using (c)
            //For "using(c)", a join predicate will be created as
            // follows t1.c=t2.c
            //We are talking about column t2.c of the join predicate.
            if(this instanceof HalfOuterJoinNode && ((HalfOuterJoinNode)this).isRightOuterJoin()){
                leftRC.setRightOuterJoinUsingClause(true);
            }
        }

        if(rightRC!=null){
            /* We must catch ambiguous column references for joins here,
             * since FromList only checks for ambiguous references between
             * nodes, not within a node.
             */
            if(leftRC!=null){
                throw StandardException.newException(SQLState.LANG_AMBIGUOUS_COLUMN_NAME,columnReference.getSQLColumnName());
            }

            // All columns on the logical right side of a "half" outer join
            // can contain nulls. The correct nullability is set by
            // bindResultColumns()/buildRCL(). However, if bindResultColumns()
            // has not been called yet, the caller of this method will see
            // the wrong nullability. This problem is logged as DERBY-2916.
            // Until that's fixed, set the nullability here too.
            if(this instanceof HalfOuterJoinNode || this instanceof FullOuterJoinNode){
                rightRC.setNullability(true);
            }

            resultColumn=rightRC;
        }

        /* Insert will bind the underlying result sets which have
         * tables twice. On the 2nd bind, resultColumns != null,
         * we must return the RC from the JoinNode's RCL which is above
         * the RC that we just found above.  (Otherwise, the source
         * for the ColumnReference will be from the wrong ResultSet
         * at generate().)
         */
        if(resultColumns!=null){
            int rclSize=resultColumns.size();
            for(int index=0;index<rclSize;index++){
                ResultColumn rc=resultColumns.elementAt(index);
                VirtualColumnNode vcn=(VirtualColumnNode)rc.getExpression();
                if(resultColumn==vcn.getSourceColumn()){
                    resultColumn=rc;
                    break;
                }
            }
        }

        return resultColumn;
    }

    /**
     * Bind the expressions under this node.
     */
    @Override
    public void bindExpressions(FromList fromListParam) throws StandardException{
        if (skipBindAndOptimize)
            return;
        super.bindExpressions(fromListParam);

        // Now that both the left and the right side of the join have been
        // bound, we know the column names and can transform a natural join
        // into a join with a USING clause.
        if(naturalJoin){
            usingClause=getCommonColumnsForNaturalJoin();
        }
    }

    /**
     * Bind the result columns of this ResultSetNode when there is no
     * base table to bind them to.  This is useful for SELECT statements,
     * where the result columns get their types from the expressions that
     * live under them.
     *
     * @param fromListParam FromList to use/append to.
     * @throws StandardException Thrown on error
     */
    @Override
    public void bindResultColumns(FromList fromListParam) throws StandardException{
        if (skipBindAndOptimize)
            return;
        super.bindResultColumns(fromListParam);

        /* Now we build our RCL */
        buildRCL();

        /* We cannot bind the join clause until after we've bound our
         * result columns. This is because the resultColumns from the
         * children are propagated and merged to create our resultColumns
         * in super.bindRCs().  If we bind the join clause prior to that
         * call, then the ColumnReferences in the join clause will point
         * to the children's RCLs at the time that they are bound, but
         * will end up pointing above themselves, to our resultColumns,
         * after the call to super.bindRCS().
         */
        deferredBindExpressions(fromListParam);
    }

    /**
     * Bind the result columns for this ResultSetNode to a base table.
     * This is useful for INSERT and UPDATE statements, where the
     * result columns get their types from the table being updated or
     * inserted into.
     * If a result column list is specified, then the verification that the
     * result column list does not contain any duplicates will be done when
     * binding them by name.
     *
     * @param targetTableDescriptor The TableDescriptor for the table being
     *                              updated or inserted into
     * @param targetColumnList      For INSERT statements, the user
     *                              does not have to supply column
     *                              names (for example, "insert into t
     *                              values (1,2,3)".  When this
     *                              parameter is null, it means that
     *                              the user did not supply column
     *                              names, and so the binding should
     *                              be done based on order.  When it
     *                              is not null, it means do the binding
     *                              by name, not position.
     * @param statement             Calling DMLStatementNode (Insert or Update)
     * @param fromListParam         FromList to use/append to.
     * @throws StandardException Thrown on error
     */
    @Override
    public void bindResultColumns(TableDescriptor targetTableDescriptor,
                                  FromVTI targetVTI,
                                  ResultColumnList targetColumnList,
                                  DMLStatementNode statement,
                                  FromList fromListParam) throws StandardException{
        if (skipBindAndOptimize)
            return;
        super.bindResultColumns(targetTableDescriptor,targetVTI,targetColumnList,statement,fromListParam);

        /* Now we build our RCL */
        buildRCL();

        /* We cannot bind the join clause until after we've bound our
         * result columns. This is because the resultColumns from the
         * children are propagated and merged to create our resultColumns
         * in super.bindRCs().  If we bind the join clause prior to that
         * call, then the ColumnReferences in the join clause will point
         * to the children's RCLs at the time that they are bound, but
         * will end up pointing above themselves, to our resultColumns,
         * after the call to super.bindRCS().
         */
        deferredBindExpressions(fromListParam);
    }

    /**
     * Put a ProjectRestrictNode on top of each FromTable in the FromList.
     * ColumnReferences must continue to point to the same ResultColumn, so
     * that ResultColumn must percolate up to the new PRN.  However,
     * that ResultColumn will point to a new expression, a VirtualColumnNode,
     * which points to the FromTable and the ResultColumn that is the source for
     * the ColumnReference.
     * (The new PRN will have the original of the ResultColumnList and
     * the ResultColumns from that list.  The FromTable will get shallow copies
     * of the ResultColumnList and its ResultColumns.  ResultColumn.expression
     * will remain at the FromTable, with the PRN getting a new
     * VirtualColumnNode for each ResultColumn.expression.)
     * We then project out the non-referenced columns.  If there are no referenced
     * columns, then the PRN's ResultColumnList will consist of a single ResultColumn
     * whose expression is 1.
     *
     * @param numTables Number of tables in the DML Statement
     * @param gbl       The group by list, if any
     * @param fromList  The from list, if any
     * @return The generated ProjectRestrictNode atop the original FromTable.
     * @throws StandardException Thrown on error
     */
    @Override
    public ResultSetNode preprocess(int numTables, GroupByList gbl, FromList fromList) throws StandardException{
        if (skipBindAndOptimize)
            return this;
        ResultSetNode newTreeTop;

        newTreeTop=super.preprocess(numTables,gbl,fromList);

        // delay preprocess of the join clause for flattenable inner join nodes
        // till after the flattening of JoinNode.
        // this way, we have the opportunity to flatten ON clause subquery for inner joins
        if (!delayPreprocessingJoinClause()) {
            preprocessJoinClause(numTables, new FromList(getNodeFactory().doJoinOrderOptimization(), getContextManager()),
                    new SubqueryList(getContextManager()),
                    new PredicateList(getContextManager()));
        }

        return newTreeTop;
    }


    protected void preprocessJoinClause(int numTables,
                                      FromList outerFromList,
                                      SubqueryList outerSubqueryList,
                                      PredicateList outerPredicateList) throws StandardException{
        if (skipBindAndOptimize)
            return;
        /* Put the expression trees in conjunctive normal form.
         * NOTE - This needs to occur before we preprocess the subqueries
         * because the subquery transformations assume that any subquery operator
         * negation has already occurred.
         */
        if(joinClause!=null){
            normExpressions();

            /* Preprocess any subqueries in the join clause */
            if(subqueryList!=null){
                joinClause.preprocess(
                        numTables,
                        outerFromList,
                        outerSubqueryList,
                        outerPredicateList);
            }

            /* Pull apart the expression trees */
            joinPredicates.pullExpressions(numTables,joinClause);
            joinPredicates.categorize();
            optimizeTrace(OptimizerFlag.JOIN_NODE_PREDICATE_MANIPULATION, 0, 0, 0.0,
                    "JoinNode pulled join expressions.", joinPredicates);

            if (this instanceof FullOuterJoinNode) {
                // mark join condition as forFullJoin
                for(int index=joinPredicates.size()-1;index>=0;index--){
                    Predicate predicate;

                    predicate=joinPredicates.elementAt(index);
                    predicate.markFullJoinPredicate(true);
                }
            }
            joinClause=null;
        }
    }
    /**
     * Put the expression trees in conjunctive normal form
     *
     * @throws StandardException Thrown on error
     */
    public void normExpressions() throws StandardException{
        if(joinClauseNormalized) return;

        /* For each expression tree:
         *    o Eliminate NOTs (eliminateNots())
         *    o Ensure that there is an AndNode on top of every
         *      top level expression. (putAndsOnTop())
         *    o Finish the job (changeToCNF())
         */
        joinClause=joinClause.eliminateNots(false);
        if(SanityManager.DEBUG){
            if(!(joinClause.verifyEliminateNots())){
                joinClause.treePrint();
                SanityManager.THROWASSERT(
                        "joinClause in invalid form: "+joinClause);
            }
        }
        joinClause=joinClause.putAndsOnTop();
        if(SanityManager.DEBUG){
            if(!((joinClause instanceof AndNode) &&
                    (joinClause.verifyPutAndsOnTop()))){
                joinClause.treePrint();
                SanityManager.THROWASSERT(
                        "joinClause in invalid form: "+joinClause);
            }
        }
        /* For subquery in the ON clause of an inner join that could be flattened,
           we know it will later be moved to WHERE clause and we know how to flatten it,
           so use delayPreprocessingJoinClause() to determine if we should pass down true or false.
         */
        joinClause=joinClause.changeToCNF(delayPreprocessingJoinClause());
        if(SanityManager.DEBUG){
            if(!((joinClause instanceof AndNode) &&
                    (joinClause.verifyChangeToCNF()))){
                joinClause.treePrint();
                SanityManager.THROWASSERT(
                        "joinClause in invalid form: "+joinClause);
            }
        }

        joinClauseNormalized=true;
    }

    /**
     * Push expressions down to the first ResultSetNode which can do expression
     * evaluation and has the same referenced table map.
     * RESOLVE - This means only pushing down single table expressions to
     * DistinctNodes today.  Once we have a better understanding of how
     * the optimizer will work, we can push down join clauses.
     *
     * @param outerPredicateList The PredicateList from the outer RS.
     * @throws StandardException Thrown on error
     */
    @Override
    public void pushExpressions(PredicateList outerPredicateList) throws StandardException{
        FromTable leftFromTable=(FromTable)leftResultSet;
        FromTable rightFromTable=(FromTable)rightResultSet;

        /* OuterJoinNodes are responsible for overriding this
         * method since they have different rules about where predicates
         * can be applied.
         */
        if(SanityManager.DEBUG){
            if(this instanceof HalfOuterJoinNode || this instanceof FullOuterJoinNode){
                SanityManager.THROWASSERT(
                        "JN.pushExpressions() not expected to be called for "+
                                getClass().getName());
            }
        }

        /* We try to push "pushable"
         * predicates to 1 of 3 places:
         *    o Predicates that only reference tables
         *      on the left are pushed to the leftPredicateList.
         *    o Predicates that only reference tables
         *      on the right are pushed to the rightPredicateList.
         *    o Predicates which reference tables on both
         *      sides (and no others) are pushed to
         *      the joinPredicates and may be pushed down
         *      further during optimization.
         */
        // Left only
        pushExpressionsToLeft(outerPredicateList);
        leftFromTable.pushExpressions(getLeftPredicateList());
        // Right only
        pushExpressionsToRight(outerPredicateList);
        rightFromTable.pushExpressions(getRightPredicateList());
        // Join predicates
        grabJoinPredicates(outerPredicateList);

        /* By the time we're done here, both the left and right
         * predicate lists should be empty because we pushed everything
         * down.
         */
        if(SanityManager.DEBUG){
            if(!getLeftPredicateList().isEmpty()){
                SanityManager.THROWASSERT(
                        "getLeftPredicateList().size() expected to be 0, not "+
                                getLeftPredicateList().size());
            }
            if(!getRightPredicateList().isEmpty()){
                SanityManager.THROWASSERT(
                        "getRightPredicateList().size() expected to be 0, not "+
                                getRightPredicateList().size());
            }
        }
    }

    /**
     * Flatten this JoinNode into the outer query block. The steps in
     * flattening are:
     * o  Mark all ResultColumns as redundant, so that they are "skipped over"
     * at generate().
     * o  Append the joinPredicates to the outer list.
     * o  Create a FromList from the tables being joined and return
     * that list so that the caller will merge the 2 lists
     *
     * @param rcl          The RCL from the outer query
     * @param outerPList   PredicateList to append wherePredicates to.
     * @param sql          The SubqueryList from the outer query
     * @param gbl          The group by list, if any
     * @param havingClause The HAVING clause, if any
     * @param numTables     maximum number of tables in the query
     * @return FromList        The fromList from the underlying SelectNode.
     * @throws StandardException Thrown on error
     */
    @Override
    public FromList flatten(ResultColumnList rcl,
                            PredicateList outerPList,
                            SubqueryList sql,
                            GroupByList gbl,
                            ValueNode havingClause,
                            int numTables) throws StandardException{
        /* FullOuterJoinNodes should never get here.
         * (They can be transformed, but never
         * flattened directly.)
         */
        if(SanityManager.DEBUG){
            if(this instanceof FullOuterJoinNode){
                SanityManager.THROWASSERT(
                        "JN.flatten() not expected to be called for "+
                                getClass().getName());
            }
        }

        /* Build a new FromList composed of left and right children
         * NOTE: We must call FL.addElement() instead of FL.addFromTable()
         * since there is no exposed name. (And even if there was,
         * we could care less about unique exposed name checking here.)
         */
        FromList fromList = new FromList(getNodeFactory().doJoinOrderOptimization(), getContextManager());
        fromList.addElement(leftResultSet);
        fromList.addElement(rightResultSet);

        /* Mark our RCL as redundant */
        resultColumns.setRedundant();

        /* Remap all ColumnReferences from the outer query to this node.
         * (We replace those ColumnReferences with clones of the matching
         * expression in the left and right's RCL.
         */
        rcl.remapColumnReferencesToExpressions();
        outerPList.remapColumnReferencesToExpressions();
        if(gbl!=null){
            gbl.remapColumnReferencesToExpressions();
        }

        if(havingClause!=null){
            havingClause.remapColumnReferencesToExpressions();
        }

        if (delayPreprocessingJoinClause()) {
            // at this point, we haven't preprocessed the join clause yet,
            // so joinPredicates at this point is still an empty list.
            // Preprocess the join clause now and flatten subquery if any
            preprocessJoinClause(numTables, fromList, subqueryList, joinPredicates);
        }

        if(!joinPredicates.isEmpty()){
            optimizeTrace(OptimizerFlag.JOIN_NODE_PREDICATE_MANIPULATION,0,0,0.0,
                                     "JoinNode flattening join predicates to outer query.",joinPredicates);
            outerPList.destructiveAppend(joinPredicates);
        }

        if(subqueryList!=null && !subqueryList.isEmpty()){
            sql.destructiveAppend(subqueryList);
        }

        return fromList;
    }

    /**
     * Currently we don't reordering any outer join w/ inner joins.
     */
    @Override
    public boolean LOJ_reorderable(int numTables) throws StandardException{
        return false;
    }

    /**
     * Transform any Outer Join into an Inner Join where applicable.
     * (Based on the existence of a null intolerant
     * predicate on the inner table.)
     *
     * @param predicateTree The predicate tree for the query block
     * @return The new tree top (OuterJoin or InnerJoin).
     * @throws StandardException Thrown on error
     */
    @Override
    public FromTable transformOuterJoins(ValueNode predicateTree,int numTables) throws StandardException{
        /* Can't flatten if no predicates in where clause. */
        if(predicateTree==null){
            // DERBY-4712. Make sure any nested outer joins know we are non
            // flattenable, too, since they inform their left and right sides
            // which, is they are inner joins, a priori think they are
            // flattenable. If left/right result sets are not outer joins,
            // these next two calls are no-ops.
            leftResultSet = ((FromTable)leftResultSet).transformOuterJoins(null,numTables);
            rightResultSet = ((FromTable)rightResultSet).transformOuterJoins(null,numTables);
            return this;
        }

        /* See if left or right sides can be transformed */
        leftResultSet=((FromTable)leftResultSet).transformOuterJoins(predicateTree,numTables);
        rightResultSet=((FromTable)rightResultSet).transformOuterJoins(predicateTree,numTables);

        return this;
    }

    /**
     * For joins, the tree will be (nodes are left out if the clauses
     * are empty):
     * <p/>
     * ProjectRestrictResultSet -- for the having and the select list
     * SortResultSet -- for the group by list
     * ProjectRestrictResultSet -- for the where and the select list (if no group or having)
     * the result set for the fromList
     *
     * @throws StandardException Thrown on error
     */
    @Override
    public void generate(ActivationClassBuilder acb,MethodBuilder mb) throws StandardException{
        generateCore(acb,mb,INNERJOIN,null);
    }

    /**
     * Generate the code for a qualified join node.
     *
     * @throws StandardException Thrown on error
     */
    public void generateCore(ActivationClassBuilder acb,MethodBuilder mb,int joinType) throws StandardException{
        generateCore(acb,mb,joinType,joinClause);
    }

    /**
     * @return The final CostEstimate for this JoinNode, which is sum
     * the costs for the inner and outer table.  The number of rows,
     * though, is that for the inner table only.
     * @see ResultSetNode#getFinalCostEstimate
     * <p/>
     * Get the final CostEstimate for this JoinNode.
     */
    @Override
    public CostEstimate getFinalCostEstimate(boolean useSelf) throws StandardException{
        if (useSelf && trulyTheBestAccessPath != null) {
            return getTrulyTheBestAccessPath().getCostEstimate();
        }
        // If we already found it, just return it.
        if(finalCostEstimate!=null)
            return finalCostEstimate;

//        CostEstimate leftCE=leftResultSet.getFinalCostEstimate();
        CostEstimate rightCE=rightResultSet.getFinalCostEstimate(true);
        finalCostEstimate=getNewCostEstimate();
        finalCostEstimate.setCost(rightCE);
        finalCostEstimate.setBase(null);
        return finalCostEstimate;
    }

    /**
     * Get the lock mode for the target of an update statement
     * (a delete or update).  The update mode will always be row for
     * CurrentOfNodes.  It will be table if there is no where clause.
     *
     * @return The lock mode
     */
    @Override
    public int updateTargetLockMode(){
        /* Always use row locking if we have a join node.
         * We can only have a join node if there is a subquery that
         * got flattened, hence there is a restriction.
         */
        return TransactionController.MODE_RECORD;
    }

    /**
     * Is this FromTable a JoinNode which can be flattened into
     * the parents FromList.
     *
     * @return boolean        Whether or not this FromTable can be flattened.
     */
    @Override
    public boolean isFlattenableJoinNode(){
        return flattenableJoin && (outerJoinLevel == 0);
    }

    public boolean delayPreprocessingJoinClause() {
        return isFlattenableJoinNode();
    }
    /**
     * Prints the sub-nodes of this object.  See QueryTreeNode.java for
     * how tree printing is supposed to work.
     *
     * @param depth The depth of this node in the tree
     */
    @Override
    public void printSubNodes(int depth){
        if(SanityManager.DEBUG){
            super.printSubNodes(depth);

            if(subqueryList!=null){
                printLabel(depth,"subqueryList: ");
                subqueryList.treePrint(depth+1);
            }

            if(joinClause!=null){
                printLabel(depth,"joinClause: ");
                joinClause.treePrint(depth+1);
            }

            if(!joinPredicates.isEmpty()){
                printLabel(depth,"joinPredicates: ");
                joinPredicates.treePrint(depth+1);
            }

            if(usingClause!=null){
                printLabel(depth,"usingClause: ");
                usingClause.treePrint(depth+1);
            }
        }
    }

    /**
     * Accept the visitor for all visitable children of this node.
     *
     * @param v the visitor
     */
    @Override
    public void acceptChildren(Visitor v) throws StandardException{
        super.acceptChildren(v);
        if(resultColumns!=null){
            resultColumns=(ResultColumnList)resultColumns.accept(v, this);
        }
        if(joinClause!=null){
            joinClause=(ValueNode)joinClause.accept(v, this);
        }
        if(usingClause!=null){
            usingClause=(ResultColumnList)usingClause.accept(v, this);
        }
        if(joinPredicates!=null){
            joinPredicates=(PredicateList)joinPredicates.accept(v, this);
        }
    }

    // This method returns the table references in Join node, and this may be
    // needed for LOJ reordering.  For example, we may have the following query:
    //       (T JOIN S) LOJ (X LOJ Y)
    // The top most LOJ may be a join betw T and X and thus we can reorder the
    // LOJs.  However, as of 10/2002, we don't reorder LOJ mixed with join.
    @Override
    public JBitSet LOJgetReferencedTables(int numTables) throws StandardException{
        JBitSet map=leftResultSet.LOJgetReferencedTables(numTables);
        if(map==null) return null;
        else map.or(rightResultSet.LOJgetReferencedTables(numTables));

        return map;
    }

    @Override
    public void assignResultSetNumber() throws StandardException{
        super.assignResultSetNumber();
        if(subqueryList!=null && !subqueryList.isEmpty()){
            subqueryList.setPointOfAttachment(resultSetNumber);
        }
    }

    /*
     * Splice addition of rebuildRCL method:
     *
     * Similar to existing buildRCL method, except buildRCL is private
     * and we need to be able to invoke this externally, in particular
     * from the splice visitor framework.
     * Also, buildRCL assumes the RCL has not been build yet, by returning
     * immediately if resultColumns != null, whereas here in rebuildRCL
     * we assume Derby has built it already and we need to force a rebuild.
     * We also need to set the result set number again on each
     * of the result columns, which buildRCL does not do.
     * Adding this explicit method to the Derby fork seemed less risky
     * than tweaking the existing buildRCL method or even just making
     * it public.
     */
    @SuppressWarnings("UnusedDeclaration")
    public void rebuildRCL() throws StandardException{
        assert resultColumns!=null;

        setResultColumns(null);
        buildRCL();
        resultColumns.setResultSetNumber(getResultSetNumber());
    }

    public boolean favorOldMergeJoin(CostEstimate costEstimate) {
        double probingReductionRatio = costEstimate.singleScanRowCount() / costEstimate.getScannedBaseTableRows();
        // Favor Old Merge Join if we estimate probing won't reduce the scanned row count much.
        return probingReductionRatio < 2.0;
    }

    /**
     * Some types of joins (e.g. outer joins) will return a different
     * number of rows than is predicted by optimizeIt() in JoinNode.
     * So, adjust this value now. This method does nothing for most
     * join types.
     */
    protected void adjustNumberOfRowsReturned(CostEstimate costEstimate){
    }

    protected void pushExpressionsToLeft(PredicateList outerPredicateList) throws StandardException{
        FromTable leftFromTable=(FromTable)leftResultSet;

        JBitSet leftReferencedTableMap=leftFromTable.getReferencedTableMap();

        /* Build a list of the single table predicates on left result set
         * that we can push down
         */
        // Walk outerPredicateList backwards due to possible deletes
        for(int index=outerPredicateList.size()-1;index>=0;index--){
            JBitSet curBitSet;
            Predicate predicate;

            predicate=outerPredicateList.elementAt(index);
            if(!predicate.getPushable()){
                continue;
            }

            curBitSet=predicate.getReferencedSet();

            /* Do we have a match? */
            if(leftReferencedTableMap.contains(curBitSet)){
                /* Add the matching predicate to the push list */
                optimizeTrace(OptimizerFlag.JOIN_NODE_PREDICATE_MANIPULATION, 0, 0, 0.0,
                              "JoinNode pushing outer predicate left.", predicate);
                getLeftPredicateList().addPredicate(predicate);

                /* Remap all of the ColumnReferences to point to the
                 * source of the values.
                 * The tree is something like:
                 *            PRN1
                 *              |
                 *             JN (this)
                 *           /    \
                 *        PRN2    PRN3
                 *        |       |
                 *        FBT1    FBT2
                 *
                 * The ColumnReferences start off pointing to the RCL off of
                 * PRN1.  For optimization, we want them to point to the
                 * RCL off of PRN2.  In order to do that, we remap them
                 * twice here.  If optimization pushes them down to the
                 * base table, it will remap them again.
                 */
                RemapCRsVisitor rcrv=new RemapCRsVisitor(true);
                predicate.getAndNode().accept(rcrv);
                predicate.getAndNode().accept(rcrv);

                /* Remove the matching predicate from the outer list */
                outerPredicateList.removeElementAt(index);
            }
        }
    }

    /**
     * Do the generation work for the join node hierarchy.
     *
     * @param acb        The ActivationClassBuilder
     * @param mb         the method the code is to go into
     * @param joinType   The join type
     * @param joinClause The join clause, if any
     * @throws StandardException Thrown on error
     */
    protected void generateCore(ActivationClassBuilder acb,
                                MethodBuilder mb,
                                int joinType,
                                ValueNode joinClause) throws StandardException{

        sparkExpressionTree = null;
        SparkExpressionNode tmpTree = null;
        JoinStrategy joinStrategy =
         ((Optimizable)rightResultSet).getTrulyTheBestAccessPath().
                                                 getJoinStrategy();
        JoinStrategy.JoinStrategyType joinStrategyType =
                                      joinStrategy.getJoinStrategyType();
        boolean eligibleForNativeSpark =
         (joinStrategyType == JoinStrategy.JoinStrategyType.MERGE_SORT ||
          joinStrategyType == JoinStrategy.JoinStrategyType.BROADCAST);

        if (joinPredicates != null && eligibleForNativeSpark) {
            for (int i = 0; i < joinPredicates.size(); i++) {
                tmpTree =
                  OperatorToString.
                    opToSparkExpressionTree(joinPredicates.elementAt(i).getAndNode(),
                                            leftResultSet.getResultSetNumber(),
                                            rightResultSet.getResultSetNumber());
                if (tmpTree == null) {
                    sparkExpressionTree = null;
                    break;
                }
                if (i == 0)
                    sparkExpressionTree = tmpTree;
                else
                    sparkExpressionTree =
                       SparkLogicalOperator.
                         getNewSparkLogicalOperator(AND, sparkExpressionTree, tmpTree);
            }
        }
        else
            sparkExpressionTree = null;

        /* Put the predicates back into the tree */
        if(joinPredicates!=null){
            // Pulling the equality predicate normal case from the restriction generation.
            if (rightHashKeys ==null || rightHashKeys.length != joinPredicates.size())
                joinClause=joinPredicates.restorePredicates();
  //          joinPredicates=null;
        }

        /* Get the next ResultSet #, so that we can number this ResultSetNode, its
         * ResultColumnList and ResultSet.
         */
        assignResultSetNumber();

        // build up the tree.

        /* Generate the JoinResultSet */
        /* Nested loop and hash are the only join strategy currently supporteds.
         * Right outer joins are transformed into left outer joins.
         */
        String joinResultSetString;

        AccessPath ap = ((Optimizable)rightResultSet).getTrulyTheBestAccessPath();
        if (joinType==FULLOUTERJOIN) {
            joinResultSetString=ap.getJoinStrategy().fullOuterJoinResultSetMethodName();
        } else if(joinType==LEFTOUTERJOIN){
            joinResultSetString=ap.getJoinStrategy().halfOuterJoinResultSetMethodName();
        }else{
            joinResultSetString=ap.getJoinStrategy().joinResultSetMethodName();
        }

        acb.pushGetResultSetFactoryExpression(mb);
        int nargs=getJoinArguments(acb,mb,joinClause);
        if (RSUtils.isMJ(ap)) {
            nargs++;

            CompilerContext.NewMergeJoinExecutionType
                newMergeJoin = getCompilerContext().getNewMergeJoin();

            // Favor Old Merge Join if we estimate probing won't reduce the scanned row count much.
            boolean chooseOldMergeJoin = favorOldMergeJoin(ap.getCostEstimate());
            if (chooseOldMergeJoin) {
                if (newMergeJoin == SYSTEM)
                    newMergeJoin = SYSTEM_OFF;
                else if (newMergeJoin == ON)
                    newMergeJoin = OFF;
                else if (newMergeJoin == SYSTEM_OFF) {
                    // SYSTEM_OFF should not be allowed as a setting of the property.
                    // It is only used for communication from the parser to the
                    // execution engine.
                    if(SanityManager.DEBUG)
                        SanityManager.THROWASSERT(
                                "Illegal setting of newMergeJoin in "+this.getClass().getName()+this);
                }
            }
            mb.push(newMergeJoin.ordinal());
        }


        mb.callMethod(VMOpcode.INVOKEINTERFACE,null,joinResultSetString,ClassName.NoPutResultSet,nargs);
    }

    protected void oneRowRightSide(ActivationClassBuilder acb,MethodBuilder mb) throws StandardException{
        mb.push(rightResultSet.isOneRowResultSet());
        mb.push(((FromTable)rightResultSet).getSemiJoinType());  //join is for inclusion or exclusion join
    }

    /**
     * Return the number of arguments to the join result set.  This will
     * be overridden for other types of joins (for example, outer joins).
     */
    protected int getNumJoinArguments(){
        return 14;
    }

    /**
     * Generate    and add any arguments specifict to outer joins.
     * (Expected to be overriden, where appropriate, in subclasses.)
     *
     * @param acb The ActivationClassBuilder
     * @param mb  the method  the generated code is to go into
     *            <p/>
     *            return The number of args added
     * @throws StandardException Thrown on error
     */
    protected int addOuterJoinArguments(ActivationClassBuilder acb,MethodBuilder mb) throws StandardException{
        return 0;
    }

    protected PredicateList getLeftPredicateList() throws StandardException{
        if(leftPredicateList==null)
            leftPredicateList = new PredicateList(getContextManager());

        return leftPredicateList;
    }

    protected PredicateList getRightPredicateList() throws StandardException{
        if(rightPredicateList==null)
            rightPredicateList = new PredicateList(getContextManager());

        return rightPredicateList;
    }

    /**
     * Find the unreferenced result columns and project them out. This is used in pre-processing joins
     * that are not flattened into the where clause.
     */
    @Override
    void projectResultColumns() throws StandardException{
        leftResultSet.projectResultColumns();
        rightResultSet.projectResultColumns();
        if (!getCompilerContext().isProjectionPruningEnabled())
            resultColumns.pullVirtualIsReferenced();
        super.projectResultColumns();
    }

    /**
     * Mark this node and its children as not being a flattenable join.
     */
    @Override
    void notFlattenableJoin(){
        flattenableJoin=false;
        leftResultSet.notFlattenableJoin();
        rightResultSet.notFlattenableJoin();
    }

    /**
     * Return whether or not the underlying ResultSet tree
     * is ordered on the specified columns.
     * RESOLVE - This method currently only considers the outermost table
     * of the query block.
     *
     * @param crs             The specified ColumnReference[]
     * @param permuteOrdering Whether or not the order of the CRs in the array can be permuted
     * @param fbtVector       Vector that is to be filled with the FromBaseTable
     * @return Whether the underlying ResultSet tree
     * is ordered on the specified column.
     * @throws StandardException Thrown on error
     */
    @Override
    boolean isOrderedOn(ColumnReference[] crs,boolean permuteOrdering,Vector fbtVector) throws StandardException{
        /* RESOLVE - easiest thing for now is to only consider the leftmost child */
        return leftResultSet.isOrderedOn(crs,permuteOrdering,fbtVector);
    }

    void setSubqueryList(SubqueryList subqueryList){
        this.subqueryList=subqueryList;
    }

    void setAggregateVector(List<AggregateNode> aggregateVector){
        this.aggregateVector=aggregateVector;
    }

    /**
     * Flag this as a natural join so that an implicit USING clause will
     * be generated in the bind phase.
     */
    void setNaturalJoin(){
        naturalJoin=true;
    }

    /**
     * Return the logical left result set for this qualified
     * join node.
     * (For RIGHT OUTER JOIN, the left is the right
     * and the right is the left and the JOIN is the NIOJ).
     */
    ResultSetNode getLogicalLeftResultSet(){
        return leftResultSet;
    }

    /**
     * Return the logical right result set for this qualified
     * join node.
     * (For RIGHT OUTER JOIN, the left is the right
     * and the right is the left and the JOIN is the NIOJ).
     */
    ResultSetNode getLogicalRightResultSet(){
        return rightResultSet;
    }

    /**
     * Extract all the column names from a result column list.
     *
     * @param rcl the result column list to extract the names from
     * @return a list of all the column names in the RCL
     */
    private static List<String> extractColumnNames(ResultColumnList rcl){
        //noinspection Convert2Diamond
        List<String> names=new ArrayList<String>();

        for(int i=0;i<rcl.size();i++){
            ResultColumn rc=rcl.elementAt(i);
            names.add(rc.getName());
        }

        return names;
    }

    /**
     * Return a ResultColumnList with all of the columns in this table.
     * (Used in expanding '*'s.)
     * NOTE: Since this method is for expanding a "*" in the SELECT list,
     * ResultColumn.expression will be a ColumnReference.
     * NOTE: This method is handles the case when there is no USING clause.
     * The caller handles the case when there is a USING clause.
     *
     * @param allTableName The qualifier on the "*"
     * @return ResultColumnList    List of result columns from this table.
     * @throws StandardException Thrown on error
     */
    private ResultColumnList getAllResultColumnsNoUsing(TableName allTableName) throws StandardException{
        ResultColumnList leftRCL=leftResultSet.getAllResultColumns(allTableName);
        ResultColumnList rightRCL=rightResultSet.getAllResultColumns(allTableName);
        /* If allTableName is null, then we want to return the spliced
         * left and right RCLs.  If not, then at most 1 side should match.
         */
        if(leftRCL==null){
            return rightRCL;
        }else if(rightRCL==null){
            return leftRCL;
        }else{
            /* Both sides are non-null.  This should only happen
             * if allTableName is null.
             */
            assert allTableName==null:"alltableName ("+allTableName+") expected to be null";

            // Return a spliced copy of the 2 lists
            ResultColumnList tempList = new ResultColumnList(getContextManager());
            tempList.nondestructiveAppend(leftRCL);
            tempList.nondestructiveAppend(rightRCL);
            return tempList;
        }
    }

    /**
     * Build the RCL for this node.  We propagate the RCLs up from the children and splice them to form this node's RCL.
     */
    public void buildRCL() throws StandardException{
        /* NOTE - we only need to build this list if it does not already exist.  This can happen in the degenerate case
         * of an insert select with a join expression in a derived table within the select. */
        if(resultColumns!=null){
            return;
        }

        /* We get a shallow copy of the left's ResultColumnList and its ResultColumns. (Copy maintains
           ResultColumn.expression for now.) */
        resultColumns=leftResultSet.getResultColumns();

        ResultColumnList leftRCL=resultColumns.copyListAndObjects();
        leftResultSet.setResultColumns(leftRCL);
        for (int index = 0; index < resultColumns.size(); ++index) {
            ResultColumn rc = resultColumns.elementAt(index);
            rc.setFromLeftChild(true);
        }

        /* Replace ResultColumn.expression with new VirtualColumnNodes in the ProjectRestrictNode's ResultColumnList.
           (VirtualColumnNodes include pointers to source ResultSetNode, this, and source ResultColumn.) */
        resultColumns.genVirtualColumnNodes(leftResultSet,leftRCL,false);

        /* If this is a right outer join or full join, we can get nulls on the left side, so change the types of the left result set
           to be nullable. */
        if(this instanceof HalfOuterJoinNode && ((HalfOuterJoinNode)this).isRightOuterJoin() ||
           this instanceof FullOuterJoinNode){
            resultColumns.setNullability(true);
        }

        /* Now, repeat the process with the right's RCL */
        ResultColumnList tmpRCL=rightResultSet.getResultColumns();
        ResultColumnList rightRCL=tmpRCL.copyListAndObjects();
        rightResultSet.setResultColumns(rightRCL);

        for (int index = 0; index < tmpRCL.size(); ++index) {
            ResultColumn rc = tmpRCL.elementAt(index);
            rc.setFromLeftChild(false);
        }

        /* Replace ResultColumn.expression with new VirtualColumnNodes in the ProjectRestrictNode's ResultColumnList.
         * (VirtualColumnNodes include pointers to source ResultSetNode, this, and source ResultColumn.)
         */
        tmpRCL.genVirtualColumnNodes(rightResultSet,rightRCL,false);
        tmpRCL.adjustVirtualColumnIds(resultColumns.size());

       /* If this is a left outer join or full join, we can get nulls on the right side, so change the types of the right result set
        * to be nullable. */
        if(this instanceof HalfOuterJoinNode && !((HalfOuterJoinNode)this).isRightOuterJoin() ||
           this instanceof FullOuterJoinNode){
            tmpRCL.setNullability(true);
        }

        /* Now we append the propagated RCL from the right to the one from the left and call it our own. */
        resultColumns.nondestructiveAppend(tmpRCL);
    }

    private void deferredBindExpressions(FromList fromListParam) throws StandardException{
        /* Bind the expressions in the join clause */
        subqueryList = new SubqueryList(getContextManager());
        //noinspection Convert2Diamond
        aggregateVector=new ArrayList<AggregateNode>();

        CompilerContext cc=getCompilerContext();

        /* ON clause */
        if(joinClause!=null){
            /* JoinNode.deferredBindExpressions() may be called again after the outer join rewrite
               optimization, at this stage, we don't want to simplify the ON clause predicate again, especially
               the top AND node with a boolean true.
             */
            if (!joinClauseNormalized) {
                if (!getCompilerContext().getDisableConstantFolding()) {
                    Visitor constantExpressionVisitor =
                            new ConstantExpressionVisitor(SelectNode.class);
                    joinClause = (ValueNode) joinClause.accept(constantExpressionVisitor);
                }

                if (!getCompilerContext().getDisablePredicateSimplification()) {
                    Visitor predSimplVisitor =
                            new PredicateSimplificationVisitor(fromListParam,
                                    SelectNode.class);

                    joinClause = (ValueNode) joinClause.accept(predSimplVisitor);
                }

                if (joinClause instanceof UntypedNullConstantNode) {
                    joinClause = new BooleanConstantNode(Boolean.FALSE,getContextManager());
                }
            }

            /* Create a new fromList with only left and right children before
             * binding the join clause. Valid column references in the join clause
             * are limited to columns from the 2 tables being joined. This
             * algorithm enforces that.
             */
            FromList fromList = new FromList(getNodeFactory().doJoinOrderOptimization(), getContextManager());
            fromList.addElement(leftResultSet);
            fromList.addElement(rightResultSet);

            int previousReliability=orReliability(CompilerContext.ON_CLAUSE_RESTRICTION);
            joinClause=joinClause.bindExpression(fromList,subqueryList,aggregateVector);
            cc.setReliability(previousReliability);

            // SQL 2003, section 7.7 SR 5
            SelectNode.checkNoWindowFunctions(joinClause,"ON");
            SelectNode.checkNoGroupingFunctions(joinClause,"ON");

            /*
            ** We cannot have aggregates in the ON clause.
            ** In the future, if we relax this, we'll need
            ** to be able to pass the aggregateVector up
            ** the tree.
            */
            if(!aggregateVector.isEmpty()){
                throw StandardException.newException(SQLState.LANG_NO_AGGREGATES_IN_ON_CLAUSE);
            }
        }
        /* USING clause */
        else if(usingClause!=null){
            /* Build a join clause from the usingClause, using the
             * exposed names in the left and right RSNs.
             * For each column in the list, we generate 2 ColumnReferences,
             * 1 for the left and 1 for the right.  We bind each of these
             * to the appropriate side and build an equality predicate
             * between the 2.  We bind the = and AND nodes by hand because
             * we have to bind the ColumnReferences a side at a time.
             * We need to bind the CRs a side at a time to ensure that
             * we don't find an bogus ambiguous column reference. (Bug 377)
             */
            joinClause = new BooleanConstantNode(Boolean.TRUE,getContextManager());

            int usingSize=usingClause.size();
            for(int index=0;index<usingSize;index++){
                BinaryComparisonOperatorNode equalsNode;
                ColumnReference leftCR;
                ColumnReference rightCR;
                ResultColumn rc=usingClause.elementAt(index);

                /* Create and bind the left CR */
                fromListParam.insertElementAt(leftResultSet,0);
                leftCR = new ColumnReference(rc.getName(), ((FromTable)leftResultSet).getTableName(),
                        getContextManager());
                leftCR=(ColumnReference)leftCR.bindExpression(
                        fromListParam,subqueryList,
                        aggregateVector);
                fromListParam.removeElementAt(0);

                /* Create and bind the right CR */
                fromListParam.insertElementAt(rightResultSet,0);
                rightCR = new ColumnReference(rc.getName(), ((FromTable)rightResultSet).getTableName(),
                        getContextManager());
                rightCR=(ColumnReference)rightCR.bindExpression(
                        fromListParam,subqueryList,
                        aggregateVector);
                fromListParam.removeElementAt(0);

                /* Create and insert the new = condition */
                equalsNode=(BinaryComparisonOperatorNode)
                        getNodeFactory().getNode(
                                C_NodeTypes.BINARY_EQUALS_OPERATOR_NODE,
                                leftCR,
                                rightCR,
                                getContextManager());
                equalsNode.bindComparisonOperator();

                // Create a new join clause by ANDing the new = condition and
                // the old join clause.
                AndNode newJoinClause=(AndNode)getNodeFactory().getNode(
                        C_NodeTypes.AND_NODE,
                        equalsNode,
                        joinClause,
                        getContextManager());

                newJoinClause.postBindFixup();

                joinClause=newJoinClause;
            }
        }

        if(joinClause!=null){
            /* If joinClause is a parameter, (where ?), then we assume
             * it will be a nullable boolean.
             */
            if(joinClause.requiresTypeFromContext()){
                joinClause.setType(new DataTypeDescriptor(TypeId.BOOLEAN_ID,true));
            }

            /*
            ** Is the datatype of the JOIN clause BOOLEAN?
            **
            ** NOTE: This test is not necessary in SQL92 entry level, because
            ** it is syntactically impossible to have a non-Boolean JOIN clause
            ** in that level of the standard.  But we intend to extend the
            ** language to allow Boolean user functions in the JOIN clause,
            ** so we need to test for the error condition.
            */
            TypeId joinTypeId=joinClause.getTypeId();

            /* If the where clause is not a built-in type, then generate a bound
             * conversion tree to a built-in type.
             */
            if(joinTypeId.userType()){
                joinClause=joinClause.genSQLJavaSQLTree();
            }

            if(!joinClause.getTypeServices().getTypeId().equals(TypeId.BOOLEAN_ID)){
                throw StandardException.newException(SQLState.LANG_NON_BOOLEAN_JOIN_CLAUSE,
                        joinClause.getTypeServices().getTypeId().getSQLTypeName()
                );
            }
        }
    }

    /**
     * Generate a result column list with all the column names that appear on
     * both sides of the join operator. Those are the columns to use as join
     * columns in a natural join.
     *
     * @return RCL with all the common columns
     * @throws StandardException on error
     */
    private ResultColumnList getCommonColumnsForNaturalJoin() throws StandardException{
        ResultColumnList leftRCL=getLeftResultSet().getAllResultColumns(null);
        ResultColumnList rightRCL=getRightResultSet().getAllResultColumns(null);

        List<String> columnNames=extractColumnNames(leftRCL);
        columnNames.retainAll(extractColumnNames(rightRCL));

        ResultColumnList commonColumns = new ResultColumnList(getContextManager());

        for(String name : columnNames){
            ResultColumn rc=(ResultColumn)getNodeFactory().getNode(
                    C_NodeTypes.RESULT_COLUMN,name,null,getContextManager());
            commonColumns.addResultColumn(rc);
        }

        return commonColumns;
    }

    private void pushExpressionsToRight(PredicateList outerPredicateList) throws StandardException{
        FromTable rightFromTable=(FromTable)rightResultSet;

        JBitSet rightReferencedTableMap=rightFromTable.getReferencedTableMap();

        /* Build a list of the single table predicates on right result set
         * that we can push down
         */
        // Walk outerPredicateList backwards due to possible deletes
        for(int index=outerPredicateList.size()-1;index>=0;index--){
            JBitSet curBitSet;
            Predicate predicate;

            predicate=outerPredicateList.elementAt(index);
            if(!predicate.getPushable()){
                continue;
            }

            curBitSet=predicate.getReferencedSet();

            /* Do we have a match? */
            if(rightReferencedTableMap.contains(curBitSet)){
                /* Add the matching predicate to the push list */
                optimizeTrace(OptimizerFlag.JOIN_NODE_PREDICATE_MANIPULATION, 0, 0, 0.0,
                              "JoinNode pushing outer predicate right.", predicate);
                getRightPredicateList().addPredicate(predicate);

                /* Remap all of the ColumnReferences to point to the
                 * source of the values.
                 * The tree is something like:
                 *            PRN1
                 *              |
                 *             JN (this)
                 *           /    \
                 *        PRN2    PRN3
                 *        |       |
                 *        FBT1    FBT2
                 *
                 * The ColumnReferences start off pointing to the RCL off of
                 * PRN1.  For optimization, we want them to point to the
                 * RCL off of PRN3.  In order to do that, we remap them
                 * twice here.  If optimization pushes them down to the
                 * base table, it will remap them again.
                 */
                RemapCRsVisitor rcrv=new RemapCRsVisitor(true);
                predicate.getAndNode().accept(rcrv);
                predicate.getAndNode().accept(rcrv);

                /* Remove the matching predicate from the outer list */
                outerPredicateList.removeElementAt(index);
            }
        }
    }

    private void grabJoinPredicates(PredicateList outerPredicateList) throws StandardException{
        FromTable leftFromTable=(FromTable)leftResultSet;
        FromTable rightFromTable=(FromTable)rightResultSet;

        JBitSet leftReferencedTableMap=leftFromTable.getReferencedTableMap();
        JBitSet rightReferencedTableMap=rightFromTable.getReferencedTableMap();

        /* Build a list of the join predicates that we can push down */
        // Walk outerPredicateList backwards due to possible deletes
        for(int index=outerPredicateList.size()-1;index>=0;index--){
            JBitSet curBitSet;
            Predicate predicate;

            predicate=outerPredicateList.elementAt(index);
            if(!predicate.getPushable()){
                continue;
            }

            curBitSet=predicate.getReferencedSet();

            /* Do we have a match? */
            JBitSet innerBitSet=(JBitSet)rightReferencedTableMap.clone();
            innerBitSet.or(leftReferencedTableMap);
            if(innerBitSet.contains(curBitSet)){
                /* Add the matching predicate to the push list */
                optimizeTrace(OptimizerFlag.JOIN_NODE_PREDICATE_MANIPULATION, 0, 0, 0.0,
                              "JoinNode pushing outer join predicate.", predicate);
                joinPredicates.addPredicate(predicate);

                /* Remap all of the ColumnReferences to point to the
                 * source of the values.
                 * The tree is something like:
                 *            PRN1
                 *              |
                 *             JN (this)
                 *           /    \
                 *        PRN2    PRN3
                 *        |       |
                 *        FBT1    FBT2
                 *
                 * The ColumnReferences start off pointing to the RCL off of
                 * PRN1.  For optimization, we want them to point to the
                 * RCL off of PRN2 or PRN3.  In order to do that, we remap them
                 * twice here.  If optimization pushes them down to the
                 * base table, it will remap them again.
                 */
                RemapCRsVisitor rcrv=new RemapCRsVisitor(true);
                predicate.getAndNode().accept(rcrv);
                predicate.getAndNode().accept(rcrv);

                /* Remove the matching predicate from the outer list */
                outerPredicateList.removeElementAt(index);
            }
        }
    }

    /**
     * Get the arguments to the join result set.
     *
     * @param acb        The ActivationClassBuilder for the class we're building.
     * @param mb         the method the generated code is going into
     * @param joinClause The join clause, if any
     * @return The array of arguments to the join result set
     * @throws StandardException Thrown on error
     */
    private int getJoinArguments(ActivationClassBuilder acb,
                                 MethodBuilder mb,
                                 ValueNode joinClause)
            throws StandardException{
        int numArgs=getNumJoinArguments();

        leftResultSet.generate(acb,mb); // arg 1
        mb.push(leftResultSet.getResultColumns().size()); // arg 2

        if(isNestedLoopOverHashableJoin()){

            NonLocalColumnReferenceVisitor visitor=new NonLocalColumnReferenceVisitor();
            rightResultSet.accept(visitor);
            List nonLocalRefs=visitor.getNonLocalColumnRefs();

            ColumnMappingUtils.updateColumnMappings(leftResultSet.getResultColumns(),nonLocalRefs.iterator());
        }

        if(rightResultSet instanceof Optimizable && (isHashableJoin(rightResultSet) || isCrossJoin())){
            // Look for unary path to FromBaseTable, to prune preds from nonStoreRestrictionList
            FromBaseTable table=null;
            if(rightResultSet instanceof ProjectRestrictNode){
                ResultSetNode child=((ProjectRestrictNode)rightResultSet).getChildResult();
                if(child instanceof FromBaseTable){
                    table=(FromBaseTable)child;
                }else if(child instanceof IndexToBaseRowNode){
                    table=((IndexToBaseRowNode)child).source;
                }
            }else if(rightResultSet instanceof FromBaseTable){
                table=(FromBaseTable)rightResultSet;
            }
            // If found, clear join predicates, b/c they will be handled by the join
            if(table!=null){
                for(int i=table.nonStoreRestrictionList.size()-1;i>=0;i--){
                    Predicate op=(Predicate)table.nonStoreRestrictionList.getOptPredicate(i);
                    if(op.isHashableJoinPredicate() || op.getPulled() || op.isFullJoinPredicate()){
                        table.nonStoreRestrictionList.removeOptPredicate(i);
                    }
                }
            }
        }

        rightResultSet.generate(acb,mb); // arg 3
        mb.push(rightResultSet.getResultColumns().size()); // arg 4

        if(rightResultSet instanceof Optimizable &&
                (isHashableJoin(rightResultSet) || isCrossJoin())){
            // Add the left & right hash arrays to the method call
            int leftHashKeysItem=acb.addItem(FormatableIntHolder.getFormatableIntHolders(leftHashKeys));
            mb.push(leftHashKeysItem);
            numArgs++;

            int rightHashKeysItem=acb.addItem(FormatableIntHolder.getFormatableIntHolders(rightHashKeys));
            mb.push(rightHashKeysItem);
            numArgs++;

            //if it is merge join, we may be able to leverage the first qualified left row to combine with the existing scan start key of
            // right table, and further restrict the scan of the right table(this optimization is in AbstractMergeJionFlatMapFunction.initRightScan()).
            // There could be two scenarios that this optimization can be applied:
            // 1. right table is directly a TableScan or IndexScan(FromBaseTableNode)
            // 2. there is one or more ProjectRestrictNode on top of the TableScan/IndexScan, but the hash fields are a direct mapping from
            //    the base table fields
            // For both case, we need to compute a mapping of the rightHashKeys to the base table column to extend the scan start key on
            // the base table

            if (isMergeJoin()) {
                int[] rightHashKeyToBaseTableMap = mapRightHashKeysToBaseTableColumns(rightHashKeys, rightResultSet);
                int rightHashKeyToBaseTableMapItem = (rightHashKeyToBaseTableMap == null) ?
                        -1 :
                        acb.addItem(FormatableIntHolder.getFormatableIntHolders(rightHashKeyToBaseTableMap));
                mb.push(rightHashKeyToBaseTableMapItem);
                numArgs++;

                // pass down the sort order information for the right hash fields
                int rightHashKeySortOrderItem = (rightHashKeySortOrders == null) ?
                        -1 : acb.addItem(FormatableIntHolder.getFormatableIntHolders(rightHashKeySortOrders));
                mb.push(rightHashKeySortOrderItem);
                numArgs++;
            }

            if (isBroadcastJoin() || isCrossJoin()) {
                HasCorrelatedCRsVisitor visitor = new HasCorrelatedCRsVisitor();
                rightResultSet.accept(visitor);
                boolean noCacheBroadcastJoinRight = visitor.hasCorrelatedCRs();
                mb.push(noCacheBroadcastJoinRight);
                numArgs++;
            }

        }
        // Get our final cost estimate based on child estimates.
        costEstimate=getFinalCostEstimate(false);

        // for the join clause, we generate an exprFun
        // that evaluates the expression of the clause
        // against the current row of the child's result.
        // if the join clause is empty, we generate a function
        // that just returns true. (Performance tradeoff: have
        // this function for the empty join clause, or have
        // all non-empty join clauses check for a null at runtime).

        // generate the function and initializer:
        // Note: Boolean lets us return nulls (boolean would not)
        // private Boolean exprN()
        // {
        //   return <<joinClause.generate(ps)>>;
        // }
        // static Method exprN = method pointer to exprN;

        // if there is no join clause, we just pass a null Expression.
        if(joinClause==null){
            mb.pushNull(ClassName.GeneratedMethod); // arg 5
        }else{
            // this sets up the method and the static field.
            // generates:
            //     Object userExprFun { }
            MethodBuilder userExprFun=acb.newUserExprFun();

            // join clause knows it is returning its value;

            /* generates:
             *    return <joinClause.generate(acb)>;
             * and adds it to userExprFun
             */
            joinClause.generate(acb,userExprFun);
            userExprFun.methodReturn();

            // we are done modifying userExprFun, complete it.
            userExprFun.complete();

            // join clause is used in the final result set as an access of the new static
            // field holding a reference to this new method.
            // generates:
            //    ActivationClass.userExprFun
            // which is the static field that "points" to the userExprFun
            // that evaluates the where clause.
            acb.pushMethodReference(mb,userExprFun); // arg 5


            // Generate a method that returns the text format of a join predicate
            MethodBuilder userExprToStringFun=acb.newUserExprToStringFun();
            userExprToStringFun.push("TODOJL");
            userExprToStringFun.methodReturn();
            userExprToStringFun.complete();

        }

        mb.push(resultSetNumber); // arg 6

        addOuterJoinArguments(acb,mb);

        // Does right side return a single row
        oneRowRightSide(acb,mb);

        // Is the right from SSQ
        mb.push(rightResultSet.getFromSSQ());

        if (isCrossJoin()) {
            Optimizable rightRS = (Optimizable)rightResultSet;
            Properties rightProperties = rightRS.getProperties();
            String hintedValue = null;
            if (rightProperties != null) {
                hintedValue = rightProperties.getProperty("broadcastCrossRight");
            }
            if (hintedValue == null) {
                mb.push(rightRS.getTrulyTheBestAccessPath().getJoinStrategy().getBroadcastRight(rightResultSet.getFinalCostEstimate(true).getBase()));
            } else {
                mb.push(Boolean.parseBoolean(hintedValue));
            }
            numArgs++;
        }

        // estimated row count
        mb.push(costEstimate.rowCount());

        // estimated cost
        mb.push(costEstimate.getEstimatedCost());

        //User may have supplied optimizer overrides in the sql
        //Pass them onto execute phase so it can be shown in
        //run time statistics.
        if(joinOrderStrategyProperties!=null)
            mb.push(PropertyUtil.sortProperties(joinOrderStrategyProperties));
        else
            mb.pushNull("java.lang.String");

        mb.push(printExplainInformationForActivation());

        if (sparkExpressionTree != null) {
            String sparkExpressionTreeAsString =
                    Base64.encodeBase64String(SerializationUtils.serialize(sparkExpressionTree));
            mb.push(sparkExpressionTreeAsString);
        }
        else
            mb.pushNull("java.lang.String");

        return numArgs;
    }

    private boolean isNestedLoopOverHashableJoin(){
        boolean result=false;
        if(leftResultSet instanceof JoinNode){
            JoinNode leftChildJoinNode=(JoinNode)leftResultSet;
            result=isHashableJoin(leftChildJoinNode.rightResultSet) && !isHashableJoin(rightResultSet);
        }

        return result;
    }

    private boolean isHashableJoin(ResultSetNode node){
        boolean result=false;
        if(node instanceof Optimizable){
            Optimizable nodeOpt=(Optimizable)node;
            result=nodeOpt.getTrulyTheBestAccessPath().getJoinStrategy() instanceof HashableJoinStrategy;
        }

        return result;
    }

    public boolean isCrossJoin() {
        boolean result = false;
        if (rightResultSet instanceof Optimizable) {
            Optimizable nodeOpt=(Optimizable)rightResultSet;
            result= nodeOpt.getTrulyTheBestAccessPath().getJoinStrategy().getJoinStrategyType() == JoinStrategy.JoinStrategyType.CROSS;
        }
        return result;
    }

    public boolean
    isMergeJoin() {
        boolean result = false;
        if (rightResultSet instanceof Optimizable) {
            Optimizable nodeOpt=(Optimizable)rightResultSet;
            result=nodeOpt.getTrulyTheBestAccessPath().getJoinStrategy().getJoinStrategyType() == JoinStrategy.JoinStrategyType.MERGE;
        }
        return result;
    }

    public boolean isBroadcastJoin() {
        boolean result = false;
        if (rightResultSet instanceof Optimizable) {
            Optimizable nodeOpt=(Optimizable)rightResultSet;
            result=nodeOpt.getTrulyTheBestAccessPath().getJoinStrategy().getJoinStrategyType() == JoinStrategy.JoinStrategyType.BROADCAST;
        }
        return result;
    }

    @Override
    public String printExplainInformation(String attrDelim) throws StandardException {
        JoinStrategy joinStrategy = RSUtils.ap(this).getJoinStrategy();
        StringBuilder sb = new StringBuilder();
        sb.append(spaceToLevel())
                .append(joinStrategy.getJoinStrategyType().niceName()).append(rightResultSet.isNotExists()?"Anti":"").append("Join(")
                .append("n=").append(getResultSetNumber())
                .append(attrDelim).append(getFinalCostEstimate(false).prettyProcessingString(attrDelim));
        if (joinStrategy.getJoinStrategyType().equals(JoinStrategy.JoinStrategyType.MERGE)) {
            if (favorOldMergeJoin(RSUtils.ap(this).getCostEstimate()) &&
                getCompilerContext().getNewMergeJoin() != FORCED)
                sb.append(attrDelim).append("OldMergeJoin");
        }
        if (joinPredicates != null) {
            List<String> joinPreds = Lists.transform(PredicateUtils.PLtoList(joinPredicates), PredicateUtils.predToString);
            if (joinPreds != null && !joinPreds.isEmpty())
                sb.append(attrDelim).append("preds=[").append(Joiner.on(",").skipNulls().join(joinPreds)).append("]");
        }
        sb.append(")");
        return sb.toString();
    }

    @Override
    public double getMemoryUsage4BroadcastJoin(){
        double memoryAccumulated = 0.0d;

        // Add the memory usage if the right table is joined with left through broadcast join.
        // There should only be one element in the right child of the JoinNode, which
        // could be a base table or some intermediate join result.
        Optimizable rightOptimizable = rightOptimizer.getOptimizableList().getOptimizable(0);
        assert rightOptimizable != null : "Right optimizable of a join is not expected to be null";

        AccessPath rightAP = rightOptimizable.getTrulyTheBestAccessPath();
        if (rightAP == null || rightAP.getJoinStrategy() == null ||
                rightAP.getJoinStrategy().getJoinStrategyType() != JoinStrategy.JoinStrategyType.BROADCAST)
            return memoryAccumulated;

        memoryAccumulated += rightAP.getCostEstimate().getBase().getEstimatedHeapSize();

        // Left table of the join could be a base table or another JoinNode. Unlike the right table,
        // if left table is another JoinNode, we need to drill down the JoinNode to continue accumulating
        // the memory consumption if they are done through consecutive broadcast joins
        // for example, given the following query, and assume both joins pick broadcast join:
        //    select 1 from t1 left join t2 on t1.a1=t2.a2 left join t3 on t1.a1=t3.a3;
        // the join nodes are organized as follows:
        //                          JoinNode
        //                             |
        //                    |---------------------|
        //                    |                     |
        //                   JoinNode               |
        //                    |                     |
        //           |---------------------|        |
        //           |                     |        t3
        //           t1                    t2
        // After collecting the memory usage for the broadcast join with t3, we should continue to look inside the
        // JoinNode on the left and accumulate the memory for the broadcast join with t2.
        //
        // In contrast, we should not walk recursively down the right branch. For example, given the following query,
        // and assume both joins pick broadcast joins:
        //   select 1 from --splice-properties joinOrder=fixed
        //   t1 left join (t2 left join t3 on t2.a2=t3.a3) on t1.a1=t3.a3;
        // the join nodes are organized as follows:
        //                          JoinNode
        //                             |
        //                    |---------------------|
        //                    |                     |
        //                    t1                JoinNode
        //                                          |
        //                                |---------------------|
        //                                |                     |
        //                                t2                    t3
        // In this case, even if we pick two broadcast joins, they should not be treated as consecutive,
        // and the two joins cannot be pipelined as the first case, as we have to wait for the whole join result
        // of (t2+=t3) to be available to start the broadcast join with t1.
        // The memory usage we pick here should be just from the broadcast join that joins the join result of t2,t3.
        memoryAccumulated += leftOptimizer.getAccumulatedMemory();

        return memoryAccumulated;
    }

    @Override
    protected boolean canBeOrdered(){
        return true;
    }

    public List<QueryTreeNode> collectReferencedColumns() throws StandardException {
        CollectingVisitor<QueryTreeNode> cnVisitor = new CollectingVisitor(
                Predicates.or(Predicates.instanceOf(ColumnReference.class),
                        Predicates.instanceOf(VirtualColumnNode.class)));
        // collect column references from different components

        if (joinClause != null)
            joinClause.accept(cnVisitor);

        for (int i=0; i<resultColumns.size(); i++) {
            ResultColumn rc = resultColumns.elementAt(i);
            if (rc.isReferenced())
                rc.accept(cnVisitor);
        }

        return cnVisitor.getCollected();

    }


    /**
     * prune the unreferenced result columns of FromSubquery node and FromBaseTable node
     */
    public Visitable projectionListPruning(boolean considerAllRCs) throws StandardException {
        // collect referenced columns.
        List<QueryTreeNode> refedcolmnList = collectReferencedColumns();

        // clear the referenced fields for both source tables
        leftResultSet.getResultColumns().setColumnReferences(false, true);
        rightResultSet.getResultColumns().setColumnReferences(false, true);

        markReferencedResultColumns(refedcolmnList);

        return this;
    }

    // map right table of merge join's hash key to the corresponding base table field (0-based)
    private int[] mapRightHashKeysToBaseTableColumns(int[] rightHashKeys, ResultSetNode rightResultSet) {
        int[] rightHashKeysToBaseTableMap = null;

        //get the FromBaseTableNode corresponding to the TableScan/IndexScan
        ResultSetNode baseTableNode = rightResultSet;
        while ((baseTableNode != null) && !(baseTableNode instanceof FromBaseTable)) {
            if (baseTableNode instanceof ProjectRestrictNode)
                baseTableNode = ((ProjectRestrictNode) baseTableNode).getChildResult();
            else {
                /* not a direct mapping, return immediately */
                return rightHashKeysToBaseTableMap;
            }
        }
        if (baseTableNode == null)
            return rightHashKeysToBaseTableMap;

        // get the mapping of target to source table field for the FromBaseTable node.
        FormatableBitSet referencedCols = ((FromBaseTable) baseTableNode).getReferencedCols();
        int[] colToBaseTableMap = new int[referencedCols.getNumBitsSet()];
        int count = 0;
        for (int i = referencedCols.anySetBit(); i >= 0; i = referencedCols.anySetBit(i)) {
            colToBaseTableMap[count] = i;
            count++;
        }

        rightHashKeysToBaseTableMap = new int[rightHashKeys.length];

        for (int i=0; i< rightHashKeys.length; i++) {
            rightHashKeysToBaseTableMap[i] = -1;
            ResultColumn rs = rightResultSet.getResultColumns().elementAt(rightHashKeys[i]);
            while (rs != null) {
                // we have arrived at a FromBaseTable node, and the hash field maps to a single base table field
                if (rs.getExpression() instanceof BaseColumnNode) {
                    rightHashKeysToBaseTableMap[i] = colToBaseTableMap[rs.getVirtualColumnId() - 1];
                    break;
                }

                ValueNode source = rs.getExpression();
                if (source instanceof VirtualColumnNode) {
                    rs = ((VirtualColumnNode)source).getSourceResultColumn();
                } else if (source instanceof ColumnReference) {
                    rs = ((ColumnReference)source).getSourceResultColumn();
                } else {
                    // for all other scenarios including expressions, it is not a direct mapping,
                    // so we will not continue the mapping.
                    break;
                }
            }
        }
        return rightHashKeysToBaseTableMap;
    }

    public void resetOptimized() {
        optimized = false;
    }

    public ValueNode getJoinClause() { return joinClause; }

    @Override
    public boolean collectExpressions(Map<Integer, Set<ValueNode>> exprMap) {
        boolean result = true;
        if (joinClause != null) {
            result = joinClause.collectExpressions(exprMap);
        }
        if (joinPredicates != null) {
            result = result && joinPredicates.collectExpressions(exprMap);
        }
        if (leftPredicateList != null) {
            result = result && leftPredicateList.collectExpressions(exprMap);
        }
        if (rightPredicateList != null) {
            result = result && rightPredicateList.collectExpressions(exprMap);
        }
        return result && super.collectExpressions(exprMap);
    }
}<|MERGE_RESOLUTION|>--- conflicted
+++ resolved
@@ -263,11 +263,7 @@
         double savedAccumulatedMemory = lrsCE.getAccumulatedMemory();
         lrsCE.setAccumulatedMemory(leftOptimizer.getAccumulatedMemory());
         optimizer.setOuterTableOfJoin(leftResultSet);
-<<<<<<< HEAD
-        rightResultSet=optimizeSource(optimizer,rightResultSet,getRightPredicateList(),leftResultSet.getReferencedTableMap(),lrsCE);
-=======
         rightResultSet=optimizeSource(optimizer, rightResultSet, getRightPredicateList(), joinPredicates, leftResultSet.getReferencedTableMap(), lrsCE);
->>>>>>> 3bc6fd00
         optimizer.setOuterTableOfJoin(null);
         lrsCE.setJoinType(INNERJOIN);
         lrsCE.setAccumulatedMemory(savedAccumulatedMemory);
