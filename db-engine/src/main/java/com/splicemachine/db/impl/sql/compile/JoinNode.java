/*
 * This file is part of Splice Machine.
 * Splice Machine is free software: you can redistribute it and/or modify it under the terms of the
 * GNU Affero General Public License as published by the Free Software Foundation, either
 * version 3, or (at your option) any later version.
 * Splice Machine is distributed in the hope that it will be useful, but WITHOUT ANY WARRANTY;
 * without even the implied warranty of MERCHANTABILITY or FITNESS FOR A PARTICULAR PURPOSE.
 * See the GNU Affero General Public License for more details.
 * You should have received a copy of the GNU Affero General Public License along with Splice Machine.
 * If not, see <http://www.gnu.org/licenses/>.
 *
 * Some parts of this source code are based on Apache Derby, and the following notices apply to
 * Apache Derby:
 *
 * Apache Derby is a subproject of the Apache DB project, and is licensed under
 * the Apache License, Version 2.0 (the "License"); you may not use these files
 * except in compliance with the License. You may obtain a copy of the License at:
 *
 * http://www.apache.org/licenses/LICENSE-2.0
 *
 * Unless required by applicable law or agreed to in writing, software distributed
 * under the License is distributed on an "AS IS" BASIS, WITHOUT WARRANTIES OR
 * CONDITIONS OF ANY KIND, either express or implied. See the License for the
 * specific language governing permissions and limitations under the License.
 *
 * Splice Machine, Inc. has modified the Apache Derby code in this file.
 *
 * All such Splice Machine modifications are Copyright 2012 - 2020 Splice Machine, Inc.,
 * and are licensed to you under the GNU Affero General Public License.
 */

package com.splicemachine.db.impl.sql.compile;

import com.splicemachine.db.iapi.error.StandardException;
import com.splicemachine.db.iapi.reference.ClassName;
import com.splicemachine.db.iapi.reference.SQLState;
import com.splicemachine.db.iapi.services.classfile.VMOpcode;
import com.splicemachine.db.iapi.services.compiler.MethodBuilder;
import com.splicemachine.db.iapi.services.io.FormatableBitSet;
import com.splicemachine.db.iapi.services.io.FormatableIntHolder;
import com.splicemachine.db.iapi.services.sanity.SanityManager;
import com.splicemachine.db.iapi.sql.compile.*;
import com.splicemachine.db.iapi.sql.dictionary.TableDescriptor;
import com.splicemachine.db.iapi.store.access.TransactionController;
import com.splicemachine.db.iapi.types.DataTypeDescriptor;
import com.splicemachine.db.iapi.types.TypeId;
import com.splicemachine.db.iapi.util.JBitSet;
import com.splicemachine.db.iapi.util.PropertyUtil;
import com.splicemachine.db.impl.ast.CollectingVisitor;
import com.splicemachine.db.impl.ast.PredicateUtils;
import com.splicemachine.db.impl.ast.RSUtils;
import org.apache.commons.codec.binary.Base64;
import org.apache.commons.lang3.SerializationUtils;
import splice.com.google.common.base.Joiner;
import splice.com.google.common.base.Predicates;
import splice.com.google.common.collect.Lists;

import java.util.*;

import static com.splicemachine.db.iapi.sql.compile.CompilerContext.NewMergeJoinExecutionType.*;
import static com.splicemachine.db.impl.sql.compile.BinaryOperatorNode.AND;

/**
 * A JoinNode represents a join result set for either of the basic DML
 * operations: SELECT and INSERT.  For INSERT - SELECT, any of the
 * fields in a JoinNode can be used (the JoinNode represents
 * the (join) SELECT statement in the INSERT - SELECT).  For INSERT,
 * the resultColumns in the selectList will contain the names of the columns
 * being inserted into or updated.
 */

public class JoinNode extends TableOperatorNode{
    /* Join semantics */
    public static final int INNERJOIN=1;
    public static final int CROSSJOIN=2;
    public static final int LEFTOUTERJOIN=3;
    public static final int RIGHTOUTERJOIN=4;
    public static final int FULLOUTERJOIN=5;
    public static final int UNIONJOIN=6;
    public PredicateList joinPredicates;
    public SparkExpressionNode sparkExpressionTree = null;
    // Splice Additions
    public int[] leftHashKeys;
    public int[] rightHashKeys;
    public int[] rightHashKeySortOrders = null;
    protected boolean flattenableJoin=true;
    List<AggregateNode> aggregateVector;
    SubqueryList subqueryList;
    ValueNode joinClause;
    boolean joinClauseNormalized;
    ResultColumnList usingClause;
    //User provided optimizer overrides
    Properties joinOrderStrategyProperties;
    /**
     * If this flag is true, this node represents a natural join.
     */
    private boolean naturalJoin;
    private boolean optimized;
    private PredicateList leftPredicateList;
    private PredicateList rightPredicateList;

    protected enum CONVERSION {CONVERTLEFT, CONVERTRIGHT, CONVERTINNER, NONE}

    /**
     * Convert the joinType to a string.
     *
     * @param joinType The joinType as an int.
     * @return String        The joinType as a String.
     */
    public static String joinTypeToString(int joinType){
        switch(joinType){
            case INNERJOIN:
                return "INNER JOIN";
            case CROSSJOIN:
                return "CROSS JOIN";
            case LEFTOUTERJOIN:
                return "LEFT OUTER JOIN";
            case RIGHTOUTERJOIN:
                return "RIGHT OUTER JOIN";
            case FULLOUTERJOIN:
                return "FULL OUTER JOIN";
            case UNIONJOIN:
                return "UNION JOIN";
            default:
                if(SanityManager.DEBUG){
                    SanityManager.ASSERT(false,"Unexpected joinType");
                }
                return null;
        }
    }

    /*
     *  Optimizable interface
     */

    /**
     * Initializer for a JoinNode.
     *
     * @param leftResult                  The ResultSetNode on the left side of this join
     * @param rightResult                 The ResultSetNode on the right side of this join
     * @param onClause                    The ON clause
     * @param usingClause                 The USING clause
     * @param selectList                  The result column list for the join
     * @param tableProperties             Properties list associated with the table
     * @param joinOrderStrategyProperties User provided optimizer overrides
     * @throws StandardException Thrown on error
     */
    public void init(
            Object leftResult,
            Object rightResult,
            Object onClause,
            Object usingClause,
            Object selectList,
            Object tableProperties,
            Object joinOrderStrategyProperties)
            throws StandardException{
        super.init(leftResult,rightResult,tableProperties);
        resultColumns=(ResultColumnList)selectList;

//        FromTable leftFromTable=(FromTable)leftResultSet;
//        FromTable rightFromTable=(FromTable)rightResultSet;


        joinClause=(ValueNode)onClause;
        joinClauseNormalized=false;
        this.usingClause=(ResultColumnList)usingClause;
        this.joinOrderStrategyProperties=(Properties)joinOrderStrategyProperties;

        /* JoinNodes can be generated in the parser or at the end of optimization.
         * Those generated in the parser do not have resultColumns yet.
         */
        if(resultColumns!=null){
            /* A longer term assertion */
            assert (leftResultSet.getReferencedTableMap()!=null && rightResultSet.getReferencedTableMap()!=null)
                   || (leftResultSet.getReferencedTableMap()==null && rightResultSet.getReferencedTableMap()==null):
                    "left and right referencedTableMaps are expected to either both be non-null or both be null";

            /* Build the referenced table map (left || right) */
            if(leftResultSet.getReferencedTableMap()!=null){
                referencedTableMap=(JBitSet)leftResultSet.getReferencedTableMap().clone();
                referencedTableMap.or(rightResultSet.getReferencedTableMap());
            }
        }
        joinPredicates=(PredicateList)getNodeFactory().getNode(C_NodeTypes.PREDICATE_LIST, getContextManager());

    }

    @Override
    public CostEstimate optimizeIt(Optimizer optimizer,
                                   OptimizablePredicateList predList,
                                   CostEstimate outerCost,
                                   RowOrdering rowOrdering) throws StandardException{
        optimizer.tracer().trace(OptimizerFlag.CALLING_ON_JOIN_NODE,0,0,0.0,null);

        // It's possible that a call to optimize the left/right will cause
        // a new "truly the best" plan to be stored in the underlying base
        // tables.  If that happens and then we decide to skip that plan
        // (which we might do if the call to "considerCost()" below decides
        // the current path is infeasible or not the best) we need to be
        // able to revert back to the "truly the best" plans that we had
        // saved before we got here.  So with this next call we save the
        // current plans using "this" node as the key.  If needed, we'll
        // then make the call to revert the plans in OptimizerImpl's
        // getNextDecoratedPermutation() method.
        updateBestPlanMap(ADD_PLAN,this);

        /*
        ** RESOLVE: Most types of Optimizables only implement estimateCost(),
        ** and leave it up to optimizeIt() in FromTable to figure out the
        ** total cost of the join.  For joins, though, we want to figure out
        ** the best plan for the join knowing how many outer rows there are -
        ** it could affect the join strategy significantly.  So we implement
        ** optimizeIt() here, which overrides the optimizeIt() in FromTable.
        ** This assumes that the join strategy for which this join node is
        ** the inner table is a nested loop join, which will not be a valid
        ** assumption when we implement other strategies like materialization
        ** (hash join can work only on base tables).
        */

        /* RESOLVE - Need to figure out how to really optimize this node. */

        // RESOLVE: NEED TO SET ROW ORDERING OF SOURCES IN THE ROW ORDERING
        // THAT WAS PASSED IN.

        leftResultSet=optimizeSource(optimizer,leftResultSet,getLeftPredicateList(),null,null);

        /* Move all joinPredicates down to the right.
         * RESOLVE - When we consider the reverse join order then
         * we will have to pull them back up and then push them
         * down to the other side when considering the reverse
         * join order.
         * RESOLVE - This logic needs to be looked at when we
         * implement full outer join.
         */
        // Walk joinPredicates backwards due to possible deletes


        for(int index=joinPredicates.size()-1;index>=0;index--){
            Predicate predicate;

            predicate=joinPredicates.elementAt(index);
            if(!predicate.getPushable()){
                continue;
            }
            joinPredicates.removeElementAt(index);
            optimizer.tracer().trace(OptimizerFlag.JOIN_NODE_PREDICATE_MANIPULATION,0,0,0.0,
                                     "JoinNode pushing predicate right.",predicate);
            getRightPredicateList().addElement(predicate);
        }

        CostEstimate lrsCE = leftResultSet.getCostEstimate();
        if (this instanceof FullOuterJoinNode)
            lrsCE.setJoinType(FULLOUTERJOIN);
        else if (this instanceof HalfOuterJoinNode)
            lrsCE.setJoinType(LEFTOUTERJOIN);
        else
            lrsCE.setJoinType(INNERJOIN);
        double savedAccumulatedMemory = lrsCE.getAccumulatedMemory();
        lrsCE.setAccumulatedMemory(leftOptimizer.getAccumulatedMemory());
<<<<<<< HEAD
        optimizer.setOuterTableOfJoin(leftResultSet);
        rightResultSet=optimizeSource(optimizer,rightResultSet,getRightPredicateList(),lrsCE);
        optimizer.setOuterTableOfJoin(null);
=======
        rightResultSet=optimizeSource(optimizer,rightResultSet,getRightPredicateList(),leftResultSet.getReferencedTableMap(),lrsCE);
>>>>>>> 77ead8c1
        lrsCE.setJoinType(INNERJOIN);
        lrsCE.setAccumulatedMemory(savedAccumulatedMemory);
        costEstimate=getCostEstimate(optimizer);

        /*
        ** We add the costs for the inner and outer table, but the number
        ** of rows is that for the inner table only.
        */

        costEstimate.setCost(rightResultSet.getCostEstimate());
        costEstimate.setBase(null);
        /*
        ** Some types of joins (e.g. outer joins) will return a different
        ** number of rows than is predicted by optimizeIt() in JoinNode.
        ** So, adjust this value now. This method does nothing for most
        ** join types.
        */

        /* Stupid JL
        adjustNumberOfRowsReturned(costEstimate);
        */


        /*
        ** Get the cost of this result set in the context of the whole plan.
        */
        // when we get here, we are costing the whole JoinNode as the right of another
        // join, and whether the join is outer or inner has been carried in the
        // outerCost's joinType, we shouldn't change either the joinType for the
        // outerCost nor current costEstimate(JoinNode's cost) here.
        getCurrentAccessPath().getJoinStrategy().estimateCost(
                this, predList, null, outerCost, optimizer, costEstimate
        );

        // propagate the sortorder from the outer table if any
        // only do this if the current node is the first resultset in the join sequence as
        // we don't want to propagate sort order from right table of a join.
        RowOrdering joinResultRowOrdering = costEstimate.getRowOrdering();
        // for full outer join,we cannot preserve the row ordering due to the non-matching rows
        // from right, so add both left and right table to the unordered list
        if (!(this instanceof FullOuterJoinNode) &&
                (outerCost.isUninitialized() || (outerCost.localCost()==0d && outerCost.getEstimatedRowCount()==1.0)) &&
                joinResultRowOrdering != null) {
            joinResultRowOrdering.mergeTo(optimizer.getCurrentRowOrdering());
        } else {
            // add the left table to the unordered list
            OptimizableList leftList = leftOptimizer.getOptimizableList();
            for (int i=0; i< leftList.size(); i++)
                optimizer.getCurrentRowOrdering().addUnorderedOptimizable(leftList.getOptimizable(i));
        }
        // add the right table always to the unordered list, as we don't propagate sort order from the right table
        OptimizableList rightList = rightOptimizer.getOptimizableList();
        for (int i=0; i< rightList.size(); i++)
            optimizer.getCurrentRowOrdering().addUnorderedOptimizable(rightList.getOptimizable(i));

        optimizer.considerCost(this,predList,costEstimate,outerCost);

        /* Optimize subqueries only once, no matter how many times we're called */
        if((!optimized) && (subqueryList!=null)){
            /* RESOLVE - Need to figure out how to really optimize this node.
             * Also need to figure out the pushing of the joinClause.
             */
            subqueryList.optimize(optimizer.getDataDictionary(), costEstimate.rowCount(), optimizer.isForSpark());
        }

        optimized=true;

        return costEstimate;
    }

    @Override
    public boolean pushOptPredicate(OptimizablePredicate optimizablePredicate) throws StandardException{
        assert optimizablePredicate instanceof Predicate:"optimizablePredicate expected to be instanceof Predicate";
        assert !optimizablePredicate.hasSubquery() && !optimizablePredicate.hasMethodCall():
                "optimizablePredicate either has a subquery or a method call";

        optimizeTrace(OptimizerFlag.JOIN_NODE_PREDICATE_MANIPULATION, 0, 0, 0.0,
                      "JoinNode pushing join predicate.", optimizablePredicate);
        /* Add the matching predicate to the joinPredicates */
        joinPredicates.addPredicate((Predicate)optimizablePredicate);

        /* Remap all of the ColumnReferences to point to the
         * source of the values.
         */
        RemapCRsVisitor rcrv=new RemapCRsVisitor(true);
        ((Predicate)optimizablePredicate).getAndNode().accept(rcrv);

        return true;
    }

    /**
     * (Splice method) Whereas pushOptPredicate assumes the predicate to add
     * is coming from higher in the tree & therefore its column references
     * need to be remapped, this method simply adds the predicate to the node
     * without modification.
     *
     * @param optimizablePredicate the predicate to add
     * @return boolean
     * @throws StandardException
     */
    public boolean addOptPredicate(OptimizablePredicate optimizablePredicate) throws StandardException{
        assert optimizablePredicate instanceof Predicate:"optimizablePredicate expected to be instanceof Predicate";
        assert !optimizablePredicate.hasSubquery() && !optimizablePredicate.hasMethodCall():
                "optimizablePredicate either has a subquery or a method call";

        optimizeTrace(OptimizerFlag.JOIN_NODE_PREDICATE_MANIPULATION,0,0,0.0,"JoinNode adding join predicate.",optimizablePredicate);
        joinPredicates.addPredicate((Predicate)optimizablePredicate);

        return true;
    }

    private static void getNewResultColumns(ResultColumnList oldRCL, ResultColumnList newRCL, ResultSetNode child)
            throws StandardException
    {
        ResultColumnList childRCL = child.getResultColumns();
        if (childRCL.isFromExprIndex()) {
            ResultColumnList childCopy = childRCL.copyListAndObjects();
            childCopy.genVirtualColumnNodes(child, childRCL);
            for (ResultColumn childRC : childCopy) {
                newRCL.addResultColumn(childRC);
            }
            newRCL.setFromExprIndex(true);
        } else {
            Set<ResultColumn> childRCSet = new HashSet<>();
            for (ResultColumn childRC : childRCL) {
                childRCSet.add(childRC);
            }
            for (ResultColumn oldRC : oldRCL) {
                ResultColumn source = oldRC.getChildResultColumn();
                if (childRCSet.contains(source)) {
                    newRCL.addResultColumn(oldRC);
                }
            }
        }
    }

    @Override
    public Optimizable modifyAccessPath(JBitSet outerTables) throws StandardException{
        // modify access path for On clause subqueries
        if (subqueryList != null)
            subqueryList.modifyAccessPaths();

        super.modifyAccessPath(outerTables);

        /* If any of the two children has chosen an index on expression, result
         * columns have to be rebuilt because the number may change. Column
         * mapping between parent node and this node is broken after reassigning
         * resultColumns. For this reason, resultColumns of (grand-)parent nodes
         * must be rebuilt until the top select node in the current query block.
         *
         * This logic handles nested JoinNode. If parent node is a PRN, its
         * result columns are rebuilt in its modifyAccessPath() method. If
         * parent is SelectNode, there is no need to rebuild its result columns
         * but only replace their expressions.
         */
        if (leftResultSet.getResultColumns().isFromExprIndex() || rightResultSet.getResultColumns().isFromExprIndex()) {
            ResultColumnList newResultColumns = (ResultColumnList) getNodeFactory()
                    .getNode(C_NodeTypes.RESULT_COLUMN_LIST, getContextManager());
            newResultColumns.copyOrderBySelect(resultColumns);

            getNewResultColumns(resultColumns, newResultColumns, leftResultSet);
            getNewResultColumns(resultColumns, newResultColumns, rightResultSet);
            resultColumns = newResultColumns;
            assert resultColumns.size() == leftResultSet.getResultColumns().size() + rightResultSet.getResultColumns().size();
        }

        // replace join predicates pushed down to right
        if (leftResultSet.getResultColumns().isFromExprIndex()) {
            rightResultSet.replaceIndexExpressions(leftResultSet.getResultColumns());
        }

        /* By the time we're done here, both the left and right
         * predicate lists should be empty because we pushed everything
         * down.
         */
        if(SanityManager.DEBUG){
            if(!getLeftPredicateList().isEmpty()){
                SanityManager.THROWASSERT(
                        "getLeftPredicateList().size() expected to be 0, not "+
                                getLeftPredicateList().size());
            }

            if(!getRightPredicateList().isEmpty()){
                SanityManager.THROWASSERT(
                        "getRightPredicateList().size() expected to be 0, not "+
                                getRightPredicateList().size());
            }
        }

        return this;
    }

    @Override
    public ResultColumnList getAllResultColumns(TableName allTableName) throws StandardException{
        /* We need special processing when there is a USING clause.
          * The resulting table will be the join columns from
         * the outer table followed by the non-join columns from
         * left side plus the non-join columns from the right side.
         */
        if(usingClause==null){
            return getAllResultColumnsNoUsing(allTableName);
        }

        /* Get the logical left side of the join.
         * This is where the join columns come from.
         * (For RIGHT OUTER JOIN, the left is the right
         * and the right is the left and the JOIN is the NIOJ).
         */
        ResultSetNode logicalLeftRS=getLogicalLeftResultSet();

        // Get the join columns
        ResultColumnList joinRCL=logicalLeftRS.getAllResultColumns(null).getJoinColumns(usingClause);

        // Get the left and right RCLs
        ResultColumnList leftRCL=leftResultSet.getAllResultColumns(allTableName);
        ResultColumnList rightRCL=rightResultSet.getAllResultColumns(allTableName);

        /* Chop the join columns out of the both left and right.
         * Thanks to the ANSI committee, the join columns
         * do not belong to either table.
         */
        if(leftRCL!=null){
            leftRCL.removeJoinColumns(usingClause);
        }
        if(rightRCL!=null){
            rightRCL.removeJoinColumns(usingClause);
        }

        /* If allTableName is null, then we want to return the splicing
         * of the join columns followed by the non-join columns from
         * the left followed by the non-join columns from the right.
         * If not, then at most 1 side should match.
         * NOTE: We need to make sure that the RC's VirtualColumnIds
         * are correct (1 .. size).
         */
        if(leftRCL==null){
            if(rightRCL==null){
                // Both sides are null. This only happens if allTableName is
                // non-null and doesn't match the table name of any of the
                // join tables (DERBY-4414).
                return null;
            }
            rightRCL.resetVirtualColumnIds();
            return rightRCL;
        }else if(rightRCL==null){
            // leftRCL is non-null, otherwise the previous leg of the if
            // statement would have been chosen.
            leftRCL.resetVirtualColumnIds();
            return leftRCL;
        }else{
            /* Both sides are non-null.  This should only happen
             * if allTableName is null.
             */
            if(SanityManager.DEBUG){
                SanityManager.ASSERT(allTableName==null,"alltableName ("+allTableName+") expected to be null");
            }
            joinRCL.destructiveAppend(leftRCL);
            joinRCL.destructiveAppend(rightRCL);
            joinRCL.resetVirtualColumnIds();
            return joinRCL;
        }
    }

    /**
     * Try to find a ResultColumn in the table represented by this FromTable
     * that matches the name in the given ColumnReference.
     *
     * @param columnReference The columnReference whose name we're looking
     *                        for in the given table.
     * @return A ResultColumn whose expression is the ColumnNode
     * that matches the ColumnReference.
     * Returns null if there is no match.
     * @throws StandardException Thrown on error
     */
    @Override
    public ResultColumn getMatchingColumn(ColumnReference columnReference) throws StandardException{
        /* Get the logical left and right sides of the join.
         * (For RIGHT OUTER JOIN, the left is the right
         * and the right is the left and the JOIN is the NIOJ).
         */
        ResultSetNode logicalLeftRS=getLogicalLeftResultSet();
        ResultSetNode logicalRightRS=getLogicalRightResultSet();
        ResultColumn resultColumn=null;
        ResultColumn rightRC=null;
        ResultColumn usingRC=null;

        ResultColumn leftRC=logicalLeftRS.getMatchingColumn(columnReference);

        if(leftRC!=null){
            resultColumn=leftRC;

            if(this instanceof FullOuterJoinNode)
                leftRC.setNullability(true);

            /* Find out if the column is in the using clause */
            if(usingClause!=null){
                usingRC=usingClause.getResultColumn(leftRC.getName());
            }
        }

        /* We only search on the right if the column isn't in the
         * USING clause.
         */
        if(usingRC==null){
            rightRC=logicalRightRS.getMatchingColumn(columnReference);
        }else{
            //If this column represents the join column from the
            // right table for predicate generated for USING/NATURAL
            // of RIGHT OUTER JOIN then flag it such by setting
            // rightOuterJoinUsingClause to true.
            // eg
            //     select c from t1 right join t2 using (c)
            //For "using(c)", a join predicate will be created as
            // follows t1.c=t2.c
            //We are talking about column t2.c of the join predicate.
            if(this instanceof HalfOuterJoinNode && ((HalfOuterJoinNode)this).isRightOuterJoin()){
                leftRC.setRightOuterJoinUsingClause(true);
            }
        }

        if(rightRC!=null){
            /* We must catch ambiguous column references for joins here,
             * since FromList only checks for ambiguous references between
             * nodes, not within a node.
             */
            if(leftRC!=null){
                throw StandardException.newException(SQLState.LANG_AMBIGUOUS_COLUMN_NAME,columnReference.getSQLColumnName());
            }

            // All columns on the logical right side of a "half" outer join
            // can contain nulls. The correct nullability is set by
            // bindResultColumns()/buildRCL(). However, if bindResultColumns()
            // has not been called yet, the caller of this method will see
            // the wrong nullability. This problem is logged as DERBY-2916.
            // Until that's fixed, set the nullability here too.
            if(this instanceof HalfOuterJoinNode || this instanceof FullOuterJoinNode){
                rightRC.setNullability(true);
            }

            resultColumn=rightRC;
        }

        /* Insert will bind the underlying result sets which have
         * tables twice. On the 2nd bind, resultColumns != null,
         * we must return the RC from the JoinNode's RCL which is above
         * the RC that we just found above.  (Otherwise, the source
         * for the ColumnReference will be from the wrong ResultSet
         * at generate().)
         */
        if(resultColumns!=null){
            int rclSize=resultColumns.size();
            for(int index=0;index<rclSize;index++){
                ResultColumn rc=resultColumns.elementAt(index);
                VirtualColumnNode vcn=(VirtualColumnNode)rc.getExpression();
                if(resultColumn==vcn.getSourceColumn()){
                    resultColumn=rc;
                    break;
                }
            }
        }

        return resultColumn;
    }

    /**
     * Bind the expressions under this node.
     */
    @Override
    public void bindExpressions(FromList fromListParam) throws StandardException{
        super.bindExpressions(fromListParam);

        // Now that both the left and the right side of the join have been
        // bound, we know the column names and can transform a natural join
        // into a join with a USING clause.
        if(naturalJoin){
            usingClause=getCommonColumnsForNaturalJoin();
        }
    }

    /**
     * Bind the result columns of this ResultSetNode when there is no
     * base table to bind them to.  This is useful for SELECT statements,
     * where the result columns get their types from the expressions that
     * live under them.
     *
     * @param fromListParam FromList to use/append to.
     * @throws StandardException Thrown on error
     */
    @Override
    public void bindResultColumns(FromList fromListParam) throws StandardException{
        super.bindResultColumns(fromListParam);

        /* Now we build our RCL */
        buildRCL();

        /* We cannot bind the join clause until after we've bound our
         * result columns. This is because the resultColumns from the
         * children are propagated and merged to create our resultColumns
         * in super.bindRCs().  If we bind the join clause prior to that
         * call, then the ColumnReferences in the join clause will point
         * to the children's RCLs at the time that they are bound, but
         * will end up pointing above themselves, to our resultColumns,
         * after the call to super.bindRCS().
         */
        deferredBindExpressions(fromListParam);
    }

    /**
     * Bind the result columns for this ResultSetNode to a base table.
     * This is useful for INSERT and UPDATE statements, where the
     * result columns get their types from the table being updated or
     * inserted into.
     * If a result column list is specified, then the verification that the
     * result column list does not contain any duplicates will be done when
     * binding them by name.
     *
     * @param targetTableDescriptor The TableDescriptor for the table being
     *                              updated or inserted into
     * @param targetColumnList      For INSERT statements, the user
     *                              does not have to supply column
     *                              names (for example, "insert into t
     *                              values (1,2,3)".  When this
     *                              parameter is null, it means that
     *                              the user did not supply column
     *                              names, and so the binding should
     *                              be done based on order.  When it
     *                              is not null, it means do the binding
     *                              by name, not position.
     * @param statement             Calling DMLStatementNode (Insert or Update)
     * @param fromListParam         FromList to use/append to.
     * @throws StandardException Thrown on error
     */
    @Override
    public void bindResultColumns(TableDescriptor targetTableDescriptor,
                                  FromVTI targetVTI,
                                  ResultColumnList targetColumnList,
                                  DMLStatementNode statement,
                                  FromList fromListParam) throws StandardException{
        super.bindResultColumns(targetTableDescriptor,targetVTI,targetColumnList,statement,fromListParam);

        /* Now we build our RCL */
        buildRCL();

        /* We cannot bind the join clause until after we've bound our
         * result columns. This is because the resultColumns from the
         * children are propagated and merged to create our resultColumns
         * in super.bindRCs().  If we bind the join clause prior to that
         * call, then the ColumnReferences in the join clause will point
         * to the children's RCLs at the time that they are bound, but
         * will end up pointing above themselves, to our resultColumns,
         * after the call to super.bindRCS().
         */
        deferredBindExpressions(fromListParam);
    }

    /**
     * Put a ProjectRestrictNode on top of each FromTable in the FromList.
     * ColumnReferences must continue to point to the same ResultColumn, so
     * that ResultColumn must percolate up to the new PRN.  However,
     * that ResultColumn will point to a new expression, a VirtualColumnNode,
     * which points to the FromTable and the ResultColumn that is the source for
     * the ColumnReference.
     * (The new PRN will have the original of the ResultColumnList and
     * the ResultColumns from that list.  The FromTable will get shallow copies
     * of the ResultColumnList and its ResultColumns.  ResultColumn.expression
     * will remain at the FromTable, with the PRN getting a new
     * VirtualColumnNode for each ResultColumn.expression.)
     * We then project out the non-referenced columns.  If there are no referenced
     * columns, then the PRN's ResultColumnList will consist of a single ResultColumn
     * whose expression is 1.
     *
     * @param numTables Number of tables in the DML Statement
     * @param gbl       The group by list, if any
     * @param fromList  The from list, if any
     * @return The generated ProjectRestrictNode atop the original FromTable.
     * @throws StandardException Thrown on error
     */
    @Override
    public ResultSetNode preprocess(int numTables, GroupByList gbl, FromList fromList) throws StandardException{
        ResultSetNode newTreeTop;

        newTreeTop=super.preprocess(numTables,gbl,fromList);

        // delay preprocess of the join clause for flattenable inner join nodes
        // till after the flattening of JoinNode.
        // this way, we have the opportunity to flatten ON clause subquery for inner joins
        if (!delayPreprocessingJoinClause()) {
            preprocessJoinClause(numTables, (FromList) getNodeFactory().getNode(
                    C_NodeTypes.FROM_LIST,
                    getNodeFactory().doJoinOrderOptimization(),
                    getContextManager()),
                    (SubqueryList) getNodeFactory().getNode(
                            C_NodeTypes.SUBQUERY_LIST,
                            getContextManager()),
                    (PredicateList) getNodeFactory().getNode(
                            C_NodeTypes.PREDICATE_LIST,
                            getContextManager()));
        }

        return newTreeTop;
    }


    protected void preprocessJoinClause(int numTables,
                                      FromList outerFromList,
                                      SubqueryList outerSubqueryList,
                                      PredicateList outerPredicateList) throws StandardException{
        /* Put the expression trees in conjunctive normal form.
         * NOTE - This needs to occur before we preprocess the subqueries
         * because the subquery transformations assume that any subquery operator
         * negation has already occurred.
         */
        if(joinClause!=null){
            normExpressions();

            /* Preprocess any subqueries in the join clause */
            if(subqueryList!=null){
                joinClause.preprocess(
                        numTables,
                        outerFromList,
                        outerSubqueryList,
                        outerPredicateList);
            }

            /* Pull apart the expression trees */
            joinPredicates.pullExpressions(numTables,joinClause);
            joinPredicates.categorize();
            optimizeTrace(OptimizerFlag.JOIN_NODE_PREDICATE_MANIPULATION, 0, 0, 0.0,
                    "JoinNode pulled join expressions.", joinPredicates);

            if (this instanceof FullOuterJoinNode) {
                // mark join condition as forFullJoin
                for(int index=joinPredicates.size()-1;index>=0;index--){
                    Predicate predicate;

                    predicate=joinPredicates.elementAt(index);
                    predicate.markFullJoinPredicate(true);
                }
            }
            joinClause=null;
        }
    }
    /**
     * Put the expression trees in conjunctive normal form
     *
     * @throws StandardException Thrown on error
     */
    public void normExpressions() throws StandardException{
        if(joinClauseNormalized) return;

        /* For each expression tree:
         *    o Eliminate NOTs (eliminateNots())
         *    o Ensure that there is an AndNode on top of every
         *      top level expression. (putAndsOnTop())
         *    o Finish the job (changeToCNF())
         */
        joinClause=joinClause.eliminateNots(false);
        if(SanityManager.DEBUG){
            if(!(joinClause.verifyEliminateNots())){
                joinClause.treePrint();
                SanityManager.THROWASSERT(
                        "joinClause in invalid form: "+joinClause);
            }
        }
        joinClause=joinClause.putAndsOnTop();
        if(SanityManager.DEBUG){
            if(!((joinClause instanceof AndNode) &&
                    (joinClause.verifyPutAndsOnTop()))){
                joinClause.treePrint();
                SanityManager.THROWASSERT(
                        "joinClause in invalid form: "+joinClause);
            }
        }
        /* For subquery in the ON clause of an inner join that could be flattened,
           we know it will later be moved to WHERE clause and we know how to flatten it,
           so use delayPreprocessingJoinClause() to determine if we should pass down true or false.
         */
        joinClause=joinClause.changeToCNF(delayPreprocessingJoinClause());
        if(SanityManager.DEBUG){
            if(!((joinClause instanceof AndNode) &&
                    (joinClause.verifyChangeToCNF()))){
                joinClause.treePrint();
                SanityManager.THROWASSERT(
                        "joinClause in invalid form: "+joinClause);
            }
        }

        joinClauseNormalized=true;
    }

    /**
     * Push expressions down to the first ResultSetNode which can do expression
     * evaluation and has the same referenced table map.
     * RESOLVE - This means only pushing down single table expressions to
     * DistinctNodes today.  Once we have a better understanding of how
     * the optimizer will work, we can push down join clauses.
     *
     * @param outerPredicateList The PredicateList from the outer RS.
     * @throws StandardException Thrown on error
     */
    @Override
    public void pushExpressions(PredicateList outerPredicateList) throws StandardException{
        FromTable leftFromTable=(FromTable)leftResultSet;
        FromTable rightFromTable=(FromTable)rightResultSet;

        /* OuterJoinNodes are responsible for overriding this
         * method since they have different rules about where predicates
         * can be applied.
         */
        if(SanityManager.DEBUG){
            if(this instanceof HalfOuterJoinNode || this instanceof FullOuterJoinNode){
                SanityManager.THROWASSERT(
                        "JN.pushExpressions() not expected to be called for "+
                                getClass().getName());
            }
        }

        /* We try to push "pushable"
         * predicates to 1 of 3 places:
         *    o Predicates that only reference tables
         *      on the left are pushed to the leftPredicateList.
         *    o Predicates that only reference tables
         *      on the right are pushed to the rightPredicateList.
         *    o Predicates which reference tables on both
         *      sides (and no others) are pushed to
         *      the joinPredicates and may be pushed down
         *      further during optimization.
         */
        // Left only
        pushExpressionsToLeft(outerPredicateList);
        leftFromTable.pushExpressions(getLeftPredicateList());
        // Right only
        pushExpressionsToRight(outerPredicateList);
        rightFromTable.pushExpressions(getRightPredicateList());
        // Join predicates
        grabJoinPredicates(outerPredicateList);

        /* By the time we're done here, both the left and right
         * predicate lists should be empty because we pushed everything
         * down.
         */
        if(SanityManager.DEBUG){
            if(!getLeftPredicateList().isEmpty()){
                SanityManager.THROWASSERT(
                        "getLeftPredicateList().size() expected to be 0, not "+
                                getLeftPredicateList().size());
            }
            if(!getRightPredicateList().isEmpty()){
                SanityManager.THROWASSERT(
                        "getRightPredicateList().size() expected to be 0, not "+
                                getRightPredicateList().size());
            }
        }
    }

    /**
     * Flatten this JoinNode into the outer query block. The steps in
     * flattening are:
     * o  Mark all ResultColumns as redundant, so that they are "skipped over"
     * at generate().
     * o  Append the joinPredicates to the outer list.
     * o  Create a FromList from the tables being joined and return
     * that list so that the caller will merge the 2 lists
     *
     * @param rcl          The RCL from the outer query
     * @param outerPList   PredicateList to append wherePredicates to.
     * @param sql          The SubqueryList from the outer query
     * @param gbl          The group by list, if any
     * @param havingClause The HAVING clause, if any
     * @param numTables     maximum number of tables in the query
     * @return FromList        The fromList from the underlying SelectNode.
     * @throws StandardException Thrown on error
     */
    @Override
    public FromList flatten(ResultColumnList rcl,
                            PredicateList outerPList,
                            SubqueryList sql,
                            GroupByList gbl,
                            ValueNode havingClause,
                            int numTables) throws StandardException{
        /* FullOuterJoinNodes should never get here.
         * (They can be transformed, but never
         * flattened directly.)
         */
        if(SanityManager.DEBUG){
            if(this instanceof FullOuterJoinNode){
                SanityManager.THROWASSERT(
                        "JN.flatten() not expected to be called for "+
                                getClass().getName());
            }
        }

        /* Build a new FromList composed of left and right children
         * NOTE: We must call FL.addElement() instead of FL.addFromTable()
         * since there is no exposed name. (And even if there was,
         * we could care less about unique exposed name checking here.)
         */
        FromList fromList=(FromList)getNodeFactory().getNode(
                C_NodeTypes.FROM_LIST,
                getNodeFactory().doJoinOrderOptimization(),
                getContextManager());
        fromList.addElement(leftResultSet);
        fromList.addElement(rightResultSet);

        /* Mark our RCL as redundant */
        resultColumns.setRedundant();

        /* Remap all ColumnReferences from the outer query to this node.
         * (We replace those ColumnReferences with clones of the matching
         * expression in the left and right's RCL.
         */
        rcl.remapColumnReferencesToExpressions();
        outerPList.remapColumnReferencesToExpressions();
        if(gbl!=null){
            gbl.remapColumnReferencesToExpressions();
        }

        if(havingClause!=null){
            havingClause.remapColumnReferencesToExpressions();
        }

        if (delayPreprocessingJoinClause()) {
            // at this point, we haven't preprocessed the join clause yet,
            // so joinPredicates at this point is still an empty list.
            // Preprocess the join clause now and flatten subquery if any
            preprocessJoinClause(numTables, fromList, subqueryList, joinPredicates);
        }

        if(!joinPredicates.isEmpty()){
            optimizeTrace(OptimizerFlag.JOIN_NODE_PREDICATE_MANIPULATION,0,0,0.0,
                                     "JoinNode flattening join predicates to outer query.",joinPredicates);
            outerPList.destructiveAppend(joinPredicates);
        }

        if(subqueryList!=null && !subqueryList.isEmpty()){
            sql.destructiveAppend(subqueryList);
        }

        return fromList;
    }

    /**
     * Currently we don't reordering any outer join w/ inner joins.
     */
    @Override
    public boolean LOJ_reorderable(int numTables) throws StandardException{
        return false;
    }

    /**
     * Transform any Outer Join into an Inner Join where applicable.
     * (Based on the existence of a null intolerant
     * predicate on the inner table.)
     *
     * @param predicateTree The predicate tree for the query block
     * @return The new tree top (OuterJoin or InnerJoin).
     * @throws StandardException Thrown on error
     */
    @Override
    public FromTable transformOuterJoins(ValueNode predicateTree,int numTables) throws StandardException{
        /* Can't flatten if no predicates in where clause. */
        if(predicateTree==null){
            // DERBY-4712. Make sure any nested outer joins know we are non
            // flattenable, too, since they inform their left and right sides
            // which, is they are inner joins, a priori think they are
            // flattenable. If left/right result sets are not outer joins,
            // these next two calls are no-ops.
            leftResultSet = ((FromTable)leftResultSet).transformOuterJoins(null,numTables);
            rightResultSet = ((FromTable)rightResultSet).transformOuterJoins(null,numTables);
            return this;
        }

        /* See if left or right sides can be transformed */
        leftResultSet=((FromTable)leftResultSet).transformOuterJoins(predicateTree,numTables);
        rightResultSet=((FromTable)rightResultSet).transformOuterJoins(predicateTree,numTables);

        return this;
    }

    /**
     * For joins, the tree will be (nodes are left out if the clauses
     * are empty):
     * <p/>
     * ProjectRestrictResultSet -- for the having and the select list
     * SortResultSet -- for the group by list
     * ProjectRestrictResultSet -- for the where and the select list (if no group or having)
     * the result set for the fromList
     *
     * @throws StandardException Thrown on error
     */
    @Override
    public void generate(ActivationClassBuilder acb,MethodBuilder mb) throws StandardException{
        generateCore(acb,mb,INNERJOIN,null);
    }

    /**
     * Generate the code for a qualified join node.
     *
     * @throws StandardException Thrown on error
     */
    public void generateCore(ActivationClassBuilder acb,MethodBuilder mb,int joinType) throws StandardException{
        generateCore(acb,mb,joinType,joinClause);
    }

    /**
     * @return The final CostEstimate for this JoinNode, which is sum
     * the costs for the inner and outer table.  The number of rows,
     * though, is that for the inner table only.
     * @see ResultSetNode#getFinalCostEstimate
     * <p/>
     * Get the final CostEstimate for this JoinNode.
     */
    @Override
    public CostEstimate getFinalCostEstimate(boolean useSelf) throws StandardException{
        if (useSelf && trulyTheBestAccessPath != null) {
            return getTrulyTheBestAccessPath().getCostEstimate();
        }
        // If we already found it, just return it.
        if(finalCostEstimate!=null)
            return finalCostEstimate;

//        CostEstimate leftCE=leftResultSet.getFinalCostEstimate();
        CostEstimate rightCE=rightResultSet.getFinalCostEstimate(true);
        finalCostEstimate=getNewCostEstimate();
        finalCostEstimate.setCost(rightCE);
        finalCostEstimate.setBase(null);
        return finalCostEstimate;
    }

    /**
     * Get the lock mode for the target of an update statement
     * (a delete or update).  The update mode will always be row for
     * CurrentOfNodes.  It will be table if there is no where clause.
     *
     * @return The lock mode
     */
    @Override
    public int updateTargetLockMode(){
        /* Always use row locking if we have a join node.
         * We can only have a join node if there is a subquery that
         * got flattened, hence there is a restriction.
         */
        return TransactionController.MODE_RECORD;
    }

    /**
     * Is this FromTable a JoinNode which can be flattened into
     * the parents FromList.
     *
     * @return boolean        Whether or not this FromTable can be flattened.
     */
    @Override
    public boolean isFlattenableJoinNode(){
        return flattenableJoin && (outerJoinLevel == 0);
    }

    public boolean delayPreprocessingJoinClause() {
        return isFlattenableJoinNode();
    }
    /**
     * Prints the sub-nodes of this object.  See QueryTreeNode.java for
     * how tree printing is supposed to work.
     *
     * @param depth The depth of this node in the tree
     */
    @Override
    public void printSubNodes(int depth){
        if(SanityManager.DEBUG){
            super.printSubNodes(depth);

            if(subqueryList!=null){
                printLabel(depth,"subqueryList: ");
                subqueryList.treePrint(depth+1);
            }

            if(joinClause!=null){
                printLabel(depth,"joinClause: ");
                joinClause.treePrint(depth+1);
            }

            if(!joinPredicates.isEmpty()){
                printLabel(depth,"joinPredicates: ");
                joinPredicates.treePrint(depth+1);
            }

            if(usingClause!=null){
                printLabel(depth,"usingClause: ");
                usingClause.treePrint(depth+1);
            }
        }
    }

    /**
     * Accept the visitor for all visitable children of this node.
     *
     * @param v the visitor
     */
    @Override
    public void acceptChildren(Visitor v) throws StandardException{
        super.acceptChildren(v);
        if(resultColumns!=null){
            resultColumns=(ResultColumnList)resultColumns.accept(v, this);
        }
        if(joinClause!=null){
            joinClause=(ValueNode)joinClause.accept(v, this);
        }
        if(usingClause!=null){
            usingClause=(ResultColumnList)usingClause.accept(v, this);
        }
        if(joinPredicates!=null){
            joinPredicates=(PredicateList)joinPredicates.accept(v, this);
        }
    }

    // This method returns the table references in Join node, and this may be
    // needed for LOJ reordering.  For example, we may have the following query:
    //       (T JOIN S) LOJ (X LOJ Y)
    // The top most LOJ may be a join betw T and X and thus we can reorder the
    // LOJs.  However, as of 10/2002, we don't reorder LOJ mixed with join.
    @Override
    public JBitSet LOJgetReferencedTables(int numTables) throws StandardException{
        JBitSet map=leftResultSet.LOJgetReferencedTables(numTables);
        if(map==null) return null;
        else map.or(rightResultSet.LOJgetReferencedTables(numTables));

        return map;
    }

    @Override
    public void assignResultSetNumber() throws StandardException{
        super.assignResultSetNumber();
        if(subqueryList!=null && !subqueryList.isEmpty()){
            subqueryList.setPointOfAttachment(resultSetNumber);
        }
    }

    /*
     * Splice addition of rebuildRCL method:
     *
     * Similar to existing buildRCL method, except buildRCL is private
     * and we need to be able to invoke this externally, in particular
     * from the splice visitor framework.
     * Also, buildRCL assumes the RCL has not been build yet, by returning
     * immediately if resultColumns != null, whereas here in rebuildRCL
     * we assume Derby has built it already and we need to force a rebuild.
     * We also need to set the result set number again on each
     * of the result columns, which buildRCL does not do.
     * Adding this explicit method to the Derby fork seemed less risky
     * than tweaking the existing buildRCL method or even just making
     * it public.
     */
    @SuppressWarnings("UnusedDeclaration")
    public void rebuildRCL() throws StandardException{
        assert resultColumns!=null;

        setResultColumns(null);
        buildRCL();
        resultColumns.setResultSetNumber(getResultSetNumber());
    }

    public boolean favorOldMergeJoin(CostEstimate costEstimate) {
        double probingReductionRatio = costEstimate.singleScanRowCount() / costEstimate.getScannedBaseTableRows();
        // Favor Old Merge Join if we estimate probing won't reduce the scanned row count much.
        return probingReductionRatio < 2.0;
    }

    /**
     * Some types of joins (e.g. outer joins) will return a different
     * number of rows than is predicted by optimizeIt() in JoinNode.
     * So, adjust this value now. This method does nothing for most
     * join types.
     */
    protected void adjustNumberOfRowsReturned(CostEstimate costEstimate){
    }

    protected void pushExpressionsToLeft(PredicateList outerPredicateList) throws StandardException{
        FromTable leftFromTable=(FromTable)leftResultSet;

        JBitSet leftReferencedTableMap=leftFromTable.getReferencedTableMap();

        /* Build a list of the single table predicates on left result set
         * that we can push down
         */
        // Walk outerPredicateList backwards due to possible deletes
        for(int index=outerPredicateList.size()-1;index>=0;index--){
            JBitSet curBitSet;
            Predicate predicate;

            predicate=outerPredicateList.elementAt(index);
            if(!predicate.getPushable()){
                continue;
            }

            curBitSet=predicate.getReferencedSet();

            /* Do we have a match? */
            if(leftReferencedTableMap.contains(curBitSet)){
                /* Add the matching predicate to the push list */
                optimizeTrace(OptimizerFlag.JOIN_NODE_PREDICATE_MANIPULATION, 0, 0, 0.0,
                              "JoinNode pushing outer predicate left.", predicate);
                getLeftPredicateList().addPredicate(predicate);

                /* Remap all of the ColumnReferences to point to the
                 * source of the values.
                 * The tree is something like:
                 *            PRN1
                 *              |
                 *             JN (this)
                 *           /    \
                 *        PRN2    PRN3
                 *        |       |
                 *        FBT1    FBT2
                 *
                 * The ColumnReferences start off pointing to the RCL off of
                 * PRN1.  For optimization, we want them to point to the
                 * RCL off of PRN2.  In order to do that, we remap them
                 * twice here.  If optimization pushes them down to the
                 * base table, it will remap them again.
                 */
                RemapCRsVisitor rcrv=new RemapCRsVisitor(true);
                predicate.getAndNode().accept(rcrv);
                predicate.getAndNode().accept(rcrv);

                /* Remove the matching predicate from the outer list */
                outerPredicateList.removeElementAt(index);
            }
        }
    }

    /**
     * Do the generation work for the join node hierarchy.
     *
     * @param acb        The ActivationClassBuilder
     * @param mb         the method the code is to go into
     * @param joinType   The join type
     * @param joinClause The join clause, if any
     * @throws StandardException Thrown on error
     */
    protected void generateCore(ActivationClassBuilder acb,
                                MethodBuilder mb,
                                int joinType,
                                ValueNode joinClause) throws StandardException{

        sparkExpressionTree = null;
        SparkExpressionNode tmpTree = null;
        JoinStrategy joinStrategy =
         ((Optimizable)rightResultSet).getTrulyTheBestAccessPath().
                                                 getJoinStrategy();
        JoinStrategy.JoinStrategyType joinStrategyType =
                                      joinStrategy.getJoinStrategyType();
        boolean eligibleForNativeSpark =
         (joinStrategyType == JoinStrategy.JoinStrategyType.MERGE_SORT ||
          joinStrategyType == JoinStrategy.JoinStrategyType.BROADCAST);

        if (joinPredicates != null && eligibleForNativeSpark) {
            for (int i = 0; i < joinPredicates.size(); i++) {
                tmpTree =
                  OperatorToString.
                    opToSparkExpressionTree(joinPredicates.elementAt(i).getAndNode(),
                                            leftResultSet.getResultSetNumber(),
                                            rightResultSet.getResultSetNumber());
                if (tmpTree == null) {
                    sparkExpressionTree = null;
                    break;
                }
                if (i == 0)
                    sparkExpressionTree = tmpTree;
                else
                    sparkExpressionTree =
                       SparkLogicalOperator.
                         getNewSparkLogicalOperator(AND, sparkExpressionTree, tmpTree);
            }
        }
        else
            sparkExpressionTree = null;

        /* Put the predicates back into the tree */
        if(joinPredicates!=null){
            // Pulling the equality predicate normal case from the restriction generation.
            if (rightHashKeys ==null || rightHashKeys.length != joinPredicates.size())
                joinClause=joinPredicates.restorePredicates();
  //          joinPredicates=null;
        }

        /* Get the next ResultSet #, so that we can number this ResultSetNode, its
         * ResultColumnList and ResultSet.
         */
        assignResultSetNumber();

        // build up the tree.

        /* Generate the JoinResultSet */
        /* Nested loop and hash are the only join strategy currently supporteds.
         * Right outer joins are transformed into left outer joins.
         */
        String joinResultSetString;

        AccessPath ap = ((Optimizable)rightResultSet).getTrulyTheBestAccessPath();
        if (joinType==FULLOUTERJOIN) {
            joinResultSetString=ap.getJoinStrategy().fullOuterJoinResultSetMethodName();
        } else if(joinType==LEFTOUTERJOIN){
            joinResultSetString=ap.getJoinStrategy().halfOuterJoinResultSetMethodName();
        }else{
            joinResultSetString=ap.getJoinStrategy().joinResultSetMethodName();
        }

        acb.pushGetResultSetFactoryExpression(mb);
        int nargs=getJoinArguments(acb,mb,joinClause);
        if (RSUtils.isMJ(ap)) {
            nargs++;

            CompilerContext.NewMergeJoinExecutionType
                newMergeJoin = getCompilerContext().getNewMergeJoin();

            // Favor Old Merge Join if we estimate probing won't reduce the scanned row count much.
            boolean chooseOldMergeJoin = favorOldMergeJoin(ap.getCostEstimate());
            if (chooseOldMergeJoin) {
                if (newMergeJoin == SYSTEM)
                    newMergeJoin = SYSTEM_OFF;
                else if (newMergeJoin == ON)
                    newMergeJoin = OFF;
                else if (newMergeJoin == SYSTEM_OFF) {
                    // SYSTEM_OFF should not be allowed as a setting of the property.
                    // It is only used for communication from the parser to the
                    // execution engine.
                    if(SanityManager.DEBUG)
                        SanityManager.THROWASSERT(
                                "Illegal setting of newMergeJoin in "+this.getClass().getName()+this);
                }
            }
            mb.push(newMergeJoin.ordinal());
        }


        mb.callMethod(VMOpcode.INVOKEINTERFACE,null,joinResultSetString,ClassName.NoPutResultSet,nargs);
    }

    protected void oneRowRightSide(ActivationClassBuilder acb,MethodBuilder mb) throws StandardException{
        mb.push(rightResultSet.isOneRowResultSet());
        mb.push(((FromTable)rightResultSet).getSemiJoinType());  //join is for inclusion or exclusion join
    }

    /**
     * Return the number of arguments to the join result set.  This will
     * be overridden for other types of joins (for example, outer joins).
     */
    protected int getNumJoinArguments(){
        return 14;
    }

    /**
     * Generate    and add any arguments specifict to outer joins.
     * (Expected to be overriden, where appropriate, in subclasses.)
     *
     * @param acb The ActivationClassBuilder
     * @param mb  the method  the generated code is to go into
     *            <p/>
     *            return The number of args added
     * @throws StandardException Thrown on error
     */
    protected int addOuterJoinArguments(ActivationClassBuilder acb,MethodBuilder mb) throws StandardException{
        return 0;
    }

    protected PredicateList getLeftPredicateList() throws StandardException{
        if(leftPredicateList==null)
            leftPredicateList=(PredicateList)getNodeFactory().getNode(C_NodeTypes.PREDICATE_LIST,getContextManager());

        return leftPredicateList;
    }

    protected PredicateList getRightPredicateList() throws StandardException{
        if(rightPredicateList==null)
            rightPredicateList=(PredicateList)getNodeFactory().getNode(C_NodeTypes.PREDICATE_LIST,getContextManager());

        return rightPredicateList;
    }

    /**
     * Find the unreferenced result columns and project them out. This is used in pre-processing joins
     * that are not flattened into the where clause.
     */
    @Override
    void projectResultColumns() throws StandardException{
        leftResultSet.projectResultColumns();
        rightResultSet.projectResultColumns();
        if (!getCompilerContext().isProjectionPruningEnabled())
            resultColumns.pullVirtualIsReferenced();
        super.projectResultColumns();
    }

    /**
     * Mark this node and its children as not being a flattenable join.
     */
    @Override
    void notFlattenableJoin(){
        flattenableJoin=false;
        leftResultSet.notFlattenableJoin();
        rightResultSet.notFlattenableJoin();
    }

    /**
     * Return whether or not the underlying ResultSet tree
     * is ordered on the specified columns.
     * RESOLVE - This method currently only considers the outermost table
     * of the query block.
     *
     * @param crs             The specified ColumnReference[]
     * @param permuteOrdering Whether or not the order of the CRs in the array can be permuted
     * @param fbtVector       Vector that is to be filled with the FromBaseTable
     * @return Whether the underlying ResultSet tree
     * is ordered on the specified column.
     * @throws StandardException Thrown on error
     */
    @Override
    boolean isOrderedOn(ColumnReference[] crs,boolean permuteOrdering,Vector fbtVector) throws StandardException{
        /* RESOLVE - easiest thing for now is to only consider the leftmost child */
        return leftResultSet.isOrderedOn(crs,permuteOrdering,fbtVector);
    }

    void setSubqueryList(SubqueryList subqueryList){
        this.subqueryList=subqueryList;
    }

    void setAggregateVector(List<AggregateNode> aggregateVector){
        this.aggregateVector=aggregateVector;
    }

    /**
     * Flag this as a natural join so that an implicit USING clause will
     * be generated in the bind phase.
     */
    void setNaturalJoin(){
        naturalJoin=true;
    }

    /**
     * Return the logical left result set for this qualified
     * join node.
     * (For RIGHT OUTER JOIN, the left is the right
     * and the right is the left and the JOIN is the NIOJ).
     */
    ResultSetNode getLogicalLeftResultSet(){
        return leftResultSet;
    }

    /**
     * Return the logical right result set for this qualified
     * join node.
     * (For RIGHT OUTER JOIN, the left is the right
     * and the right is the left and the JOIN is the NIOJ).
     */
    ResultSetNode getLogicalRightResultSet(){
        return rightResultSet;
    }

    /**
     * Extract all the column names from a result column list.
     *
     * @param rcl the result column list to extract the names from
     * @return a list of all the column names in the RCL
     */
    private static List<String> extractColumnNames(ResultColumnList rcl){
        //noinspection Convert2Diamond
        List<String> names=new ArrayList<String>();

        for(int i=0;i<rcl.size();i++){
            ResultColumn rc=rcl.elementAt(i);
            names.add(rc.getName());
        }

        return names;
    }

    /**
     * Return a ResultColumnList with all of the columns in this table.
     * (Used in expanding '*'s.)
     * NOTE: Since this method is for expanding a "*" in the SELECT list,
     * ResultColumn.expression will be a ColumnReference.
     * NOTE: This method is handles the case when there is no USING clause.
     * The caller handles the case when there is a USING clause.
     *
     * @param allTableName The qualifier on the "*"
     * @return ResultColumnList    List of result columns from this table.
     * @throws StandardException Thrown on error
     */
    private ResultColumnList getAllResultColumnsNoUsing(TableName allTableName) throws StandardException{
        ResultColumnList leftRCL=leftResultSet.getAllResultColumns(allTableName);
        ResultColumnList rightRCL=rightResultSet.getAllResultColumns(allTableName);
        /* If allTableName is null, then we want to return the spliced
         * left and right RCLs.  If not, then at most 1 side should match.
         */
        if(leftRCL==null){
            return rightRCL;
        }else if(rightRCL==null){
            return leftRCL;
        }else{
            /* Both sides are non-null.  This should only happen
             * if allTableName is null.
             */
            assert allTableName==null:"alltableName ("+allTableName+") expected to be null";

            // Return a spliced copy of the 2 lists
            ResultColumnList tempList=(ResultColumnList)getNodeFactory().getNode(
                    C_NodeTypes.RESULT_COLUMN_LIST,
                    getContextManager());
            tempList.nondestructiveAppend(leftRCL);
            tempList.nondestructiveAppend(rightRCL);
            return tempList;
        }
    }

    /**
     * Build the RCL for this node.  We propagate the RCLs up from the children and splice them to form this node's RCL.
     */
    public void buildRCL() throws StandardException{
        /* NOTE - we only need to build this list if it does not already exist.  This can happen in the degenerate case
         * of an insert select with a join expression in a derived table within the select. */
        if(resultColumns!=null){
            return;
        }

        /* We get a shallow copy of the left's ResultColumnList and its ResultColumns. (Copy maintains
           ResultColumn.expression for now.) */
        resultColumns=leftResultSet.getResultColumns();

        ResultColumnList leftRCL=resultColumns.copyListAndObjects();
        leftResultSet.setResultColumns(leftRCL);
        for (int index = 0; index < resultColumns.size(); ++index) {
            ResultColumn rc = resultColumns.elementAt(index);
            rc.setFromLeftChild(true);
        }

        /* Replace ResultColumn.expression with new VirtualColumnNodes in the ProjectRestrictNode's ResultColumnList.
           (VirtualColumnNodes include pointers to source ResultSetNode, this, and source ResultColumn.) */
        resultColumns.genVirtualColumnNodes(leftResultSet,leftRCL,false);

        /* If this is a right outer join or full join, we can get nulls on the left side, so change the types of the left result set
           to be nullable. */
        if(this instanceof HalfOuterJoinNode && ((HalfOuterJoinNode)this).isRightOuterJoin() ||
           this instanceof FullOuterJoinNode){
            resultColumns.setNullability(true);
        }

        /* Now, repeat the process with the right's RCL */
        ResultColumnList tmpRCL=rightResultSet.getResultColumns();
        ResultColumnList rightRCL=tmpRCL.copyListAndObjects();
        rightResultSet.setResultColumns(rightRCL);

        for (int index = 0; index < tmpRCL.size(); ++index) {
            ResultColumn rc = tmpRCL.elementAt(index);
            rc.setFromLeftChild(false);
        }

        /* Replace ResultColumn.expression with new VirtualColumnNodes in the ProjectRestrictNode's ResultColumnList.
         * (VirtualColumnNodes include pointers to source ResultSetNode, this, and source ResultColumn.)
         */
        tmpRCL.genVirtualColumnNodes(rightResultSet,rightRCL,false);
        tmpRCL.adjustVirtualColumnIds(resultColumns.size());

       /* If this is a left outer join or full join, we can get nulls on the right side, so change the types of the right result set
        * to be nullable. */
        if(this instanceof HalfOuterJoinNode && !((HalfOuterJoinNode)this).isRightOuterJoin() ||
           this instanceof FullOuterJoinNode){
            tmpRCL.setNullability(true);
        }

        /* Now we append the propagated RCL from the right to the one from the left and call it our own. */
        resultColumns.nondestructiveAppend(tmpRCL);
    }

    private void deferredBindExpressions(FromList fromListParam) throws StandardException{
        /* Bind the expressions in the join clause */
        subqueryList=(SubqueryList)getNodeFactory().getNode(C_NodeTypes.SUBQUERY_LIST,getContextManager());
        //noinspection Convert2Diamond
        aggregateVector=new ArrayList<AggregateNode>();

        CompilerContext cc=getCompilerContext();

        /* ON clause */
        if(joinClause!=null){
            /* JoinNode.deferredBindExpressions() may be called again after the outer join rewrite
               optimization, at this stage, we don't want to simplify the ON clause predicate again, especially
               the top AND node with a boolean true.
             */
            if (!joinClauseNormalized) {
                Visitor constantExpressionVisitor =
                        new ConstantExpressionVisitor(SelectNode.class);
                joinClause = (ValueNode) joinClause.accept(constantExpressionVisitor);

                if (!getCompilerContext().getDisablePredicateSimplification()) {
                    Visitor predSimplVisitor =
                            new PredicateSimplificationVisitor(fromListParam,
                                    SelectNode.class);

                    joinClause = (ValueNode) joinClause.accept(predSimplVisitor);
                }

                if (joinClause instanceof UntypedNullConstantNode) {
                    joinClause = (ValueNode) getNodeFactory().getNode(
                            C_NodeTypes.BOOLEAN_CONSTANT_NODE, false, getContextManager());
                }
            }

            /* Create a new fromList with only left and right children before
             * binding the join clause. Valid column references in the join clause
             * are limited to columns from the 2 tables being joined. This
             * algorithm enforces that.
             */
            FromList fromList=(FromList)getNodeFactory().getNode(
                    C_NodeTypes.FROM_LIST,
                    getNodeFactory().doJoinOrderOptimization(),
                    getContextManager());
            fromList.addElement(leftResultSet);
            fromList.addElement(rightResultSet);

            int previousReliability=orReliability(CompilerContext.ON_CLAUSE_RESTRICTION);
            joinClause=joinClause.bindExpression(fromList,subqueryList,aggregateVector);
            cc.setReliability(previousReliability);

            // SQL 2003, section 7.7 SR 5
            SelectNode.checkNoWindowFunctions(joinClause,"ON");
            SelectNode.checkNoGroupingFunctions(joinClause,"ON");

            /*
            ** We cannot have aggregates in the ON clause.
            ** In the future, if we relax this, we'll need
            ** to be able to pass the aggregateVector up
            ** the tree.
            */
            if(!aggregateVector.isEmpty()){
                throw StandardException.newException(SQLState.LANG_NO_AGGREGATES_IN_ON_CLAUSE);
            }
        }
        /* USING clause */
        else if(usingClause!=null){
            /* Build a join clause from the usingClause, using the
             * exposed names in the left and right RSNs.
             * For each column in the list, we generate 2 ColumnReferences,
             * 1 for the left and 1 for the right.  We bind each of these
             * to the appropriate side and build an equality predicate
             * between the 2.  We bind the = and AND nodes by hand because
             * we have to bind the ColumnReferences a side at a time.
             * We need to bind the CRs a side at a time to ensure that
             * we don't find an bogus ambiguous column reference. (Bug 377)
             */
            joinClause=(ValueNode)getNodeFactory().getNode(
                    C_NodeTypes.BOOLEAN_CONSTANT_NODE,
                    Boolean.TRUE,
                    getContextManager());

            int usingSize=usingClause.size();
            for(int index=0;index<usingSize;index++){
                BinaryComparisonOperatorNode equalsNode;
                ColumnReference leftCR;
                ColumnReference rightCR;
                ResultColumn rc=usingClause.elementAt(index);

                /* Create and bind the left CR */
                fromListParam.insertElementAt(leftResultSet,0);
                leftCR=(ColumnReference)getNodeFactory().getNode(
                        C_NodeTypes.COLUMN_REFERENCE,
                        rc.getName(),
                        ((FromTable)leftResultSet).getTableName(),
                        getContextManager());
                leftCR=(ColumnReference)leftCR.bindExpression(
                        fromListParam,subqueryList,
                        aggregateVector);
                fromListParam.removeElementAt(0);

                /* Create and bind the right CR */
                fromListParam.insertElementAt(rightResultSet,0);
                rightCR=(ColumnReference)getNodeFactory().getNode(
                        C_NodeTypes.COLUMN_REFERENCE,
                        rc.getName(),
                        ((FromTable)rightResultSet).getTableName(),
                        getContextManager());
                rightCR=(ColumnReference)rightCR.bindExpression(
                        fromListParam,subqueryList,
                        aggregateVector);
                fromListParam.removeElementAt(0);

                /* Create and insert the new = condition */
                equalsNode=(BinaryComparisonOperatorNode)
                        getNodeFactory().getNode(
                                C_NodeTypes.BINARY_EQUALS_OPERATOR_NODE,
                                leftCR,
                                rightCR,
                                getContextManager());
                equalsNode.bindComparisonOperator();

                // Create a new join clause by ANDing the new = condition and
                // the old join clause.
                AndNode newJoinClause=(AndNode)getNodeFactory().getNode(
                        C_NodeTypes.AND_NODE,
                        equalsNode,
                        joinClause,
                        getContextManager());

                newJoinClause.postBindFixup();

                joinClause=newJoinClause;
            }
        }

        if(joinClause!=null){
            /* If joinClause is a parameter, (where ?), then we assume
             * it will be a nullable boolean.
             */
            if(joinClause.requiresTypeFromContext()){
                joinClause.setType(new DataTypeDescriptor(TypeId.BOOLEAN_ID,true));
            }

            /*
            ** Is the datatype of the JOIN clause BOOLEAN?
            **
            ** NOTE: This test is not necessary in SQL92 entry level, because
            ** it is syntactically impossible to have a non-Boolean JOIN clause
            ** in that level of the standard.  But we intend to extend the
            ** language to allow Boolean user functions in the JOIN clause,
            ** so we need to test for the error condition.
            */
            TypeId joinTypeId=joinClause.getTypeId();

            /* If the where clause is not a built-in type, then generate a bound
             * conversion tree to a built-in type.
             */
            if(joinTypeId.userType()){
                joinClause=joinClause.genSQLJavaSQLTree();
            }

            if(!joinClause.getTypeServices().getTypeId().equals(TypeId.BOOLEAN_ID)){
                throw StandardException.newException(SQLState.LANG_NON_BOOLEAN_JOIN_CLAUSE,
                        joinClause.getTypeServices().getTypeId().getSQLTypeName()
                );
            }
        }
    }

    /**
     * Generate a result column list with all the column names that appear on
     * both sides of the join operator. Those are the columns to use as join
     * columns in a natural join.
     *
     * @return RCL with all the common columns
     * @throws StandardException on error
     */
    private ResultColumnList getCommonColumnsForNaturalJoin() throws StandardException{
        ResultColumnList leftRCL=getLeftResultSet().getAllResultColumns(null);
        ResultColumnList rightRCL=getRightResultSet().getAllResultColumns(null);

        List<String> columnNames=extractColumnNames(leftRCL);
        columnNames.retainAll(extractColumnNames(rightRCL));

        ResultColumnList commonColumns=(ResultColumnList)getNodeFactory().getNode(
                C_NodeTypes.RESULT_COLUMN_LIST,
                getContextManager());

        for(String name : columnNames){
            ResultColumn rc=(ResultColumn)getNodeFactory().getNode(
                    C_NodeTypes.RESULT_COLUMN,name,null,getContextManager());
            commonColumns.addResultColumn(rc);
        }

        return commonColumns;
    }

    private void pushExpressionsToRight(PredicateList outerPredicateList) throws StandardException{
        FromTable rightFromTable=(FromTable)rightResultSet;

        JBitSet rightReferencedTableMap=rightFromTable.getReferencedTableMap();

        /* Build a list of the single table predicates on right result set
         * that we can push down
         */
        // Walk outerPredicateList backwards due to possible deletes
        for(int index=outerPredicateList.size()-1;index>=0;index--){
            JBitSet curBitSet;
            Predicate predicate;

            predicate=outerPredicateList.elementAt(index);
            if(!predicate.getPushable()){
                continue;
            }

            curBitSet=predicate.getReferencedSet();

            /* Do we have a match? */
            if(rightReferencedTableMap.contains(curBitSet)){
                /* Add the matching predicate to the push list */
                optimizeTrace(OptimizerFlag.JOIN_NODE_PREDICATE_MANIPULATION, 0, 0, 0.0,
                              "JoinNode pushing outer predicate right.", predicate);
                getRightPredicateList().addPredicate(predicate);

                /* Remap all of the ColumnReferences to point to the
                 * source of the values.
                 * The tree is something like:
                 *            PRN1
                 *              |
                 *             JN (this)
                 *           /    \
                 *        PRN2    PRN3
                 *        |       |
                 *        FBT1    FBT2
                 *
                 * The ColumnReferences start off pointing to the RCL off of
                 * PRN1.  For optimization, we want them to point to the
                 * RCL off of PRN3.  In order to do that, we remap them
                 * twice here.  If optimization pushes them down to the
                 * base table, it will remap them again.
                 */
                RemapCRsVisitor rcrv=new RemapCRsVisitor(true);
                predicate.getAndNode().accept(rcrv);
                predicate.getAndNode().accept(rcrv);

                /* Remove the matching predicate from the outer list */
                outerPredicateList.removeElementAt(index);
            }
        }
    }

    private void grabJoinPredicates(PredicateList outerPredicateList) throws StandardException{
        FromTable leftFromTable=(FromTable)leftResultSet;
        FromTable rightFromTable=(FromTable)rightResultSet;

        JBitSet leftReferencedTableMap=leftFromTable.getReferencedTableMap();
        JBitSet rightReferencedTableMap=rightFromTable.getReferencedTableMap();

        /* Build a list of the join predicates that we can push down */
        // Walk outerPredicateList backwards due to possible deletes
        for(int index=outerPredicateList.size()-1;index>=0;index--){
            JBitSet curBitSet;
            Predicate predicate;

            predicate=outerPredicateList.elementAt(index);
            if(!predicate.getPushable()){
                continue;
            }

            curBitSet=predicate.getReferencedSet();

            /* Do we have a match? */
            JBitSet innerBitSet=(JBitSet)rightReferencedTableMap.clone();
            innerBitSet.or(leftReferencedTableMap);
            if(innerBitSet.contains(curBitSet)){
                /* Add the matching predicate to the push list */
                optimizeTrace(OptimizerFlag.JOIN_NODE_PREDICATE_MANIPULATION, 0, 0, 0.0,
                              "JoinNode pushing outer join predicate.", predicate);
                joinPredicates.addPredicate(predicate);

                /* Remap all of the ColumnReferences to point to the
                 * source of the values.
                 * The tree is something like:
                 *            PRN1
                 *              |
                 *             JN (this)
                 *           /    \
                 *        PRN2    PRN3
                 *        |       |
                 *        FBT1    FBT2
                 *
                 * The ColumnReferences start off pointing to the RCL off of
                 * PRN1.  For optimization, we want them to point to the
                 * RCL off of PRN2 or PRN3.  In order to do that, we remap them
                 * twice here.  If optimization pushes them down to the
                 * base table, it will remap them again.
                 */
                RemapCRsVisitor rcrv=new RemapCRsVisitor(true);
                predicate.getAndNode().accept(rcrv);
                predicate.getAndNode().accept(rcrv);

                /* Remove the matching predicate from the outer list */
                outerPredicateList.removeElementAt(index);
            }
        }
    }

    /**
     * Get the arguments to the join result set.
     *
     * @param acb        The ActivationClassBuilder for the class we're building.
     * @param mb         the method the generated code is going into
     * @param joinClause The join clause, if any
     * @return The array of arguments to the join result set
     * @throws StandardException Thrown on error
     */
    private int getJoinArguments(ActivationClassBuilder acb,
                                 MethodBuilder mb,
                                 ValueNode joinClause)
            throws StandardException{
        int numArgs=getNumJoinArguments();

        leftResultSet.generate(acb,mb); // arg 1
        mb.push(leftResultSet.resultColumns.size()); // arg 2

        if(isNestedLoopOverHashableJoin()){

            NonLocalColumnReferenceVisitor visitor=new NonLocalColumnReferenceVisitor();
            rightResultSet.accept(visitor);
            List nonLocalRefs=visitor.getNonLocalColumnRefs();

            ColumnMappingUtils.updateColumnMappings(leftResultSet.getResultColumns(),nonLocalRefs.iterator());
        }

        if(rightResultSet instanceof Optimizable && (isHashableJoin(rightResultSet) || isCrossJoin())){
            // Look for unary path to FromBaseTable, to prune preds from nonStoreRestrictionList
            FromBaseTable table=null;
            if(rightResultSet instanceof ProjectRestrictNode){
                ResultSetNode child=((ProjectRestrictNode)rightResultSet).getChildResult();
                if(child instanceof FromBaseTable){
                    table=(FromBaseTable)child;
                }else if(child instanceof IndexToBaseRowNode){
                    table=((IndexToBaseRowNode)child).source;
                }
            }else if(rightResultSet instanceof FromBaseTable){
                table=(FromBaseTable)rightResultSet;
            }
            // If found, clear join predicates, b/c they will be handled by the join
            if(table!=null){
                for(int i=table.nonStoreRestrictionList.size()-1;i>=0;i--){
                    Predicate op=(Predicate)table.nonStoreRestrictionList.getOptPredicate(i);
                    if(op.isHashableJoinPredicate() || op.getPulled() || op.isFullJoinPredicate()){
                        table.nonStoreRestrictionList.removeOptPredicate(i);
                    }
                }
            }
        }

        rightResultSet.generate(acb,mb); // arg 3
        mb.push(rightResultSet.resultColumns.size()); // arg 4

        if(rightResultSet instanceof Optimizable &&
                (isHashableJoin(rightResultSet) || isCrossJoin())){
            // Add the left & right hash arrays to the method call
            int leftHashKeysItem=acb.addItem(FormatableIntHolder.getFormatableIntHolders(leftHashKeys));
            mb.push(leftHashKeysItem);
            numArgs++;

            int rightHashKeysItem=acb.addItem(FormatableIntHolder.getFormatableIntHolders(rightHashKeys));
            mb.push(rightHashKeysItem);
            numArgs++;

            //if it is merge join, we may be able to leverage the first qualified left row to combine with the existing scan start key of
            // right table, and further restrict the scan of the right table(this optimization is in AbstractMergeJionFlatMapFunction.initRightScan()).
            // There could be two scenarios that this optimization can be applied:
            // 1. right table is directly a TableScan or IndexScan(FromBaseTableNode)
            // 2. there is one or more ProjectRestrictNode on top of the TableScan/IndexScan, but the hash fields are a direct mapping from
            //    the base table fields
            // For both case, we need to compute a mapping of the rightHashKeys to the base table column to extend the scan start key on
            // the base table

            if (isMergeJoin()) {
                int[] rightHashKeyToBaseTableMap = mapRightHashKeysToBaseTableColumns(rightHashKeys, rightResultSet);
                int rightHashKeyToBaseTableMapItem = (rightHashKeyToBaseTableMap == null) ?
                        -1 :
                        acb.addItem(FormatableIntHolder.getFormatableIntHolders(rightHashKeyToBaseTableMap));
                mb.push(rightHashKeyToBaseTableMapItem);
                numArgs++;

                // pass down the sort order information for the right hash fields
                int rightHashKeySortOrderItem = (rightHashKeySortOrders == null) ?
                        -1 : acb.addItem(FormatableIntHolder.getFormatableIntHolders(rightHashKeySortOrders));
                mb.push(rightHashKeySortOrderItem);
                numArgs++;
            }

            if (isBroadcastJoin() || isCrossJoin()) {
                HasCorrelatedCRsVisitor visitor = new HasCorrelatedCRsVisitor();
                rightResultSet.accept(visitor);
                boolean noCacheBroadcastJoinRight = visitor.hasCorrelatedCRs();
                mb.push(noCacheBroadcastJoinRight);
                numArgs++;
            }

        }
        // Get our final cost estimate based on child estimates.
        costEstimate=getFinalCostEstimate(false);

        // for the join clause, we generate an exprFun
        // that evaluates the expression of the clause
        // against the current row of the child's result.
        // if the join clause is empty, we generate a function
        // that just returns true. (Performance tradeoff: have
        // this function for the empty join clause, or have
        // all non-empty join clauses check for a null at runtime).

        // generate the function and initializer:
        // Note: Boolean lets us return nulls (boolean would not)
        // private Boolean exprN()
        // {
        //   return <<joinClause.generate(ps)>>;
        // }
        // static Method exprN = method pointer to exprN;

        // if there is no join clause, we just pass a null Expression.
        if(joinClause==null){
            mb.pushNull(ClassName.GeneratedMethod); // arg 5
        }else{
            // this sets up the method and the static field.
            // generates:
            //     Object userExprFun { }
            MethodBuilder userExprFun=acb.newUserExprFun();

            // join clause knows it is returning its value;

            /* generates:
             *    return <joinClause.generate(acb)>;
             * and adds it to userExprFun
             */
            joinClause.generate(acb,userExprFun);
            userExprFun.methodReturn();

            // we are done modifying userExprFun, complete it.
            userExprFun.complete();

            // join clause is used in the final result set as an access of the new static
            // field holding a reference to this new method.
            // generates:
            //    ActivationClass.userExprFun
            // which is the static field that "points" to the userExprFun
            // that evaluates the where clause.
            acb.pushMethodReference(mb,userExprFun); // arg 5


            // Generate a method that returns the text format of a join predicate
            MethodBuilder userExprToStringFun=acb.newUserExprToStringFun();
            userExprToStringFun.push("TODOJL");
            userExprToStringFun.methodReturn();
            userExprToStringFun.complete();

        }

        mb.push(resultSetNumber); // arg 6

        addOuterJoinArguments(acb,mb);

        // Does right side return a single row
        oneRowRightSide(acb,mb);

        // Is the right from SSQ
        mb.push(rightResultSet.getFromSSQ());

        if (isCrossJoin()) {
            Optimizable rightRS = (Optimizable)rightResultSet;
            Properties rightProperties = rightRS.getProperties();
            String hintedValue = null;
            if (rightProperties != null) {
                hintedValue = rightProperties.getProperty("broadcastCrossRight");
            }
            if (hintedValue == null) {
                mb.push(rightRS.getTrulyTheBestAccessPath().getJoinStrategy().getBroadcastRight(rightResultSet.getFinalCostEstimate(true).getBase()));
            } else {
                mb.push(Boolean.parseBoolean(hintedValue));
            }
            numArgs++;
        }

        // estimated row count
        mb.push(costEstimate.rowCount());

        // estimated cost
        mb.push(costEstimate.getEstimatedCost());

        //User may have supplied optimizer overrides in the sql
        //Pass them onto execute phase so it can be shown in
        //run time statistics.
        if(joinOrderStrategyProperties!=null)
            mb.push(PropertyUtil.sortProperties(joinOrderStrategyProperties));
        else
            mb.pushNull("java.lang.String");

        mb.push(printExplainInformationForActivation());

        if (sparkExpressionTree != null) {
            String sparkExpressionTreeAsString =
                    Base64.encodeBase64String(SerializationUtils.serialize(sparkExpressionTree));
            mb.push(sparkExpressionTreeAsString);
        }
        else
            mb.pushNull("java.lang.String");

        return numArgs;
    }

    private boolean isNestedLoopOverHashableJoin(){
        boolean result=false;
        if(leftResultSet instanceof JoinNode){
            JoinNode leftChildJoinNode=(JoinNode)leftResultSet;
            result=isHashableJoin(leftChildJoinNode.rightResultSet) && !isHashableJoin(rightResultSet);
        }

        return result;
    }

    private boolean isHashableJoin(ResultSetNode node){
        boolean result=false;
        if(node instanceof Optimizable){
            Optimizable nodeOpt=(Optimizable)node;
            result=nodeOpt.getTrulyTheBestAccessPath().getJoinStrategy() instanceof HashableJoinStrategy;
        }

        return result;
    }

    public boolean isCrossJoin() {
        boolean result = false;
        if (rightResultSet instanceof Optimizable) {
            Optimizable nodeOpt=(Optimizable)rightResultSet;
            result= nodeOpt.getTrulyTheBestAccessPath().getJoinStrategy().getJoinStrategyType() == JoinStrategy.JoinStrategyType.CROSS;
        }
        return result;
    }

    public boolean
    isMergeJoin() {
        boolean result = false;
        if (rightResultSet instanceof Optimizable) {
            Optimizable nodeOpt=(Optimizable)rightResultSet;
            result=nodeOpt.getTrulyTheBestAccessPath().getJoinStrategy().getJoinStrategyType() == JoinStrategy.JoinStrategyType.MERGE;
        }
        return result;
    }

    public boolean isBroadcastJoin() {
        boolean result = false;
        if (rightResultSet instanceof Optimizable) {
            Optimizable nodeOpt=(Optimizable)rightResultSet;
            result=nodeOpt.getTrulyTheBestAccessPath().getJoinStrategy().getJoinStrategyType() == JoinStrategy.JoinStrategyType.BROADCAST;
        }
        return result;
    }

    @Override
    public String printExplainInformation(String attrDelim) throws StandardException {
        JoinStrategy joinStrategy = RSUtils.ap(this).getJoinStrategy();
        StringBuilder sb = new StringBuilder();
        sb.append(spaceToLevel())
                .append(joinStrategy.getJoinStrategyType().niceName()).append(rightResultSet.isNotExists()?"Anti":"").append("Join(")
                .append("n=").append(getResultSetNumber())
                .append(attrDelim).append(getFinalCostEstimate(false).prettyProcessingString(attrDelim));
        if (joinStrategy.getJoinStrategyType().equals(JoinStrategy.JoinStrategyType.MERGE)) {
            if (favorOldMergeJoin(RSUtils.ap(this).getCostEstimate()) &&
                getCompilerContext().getNewMergeJoin() != FORCED)
                sb.append(attrDelim).append("OldMergeJoin");
        }
        if (joinPredicates != null) {
            List<String> joinPreds = Lists.transform(PredicateUtils.PLtoList(joinPredicates), PredicateUtils.predToString);
            if (joinPreds != null && !joinPreds.isEmpty())
                sb.append(attrDelim).append("preds=[").append(Joiner.on(",").skipNulls().join(joinPreds)).append("]");
        }
        sb.append(")");
        return sb.toString();
    }

    @Override
    public double getMemoryUsage4BroadcastJoin(){
        double memoryAccumulated = 0.0d;

        // Add the memory usage if the right table is joined with left through broadcast join.
        // There should only be one element in the right child of the JoinNode, which
        // could be a base table or some intermediate join result.
        Optimizable rightOptimizable = rightOptimizer.getOptimizableList().getOptimizable(0);
        assert rightOptimizable != null : "Right optimizable of a join is not expected to be null";

        AccessPath rightAP = rightOptimizable.getTrulyTheBestAccessPath();
        if (rightAP == null || rightAP.getJoinStrategy() == null ||
                rightAP.getJoinStrategy().getJoinStrategyType() != JoinStrategy.JoinStrategyType.BROADCAST)
            return memoryAccumulated;

        memoryAccumulated += rightAP.getCostEstimate().getBase().getEstimatedHeapSize();

        // Left table of the join could be a base table or another JoinNode. Unlike the right table,
        // if left table is another JoinNode, we need to drill down the JoinNode to continue accumulating
        // the memory consumption if they are done through consecutive broadcast joins
        // for example, given the following query, and assume both joins pick broadcast join:
        //    select 1 from t1 left join t2 on t1.a1=t2.a2 left join t3 on t1.a1=t3.a3;
        // the join nodes are organized as follows:
        //                          JoinNode
        //                             |
        //                    |---------------------|
        //                    |                     |
        //                   JoinNode               |
        //                    |                     |
        //           |---------------------|        |
        //           |                     |        t3
        //           t1                    t2
        // After collecting the memory usage for the broadcast join with t3, we should continue to look inside the
        // JoinNode on the left and accumulate the memory for the broadcast join with t2.
        //
        // In contrast, we should not walk recursively down the right branch. For example, given the following query,
        // and assume both joins pick broadcast joins:
        //   select 1 from --splice-properties joinOrder=fixed
        //   t1 left join (t2 left join t3 on t2.a2=t3.a3) on t1.a1=t3.a3;
        // the join nodes are organized as follows:
        //                          JoinNode
        //                             |
        //                    |---------------------|
        //                    |                     |
        //                    t1                JoinNode
        //                                          |
        //                                |---------------------|
        //                                |                     |
        //                                t2                    t3
        // In this case, even if we pick two broadcast joins, they should not be treated as consecutive,
        // and the two joins cannot be pipelined as the first case, as we have to wait for the whole join result
        // of (t2+=t3) to be available to start the broadcast join with t1.
        // The memory usage we pick here should be just from the broadcast join that joins the join result of t2,t3.
        memoryAccumulated += leftOptimizer.getAccumulatedMemory();

        return memoryAccumulated;
    }

    @Override
    protected boolean canBeOrdered(){
        return true;
    }

    public List<QueryTreeNode> collectReferencedColumns() throws StandardException {
        CollectingVisitor<QueryTreeNode> cnVisitor = new CollectingVisitor(
                Predicates.or(Predicates.instanceOf(ColumnReference.class),
                        Predicates.instanceOf(VirtualColumnNode.class)));
        // collect column references from different components

        if (joinClause != null)
            joinClause.accept(cnVisitor);

        for (int i=0; i<resultColumns.size(); i++) {
            ResultColumn rc = resultColumns.elementAt(i);
            if (rc.isReferenced())
                rc.accept(cnVisitor);
        }

        return cnVisitor.getCollected();

    }


    /**
     * prune the unreferenced result columns of FromSubquery node and FromBaseTable node
     */
    public Visitable projectionListPruning(boolean considerAllRCs) throws StandardException {
        // collect referenced columns.
        List<QueryTreeNode> refedcolmnList = collectReferencedColumns();

        // clear the referenced fields for both source tables
        leftResultSet.resultColumns.setColumnReferences(false, true);
        rightResultSet.resultColumns.setColumnReferences(false, true);

        markReferencedResultColumns(refedcolmnList);

        return this;
    }

    // map right table of merge join's hash key to the corresponding base table field (0-based)
    private int[] mapRightHashKeysToBaseTableColumns(int[] rightHashKeys, ResultSetNode rightResultSet) {
        int[] rightHashKeysToBaseTableMap = null;

        //get the FromBaseTableNode corresponding to the TableScan/IndexScan
        ResultSetNode baseTableNode = rightResultSet;
        while ((baseTableNode != null) && !(baseTableNode instanceof FromBaseTable)) {
            if (baseTableNode instanceof ProjectRestrictNode)
                baseTableNode = ((ProjectRestrictNode) baseTableNode).getChildResult();
            else {
                /* not a direct mapping, return immediately */
                return rightHashKeysToBaseTableMap;
            }
        }
        if (baseTableNode == null)
            return rightHashKeysToBaseTableMap;

        // get the mapping of target to source table field for the FromBaseTable node.
        FormatableBitSet referencedCols = ((FromBaseTable) baseTableNode).getReferencedCols();
        int[] colToBaseTableMap = new int[referencedCols.getNumBitsSet()];
        int count = 0;
        for (int i = referencedCols.anySetBit(); i >= 0; i = referencedCols.anySetBit(i)) {
            colToBaseTableMap[count] = i;
            count++;
        }

        rightHashKeysToBaseTableMap = new int[rightHashKeys.length];

        for (int i=0; i< rightHashKeys.length; i++) {
            rightHashKeysToBaseTableMap[i] = -1;
            ResultColumn rs = rightResultSet.getResultColumns().elementAt(rightHashKeys[i]);
            while (rs != null) {
                // we have arrived at a FromBaseTable node, and the hash field maps to a single base table field
                if (rs.getExpression() instanceof BaseColumnNode) {
                    rightHashKeysToBaseTableMap[i] = colToBaseTableMap[rs.getVirtualColumnId() - 1];
                    break;
                }

                ValueNode source = rs.getExpression();
                if (source instanceof VirtualColumnNode) {
                    rs = ((VirtualColumnNode)source).getSourceResultColumn();
                } else if (source instanceof ColumnReference) {
                    rs = ((ColumnReference)source).getSourceResultColumn();
                } else {
                    // for all other scenarios including expressions, it is not a direct mapping,
                    // so we will not continue the mapping.
                    break;
                }
            }
        }
        return rightHashKeysToBaseTableMap;
    }

    public void resetOptimized() {
        optimized = false;
    }

    public ValueNode getJoinClause() { return joinClause; }

    @Override
    public boolean collectExpressions(Map<Integer, Set<ValueNode>> exprMap) {
        boolean result = true;
        if (joinClause != null) {
            result = joinClause.collectExpressions(exprMap);
        }
        if (joinPredicates != null) {
            result = result && joinPredicates.collectExpressions(exprMap);
        }
        if (leftPredicateList != null) {
            result = result && leftPredicateList.collectExpressions(exprMap);
        }
        if (rightPredicateList != null) {
            result = result && rightPredicateList.collectExpressions(exprMap);
        }
        return result && super.collectExpressions(exprMap);
    }
}<|MERGE_RESOLUTION|>--- conflicted
+++ resolved
@@ -257,13 +257,10 @@
             lrsCE.setJoinType(INNERJOIN);
         double savedAccumulatedMemory = lrsCE.getAccumulatedMemory();
         lrsCE.setAccumulatedMemory(leftOptimizer.getAccumulatedMemory());
-<<<<<<< HEAD
+
         optimizer.setOuterTableOfJoin(leftResultSet);
-        rightResultSet=optimizeSource(optimizer,rightResultSet,getRightPredicateList(),lrsCE);
-        optimizer.setOuterTableOfJoin(null);
-=======
         rightResultSet=optimizeSource(optimizer,rightResultSet,getRightPredicateList(),leftResultSet.getReferencedTableMap(),lrsCE);
->>>>>>> 77ead8c1
+        optimizer.setOuterTableOfJoin(null);      
         lrsCE.setJoinType(INNERJOIN);
         lrsCE.setAccumulatedMemory(savedAccumulatedMemory);
         costEstimate=getCostEstimate(optimizer);
