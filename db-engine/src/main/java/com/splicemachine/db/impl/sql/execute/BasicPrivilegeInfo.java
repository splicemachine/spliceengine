--- conflicted
+++ resolved
@@ -63,11 +63,7 @@
     protected static final String YES_WITHOUT_GRANT_OPTION = "y";
     protected static final String NO = "N";
 
-<<<<<<< HEAD
-    protected static final String[][] actionString =
-=======
     private static final String[][] actionString =
->>>>>>> 82bb64ba
             {{"s", "S"}, {"d", "D"}, {"i", "I"}, {"u", "U"}, {"r", "R"}, {"t", "T"}, {"m", "M"}, {"a", "A"}};
 
     protected boolean[] actionAllowed;
@@ -175,10 +171,6 @@
         if (td.getTableType() == TableDescriptor.VIEW_TYPE) {
             if (descriptorList != null) {
                 TransactionController tc = lcc.getTransactionExecute();
-<<<<<<< HEAD
-                int siz = descriptorList.size();
-=======
->>>>>>> 82bb64ba
                 for (Object aDescriptorList : descriptorList) {
                     TupleDescriptor p;
                     SchemaDescriptor s = null;
