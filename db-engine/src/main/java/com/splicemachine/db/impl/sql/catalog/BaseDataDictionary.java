--- conflicted
+++ resolved
@@ -137,7 +137,6 @@
      */
     protected static final int SYSFUN_FIRST_PARAMETER_INDEX =  5;
 
-<<<<<<< HEAD
     // This array of non-core table names *MUST* be in the same order
     // as the non-core table numbers in DataDictionary.
     protected static final String[] nonCoreNames = {
@@ -170,42 +169,7 @@
             "SYSTOKENS",
             "SYSDUMMY1",
             "SYSREPLICATION",
-			"MON_GET_CONNECTION",
-=======
-	// This array of non-core table names *MUST* be in the same order
-	// as the non-core table numbers in DataDictionary.
-	protected static final String[] nonCoreNames = {
-			"SYSCONSTRAINTS",
-			"SYSKEYS",
-			"SYSPRIMARYKEYS",
-			"SYSDEPENDS",
-			"SYSALIASES",
-			"SYSVIEWS",
-			"SYSCHECKS",
-			"SYSFOREIGNKEYS",
-			"SYSSTATEMENTS",
-			"SYSFILES",
-			"SYSTRIGGERS",
-			"SYSTABLEPERMS",
-			"SYSSCHEMAPERMS",
-			"SYSCOLPERMS",
-			"SYSROUTINEPERMS",
-			"SYSROLES",
-			"SYSSEQUENCES",
-			"SYSPERMS",
-			"SYSUSERS",
-			"SYSBACKUP",
-			"SYSBACKUPITEMS",
-			"SYSCOLUMNSTATS",
-			"SYSPHYSICALSTATS",
-			"SYSTABLESTATS",
-			"SYSSOURCECODE",
-			"SYSSNAPSHOTS",
-			"SYSTOKENS",
-			"SYSDUMMY1",
-			"SYSREPLICATION",
 			"", // invalid entry for the removed system table MON_GET_CONNECTION which is now a table-valued function.
->>>>>>> 3533d9ec
 			"SYSNATURALNUMBERS"
     };
 
