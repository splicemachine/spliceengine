--- conflicted
+++ resolved
@@ -200,314 +200,6 @@
             SchemaDescriptor schema = (SchemaDescriptor) parent;
 
             columnSequence = descriptor.getColumnSequence();
-<<<<<<< HEAD
-			oid = descriptor.getUUID();
-			if ( oid == null )
-		    {
-				oid = getUUIDFactory().createUUID();
-				descriptor.setUUID(oid);
-			}
-			tableID = oid.toString();
-			
-			if (SanityManager.DEBUG)
-			{
-				SanityManager.ASSERT(schema != null, 
-							"Schema should not be null unless empty row is true");
-				if (schema.getUUID() == null)
-				{
-					SanityManager.THROWASSERT("schema " + schema + " has a null OID");
-				}
-			}
-		
-			schemaID = schema.getUUID().toString();
-
-			tableName = descriptor.getName();
-
-			/* RESOLVE - Table Type should really be a char in the descriptor
-			 * T, S, V, S instead of 0, 1, 2, 3
-			 */
-			tabIType = descriptor.getTableType();
-			switch (tabIType)
-			{
-			    case TableDescriptor.BASE_TABLE_TYPE:
-					tabSType = "T";
-					break;
-			    case TableDescriptor.SYSTEM_TABLE_TYPE:
-					tabSType = "S";
-					break;
-			    case TableDescriptor.VIEW_TYPE:
-					tabSType = "V";
-					break;		
-
-			    case TableDescriptor.LOCAL_TEMPORARY_TABLE_TYPE:
-					tabSType = "X";
-					break;		
-
-			    case TableDescriptor.SYNONYM_TYPE:
-					tabSType = "A";
-					break;
-				case TableDescriptor.EXTERNAL_TYPE:
-					tabSType = "E";
-					break;
-
-
-			    default:
-					if (SanityManager.DEBUG)
-						SanityManager.THROWASSERT("invalid table type");
-			}
-			char[] lockGChar = new char[1];
-			lockGChar[0] = descriptor.getLockGranularity();
-			lockGranularity = new String(lockGChar);
-			delimited = descriptor.getDelimited();
-			escaped = descriptor.getEscaped();
-			lines = descriptor.getLines();
-			storedAs = descriptor.getStoredAs();
-			location = descriptor.getLocation();
-			compression = descriptor.getCompression();
-			//NOT USED ANYMORE, for backward compatibility only
-			isPinned = descriptor.isPinned();
-            purgeDeletedRows = descriptor.purgeDeletedRows();
-			tableVersion = descriptor.getVersion() == null ?
-		                 	new SQLVarchar(CURRENT_TABLE_VERSION) :
-			                new SQLVarchar(descriptor.getVersion());
-		}
-		else
-			tableVersion = new SQLVarchar(CURRENT_TABLE_VERSION);
-
-		/* Insert info into systables */
-
-		/* RESOLVE - It would be nice to require less knowledge about systables
-		 * and have this be more table driven.
-		 */
-
-		/* Build the row to insert  */
-		row = getExecutionFactory().getValueRow(SYSTABLES_COLUMN_COUNT);
-
-		setRowColumns(row, tableID, tableName, tabSType, schemaID, lockGranularity, tableVersion, columnSequence,
-				delimited, escaped, lines, storedAs, location, compression, isPinned, purgeDeletedRows);
-		return row;
-	}
-
-	public static void setRowColumns(ExecRow row,
-									 String tableID,
-									 String tableName,
-									 String tabSType,
-									 String schemaID,
-									 String lockGranularity,
-									 SQLVarchar tableVersion,
-									 int columnSequence,
-									 String delimited,
-									 String escaped,
-									 String lines,
-									 String storedAs,
-									 String location,
-									 String compression,
-									 boolean isPinned,
-									 boolean purgeDeletedRows) {
-		/* 1st column is TABLEID (UUID - char(36)) */
-		row.setColumn(SYSTABLES_TABLEID, new SQLChar(tableID));
-
-		/* 2nd column is NAME (varchar(30)) */
-		row.setColumn(SYSTABLES_TABLENAME, new SQLVarchar(tableName));
-
-		/* 3rd column is TABLETYPE (char(1)) */
-		row.setColumn(SYSTABLES_TABLETYPE, new SQLChar(tabSType));
-
-		/* 4th column is SCHEMAID (UUID - char(36)) */
-		row.setColumn(SYSTABLES_SCHEMAID, new SQLChar(schemaID));
-
-		/* 5th column is LOCKGRANULARITY (char(1)) */
-		row.setColumn(SYSTABLES_LOCKGRANULARITY, new SQLChar(lockGranularity));
-
-		/* 6th column is VERSION (varchar(128)) */
-		row.setColumn(SYSTABLES_VERSION, tableVersion);
-
-		row.setColumn(SYSTABLES_COLUMN_SEQUENCE, new SQLInteger(columnSequence));
-
-		row.setColumn(SYSTABLES_DELIMITED_BY, new SQLVarchar(delimited));
-		row.setColumn(SYSTABLES_ESCAPED_BY, new SQLVarchar(escaped));
-		row.setColumn(SYSTABLES_LINES_BY, new SQLVarchar(lines));
-		row.setColumn(SYSTABLES_STORED_AS, new SQLVarchar(storedAs));
-		row.setColumn(SYSTABLES_LOCATION, new SQLVarchar(location));
-		row.setColumn(SYSTABLES_COMPRESSION, new SQLVarchar(compression));
-		//NOT USED ANYMORE, for backward compatibility only
-		row.setColumn(SYSTABLES_IS_PINNED, new SQLBoolean(isPinned));
-		row.setColumn(SYSTABLES_PURGE_DELETED_ROWS, new SQLBoolean(purgeDeletedRows));
-	}
-
-	/**
-	 * Builds an empty index row.
-	 *
-	 *	@param	indexNumber	Index to build empty row for.
-	 *  @param  rowLocation	Row location for last column of index row
-	 *
-	 * @return corresponding empty index row
-	 * @exception   StandardException thrown on failure
-	 */
-	@SuppressFBWarnings(value = "SF_SWITCH_NO_DEFAULT", justification = "DB-9844")
-	ExecIndexRow	buildEmptyIndexRow( int indexNumber,
-											RowLocation rowLocation)
-			throws StandardException
-	{
-		int ncols = getIndexColumnCount(indexNumber);
-		ExecIndexRow row = getExecutionFactory().getIndexableRow(ncols + 1);
-
-		row.setColumn(ncols + 1, rowLocation);
-
-		switch( indexNumber )
-		{
-		    case SYSTABLES_INDEX1_ID:
-				/* 1st column is TABLENAME (varchar(128)) */
-				row.setColumn(1, new SQLVarchar());
-
-				/* 2nd column is SCHEMAID (UUID - char(36)) */
-				row.setColumn(2, new SQLChar());
-
-				break;
-
-		    case SYSTABLES_INDEX2_ID:
-				/* 1st column is TABLEID (UUID - char(36)) */
-				row.setColumn(1,new SQLChar());
-				break;
-
-			default:
-				throw new IllegalArgumentException("unexpected indexNumber: " + indexNumber);
-		}	// end switch
-
-		return	row;
-	}
-
-	/**
-	 * Make a TableDescriptor out of a SYSTABLES row
-	 *
-	 * @param row a SYSTABLES row
-	 * @param parentTupleDescriptor	Null for this kind of descriptor.
-	 * @param dd dataDictionary
-	 * @param isolationLevel use this explicit isolation level. Only
-	 *                       ISOLATION_REPEATABLE_READ (normal usage)
-	 *                       or ISOLATION_READ_UNCOMMITTED (corner
-	 *                       cases) supported for now.
-	 * @exception   StandardException thrown on failure
-	 */
-	TupleDescriptor buildDescriptor(
-		ExecRow					row,
-		TupleDescriptor			parentTupleDescriptor,
-		DataDictionary 			dd,
-		int                     isolationLevel)
-					throws StandardException
-	{
-		return buildDescriptorBody(row,
-								   parentTupleDescriptor,
-								   dd,
-								   isolationLevel);
-	}
-
-
-	///////////////////////////////////////////////////////////////////////////
-	//
-	//	ABSTRACT METHODS TO BE IMPLEMENTED BY CHILDREN OF CatalogRowFactory
-	//
-	///////////////////////////////////////////////////////////////////////////
-
-	/**
-	 * Make a TableDescriptor out of a SYSTABLES row
-	 *
-	 * @param row a SYSTABLES row
-	 * @param parentTupleDescriptor	Null for this kind of descriptor.
-	 * @param dd dataDictionary
-	 *
-	 * @return	a table descriptor equivalent to a SYSTABLES row
-	 *
-	 * @exception   StandardException thrown on failure
-	 */
-
-	public TupleDescriptor buildDescriptor(
-		ExecRow					row,
-		TupleDescriptor			parentTupleDescriptor,
-		DataDictionary 			dd )
-					throws StandardException
-	{
-		return buildDescriptorBody(
-			row,
-			parentTupleDescriptor,
-			dd,
-			TransactionController.ISOLATION_REPEATABLE_READ);
-	}
-
-
-	public TupleDescriptor buildDescriptorBody(
-		ExecRow					row,
-		TupleDescriptor			parentTupleDescriptor,
-		DataDictionary 			dd,
-		int                     isolationLevel)
-					throws StandardException
-	{
-		if (SanityManager.DEBUG)
-		SanityManager.ASSERT(row.nColumns() == SYSTABLES_COLUMN_COUNT, "Wrong number of columns for a SYSTABLES row");
-
-		DataDescriptorGenerator ddg = dd.getDataDescriptorGenerator();
-
-		String	tableUUIDString; 
-		String	schemaUUIDString; 
-		int		tableTypeEnum;
-		String	lockGranularity;
-		String	tableName, tableType;
-		DataValueDescriptor	col;
-		UUID		tableUUID;
-		UUID		schemaUUID;
-		SchemaDescriptor	schema;
-		TableDescriptor		tabDesc;
-
-		/* 1st column is TABLEID (UUID - char(36)) */
-		col = row.getColumn(SYSTABLES_TABLEID);
-		tableUUIDString = col.getString();
-		tableUUID = getUUIDFactory().recreateUUID(tableUUIDString);
-
-
-		/* 2nd column is TABLENAME (varchar(128)) */
-		col = row.getColumn(SYSTABLES_TABLENAME);
-		tableName = col.getString();
-
-		/* 3rd column is TABLETYPE (char(1)) */
-		col = row.getColumn(SYSTABLES_TABLETYPE);
-		tableType = col.getString();
-		if (SanityManager.DEBUG)
-		{
-			SanityManager.ASSERT(tableType.length() == 1, "Fourth column type incorrect");
-		}
-		switch (tableType.charAt(0))
-		{
-			case 'T' : 
-				tableTypeEnum = TableDescriptor.BASE_TABLE_TYPE;
-				break;
-			case 'S' :
-				tableTypeEnum = TableDescriptor.SYSTEM_TABLE_TYPE;
-				break;
-			case 'V' :
-				tableTypeEnum = TableDescriptor.VIEW_TYPE;
-				break;
-			case 'A' :
-				tableTypeEnum = TableDescriptor.SYNONYM_TYPE;
-				break;
-			case 'X' :
-				tableTypeEnum = TableDescriptor.LOCAL_TEMPORARY_TABLE_TYPE;
-				break;
-			case 'E' :
-				tableTypeEnum = TableDescriptor.EXTERNAL_TYPE;
-				break;
-			default:
-				if (SanityManager.DEBUG)
-				SanityManager.THROWASSERT("Fourth column value invalid");
-				tableTypeEnum = -1;
-		}
-
-		/* 4th column is SCHEMAID (UUID - char(36)) */
-		col = row.getColumn(SYSTABLES_SCHEMAID);
-		schemaUUIDString = col.getString();
-		schemaUUID = getUUIDFactory().recreateUUID(schemaUUIDString);
-		
-		schema = dd.getSchemaDescriptor(schemaUUID, isolationLevel, null);
-=======
             oid = descriptor.getUUID();
             if (oid == null) {
                 oid = getUUIDFactory().createUUID();
@@ -542,7 +234,7 @@
                     tabSType = "V";
                     break;
 
-                case TableDescriptor.GLOBAL_TEMPORARY_TABLE_TYPE:
+                case TableDescriptor.LOCAL_TEMPORARY_TABLE_TYPE:
                     tabSType = "X";
                     break;
 
@@ -785,7 +477,7 @@
                 tableTypeEnum = TableDescriptor.SYNONYM_TYPE;
                 break;
             case 'X':
-                tableTypeEnum = TableDescriptor.GLOBAL_TEMPORARY_TABLE_TYPE;
+                tableTypeEnum = TableDescriptor.LOCAL_TEMPORARY_TABLE_TYPE;
                 break;
             case 'E':
                 tableTypeEnum = TableDescriptor.EXTERNAL_TYPE;
@@ -802,7 +494,6 @@
         schemaUUID = getUUIDFactory().recreateUUID(schemaUUIDString);
 
         schema = dd.getSchemaDescriptor(schemaUUID, isolationLevel, null);
->>>>>>> ad5f6e43
 
         // If table is temp table, (SESSION) schema will be null
         if (schema == null && (tableTypeEnum == TableDescriptor.LOCAL_TEMPORARY_TABLE_TYPE)) {
