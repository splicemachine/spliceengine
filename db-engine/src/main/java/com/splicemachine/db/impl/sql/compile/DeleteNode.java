/*

   Derby - Class org.apache.derby.impl.sql.compile.DeleteNode

   Licensed to the Apache Software Foundation (ASF) under one or more
   contributor license agreements.  See the NOTICE file distributed with
   this work for additional information regarding copyright ownership.
   The ASF licenses this file to you under the Apache License, Version 2.0
   (the "License"); you may not use this file except in compliance with
   the License.  You may obtain a copy of the License at

      http://www.apache.org/licenses/LICENSE-2.0

   Unless required by applicable law or agreed to in writing, software
   distributed under the License is distributed on an "AS IS" BASIS,
   WITHOUT WARRANTIES OR CONDITIONS OF ANY KIND, either express or implied.
   See the License for the specific language governing permissions and
   limitations under the License.

 */

package com.splicemachine.db.impl.sql.compile;

import com.splicemachine.db.iapi.reference.SQLState;
import com.splicemachine.db.iapi.error.StandardException;

import com.splicemachine.db.iapi.sql.conn.Authorizer;
import com.splicemachine.db.iapi.sql.dictionary.DataDictionary;
import com.splicemachine.db.iapi.sql.dictionary.ColumnDescriptor;
import com.splicemachine.db.iapi.sql.dictionary.TableDescriptor;
import com.splicemachine.db.iapi.sql.dictionary.GenericDescriptorList;
import com.splicemachine.db.iapi.sql.dictionary.ColumnDescriptorList;
import com.splicemachine.db.iapi.sql.dictionary.TriggerDescriptor;


import com.splicemachine.db.iapi.sql.StatementType;

import com.splicemachine.db.iapi.sql.compile.C_NodeTypes;
import com.splicemachine.db.iapi.reference.ClassName;

import com.splicemachine.db.iapi.sql.execute.ConstantAction;
import com.splicemachine.db.iapi.sql.execute.ExecRow;

import com.splicemachine.db.iapi.services.sanity.SanityManager;

import com.splicemachine.db.iapi.services.compiler.MethodBuilder;

import com.splicemachine.db.iapi.store.access.StaticCompiledOpenConglomInfo;
import com.splicemachine.db.iapi.store.access.TransactionController;

import com.splicemachine.db.vti.DeferModification;

import com.splicemachine.db.catalog.UUID;
import com.splicemachine.db.iapi.services.io.FormatableBitSet;

import com.splicemachine.db.impl.sql.execute.FKInfo;

import java.lang.reflect.Modifier;
import com.splicemachine.db.iapi.services.classfile.VMOpcode;
import com.splicemachine.db.iapi.services.io.FormatableProperties;

import java.util.Vector;
import java.util.Hashtable;
import java.util.Iterator;
import java.util.Properties;
import com.splicemachine.db.iapi.sql.compile.NodeFactory;
import com.splicemachine.db.iapi.util.ReuseFactory;
import com.splicemachine.db.iapi.sql.ResultDescription;
import com.splicemachine.db.iapi.services.compiler.LocalField;


/**
 * A DeleteNode represents a DELETE statement. It is the top-level node
 * for the statement.
 *
 * For positioned delete, there may be no from table specified.
 * The from table will be derived from the cursor specification of
 * the named cursor.
 *
 */

public class DeleteNode extends DMLModStatementNode
{
	/* Column name for the RowLocation column in the ResultSet */
	// Splice fork: changed this to public, like it is in UpdateNode.
	public static final String COLUMNNAME = "###RowLocationToDelete";

	/* Filled in by bind. */
	protected boolean				deferred;
	protected ExecRow				emptyHeapRow;
	protected FromTable				targetTable;
	protected FKInfo				fkInfo;
	protected FormatableBitSet readColsBitSet;

	private ConstantAction[] dependentConstantActions;
	private boolean cascadeDelete;
	private StatementNode[] dependentNodes;

	/**
	 * Initializer for a DeleteNode.
	 *
	 * @param targetTableName	The name of the table to delete from
	 * @param queryExpression	The query expression that will generate
	 *				the rows to delete from the given table
	 */

	public void init(Object targetTableName,
					  Object queryExpression)
	{
		super.init(queryExpression);
		this.targetTableName = (TableName) targetTableName;
	}

	public String statementToString()
	{
		return "DELETE";
	}

	/**
	 * Bind this DeleteNode.  This means looking up tables and columns and
	 * getting their types, and figuring out the result types of all
	 * expressions, as well as doing view resolution, permissions checking,
	 * etc.
	 * <p>
	 * If any indexes need to be updated, we add all the columns in the
	 * base table to the result column list, so that we can use the column
	 * values as look-up keys for the index rows to be deleted.  Binding a
	 * delete will also massage the tree so that the ResultSetNode has 
	 * column containing the RowLocation of the base row.
	 *
	 *
	 * @exception StandardException		Thrown on error
	 */

	public void bindStatement() throws StandardException
	{
		// We just need select privilege on the where clause tables
		getCompilerContext().pushCurrentPrivType( Authorizer.SELECT_PRIV);
		try
		{
			FromList	fromList = (FromList) getNodeFactory().getNode(
									C_NodeTypes.FROM_LIST,
									getNodeFactory().doJoinOrderOptimization(),
									getContextManager());
			ResultColumn				rowLocationColumn = null;
			CurrentRowLocationNode		rowLocationNode;
			TableName					cursorTargetTableName = null;
			CurrentOfNode       		currentOfNode = null;
		
			DataDictionary dataDictionary = getDataDictionary();
			super.bindTables(dataDictionary);

			// wait to bind named target table until the underlying
			// cursor is bound, so that we can get it from the
			// cursor if this is a positioned delete.

			// for positioned delete, get the cursor's target table.
			if (SanityManager.DEBUG)
				SanityManager.ASSERT(resultSet != null && resultSet instanceof SelectNode,
				"Delete must have a select result set");

			SelectNode sel;
			sel = (SelectNode)resultSet;
			targetTable = (FromTable) sel.fromList.elementAt(0);
			if (targetTable instanceof CurrentOfNode)
			{
				currentOfNode = (CurrentOfNode) targetTable;

				cursorTargetTableName = currentOfNode.getBaseCursorTargetTableName();
				// instead of an assert, we might say the cursor is not updatable.
				if (SanityManager.DEBUG)
					SanityManager.ASSERT(cursorTargetTableName != null);
			}

			if (targetTable instanceof FromVTI)
			{
				targetVTI = (FromVTI) targetTable;
				targetVTI.setTarget();
			}
			else
			{
				// positioned delete can leave off the target table.
				// we get it from the cursor supplying the position.
				if (targetTableName == null)
				{
					// verify we have current of
					if (SanityManager.DEBUG)
						SanityManager.ASSERT(cursorTargetTableName!=null);

				targetTableName = cursorTargetTableName;
				}
				// for positioned delete, we need to verify that
				// the named table is the same as the cursor's target (base table name).
				else if (cursorTargetTableName != null)
				{
					// this match requires that the named table in the delete
					// be the same as a base name in the cursor.
					if ( !targetTableName.equals(cursorTargetTableName))
					{
						throw StandardException.newException(SQLState.LANG_CURSOR_DELETE_MISMATCH, 
							targetTableName,
							currentOfNode.getCursorName());
					}
				}
			}
		
			// descriptor must exist, tables already bound.
			verifyTargetTable();

			/* Generate a select list for the ResultSetNode - CurrentRowLocation(). */
			if (SanityManager.DEBUG)
				SanityManager.ASSERT((resultSet.resultColumns == null),
							  "resultColumns is expected to be null until bind time");


			if (targetTable instanceof FromVTI)
			{
				getResultColumnList();
				resultColumnList = targetTable.getResultColumnsForList(null, 
								resultColumnList, null);

				/* Set the new result column list in the result set */
				resultSet.setResultColumns(resultColumnList);
			}
			else
			{
				/*
				** Start off assuming no columns from the base table
				** are needed in the rcl.
				*/

				resultColumnList = new ResultColumnList();

				FromBaseTable fbt = getResultColumnList(resultColumnList);

				readColsBitSet = getReadMap(dataDictionary,
										targetTableDescriptor);

				resultColumnList = fbt.addColsToList(resultColumnList, readColsBitSet);

				/*
				** If all bits are set, then behave as if we chose all
				** in the first place
				*/
				int i = 1;
				int size = targetTableDescriptor.getMaxColumnID();
				for (; i <= size; i++)
				{
					if (!readColsBitSet.get(i))
					{
						break;
					}
				}

				if (i > size)
				{
					readColsBitSet = null;
				}

				/*
				** Construct an empty heap row for use in our constant action.
				*/
				emptyHeapRow = targetTableDescriptor.getEmptyExecRow();

				/* Generate the RowLocation column */
				rowLocationNode = (CurrentRowLocationNode) getNodeFactory().getNode(
										C_NodeTypes.CURRENT_ROW_LOCATION_NODE,
										getContextManager());
				rowLocationColumn =
					(ResultColumn) getNodeFactory().getNode(
									C_NodeTypes.RESULT_COLUMN,
									COLUMNNAME,
									rowLocationNode,
									getContextManager());
				rowLocationColumn.markGenerated();

				/* Append to the ResultColumnList */
				resultColumnList.addResultColumn(rowLocationColumn);

				/* Force the added columns to take on the table's correlation name, if any */
				correlateAddedColumns( resultColumnList, targetTable );
			
				/* Set the new result column list in the result set */
				resultSet.setResultColumns(resultColumnList);
			}

			/* Bind the expressions before the ResultColumns are bound */
			super.bindExpressions();

			/* Bind untyped nulls directly under the result columns */
			resultSet.getResultColumns().
				bindUntypedNullsToResultColumns(resultColumnList);

			if (! (targetTable instanceof FromVTI))
			{
				/* Bind the new ResultColumn */
				rowLocationColumn.bindResultColumnToExpression();

				bindConstraints(dataDictionary,
							getNodeFactory(),
							targetTableDescriptor,
							null,
							resultColumnList,
							(int[]) null,
							readColsBitSet,
							false,
							true);  /* we alway include triggers in core language */

				/* If the target table is also a source table, then
			 	* the delete will have to be in deferred mode
			 	* For deletes, this means that the target table appears in a
			 	* subquery.  Also, self-referencing foreign key deletes
		 	 	* are deferred.  And triggers cause the delete to be deferred.
			 	*/
				if (resultSet.subqueryReferencesTarget(
									targetTableDescriptor.getName(), true) ||
					requiresDeferredProcessing())
				{
					deferred = true;
				}
			}
			else
			{
            	deferred = VTIDeferModPolicy.deferIt( DeferModification.DELETE_STATEMENT,
                                                  targetVTI,
                                                  null,
                                                  sel.getWhereClause());
			}
        	sel = null; // done with sel

			/* Verify that all underlying ResultSets reclaimed their FromList */
			if (SanityManager.DEBUG)
			{
				SanityManager.ASSERT(fromList.size() == 0,
					"fromList.size() is expected to be 0, not " +
					fromList.size() +
					" on return from RS.bindExpressions()");
			}

			//In case of cascade delete , create nodes for
			//the ref action  dependent tables and bind them.
			if(fkTableNames != null)
			{
				String currentTargetTableName = targetTableDescriptor.getSchemaName() +
						 "." + targetTableDescriptor.getName();

				if(!isDependentTable){
					//graph node
					graphHashTable = new Hashtable();
				}

				/*Check whether the current tatget is already been explored.
			 	*If we are seeing the same table name which we binded earlier
			 	*means we have cyclic references.
			 	*/
				if(!graphHashTable.containsKey(currentTargetTableName))
				{
					cascadeDelete = true;
					int noDependents = fkTableNames.length;
					dependentNodes = new StatementNode[noDependents];
					graphHashTable.put(currentTargetTableName, new Integer(noDependents));
					for(int i =0 ; i < noDependents ; i ++)
					{
						dependentNodes[i] = getDependentTableNode(fkTableNames[i],
															  fkRefActions[i],
															  fkColDescriptors[i]);
						dependentNodes[i].bindStatement();
					}
				}
			}
			else
			{
				//case where current dependent table does not have dependent tables
				if(isDependentTable)
				{
					String currentTargetTableName = targetTableDescriptor.getSchemaName()
							 + "." + targetTableDescriptor.getName();
					graphHashTable.put(currentTargetTableName, new Integer(0));

				}
			}
			if (isPrivilegeCollectionRequired())
			{
				getCompilerContext().pushCurrentPrivType( getPrivType());
				getCompilerContext().addRequiredTablePriv( targetTableDescriptor);
				getCompilerContext().popCurrentPrivType();
			}
		}
		finally
		{
			getCompilerContext().popCurrentPrivType();
		}
	} // end of bind

	int getPrivType()
	{
		return Authorizer.DELETE_PRIV;
	}

	/**
	 * Return true if the node references SESSION schema tables (temporary or permanent)
	 *
	 * @return	true if references SESSION schema tables, else false
	 *
	 * @exception StandardException		Thrown on error
	 */
	public boolean referencesSessionSchema()
		throws StandardException
	{
		//If delete table is on a SESSION schema table, then return true. 
		return resultSet.referencesSessionSchema();
	}

	/**
	 * Compile constants that Execution will use
	 *
	 * @exception StandardException		Thrown on failure
	 */
	public ConstantAction	makeConstantAction() throws StandardException
	{

		/* Different constant actions for base tables and updatable VTIs */
		if (targetTableDescriptor != null)
		{
			// Base table
			int lockMode = resultSet.updateTargetLockMode();
			long heapConglomId = targetTableDescriptor.getHeapConglomerateId();
			TransactionController tc = getLanguageConnectionContext().getTransactionCompile();
			StaticCompiledOpenConglomInfo[] indexSCOCIs = 
				new StaticCompiledOpenConglomInfo[indexConglomerateNumbers.length];

			for (int index = 0; index < indexSCOCIs.length; index++)
			{
				indexSCOCIs[index] = tc.getStaticCompiledConglomInfo(indexConglomerateNumbers[index]);
			}

			/*
			** Do table locking if the table's lock granularity is
			** set to table.
			*/
			if (targetTableDescriptor.getLockGranularity() == TableDescriptor.TABLE_LOCK_GRANULARITY)
			{
				lockMode = TransactionController.MODE_TABLE;
			}

			ResultDescription resultDescription = null;
			if(isDependentTable)
			{
				//triggers need the result description ,
				//dependent tables  don't have a source from generation time
				//to get the result description
				resultDescription = makeResultDescription();
			}


			return	getGenericConstantActionFactory().getDeleteConstantAction
				( heapConglomId,
				  targetTableDescriptor.getTableType(),
				  tc.getStaticCompiledConglomInfo(heapConglomId),
                        pkColumns,
				  indicesToMaintain,
				  indexConglomerateNumbers,
				  indexSCOCIs,
				  emptyHeapRow,
				  deferred,
				  false,
				  targetTableDescriptor.getUUID(),
				  lockMode,
				  null, null, null, 0, null, null, 
				  resultDescription,
				  getFKInfo(), 
				  getTriggerInfo(), 
				  (readColsBitSet == null) ? (FormatableBitSet)null : new FormatableBitSet(readColsBitSet),
				  getReadColMap(targetTableDescriptor.getNumberOfColumns(),readColsBitSet),
				  resultColumnList.getStreamStorableColIds(targetTableDescriptor.getNumberOfColumns()),
 				  (readColsBitSet == null) ? 
					  targetTableDescriptor.getNumberOfColumns() :
					  readColsBitSet.getNumBitsSet(),			
				  (UUID) null,
				  resultSet.isOneRowResultSet(),
				  dependentConstantActions);
		}
		else
		{
			/* Return constant action for VTI
			 * NOTE: ConstantAction responsible for preserving instantiated
			 * VTIs for in-memory queries and for only preserving VTIs
			 * that implement Serializable for SPSs.
			 */
			return	getGenericConstantActionFactory().getUpdatableVTIConstantAction( DeferModification.DELETE_STATEMENT,
						deferred);
		}
	}

	/**
	 * Code generation for delete.
	 * The generated code will contain:
	 *		o  A static member for the (xxx)ResultSet with the RowLocations
	 *		o  The static member will be assigned the appropriate ResultSet within
	 *		   the nested calls to get the ResultSets.  (The appropriate cast to the
	 *		   (xxx)ResultSet will be generated.)
	 *		o  The CurrentRowLocation() in SelectNode's select list will generate
	 *		   a new method for returning the RowLocation as well as a call to
	 *		   that method which will be stuffed in the call to the 
	 *		    ProjectRestrictResultSet.
	 *      o In case of referential actions, this function generate an
	 *        array of resultsets on its dependent tables.
	 *
	 * @param acb	The ActivationClassBuilder for the class being built
	 * @param mb	The execute() method to be built
	 *
	 * @exception StandardException		Thrown on error
	 */
	public void generate(ActivationClassBuilder acb,
								MethodBuilder mb)
							throws StandardException
	{

		// If the DML is on the temporary table, generate the code to
		// mark temporary table as modified in the current UOW. After
		// DERBY-827 this must be done in execute() since
		// fillResultSet() will only be called once.
		generateCodeForTemporaryTable(acb, acb.getExecuteMethod());

		/* generate the parameters */
		if(!isDependentTable)
			generateParameterValueSet(acb);

		acb.pushGetResultSetFactoryExpression(mb); 
		acb.newRowLocationScanResultSetName();
		resultSet.generate(acb, mb); // arg 1

		String resultSetGetter;
		int argCount;
		String parentResultSetId;

		// Base table
		if (targetTableDescriptor != null)
		{
			/* Create the declaration for the scan ResultSet which generates the
			 * RowLocations to be deleted.
	 		 * Note that the field cannot be static because there
			 * can be multiple activations of the same activation class,
			 * and they can't share this field.  Only exprN fields can
			 * be shared (or, more generally, read-only fields).
			 * RESOLVE - Need to deal with the type of the field.
			 */

			acb.newFieldDeclaration(Modifier.PRIVATE, 
									ClassName.CursorResultSet, 
									acb.getRowLocationScanResultSetName());

			if(cascadeDelete || isDependentTable)
			{
				resultSetGetter = "getDeleteCascadeResultSet";
				argCount = 4;
			}		
			else
			{
				resultSetGetter = "getDeleteResultSet";
				argCount = 1;
			}
			
		} else {
			argCount = 1;
			resultSetGetter = "getDeleteVTIResultSet";
		}

		if(isDependentTable)
		{
			mb.push(acb.addItem(makeConstantAction()));
		
		}else
		{
			if(cascadeDelete)
			{
				mb.push(-1); //root table.
			}
		}		

		String		resultSetArrayType = ClassName.ResultSet + "[]";
		if(cascadeDelete)
		{
			parentResultSetId = targetTableDescriptor.getSchemaName() +
			                       "." + targetTableDescriptor.getName();
			// Generate the code to build the array
			LocalField arrayField =
				acb.newFieldDeclaration(Modifier.PRIVATE, resultSetArrayType);
			mb.pushNewArray(ClassName.ResultSet, dependentNodes.length);  // new ResultSet[size]
			mb.setField(arrayField);
			for(int index=0 ; index <  dependentNodes.length ; index++)
			{

				dependentNodes[index].setRefActionInfo(fkIndexConglomNumbers[index],
													   fkColArrays[index],
													   parentResultSetId,
													   true);
				mb.getField(arrayField); // first arg (resultset array reference)
				/*beetle:5360 : if too many statements are added  to a  method, 
				 *size of method can hit  65k limit, which will
				 *lead to the class format errors at load time.
				 *To avoid this problem, when number of statements added 
				 *to a method is > 2048, remaing statements are added to  a new function
				 *and called from the function which created the function.
				 *See Beetle 5135 or 4293 for further details on this type of problem.
				*/
				if(mb.statementNumHitLimit(10))
				{
					MethodBuilder dmb = acb.newGeneratedFun(ClassName.ResultSet, Modifier.PRIVATE);
					dependentNodes[index].generate(acb,dmb); //generates the resultset expression
					dmb.methodReturn();
					dmb.complete();
					/* Generate the call to the new method */
					mb.pushThis(); 
					//second arg will be generated by this call
					mb.callMethod(VMOpcode.INVOKEVIRTUAL, (String) null, dmb.getName(), ClassName.ResultSet, 0);
				}else
				{
					dependentNodes[index].generate(acb,mb); //generates the resultset expression
				}

				mb.setArrayElement(index);
			}	
			mb.getField(arrayField); // fourth argument - array reference
		}
		else
		{
			if(isDependentTable)
			{
				mb.pushNull(resultSetArrayType); //No dependent tables for this table
			}
		}


		if(cascadeDelete || isDependentTable)
		{
			parentResultSetId = targetTableDescriptor.getSchemaName() +
			                       "." + targetTableDescriptor.getName();
			mb.push(parentResultSetId);

		}

        mb.push((double)this.resultSet.getFinalCostEstimate().getEstimatedRowCount());
        mb.push(this.resultSet.getFinalCostEstimate().getEstimatedCost());
<<<<<<< HEAD
        mb.push(targetTableDescriptor.getVersion());
		mb.callMethod(VMOpcode.INVOKEINTERFACE, (String) null, resultSetGetter, ClassName.ResultSet, argCount+3);
=======
        if ("getDeleteResultSet".equals(resultSetGetter)) {
            mb.push(this.printExplainInformationForActivation());
            argCount++;
        }
		mb.callMethod(VMOpcode.INVOKEINTERFACE, (String) null, resultSetGetter, ClassName.ResultSet, argCount+2);
>>>>>>> b225bf64


		if(!isDependentTable && cascadeDelete)
		{
			int numResultSets = acb.getRowCount();
			if(numResultSets > 0)
			{
				//generate activation.raParentResultSets = new NoPutResultSet[size]
				MethodBuilder constructor = acb.getConstructor();
				constructor.pushThis();
				constructor.pushNewArray(ClassName.CursorResultSet, numResultSets);
				constructor.putField(ClassName.BaseActivation,
									 "raParentResultSets",
									 ClassName.CursorResultSet + "[]");
				constructor.endStatement();
			}
		}
	}


	/**
	 * Return the type of statement, something from
	 * StatementType.
	 *
	 * @return the type of statement
	 */
	protected final int getStatementType()
	{
		return StatementType.DELETE;
	}


	/**
	  *	Gets the map of all columns which must be read out of the base table.
	  * These are the columns needed to:
	  *
	  *		o	maintain indices
	  *		o	maintain foreign keys
	  *
	  *	The returned map is a FormatableBitSet with 1 bit for each column in the
	  * table plus an extra, unsued 0-bit. If a 1-based column id must
	  * be read from the base table, then the corresponding 1-based bit
	  * is turned ON in the returned FormatableBitSet.
	  *
	  *	@param	dd				the data dictionary to look in
	  *	@param	baseTable		the base table descriptor
	  *
	  *	@return	a FormatableBitSet of columns to be read out of the base table
	  *
	  * @exception StandardException		Thrown on error
	  */
	public	FormatableBitSet	getReadMap
	(
		DataDictionary		dd,
		TableDescriptor		baseTable
	)
		throws StandardException
	{
		boolean[]	needsDeferredProcessing = new boolean[1];
		needsDeferredProcessing[0] = requiresDeferredProcessing();

		Vector		conglomVector = new Vector();
		relevantTriggers = new GenericDescriptorList();

		FormatableBitSet	columnMap = DeleteNode.getDeleteReadMap(baseTable,conglomVector, relevantTriggers, needsDeferredProcessing);
		
		markAffectedIndexes( conglomVector );

		adjustDeferredFlag( needsDeferredProcessing[0] );

		return	columnMap;
	}

	/**
	 * In case of referential actions, we require to perform
	 * DML (UPDATE or DELETE) on the dependent tables. 
	 * Following function returns the DML Node for the dependent table.
	 */
	private StatementNode getDependentTableNode(String tableName, int refAction,
												ColumnDescriptorList cdl) throws StandardException
	{
		StatementNode node=null;

		int index = tableName.indexOf('.');
		String schemaName = tableName.substring(0 , index);
		String tName = tableName.substring(index+1);
		if(refAction == StatementType.RA_CASCADE)
		{
			node = getEmptyDeleteNode(schemaName , tName);
			((DeleteNode)node).isDependentTable = true;
			((DeleteNode)node).graphHashTable = graphHashTable;
		}

		if(refAction == StatementType.RA_SETNULL)
		{
			node = getEmptyUpdateNode(schemaName , tName, cdl);
			((UpdateNode)node).isDependentTable = true;
			((UpdateNode)node).graphHashTable = graphHashTable;
		}

		return node;
	}


    private StatementNode getEmptyDeleteNode(String schemaName, String targetTableName)
        throws StandardException
    {

        ValueNode whereClause = null;

        TableName tableName = new TableName();
        tableName.init(schemaName , targetTableName);

        NodeFactory nodeFactory = getNodeFactory();
        FromList   fromList = (FromList) nodeFactory.getNode(C_NodeTypes.FROM_LIST, getContextManager());
        FromTable fromTable = (FromTable) nodeFactory.getNode(
                                                    C_NodeTypes.FROM_BASE_TABLE,
                                                    tableName,
                                                    null,
                                                    ReuseFactory.getInteger(FromBaseTable.DELETE),
                                                    null,
                                                    getContextManager());

		//we would like to use references index & table scan instead of 
		//what optimizer says for the dependent table scan.
		Properties targetProperties = new FormatableProperties();
		targetProperties.put("index", "null");
		((FromBaseTable) fromTable).setTableProperties(targetProperties);

        fromList.addFromTable(fromTable);
        SelectNode resultSet = (SelectNode) nodeFactory.getNode(
                                                     C_NodeTypes.SELECT_NODE,
                                                     null,
                                                     null,   /* AGGREGATE list */
                                                     fromList, /* FROM list */
                                                     whereClause, /* WHERE clause */
                                                     null, /* GROUP BY list */
                                                     null, /* having clause */
													 null, /* windows */
													 getContextManager());

        return (StatementNode) nodeFactory.getNode(
                                                    C_NodeTypes.DELETE_NODE,
                                                    tableName,
                                                    resultSet,
                                                    getContextManager());

    }


	
    private StatementNode getEmptyUpdateNode(String schemaName, 
											 String targetTableName,
											 ColumnDescriptorList cdl)
        throws StandardException
    {

        ValueNode whereClause = null;

        TableName tableName = new TableName();
        tableName.init(schemaName , targetTableName);

        NodeFactory nodeFactory = getNodeFactory();
        FromList   fromList = (FromList) nodeFactory.getNode(C_NodeTypes.FROM_LIST, getContextManager());
        FromTable fromTable = (FromTable) nodeFactory.getNode(
                                                    C_NodeTypes.FROM_BASE_TABLE,
                                                    tableName,
                                                    null,
                                                    ReuseFactory.getInteger(FromBaseTable.DELETE),
                                                    null,
                                                    getContextManager());


		//we would like to use references index & table scan instead of 
		//what optimizer says for the dependent table scan.
		Properties targetProperties = new FormatableProperties();
		targetProperties.put("index", "null");
		((FromBaseTable) fromTable).setTableProperties(targetProperties);

        fromList.addFromTable(fromTable);

        SelectNode resultSet = (SelectNode) nodeFactory.getNode(
                                                     C_NodeTypes.SELECT_NODE,
                                                     getSetClause(tableName, cdl),
                                                     null,   /* AGGREGATE list */
                                                     fromList, /* FROM list */
                                                     whereClause, /* WHERE clause */
                                                     null, /* GROUP BY list */
													 null, /* having clause */
													 null, /* windows */
                                                     getContextManager());

        return (StatementNode) nodeFactory.getNode(
                                                    C_NodeTypes.UPDATE_NODE,
                                                    tableName,
                                                    resultSet,
                                                    getContextManager());

    }


 
	private ResultColumnList getSetClause(TableName tabName,
										  ColumnDescriptorList cdl)
		throws StandardException
	{
		ResultColumn resultColumn;
		ValueNode	 valueNode;

		NodeFactory nodeFactory = getNodeFactory();
		ResultColumnList	columnList = (ResultColumnList) nodeFactory.getNode(
												C_NodeTypes.RESULT_COLUMN_LIST,
												getContextManager());

		valueNode =  (ValueNode) nodeFactory.getNode(C_NodeTypes.UNTYPED_NULL_CONSTANT_NODE,
															 getContextManager());
		for(int index =0 ; index < cdl.size() ; index++)
		{
			ColumnDescriptor cd = (ColumnDescriptor) cdl.elementAt(index);
			//only columns that are nullable need to be set to 'null' for ON
			//DELETE SET NULL
			if((cd.getType()).isNullable())
			{
				resultColumn = (ResultColumn) nodeFactory.getNode(
   									    C_NodeTypes.RESULT_COLUMN,
										cd,
										valueNode,
										getContextManager());

				columnList.addResultColumn(resultColumn);
			}
		}
		return columnList;
	}


	public void optimizeStatement() throws StandardException
	{
		if(cascadeDelete)
		{
			for(int index=0 ; index < dependentNodes.length ; index++)
			{
				dependentNodes[index].optimizeStatement();
			}
		}

		super.optimizeStatement();
	}

    /**
	  *	Builds a bitmap of all columns which should be read from the
	  *	Store in order to satisfy an DELETE statement.
	  *
	  *
	  *	1)	finds all indices on this table
	  *	2)	adds the index columns to a bitmap of affected columns
	  *	3)	adds the index descriptors to a list of conglomerate
	  *		descriptors.
	  *	4)	finds all DELETE triggers on the table
	  *	5)	if there are any DELETE triggers, then do one of the following
	  *     a)If all of the triggers have MISSING referencing clause, then that
	  *      means that the trigger actions do not have access to before and
	  *      after values. In that case, there is no need to blanketly decide 
	  *      to include all the columns in the read map just because there are
	  *      triggers defined on the table.
	  *     b)Since one/more triggers have REFERENCING clause on them, get all
	  *      the columns because we don't know what the user will ultimately 
	  *      reference.
	  *	6)	adds the triggers to an evolving list of triggers
	  *
	  *	@param	conglomVector		OUT: vector of affected indices
	  *	@param	relevantTriggers	IN/OUT. Passed in as an empty list. Filled in as we go.
	  *	@param	needsDeferredProcessing			IN/OUT. true if the statement already needs
	  *											deferred processing. set while evaluating this
	  *											routine if a trigger requires
	  *											deferred processing
	  *
	  * @return a FormatableBitSet of columns to be read out of the base table
	  *
	  * @exception StandardException		Thrown on error
	  */
	private static FormatableBitSet getDeleteReadMap
	(
		TableDescriptor				baseTable,
		Vector						conglomVector,
		GenericDescriptorList		relevantTriggers,
		boolean[]					needsDeferredProcessing
	)
		throws StandardException
	{
		int		columnCount = baseTable.getMaxColumnID();
		FormatableBitSet	columnMap = new FormatableBitSet(columnCount + 1);

		/* 
		** Get a list of the indexes that need to be 
		** updated.  ColumnMap contains all indexed
		** columns where 1 or more columns in the index
		** are going to be modified.
		**
		** Notice that we don't need to add constraint
		** columns.  This is because we add all key constraints
		** (e.g. foreign keys) as a side effect of adding their
		** indexes above.  And we don't need to deal with
		** check constraints on a delete.
		**
		** Adding indexes also takes care of the replication 
		** requirement of having the primary key.
		*/
		DMLModStatementNode.getXAffectedIndexes(baseTable,  null, columnMap, conglomVector );

		/*
	 	** If we have any DELETE triggers, then do one of the following
	 	** 1)If all of the triggers have MISSING referencing clause, then that
	 	** means that the trigger actions do not have access to before and 
	 	** after values. In that case, there is no need to blanketly decide to
	 	** include all the columns in the read map just because there are
	 	** triggers defined on the table.
	 	** 2)Since one/more triggers have REFERENCING clause on them, get all 
	 	** the columns because we don't know what the user will ultimately reference.
	 	*/
		baseTable.getAllRelevantTriggers( StatementType.DELETE, (int[])null, relevantTriggers );

		if (relevantTriggers.size() > 0)
		{
			needsDeferredProcessing[0] = true;
			
			boolean needToIncludeAllColumns = false;
            for (Iterator descIter = relevantTriggers.iterator();
                    descIter.hasNext(); ) {
                TriggerDescriptor trd = (TriggerDescriptor)descIter.next();
				//Does this trigger have REFERENCING clause defined on it.
				//If yes, then read all the columns from the trigger table.
				if (!trd.getReferencingNew() && !trd.getReferencingOld())
					continue;
				else
				{
					needToIncludeAllColumns = true;
					break;
				}
			}

			if (needToIncludeAllColumns) {
				for (int i = 1; i <= columnCount; i++)
				{
					columnMap.set(i);
				}
			}
		}

		return	columnMap;
	}
    
	/*
	 * Force column references (particularly those added by the compiler)
	 * to use the correlation name on the base table, if any.
	 */
	private	void	correlateAddedColumns( ResultColumnList rcl, FromTable fromTable )
		throws StandardException
	{
		String		correlationName = fromTable.getCorrelationName();

		if ( correlationName == null ) { return; }

		TableName	correlationNameNode = makeTableName( null, correlationName );
		int			count = rcl.size();

		for ( int i = 0; i < count; i++ )
		{
			ResultColumn	column = (ResultColumn) rcl.elementAt( i );

			ValueNode		expression = column.getExpression();

			if ( (expression != null) && (expression instanceof ColumnReference) )
			{
				ColumnReference	reference = (ColumnReference) expression;
				
				reference.setTableNameNode( correlationNameNode );
			}
		}
		
	}

    @Override
    public String printExplainInformation(String attrDelim, int order) throws StandardException {
        StringBuilder sb = new StringBuilder();
        sb = sb.append(spaceToLevel())
                .append("Delete").append("(")
                .append("n=").append(order);
                if (this.resultSet!=null) {
                    sb.append(attrDelim).append("totalCost=").append(this.resultSet.getFinalCostEstimate().getEstimatedCost());
                    sb.append(attrDelim).append("deletedRows=").append(this.resultSet.getFinalCostEstimate().getEstimatedRowCount());
                }
                sb.append(attrDelim).append("targetTable=").append(targetTableName)
                .append(")");
        return sb.toString();
    }

}<|MERGE_RESOLUTION|>--- conflicted
+++ resolved
@@ -642,17 +642,12 @@
 
         mb.push((double)this.resultSet.getFinalCostEstimate().getEstimatedRowCount());
         mb.push(this.resultSet.getFinalCostEstimate().getEstimatedCost());
-<<<<<<< HEAD
         mb.push(targetTableDescriptor.getVersion());
-		mb.callMethod(VMOpcode.INVOKEINTERFACE, (String) null, resultSetGetter, ClassName.ResultSet, argCount+3);
-=======
         if ("getDeleteResultSet".equals(resultSetGetter)) {
             mb.push(this.printExplainInformationForActivation());
             argCount++;
         }
-		mb.callMethod(VMOpcode.INVOKEINTERFACE, (String) null, resultSetGetter, ClassName.ResultSet, argCount+2);
->>>>>>> b225bf64
-
+        mb.callMethod(VMOpcode.INVOKEINTERFACE, (String) null, resultSetGetter, ClassName.ResultSet, argCount+3);
 
 		if(!isDependentTable && cascadeDelete)
 		{
