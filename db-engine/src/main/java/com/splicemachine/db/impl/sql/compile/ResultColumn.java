/*
 * This file is part of Splice Machine.
 * Splice Machine is free software: you can redistribute it and/or modify it under the terms of the
 * GNU Affero General Public License as published by the Free Software Foundation, either
 * version 3, or (at your option) any later version.
 * Splice Machine is distributed in the hope that it will be useful, but WITHOUT ANY WARRANTY;
 * without even the implied warranty of MERCHANTABILITY or FITNESS FOR A PARTICULAR PURPOSE.
 * See the GNU Affero General Public License for more details.
 * You should have received a copy of the GNU Affero General Public License along with Splice Machine.
 * If not, see <http://www.gnu.org/licenses/>.
 *
 * Some parts of this source code are based on Apache Derby, and the following notices apply to
 * Apache Derby:
 *
 * Apache Derby is a subproject of the Apache DB project, and is licensed under
 * the Apache License, Version 2.0 (the "License"); you may not use these files
 * except in compliance with the License. You may obtain a copy of the License at:
 *
 * http://www.apache.org/licenses/LICENSE-2.0
 *
 * Unless required by applicable law or agreed to in writing, software distributed
 * under the License is distributed on an "AS IS" BASIS, WITHOUT WARRANTIES OR
 * CONDITIONS OF ANY KIND, either express or implied. See the License for the
 * specific language governing permissions and limitations under the License.
 *
 * Splice Machine, Inc. has modified the Apache Derby code in this file.
 *
 * All such Splice Machine modifications are Copyright 2012 - 2020 Splice Machine, Inc.,
 * and are licensed to you under the GNU Affero General Public License.
 */

package com.splicemachine.db.impl.sql.compile;

import com.carrotsearch.hppc.LongArrayList;
import com.splicemachine.db.iapi.error.StandardException;
import com.splicemachine.db.iapi.reference.ClassName;
import com.splicemachine.db.iapi.reference.SQLState;
import com.splicemachine.db.iapi.services.compiler.MethodBuilder;
import com.splicemachine.db.iapi.services.io.StoredFormatIds;
import com.splicemachine.db.iapi.services.sanity.SanityManager;
import com.splicemachine.db.iapi.sql.ResultColumnDescriptor;
import com.splicemachine.db.iapi.sql.compile.C_NodeTypes;
import com.splicemachine.db.iapi.sql.compile.Visitor;
import com.splicemachine.db.iapi.sql.dictionary.ColumnDescriptor;
import com.splicemachine.db.iapi.sql.dictionary.ConglomerateDescriptor;
import com.splicemachine.db.iapi.sql.dictionary.TableDescriptor;
import com.splicemachine.db.iapi.store.access.Qualifier;
import com.splicemachine.db.iapi.types.*;
import com.splicemachine.db.iapi.util.StringUtil;
import org.apache.spark.sql.types.StructField;

import java.util.Collections;
import java.util.List;

/**
 * A ResultColumn represents a result column in a SELECT, INSERT, or UPDATE
 * statement.  In a SELECT statement, the result column just represents an
 * expression in a row being returned to the client.  For INSERT and UPDATE
 * statements, the result column represents an column in a stored table.
 * So, a ResultColumn has to be bound differently depending on the type of
 * statement it appears in.
 * <P>
 * The type of the ResultColumn can differ from its underlying expression,
 * for example in certain joins the ResultColumn can be nullable even if
 * its underlying column is not. In an INSERT or UPDATE the ResultColumn
 * will represent the type of the column in the table, the type of
 * the underlying expression will be the type of the source of the
 * value to be insert or updated. The method columnTypeAndLengthMatch()
 * can be used to detect when normalization is required between
 * the expression and the type of ResultColumn. This class does
 * not implement any type normalization (conversion), this is
 * typically handled by a NormalizeResultSetNode.
 *
 */

public class ResultColumn extends ValueNode
        implements ResultColumnDescriptor, Comparable
{
    /* name and exposedName should point to the same string, unless there is a
     * derived column list, in which case name will point to the underlying name
     * and exposedName will point to the name from the derived column list.
     */
    String            name;
    String            exposedName;
    String            tableName;
    String            sourceTableName;
    long              sourceConglomerateNumber;
    int               sourceConglomerateColumnPosition;
    //Used by metadata api ResultSetMetaData.getSchemaName to get a column's table's schema.
    String            sourceSchemaName;
    ValueNode        expression;
    ColumnDescriptor    columnDescriptor;
    boolean            isGenerated;
    boolean            isGeneratedForUnmatchedColumnInInsert;
    boolean            isGroupingColumn;
    boolean            isReferenced;
    boolean            isRedundant;
    boolean            isNameGenerated;
    boolean            updated;
    boolean            updatableByCursor;
    private boolean defaultColumn;
    private boolean wasDefault;
    private boolean isPulledupOrderingColumn;
    private boolean fromLeftChild = true;

    //Following 2 fields have been added for DERBY-4631.
    //rightOuterJoinUsingClause will be set to true for following 2 cases
    //1)if this column represents the join column which is part of the
    //  SELECT list of a RIGHT OUTER JOIN with USING/NATURAL. eg
    //     select c from t1 right join t2 using (c)
    //  This case is talking about column c as in "select c"
    //2)if this column represents the join column from the right table
    //  for predicates generated for the USING/NATURAL of RIGHT OUTER JOIN
    //  eg
    //     select c from t1 right join t2 using (c)
    //  For "using(c)", a join predicate will be created as follows
    //    t1.c=t2.c
    //  This case is talking about column t2.c of the join predicate.
    private boolean rightOuterJoinUsingClause;
    //Following will be non-null for the case 1) above. It will show the
    // association of this result column to the join resultset created
    // for the RIGHT OUTER JOIN with USING/NATURAL. This information along
    // with rightOuterJoinUsingClause will be used during the code generation
    // time.
    private JoinNode joinResultSet = null;

    // tells us if this ResultColumn is a placeholder for a generated
    // autoincrement value for an insert statement.
    boolean            autoincrementGenerated;

    // tells us if this ResultColumn represents an autoincrement column in a
    // base table.
    boolean         autoincrement;

    /* ResultSetNumber for the ResultSet (at generate() time) that we belong to */
    private int        resultSetNumber = -1;
    ColumnReference reference; // used to verify quals at bind time, if given.

    /* virtualColumnId is the ResultColumn's position (1-based) within the ResultSet */
    private int        virtualColumnId;

    /* whether this result column comes from an expression-based index column */
    private ValueNode indexExpression = null;

    /**
     * Different types of initializer parameters indicate different
     * types of initialization. Parameters may be:
     *
     * <ul>
     * <li>arg1    The name of the column, if any.</li>
     * <li>arg2    The expression this result column represents</li>
     * </ul>
     *
     * <p>
     * - OR -
     * </p>
     *
     * <ul>
     * <li>arg1    a column reference node</li>
     * <li>arg2    The expression this result column represents</li>
     * </ul>
     *
     * <p>
     * - OR -
     * </p>
     *
     * <ul>
     * <li>arg1    The column descriptor.</li>
     * <li>arg2    The expression this result column represents</li>
     * </ul>
     *
     * <p>
     * - OR -
     * </p>
     *
     * <ul>
     * <li>dtd            The type of the column</li>
     * <li>expression    The expression this result column represents</li>
     * </ul>
     */
    public void init(Object arg1, Object arg2) throws StandardException
    {
        // RESOLVE: This is something of a hack - it is not obvious that
        // the first argument being null means it should be treated as
        // a String.
        if ((arg1 instanceof String) || (arg1 == null))
        {
            this.name = (String) arg1;
            this.exposedName = this.name;
            setExpression( (ValueNode) arg2 );
        }
        else if (arg1 instanceof ColumnReference)
        {
            ColumnReference ref = (ColumnReference) arg1;

            this.name = ref.getColumnName();
            this.exposedName = ref.getColumnName();
            /*
                when we bind, we'll want to make sure
                the reference has the right table name.
             */
            this.reference = ref;
            setExpression( (ValueNode) arg2 );
        }
        else if (arg1 instanceof ColumnDescriptor)
        {
            ColumnDescriptor coldes = (ColumnDescriptor) arg1;

            this.name = coldes.getColumnName();
            this.exposedName = name;
            setType(coldes.getType());
            this.columnDescriptor = coldes;
            setExpression( (ValueNode) arg2 );
            this.autoincrement = coldes.isAutoincrement();
        }
        else
        {
            setType((DataTypeDescriptor) arg1);
            setExpression( (ValueNode) arg2 );
            if (arg2 instanceof ColumnReference)
            {
                reference = (ColumnReference) arg2;
            }
        }

        /* this result column represents a <default> keyword in an insert or
         * update statement
         */
        if (expression != null &&
                expression.isInstanceOf(C_NodeTypes.DEFAULT_NODE))
            defaultColumn = true;
    }

    /**
     * Returns TRUE if the ResultColumn is join column for a RIGHT OUTER
     *  JOIN with USING/NATURAL. More comments at the top of this class
     *  where rightOuterJoinUsingClause is defined.
     */
    public boolean isRightOuterJoinUsingClause()
    {
        return rightOuterJoinUsingClause;
    }

    /**
     * Will be set to TRUE if this ResultColumn is join column for a
     *  RIGHT OUTER JOIN with USING/NATURAL. More comments at the top of
     *  this class where rightOuterJoinUsingClause is defined. 2 eg cases
     * 1)select c from t1 right join t2 using (c)
     *   This case is talking about column c as in "select c"
     * 2)select c from t1 right join t2 using (c)
     *   For "using(c)", a join predicate will be created as follows
     *     t1.c=t2.c
     *   This case is talking about column t2.c of the join predicate.
     *
     * This method gets called for Case 1) during the bind phase of
     *  ResultColumn(ResultColumn.bindExpression).
     *
     * This method gets called for Case 2) during the bind phase of
     *  JoinNode while we are going through the list of join columns
     *  for a NATURAL JOIN or user supplied list of join columns for
     *  USING clause(JoinNode.getMatchingColumn).
     *
     * @param value True/False
     */
    public void setRightOuterJoinUsingClause(boolean value)
    {
        rightOuterJoinUsingClause = value;
    }

    /**
     * Returns a non-null value if the ResultColumn represents the join
     * column which is part of the SELECT list of a RIGHT OUTER JOIN with
     * USING/NATURAL. eg
     *      select c from t1 right join t2 using (c)
     * The join column we are talking about is column c as in "select c"
     * The return value of following method will show the association of this
     * result column to the join resultset created for the RIGHT OUTER JOIN
     * with USING/NATURAL. This information along with
     * rightOuterJoinUsingClause will be used during the code generation
     * time.
     */
    public JoinNode getJoinResultSet() {
        return joinResultSet;
    }

    /**
     * This method gets called during the bind phase of a ResultColumn if it
     *  is determined that the ResultColumn represents the join column which
     *  is part of the SELECT list of a RIGHT OUTER JOIN with
     *  USING/NATURAL. eg
     *      select c from t1 right join t2 using (c)
     *   This case is talking about column c as in "select c"
     * @param resultSet - The ResultColumn belongs to this JoinNode
     */
    public void setJoinResultset(JoinNode resultSet)
    {
        joinResultSet = resultSet;
    }

    /**
     * Returns TRUE if the ResultColumn is standing in for a DEFAULT keyword in
     * an insert/update statement.
     */
    public boolean isDefaultColumn()
    {
        return defaultColumn;
    }

    public void setDefaultColumn(boolean value)
    {
        defaultColumn = value;
    }

    /**
     * Returns TRUE if the ResultColumn used to stand in for a DEFAULT keyword in
     * an insert/update statement.
     */
    public boolean wasDefaultColumn()
    {
        return wasDefault;
    }

    public void setWasDefaultColumn(boolean value)
    {
        wasDefault = value;
    }

    /**
     * Return TRUE if this result column matches the provided column name.
     *
     * This function is used by ORDER BY column resolution. For the
     * ORDER BY clause, Derby will prefer to match on the column's
     * alias (exposedName), but will also successfully match on the
     * underlying column name. Thus the following statements are
     * treated equally:
     *  select name from person order by name;
     *  select name as person_name from person order by name;
     *  select name as person_name from person order by person_name;
     * See DERBY-2351 for more discussion.
     */
    boolean columnNameMatches(String columnName)
    {
        return columnName.equals(exposedName) ||
                columnName.equals(name) ||
                columnName.equals(getSourceColumnName());
    }

    /**
     * Get non-null column name. This method is called during the bind phase
     *  to see if we are dealing with ResultColumn in the SELECT list that
     *  belongs to a RIGHT OUTER JOIN(NATURAL OR USING)'s join column.
     *
     * For a query like following, we want to use column name x and not the
     *  alias x1 when looking in the JoinNode for join column
     *   SELECT x x1
     *        FROM derby4631_t2 NATURAL RIGHT OUTER JOIN derby4631_t1;
     * For a query like following, getSourceColumnName() will return null
     *  because we are dealing with a function for the column. For this
     *  case, "name" will return the alias name cx
     *   SELECT coalesce(derby4631_t2.x, derby4631_t1.x) cx
     *        FROM derby4631_t2 NATURAL RIGHT OUTER JOIN derby4631_t1;
     * For a query like following, getSourceColumnName() and name will
     *  return null and hence need to use the generated name
     *   SELECT ''dummy="'|| TRIM(CHAR(x))|| '"'
     *        FROM (derby4631_t2 NATURAL RIGHT OUTER JOIN derby4631_t1);
     */
    String getUnderlyingOrAliasName()
    {
        if (getSourceColumnName() != null)
            return getSourceColumnName();
        else if (name != null)
            return name;
        else
            return exposedName;
    }

    /**
     * Returns the underlying source column name, if this ResultColumn
     * is a simple direct reference to a table column, or NULL otherwise.
     */
    String getSourceColumnName()
    {
        if (expression instanceof ColumnReference)
            return ((ColumnReference)expression).getColumnName();
        return null;
    }
    /**
     * The following methods implement the ResultColumnDescriptor
     * interface.  See the Language Module Interface for details.
     */

    public String getName()
    {
        return exposedName;
    }

    public String getFullName(){
        return getTableName() + "." + exposedName;
    }

    public String getSchemaName() throws StandardException
    {
        if ((columnDescriptor!=null) &&
                (columnDescriptor.getTableDescriptor() != null))
            return columnDescriptor.getTableDescriptor().getSchemaName();
        else
        {
            if (expression != null)
                // REMIND: could look in reference, if set.
                return expression.getSchemaName();
            else
                return null;
        }
    }

    public String getTableName()
    {
        if (tableName != null)
        {
            return tableName;
        }
        if ((columnDescriptor!=null) &&
                (columnDescriptor.getTableDescriptor() != null))
        {
            return columnDescriptor.getTableDescriptor().getName();
        }
        else
        {
            return expression.getTableName();
        }
    }

    /**
     * @see ResultColumnDescriptor#getSourceTableName
     */
    public String getSourceTableName()
    {
        return sourceTableName;
    }

    /**
     * @see ResultColumnDescriptor#getSourceSchemaName
     */
    public String getSourceSchemaName()
    {
        return sourceSchemaName;
    }

    public long getSourceConglomerateNumber() { return sourceConglomerateNumber; }

    public void setSourceConglomerateNumber(long sourceConglomerateName) {
        this.sourceConglomerateNumber = sourceConglomerateName;
    }

    public int getSourceConglomerateColumnPosition() { return sourceConglomerateColumnPosition; }

    public void setSourceConglomerateColumnPosition(int sourceConglomerateColumnPosition) {
        this.sourceConglomerateColumnPosition = sourceConglomerateColumnPosition;
    }

    /**
     * Clear the table name for the underlying ColumnReference.
     * See UpdateNode.scrubResultColumns() for full explaination.
     */
    public void clearTableName()
    {
        if (expression instanceof ColumnReference)
        {
            ((ColumnReference) expression).setTableNameNode((TableName) null);
        }
    }

    public DataTypeDescriptor getType()
    {
        return getTypeServices();
    }

    public int getColumnPosition() {
        if (columnDescriptor!=null)
            return columnDescriptor.getPosition();
        else if (sourceConglomerateColumnPosition > 0)
            return sourceConglomerateColumnPosition;
        else
            return virtualColumnId;
    }

    public int getStoragePosition() {
        if (columnDescriptor!=null)
            return columnDescriptor.getStoragePosition();
        else if (sourceConglomerateColumnPosition > 0)
            return sourceConglomerateColumnPosition;
        else
            return virtualColumnId;
    }


    /**
     * Set the expression in this ResultColumn.  This is useful in those
     * cases where you don't know the expression in advance, like for
     * INSERT statements with column lists, where the column list and
     * SELECT or VALUES clause are parsed separately, and then have to
     * be hooked up.
     *
     * @param expression    The expression to be set in this ResultColumn
     */

    public void setExpression(ValueNode expression)
    {
        this.expression = expression;
    }

    /**
     * Get the expression in this ResultColumn.
     *
     * @return ValueNode    this.expression
     */

    public ValueNode getExpression()
    {
        return expression;
    }

    /**
     * Set the expression to a null node of the
     * correct type.
     *
     * @exception StandardException        Thrown on error
     */
    void setExpressionToNullNode()
            throws StandardException
    {
        setExpression( getNullNode(getTypeServices()) );
    }

    /**
     * Set the name in this ResultColumn.  This is useful when you don't
     * know the name at the time you create the ResultColumn, for example,
     * in an insert-select statement, where you want the names of the
     * result columns to match the table being inserted into, not the
     * table they came from.
     *
     * @param name    The name to set in this ResultColumn
     */

    public void setName(String name)
    {
        if (this.name == null)
        {
            this.name = name;
        }
        else {
            if (SanityManager.DEBUG)
                SanityManager.ASSERT(reference == null ||
                                name.equals(reference.getColumnName()),
                        "don't change name from reference name");
        }

        this.exposedName = name;
    }

    /**
     * Is the name for this ResultColumn generated?
     */
    public boolean isNameGenerated()
    {
        return isNameGenerated;
    }

    /**
     * Set that this result column name is generated.
     */
    public void setNameGenerated(boolean value)
    {
        isNameGenerated = value;
    }

    /**
     * Set the resultSetNumber for this ResultColumn.  This is the
     * resultSetNumber for the ResultSet that we belong to.  This
     * is useful for generate() and necessary since we do not have a
     * back pointer to the RSN.
     *
     * @param resultSetNumber    The resultSetNumber.
     */
    public void setResultSetNumber(int resultSetNumber)
    {
        this.resultSetNumber = resultSetNumber;
    }

    /**
     * Get the resultSetNumber for this ResultColumn.
     *
     * @return int    The resultSetNumber.
     */
    public int getResultSetNumber()
    {
        return resultSetNumber;
    }

    /**
     * Adjust the virtualColumnId for this ResultColumn    by the specified amount
     *
     * @param adjust    The adjustment for the virtualColumnId
     */

    public void adjustVirtualColumnId(int adjust)
    {
        virtualColumnId += adjust;
    }

    /**
     * Set the virtualColumnId for this ResultColumn
     *
     * @param id    The virtualColumnId for this ResultColumn
     */

    public void setVirtualColumnId(int id)
    {
        virtualColumnId = id;
    }

    /**
     * Get the virtualColumnId for this ResultColumn
     *
     * @return virtualColumnId for this ResultColumn
     */
    public int getVirtualColumnId()
    {
        return virtualColumnId;
    }

    /**
     * Adjust this virtualColumnId to account for the removal of a column
     *
     * This routine is called when bind processing finds and removes
     * duplicate columns in the result list which were pulled up due to their
     * presence in the ORDER BY clause, but were later found to be duplicate.
     *
     * If this column is a virtual column, and if this column's virtual
     * column id is greater than the column id which is being removed, then
     * we must logically shift this column to the left by decrementing its
     * virtual column id.
     *
     * @param removedColumnId   id of the column being removed.
     */
    public void collapseVirtualColumnIdGap(int removedColumnId)
    {
        if (columnDescriptor == null && virtualColumnId > removedColumnId)
            virtualColumnId--;
    }

    /**
     * Generate a unique (across the entire statement) column name for unnamed
     * ResultColumns
     *
     * @exception StandardException        Thrown on error
     */
    public void guaranteeColumnName() throws StandardException
    {
        if (exposedName == null)
        {
            /* Unions may also need generated names, if both sides name don't match */
            exposedName ="SQLCol" + getCompilerContext().getNextColumnNumber();
            isNameGenerated = true;
        }
    }

    /**
     * Convert this object to a String.  See comments in QueryTreeNode.java
     * for how this should be done for tree printing.
     *
     * @return    This object as a String
     */

    public String toString()
    {
        if (SanityManager.DEBUG)
        {
            return "exposedName: " + exposedName + "\n" +
                    "name: " + name + "\n" +
                    "tableName: " + tableName + "\n" +
                    "isDefaultColumn: " + defaultColumn + "\n" +
                    "wasDefaultColumn: " + wasDefault + "\n" +
                    "isNameGenerated: " + isNameGenerated + "\n" +
                    "sourceTableName: " + sourceTableName + "\n" +
                    "type: " + getTypeServices() + "\n" +
                    "columnDescriptor: " + columnDescriptor + "\n" +
                    "isGenerated: " + isGenerated + "\n" +
                    "isGeneratedForUnmatchedColumnInInsert: " + isGeneratedForUnmatchedColumnInInsert + "\n" +
                    "isGroupingColumn: " + isGroupingColumn + "\n" +
                    "isReferenced: " + isReferenced + "\n" +
                    "isRedundant: " + isRedundant + "\n" +
                    "rightOuterJoinUsingClause: " + rightOuterJoinUsingClause + "\n" +
                    "joinResultSet: " + joinResultSet + "\n" +
                    "virtualColumnId: " + virtualColumnId + "\n" +
                    "resultSetNumber: " + resultSetNumber + "\n" +
                    super.toString();
        }
        else
        {
            return "";
        }
    }

    @Override
    public String toHTMLString() {
        return "" +
                "exposedName: " + exposedName + "<br>" +
                "name: " + name + "<br>" +
                "tableName: " + tableName + "<br>" +
                "resultSetNumber: " + resultSetNumber + "<br>" +
                "virtualColumnId: " + virtualColumnId + "<br>" +
                "isDefaultColumn: " + defaultColumn + "<br>" +
                "wasDefaultColumn: " + wasDefault + "<br>" +
                "isNameGenerated: " + isNameGenerated + "<br>" +
                "sourceTableName: " + sourceTableName + "<br>" +
                "columnDescriptor: " + columnDescriptor + "<br>" +
                "isGenerated: " + isGenerated + "<br>" +
                "isGeneratedForUnmatchedColumnInInsert: " + isGeneratedForUnmatchedColumnInInsert + "<br>" +
                "isGroupingColumn: " + isGroupingColumn + "<br>" +
                "isReferenced: " + isReferenced + "<br>" +
                "isRedundant: " + isRedundant + "<br>" +
                "rightOuterJoinUsingClause: " + rightOuterJoinUsingClause + "<br>" +
                "joinResultSet: " + joinResultSet + "<br>" +
                "identityHashCode: " + System.identityHashCode(this) + "<br>" +
                super.toHTMLString();
    }


    /**
     * Prints the sub-nodes of this object.  See QueryTreeNode.java for
     * how tree printing is supposed to work.
     *
     * @param depth        The depth of this node in the tree
     */

    public void printSubNodes(int depth)
    {
        if (SanityManager.DEBUG)
        {
            super.printSubNodes(depth);
            if (expression != null)
            {
                printLabel(depth, "expression: ");
                expression.treePrint(depth + 1);
            }
            if (reference != null)
            {
                printLabel(depth, "reference: ");
                reference.treePrint(depth + 1);
            }
        }
    }

    /**
     * Bind this expression.  This means binding the sub-expressions.
     * In this case, we figure out what the result type of this result
     * column is when we call one of the bindResultColumn*() methods.
     * The reason is that there are different ways of binding the
     * result columns depending on the statement type, and this is
     * a standard interface that does not take the statement type as
     * a parameter.
     *
     * @param fromList        The FROM list for the query this
     *                expression is in, for binding columns.
     * @param subqueryList        The subquery list being built as we find SubqueryNodes
     * @param aggregateVector    The aggregate vector being built as we find AggregateNodes
     *
     * @return    The new top of the expression tree.
     *
     * @exception StandardException        Thrown on error
     */
    @Override
    public ValueNode bindExpression(FromList fromList,
                                    SubqueryList subqueryList,
                                    List<AggregateNode>    aggregateVector) throws StandardException {
        /*
        ** Set the type of a parameter to the type of the result column.
        ** Don't do it if this result column doesn't have a type yet.
        ** This can happen if the parameter is part of a table constructor.
        */
        if (expression.requiresTypeFromContext()) {
            if (getTypeServices() != null) {
                expression.setType(getTypeServices());
            }
        }

        //DERBY-4631
        //Following code is for a join column(which obviously will not be
        // qualified with a table name because join columns are not
        // associated with left or right table) of RIGHT OUTER JOIN
        // with USING/NATURAL join. For such columns,
        // isJoinColumnForRightOuterJoin() call will set
        // rightOuterJoinUsingClause to true and associate the
        // JoinResultSet with it. eg
        //      select c from t1 right join t2 using (c)
        // Here, we are talking about column c as in "select c"
        if (expression.getTableName() == null) {
            fromList.isJoinColumnForRightOuterJoin(this);
        }

        ValueNode newExpression =
            expression.bindExpression(fromList, subqueryList, aggregateVector);

        if (newExpression instanceof BinaryLogicalOperatorNode ||
            newExpression instanceof UnaryLogicalOperatorNode)
            newExpression = SelectNode.normExpressions(newExpression);
        setExpression( newExpression );

        if (expression instanceof ColumnReference)
        {
            autoincrement = ((ColumnReference)expression).getSource().isAutoincrement();
        }

        return this;
    }

    /**
     * Bind this result column by ordinal position and set the VirtualColumnId.
     * This is useful for INSERT statements like "insert into t values (1, 2, 3)",
     * where the user did not specify a column list.
     * If a columnDescriptor is not found for a given position, then
     * the user has specified more values than the # of columns in
     * the table and an exception is thrown.
     *
     * NOTE: We must set the VirtualColumnId here because INSERT does not
     * construct the ResultColumnList in the usual way.
     *
     * @param tableDescriptor    The descriptor for the table being
     *                inserted into
     * @param columnId        The ordinal position of the column
     *                        in the table, starting at 1.
     *
     * @exception StandardException        Thrown on error
     */

    void bindResultColumnByPosition(TableDescriptor tableDescriptor,
                                    int columnId)
            throws StandardException
    {
        ColumnDescriptor    columnDescriptor;

        columnDescriptor = tableDescriptor.getColumnDescriptor(columnId);

        if (columnDescriptor == null)
        {
            String        errorString;
            String        schemaName;

            errorString = "";
            schemaName = tableDescriptor.getSchemaName();
            if (schemaName != null)
                errorString += schemaName + ".";
            errorString += tableDescriptor.getName();

            throw StandardException.newException(SQLState.LANG_TOO_MANY_RESULT_COLUMNS, errorString);
        }

        setColumnDescriptor(tableDescriptor, columnDescriptor);
        setVirtualColumnId(columnId);
    }

    /**
     * Bind this result column by its name and set the VirtualColumnId.
     * This is useful for update statements, and for INSERT statements
     * like "insert into t (a, b, c) values (1, 2, 3)" where the user
     * specified a column list.
     * An exception is thrown when a columnDescriptor cannot be found for a
     * given name.  (There is no column with that name.)
     *
     * NOTE: We must set the VirtualColumnId here because INSERT does not
     * construct the ResultColumnList in the usual way.
     *
     * @param tableDescriptor    The descriptor for the table being
     *                updated or inserted into
     * @param columnId        The ordinal position of the column
     *                        in the table, starting at 1. (Used to
     *                        set the VirtualColumnId.)
     *
     * @exception StandardException        Thrown on error
     */

    public void bindResultColumnByName(TableDescriptor tableDescriptor,
                                       int columnId)
            throws StandardException
    {
        ColumnDescriptor    columnDescriptor;

        columnDescriptor = tableDescriptor.getColumnDescriptor(exposedName);

        if (columnDescriptor == null)
        {
            String        errorString;
            String        schemaName;

            errorString = "";
            schemaName = tableDescriptor.getSchemaName();
            if (schemaName != null)
                errorString += schemaName + ".";
            errorString += tableDescriptor.getName();

            throw StandardException.newException(SQLState.LANG_COLUMN_NOT_FOUND_IN_TABLE, exposedName, errorString);
        }

        setColumnDescriptor(tableDescriptor, columnDescriptor);
        setVirtualColumnId(columnId);
        if (isPrivilegeCollectionRequired())
            getCompilerContext().addRequiredColumnPriv( columnDescriptor);
    }

    /**
     * Change an untyped null to a typed null.
     *
     * @exception StandardException        Thrown on error
     */
    public void typeUntypedNullExpression( ResultColumn bindingRC)
            throws StandardException
    {
        TypeId typeId = bindingRC.getTypeId();
        /* This is where we catch null in a VALUES clause outside
         * of INSERT VALUES()
         */
        if (typeId == null)
        {
            throw StandardException.newException(SQLState.LANG_NULL_IN_VALUES_CLAUSE);
        }

        if( expression instanceof UntypedNullConstantNode)
            //since we don't know the type of such a constant node, we just
            //use the default values for collation type and derivation.
            //eg insert into table1 values(1,null)
            //When this method is executed for the sql above, we don't know
            //the type of the null at this point.
            setExpression( getNullNode(bindingRC.getTypeServices()) );
        else if( ( expression instanceof ColumnReference) && expression.getTypeServices() == null)
        {
            // The expression must be a reference to a null column in a values table.
            expression.setType( bindingRC.getType());
        }
    }

    /**
     * Set the column descriptor for this result column.  It also gets
     * the data type services from the column descriptor and stores it in
     * this result column: this is redundant, but we have to store the result
     * type here for SELECT statements, and it is more orthogonal if the type
     * can be found here regardless of what type of statement it is.
     *
     * @param tableDescriptor    The TableDescriptor for the table
     *                being updated or inserted into.
     *                This parameter is used only for
     *                error reporting.
     * @param columnDescriptor    The ColumnDescriptor to set in
     *                this ResultColumn.
     *
     * @exception StandardException tableNameMismatch
     */
    void setColumnDescriptor(TableDescriptor tableDescriptor,
                             ColumnDescriptor columnDescriptor) throws StandardException
    {
        /* Callers are responsible for verifying that the column exists */
        if (SanityManager.DEBUG)
            SanityManager.ASSERT(columnDescriptor != null,
                    "Caller is responsible for verifying that column exists");

        setType(columnDescriptor.getType());
        this.columnDescriptor = columnDescriptor;

        /*
            If the node was created using a reference, the table name
            of the reference must agree with that of the tabledescriptor.
         */
        if (reference != null && reference.getTableName() != null)
        {
            if (! tableDescriptor.getName().equals(
                    reference.getTableName()) )
            {
                /* REMIND: need to have schema name comparison someday as well...
                ** left out for now, lots of null checking needed...
                ** || ! tableDescriptor.getSchemaName().equals(
                **    reference.getTableNameNode().getSchemaName())) {
                */
                String realName = tableDescriptor.getName();
                String refName = reference.getTableName();

                throw StandardException.newException(SQLState.LANG_TABLE_NAME_MISMATCH,
                        realName, refName);
            }
        }
    }

    /**
     * Bind the result column to the expression that lives under it.
     * All this does is copy the datatype information to this node.
     * This is useful for SELECT statements, where the result type
     * of each column is the type of the column's expression.
     *
     * @exception StandardException        Thrown on error
     */
    public void bindResultColumnToExpression()
            throws StandardException
    {
        /*
        ** This gets the same DataTypeServices object as
        ** is used in the expression.  It is probably not
        ** necessary to clone the object here.
        */
        setType(expression.getTypeServices());

        if (expression instanceof ColumnReference)
        {
            ColumnReference cr = (ColumnReference) expression;
            tableName = cr.getTableName();
            sourceTableName = cr.getSourceTableName();
            sourceSchemaName = cr.getSourceSchemaName();
        }
    }


    /**
     * Set the column source's table name
     * @param t The source table name
     */
    public void setSourceTableName(String t) {
        sourceTableName = t;
    }

    /**
     * Set the column source's schema name
     * @param s The source schema name
     */
    public void setSourceSchemaName(String s) {
        sourceSchemaName = s;
    }

    /**
     * Preprocess an expression tree.  We do a number of transformations
     * here (including subqueries, IN lists, LIKE and BETWEEN) plus
     * subquery flattening.
     * NOTE: This is done before the outer ResultSetNode is preprocessed.
     *
     * @param    numTables            Number of tables in the DML Statement
     * @param    outerFromList        FromList from outer query block
     * @param    outerSubqueryList    SubqueryList from outer query block
     * @param    outerPredicateList    PredicateList from outer query block
     *
     * @return        The modified expression
     *
     * @exception StandardException        Thrown on error
     */
    public ValueNode preprocess(int numTables,
                                FromList outerFromList,
                                SubqueryList outerSubqueryList,
                                PredicateList outerPredicateList)
            throws StandardException
    {
        if (expression == null)
            return this;
        setExpression( expression.preprocess(numTables, outerFromList,
                outerSubqueryList,
                outerPredicateList) );
        return this;
    }

    /**
     This verifies that the expression is storable into the result column.
     It checks versus the given ResultColumn.

     This method should not be called until the result column and
     expression both have a valid type, i.e. after they are bound
     appropriately. Its use is for statements like insert, that need to
     verify if a given value can be stored into a column.

     @exception StandardException thrown if types not suitable.
     */
    public void checkStorableExpression(ResultColumn toStore)
            throws StandardException
    {
        checkStorableExpression((ValueNode) toStore);
    }

    private void checkStorableExpression(ValueNode source)
            throws StandardException
    {
        TypeId toStoreTypeId = source.getTypeId();

        if (!getTypeCompiler().storable(toStoreTypeId, getClassFactory()))
        {
            throw StandardException.newException(SQLState.LANG_NOT_STORABLE,
                    getTypeId().getSQLTypeName(),
                    toStoreTypeId.getSQLTypeName() );
        }
    }

    /**
     This verifies that the expression is storable into the result column.
     It checks versus the expression under this ResultColumn.

     This method should not be called until the result column and
     expression both have a valid type, i.e. after they are bound
     appropriately. Its use is for statements like update, that need to
     verify if a given value can be stored into a column.

     @exception StandardException thrown if types not suitable.
     */
    public void checkStorableExpression()
            throws StandardException
    {
        checkStorableExpression(getExpression());
    }

    /**
     * Do code generation for a result column.  This consists of doing the code
     * generation for the underlying expression.
     *
     * @param ecb    The ExpressionClassBuilder for the class we're generating
     * @param mb    The method the expression will go into
     *
     *
     * @exception StandardException        Thrown on error
     */

    public void generateExpression(ExpressionClassBuilder ecb,
                                   MethodBuilder mb)
            throws StandardException
    {
        expression.generateExpression(ecb, mb);
    }

    /**
     * Do code generation to return a Null of the appropriate type
     * for the result column.
     Requires the getCOlumnExpress value pushed onto the stack
     *
     * @param acb        The ActivationClassBuilder for the class we're generating
     * @param eb        The ExpressionBlock that the generate code is to go into
     * @param getColumnExpression "fieldx.getColumn(y)"
     *
     * @exception StandardException        Thrown on error
     */
/*PUSHCOMPILE
    public void generateNulls(ExpressionClassBuilder acb,
                                    MethodBuilder mb,
                                    Expression getColumnExpress)
            throws StandardException
    {

        acb.pushDataValueFactory(mb);
        getTypeCompiler().generateNull(mb, acb.getBaseClassName());


        mb.cast(ClassName.DataValueDescriptor);


        return eb.newCastExpression(
                    ClassName.DataValueDescriptor,
                    getTypeCompiler().
                        generateNull(
                                    eb,
                                    acb.getBaseClassName(),
                                    acb.getDataValueFactory(eb),
                                    getColumnExpress));
    }
*/
    /**
     Generate the code to create a column the same shape and
     size as this ResultColumn.

     Used in ResultColumnList.generateHolder().

     @exception StandardException  thrown on failure
     */
    public void generateHolder(ExpressionClassBuilder acb,
                               MethodBuilder mb)
            throws StandardException
    {
        // generate expression of the form
        // (DataValueDescriptor) columnSpace

        acb.generateNull(mb, getTypeCompiler(), getTypeServices());
        mb.upCast(ClassName.DataValueDescriptor);
    }

    /**
     ** Check whether the column length and type of this result column
     ** match the expression under the columns.  This is useful for
     ** INSERT and UPDATE statements.  For SELECT statements this method
     ** should always return true.  There is no need to call this for a
     ** DELETE statement.
     **
     ** @return    true means the column matches its expressions,
     **            false means it doesn't match.
     */
    boolean columnTypeAndLengthMatch()
            throws StandardException
    {

        /*
        ** We can never make any assumptions about
        ** parameters.  So don't even bother in this
        ** case.
        */
        if (getExpression().requiresTypeFromContext())
        {
            return false;
        }

        // Are we inserting/updating an XML column?  If so, we always
        // return false so that normalization will occur.  We have to
        // do this because there are different "kinds" of XML values
        // and we need to make sure they match--but we don't know
        // the "kind" until execution time.  See the "normalize"
        // method in com.splicemachine.db.iapi.types.XML for more.
        if (getTypeId().isXMLTypeId())
            return false;


        DataTypeDescriptor  expressionType = getExpression().getTypeServices();

        if (!getTypeServices().isExactTypeAndLengthMatch(expressionType))
            return false;

        /* Is the source nullable and the target non-nullable? */
        return !((!getTypeServices().isNullable()) && expressionType.isNullable());

    }

    boolean columnTypeAndLengthMatch(ResultColumn otherColumn)
            throws StandardException
    {
        ValueNode otherExpression = otherColumn.getExpression();

        DataTypeDescriptor resultColumnType = getTypeServices();
        DataTypeDescriptor otherResultColumnType = otherColumn.getTypeServices();

        if (SanityManager.DEBUG)
        {
            SanityManager.ASSERT(resultColumnType != null,
                    "Type is null for column " + this);
            SanityManager.ASSERT(otherResultColumnType != null,
                    "Type is null for column " + otherColumn);
        }

        /*
        ** We can never make any assumptions about
        ** parameters.  So don't even bother in this
        ** case.
        */
        if ((otherExpression != null) && (otherExpression.requiresTypeFromContext()) ||
                (expression.requiresTypeFromContext()))
        {
            return false;
        }

        // Are we inserting/updating an XML column?  If so, we always
        // return false so that normalization will occur.  We have to
        // do this because there are different "kinds" of XML values
        // and we need to make sure they match--but we don't know
        // the "kind" until execution time.  See the "normalize"
        // method in com.splicemachine.db.iapi.types.XML for more.
        if (resultColumnType.getTypeId().isXMLTypeId())
            return false;

        /* Are they the same type? */
        if ( ! resultColumnType.getTypeId().equals(
                otherResultColumnType.getTypeId()
        )
                )
        {
            /* If the source is a constant of a different type then
             * we try to convert that constant to a constant of our
             * type. (The initial implementation only does the conversion
             * to string types because the most common problem is a char
             * constant with a varchar column.)
             * NOTE: We do not attempt any conversion here if the source
             * is a string type and the target is not or vice versa in
             * order to avoid problems with implicit varchar conversions.
             * Anyway, we will check if the "converted" constant has the
             * same type as the original constant.  If not, then the conversion
             * happened.  In that case, we will reuse the ConstantNode, for simplicity,
             * and reset the type to match the desired type.
             */
            if (otherExpression instanceof ConstantNode)
            {
                ConstantNode constant = (ConstantNode)otherColumn.getExpression();
                DataValueDescriptor oldValue = constant.getValue();

                DataValueDescriptor newValue = convertConstant(
                        resultColumnType.getTypeId(),
                        resultColumnType.getMaximumWidth(),
                        oldValue);

                if ((oldValue != newValue) &&
                        (oldValue instanceof StringDataValue ==
                                newValue instanceof StringDataValue))
                {
                    constant.setValue(newValue);
                    constant.setType(getTypeServices());
                    otherColumn.bindResultColumnToExpression();
                    otherResultColumnType = otherColumn.getType();
                }
                //If we are dealing with StringDataValue, then make sure we
                //have correct collation type and derivaiton set and the value
                //represented by collation is either SQLxxx or CollatorSQLxxx
                //depending on the collation type.
                if (newValue instanceof StringDataValue)
                {
                    constant.setCollationInfo(resultColumnType);

                    DataValueFactory dvf = getDataValueFactory();
                    newValue = ((StringDataValue)newValue).getValue(dvf.getCharacterCollator(
                            constant.getTypeServices().getCollationType()));
                    constant.setValue(newValue);
                }
            }
            if ( ! resultColumnType.getTypeId().equals(
                    otherResultColumnType.getTypeId()
            )
                    )
            {
                return false;
            }
        }

        /* Are they the same precision? */
        if (resultColumnType.getPrecision() !=
                otherResultColumnType.getPrecision())
        {
            return false;
        }

        /* Are they the same scale? */
        if (resultColumnType.getScale() != otherResultColumnType.getScale())
        {
            return false;
        }

        /* Are they the same width? */
        if (resultColumnType.getMaximumWidth() !=
                otherResultColumnType.getMaximumWidth())
        {
            return false;
        }

        /* Is the source nullable and the target non-nullable?
         * The source is nullable if it is nullable or if the target is generated
         * for an unmatched column in an insert with a column list.
         * This additional check is needed because when we generate any additional
         * source RCs for an insert with a column list the generated RCs for any
         * non-specified columns get the type info from the column.  Thus,
         * for t1(non_nullable, nullable)
         *    insert into t2 (nullable) values 1;
         * RCType.isNullable() returns false for the generated source RC for
         * non_nullable.  In this case, we want to see it as
         */
        return !((!resultColumnType.isNullable()) &&
                (otherResultColumnType.isNullable() ||
                        otherColumn.isGeneratedForUnmatchedColumnInInsert()));

    }

    /**
     * Is this a generated column?
     *
     * @return Boolean - whether or not this column is a generated column.
     */
    public boolean isGenerated()
    {
        return (isGenerated);
    }

    /**
     * Is this columm generated for an unmatched column in an insert?
     *
     * @return Boolean - whether or not this columm was generated for an unmatched column in an insert.
     */
    public boolean isGeneratedForUnmatchedColumnInInsert()
    {
        return (isGeneratedForUnmatchedColumnInInsert);
    }

    /**
     * Mark this a columm as a generated column
     */
    public void markGenerated()
    {
        isGenerated = true;
        /* A generated column is a referenced column */
        isReferenced = true;
    }

    /**
     * Mark this a columm as generated for an unmatched column in an insert
     */
    public void markGeneratedForUnmatchedColumnInInsert()
    {
        isGeneratedForUnmatchedColumnInInsert = true;
        /* A generated column is a referenced column */
        isReferenced = true;
    }

    /**
     * Is this a referenced column?
     *
     * @return Boolean - whether or not this column is a referenced column.
     */
    public boolean isReferenced()
    {
        return isReferenced;
    }

    /**
     * Mark this column as a referenced column.
     */
    public void setReferenced()
    {
        isReferenced = true;
    }

    /**
     * Mark this column as a referenced column if it is already marked as referenced or if any result column in
     * its chain of virtual columns is marked as referenced.
     */
    void pullVirtualIsReferenced()
    {
        if( isReferenced())
            return;

        for( ValueNode expr = expression; expr != null && (expr instanceof VirtualColumnNode);)
        {
            VirtualColumnNode vcn = (VirtualColumnNode) expr;
            ResultColumn src = vcn.getSourceColumn();
            if( src.isReferenced())
            {
                setReferenced();
                return;
            }
            expr = src.getExpression();
        }
    } // end of pullVirtualIsReferenced

    /**
     * Mark this column as an unreferenced column.
     */
    public void setUnreferenced()
    {
        isReferenced = false;
    }

    /**
     * Mark this RC and all RCs in the underlying
     * RC/VCN chain as referenced.
     */
    void markAllRCsInChainReferenced()
    {
        setReferenced();

        ValueNode vn = expression;

        while (vn instanceof VirtualColumnNode)
        {
            VirtualColumnNode vcn = (VirtualColumnNode) vn;
            ResultColumn rc = vcn.getSourceColumn();
            rc.setReferenced();
            vn = rc.getExpression();
        }
    }

    /**
     * Is this a redundant ResultColumn?
     *
     * @return Boolean - whether or not this RC is redundant.
     */
    public boolean isRedundant()
    {
        return isRedundant;
    }

    /**
     * Mark this ResultColumn as redundant.
     */
    public void setRedundant()
    {
        isRedundant = true;
    }

    /**
     * Mark this ResultColumn as a grouping column in the SELECT list
     */
    public void markAsGroupingColumn()
    {
        isGroupingColumn = true;
    }

    public void markAsPulledupOrderingColumn() { isPulledupOrderingColumn = true; }

    public boolean pulledupOrderingColumn() { return isPulledupOrderingColumn; }

    /**
     * Look for and reject ?/-?/+? parameter under this ResultColumn.  This is
     * called for SELECT statements.
     *
     * @exception StandardException        Thrown if a ?/-?/+? parameter was found
     *                                    directly under this ResultColumn.
     */

    void rejectParameter() throws StandardException
    {
        if ((expression != null) && (expression.isParameterNode()))
            throw StandardException.newException(SQLState.LANG_PARAM_IN_SELECT_LIST);
    }

    /*
    ** The following methods implement the Comparable interface.
    */
    public int compareTo(Object other)
    {
        ResultColumn otherResultColumn = (ResultColumn) other;

        return this.getColumnPosition() - otherResultColumn.getColumnPosition();
    }

    /**
     * Mark this column as being updated by an update statemment.
     */
    void markUpdated()
    {
        updated = true;
    }

    /**
     * Mark this column as being updatable, so we can make sure it is in the
     * "for update" list of a positioned update.
     */
    void markUpdatableByCursor()
    {
        updatableByCursor = true;
    }

    /**
     * Tell whether this column is being updated.
     *
     * @return    true means this column is being updated.
     */
    boolean updated()
    {
        return updated;
    }

    /**
     * Tell whether this column is updatable by a positioned update.
     *
     * @return    true means this column is updatable
     */
    public boolean updatableByCursor()
    {
        return updatableByCursor;
    }

    /**
     * Make a copy of this ResultColumn in a new ResultColumn
     *
     * @return    A new ResultColumn with the same contents as this one
     */
    public ResultColumn cloneMe() throws StandardException
    {
        ResultColumn    newResultColumn;
        ValueNode        cloneExpr;

        /* If expression is a ColumnReference, then we want to
         * have the RC's clone have a clone of the ColumnReference
         * for it's expression.  This is for the special case of
         * cloning the SELECT list for the HAVING clause in the parser.
         * The SELECT generated for the HAVING needs its own copy
         * of the ColumnReferences.
         */
        if (expression instanceof ColumnReference || expression instanceof CurrentRowLocationNode)
        {
            cloneExpr = expression.getClone();
        }
        else
        {
            cloneExpr = expression;
        }

        /* If a columnDescriptor exists, then we must propagate it */
        if (columnDescriptor != null)
        {
            newResultColumn = (ResultColumn) getNodeFactory().getNode(
                    C_NodeTypes.RESULT_COLUMN,
                    columnDescriptor,
                    expression,
                    getContextManager());
            newResultColumn.setExpression(cloneExpr);
        }
        else
        {

            newResultColumn = (ResultColumn) getNodeFactory().getNode(
                    C_NodeTypes.RESULT_COLUMN,
                    getName(),
                    cloneExpr,
                    getContextManager());
        }

        /* Set the VirtualColumnId and name in the new node */
        newResultColumn.setVirtualColumnId(getVirtualColumnId());
        // Splice fork: also set the result set number on the new node
        newResultColumn.setResultSetNumber(getResultSetNumber());

        /* Set the type and name information in the new node */
        newResultColumn.setName(getName());
        newResultColumn.setType(getTypeServices());
        newResultColumn.setNameGenerated(isNameGenerated());

        // For OFFSET/FETCH we need the also clone table name to avoid failing
        // check #2 in EmbedResultSet#checksBeforeUpdateXXX. Clone schema for
        // good measure...
        newResultColumn.setSourceTableName(getSourceTableName());
        newResultColumn.setSourceSchemaName(getSourceSchemaName());
        newResultColumn.setSourceConglomerateNumber(getSourceConglomerateNumber());
        newResultColumn.setSourceConglomerateColumnPosition(getSourceConglomerateColumnPosition());

        /* Set the "is generated for unmatched column in insert" status in the new node
        This if for bug 4194*/
        if (isGeneratedForUnmatchedColumnInInsert())
            newResultColumn.markGeneratedForUnmatchedColumnInInsert();

        /* Set the "is referenced" status in the new node */
        if (isReferenced())
            newResultColumn.setReferenced();

        /* Set the "updated" status in the new node */
        if (updated())
            newResultColumn.markUpdated();

        /* Setthe "updatable by cursor" status in the new node */
        if (updatableByCursor())
            newResultColumn.markUpdatableByCursor();

        if (isAutoincrementGenerated())
            newResultColumn.setAutoincrementGenerated();

        if (isAutoincrement())
            newResultColumn.setAutoincrement();
        if (isGroupingColumn())
            newResultColumn.markAsGroupingColumn();

        if (isRightOuterJoinUsingClause()) {
            newResultColumn.setRightOuterJoinUsingClause(true);
        }

        if (getJoinResultSet() != null) {
            newResultColumn.setJoinResultset(getJoinResultSet());
        }

        if (isGenerated()) {
            newResultColumn.markGenerated();
        }
        if (pulledupOrderingColumn()) {
            newResultColumn.markAsPulledupOrderingColumn();
        }

        newResultColumn.fromLeftChild = this.fromLeftChild;
        newResultColumn.indexExpression = this.indexExpression;
        return newResultColumn;
    }

    /**
     * Get the maximum size of the column
     *
     * @return the max size
     */
    public int getMaximumColumnSize()
    {
        return getTypeServices().getTypeId()
                .getApproximateLengthInBytes(getTypeServices());
    }

    public DataTypeDescriptor getTypeServices()
    {
        DataTypeDescriptor type = super.getTypeServices();
        if (type != null)
            return type;

        if (getExpression() != null)
            return getExpression().getTypeServices();

        return null;
    }

    /**
     * Return the variant type for the underlying expression.
     * The variant type can be:
     *        VARIANT                - variant within a scan
     *                              (method calls and non-static field access)
     *        SCAN_INVARIANT        - invariant within a scan
     *                              (column references from outer tables)
     *        QUERY_INVARIANT        - invariant within the life of a query
     *        CONSTANT                - constant
     *
     * @return    The variant type for the underlying expression.
     * @exception StandardException    thrown on error
     */
    protected int getOrderableVariantType() throws StandardException
    {
        /*
        ** If the expression is VARIANT, then
        ** return VARIANT.  Otherwise, we return
        ** CONSTANT. For result columns that are
        ** generating autoincrement values, the result
        ** is variant.
        */
        int expType;
        if (isAutoincrementGenerated()) {
            expType = Qualifier.VARIANT;
        } else if (expression != null) {
            expType = expression.getOrderableVariantType();
        } else {
            expType = Qualifier.CONSTANT;
        }

        switch (expType)
        {
            case Qualifier.VARIANT:
                return Qualifier.VARIANT;

            case Qualifier.SCAN_INVARIANT:
            case Qualifier.QUERY_INVARIANT:
                return Qualifier.SCAN_INVARIANT;

            default:
                return Qualifier.CONSTANT;
        }
    }

    /**
     * Accept the visitor for all visitable children of this node.
     *
     * @param v the visitor
     */
    @Override
    public void acceptChildren(Visitor v) throws StandardException {
        super.acceptChildren(v);
        if (expression != null) {
            setExpression( (ValueNode)expression.accept(v, this));
        }
        if (v instanceof OffsetOrderVisitor && reference != null)
            reference = (ColumnReference)reference.accept(v, this);
    }

    /**
     * Is this column in this array of strings?
     *
     * @param list the array of column names to compare
     *
     * @return true/false
     */
    public boolean foundInList(String[] list)
    {
        return foundString(list, name);
    }

    /**
     * Verify that this RC is orderable.
     *
     * @exception StandardException        Thrown on error
     */
    void verifyOrderable() throws StandardException
    {
        /*
         * Do not check to see if we can map user types
         * to built-in types.  The ability to do so does
         * not mean that ordering will work.  In fact,
         * as of version 2.0, ordering does not work on
         * user types.
         */
        if (!getTypeId().orderable(getClassFactory()))
        {
            throw StandardException.newException(SQLState.LANG_COLUMN_NOT_ORDERABLE_DURING_EXECUTION,
                    getTypeId().getSQLTypeName());
        }
    }

    /**
     If this ResultColumn is bound to a column in a table
     get the column descriptor for the column in the table.
     Otherwise return null.
     */
    public ColumnDescriptor getTableColumnDescriptor() {return columnDescriptor;}

    /**
     * Returns true if this result column is a placeholder for a generated
     * autoincrement value.
     */
    public boolean isAutoincrementGenerated()
    {
        return autoincrementGenerated;
    }

    public void setAutoincrementGenerated()
    {
        autoincrementGenerated = true;
    }

    public void resetAutoincrementGenerated()
    {
        autoincrementGenerated = false;
    }

    public boolean isAutoincrement()
    {
        return autoincrement;
    }

    public void setAutoincrement()
    {
        autoincrement = true;
    }

    public boolean isGroupingColumn()
    {
        return isGroupingColumn;
    }

    /**
     * @exception StandardException        Thrown on error
     */
    private DataValueDescriptor convertConstant(TypeId toTypeId, int maxWidth,
                                                DataValueDescriptor constantValue)
            throws StandardException
    {
        int formatId = toTypeId.getTypeFormatId();
        DataValueFactory dvf = getDataValueFactory();
        switch (formatId)
        {
            default:
            case StoredFormatIds.CHAR_TYPE_ID:
                return constantValue;

            case StoredFormatIds.VARCHAR_TYPE_ID:
                String sourceValue = constantValue.getString();
                int sourceWidth = sourceValue.length();
                int posn;

                /*
                ** If the input is already the right length, no normalization is
                ** necessary - just return the source.
                **
                */

                if (sourceWidth <= maxWidth)
                {
                    if(formatId == StoredFormatIds.VARCHAR_TYPE_ID)
                            return dvf.getVarcharDataValue(sourceValue);
                    }

                /*
                ** Check whether any non-blank characters will be truncated.
                */
                for (posn = maxWidth; posn < sourceWidth; posn++)
                {
                    if (sourceValue.charAt(posn) != ' ')
                    {
                        String typeName = null;
                        if (formatId == StoredFormatIds.VARCHAR_TYPE_ID)
                            typeName = TypeId.VARCHAR_NAME;
                        throw StandardException.newException(SQLState.LANG_STRING_TRUNCATION,
                                typeName,
                                StringUtil.formatForPrint(sourceValue),
                                String.valueOf(maxWidth));
                    }
                }

                if (formatId == StoredFormatIds.VARCHAR_TYPE_ID)
                        return dvf.getVarcharDataValue(sourceValue.substring(0, maxWidth));

            case StoredFormatIds.LONGVARCHAR_TYPE_ID:
                //No need to check widths here (unlike varchar), since no max width
                return dvf.getLongvarcharDataValue(constantValue.getString());

        }
    }

    public TableName getTableNameObject() {
        return null;
    }

    /* Get the wrapped reference if any */
    public    ColumnReference    getReference() { return reference; }

    /**
     * Get the source BaseColumnNode for this result column. The
     * BaseColumnNode cannot be found unless the ResultColumn is bound
     * and is a simple reference to a column in a BaseFromTable.
     *
     * @return a BaseColumnNode,
     *   or null if a BaseColumnNode cannot be found
     */
    public BaseColumnNode getBaseColumnNode() {
        ValueNode vn = expression;
        while (true) {
            if (vn instanceof ResultColumn) {
                vn = ((ResultColumn) vn).expression;
            } else if (vn instanceof ColumnReference) {
                vn = ((ColumnReference) vn).getSource();
            } else if (vn instanceof VirtualColumnNode) {
                vn = ((VirtualColumnNode) vn).getSourceColumn();
            } else if (vn instanceof BaseColumnNode) {
                return (BaseColumnNode) vn;
            } else {
                return null;
            }
        }
    }

    /**
     * Search the tree beneath this ResultColumn until we find
     * the number of the table to which this RC points, and
     * return that table number.  If we can't determine which
     * table this RC is for, then return -1.
     * <p>
     * There are two places we can find the table number: 1) if
     * our expression is a ColumnReference, then we can get the
     * target table number from the ColumnReference and that's
     * it; 2) if expression is a VirtualColumnNode, then if
     * the VirtualColumnNode points to a FromBaseTable, we can
     * get that FBT's table number; otherwise, we walk the
     * VirtualColumnNode-ResultColumn chain and do a recursive
     * search.
     *
     * @return The number of the table to which this ResultColumn
     * points, or -1 if we can't determine that from where we are.
     */
    @Override
    public int getTableNumber() {
        ResultColumn other = this;
        while (true) {
            if (other.indexExpression != null) {
                // an index expression has at least one column reference and all column
                // references must refer to the same table
                List<ColumnReference> crList = other.getHashableJoinColumnReference();
                assert(!crList.isEmpty());
                return crList.get(0).getTableNumber();
            }
            else if (other.expression instanceof ColumnReference)
                return ((ColumnReference) other.expression).getTableNumber();
            else if (other.expression instanceof VirtualColumnNode) {
                VirtualColumnNode vcn = (VirtualColumnNode) other.expression;

                // If the VCN points to a FromBaseTable, just get that
                // table's number.
                if (vcn.getSourceResultSet() instanceof FromBaseTable) {
                    return ((FromBaseTable) vcn.getSourceResultSet()).
                            getTableNumber();
                }

                // Else recurse down the VCN.
                other = vcn.getSourceColumn();
                continue;
            } else if (other.expression instanceof TernaryOperatorNode) {
                return ((TernaryOperatorNode) other.expression).receiver.getTableNumber();
            } else if (other.expression == null) {
                return -1;
            }

            // We can get here if expression has neither a column
            // reference nor a FromBaseTable beneath it--for example,
            // if it is of type BaseColumnNode.
            return other.expression.getTableNumber();
        }
    }

    public boolean isEquivalent(ValueNode o) throws StandardException
    {
        if (o.getNodeType() == getNodeType())
        {
            ResultColumn other = (ResultColumn)o;
            if (expression != null) {
                return expression.isEquivalent(other.expression);
            }
        }
        return false;
    }

    public boolean isSemanticallyEquivalent(ValueNode o) throws StandardException
    {
        if (o.getNodeType() == getNodeType()) {
            ResultColumn other = (ResultColumn)o;
            if (expression != null) {
                return expression.isSemanticallyEquivalent(other.expression);
            }
        }
        return false;
    }

    public boolean equals(Object o){
        return this == o;
    }

    public int hashCode() {
        int result = getBaseHashCode();
        return 31 * result + (expression == null ? 0 : expression.hashCode());
    }


    /**
     * Return true if this result column represents a generated column.
     */
    public boolean hasGenerationClause()
    {
        return (columnDescriptor != null) && columnDescriptor.hasGenerationClause();
    }

    public List<? extends QueryTreeNode> getChildren() {
        return Collections.singletonList(expression);
    }

    @Override
    public QueryTreeNode getChild(int index) {
        assert index == 0;
        return expression;
    }

    @Override
    public void setChild(int index, QueryTreeNode newValue) {
        assert index == 0;
        expression = (ValueNode) newValue;
    }

    /**
     *
     * Utilizes statistics cardinality if available, if not it returns 0.
     *
     * @return
     * @throws StandardException
     */
    public long cardinality() throws StandardException {
        if (this.getTableColumnDescriptor() ==null) // Temporary JL
            return 0;
        ConglomerateDescriptor cd = this.getTableColumnDescriptor().getTableDescriptor().getConglomerateDescriptorList().get(0);
        int leftPosition = getColumnPosition();
<<<<<<< HEAD
        return getCompilerContext().getStoreCostController(this.getTableColumnDescriptor().getTableDescriptor(),cd, false, 0).cardinality(false, leftPosition);
=======
        return getCompilerContext().getStoreCostController(this.getTableColumnDescriptor().getTableDescriptor(),cd, false, 0, 0).cardinality(leftPosition);
>>>>>>> 2208d1c4
    }
    /**
     *
     * Utilizes statistics cardinality if available, if not it returns the number of rows passed in.
     *
     * @return
     * @throws StandardException
     */
    @Override
    public long nonZeroCardinality(long numberOfRows) throws StandardException {
        long c = cardinality();
        return c> 0? c : expression.nonZeroCardinality(numberOfRows);
    }

    public ConglomerateDescriptor getBaseConglomerateDescriptor() {
        return getTableColumnDescriptor()==null?null:getTableColumnDescriptor().getBaseConglomerateDescriptor();
    }


    public void setColumnDescriptor(ColumnDescriptor columnDescriptor) {
        this.columnDescriptor = columnDescriptor;
    }

    /**
     * Returns a Spark Type for the column. This StructField
     * will not represent an actual value, it will only represent the Spark type
     * that all values in the column will have.
     *
     * @return    A StructField describing the type of the column.
     */
    public StructField getStructField() {
        try {
            return getType().getNull().getStructField(getName());
        } catch (StandardException e) {
            return null;
        }
    }

    public long getCoordinates() {
        return getExpression().getCoordinates(this);
    }

    public LongArrayList chain() {
        LongArrayList chain = new LongArrayList();
        ValueNode expression = getExpression();
        while (expression != null) {
            if (expression instanceof VirtualColumnNode) {
                ResultColumn sc = ((VirtualColumnNode) expression).getSourceColumn();
                chain.add(sc.getCoordinates());
                expression = sc.getExpression();
            } else if (expression instanceof ColumnReference) {
                ResultColumn sc = ((ColumnReference) expression).getSource();
                if (sc != null) { // A ColumnReference can be sourceless…
                    chain.add(sc.getCoordinates());
                    expression = sc.getExpression();
                } else {
                    expression = null;
                }
            } else if (expression instanceof CastNode) {
                expression = ((CastNode) expression).getCastOperand();
            }
            else {
                expression = null;
            }
        }

        return chain;
    }

    public long getChildLink() {
        ValueNode expression = getExpression();
        while (expression != null) {
            if (expression instanceof VirtualColumnNode) {
                ResultColumn sc = ((VirtualColumnNode) expression).getSourceColumn();
                if (sc.getResultSetNumber() == -1)
                    return -1L;
                return sc.getCoordinates();
            } else if (expression instanceof ColumnReference) {
                ResultColumn sc = ((ColumnReference) expression).getSource();
                if (sc != null) { // A ColumnReference can be sourceless…
                    return sc.getCoordinates();
                } else {
                    expression = null;
                }
            } else if (expression instanceof CastNode) {
                expression = ((CastNode) expression).getCastOperand();
            }
            else {
                expression = null;
            }
        }
        return -1L;
    }

    public ResultColumn getChildResultColumn() {
        ValueNode expression = getExpression();
        while (expression != null) {
            if (expression instanceof VirtualColumnNode) {
                return ((VirtualColumnNode) expression).getSourceColumn();
            } else if (expression instanceof ColumnReference) {
                return ((ColumnReference) expression).getSource();
            } else if (expression instanceof CastNode) {
                expression = ((CastNode) expression).getCastOperand();
            } else {
                expression = null;
            }
        }
        return null;
    }

    public void setFromLeftChild(boolean fromLeftChild) {
        this.fromLeftChild = fromLeftChild;
    }

    public boolean isFromLeftChild() {
        return fromLeftChild;
    }

    public ValueNode getIndexExpression() {
        return indexExpression;
    }

    public void setIndexExpression(ValueNode indexExpression) {
        this.indexExpression = indexExpression;
    }

    /**
     * Get a ColumnReference node referring to this ResultColumn. This method should be used only in
     * case of replacing an index expression.
     * @param originalExpr Original expression to be replaced.
     *                     originalExpr.semanticallyEquals(getIndexExpression()) should always be true.
     * @return A column reference referring to this ResultColumn.
     */
    public ColumnReference getColumnReference(ValueNode originalExpr) throws StandardException {
        ColumnReference cr = (ColumnReference) getNodeFactory().getNode(
                C_NodeTypes.COLUMN_REFERENCE,
                getColumnName(),
                getTableNameObject(),
                getContextManager()
        );
        cr.setSource(this);
        if (getTableNumber() >= 0) {
            cr.setTableNumber(getTableNumber());
        }
        cr.setColumnNumber(getColumnPosition());
        cr.columnName = this.name;
        cr.setType(getTypeServices());
        cr.markGeneratedToReplaceIndexExpression();

        if (originalExpr != null) {
            List<ColumnReference> origCRs = originalExpr.getHashableJoinColumnReference();
            assert !origCRs.isEmpty();
            ColumnReference origCR = origCRs.get(0);

            cr.setOuterJoinLevel(origCR.getOuterJoinLevel());
            cr.setNestingLevel(origCR.getNestingLevel());
            cr.setSourceLevel(origCR.getSourceLevel());
        }

        return cr;
    }

    @Override
    public ValueNode replaceIndexExpression(ResultColumnList childRCL) throws StandardException {
        // For ResultColumn, never construct a new instance. Only replace expression
        // and set indexExpression properly.
        if (childRCL != null) {
            for (ResultColumn childRC : childRCL) {
                if (expression.semanticallyEquals(childRC.getIndexExpression())) {
                    expression = childRC.getColumnReference(expression);
                    indexExpression = childRC.getIndexExpression();
                    break;
                }
            }
        }
        return this;
    }
}
<|MERGE_RESOLUTION|>--- conflicted
+++ resolved
@@ -2040,11 +2040,7 @@
             return 0;
         ConglomerateDescriptor cd = this.getTableColumnDescriptor().getTableDescriptor().getConglomerateDescriptorList().get(0);
         int leftPosition = getColumnPosition();
-<<<<<<< HEAD
-        return getCompilerContext().getStoreCostController(this.getTableColumnDescriptor().getTableDescriptor(),cd, false, 0).cardinality(false, leftPosition);
-=======
-        return getCompilerContext().getStoreCostController(this.getTableColumnDescriptor().getTableDescriptor(),cd, false, 0, 0).cardinality(leftPosition);
->>>>>>> 2208d1c4
+        return getCompilerContext().getStoreCostController(this.getTableColumnDescriptor().getTableDescriptor(),cd, false, 0, 0).cardinality(false, leftPosition);
     }
     /**
      *
