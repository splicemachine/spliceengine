/*
 * This file is part of Splice Machine.
 * Splice Machine is free software: you can redistribute it and/or modify it under the terms of the
 * GNU Affero General Public License as published by the Free Software Foundation, either
 * version 3, or (at your option) any later version.
 * Splice Machine is distributed in the hope that it will be useful, but WITHOUT ANY WARRANTY;
 * without even the implied warranty of MERCHANTABILITY or FITNESS FOR A PARTICULAR PURPOSE.
 * See the GNU Affero General Public License for more details.
 * You should have received a copy of the GNU Affero General Public License along with Splice Machine.
 * If not, see <http://www.gnu.org/licenses/>.
 *
 * Some parts of this source code are based on Apache Derby, and the following notices apply to
 * Apache Derby:
 *
 * Apache Derby is a subproject of the Apache DB project, and is licensed under
 * the Apache License, Version 2.0 (the "License"); you may not use these files
 * except in compliance with the License. You may obtain a copy of the License at:
 *
 * http://www.apache.org/licenses/LICENSE-2.0
 *
 * Unless required by applicable law or agreed to in writing, software distributed
 * under the License is distributed on an "AS IS" BASIS, WITHOUT WARRANTIES OR
 * CONDITIONS OF ANY KIND, either express or implied. See the License for the
 * specific language governing permissions and limitations under the License.
 *
 * Splice Machine, Inc. has modified the Apache Derby code in this file.
 *
 * All such Splice Machine modifications are Copyright 2012 - 2020 Splice Machine, Inc.,
 * and are licensed to you under the GNU Affero General Public License.
 */

package com.splicemachine.db.impl.sql.compile;

import com.splicemachine.db.iapi.sql.compile.CostEstimate;
import com.splicemachine.db.iapi.sql.compile.OptimizableList;
import com.splicemachine.db.iapi.sql.compile.OptimizablePredicateList;
import com.splicemachine.db.iapi.sql.compile.Optimizer;
import com.splicemachine.db.iapi.sql.compile.OptimizerFactory;
import com.splicemachine.db.iapi.sql.compile.RequiredRowOrdering;

import com.splicemachine.db.iapi.sql.compile.costing.CostModel;
import com.splicemachine.db.iapi.sql.conn.LanguageConnectionContext;

import com.splicemachine.db.iapi.sql.dictionary.DataDictionary;

import com.splicemachine.db.iapi.error.StandardException;

import java.util.Properties;

/**
	This is simply the factory for creating an optimizer.
 */

public class Level2OptimizerFactoryImpl
	extends OptimizerFactoryImpl 
{

	//
	// ModuleControl interface
	//

	public void boot(boolean create, Properties startParams)
			throws StandardException 
	{
		super.boot(create, startParams);
	}

	//
	// OptimizerFactory interface
	//

	/**
	 * @see OptimizerFactory#supportsOptimizerTrace
	 */
	public boolean supportsOptimizerTrace()
	{
		return true;
	}

	//
	// class interface
	//
	public Level2OptimizerFactoryImpl() 
	{
	}

	protected Optimizer getOptimizerImpl(
			OptimizableList optimizableList,
			OptimizablePredicateList predList,
			DataDictionary dDictionary,
			RequiredRowOrdering requiredRowOrdering,
			int numTablesInQuery,
<<<<<<< HEAD
			LanguageConnectionContext lcc)
=======
			LanguageConnectionContext lcc,
			CostModel costModel)
>>>>>>> 27e07fcf
				throws StandardException
	{

		return new Level2OptimizerImpl(
							optimizableList,
							predList,
							dDictionary,
							ruleBasedOptimization,
							noTimeout,
							useStatistics,
							maxMemoryPerTable,
							joinStrategySet,
							lcc.getLockEscalationThreshold(),
							requiredRowOrdering,
							numTablesInQuery,
							lcc,
							costModel);
	}

	/**
	 * @see OptimizerFactory#getCostEstimate
	 *
	 * @exception StandardException		Thrown on error
	 */
	public CostEstimate getCostEstimate()
		throws StandardException
	{
		return new Level2CostEstimateImpl();
	}
}
<|MERGE_RESOLUTION|>--- conflicted
+++ resolved
@@ -90,12 +90,8 @@
 			DataDictionary dDictionary,
 			RequiredRowOrdering requiredRowOrdering,
 			int numTablesInQuery,
-<<<<<<< HEAD
-			LanguageConnectionContext lcc)
-=======
 			LanguageConnectionContext lcc,
 			CostModel costModel)
->>>>>>> 27e07fcf
 				throws StandardException
 	{
 
