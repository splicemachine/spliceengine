/*
 * This file is part of Splice Machine.
 * Splice Machine is free software: you can redistribute it and/or modify it under the terms of the
 * GNU Affero General Public License as published by the Free Software Foundation, either
 * version 3, or (at your option) any later version.
 * Splice Machine is distributed in the hope that it will be useful, but WITHOUT ANY WARRANTY;
 * without even the implied warranty of MERCHANTABILITY or FITNESS FOR A PARTICULAR PURPOSE.
 * See the GNU Affero General Public License for more details.
 * You should have received a copy of the GNU Affero General Public License along with Splice Machine.
 * If not, see <http://www.gnu.org/licenses/>.
 *
 * Some parts of this source code are based on Apache Derby, and the following notices apply to
 * Apache Derby:
 *
 * Apache Derby is a subproject of the Apache DB project, and is licensed under
 * the Apache License, Version 2.0 (the "License"); you may not use these files
 * except in compliance with the License. You may obtain a copy of the License at:
 *
 * http://www.apache.org/licenses/LICENSE-2.0
 *
 * Unless required by applicable law or agreed to in writing, software distributed
 * under the License is distributed on an "AS IS" BASIS, WITHOUT WARRANTIES OR
 * CONDITIONS OF ANY KIND, either express or implied. See the License for the
 * specific language governing permissions and limitations under the License.
 *
 * Splice Machine, Inc. has modified the Apache Derby code in this file.
 *
 * All such Splice Machine modifications are Copyright 2012 - 2020 Splice Machine, Inc.,
 * and are licensed to you under the GNU Affero General Public License.
 */

package com.splicemachine.db.impl.sql.compile;

import com.splicemachine.db.iapi.error.StandardException;
import com.splicemachine.db.iapi.reference.SQLState;
import com.splicemachine.db.iapi.services.sanity.SanityManager;
import com.splicemachine.db.iapi.sql.compile.C_NodeTypes;
import com.splicemachine.db.iapi.sql.compile.Visitor;
import com.splicemachine.db.iapi.types.DataTypeDescriptor;
import com.splicemachine.db.iapi.types.TypeId;
import com.splicemachine.db.iapi.util.JBitSet;

import java.util.LinkedList;
import java.util.List;
import java.util.Map;
import java.util.Set;

import static com.splicemachine.db.shared.common.sanity.SanityManager.THROWASSERT;

/**
 * A BinaryListOperatorNode represents a built-in "binary" operator with a single
 * operand on the left of the operator, either as a single ValueNode under leftOperandList,
 * or a list of ValueNodes in the case of a multicolumn IN operator, e.g.
 * (col1, col2) IN ((1,2), (3,4), (3,5)), and a list of operands on the right.
 * This covers operators such as IN and BETWEEN.  There is no multicolumn
 * BETWEEN operator currently, and multicolumn IN can only be generated
 * internally by the parser, not specified in SQL.
 */

public abstract class BinaryListOperatorNode extends ValueNode{
    String methodName;
    /* operator used for error messages */
    String operator;

    String leftInterfaceType;
    String rightInterfaceType;

    ValueNode receiver; // used in generation
    
    // Left could have more than one column.
    ValueNodeList leftOperandList;
    ValueNodeList rightOperandList;
    
    boolean singleLeftOperand = false;
    int outerJoinLevel;

    /**
     * Initializer for a BinaryListOperatorNode
     *
     * @param leftOperand      The left operand of the node, either a single ValueNode, or
     *                         a ValueNodeList in the case of multicolumn IN.
     * @param rightOperandList The right operand list of the node
     * @param operator         String representation of operator
     */

    public void init(Object leftOperand,Object rightOperandList,
                     Object operator,Object methodName) throws StandardException{
        singleLeftOperand = false;
        if (leftOperand != null) {
<<<<<<< HEAD
            if (leftOperand instanceof ValueNode) {
                ValueNodeList vnl = new ValueNodeList(getContextManager());
=======
            if (leftOperand instanceof ValueTupleNode) {
                this.leftOperandList = ((ValueTupleNode) leftOperand).toValueNodeList();
                if (this.leftOperandList.size() == 1) {
                    singleLeftOperand = true;
                }
            }
            else if (leftOperand instanceof ValueNode) {
                ValueNodeList vnl = (ValueNodeList) getNodeFactory().getNode(
                                     C_NodeTypes.VALUE_NODE_LIST,
                                     getContextManager());
>>>>>>> bf05bfb6
                vnl.addValueNode((ValueNode)leftOperand);
                this.leftOperandList = vnl;
                singleLeftOperand = true;
            }
            else {
                this.leftOperandList = (ValueNodeList) leftOperand;
                if (this.leftOperandList.size() == 1)
                    singleLeftOperand = true;
            }
        }
        else
            this.leftOperandList=null;
        this.rightOperandList=(ValueNodeList)rightOperandList;
        this.operator=(String)operator;
        this.methodName=(String)methodName;
    }

    public ValueNode getLeftOperand() {
        return (ValueNode) (singleLeftOperand ? leftOperandList.elementAt(0) : null);
    }
    
    public boolean allLeftOperandsContainColumnReferences() throws StandardException {
        CollectNodesVisitor cnv = new CollectNodesVisitor(ColumnReference.class);
        for (int i = 0; i < leftOperandList.size(); i++) {
            leftOperandList.elementAt(i).accept(cnv);
            if (cnv.getList().isEmpty()) {
                return false;
            }
            cnv.getList().clear();
        }
        return true;
    }
    
    public boolean isSingleLeftOperand() { return singleLeftOperand; }
    
    public ValueNodeList getLeftOperandList() {
        return leftOperandList;
    }
    public String getOperator(){return operator;}
    /**
     * Convert this object to a String.  See comments in QueryTreeNode.java
     * for how this should be done for tree printing.
     *
     * @return This object as a String
     */
    @Override
    public String toString(){
        if(SanityManager.DEBUG){
            return "operator: "+operator+"\n"+
                    "methodName: "+methodName+"\n"+
                    super.toString();
        }else{
            return "";
        }
    }

    /**
     * Prints the sub-nodes of this object.  See QueryTreeNode.java for
     * how tree printing is supposed to work.
     *
     * @param depth The depth of this node in the tree
     */
    @Override
    public void printSubNodes(int depth){
        if(SanityManager.DEBUG){
            super.printSubNodes(depth);

            if(leftOperandList!=null){
                if (leftOperandList.size() == 1) {
                    printLabel(depth, "leftOperand: ");
                    getLeftOperand().treePrint(depth + 1);
                }
                else {
                    printLabel(depth, "leftOperandList: ");
                    leftOperandList.treePrint(depth + 1);
                }
            }

            if(rightOperandList!=null){
                printLabel(depth,"rightOperandList: ");
                rightOperandList.treePrint(depth+1);
            }
        }
    }

    /**
     * Bind this expression.  This means binding the sub-expressions,
     * as well as figuring out what the return type is for this expression.
     *
     * @param fromList        The FROM list for the query this
     *                        expression is in, for binding columns.
     * @param subqueryList    The subquery list being built as we find SubqueryNodes
     * @param aggregateVector The aggregate vector being built as we find AggregateNodes
     * @throws StandardException Thrown on error
     * @return The new top of the expression tree.
     */
    @Override
    public ValueNode bindExpression(FromList fromList,
                                    SubqueryList subqueryList,
                                    List<AggregateNode> aggregateVector) throws StandardException{
        leftOperandList.bindExpression(fromList,subqueryList,aggregateVector);
        rightOperandList.bindExpression(fromList,subqueryList,aggregateVector);

        /* Is there a ? parameter on the left? */
        /* Can't specify multicolumn IN list in SQL currently, so only the
           single-column case is handled for now.
         */
        if (singleLeftOperand)
        {
            if (getLeftOperand().requiresTypeFromContext()) {
                /*
                 ** It's an error if both operands are all ? parameters.
                 */
                if (rightOperandList.containsAllParameterNodes()) {
                    throw StandardException.newException(SQLState.LANG_BINARY_OPERANDS_BOTH_PARMS,
                        operator);
                }
        
                /* Set the left operand to the type of right parameter. */
                getLeftOperand().setType(rightOperandList.getTypeServices());
            }
    
            /* Is there a ? parameter on the right? */
            if (rightOperandList.containsParameterNode()) {
                /* Set the right operand to the type of the left parameter. */
                rightOperandList.setParameterDescriptor(getLeftOperand().getTypeServices());
            }
            
            /* If the left operand is not a built-in type, then generate a conversion
             * tree to a built-in type.
             */
            if (getLeftOperand().getTypeId().userType()) {
                leftOperandList.setElementAt(getLeftOperand().genSQLJavaSQLTree(), 0);
            }
        }
        else {
            throw StandardException.newException(SQLState.LANG_SYNTAX_ERROR,
                                                 "Multicolumn IN predicate requires a subquery on the right-hand side");
        }

        /* Generate bound conversion trees for those elements in the rightOperandList
         * that are not built-in types.
         */
        rightOperandList.genSQLJavaSQLTrees();

        /* Test type compatability and set type info for this node */
        bindComparisonOperator();

        return this;
    }

    private void addCastOnRightOperandForStringToNonStringComparison() throws StandardException {
        if (singleLeftOperand) {
            TypeId leftTypeId = getLeftOperand().getTypeId();
            for (int i = 0; i < rightOperandList.size(); ++i) {
                ValueNode rightOperand = (ValueNode) rightOperandList.elementAt(i);
                TypeId rightTypeId = rightOperand.getTypeId();
                if (!leftTypeId.isStringTypeId() && rightTypeId.isStringTypeId()) {
                    rightOperand = addCastNodeForStringToNonStringComparison(getLeftOperand(), rightOperand);
                }
                rightOperandList.setElementAt(rightOperand, i);
            }
        }
    }

    /**
     * Test the type compatability of the operands and set the type info
     * for this node.  This method is useful both during binding and
     * when we generate nodes within the language module outside of the parser.
     *
     * @throws StandardException Thrown on error
     */
    public void bindComparisonOperator() throws StandardException{
        boolean nullableResult;

        /* Can the types be compared to each other? */
        /* Multicolumn IN list cannot currently be constructed before bind time. */
        if (singleLeftOperand) {
            if (!rightOperandList.comparable(getLeftOperand())) {
                addCastOnRightOperandForStringToNonStringComparison();
            }
            rightOperandList.throwIfNotComparable(getLeftOperand());
        }


        /*
        ** Set the result type of this comparison operator based on the
        ** operands.  The result type is always SQLBoolean - the only question
        ** is whether it is nullable or not.  If either the leftOperand or
        ** any of the elements in the rightOperandList is
        ** nullable, the result of the comparison must be nullable, too, so
        ** we can represent the unknown truth value.
        */
        nullableResult= leftOperandList.isNullable() ||
                        rightOperandList.isNullable();
        setType(new DataTypeDescriptor(TypeId.BOOLEAN_ID,nullableResult));
    }

    /**
     * Preprocess an expression tree.  We do a number of transformations
     * here (including subqueries, IN lists, LIKE and BETWEEN) plus
     * subquery flattening.
     * NOTE: This is done before the outer ResultSetNode is preprocessed.
     *
     * @throws StandardException Thrown on error
     * @param    numTables            Number of tables in the DML Statement
     * @param    outerFromList        FromList from outer query block
     * @param    outerSubqueryList    SubqueryList from outer query block
     * @param    outerPredicateList    PredicateList from outer query block
     * @return The modified expression
     */
    @Override
    public ValueNode preprocess(int numTables,
                                FromList outerFromList,
                                SubqueryList outerSubqueryList,
                                PredicateList outerPredicateList) throws StandardException{
        leftOperandList.preprocess(numTables,
                outerFromList,outerSubqueryList,
                outerPredicateList);
        rightOperandList.preprocess(numTables,
                outerFromList,outerSubqueryList,
                outerPredicateList);
        return this;
    }

    /**
     * Set the leftOperand to the specified ValueNode
     *
     * @param newLeftOperand The new leftOperand
     */
    public void setLeftOperand(ValueNode newLeftOperand) throws StandardException{
        if (!singleLeftOperand)
            throw StandardException.newException(SQLState.LANG_UNKNOWN);
        leftOperandList.setElementAt(newLeftOperand, 0);
    }

    /**
     * Set the rightOperandList to the specified ValueNodeList
     *
     * @param newRightOperandList The new rightOperandList
     */
    public void setRightOperandList(ValueNodeList newRightOperandList){
        rightOperandList=newRightOperandList;
    }

    /**
     * Get the rightOperandList
     *
     * @return The current rightOperandList.
     */
    public ValueNodeList getRightOperandList(){
        return rightOperandList;
    }

    /**
     * See if this binary list operator is referencing the same table.
     *
     * @param cr	The column reference.
     *
     * @return	true if this list references the same table as in cr.
     *
     * @exception StandardException		Thrown on error
     */
    public boolean selfReference(ColumnReference cr)
            throws StandardException
    {
        int size = rightOperandList.size();
        for (int i = 0; i < size; i++)
        {
            ValueNode vn = (ValueNode) rightOperandList.elementAt(i);
            if (vn.getTablesReferenced().get(cr.getTableNumber()))
                return true;
        }
        return false;
    }

    /**
     * Categorize this predicate.  Initially, this means
     * building a bit map of the referenced tables for each predicate,
     * and a mapping from table number to the column numbers
     * from that table present in the predicate.
     * If the source of this ColumnReference (at the next underlying level)
     * is not a ColumnReference or a VirtualColumnNode then this predicate
     * will not be pushed down.
     * <p/>
     * For example, in:
     * select * from (select 1 from s) a (x) where x = 1
     * we will not push down x = 1.
     * NOTE: It would be easy to handle the case of a constant, but if the
     * inner SELECT returns an arbitrary expression, then we would have to copy
     * that tree into the pushed predicate, and that tree could contain
     * subqueries and method calls.
     * RESOLVE - revisit this issue once we have views.
     *
     * @param referencedTabs  JBitSet with bit map of referenced FromTables
     * @param referencedColumns  An object which maps tableNumber to the columns
     *                           from that table which are present in the predicate.
     * @param simplePredsOnly Whether or not to consider method
     *                        calls, field references and conditional nodes
     *                        when building bit map
     * @return boolean        Whether or not source.expression is a ColumnReference
     * or a VirtualColumnNode.
     * @throws StandardException Thrown on error
     */
    @Override
    public boolean categorize(JBitSet referencedTabs, ReferencedColumnsMap referencedColumns, boolean simplePredsOnly) throws StandardException{
        boolean pushable = false;

        pushable = leftOperandList.categorize(referencedTabs, referencedColumns, simplePredsOnly);
        pushable = (rightOperandList.categorize(referencedTabs, referencedColumns, simplePredsOnly) && pushable);

        return pushable;
    }

    /**
     * Remap all ColumnReferences in this tree to be clones of the
     * underlying expression.
     *
     * @return ValueNode            The remapped expression tree.
     * @throws StandardException Thrown on error
     */
    @Override
    public ValueNode remapColumnReferencesToExpressions() throws StandardException{
        // we need to assign back because a new object may be returned, beetle 4983
        leftOperandList.remapColumnReferencesToExpressions();
        rightOperandList.remapColumnReferencesToExpressions();
        return this;
    }

    /**
     * Return whether or not this expression tree represents a constant expression.
     *
     * @return Whether or not this expression tree represents a constant expression.
     */
    @Override
    public boolean isConstantExpression(){
        return (leftOperandList.isConstantExpression() && rightOperandList.isConstantExpression());
    }

    @Override
    public boolean constantExpression(PredicateList whereClause){
        return (leftOperandList.constantExpression(whereClause) &&
                rightOperandList.constantExpression(whereClause));
    }

    /**
     * Return the variant type for the underlying expression.
     * The variant type can be:
     * VARIANT                - variant within a scan
     * (method calls and non-static field access)
     * SCAN_INVARIANT        - invariant within a scan
     * (column references from outer tables)
     * QUERY_INVARIANT        - invariant within the life of a query
     * CONSTANT            - immutable
     *
     * @throws StandardException thrown on error
     * @return The variant type for the underlying expression.
     */
    @Override
    protected int getOrderableVariantType() throws StandardException {
        int leftType=leftOperandList.getOrderableVariantType();
        int rightType=rightOperandList.getOrderableVariantType();

        return Math.min(leftType,rightType);
    }

    @Override
    public void acceptChildren(Visitor v) throws StandardException{
        super.acceptChildren(v);

        if(leftOperandList!=null){
            leftOperandList=(ValueNodeList)leftOperandList.accept(v, this);
        }

        if(rightOperandList!=null){
            rightOperandList=(ValueNodeList)rightOperandList.accept(v, this);
        }
    }

    @Override
    protected boolean isEquivalent(ValueNode o) throws StandardException {
        if (!isSameNodeType(o)) {
            return false;
        }
        BinaryListOperatorNode other = (BinaryListOperatorNode) o;
        return operator.equals(other.operator) && leftOperandList.isEquivalent(other.getLeftOperandList()) && rightOperandList.isEquivalent(other.rightOperandList);
    }

    @Override
    protected boolean isSemanticallyEquivalent(ValueNode o) throws StandardException {
        if (!isSameNodeType(o)) {
            return false;
        }
        BinaryListOperatorNode other = (BinaryListOperatorNode) o;
        return operator.equals(other.operator) &&
                leftOperandList.isSemanticallyEquivalent(other.getLeftOperandList()) &&
                rightOperandList.isSemanticallyEquivalent(other.rightOperandList);
    }

    public int hashCode() {
        int result = getBaseHashCode();
        result = 31 * result + operator.hashCode();
        result = 31 * result + (leftOperandList == null ? 0 : leftOperandList.hashCode());
        result = 31 * result + (rightOperandList == null ? 0 : rightOperandList.hashCode());
        return result;
    }

    @Override
    public List<? extends QueryTreeNode> getChildren(){
        return new LinkedList<QueryTreeNode>(){{
            addAll(leftOperandList.getNodes());
            addAll(rightOperandList.getNodes());
        }};
    }

    @Override
    public QueryTreeNode getChild(int index) {
        if (index < leftOperandList.size()) {
            return leftOperandList.elementAt(index);
        }
        index -= leftOperandList.size();
        return rightOperandList.elementAt(index);
    }

    @Override
    public void setChild(int index, QueryTreeNode newValue) {
        if (index < leftOperandList.size()) {
            leftOperandList.setElementAt(newValue, index);
        }
        index -= leftOperandList.size();
        rightOperandList.setElementAt(newValue, index);
    }

    public boolean isConstantOrParameterTreeNode() {
        if (leftOperandList != null && !leftOperandList.containsOnlyConstantAndParamNodes())
            return false;

        if (rightOperandList != null && !rightOperandList.containsOnlyConstantAndParamNodes())
            return false;

        return true;
    }

    public int getOuterJoinLevel() {
        return outerJoinLevel;
    }

    public void setOuterJoinLevel(int level) {
        outerJoinLevel = level;
    }

    @Override
    public ValueNode replaceIndexExpression(ResultColumnList childRCL) throws StandardException {
        if (leftOperandList != null) {
            leftOperandList = leftOperandList.replaceIndexExpression(childRCL);
        }
        if (rightOperandList != null) {
            rightOperandList = rightOperandList.replaceIndexExpression(childRCL);
        }
        return this;
    }

    @Override
    public boolean collectExpressions(Map<Integer, Set<ValueNode>> exprMap) {
        boolean result = true;
        if (leftOperandList != null) {
            result = leftOperandList.collectExpressions(exprMap);
        }
        if (rightOperandList != null) {
            result = result && rightOperandList.collectExpressions(exprMap);
        }
        return result;
    }

    @Override
    public double getBaseOperationCost() throws StandardException {
        double localCost = 0.0;
        for (Object leftOperand : leftOperandList) {
            localCost += ((ValueNode) leftOperand).getBaseOperationCost();
        }
        return localCost;
    }

}<|MERGE_RESOLUTION|>--- conflicted
+++ resolved
@@ -87,10 +87,6 @@
                      Object operator,Object methodName) throws StandardException{
         singleLeftOperand = false;
         if (leftOperand != null) {
-<<<<<<< HEAD
-            if (leftOperand instanceof ValueNode) {
-                ValueNodeList vnl = new ValueNodeList(getContextManager());
-=======
             if (leftOperand instanceof ValueTupleNode) {
                 this.leftOperandList = ((ValueTupleNode) leftOperand).toValueNodeList();
                 if (this.leftOperandList.size() == 1) {
@@ -98,10 +94,7 @@
                 }
             }
             else if (leftOperand instanceof ValueNode) {
-                ValueNodeList vnl = (ValueNodeList) getNodeFactory().getNode(
-                                     C_NodeTypes.VALUE_NODE_LIST,
-                                     getContextManager());
->>>>>>> bf05bfb6
+                ValueNodeList vnl = new ValueNodeList(getContextManager());
                 vnl.addValueNode((ValueNode)leftOperand);
                 this.leftOperandList = vnl;
                 singleLeftOperand = true;
