/*
 * This file is part of Splice Machine.
 * Splice Machine is free software: you can redistribute it and/or modify it under the terms of the
 * GNU Affero General Public License as published by the Free Software Foundation, either
 * version 3, or (at your option) any later version.
 * Splice Machine is distributed in the hope that it will be useful, but WITHOUT ANY WARRANTY;
 * without even the implied warranty of MERCHANTABILITY or FITNESS FOR A PARTICULAR PURPOSE.
 * See the GNU Affero General Public License for more details.
 * You should have received a copy of the GNU Affero General Public License along with Splice Machine.
 * If not, see <http://www.gnu.org/licenses/>.
 *
 * Some parts of this source code are based on Apache Derby, and the following notices apply to
 * Apache Derby:
 *
 * Apache Derby is a subproject of the Apache DB project, and is licensed under
 * the Apache License, Version 2.0 (the "License"); you may not use these files
 * except in compliance with the License. You may obtain a copy of the License at:
 *
 * http://www.apache.org/licenses/LICENSE-2.0
 *
 * Unless required by applicable law or agreed to in writing, software distributed
 * under the License is distributed on an "AS IS" BASIS, WITHOUT WARRANTIES OR
 * CONDITIONS OF ANY KIND, either express or implied. See the License for the
 * specific language governing permissions and limitations under the License.
 *
 * Splice Machine, Inc. has modified the Apache Derby code in this file.
 *
 * All such Splice Machine modifications are Copyright 2012 - 2020 Splice Machine, Inc.,
 * and are licensed to you under the GNU Affero General Public License.
 */

package com.splicemachine.db.impl.sql.compile;

import com.splicemachine.db.iapi.error.StandardException;
import com.splicemachine.db.iapi.reference.SQLState;
import com.splicemachine.db.iapi.services.sanity.SanityManager;
import com.splicemachine.db.iapi.sql.compile.C_NodeTypes;
import com.splicemachine.db.iapi.sql.compile.Visitor;
import com.splicemachine.db.iapi.types.DataTypeDescriptor;
import com.splicemachine.db.iapi.types.TypeId;
import com.splicemachine.db.iapi.util.JBitSet;

import java.util.LinkedList;
import java.util.List;
import java.util.Map;
import java.util.Set;

import static com.splicemachine.db.shared.common.sanity.SanityManager.THROWASSERT;

/**
 * A BinaryListOperatorNode represents a built-in "binary" operator with a single
 * operand on the left of the operator, either as a single ValueNode under leftOperandList,
 * or a list of ValueNodes in the case of a multicolumn IN operator, e.g.
 * (col1, col2) IN ((1,2), (3,4), (3,5)), and a list of operands on the right.
 * This covers operators such as IN and BETWEEN.  There is no multicolumn
 * BETWEEN operator currently, and multicolumn IN can only be generated
 * internally by the parser, not specified in SQL.
 */

public abstract class BinaryListOperatorNode extends ValueNode{
    String methodName;
    /* operator used for error messages */
    String operator;

    String leftInterfaceType;
    String rightInterfaceType;

    ValueNode receiver; // used in generation
    
    // Left could have more than one column.
    ValueNodeList leftOperandList;
    ValueNodeList rightOperandList;
    
    boolean singleLeftOperand = false;
    int outerJoinLevel;

    /**
     * Initializer for a BinaryListOperatorNode
     *
     * @param leftOperand      The left operand of the node, either a single ValueNode, or
     *                         a ValueNodeList in the case of multicolumn IN.
     * @param rightOperandList The right operand list of the node
     * @param operator         String representation of operator
     */

    public void init(Object leftOperand,Object rightOperandList,
                     Object operator,Object methodName) throws StandardException{
        singleLeftOperand = false;
        if (leftOperand != null) {
            if (leftOperand instanceof ValueNode) {
                ValueNodeList vnl = (ValueNodeList) getNodeFactory().getNode(
                                     C_NodeTypes.VALUE_NODE_LIST,
                                     getContextManager());
                vnl.addValueNode((ValueNode)leftOperand);
                this.leftOperandList = vnl;
                singleLeftOperand = true;
            }
            else {
                this.leftOperandList = (ValueNodeList) leftOperand;
                if (this.leftOperandList.size() == 1)
                    singleLeftOperand = true;
            }
        }
        else
            this.leftOperandList=null;
        this.rightOperandList=(ValueNodeList)rightOperandList;
        this.operator=(String)operator;
        this.methodName=(String)methodName;
    }

    public ValueNode getLeftOperand() {
        return (ValueNode) (singleLeftOperand ? leftOperandList.elementAt(0) : null);
    }
    
    public boolean allLeftOperandsContainColumnReferences() throws StandardException {
        CollectNodesVisitor cnv = new CollectNodesVisitor(ColumnReference.class);
        for (int i = 0; i < leftOperandList.size(); i++) {
            leftOperandList.elementAt(i).accept(cnv);
            if (cnv.getList().isEmpty()) {
                return false;
            }
            cnv.getList().clear();
        }
        return true;
    }
    
    public boolean isSingleLeftOperand() { return singleLeftOperand; }
    
    public ValueNodeList getLeftOperandList() {
        return leftOperandList;
    }
    public String getOperator(){return operator;}
    /**
     * Convert this object to a String.  See comments in QueryTreeNode.java
     * for how this should be done for tree printing.
     *
     * @return This object as a String
     */
    @Override
    public String toString(){
        if(SanityManager.DEBUG){
            return "operator: "+operator+"\n"+
                    "methodName: "+methodName+"\n"+
                    super.toString();
        }else{
            return "";
        }
    }

    /**
     * Prints the sub-nodes of this object.  See QueryTreeNode.java for
     * how tree printing is supposed to work.
     *
     * @param depth The depth of this node in the tree
     */
    @Override
    public void printSubNodes(int depth){
        if(SanityManager.DEBUG){
            super.printSubNodes(depth);

            if(leftOperandList!=null){
                if (leftOperandList.size() == 1) {
                    printLabel(depth, "leftOperand: ");
                    getLeftOperand().treePrint(depth + 1);
                }
                else {
                    printLabel(depth, "leftOperandList: ");
                    leftOperandList.treePrint(depth + 1);
                }
            }

            if(rightOperandList!=null){
                printLabel(depth,"rightOperandList: ");
                rightOperandList.treePrint(depth+1);
            }
        }
    }

    /**
     * Bind this expression.  This means binding the sub-expressions,
     * as well as figuring out what the return type is for this expression.
     *
     * @param fromList        The FROM list for the query this
     *                        expression is in, for binding columns.
     * @param subqueryList    The subquery list being built as we find SubqueryNodes
     * @param aggregateVector The aggregate vector being built as we find AggregateNodes
     * @throws StandardException Thrown on error
     * @return The new top of the expression tree.
     */
    @Override
    public ValueNode bindExpression(FromList fromList,
                                    SubqueryList subqueryList,
                                    List<AggregateNode> aggregateVector) throws StandardException{
        leftOperandList.bindExpression(fromList,subqueryList,aggregateVector);
        rightOperandList.bindExpression(fromList,subqueryList,aggregateVector);

        /* Is there a ? parameter on the left? */
        /* Can't specify multicolumn IN list in SQL currently, so only the
           single-column case is handled for now.
         */
        if (singleLeftOperand)
        {
            if (getLeftOperand().requiresTypeFromContext()) {
                /*
                 ** It's an error if both operands are all ? parameters.
                 */
                if (rightOperandList.containsAllParameterNodes()) {
                    throw StandardException.newException(SQLState.LANG_BINARY_OPERANDS_BOTH_PARMS,
                        operator);
                }
        
                /* Set the left operand to the type of right parameter. */
                getLeftOperand().setType(rightOperandList.getTypeServices());
            }
    
            /* Is there a ? parameter on the right? */
            if (rightOperandList.containsParameterNode()) {
                /* Set the right operand to the type of the left parameter. */
                rightOperandList.setParameterDescriptor(getLeftOperand().getTypeServices());
            }
            
            /* If the left operand is not a built-in type, then generate a conversion
             * tree to a built-in type.
             */
            if (getLeftOperand().getTypeId().userType()) {
                leftOperandList.setElementAt(getLeftOperand().genSQLJavaSQLTree(), 0);
            }
        }
        else
            THROWASSERT("Multicolumn IN list in SQL statement not currently supported.");

        /* Generate bound conversion trees for those elements in the rightOperandList
         * that are not built-in types.
         */
        rightOperandList.genSQLJavaSQLTrees();

        /* Test type compatability and set type info for this node */
        bindComparisonOperator();

        return this;
    }

    /**
     * Test the type compatability of the operands and set the type info
     * for this node.  This method is useful both during binding and
     * when we generate nodes within the language module outside of the parser.
     *
     * @throws StandardException Thrown on error
     */
    public void bindComparisonOperator() throws StandardException{
        boolean nullableResult;

        /* Can the types be compared to each other? */
        /* Multicolumn IN list cannot currently be constructed before bind time. */
        if (singleLeftOperand)
            rightOperandList.comparable(getLeftOperand());

        /*
        ** Set the result type of this comparison operator based on the
        ** operands.  The result type is always SQLBoolean - the only question
        ** is whether it is nullable or not.  If either the leftOperand or
        ** any of the elements in the rightOperandList is
        ** nullable, the result of the comparison must be nullable, too, so
        ** we can represent the unknown truth value.
        */
        nullableResult= leftOperandList.isNullable() ||
                        rightOperandList.isNullable();
        setType(new DataTypeDescriptor(TypeId.BOOLEAN_ID,nullableResult));
    }

    /**
     * Preprocess an expression tree.  We do a number of transformations
     * here (including subqueries, IN lists, LIKE and BETWEEN) plus
     * subquery flattening.
     * NOTE: This is done before the outer ResultSetNode is preprocessed.
     *
     * @throws StandardException Thrown on error
     * @param    numTables            Number of tables in the DML Statement
     * @param    outerFromList        FromList from outer query block
     * @param    outerSubqueryList    SubqueryList from outer query block
     * @param    outerPredicateList    PredicateList from outer query block
     * @return The modified expression
     */
    @Override
    public ValueNode preprocess(int numTables,
                                FromList outerFromList,
                                SubqueryList outerSubqueryList,
                                PredicateList outerPredicateList) throws StandardException{
        leftOperandList.preprocess(numTables,
                outerFromList,outerSubqueryList,
                outerPredicateList);
        rightOperandList.preprocess(numTables,
                outerFromList,outerSubqueryList,
                outerPredicateList);
        return this;
    }

    /**
     * Set the leftOperand to the specified ValueNode
     *
     * @param newLeftOperand The new leftOperand
     */
    public void setLeftOperand(ValueNode newLeftOperand) throws StandardException{
        if (!singleLeftOperand)
            throw StandardException.newException(SQLState.LANG_UNKNOWN);
        leftOperandList.setElementAt(newLeftOperand, 0);
    }

    /**
     * Set the rightOperandList to the specified ValueNodeList
     *
     * @param newRightOperandList The new rightOperandList
     */
    public void setRightOperandList(ValueNodeList newRightOperandList){
        rightOperandList=newRightOperandList;
    }

    /**
     * Get the rightOperandList
     *
     * @return The current rightOperandList.
     */
    public ValueNodeList getRightOperandList(){
        return rightOperandList;
    }

    /**
     * See if this binary list operator is referencing the same table.
     *
     * @param cr	The column reference.
     *
     * @return	true if this list references the same table as in cr.
     *
     * @exception StandardException		Thrown on error
     */
    public boolean selfReference(ColumnReference cr)
            throws StandardException
    {
        int size = rightOperandList.size();
        for (int i = 0; i < size; i++)
        {
            ValueNode vn = (ValueNode) rightOperandList.elementAt(i);
            if (vn.getTablesReferenced().get(cr.getTableNumber()))
                return true;
        }
        return false;
    }

    /**
     * Categorize this predicate.  Initially, this means
     * building a bit map of the referenced tables for each predicate.
     * If the source of this ColumnReference (at the next underlying level)
     * is not a ColumnReference or a VirtualColumnNode then this predicate
     * will not be pushed down.
     * <p/>
     * For example, in:
     * select * from (select 1 from s) a (x) where x = 1
     * we will not push down x = 1.
     * NOTE: It would be easy to handle the case of a constant, but if the
     * inner SELECT returns an arbitrary expression, then we would have to copy
     * that tree into the pushed predicate, and that tree could contain
     * subqueries and method calls.
     * RESOLVE - revisit this issue once we have views.
     *
     * @param referencedTabs  JBitSet with bit map of referenced FromTables
     * @param simplePredsOnly Whether or not to consider method
     *                        calls, field references and conditional nodes
     *                        when building bit map
     * @return boolean        Whether or not source.expression is a ColumnReference
     * or a VirtualColumnNode.
     * @throws StandardException Thrown on error
     */
    @Override
    public boolean categorize(JBitSet referencedTabs,boolean simplePredsOnly) throws StandardException{
        boolean pushable = false;

        pushable = leftOperandList.categorize(referencedTabs, simplePredsOnly);
        pushable = (rightOperandList.categorize(referencedTabs, simplePredsOnly) && pushable);

        return pushable;
    }

    /**
     * Remap all ColumnReferences in this tree to be clones of the
     * underlying expression.
     *
     * @return ValueNode            The remapped expression tree.
     * @throws StandardException Thrown on error
     */
    @Override
    public ValueNode remapColumnReferencesToExpressions() throws StandardException{
        // we need to assign back because a new object may be returned, beetle 4983
        leftOperandList.remapColumnReferencesToExpressions();
        rightOperandList.remapColumnReferencesToExpressions();
        return this;
    }

    /**
     * Return whether or not this expression tree represents a constant expression.
     *
     * @return Whether or not this expression tree represents a constant expression.
     */
    @Override
    public boolean isConstantExpression(){
        return (leftOperandList.isConstantExpression() && rightOperandList.isConstantExpression());
    }

    @Override
    public boolean constantExpression(PredicateList whereClause){
        return (leftOperandList.constantExpression(whereClause) &&
                rightOperandList.constantExpression(whereClause));
    }

    /**
     * Return the variant type for the underlying expression.
     * The variant type can be:
     * VARIANT                - variant within a scan
     * (method calls and non-static field access)
     * SCAN_INVARIANT        - invariant within a scan
     * (column references from outer tables)
     * QUERY_INVARIANT        - invariant within the life of a query
     * CONSTANT            - immutable
     *
     * @throws StandardException thrown on error
     * @return The variant type for the underlying expression.
     */
    @Override
    protected int getOrderableVariantType() throws StandardException{
        int leftType=leftOperandList.getOrderableVariantType();
        int rightType=rightOperandList.getOrderableVariantType();

        return Math.min(leftType,rightType);
    }

    @Override
    public void acceptChildren(Visitor v) throws StandardException{
        super.acceptChildren(v);

        if(leftOperandList!=null){
            leftOperandList=(ValueNodeList)leftOperandList.accept(v, this);
        }

        if(rightOperandList!=null){
            rightOperandList=(ValueNodeList)rightOperandList.accept(v, this);
        }
    }

    @Override
    protected boolean isEquivalent(ValueNode o) throws StandardException {
        if (!isSameNodeType(o)) {
            return false;
        }
        BinaryListOperatorNode other = (BinaryListOperatorNode) o;
        return operator.equals(other.operator) && leftOperandList.isEquivalent(other.getLeftOperandList()) && rightOperandList.isEquivalent(other.rightOperandList);
    }

    @Override
    protected boolean isSemanticallyEquivalent(ValueNode o) throws StandardException {
        if (!isSameNodeType(o)) {
            return false;
        }
        BinaryListOperatorNode other = (BinaryListOperatorNode) o;
        return operator.equals(other.operator) &&
                leftOperandList.isSemanticallyEquivalent(other.getLeftOperandList()) &&
                rightOperandList.isSemanticallyEquivalent(other.rightOperandList);
    }

    public int hashCode() {
        int result = getBaseHashCode();
        result = 31 * result + operator.hashCode();
        result = 31 * result + (leftOperandList == null ? 0 : leftOperandList.hashCode());
        result = 31 * result + (rightOperandList == null ? 0 : rightOperandList.hashCode());
        return result;
    }

    @Override
    public List<? extends QueryTreeNode> getChildren(){
        return new LinkedList<QueryTreeNode>(){{
            addAll(leftOperandList.getNodes());
            addAll(rightOperandList.getNodes());
        }};
    }

    @Override
    public QueryTreeNode getChild(int index) {
        if (index < leftOperandList.size()) {
            return leftOperandList.elementAt(index);
        }
        index -= leftOperandList.size();
        return rightOperandList.elementAt(index);
    }

    @Override
    public void setChild(int index, QueryTreeNode newValue) {
        if (index < leftOperandList.size()) {
            leftOperandList.setElementAt(newValue, index);
        }
        index -= leftOperandList.size();
        rightOperandList.setElementAt(newValue, index);
    }

    public boolean isConstantOrParameterTreeNode() {
        if (leftOperandList != null && !leftOperandList.containsOnlyConstantAndParamNodes())
            return false;

        if (rightOperandList != null && !rightOperandList.containsOnlyConstantAndParamNodes())
            return false;

        return true;
    }

    public int getOuterJoinLevel() {
        return outerJoinLevel;
    }

    public void setOuterJoinLevel(int level) {
        outerJoinLevel = level;
    }

    @Override
    public ValueNode replaceIndexExpression(ResultColumnList childRCL) throws StandardException {
        if (leftOperandList != null) {
            leftOperandList = leftOperandList.replaceIndexExpression(childRCL);
        }
        if (rightOperandList != null) {
            rightOperandList = rightOperandList.replaceIndexExpression(childRCL);
        }
        return this;
    }

    @Override
    public boolean collectExpressions(Map<Integer, Set<ValueNode>> exprMap) {
        boolean result = true;
        if (leftOperandList != null) {
            result = leftOperandList.collectExpressions(exprMap);
        }
        if (rightOperandList != null) {
            result = result && rightOperandList.collectExpressions(exprMap);
        }
        return result;
    }
<<<<<<< HEAD

    @Override
    public double getBaseOperationCost() throws StandardException {
        double localCost = 0.0;
        for (Object leftOperand : leftOperandList) {
            localCost += ((ValueNode) leftOperand).getBaseOperationCost();
        }
        return localCost;
    }
=======
>>>>>>> e2872374
}<|MERGE_RESOLUTION|>--- conflicted
+++ resolved
@@ -539,7 +539,6 @@
         }
         return result;
     }
-<<<<<<< HEAD
 
     @Override
     public double getBaseOperationCost() throws StandardException {
@@ -549,6 +548,5 @@
         }
         return localCost;
     }
-=======
->>>>>>> e2872374
+
 }