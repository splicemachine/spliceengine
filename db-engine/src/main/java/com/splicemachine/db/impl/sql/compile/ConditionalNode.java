--- conflicted
+++ resolved
@@ -57,11 +57,7 @@
  *
  */
 
-<<<<<<< HEAD
-@SuppressFBWarnings(value="HE_INHERITS_EQUALS_USE_HASHCODE", justification="Tracked by DB-9277")
-=======
 @SuppressFBWarnings(value="HE_INHERITS_EQUALS_USE_HASHCODE", justification="DB-9277")
->>>>>>> 567bda30
 public class ConditionalNode extends ValueNode
 {
     ValueNode        testCondition;
@@ -739,21 +735,14 @@
         return false;
     }
 
-<<<<<<< HEAD
-    public List getChildren() {
-        List nodes = new LinkedList();
-=======
     public List<? extends QueryTreeNode> getChildren() {
         List<QueryTreeNode> nodes = new LinkedList<>();
->>>>>>> 567bda30
         nodes.add(testCondition);
 
         nodes.addAll(thenElseList.getNodes());
 
         return nodes;
     }
-<<<<<<< HEAD
-=======
 
     @Override
     public QueryTreeNode getChild(int index) {
@@ -772,7 +761,6 @@
             thenElseList.setElementAt(newValue, index - 1);
         }
     }
->>>>>>> 567bda30
 
     @Override
     public long nonZeroCardinality(long numberOfRows) throws StandardException {
@@ -789,75 +777,10 @@
     public boolean isConstantOrParameterTreeNode() {
         if (testCondition!= null && !testCondition.isConstantOrParameterTreeNode())
             return false;
-<<<<<<< HEAD
 
         if (thenElseList != null && !thenElseList.containsOnlyConstantAndParamNodes())
             return false;
 
         return true;
     }
-
-    @Override
-    public List<ColumnReference> getHashableJoinColumnReference() {
-        List<ColumnReference> result = new ArrayList<>();
-        List<ColumnReference> fetched = testCondition.getHashableJoinColumnReference();
-        if (fetched != null) {
-            result.addAll(fetched);
-        }
-        for (int i = 0; i < thenElseList.size(); ++i) {
-            fetched = thenElseList.elementAt(i).getHashableJoinColumnReference();
-            if (fetched != null) {
-                result.addAll(fetched);
-            }
-        }
-        return result;
-    }
-
-    @Override
-    public void setHashableJoinColumnReference(ColumnReference cr) {
-        ArrayList<List<ColumnReference>> columnReferences = new ArrayList<>(1 + thenElseList.size());
-        columnReferences.add(testCondition.getHashableJoinColumnReference());
-        for (int i = 0; i < thenElseList.size(); ++i) {
-            columnReferences.add(thenElseList.elementAt(i).getHashableJoinColumnReference());
-        }
-
-        // We can only set iff there is only one list with exactly one column reference in it
-        int indexOfListWithOneColumnReference = -1;
-        for (int i = 0; i < columnReferences.size(); ++i) {
-            if (columnReferences.get(i) == null) {
-                continue;
-            }
-            int columnReferenceCount = columnReferences.get(i).size();
-            if (columnReferenceCount > 1) {
-                return; // We do not handle multiple column references in hash join // JIRA DB-9274
-            }
-            if (columnReferenceCount == 1 && indexOfListWithOneColumnReference != -1) {
-                return; // We do not handle referencing columns in multiple places in hash join // JIRA DB-9278
-            }
-            if (columnReferenceCount == 1) {
-                indexOfListWithOneColumnReference = i;
-            }
-        }
-
-        if (indexOfListWithOneColumnReference == 0) {
-            if (testCondition instanceof ColumnReference) {
-                testCondition = cr;
-            } else {
-                testCondition.setHashableJoinColumnReference(cr);
-            }
-        } else {
-            if (thenElseList.elementAt(indexOfListWithOneColumnReference - 1) instanceof ColumnReference) {
-                thenElseList.setElementAt(cr, indexOfListWithOneColumnReference - 1);
-            } else {
-                thenElseList.elementAt(indexOfListWithOneColumnReference - 1).setHashableJoinColumnReference(cr);
-            }
-        }
-=======
-
-        if (thenElseList != null && !thenElseList.containsOnlyConstantAndParamNodes())
-            return false;
-
-        return true;
->>>>>>> 567bda30
-    }
 }