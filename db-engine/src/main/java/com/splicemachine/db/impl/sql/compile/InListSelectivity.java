/*
 * This file is part of Splice Machine.
 * Splice Machine is free software: you can redistribute it and/or modify it under the terms of the
 * GNU Affero General Public License as published by the Free Software Foundation, either
 * version 3, or (at your option) any later version.
 * Splice Machine is distributed in the hope that it will be useful, but WITHOUT ANY WARRANTY;
 * without even the implied warranty of MERCHANTABILITY or FITNESS FOR A PARTICULAR PURPOSE.
 * See the GNU Affero General Public License for more details.
 * You should have received a copy of the GNU Affero General Public License along with Splice Machine.
 * If not, see <http://www.gnu.org/licenses/>.
 *
 * Some parts of this source code are based on Apache Derby, and the following notices apply to
 * Apache Derby:
 *
 * Apache Derby is a subproject of the Apache DB project, and is licensed under
 * the Apache License, Version 2.0 (the "License"); you may not use these files
 * except in compliance with the License. You may obtain a copy of the License at:
 *
 * http://www.apache.org/licenses/LICENSE-2.0
 *
 * Unless required by applicable law or agreed to in writing, software distributed
 * under the License is distributed on an "AS IS" BASIS, WITHOUT WARRANTIES OR
 * CONDITIONS OF ANY KIND, either express or implied. See the License for the
 * specific language governing permissions and limitations under the License.
 *
 * Splice Machine, Inc. has modified the Apache Derby code in this file.
 *
 * All such Splice Machine modifications are Copyright 2012 - 2018 Splice Machine, Inc.,
 * and are licensed to you under the GNU Affero General Public License.
 */

package com.splicemachine.db.impl.sql.compile;

import com.splicemachine.db.iapi.error.StandardException;
import com.splicemachine.db.iapi.sql.dictionary.ColumnDescriptor;
import com.splicemachine.db.iapi.store.access.StoreCostController;

 /**
 *
 * Selectivity for an in clause list.  The selectivity is additive but if it ends up being over 1 it snaps back to 0.9.
  *
 *
 */
public class InListSelectivity extends AbstractSelectivityHolder {
    private Predicate p;
    private StoreCostController storeCost;
    private double selectivityFactor;
<<<<<<< HEAD
    private int colNo [];
    private final double DEFAULT_SINGLE_VALUE_SELECTIVITY = 0.5d;
=======
    private boolean useExtrapolation = false;
>>>>>>> 6c321ce2

    public InListSelectivity(StoreCostController storeCost, Predicate p,QualifierPhase phase, double selectivityFactor)
        throws StandardException {
        super(((ColumnReference) p.getSourceInList().leftOperandList.elementAt(0)).getColumnNumber(), phase);
        
        colNo = new int[p.getSourceInList().leftOperandList.size()];
        int i = 0;
        for (Object v : p.getSourceInList().leftOperandList) {
            colNo[i] = ((ColumnReference) v).getColumnNumber();
            i++;
        }
        this.p = p;
        this.storeCost = storeCost;
        this.selectivityFactor = selectivityFactor;
        this.useExtrapolation = isExtrapolationEnabled();
    }
    
    private double multiplySelectivity(ValueNode vn, int columnNumber, double localSelectivity) {
        if (vn instanceof ConstantNode) {
            ConstantNode cn = (ConstantNode)vn;
            if (localSelectivity == -1.0d)
                localSelectivity = storeCost.getSelectivity(columnNumber, cn.getValue(), true, cn.getValue(), true);
            else
                localSelectivity *= storeCost.getSelectivity(columnNumber, cn.getValue(), true, cn.getValue(), true);
        }
        else
            localSelectivity *= DEFAULT_SINGLE_VALUE_SELECTIVITY;
        
        return localSelectivity;
    }
    private double addSelectivity(ValueNode vn, int columnNumber, double localSelectivity) {
        double tempSel = -1.0d;
        if (vn instanceof ListValueNode) {
            ListValueNode lcn = (ListValueNode)vn;

            for (int i = 0; i < lcn.numValues(); i++) {
                ConstantNode tempConst = (ConstantNode) lcn.getValue(i);
                tempSel = multiplySelectivity(tempConst, colNo[i], tempSel);
            }
        }
        else {
            if (vn instanceof ConstantNode) {
                ConstantNode cn = (ConstantNode) vn;
                tempSel = storeCost.getSelectivity(columnNumber, cn.getValue(), true, cn.getValue(), true);
            }
            else {
                tempSel = DEFAULT_SINGLE_VALUE_SELECTIVITY;
            }
        }
        if (localSelectivity == -1.0d)
            localSelectivity = tempSel;
        else
            localSelectivity += tempSel;
    
        return localSelectivity;
    }

    public double getSelectivity() throws StandardException {
        if (selectivity==-1.0d) {
            InListOperatorNode sourceInList=p.getSourceInList();
            ValueNodeList rightOperandList=sourceInList.getRightOperandList();
            for(Object o: rightOperandList){
<<<<<<< HEAD
                ValueNode vn = (ConstantNode)o;
                selectivity = addSelectivity(vn, getColNum(), selectivity);
=======
                ConstantNode cn = (ConstantNode)o;
                if (selectivity==-1.0d)
                    selectivity = storeCost.getSelectivity(colNum,cn.getValue(),true,cn.getValue(),true, useExtrapolation);
                else
                    selectivity+=storeCost.getSelectivity(colNum,cn.getValue(),true,cn.getValue(),true, useExtrapolation);
>>>>>>> 6c321ce2
            }
            if (selectivityFactor > 0)
                selectivity *= selectivityFactor;

            if (selectivity > 1.0d)
                selectivity = 0.9d;
        }
        return selectivity;
    }

    private boolean isExtrapolationEnabled() {
        InListOperatorNode sourceInList = p.getSourceInList();
        if(sourceInList==null)
            return false;
        ValueNode lo = sourceInList.getLeftOperand();
        if(!(lo instanceof ColumnReference))
            return false;
        ColumnReference cr = (ColumnReference)lo;
        if (cr == null)
            return false;
        ColumnDescriptor columnDescriptor = cr.getSource().getTableColumnDescriptor();
        if (columnDescriptor != null)
            return columnDescriptor.getUseExtrapolation()!=0;

        return false;

    }
}<|MERGE_RESOLUTION|>--- conflicted
+++ resolved
@@ -45,12 +45,9 @@
     private Predicate p;
     private StoreCostController storeCost;
     private double selectivityFactor;
-<<<<<<< HEAD
     private int colNo [];
     private final double DEFAULT_SINGLE_VALUE_SELECTIVITY = 0.5d;
-=======
     private boolean useExtrapolation = false;
->>>>>>> 6c321ce2
 
     public InListSelectivity(StoreCostController storeCost, Predicate p,QualifierPhase phase, double selectivityFactor)
         throws StandardException {
@@ -68,33 +65,34 @@
         this.useExtrapolation = isExtrapolationEnabled();
     }
     
-    private double multiplySelectivity(ValueNode vn, int columnNumber, double localSelectivity) {
+    private double multiplySelectivity(ValueNode vn, int columnNumber, double localSelectivity, boolean useExtrapolation) {
         if (vn instanceof ConstantNode) {
             ConstantNode cn = (ConstantNode)vn;
             if (localSelectivity == -1.0d)
-                localSelectivity = storeCost.getSelectivity(columnNumber, cn.getValue(), true, cn.getValue(), true);
+                localSelectivity = storeCost.getSelectivity(columnNumber, cn.getValue(), true, cn.getValue(), true, useExtrapolation);
             else
-                localSelectivity *= storeCost.getSelectivity(columnNumber, cn.getValue(), true, cn.getValue(), true);
+                localSelectivity *= storeCost.getSelectivity(columnNumber, cn.getValue(), true, cn.getValue(), true, useExtrapolation);
         }
         else
             localSelectivity *= DEFAULT_SINGLE_VALUE_SELECTIVITY;
         
         return localSelectivity;
     }
-    private double addSelectivity(ValueNode vn, int columnNumber, double localSelectivity) {
+    private double addSelectivity(ValueNode vn, int columnNumber, double localSelectivity, boolean useExtrapolation) {
         double tempSel = -1.0d;
         if (vn instanceof ListValueNode) {
             ListValueNode lcn = (ListValueNode)vn;
 
             for (int i = 0; i < lcn.numValues(); i++) {
                 ConstantNode tempConst = (ConstantNode) lcn.getValue(i);
-                tempSel = multiplySelectivity(tempConst, colNo[i], tempSel);
+                tempSel = multiplySelectivity(tempConst, colNo[i], tempSel, useExtrapolation);
             }
         }
         else {
             if (vn instanceof ConstantNode) {
                 ConstantNode cn = (ConstantNode) vn;
-                tempSel = storeCost.getSelectivity(columnNumber, cn.getValue(), true, cn.getValue(), true);
+                tempSel = storeCost.getSelectivity(columnNumber, cn.getValue(), true,
+                                                   cn.getValue(), true, useExtrapolation);
             }
             else {
                 tempSel = DEFAULT_SINGLE_VALUE_SELECTIVITY;
@@ -113,16 +111,8 @@
             InListOperatorNode sourceInList=p.getSourceInList();
             ValueNodeList rightOperandList=sourceInList.getRightOperandList();
             for(Object o: rightOperandList){
-<<<<<<< HEAD
                 ValueNode vn = (ConstantNode)o;
-                selectivity = addSelectivity(vn, getColNum(), selectivity);
-=======
-                ConstantNode cn = (ConstantNode)o;
-                if (selectivity==-1.0d)
-                    selectivity = storeCost.getSelectivity(colNum,cn.getValue(),true,cn.getValue(),true, useExtrapolation);
-                else
-                    selectivity+=storeCost.getSelectivity(colNum,cn.getValue(),true,cn.getValue(),true, useExtrapolation);
->>>>>>> 6c321ce2
+                selectivity = addSelectivity(vn, getColNum(), selectivity, useExtrapolation);
             }
             if (selectivityFactor > 0)
                 selectivity *= selectivityFactor;
