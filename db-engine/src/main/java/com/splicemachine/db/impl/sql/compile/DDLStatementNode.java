/*
 * This file is part of Splice Machine.
 * Splice Machine is free software: you can redistribute it and/or modify it under the terms of the
 * GNU Affero General Public License as published by the Free Software Foundation, either
 * version 3, or (at your option) any later version.
 * Splice Machine is distributed in the hope that it will be useful, but WITHOUT ANY WARRANTY;
 * without even the implied warranty of MERCHANTABILITY or FITNESS FOR A PARTICULAR PURPOSE.
 * See the GNU Affero General Public License for more details.
 * You should have received a copy of the GNU Affero General Public License along with Splice Machine.
 * If not, see <http://www.gnu.org/licenses/>.
 *
 * Some parts of this source code are based on Apache Derby, and the following notices apply to
 * Apache Derby:
 *
 * Apache Derby is a subproject of the Apache DB project, and is licensed under
 * the Apache License, Version 2.0 (the "License"); you may not use these files
 * except in compliance with the License. You may obtain a copy of the License at:
 *
 * http://www.apache.org/licenses/LICENSE-2.0
 *
 * Unless required by applicable law or agreed to in writing, software distributed
 * under the License is distributed on an "AS IS" BASIS, WITHOUT WARRANTIES OR
 * CONDITIONS OF ANY KIND, either express or implied. See the License for the
 * specific language governing permissions and limitations under the License.
 *
 * Splice Machine, Inc. has modified the Apache Derby code in this file.
 *
 * All such Splice Machine modifications are Copyright 2012 - 2020 Splice Machine, Inc.,
 * and are licensed to you under the GNU Affero General Public License.
 */

package com.splicemachine.db.impl.sql.compile;

import com.splicemachine.db.iapi.services.compiler.MethodBuilder;

import com.splicemachine.db.iapi.sql.dictionary.DataDictionary;
import com.splicemachine.db.iapi.sql.dictionary.SchemaDescriptor;
import com.splicemachine.db.iapi.sql.dictionary.TableDescriptor;
import com.splicemachine.db.iapi.sql.compile.CompilerContext;
import com.splicemachine.db.iapi.sql.compile.C_NodeTypes;
import com.splicemachine.db.iapi.sql.conn.Authorizer;
import com.splicemachine.db.iapi.reference.SQLState;
import com.splicemachine.db.iapi.error.StandardException;

import com.splicemachine.db.iapi.services.context.ContextManager;
import com.splicemachine.db.iapi.services.sanity.SanityManager;
import com.splicemachine.db.iapi.reference.ClassName;

import com.splicemachine.db.iapi.services.classfile.VMOpcode;
import com.splicemachine.db.catalog.UUID;

/**
 * A DDLStatementNode represents any type of DDL statement: CREATE TABLE,
 * CREATE INDEX, ALTER TABLE, etc.
 *
 */

abstract class DDLStatementNode extends StatementNode
{
    /////////////////////////////////////////////////////////////////////////
    //
    //    CONSTANTS
    //
    /////////////////////////////////////////////////////////////////////////

    public    static    final    int    UNKNOWN_TYPE = 0;
    public    static    final    int    ADD_TYPE = 1;
    public    static    final    int    DROP_TYPE = 2;
    public    static    final    int    MODIFY_TYPE = 3;
    public    static    final    int    LOCKING_TYPE = 4;
    public    static    final    int    UPDATE_STATISTICS = 5;
    public    static    final    int DROP_STATISTICS = 6;


    /////////////////////////////////////////////////////////////////////////
    //
    //    STATE
    //
    /////////////////////////////////////////////////////////////////////////

    protected TableName    objectName;
    private boolean        initOk;

    /**
        sub-classes can set this to be true to allow implicit
        creation of the main object's schema at execution time.
    */
    boolean implicitCreateSchema;


    /////////////////////////////////////////////////////////////////////////
    //
    //    BEHAVIOR
    //
    /////////////////////////////////////////////////////////////////////////

    public DDLStatementNode(TableName tableName, ContextManager cm) {
        super(cm);
        this.objectName = tableName;
        initOk = true;
    }

    public DDLStatementNode() {
    }


    public void init(Object objectName)
<<<<<<< HEAD
		throws StandardException {
		initAndCheck(objectName);
	}

	/**
		Initialize the object name we will be performing the DDL
		on and check that we are not in the system schema
		and that DDL is allowed.
	*/
	protected void initAndCheck(Object objectName)
		throws StandardException {

		this.objectName = (TableName) objectName;

		initOk = true;
	}

	/**
	 * Return the name of the table being dropped.
	 * This is the unqualified table name.
	 *
	 * @return the relative name
	 */
	public String getRelativeName()
	{
		return objectName.getTableName() ;
	}

	/**
	 * Return the full dot expression name of the 
	 * object being dropped.
	 * 
	 * @return the full name
	 */
	public String getFullName()
	{
		return objectName.getFullTableName() ;
	}

    public	final TableName	getObjectName() { return objectName; }

	/**
	 * Convert this object to a String.  See comments in QueryTreeNode.java
	 * for how this should be done for tree printing.
	 *
	 * @return	This object as a String
	 */

	public String toString()
	{
		if (SanityManager.DEBUG)
		{
			return ((objectName==null)?"":
					"name: " + objectName.toString() +"\n") + super.toString();
		}
		else
		{
			return "";
		}
	}

	int activationKind()
	{
		   return StatementNode.NEED_DDL_ACTIVATION;
	}

	/**
	 * Generic generate code for all DDL statements.
	 *
	 * @param acb	The ActivationClassBuilder for the class being built
	 * @param mb	The execute() method to be built
	 *
	 * @exception StandardException		Thrown on error
	 */

	public final void generate(ActivationClassBuilder acb,
								MethodBuilder mb)
							throws StandardException
	{
		if (SanityManager.DEBUG) {
			if (!initOk)
				SanityManager.THROWASSERT(getClass() + " never called initAndCheck()");
		}

		// The generated java is the expression:
		// return ResultSetFactory.getDDLResultSet(this)
		//		                       

		acb.pushGetResultSetFactoryExpression(mb); // instance for getDDLResultSet
		acb.pushThisAsActivation(mb); // first arg

		mb.callMethod(VMOpcode.INVOKEINTERFACE, (String) null, "getDDLResultSet", ClassName.ResultSet, 1);
	}

	 

	/**
	* Get a schema descriptor for this DDL object.
	* Uses this.objectName.  Always returns a schema,
	* we lock in the schema name prior to execution.
	* Checks if current authorizationID is owner of the schema.
	*
	* @return Schema Descriptor
	*
	* @exception	StandardException	throws on schema name
	*						that doesn't exist	
	*/
	protected final SchemaDescriptor getSchemaDescriptor() throws StandardException
	{
		return getSchemaDescriptor(true, true);
	}

	/**
	* Get a schema descriptor for this DDL object.
	* Uses this.objectName.  Always returns a schema,
	* we lock in the schema name prior to execution.
	* 
	* The most common call to this method is with 2nd 
	* parameter true which says that SchemaDescriptor
	* should not be requested for system schema. The only
	* time this method will get called with 2nd parameter
	* set to false will be when user has requested for
	* inplace compress using 
	* SYSCS_UTIL.SYSCS_INPLACE_COMPRESS_TABLE
	* Above inplace compress can be invoked on system tables.
	* A call to SYSCS_UTIL.SYSCS_INPLACE_COMPRESS_TABLE 
	* internally gets translated into ALTER TABLE sql.
	* When ALTER TABLE is executed for SYSCS_INPLACE_COMPRESS_TABLE,
	* we want to allow SchemaDescriptor request for system
	* tables. DERBY-1062
	*
	* @param ownerCheck		If check for schema owner is needed
	* @param doSystemSchemaCheck   If check for system schema is needed.
	*    If set to true, then throw an exception if schema descriptor
	*    is requested for a system schema. The only time this param 
	*    will be set to false is when user is asking for inplace
	*    compress of a system table. DERBY-1062
	*
	* @return Schema Descriptor
	*
	* @exception	StandardException	throws on schema name
	*						that doesn't exist	
	*/
	protected final SchemaDescriptor getSchemaDescriptor(boolean ownerCheck,
			boolean doSystemSchemaCheck)
		 throws StandardException
	{
		String schemaName = objectName.getSchemaName();
		//boolean needError = !(implicitCreateSchema || (schemaName == null));
		boolean needError = !implicitCreateSchema;
		SchemaDescriptor sd = getSchemaDescriptor(schemaName, needError);
		CompilerContext cc = getCompilerContext();

		if (sd == null) {
			/* Disable creating schemas starting with SYS */
			if (schemaName.startsWith("SYS"))
				throw StandardException.newException(
					SQLState.LANG_NO_USER_DDL_IN_SYSTEM_SCHEMA,
					statementToString(),
					schemaName);

			sd  = new SchemaDescriptor(getDataDictionary(), schemaName,
				(String) null, (UUID)null, false);

			if (isPrivilegeCollectionRequired())
				cc.addRequiredSchemaPriv(schemaName, null, Authorizer.CREATE_SCHEMA_PRIV);
		}

		if (ownerCheck && isPrivilegeCollectionRequired()) {
			cc.addRequiredAccessSchemaPriv(sd.getUUID());
			cc.addRequiredSchemaPriv(sd.getSchemaName(), null,
					Authorizer.MODIFY_SCHEMA_PRIV);
		}

		/*
		** Catch the system schema here if the caller wants us to.
		** Currently, the only time we allow system schema is for inplace
		** compress table calls.
		*/	 
		if (doSystemSchemaCheck && sd.isSystemSchema())
		{
			throw StandardException.newException(SQLState.LANG_NO_USER_DDL_IN_SYSTEM_SCHEMA,
							statementToString(), sd);
		}
		return sd;
	}

	protected final TableDescriptor getTableDescriptor()
		throws StandardException
	{
		return getTableDescriptor(objectName);
	}

	/**
	 * Validate that the table is ok for DDL -- e.g.
	 * that it exists, it is not a view. It is ok for
	 * it to be a system table. Also check that its 
	 * schema is ok. Currently, the only time this method
	 * is called is when user has asked for inplace 
	 * compress. eg
	 * call SYSCS_UTIL.SYSCS_INPLACE_COMPRESS_TABLE('SYS','SYSTABLES',1,1,1);
	 * Inplace compress is allowed on both system and
	 * user tables.
	 *
	 * @return the validated table descriptor, never null
	 *
	 * @exception StandardException on error
	 */
	protected final TableDescriptor getTableDescriptor(boolean doSystemTableCheck)
	throws StandardException
	{
		TableDescriptor td = justGetDescriptor(objectName);
		td = checkTableDescriptor(td,doSystemTableCheck);
		return td;
	}

	protected final TableDescriptor getTableDescriptor(UUID tableId)
		throws StandardException {

		TableDescriptor td = getDataDictionary().getTableDescriptor(tableId);

		td = checkTableDescriptor(td,true);
		return td;

	}

	/**
	 * Validate that the table is ok for DDL -- e.g.
	 * that it exists, it is not a view, and is not
	 * a system table, and that its schema is ok.
	 *
	 * @return the validated table descriptor, never null
	 *
	 * @exception StandardException on error
	 */
	protected final TableDescriptor getTableDescriptor(TableName tableName)
		throws StandardException
	{
		TableDescriptor td = justGetDescriptor(tableName);

		/* beetle 4444, td may have changed when we obtain shared lock */
		td = checkTableDescriptor(td, true);
		return td;

	}

	/**
	 * Just get the table descriptor. Don't worry if it belongs to a view,
	 * system table, synonym or a real table. Let the caller decide what
	 * to do.
	 * 
	 * @param tableName
	 * 
	 * @return TableDescriptor for the give TableName
	 * 
	 * @throws StandardException on error
	 */
	private TableDescriptor justGetDescriptor(TableName tableName)
	throws StandardException
	{
		String schemaName = tableName.getSchemaName();
		SchemaDescriptor sd = getSchemaDescriptor(schemaName);
		
		TableDescriptor td = getTableDescriptor(tableName.getTableName(), sd);

		if (td == null) {
			throw StandardException.newException(SQLState.LANG_OBJECT_DOES_NOT_EXIST,
					statementToString(), tableName);
		}
		return td;
	}

	private TableDescriptor checkTableDescriptor(TableDescriptor td, 
			boolean doSystemTableCheck)
		throws StandardException
	{
		String sqlState;

		switch (td.getTableType()) {
		case TableDescriptor.VTI_TYPE:
			sqlState = SQLState.LANG_INVALID_OPERATION_ON_SYSTEM_TABLE;
			break;

		case TableDescriptor.SYSTEM_TABLE_TYPE:
			if (doSystemTableCheck)
				/*
				** Not on system tables (though there are no constraints on
				** system tables as of the time this is writen
				*/
				sqlState = SQLState.LANG_INVALID_OPERATION_ON_SYSTEM_TABLE;
			else
				//allow system table. The only time this happens currently is
				//when user is requesting inplace compress on system table
				return td;
			break;
		/*
		** Make sure it is not a view
		*/
		case TableDescriptor.VIEW_TYPE:
			sqlState = SQLState.LANG_INVALID_OPERATION_ON_VIEW;
			break;
		case TableDescriptor.BASE_TABLE_TYPE:
		case TableDescriptor.EXTERNAL_TYPE:
		case TableDescriptor.LOCAL_TEMPORARY_TABLE_TYPE:
		default:
			return td;
		}

		throw StandardException.newException(sqlState, 
				statementToString(), td.getQualifiedName());

	}

	/**
	  *	Bind the  object Name. This means filling in the schema name if it
	  *	wasn't specified.
	  *
	  *	@param	dataDictionary	Data dictionary to bind against.
	  *
	  *	@exception StandardException		Thrown on error
	  */
	void	bindName( DataDictionary	dataDictionary )
		                       throws StandardException
	{
		if (objectName != null)
			objectName.bind( dataDictionary );
	}

	/**
	  *	Make a from list for binding query fragments in a CREATE/ALTER TABLE
=======
        throws StandardException {
        initAndCheck(objectName);
    }

    /**
        Initialize the object name we will be performing the DDL
        on and check that we are not in the system schema
        and that DDL is allowed.
    */
    protected void initAndCheck(Object objectName)
        throws StandardException {

        this.objectName = (TableName) objectName;

        initOk = true;
    }

    /**
     * Return the name of the table being dropped.
     * This is the unqualified table name.
     *
     * @return the relative name
     */
    public String getRelativeName()
    {
        return objectName.getTableName() ;
    }

    /**
     * Return the full dot expression name of the
     * object being dropped.
     *
     * @return the full name
     */
    public String getFullName()
    {
        return objectName.getFullTableName() ;
    }

    public    final TableName    getObjectName() { return objectName; }

    /**
     * Convert this object to a String.  See comments in QueryTreeNode.java
     * for how this should be done for tree printing.
     *
     * @return    This object as a String
     */

    public String toString()
    {
        if (SanityManager.DEBUG)
        {
            return ((objectName==null)?"":
                    "name: " + objectName.toString() +"\n") + super.toString();
        }
        else
        {
            return "";
        }
    }

    int activationKind()
    {
           return StatementNode.NEED_DDL_ACTIVATION;
    }

    /**
     * Generic generate code for all DDL statements.
     *
     * @param acb    The ActivationClassBuilder for the class being built
     * @param mb    The execute() method to be built
     *
     * @exception StandardException        Thrown on error
     */

    public final void generate(ActivationClassBuilder acb,
                                MethodBuilder mb)
                            throws StandardException
    {
        if (SanityManager.DEBUG) {
            if (!initOk)
                SanityManager.THROWASSERT(getClass() + " never called initAndCheck()");
        }

        // The generated java is the expression:
        // return ResultSetFactory.getDDLResultSet(this)
        //

        acb.pushGetResultSetFactoryExpression(mb); // instance for getDDLResultSet
        acb.pushThisAsActivation(mb); // first arg

        mb.callMethod(VMOpcode.INVOKEINTERFACE, (String) null, "getDDLResultSet", ClassName.ResultSet, 1);
    }



    /**
    * Get a schema descriptor for this DDL object.
    * Uses this.objectName.  Always returns a schema,
    * we lock in the schema name prior to execution.
    * Checks if current authorizationID is owner of the schema.
    *
    * @return Schema Descriptor
    *
    * @exception    StandardException    throws on schema name
    *                        that doesn't exist
    */
    protected final SchemaDescriptor getSchemaDescriptor() throws StandardException
    {
        return getSchemaDescriptor(true, true);
    }

    /**
    * Get a schema descriptor for this DDL object.
    * Uses this.objectName.  Always returns a schema,
    * we lock in the schema name prior to execution.
    *
    * The most common call to this method is with 2nd
    * parameter true which says that SchemaDescriptor
    * should not be requested for system schema. The only
    * time this method will get called with 2nd parameter
    * set to false will be when user has requested for
    * inplace compress using
    * SYSCS_UTIL.SYSCS_INPLACE_COMPRESS_TABLE
    * Above inplace compress can be invoked on system tables.
    * A call to SYSCS_UTIL.SYSCS_INPLACE_COMPRESS_TABLE
    * internally gets translated into ALTER TABLE sql.
    * When ALTER TABLE is executed for SYSCS_INPLACE_COMPRESS_TABLE,
    * we want to allow SchemaDescriptor request for system
    * tables. DERBY-1062
    *
    * @param ownerCheck        If check for schema owner is needed
    * @param doSystemSchemaCheck   If check for system schema is needed.
    *    If set to true, then throw an exception if schema descriptor
    *    is requested for a system schema. The only time this param
    *    will be set to false is when user is asking for inplace
    *    compress of a system table. DERBY-1062
    *
    * @return Schema Descriptor
    *
    * @exception    StandardException    throws on schema name
    *                        that doesn't exist
    */
    protected final SchemaDescriptor getSchemaDescriptor(boolean ownerCheck,
            boolean doSystemSchemaCheck)
         throws StandardException
    {
        String schemaName = objectName.getSchemaName();
        //boolean needError = !(implicitCreateSchema || (schemaName == null));
        boolean needError = !implicitCreateSchema;
        SchemaDescriptor sd = getSchemaDescriptor(schemaName, needError);
        CompilerContext cc = getCompilerContext();

        if (sd == null) {
            /* Disable creating schemas starting with SYS */
            if (schemaName.startsWith("SYS"))
                throw StandardException.newException(
                    SQLState.LANG_NO_USER_DDL_IN_SYSTEM_SCHEMA,
                    statementToString(),
                    schemaName);

            sd  = new SchemaDescriptor(getDataDictionary(), schemaName,
                (String) null, (UUID)null, false);

            if (isPrivilegeCollectionRequired())
                cc.addRequiredSchemaPriv(schemaName, null, Authorizer.CREATE_SCHEMA_PRIV);
        }

        if (ownerCheck && isPrivilegeCollectionRequired()) {
            cc.addRequiredAccessSchemaPriv(sd.getUUID());
            cc.addRequiredSchemaPriv(sd.getSchemaName(), null,
                    Authorizer.MODIFY_SCHEMA_PRIV);
        }

        /*
        ** Catch the system schema here if the caller wants us to.
        ** Currently, the only time we allow system schema is for inplace
        ** compress table calls.
        */
        if (doSystemSchemaCheck && sd.isSystemSchema())
        {
            throw StandardException.newException(SQLState.LANG_NO_USER_DDL_IN_SYSTEM_SCHEMA,
                            statementToString(), sd);
        }
        return sd;
    }

    protected final TableDescriptor getTableDescriptor()
        throws StandardException
    {
        return getTableDescriptor(objectName);
    }

    /**
     * Validate that the table is ok for DDL -- e.g.
     * that it exists, it is not a view. It is ok for
     * it to be a system table. Also check that its
     * schema is ok. Currently, the only time this method
     * is called is when user has asked for inplace
     * compress. eg
     * call SYSCS_UTIL.SYSCS_INPLACE_COMPRESS_TABLE('SYS','SYSTABLES',1,1,1);
     * Inplace compress is allowed on both system and
     * user tables.
     *
     * @return the validated table descriptor, never null
     *
     * @exception StandardException on error
     */
    protected final TableDescriptor getTableDescriptor(boolean doSystemTableCheck)
    throws StandardException
    {
        TableDescriptor td = justGetDescriptor(objectName);
        td = checkTableDescriptor(td,doSystemTableCheck);
        return td;
    }

    protected final TableDescriptor getTableDescriptor(UUID tableId)
        throws StandardException {

        TableDescriptor td = getDataDictionary().getTableDescriptor(tableId);

        td = checkTableDescriptor(td,true);
        return td;

    }

    /**
     * Validate that the table is ok for DDL -- e.g.
     * that it exists, it is not a view, and is not
     * a system table, and that its schema is ok.
     *
     * @return the validated table descriptor, never null
     *
     * @exception StandardException on error
     */
    protected final TableDescriptor getTableDescriptor(TableName tableName)
        throws StandardException
    {
        TableDescriptor td = justGetDescriptor(tableName);

        /* beetle 4444, td may have changed when we obtain shared lock */
        td = checkTableDescriptor(td, true);
        return td;

    }

    /**
     * Just get the table descriptor. Don't worry if it belongs to a view,
     * system table, synonym or a real table. Let the caller decide what
     * to do.
     *
     * @param tableName
     *
     * @return TableDescriptor for the give TableName
     *
     * @throws StandardException on error
     */
    private TableDescriptor justGetDescriptor(TableName tableName)
    throws StandardException
    {
        String schemaName = tableName.getSchemaName();
        SchemaDescriptor sd = getSchemaDescriptor(schemaName);

        TableDescriptor td = getTableDescriptor(tableName.getTableName(), sd);

        if (td == null)
        {
            throw StandardException.newException(SQLState.LANG_OBJECT_DOES_NOT_EXIST,
                        statementToString(), tableName);
        }
        return td;
    }

    private TableDescriptor checkTableDescriptor(TableDescriptor td,
            boolean doSystemTableCheck)
        throws StandardException
    {
        String sqlState = null;

        switch (td.getTableType()) {
        case TableDescriptor.VTI_TYPE:
            sqlState = SQLState.LANG_INVALID_OPERATION_ON_SYSTEM_TABLE;
            break;

        case TableDescriptor.SYSTEM_TABLE_TYPE:
            if (doSystemTableCheck)
                /*
                ** Not on system tables (though there are no constraints on
                ** system tables as of the time this is writen
                */
                sqlState = SQLState.LANG_INVALID_OPERATION_ON_SYSTEM_TABLE;
            else
                //allow system table. The only time this happens currently is
                //when user is requesting inplace compress on system table
                return td;
            break;

            case TableDescriptor.BASE_TABLE_TYPE:
                return td;
            case TableDescriptor.EXTERNAL_TYPE:
                return td;
            case TableDescriptor.GLOBAL_TEMPORARY_TABLE_TYPE:
            return td;

        /*
        ** Make sure it is not a view
        */
        case TableDescriptor.VIEW_TYPE:
            sqlState = SQLState.LANG_INVALID_OPERATION_ON_VIEW;
            break;

            case TableDescriptor.SYNONYM_TYPE:
            case TableDescriptor.WITH_TYPE:
            default:
                sqlState = SQLState.NOT_IMPLEMENTED;
                break;
        }

        throw StandardException.newException(sqlState, statementToString(), td.getQualifiedName());
    }

    /**
      *    Bind the  object Name. This means filling in the schema name if it
      *    wasn't specified.
      *
      *    @param    dataDictionary    Data dictionary to bind against.
      *
      *    @exception StandardException        Thrown on error
      */
    void    bindName( DataDictionary    dataDictionary )
                               throws StandardException
    {
        if (objectName != null)
            objectName.bind( dataDictionary );
    }

    /**
      *    Make a from list for binding query fragments in a CREATE/ALTER TABLE
>>>>>>> 7941e9c6
      *     statement.
      *
      * @param dd  Metadata.
      * @param tableElementList the parenthesized list of columns and constraints in a CREATE/ALTER TABLE statement
      * @param creatingTable true if this is for CREATE TABLE. false if this is for ALTER TABLE
      */
    FromList    makeFromList( DataDictionary dd, TableElementList tableElementList, boolean creatingTable )
        throws StandardException
    {
        // DERBY-3043: To avoid a no-such-schema error when
        // binding the check constraint, ensure that the
        // table we bind against has a schema name specified.
        // If it doesn't, fill in the schema name now.
        //
        TableName tableName = getObjectName();
        if (tableName.getSchemaName() == null)
        { tableName.setSchemaName(getSchemaDescriptor().getSchemaName()); }
        
        FromList fromList = (FromList) getNodeFactory().getNode
            (
             C_NodeTypes.FROM_LIST,
             getNodeFactory().doJoinOrderOptimization(),
             getContextManager()
             );
        FromBaseTable table = (FromBaseTable) getNodeFactory().getNode
            (
             C_NodeTypes.FROM_BASE_TABLE,
             tableName,
             null,
             null,
             null,
             getContextManager()
             );

        if ( creatingTable )
        {
            table.setTableNumber(0);
            fromList.addFromTable(table);
            table.setResultColumns
                ((ResultColumnList) getNodeFactory().getNode
                 (
                  C_NodeTypes.RESULT_COLUMN_LIST,
                  getContextManager()
                  )
                 );
        }
        else // ALTER TABLE
        {
            fromList.addFromTable(table);
            fromList.bindTables
                (
                 dd,
                 (FromList) getNodeFactory().getNode
                 (
                  C_NodeTypes.FROM_LIST,
                  getNodeFactory().doJoinOrderOptimization(),
                  getContextManager()
                  )
                 );
        }
        
        tableElementList.appendNewColumnsToRCL(table);

        return fromList;
    }
    
}<|MERGE_RESOLUTION|>--- conflicted
+++ resolved
@@ -69,7 +69,7 @@
     public    static    final    int    MODIFY_TYPE = 3;
     public    static    final    int    LOCKING_TYPE = 4;
     public    static    final    int    UPDATE_STATISTICS = 5;
-    public    static    final    int DROP_STATISTICS = 6;
+    public    static    final    int    DROP_STATISTICS = 6;
 
 
     /////////////////////////////////////////////////////////////////////////
@@ -105,338 +105,6 @@
 
 
     public void init(Object objectName)
-<<<<<<< HEAD
-		throws StandardException {
-		initAndCheck(objectName);
-	}
-
-	/**
-		Initialize the object name we will be performing the DDL
-		on and check that we are not in the system schema
-		and that DDL is allowed.
-	*/
-	protected void initAndCheck(Object objectName)
-		throws StandardException {
-
-		this.objectName = (TableName) objectName;
-
-		initOk = true;
-	}
-
-	/**
-	 * Return the name of the table being dropped.
-	 * This is the unqualified table name.
-	 *
-	 * @return the relative name
-	 */
-	public String getRelativeName()
-	{
-		return objectName.getTableName() ;
-	}
-
-	/**
-	 * Return the full dot expression name of the 
-	 * object being dropped.
-	 * 
-	 * @return the full name
-	 */
-	public String getFullName()
-	{
-		return objectName.getFullTableName() ;
-	}
-
-    public	final TableName	getObjectName() { return objectName; }
-
-	/**
-	 * Convert this object to a String.  See comments in QueryTreeNode.java
-	 * for how this should be done for tree printing.
-	 *
-	 * @return	This object as a String
-	 */
-
-	public String toString()
-	{
-		if (SanityManager.DEBUG)
-		{
-			return ((objectName==null)?"":
-					"name: " + objectName.toString() +"\n") + super.toString();
-		}
-		else
-		{
-			return "";
-		}
-	}
-
-	int activationKind()
-	{
-		   return StatementNode.NEED_DDL_ACTIVATION;
-	}
-
-	/**
-	 * Generic generate code for all DDL statements.
-	 *
-	 * @param acb	The ActivationClassBuilder for the class being built
-	 * @param mb	The execute() method to be built
-	 *
-	 * @exception StandardException		Thrown on error
-	 */
-
-	public final void generate(ActivationClassBuilder acb,
-								MethodBuilder mb)
-							throws StandardException
-	{
-		if (SanityManager.DEBUG) {
-			if (!initOk)
-				SanityManager.THROWASSERT(getClass() + " never called initAndCheck()");
-		}
-
-		// The generated java is the expression:
-		// return ResultSetFactory.getDDLResultSet(this)
-		//		                       
-
-		acb.pushGetResultSetFactoryExpression(mb); // instance for getDDLResultSet
-		acb.pushThisAsActivation(mb); // first arg
-
-		mb.callMethod(VMOpcode.INVOKEINTERFACE, (String) null, "getDDLResultSet", ClassName.ResultSet, 1);
-	}
-
-	 
-
-	/**
-	* Get a schema descriptor for this DDL object.
-	* Uses this.objectName.  Always returns a schema,
-	* we lock in the schema name prior to execution.
-	* Checks if current authorizationID is owner of the schema.
-	*
-	* @return Schema Descriptor
-	*
-	* @exception	StandardException	throws on schema name
-	*						that doesn't exist	
-	*/
-	protected final SchemaDescriptor getSchemaDescriptor() throws StandardException
-	{
-		return getSchemaDescriptor(true, true);
-	}
-
-	/**
-	* Get a schema descriptor for this DDL object.
-	* Uses this.objectName.  Always returns a schema,
-	* we lock in the schema name prior to execution.
-	* 
-	* The most common call to this method is with 2nd 
-	* parameter true which says that SchemaDescriptor
-	* should not be requested for system schema. The only
-	* time this method will get called with 2nd parameter
-	* set to false will be when user has requested for
-	* inplace compress using 
-	* SYSCS_UTIL.SYSCS_INPLACE_COMPRESS_TABLE
-	* Above inplace compress can be invoked on system tables.
-	* A call to SYSCS_UTIL.SYSCS_INPLACE_COMPRESS_TABLE 
-	* internally gets translated into ALTER TABLE sql.
-	* When ALTER TABLE is executed for SYSCS_INPLACE_COMPRESS_TABLE,
-	* we want to allow SchemaDescriptor request for system
-	* tables. DERBY-1062
-	*
-	* @param ownerCheck		If check for schema owner is needed
-	* @param doSystemSchemaCheck   If check for system schema is needed.
-	*    If set to true, then throw an exception if schema descriptor
-	*    is requested for a system schema. The only time this param 
-	*    will be set to false is when user is asking for inplace
-	*    compress of a system table. DERBY-1062
-	*
-	* @return Schema Descriptor
-	*
-	* @exception	StandardException	throws on schema name
-	*						that doesn't exist	
-	*/
-	protected final SchemaDescriptor getSchemaDescriptor(boolean ownerCheck,
-			boolean doSystemSchemaCheck)
-		 throws StandardException
-	{
-		String schemaName = objectName.getSchemaName();
-		//boolean needError = !(implicitCreateSchema || (schemaName == null));
-		boolean needError = !implicitCreateSchema;
-		SchemaDescriptor sd = getSchemaDescriptor(schemaName, needError);
-		CompilerContext cc = getCompilerContext();
-
-		if (sd == null) {
-			/* Disable creating schemas starting with SYS */
-			if (schemaName.startsWith("SYS"))
-				throw StandardException.newException(
-					SQLState.LANG_NO_USER_DDL_IN_SYSTEM_SCHEMA,
-					statementToString(),
-					schemaName);
-
-			sd  = new SchemaDescriptor(getDataDictionary(), schemaName,
-				(String) null, (UUID)null, false);
-
-			if (isPrivilegeCollectionRequired())
-				cc.addRequiredSchemaPriv(schemaName, null, Authorizer.CREATE_SCHEMA_PRIV);
-		}
-
-		if (ownerCheck && isPrivilegeCollectionRequired()) {
-			cc.addRequiredAccessSchemaPriv(sd.getUUID());
-			cc.addRequiredSchemaPriv(sd.getSchemaName(), null,
-					Authorizer.MODIFY_SCHEMA_PRIV);
-		}
-
-		/*
-		** Catch the system schema here if the caller wants us to.
-		** Currently, the only time we allow system schema is for inplace
-		** compress table calls.
-		*/	 
-		if (doSystemSchemaCheck && sd.isSystemSchema())
-		{
-			throw StandardException.newException(SQLState.LANG_NO_USER_DDL_IN_SYSTEM_SCHEMA,
-							statementToString(), sd);
-		}
-		return sd;
-	}
-
-	protected final TableDescriptor getTableDescriptor()
-		throws StandardException
-	{
-		return getTableDescriptor(objectName);
-	}
-
-	/**
-	 * Validate that the table is ok for DDL -- e.g.
-	 * that it exists, it is not a view. It is ok for
-	 * it to be a system table. Also check that its 
-	 * schema is ok. Currently, the only time this method
-	 * is called is when user has asked for inplace 
-	 * compress. eg
-	 * call SYSCS_UTIL.SYSCS_INPLACE_COMPRESS_TABLE('SYS','SYSTABLES',1,1,1);
-	 * Inplace compress is allowed on both system and
-	 * user tables.
-	 *
-	 * @return the validated table descriptor, never null
-	 *
-	 * @exception StandardException on error
-	 */
-	protected final TableDescriptor getTableDescriptor(boolean doSystemTableCheck)
-	throws StandardException
-	{
-		TableDescriptor td = justGetDescriptor(objectName);
-		td = checkTableDescriptor(td,doSystemTableCheck);
-		return td;
-	}
-
-	protected final TableDescriptor getTableDescriptor(UUID tableId)
-		throws StandardException {
-
-		TableDescriptor td = getDataDictionary().getTableDescriptor(tableId);
-
-		td = checkTableDescriptor(td,true);
-		return td;
-
-	}
-
-	/**
-	 * Validate that the table is ok for DDL -- e.g.
-	 * that it exists, it is not a view, and is not
-	 * a system table, and that its schema is ok.
-	 *
-	 * @return the validated table descriptor, never null
-	 *
-	 * @exception StandardException on error
-	 */
-	protected final TableDescriptor getTableDescriptor(TableName tableName)
-		throws StandardException
-	{
-		TableDescriptor td = justGetDescriptor(tableName);
-
-		/* beetle 4444, td may have changed when we obtain shared lock */
-		td = checkTableDescriptor(td, true);
-		return td;
-
-	}
-
-	/**
-	 * Just get the table descriptor. Don't worry if it belongs to a view,
-	 * system table, synonym or a real table. Let the caller decide what
-	 * to do.
-	 * 
-	 * @param tableName
-	 * 
-	 * @return TableDescriptor for the give TableName
-	 * 
-	 * @throws StandardException on error
-	 */
-	private TableDescriptor justGetDescriptor(TableName tableName)
-	throws StandardException
-	{
-		String schemaName = tableName.getSchemaName();
-		SchemaDescriptor sd = getSchemaDescriptor(schemaName);
-		
-		TableDescriptor td = getTableDescriptor(tableName.getTableName(), sd);
-
-		if (td == null) {
-			throw StandardException.newException(SQLState.LANG_OBJECT_DOES_NOT_EXIST,
-					statementToString(), tableName);
-		}
-		return td;
-	}
-
-	private TableDescriptor checkTableDescriptor(TableDescriptor td, 
-			boolean doSystemTableCheck)
-		throws StandardException
-	{
-		String sqlState;
-
-		switch (td.getTableType()) {
-		case TableDescriptor.VTI_TYPE:
-			sqlState = SQLState.LANG_INVALID_OPERATION_ON_SYSTEM_TABLE;
-			break;
-
-		case TableDescriptor.SYSTEM_TABLE_TYPE:
-			if (doSystemTableCheck)
-				/*
-				** Not on system tables (though there are no constraints on
-				** system tables as of the time this is writen
-				*/
-				sqlState = SQLState.LANG_INVALID_OPERATION_ON_SYSTEM_TABLE;
-			else
-				//allow system table. The only time this happens currently is
-				//when user is requesting inplace compress on system table
-				return td;
-			break;
-		/*
-		** Make sure it is not a view
-		*/
-		case TableDescriptor.VIEW_TYPE:
-			sqlState = SQLState.LANG_INVALID_OPERATION_ON_VIEW;
-			break;
-		case TableDescriptor.BASE_TABLE_TYPE:
-		case TableDescriptor.EXTERNAL_TYPE:
-		case TableDescriptor.LOCAL_TEMPORARY_TABLE_TYPE:
-		default:
-			return td;
-		}
-
-		throw StandardException.newException(sqlState, 
-				statementToString(), td.getQualifiedName());
-
-	}
-
-	/**
-	  *	Bind the  object Name. This means filling in the schema name if it
-	  *	wasn't specified.
-	  *
-	  *	@param	dataDictionary	Data dictionary to bind against.
-	  *
-	  *	@exception StandardException		Thrown on error
-	  */
-	void	bindName( DataDictionary	dataDictionary )
-		                       throws StandardException
-	{
-		if (objectName != null)
-			objectName.bind( dataDictionary );
-	}
-
-	/**
-	  *	Make a from list for binding query fragments in a CREATE/ALTER TABLE
-=======
         throws StandardException {
         initAndCheck(objectName);
     }
@@ -702,8 +370,7 @@
 
         TableDescriptor td = getTableDescriptor(tableName.getTableName(), sd);
 
-        if (td == null)
-        {
+        if (td == null) {
             throw StandardException.newException(SQLState.LANG_OBJECT_DOES_NOT_EXIST,
                         statementToString(), tableName);
         }
@@ -714,7 +381,7 @@
             boolean doSystemTableCheck)
         throws StandardException
     {
-        String sqlState = null;
+        String sqlState;
 
         switch (td.getTableType()) {
         case TableDescriptor.VTI_TYPE:
@@ -734,12 +401,10 @@
                 return td;
             break;
 
-            case TableDescriptor.BASE_TABLE_TYPE:
-                return td;
-            case TableDescriptor.EXTERNAL_TYPE:
-                return td;
-            case TableDescriptor.GLOBAL_TEMPORARY_TABLE_TYPE:
-            return td;
+		case TableDescriptor.BASE_TABLE_TYPE:
+		case TableDescriptor.EXTERNAL_TYPE:
+		case TableDescriptor.LOCAL_TEMPORARY_TABLE_TYPE:
+			return td;
 
         /*
         ** Make sure it is not a view
@@ -775,7 +440,6 @@
 
     /**
       *    Make a from list for binding query fragments in a CREATE/ALTER TABLE
->>>>>>> 7941e9c6
       *     statement.
       *
       * @param dd  Metadata.
