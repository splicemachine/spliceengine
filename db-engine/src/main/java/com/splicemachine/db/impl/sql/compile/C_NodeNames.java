/*
 * This file is part of Splice Machine.
 * Splice Machine is free software: you can redistribute it and/or modify it under the terms of the
 * GNU Affero General Public License as published by the Free Software Foundation, either
 * version 3, or (at your option) any later version.
 * Splice Machine is distributed in the hope that it will be useful, but WITHOUT ANY WARRANTY;
 * without even the implied warranty of MERCHANTABILITY or FITNESS FOR A PARTICULAR PURPOSE.
 * See the GNU Affero General Public License for more details.
 * You should have received a copy of the GNU Affero General Public License along with Splice Machine.
 * If not, see <http://www.gnu.org/licenses/>.
 *
 * Some parts of this source code are based on Apache Derby, and the following notices apply to
 * Apache Derby:
 *
 * Apache Derby is a subproject of the Apache DB project, and is licensed under
 * the Apache License, Version 2.0 (the "License"); you may not use these files
 * except in compliance with the License. You may obtain a copy of the License at:
 *
 * http://www.apache.org/licenses/LICENSE-2.0
 *
 * Unless required by applicable law or agreed to in writing, software distributed
 * under the License is distributed on an "AS IS" BASIS, WITHOUT WARRANTIES OR
 * CONDITIONS OF ANY KIND, either express or implied. See the License for the
 * specific language governing permissions and limitations under the License.
 *
 * Splice Machine, Inc. has modified the Apache Derby code in this file.
 *
 * All such Splice Machine modifications are Copyright 2012 - 2020 Splice Machine, Inc.,
 * and are licensed to you under the GNU Affero General Public License.
 */

package com.splicemachine.db.impl.sql.compile;

/**
 * This is the set of constants used to identify the classes
 * that are used in NodeFactoryImpl.
 *
 * This class is not shipped. The names are used in
 * NodeFactoryImpl, mapped from int NodeTypes and used in
 * Class.forName calls.
 *
 * WARNING: WHEN ADDING NODE TYPES HERE, YOU MUST ALSO ADD
 * THEM TO tools/jar/DBMSnodes.properties
 *
 */

public interface C_NodeNames
{

    // The names are in alphabetic order.
    //
    // WARNING: WHEN ADDING NODE TYPES HERE, YOU MUST ALSO ADD
    // THEM TO tools/jar/DBMSnodes.properties

    String AGGREGATE_NODE_NAME = "com.splicemachine.db.impl.sql.compile.AggregateNode";
    String ALL_RESULT_COLUMN_NAME = "com.splicemachine.db.impl.sql.compile.AllResultColumn";

    String ALTER_TABLE_NODE_NAME = "com.splicemachine.db.impl.sql.compile.AlterTableNode";

    String AND_NODE_NAME = "com.splicemachine.db.impl.sql.compile.AndNode";

    String BASE_COLUMN_NODE_NAME = "com.splicemachine.db.impl.sql.compile.BaseColumnNode";

    String BETWEEN_OPERATOR_NODE_NAME = "com.splicemachine.db.impl.sql.compile.BetweenOperatorNode";

    String BINARY_ARITHMETIC_OPERATOR_NODE_NAME = "com.splicemachine.db.impl.sql.compile.BinaryArithmeticOperatorNode";

    String BINARY_OPERATOR_NODE_NAME = "com.splicemachine.db.impl.sql.compile.BinaryOperatorNode";

    String BINARY_RELATIONAL_OPERATOR_NODE_NAME = "com.splicemachine.db.impl.sql.compile.BinaryRelationalOperatorNode";

    String BIT_CONSTANT_NODE_NAME = "com.splicemachine.db.impl.sql.compile.BitConstantNode";

    String BOOLEAN_CONSTANT_NODE_NAME = "com.splicemachine.db.impl.sql.compile.BooleanConstantNode";

    String LIST_VALUE_NODE_NAME = "com.splicemachine.db.impl.sql.compile.ListValueNode";

    String CALL_STATEMENT_NODE_NAME = "com.splicemachine.db.impl.sql.compile.CallStatementNode";

    String CAST_NODE_NAME = "com.splicemachine.db.impl.sql.compile.CastNode";

    String CHAR_CONSTANT_NODE_NAME = "com.splicemachine.db.impl.sql.compile.CharConstantNode";

    String COALESCE_FUNCTION_NODE_NAME = "com.splicemachine.db.impl.sql.compile.CoalesceFunctionNode";

    String DECIMAL_FUNCTION_NODE_NAME = "com.splicemachine.db.impl.sql.compile.DecimalFunctionNode";

    String COLUMN_DEFINITION_NODE_NAME = "com.splicemachine.db.impl.sql.compile.ColumnDefinitionNode";

    String COLUMN_REFERENCE_NAME = "com.splicemachine.db.impl.sql.compile.ColumnReference";

    String CONCATENATION_OPERATOR_NODE_NAME = "com.splicemachine.db.impl.sql.compile.ConcatenationOperatorNode";

    String CONDITIONAL_NODE_NAME = "com.splicemachine.db.impl.sql.compile.ConditionalNode";

    String CONSTRAINT_DEFINITION_NODE_NAME = "com.splicemachine.db.impl.sql.compile.ConstraintDefinitionNode";

    String CREATE_ALIAS_NODE_NAME = "com.splicemachine.db.impl.sql.compile.CreateAliasNode";

    String CREATE_ROLE_NODE_NAME =
        "com.splicemachine.db.impl.sql.compile.CreateRoleNode";

    String CREATE_INDEX_NODE_NAME = "com.splicemachine.db.impl.sql.compile.CreateIndexNode";

    String CREATE_SCHEMA_NODE_NAME = "com.splicemachine.db.impl.sql.compile.CreateSchemaNode";

    String CREATE_SEQUENCE_NODE_NAME = "com.splicemachine.db.impl.sql.compile.CreateSequenceNode";

    String CREATE_TABLE_NODE_NAME = "com.splicemachine.db.impl.sql.compile.CreateTableNode";

    String CREATE_TRIGGER_NODE_NAME = "com.splicemachine.db.impl.sql.compile.CreateTriggerNode";

    String CREATE_VIEW_NODE_NAME = "com.splicemachine.db.impl.sql.compile.CreateViewNode";

    String CURRENT_DATETIME_OPERATOR_NODE_NAME = "com.splicemachine.db.impl.sql.compile.CurrentDatetimeOperatorNode";

    String CURRENT_OF_NODE_NAME = "com.splicemachine.db.impl.sql.compile.CurrentOfNode";

    String CURRENT_ROW_LOCATION_NODE_NAME = "com.splicemachine.db.impl.sql.compile.CurrentRowLocationNode";

    String SPECIAL_FUNCTION_NODE_NAME = "com.splicemachine.db.impl.sql.compile.SpecialFunctionNode";

    String CURSOR_NODE_NAME = "com.splicemachine.db.impl.sql.compile.CursorNode";

    String DB2_LENGTH_OPERATOR_NODE_NAME = "com.splicemachine.db.impl.sql.compile.DB2LengthOperatorNode";

    String DML_MOD_STATEMENT_NODE_NAME = "com.splicemachine.db.impl.sql.compile.DMLModStatementNode";

    String DEFAULT_NODE_NAME = "com.splicemachine.db.impl.sql.compile.DefaultNode";

    String DELETE_NODE_NAME = "com.splicemachine.db.impl.sql.compile.DeleteNode";

    String DISTINCT_NODE_NAME = "com.splicemachine.db.impl.sql.compile.DistinctNode";

    String DROP_ALIAS_NODE_NAME = "com.splicemachine.db.impl.sql.compile.DropAliasNode";

    String DROP_INDEX_NODE_NAME = "com.splicemachine.db.impl.sql.compile.DropIndexNode";

    String DROP_ROLE_NODE_NAME =
        "com.splicemachine.db.impl.sql.compile.DropRoleNode";

    String DROP_SCHEMA_NODE_NAME = "com.splicemachine.db.impl.sql.compile.DropSchemaNode";

    String DROP_SEQUENCE_NODE_NAME = "com.splicemachine.db.impl.sql.compile.DropSequenceNode";

    String DROP_TABLE_NODE_NAME = "com.splicemachine.db.impl.sql.compile.DropTableNode";

    String DROP_TRIGGER_NODE_NAME = "com.splicemachine.db.impl.sql.compile.DropTriggerNode";

    String DROP_VIEW_NODE_NAME = "com.splicemachine.db.impl.sql.compile.DropViewNode";

    String EXEC_SPS_NODE_NAME = "com.splicemachine.db.impl.sql.compile.ExecSPSNode";

    String EXTRACT_OPERATOR_NODE_NAME = "com.splicemachine.db.impl.sql.compile.ExtractOperatorNode";

    String ARRAY_OPERATOR_NODE_NAME = "com.splicemachine.db.impl.sql.compile.ArrayOperatorNode";

    String ARRAY_CONSTANT_NODE_NAME = "com.splicemachine.db.impl.sql.compile.ArrayConstantNode";

    String FK_CONSTRAINT_DEFINITION_NODE_NAME = "com.splicemachine.db.impl.sql.compile.FKConstraintDefinitionNode";

    String FROM_BASE_TABLE_NAME = "com.splicemachine.db.impl.sql.compile.FromBaseTable";

    String FROM_LIST_NAME = "com.splicemachine.db.impl.sql.compile.FromList";

    String FROM_SUBQUERY_NAME = "com.splicemachine.db.impl.sql.compile.FromSubquery";

    String FROM_VTI_NAME = "com.splicemachine.db.impl.sql.compile.FromVTI";

    String GENERATION_CLAUSE_NODE_NAME = "com.splicemachine.db.impl.sql.compile.GenerationClauseNode";

    String GET_CURRENT_CONNECTION_NODE_NAME = "com.splicemachine.db.impl.sql.compile.GetCurrentConnectionNode";

    String GET_NEAREST_TRANSACTION_NODE_NAME = "com.splicemachine.db.impl.sql.compile.GetNearestTransactionNode";

    String GRANT_NODE_NAME = "com.splicemachine.db.impl.sql.compile.GrantNode";

    String GRANT_ROLE_NODE_NAME =
        "com.splicemachine.db.impl.sql.compile.GrantRoleNode";
    
    String GROUP_BY_COLUMN_NAME = "com.splicemachine.db.impl.sql.compile.GroupByColumn";

    String GROUP_BY_LIST_NAME = "com.splicemachine.db.impl.sql.compile.GroupByList";

    String GROUP_BY_NODE_NAME = "com.splicemachine.db.impl.sql.compile.GroupByNode";

    String HALF_OUTER_JOIN_NODE_NAME = "com.splicemachine.db.impl.sql.compile.HalfOuterJoinNode";

    String HASH_TABLE_NODE_NAME = "com.splicemachine.db.impl.sql.compile.HashTableNode";

    String IN_LIST_OPERATOR_NODE_NAME = "com.splicemachine.db.impl.sql.compile.InListOperatorNode";

    String INDEX_TO_BASE_ROW_NODE_NAME = "com.splicemachine.db.impl.sql.compile.IndexToBaseRowNode";

    String INSERT_NODE_NAME = "com.splicemachine.db.impl.sql.compile.InsertNode";

    String IS_NODE_NAME = "com.splicemachine.db.impl.sql.compile.IsNode";

    String IS_NULL_NODE_NAME = "com.splicemachine.db.impl.sql.compile.IsNullNode";

    String JAVA_TO_SQL_VALUE_NODE_NAME = "com.splicemachine.db.impl.sql.compile.JavaToSQLValueNode";

    String JOIN_NODE_NAME = "com.splicemachine.db.impl.sql.compile.JoinNode";

    String LENGTH_OPERATOR_NODE_NAME = "com.splicemachine.db.impl.sql.compile.LengthOperatorNode";

    String LIKE_OPERATOR_NODE_NAME = "com.splicemachine.db.impl.sql.compile.LikeEscapeOperatorNode";

    String LOCK_TABLE_NODE_NAME = "com.splicemachine.db.impl.sql.compile.LockTableNode";

    String MATERIALIZE_RESULT_SET_NODE_NAME = "com.splicemachine.db.impl.sql.compile.MaterializeResultSetNode";

    String MODIFY_COLUMN_NODE_NAME = "com.splicemachine.db.impl.sql.compile.ModifyColumnNode";

    String NOP_STATEMENT_NODE_NAME = "com.splicemachine.db.impl.sql.compile.NOPStatementNode";

    String NEW_INVOCATION_NODE_NAME = "com.splicemachine.db.impl.sql.compile.NewInvocationNode";

    String NEXT_SEQUENCE_NODE_NAME = "com.splicemachine.db.impl.sql.compile.NextSequenceNode";

    String NON_STATIC_METHOD_CALL_NODE_NAME = "com.splicemachine.db.impl.sql.compile.NonStaticMethodCallNode";

    String NORMALIZE_RESULT_SET_NODE_NAME = "com.splicemachine.db.impl.sql.compile.NormalizeResultSetNode";

    String NOT_NODE_NAME = "com.splicemachine.db.impl.sql.compile.NotNode";

    String NUMERIC_CONSTANT_NODE_NAME = "com.splicemachine.db.impl.sql.compile.NumericConstantNode";

    String OR_NODE_NAME = "com.splicemachine.db.impl.sql.compile.OrNode";

    String ORDER_BY_COLUMN_NAME = "com.splicemachine.db.impl.sql.compile.OrderByColumn";

    String ORDER_BY_LIST_NAME = "com.splicemachine.db.impl.sql.compile.OrderByList";

    String ORDER_BY_NODE_NAME = "com.splicemachine.db.impl.sql.compile.OrderByNode";

    String PARAMETER_NODE_NAME = "com.splicemachine.db.impl.sql.compile.ParameterNode";

    String PREDICATE_NAME = "com.splicemachine.db.impl.sql.compile.Predicate";

    String PREDICATE_LIST_NAME = "com.splicemachine.db.impl.sql.compile.PredicateList";

    String PRIVILEGE_NAME = "com.splicemachine.db.impl.sql.compile.PrivilegeNode";

    String PROJECT_RESTRICT_NODE_NAME = "com.splicemachine.db.impl.sql.compile.ProjectRestrictNode";

    String RENAME_NODE_NAME = "com.splicemachine.db.impl.sql.compile.RenameNode";

    String RESULT_COLUMN_NAME = "com.splicemachine.db.impl.sql.compile.ResultColumn";

    String RESULT_COLUMN_LIST_NAME = "com.splicemachine.db.impl.sql.compile.ResultColumnList";

    String REVOKE_NODE_NAME = "com.splicemachine.db.impl.sql.compile.RevokeNode";

    String REVOKE_ROLE_NODE_NAME =
        "com.splicemachine.db.impl.sql.compile.RevokeRoleNode";

    String ROW_RESULT_SET_NODE_NAME = "com.splicemachine.db.impl.sql.compile.RowResultSetNode";

    String SCALAR_MIN_MAX_FUNCTION_NODE_NAME = "com.splicemachine.db.impl.sql.compile.ScalarMinMaxFunctionNode";

    String SQL_BOOLEAN_CONSTANT_NODE_NAME = "com.splicemachine.db.impl.sql.compile.SQLBooleanConstantNode";

    String SQL_TO_JAVA_VALUE_NODE_NAME = "com.splicemachine.db.impl.sql.compile.SQLToJavaValueNode";

    String SCROLL_INSENSITIVE_RESULT_SET_NODE_NAME = "com.splicemachine.db.impl.sql.compile.ScrollInsensitiveResultSetNode";

    String SELECT_NODE_NAME = "com.splicemachine.db.impl.sql.compile.SelectNode";

    String SET_ROLE_NODE_NAME =
        "com.splicemachine.db.impl.sql.compile.SetRoleNode";

    String SET_SCHEMA_NODE_NAME = "com.splicemachine.db.impl.sql.compile.SetSchemaNode";

    String SET_TRANSACTION_ISOLATION_NODE_NAME = "com.splicemachine.db.impl.sql.compile.SetTransactionIsolationNode";

    String SIMPLE_STRING_OPERATOR_NODE_NAME = "com.splicemachine.db.impl.sql.compile.SimpleStringOperatorNode";

    String SIMPLE_LOCALE_STRING_OPERATOR_NODE_NAME = "com.splicemachine.db.impl.sql.compile.SimpleLocaleStringOperatorNode";

    String STATIC_CLASS_FIELD_REFERENCE_NODE_NAME = "com.splicemachine.db.impl.sql.compile.StaticClassFieldReferenceNode";

    String STATIC_METHOD_CALL_NODE_NAME = "com.splicemachine.db.impl.sql.compile.StaticMethodCallNode";

    String STRING_AGGREGATE_NODE_NAME = "com.splicemachine.db.impl.sql.compile.StringAggregateNode";

    String SUBQUERY_LIST_NAME = "com.splicemachine.db.impl.sql.compile.SubqueryList";

    String SUBQUERY_NODE_NAME = "com.splicemachine.db.impl.sql.compile.SubqueryNode";

    String TABLE_ELEMENT_LIST_NAME = "com.splicemachine.db.impl.sql.compile.TableElementList";

    String TABLE_ELEMENT_NODE_NAME = "com.splicemachine.db.impl.sql.compile.TableElementNode";

    String TABLE_NAME_NAME = "com.splicemachine.db.impl.sql.compile.TableName";

    String TABLE_PRIVILEGES_NAME = "com.splicemachine.db.impl.sql.compile.BasicPrivilegesNode";

    String TERNARY_OPERATOR_NODE_NAME = "com.splicemachine.db.impl.sql.compile.TernaryOperatorNode";

    String TEST_CONSTRAINT_NODE_NAME = "com.splicemachine.db.impl.sql.compile.TestConstraintNode";

    String TIMESTAMP_OPERATOR_NODE_NAME = "com.splicemachine.db.impl.sql.compile.TimestampOperatorNode";

    String UNARY_ARITHMETIC_OPERATOR_NODE_NAME = "com.splicemachine.db.impl.sql.compile.UnaryArithmeticOperatorNode";

    String UNARY_DATE_TIMESTAMP_OPERATOR_NODE_NAME
    = "com.splicemachine.db.impl.sql.compile.UnaryDateTimestampOperatorNode";

    String UNARY_OPERATOR_NODE_NAME = "com.splicemachine.db.impl.sql.compile.UnaryOperatorNode";

    String UNION_NODE_NAME = "com.splicemachine.db.impl.sql.compile.UnionNode";

    String INTERSECT_OR_EXCEPT_NODE_NAME = "com.splicemachine.db.impl.sql.compile.IntersectOrExceptNode";

    String UNTYPED_NULL_CONSTANT_NODE_NAME = "com.splicemachine.db.impl.sql.compile.UntypedNullConstantNode";

    String UPDATE_NODE_NAME = "com.splicemachine.db.impl.sql.compile.UpdateNode";

    String USERTYPE_CONSTANT_NODE_NAME = "com.splicemachine.db.impl.sql.compile.UserTypeConstantNode";

    String VALUE_NODE_LIST_NAME = "com.splicemachine.db.impl.sql.compile.ValueNodeList";

    String VARBIT_CONSTANT_NODE_NAME = "com.splicemachine.db.impl.sql.compile.VarbitConstantNode";

    String VIRTUAL_COLUMN_NODE_NAME = "com.splicemachine.db.impl.sql.compile.VirtualColumnNode";

    String SAVEPOINT_NODE_NAME = "com.splicemachine.db.impl.sql.compile.SavepointNode";

    String XML_CONSTANT_NODE_NAME = "com.splicemachine.db.impl.sql.compile.XMLConstantNode";
    String WRAPPED_AGGREGATE_FUNCTION_NODE_NAME = "com.splicemachine.db.impl.sql.compile.WrappedAggregateFunctionNode";
    String ROW_NUMBER_FUNCTION_NAME = "com.splicemachine.db.impl.sql.compile.RowNumberFunctionNode";
    String RANK_FUNCTION_NAME = "com.splicemachine.db.impl.sql.compile.RankFunctionNode";
    String DENSE_RANK_FUNCTION_NAME = "com.splicemachine.db.impl.sql.compile.DenseRankFunctionNode";
    String FIRST_LAST_VALUE_FUNCTION_NAME = "com.splicemachine.db.impl.sql.compile.FirstLastValueFunctionNode";
    String LEAD_LAG_FUNCTION_NAME = "com.splicemachine.db.impl.sql.compile.LeadLagFunctionNode";
    String WINDOW_DEFINITION_NAME = "com.splicemachine.db.impl.sql.compile.WindowDefinitionNode";
    String WINDOW_REFERENCE_NAME = "com.splicemachine.db.impl.sql.compile.WindowReferenceNode";
    String WINDOW_RESULTSET_NODE_NAME = "com.splicemachine.db.impl.sql.compile.WindowResultSetNode";

    String ROW_COUNT_NODE_NAME = "com.splicemachine.db.impl.sql.compile.RowCountNode";

    String EXPLAIN_NODE_NAME = "com.splicemachine.db.impl.sql.compile.ExplainNode";

    String EXPORT_NODE_NAME = "com.splicemachine.db.impl.sql.compile.ExportNode";

<<<<<<< HEAD
    String BINARY_EXPORT_NODE_NAME = "com.splicemachine.db.impl.sql.compile.BinaryExportNode";

=======
>>>>>>> 7b3ff4b1
    String KAFKA_EXPORT_NODE_NAME = "com.splicemachine.db.impl.sql.compile.KafkaExportNode";

    String TRUNC_NODE_NAME = "com.splicemachine.db.impl.sql.compile.TruncateOperatorNode";

<<<<<<< HEAD
    String CREATE_PIN_NODE_NAME = "com.splicemachine.db.impl.sql.compile.CreatePinNode";

    String DROP_PIN_NODE_NAME = "com.splicemachine.db.impl.sql.compile.DropPinNode";

    String SET_SESSION_PROPERTY_NAME = "com.splicemachine.db.impl.sql.compile.SetSessionPropertyNode";

    String GROUPING_FUNCTION_NODE_NAME = "com.splicemachine.db.impl.sql.compile.GroupingFunctionNode";

=======
    String SET_SESSION_PROPERTY_NAME = "com.splicemachine.db.impl.sql.compile.SetSessionPropertyNode";

    String GROUPING_FUNCTION_NODE_NAME = "com.splicemachine.db.impl.sql.compile.GroupingFunctionNode";

>>>>>>> 7b3ff4b1
    String SELF_REFERENCE_NODE_NAME = "com.splicemachine.db.impl.sql.compile.SelfReferenceNode";

    String SIGNAL_NAME = "com.splicemachine.db.impl.sql.compile.SignalNode";

    String SET_NAME = "com.splicemachine.db.impl.sql.compile.SetNode";

    String FULL_OUTER_JOIN_NODE_NAME = "com.splicemachine.db.impl.sql.compile.FullOuterJoinNode";

    String TIME_SPAN_NODE_NAME = "com.splicemachine.db.impl.sql.compile.TimeSpanNode";

    String EMPTY_DEFAULT_CONSTANT_NODE = "com.splicemachine.db.impl.sql.compile.EmptyDefaultConstantNode";

    String VALUE_TUPLE_NODE_NAME = "com.splicemachine.db.impl.sql.compile.ValueTupleNode";

    String STATEMENT_LIST_NODE_NAME = "com.splicemachine.db.impl.sql.compile.StatementListNode";

    String TO_INSTANT_NODE_NAME = "com.splicemachine.db.impl.sql.compile.ToInstantOperatorNode";

    String TO_HBASE_ESCAPED_NODE_NAME = "com.splicemachine.db.impl.sql.compile.ToHbaseEscapedOperatorNode";
<<<<<<< HEAD

    String CREATE_DATABASE_NODE_NAME = "com.splicemachine.db.impl.sql.compile.CreateDatabaseNode";

    String DROP_DATABASE_NODE_NAME = "com.splicemachine.db.impl.sql.compile.DropDatabaseNode";

    // WARNING: WHEN ADDING NODE TYPES HERE, YOU MUST ALSO ADD
    // THEM TO tools/jar/DBMSnodes.properties
=======
>>>>>>> 7b3ff4b1

    String TYPEOF_OPERATOR_NODE_NAME = "com.splicemachine.db.impl.sql.compile.TypeofOperatorNode";
}<|MERGE_RESOLUTION|>--- conflicted
+++ resolved
@@ -344,30 +344,14 @@
 
     String EXPORT_NODE_NAME = "com.splicemachine.db.impl.sql.compile.ExportNode";
 
-<<<<<<< HEAD
-    String BINARY_EXPORT_NODE_NAME = "com.splicemachine.db.impl.sql.compile.BinaryExportNode";
-
-=======
->>>>>>> 7b3ff4b1
     String KAFKA_EXPORT_NODE_NAME = "com.splicemachine.db.impl.sql.compile.KafkaExportNode";
 
     String TRUNC_NODE_NAME = "com.splicemachine.db.impl.sql.compile.TruncateOperatorNode";
 
-<<<<<<< HEAD
-    String CREATE_PIN_NODE_NAME = "com.splicemachine.db.impl.sql.compile.CreatePinNode";
-
-    String DROP_PIN_NODE_NAME = "com.splicemachine.db.impl.sql.compile.DropPinNode";
-
     String SET_SESSION_PROPERTY_NAME = "com.splicemachine.db.impl.sql.compile.SetSessionPropertyNode";
 
     String GROUPING_FUNCTION_NODE_NAME = "com.splicemachine.db.impl.sql.compile.GroupingFunctionNode";
 
-=======
-    String SET_SESSION_PROPERTY_NAME = "com.splicemachine.db.impl.sql.compile.SetSessionPropertyNode";
-
-    String GROUPING_FUNCTION_NODE_NAME = "com.splicemachine.db.impl.sql.compile.GroupingFunctionNode";
-
->>>>>>> 7b3ff4b1
     String SELF_REFERENCE_NODE_NAME = "com.splicemachine.db.impl.sql.compile.SelfReferenceNode";
 
     String SIGNAL_NAME = "com.splicemachine.db.impl.sql.compile.SignalNode";
@@ -387,16 +371,10 @@
     String TO_INSTANT_NODE_NAME = "com.splicemachine.db.impl.sql.compile.ToInstantOperatorNode";
 
     String TO_HBASE_ESCAPED_NODE_NAME = "com.splicemachine.db.impl.sql.compile.ToHbaseEscapedOperatorNode";
-<<<<<<< HEAD
+
+    String TYPEOF_OPERATOR_NODE_NAME = "com.splicemachine.db.impl.sql.compile.TypeofOperatorNode";
 
     String CREATE_DATABASE_NODE_NAME = "com.splicemachine.db.impl.sql.compile.CreateDatabaseNode";
 
     String DROP_DATABASE_NODE_NAME = "com.splicemachine.db.impl.sql.compile.DropDatabaseNode";
-
-    // WARNING: WHEN ADDING NODE TYPES HERE, YOU MUST ALSO ADD
-    // THEM TO tools/jar/DBMSnodes.properties
-=======
->>>>>>> 7b3ff4b1
-
-    String TYPEOF_OPERATOR_NODE_NAME = "com.splicemachine.db.impl.sql.compile.TypeofOperatorNode";
 }