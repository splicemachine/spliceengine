--- conflicted
+++ resolved
@@ -475,9 +475,8 @@
         if ( Property.AUTHENTICATION_PROVIDER_PARAMETER.equals( key ) ) {
             // NATIVE + LOCAL is the only value of this property which can be persisted
             if (
-<<<<<<< HEAD
                     (stringValue != null) &&
-                            (stringValue.startsWith(Property.AUTHENTICATION_PROVIDER_NATIVE)) &&
+                ( stringValue.startsWith( PropertyHelper.AUTHENTICATION_PROVIDER_NATIVE ) )&&
                             !settingToNativeLocal
             ) {
                 throw StandardException.newException(SQLState.PROPERTY_DBO_LACKS_CREDENTIALS);
@@ -485,23 +484,8 @@
 
             // once set to NATIVE authentication, you can't change it
             String oldValue = (String) p.get(Property.AUTHENTICATION_PROVIDER_PARAMETER);
-            if ((oldValue != null) && oldValue.startsWith(Property.AUTHENTICATION_PROVIDER_NATIVE)) {
+            if ((oldValue != null) && oldValue.startsWith( PropertyHelper.AUTHENTICATION_PROVIDER_NATIVE)) {
                 throw StandardException.newException(SQLState.PROPERTY_CANT_UNDO_NATIVE);
-=======
-                ( stringValue != null ) &&
-                ( stringValue.startsWith( PropertyHelper.AUTHENTICATION_PROVIDER_NATIVE ) )&&
-                !settingToNativeLocal
-                )
-            {
-                throw  StandardException.newException( SQLState.PROPERTY_DBO_LACKS_CREDENTIALS );
-            }
-
-            // once set to NATIVE authentication, you can't change it
-            String  oldValue = (String) p.get( Property.AUTHENTICATION_PROVIDER_PARAMETER );
-            if ( (oldValue != null) && oldValue.startsWith( PropertyHelper.AUTHENTICATION_PROVIDER_NATIVE ) )
-            {
-                throw StandardException.newException( SQLState.PROPERTY_CANT_UNDO_NATIVE );
->>>>>>> 3533d9ec
             }
 
             // can't turn on NATIVE + LOCAL authentication unless the DBO's credentials are already stored.
@@ -565,7 +549,6 @@
             } catch (Exception e) { return null; }
     }
     
-<<<<<<< HEAD
     /**
       @see PropertySetCallback#validate
     */
@@ -594,7 +577,7 @@
             (String)p.get(Property.AUTHENTICATION_PROVIDER_PARAMETER);
 
         if ((authService != null) &&
-             (StringUtil.SQLEqualsIgnoreCase(authService, Property.AUTHENTICATION_PROVIDER_LDAP)))
+			 (StringUtil.SQLEqualsIgnoreCase(authService, PropertyHelper.AUTHENTICATION_PROVIDER_LDAP)))
             return null;
 
         // Ok, we can hash this password in the db
@@ -603,45 +586,6 @@
         if (userPassword != null) {
             // hash (digest) the password
             // the caller will retrieve the new value
-=======
-	/**
-	  @see PropertySetCallback#validate
-	*/
-	@Override
-	public Serviceable apply(String key,Serializable value,Dictionary p, TransactionController tc)
-	{
-		return null;
-	}
-	/**
-	  @see PropertySetCallback#map
-	  @exception StandardException Thrown on error.
-	*/
-	public Serializable map(String key, Serializable value, Dictionary p)
-		throws StandardException
-	{
-		// We only care for "derby.user." property changes
-		// at the moment.
-		if (!key.startsWith(Property.USER_PROPERTY_PREFIX)) return null;
-		// We do not hash 'db.user.<userName>' password if
-		// the configured authentication service is LDAP as the
-		// same property could be used to store LDAP user full DN (X500).
-		// In performing this check we only consider database properties
-		// not system, service or application properties.
-
-		String authService =
-			(String)p.get(Property.AUTHENTICATION_PROVIDER_PARAMETER);
-
-		if ((authService != null) &&
-			 (StringUtil.SQLEqualsIgnoreCase(authService, PropertyHelper.AUTHENTICATION_PROVIDER_LDAP)))
-			return null;
-
-		// Ok, we can hash this password in the db
-		String userPassword = (String) value;
-
-		if (userPassword != null) {
-			// hash (digest) the password
-			// the caller will retrieve the new value
->>>>>>> 3533d9ec
             String userName =
                     key.substring(Property.USER_PROPERTY_PREFIX.length());
             userPassword =
