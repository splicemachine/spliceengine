/*
 * This file is part of Splice Machine.
 * Splice Machine is free software: you can redistribute it and/or modify it under the terms of the
 * GNU Affero General Public License as published by the Free Software Foundation, either
 * version 3, or (at your option) any later version.
 * Splice Machine is distributed in the hope that it will be useful, but WITHOUT ANY WARRANTY;
 * without even the implied warranty of MERCHANTABILITY or FITNESS FOR A PARTICULAR PURPOSE.
 * See the GNU Affero General Public License for more details.
 * You should have received a copy of the GNU Affero General Public License along with Splice Machine.
 * If not, see <http://www.gnu.org/licenses/>.
 *
 * Some parts of this source code are based on Apache Derby, and the following notices apply to
 * Apache Derby:
 *
 * Apache Derby is a subproject of the Apache DB project, and is licensed under
 * the Apache License, Version 2.0 (the "License"); you may not use these files
 * except in compliance with the License. You may obtain a copy of the License at:
 *
 * http://www.apache.org/licenses/LICENSE-2.0
 *
 * Unless required by applicable law or agreed to in writing, software distributed
 * under the License is distributed on an "AS IS" BASIS, WITHOUT WARRANTIES OR
 * CONDITIONS OF ANY KIND, either express or implied. See the License for the
 * specific language governing permissions and limitations under the License.
 *
 * Splice Machine, Inc. has modified the Apache Derby code in this file.
 *
 * All such Splice Machine modifications are Copyright 2012 - 2020 Splice Machine, Inc.,
 * and are licensed to you under the GNU Affero General Public License.
 */

package com.splicemachine.db.impl.sql.execute;

import com.splicemachine.db.catalog.AliasInfo;
import com.splicemachine.db.catalog.UUID;
import com.splicemachine.db.iapi.error.StandardException;
import com.splicemachine.db.iapi.services.io.FormatableBitSet;
import com.splicemachine.db.iapi.sql.ResultDescription;
import com.splicemachine.db.iapi.sql.depend.ProviderInfo;
import com.splicemachine.db.iapi.sql.dictionary.*;
import com.splicemachine.db.iapi.sql.execute.ConstantAction;
import com.splicemachine.db.iapi.sql.execute.ExecRow;
import com.splicemachine.db.iapi.store.access.StaticCompiledOpenConglomInfo;
import com.splicemachine.db.iapi.types.DataTypeDescriptor;
import com.splicemachine.db.iapi.types.RowLocation;
import com.splicemachine.db.iapi.util.ByteArray;
import com.splicemachine.db.impl.sql.compile.TableName;

import java.util.List;
import java.util.Properties;

/**
 * Factory for creating ConstantActions.
 *
 * <P>Implementation note: For most operations, the ResultSetFactory
 *    determines if the operation is allowed in a readonly/target database.
 *    Because we perform JAR add/drop/replace with a utility rather than
 *    using normal language processing we never get a result set for these
 *    operations. For this reason, the ConstantActionFactory rather than
 *    the ResultSetFactory checks if the these operations are allowed.
 *
 * See SpliceGenericConstantActionFactory in spliceengine repo
 */
public abstract class GenericConstantActionFactory {
    ///////////////////////////////////////////////////////////////////////
    //
    //    CONSTRUCTORS
    //
    ///////////////////////////////////////////////////////////////////////
    public    GenericConstantActionFactory() {
    }

    ///////////////////////////////////////////////////////////////////////
    //
    //    CONSTANT ACTION MANUFACTORIES
    //
    ///////////////////////////////////////////////////////////////////////

    /**
     * Get ConstantAction for SET CONSTRAINTS statement.
     *
     *  @param cdl            the constraints to set, if null,
     *                        we'll go ahead and set them all
     *  @param enable        if true, turn them on, if false
     *                        disable them
     *  @param unconditionallyEnforce    Replication sets this to true at
     *                                    the end of REFRESH. This forces us
     *                                    to run the included foreign key constraints even
     *                                    if they're already marked ENABLED.
     *    @param ddlList        Replication list of actions to propagate,
     *                        null unless a replication source
     */
    public abstract ConstantAction getSetConstraintsConstantAction(
        ConstraintDescriptorList    cdl,
        boolean                        enable,
        boolean                        unconditionallyEnforce,
        Object[]                    ddlList
    );


    /**
     *    Make the AlterAction for an ALTER TABLE statement.
     *
     *  @param sd            descriptor for the schema that table lives in.
     *  @param tableName    Name of table.
     *    @param tableId        UUID of table.
     *    @param tableConglomerateId    heap conglomerate id of table
     *  @param tableType    Type of table (e.g., BASE).
     *  @param columnInfo    Information on all the columns in the table.
     *  @param constraintActions    ConstraintConstantAction[] for constraints
     * @param lockGranularity    The lock granularity.
     *    @param compressTable    Whether or not this is a compress table
     *    @param behavior            drop behavior of dropping column
     *    @param sequential    If compress table/drop column, whether or not sequential
     *  @param truncateTable        Whether or not this is a truncate table
     *  @param purge                PURGE during INPLACE COMPRESS?
     *  @param defragment            DEFRAGMENT during INPLACE COMPRESS?
     *  @param truncateEndOfTable    TRUNCATE END during INPLACE COMPRESS?
     *  @param updateStatistics        TRUE means we are here to update statistics
     *  @param updateStatisticsAll    TRUE means we are here to update statistics
     *      of all the indexes. False means we are here to update statistics of
     *      only one index.
     *  @param dropStatistics        TRUE means we are here to drop statistics
     *  @param dropStatisticsAll    TRUE means we are here to drop statistics
     *      of all the indexes. False means we are here to drop statistics of
     *      only one index.
     *  @param indexNameForStatistics    Will name the index whose statistics
     *      will be updated/dropped. This param is looked at only if
     *      updateStatisticsAll/dropStatisticsAll is set to false and
     *      updateStatistics/dropStatistics is set to true.
     *  .
     */
    public abstract ConstantAction    getAlterTableConstantAction(
        SchemaDescriptor            sd,
        String                        tableName,
        UUID                        tableId,
        long                        tableConglomerateId,
        int                            tableType,
        ColumnInfo[]                columnInfo,
        ConstantAction[]     constraintActions,
        char                        lockGranularity,
        boolean                        compressTable,
        int                            behavior,
        boolean                        sequential,
        boolean                     truncateTable,
        boolean                        purge,
        boolean                        defragment,
        boolean                        truncateEndOfTable,
        boolean                        updateStatistics,
        boolean                        updateStatisticsAll,
        boolean                        dropStatistics,
        boolean                        dropStatisticsAll,
        String                        indexNameForStatistics
    );

    /**
     *    Make a ConstantAction for a constraint.
     *
     *  @param constraintName    Constraint name.
     *  @param constraintType    Constraint type.
     *  @param forCreateTable    True if for a CREATE TABLE
     *  @param tableName         Table name.
     *  @param tableId           UUID of table.
     *  @param schemaName        Schema that table lives in.
     *  @param columnNames       String[] for column names
     *  @param indexAction       IndexConstantAction for constraint (if necessary)
     *  @param constraintText    Text for check constraint
     *  @param enabled           Should the constraint be created as enabled
     *                            (enabled == true), or disabled (enabled == false).
     *  @param otherConstraint   The referenced constraint, if a foreign key constraint
     *  @param providerInfo      Information on all the Providers
     */
    public abstract ConstantAction getCreateConstraintConstantAction(
        String         constraintName,
        int            constraintType,
        boolean        forCreateTable,
        String         tableName,
        UUID           tableId,
        String         schemaName,
        String[]       columnNames,
        ConstantAction indexAction,
        String         constraintText,
        boolean        enabled,
        ConstraintInfo otherConstraint,
        ProviderInfo[] providerInfo
    );


    /**
     *     Make the ConstantAction for a CREATE INDEX statement.
     * 
     * @param forCreateTable Executed as part of a CREATE TABLE
     * @param unique            True means it will be a unique index
     * @param uniqueWithDuplicateNulls  True means index check and disallow
     *                                  any duplicate key if key has no 
     *                                  column with a null value.  If any 
     *                                  column in the key has a null value,
     *                                  no checking is done and insert will
     *                                  always succeed.
     * @param indexType         The type of index (BTREE, for example)
     * @param schemaName        The schema that table (and index) lives in.
     * @param indexName         Name of the index
     * @param tableName         Name of table the index will be on
     * @param tableId           UUID of table.
     * @param columnNames       Names of the columns in the index, in order
     * @param isAscending       Array of booleans telling asc/desc on each column
     * @param isConstraint      TRUE if index is backing up a constraint, else FALSE
     * @param conglomerateUUID  ID of conglomerate
     * @param properties        The optional properties list associated with the index.
     */
    public abstract ConstantAction getCreateIndexConstantAction
    (
        boolean              forCreateTable,
        boolean              unique,
        boolean              uniqueWithDuplicateNulls,
        String               indexType,
        String               schemaName,
        String               indexName,
        String               tableName,
        UUID                 tableId,
        String[]             columnNames,
        DataTypeDescriptor[] indexColumnTypes,
        boolean[]            isAscending,
        boolean              isConstraint,
        UUID                 conglomerateUUID,
        boolean              excludeNulls,
        boolean              excludeDefaults,
        boolean              preSplit,
        boolean              isLogicalKey,
        boolean              sampling,
        double               sampleFraction,
        String               splitKeyPath,
        String               hfilePath,
        String               columnDelimiter,
        String               characterDelimiter,
        String               timestampFormat,
        String               dateFormat,
        String               timeFormat,
        String[]             exprTexts,
        ByteArray[]          exprBytecode,
        String[]             generatedClassNames,
        Properties           properties
    );


    /**
     *    Make the ConstantAction for a CREATE ALIAS statement.
     *
     *  @param aliasName        Name of alias.
     *  @param schemaName        Alias's schema.
     *  @param javaClassName    Name of java class.
     *  @param aliasType        The alias type
     */
    public abstract ConstantAction    getCreateAliasConstantAction
    (
        String    aliasName,
        String    schemaName,
        String    javaClassName,
        AliasInfo    aliasInfo,
        char    aliasType);

    /**
     * Make the ConstantAction for a CREATE DATABASE statement.
     *
     *  @param dbName    Name of table.
     */
    public abstract ConstantAction getCreateDatabaseConstantAction (String dbName);

    /**
     * Make the ConstantAction for a CREATE SCHEMA statement.
     *
     *  @param schemaName    Name of table.
     *  @param aid            Authorizaton id
     */
    public abstract ConstantAction    getCreateSchemaConstantAction
    (
        String            schemaName,
        String            aid);


    /**
     * Make the ConstantAction for a CREATE ROLE statement.
     *
     * @param roleName    Name of role.
     */
    public abstract ConstantAction    getCreateRoleConstantAction(String roleName);


    /**
     * Make the ConstantAction for a SET ROLE statement.
     *
     * @param roleName  Name of role
     * @param type      Literal (== 0)
     *                  or ?    (== StatementType.SET_ROLE_DYNAMIC)
     */
    public abstract ConstantAction getSetRoleConstantAction(String roleName,
                                                   int type);

    /**
     * Make the ConstantAction for a CREATE SEQUENCE statement.
     *
     * @param sequenceName    Name of sequence.
     */
    public abstract ConstantAction    getCreateSequenceConstantAction
    (
            TableName sequenceName,
            DataTypeDescriptor dataType,
            long        initialValue,
            long        stepValue,
            long        maxValue,
            long        minValue,
            boolean     cycle
    );

    /**
     *    Make the ConstantAction for a CREATE TABLE statement.
     *
     *  @param schemaName    name for the schema that table lives in.
     *  @param tableName    Name of table.
     *  @param tableType    Type of table (e.g., BASE, global temporary table).
     *  @param columnInfo    Information on all the columns in the table.
     *         (REMIND tableDescriptor ignored)
     *  @param constraintActions    CreateConstraintConstantAction[] for constraints
     *  @param properties    Optional table properties
     * @param createBehavior  CREATE_IF_NOT_EXISTS or CREATE_DEFAULT
     * @param lockGranularity    The lock granularity.
     * @param onCommitDeleteRows    If true, on commit delete rows else on commit preserve rows of temporary table.
     * @param onRollbackDeleteRows    If true, on rollback, delete rows from temp tables which were logically modified. true is the only supported value
     * @param withDataQueryString if not null, a statement that needs to execute to insert data into the table once fully created. If null, then nothing to be inserted
         *                 If not null, this MUST be bound and optimized AFTER the table has been created, or else it will break
     */
    public abstract    ConstantAction    getCreateTableConstantAction
    (
        String            schemaName,
        String            tableName,
        int                tableType,
        ColumnInfo[]    columnInfo,
        ConstantAction[] constraintActions,
        Properties        properties,
        int             createBehavior,
        char            lockGranularity,
        boolean            onCommitDeleteRows,
        boolean            onRollbackDeleteRows,
        String          withDataQueryString,
        boolean isExternal,
        String delimited,
        String escaped,
        String lines,
        String storedAs,
        String location,
        String compression,
        boolean mergeSchema,
        boolean presplit,
        boolean isLogicalKey,
        String splitKeyPath,
        String columnDelimiter,
        String characterDelimiter,
        String timestampFormat,
        String dateFormat,
        String timeFormat
        );

    public abstract    ConstantAction    getPinTableConstantAction (
                    String            schemaName,
                    String            tableName
            );


    /**
     *    Make the ConstantAction for a savepoint statement (ROLLBACK savepoint, RELASE savepoint and SAVEPOINT).
     *
     *  @param savepointName    name for the savepoint.
     *  @param statementType    Type of savepoint statement ie rollback, release or set savepoint
     */
    public abstract ConstantAction    getSavepointConstantAction (
        String            savepointName,
        int                statementType);


    /**
     *    Make the ConstantAction for a CREATE VIEW statement.
     *
     *  @param schemaName    Name of the schema that table lives in.
     *  @param tableName    Name of table.
     *  @param tableType    Type of table (in this case TableDescriptor.VIEW_TYPE).
     *    @param viewText        Text of query expression for view definition
     *  @param checkOption    Check option type
     *  @param columnInfo    Information on all the columns in the table.
     *  @param providerInfo Information on all the Providers
     *    @param compSchemaId    ID of schema in which the view is to be bound
     *                        when accessed in the future.
     *         (REMIND tableDescriptor ignored)
     */
    public abstract ConstantAction getCreateViewConstantAction
    (
        String    schemaName,
        String            tableName,
        int                tableType,
        String            viewText,
        int                checkOption,
        ColumnInfo[]    columnInfo,
        ProviderInfo[]  providerInfo,
        UUID            compSchemaId);



    /**
     *    Make the ConstantAction for a Replicated DELETE statement.
     *
     *  @param conglomId            Conglomerate ID.
     *  @param tableType            type of this table
     *    @param heapSCOCI            StaticCompiledOpenConglomInfo for heap.
     *  @param irgs                    Index descriptors
     *  @param indexCIDS            Conglomerate IDs of indices
     *    @param indexSCOCIs    StaticCompiledOpenConglomInfos for indexes.
     *  @param emptyHeapRow            Template for heap row.
     *    @param deferred                True means deferred delete
     *  @param tableIsPublished        true if table is published
     *  @param tableID                table id
     *    @param lockMode                The lock mode to use
     *                                  (row or table, see TransactionController)
     *  @param keySignature         signature for the key(null for source)
     *  @param keyPositions         positions of primary key columns in base row
     *  @param keyConglomId          conglomerate id for the key
     *                                (-1 for the souce)
     *  @param schemaName            schemaName(null for source)
     *  @param tableName            tableName(null for source)
     *  @param resultDescription    A description of the columns in the row
     *            to be deleted.  Only set in replication or during cascade Delete.
     *    @param fkInfo                Array of structures containing foreign key
     *                                info, if any (may be null)
     *    @param triggerInfo            Array of structures containing trigger
     *                                info, if any (may be null)

     *  @param numColumns            Number of columns to read
     *  @param dependencyId            UUID for dependency system
     *  @param baseRowReadList      Map of columns read in.  1 based.
     *    @param baseRowReadMap        BaseRowReadMap[heapColId]->ReadRowColumnId.
     *  @param streamStorableHeapColIds Null for non rep. (0 based)
     *  @param singleRowSource        Whether or not source is a single row source
     *
     *  @exception StandardException        Thrown on failure
     */
    public abstract ConstantAction getDeleteConstantAction
    (
                                long                conglomId,
                                int                    tableType,
                                StaticCompiledOpenConglomInfo heapSCOCI,
                                int[] pkColumns,
                                IndexRowGenerator[]    irgs,
                                long[]                indexCIDS,
                                StaticCompiledOpenConglomInfo[] indexSCOCIs,
                                ExecRow                emptyHeapRow,
                                boolean                deferred,
                                boolean                tableIsPublished,
                                UUID                tableID,
                                int                    lockMode,
                                Object                 deleteToken,
                                Object                 keySignature,
                                int[]                keyPositions,
                                long                keyConglomId,
                                String                schemaName,
                                String                tableName,
                                ResultDescription    resultDescription,
                                FKInfo[]            fkInfo,
                                TriggerInfo            triggerInfo,
                                FormatableBitSet                baseRowReadList,
                                int[]                baseRowReadMap,
                                int[]               streamStorableHeapColIds,
                                int                    numColumns,
                                UUID                dependencyId,
                                boolean                singleRowSource,
                                ConstantAction[]    dependentConstantActions
    )
            throws StandardException;


    /**
     *    Make ConstantAction to drop a constraint.
     *
     *  @param constraintName    Constraint name.
     *    @param constraintSchemaName        Constraint Schema Name
     *  @param tableName        Table name.
     *    @param tableId            UUID of table.
     *  @param tableSchemaName                the schema that table lives in.
     *  @param indexAction        IndexConstantAction for constraint (if necessary)
     *    @param behavior            The drop behavior (e.g. StatementType.RESTRICT)
     *  @param verifyType       Verify that the constraint is of this type.
     */
    public abstract ConstantAction    getDropConstraintConstantAction
    (
        String                    constraintName,
        String                    constraintSchemaName,
        String                    tableName,
        UUID                    tableId,
        String                    tableSchemaName,
        ConstantAction indexAction,
        int                        behavior,
        int                     verifyType
    );


    /**
     *    Make the ConstantAction for a DROP INDEX statement.
     *
     *
     *    @param    fullIndexName        Fully qualified index name
     *    @param    indexName            Index name.
     *    @param    tableName            The table name
     *    @param    schemaName                    Schema that index lives in.
     *  @param  tableId                UUID for table
     *  @param  tableConglomerateId    heap conglomerate ID for table
     *
     */
    public abstract    ConstantAction    getDropIndexConstantAction
    (
        String                fullIndexName,
        String                indexName,
        String                tableName,
        String                schemaName,
        UUID                tableId,
        long                tableConglomerateId
    );


    /**
     *    Make the ConstantAction for a DROP ALIAS statement.
     *
     *    @param    aliasName            Alias name.
     *    @param    aliasType            Alias type.
     */
    public abstract ConstantAction    getDropAliasConstantAction(SchemaDescriptor    sd, String aliasName, char aliasType);

    /**
     *    Make the ConstantAction for a DROP ROLE statement.
     *
     *    @param    roleName            role name to be dropped
     *
     */
    public abstract ConstantAction getDropRoleConstantAction(String roleName);

    /**
     *    Make the ConstantAction for a DROP SEQUENCE statement.
     *
     *  @param sd the schema the sequence object belongs to
     *    @param    seqName    name of sequence to be dropped
     *
     */
    public abstract ConstantAction getDropSequenceConstantAction(SchemaDescriptor sd, String seqName);


    /**
     *    Make the ConstantAction for a DROP SCHEMA statement.
     *
     *    @param    schemaName            Table name.
     *    @param    dropBehavior          Restrict or Cascade
     */
<<<<<<< HEAD
    public abstract ConstantAction    getDropSchemaConstantAction(String schemaName);


    /**
     *    Make the ConstantAction for a DROP SCHEMA statement.
     *
     *    @param dbName Table name.
     */
    public abstract ConstantAction    getDropDatabaseConstantAction(String dbName);
=======
    public abstract ConstantAction    getDropSchemaConstantAction(String    schemaName, int dropBehavior);
>>>>>>> f581828b


    /**
     *    Make the ConstantAction for a DROP TABLE statement.
     *
     *
     *    @param    fullTableName        Fully qualified table name
     *    @param    tableName            Table name.
     *    @param    sd                    Schema that table lives in.
     *  @param  conglomerateNumber    Conglomerate number for heap
     *  @param  tableId                UUID for table
     *  @param  behavior            drop behavior, CASCADE, RESTRICT or DEFAULT
     *
     */
    public abstract ConstantAction    getDropTableConstantAction
    (
        String                fullTableName,
        String                tableName,
        SchemaDescriptor    sd,
        long                conglomerateNumber,
        UUID                tableId,
        int                    behavior
    );

    /**
     *    Make the ConstantAction for a DROP TABLE statement.
     *
     *
     *    @param    fullTableName        Fully qualified table name
     *    @param    tableName            Table name.
     *    @param    sd                    Schema that table lives in.
     *  @param  conglomerateNumber    Conglomerate number for heap
     *  @param  tableId                UUID for table
     *  @param  behavior            drop behavior, CASCADE, RESTRICT or DEFAULT
     *
     */
    public abstract ConstantAction    getDropPinConstantAction
    (
            String                fullTableName,
            String                tableName,
            SchemaDescriptor    sd,
            long                conglomerateNumber,
            UUID                tableId,
            int                    behavior
    );


    /**
     *    Make the ConstantAction for a DROP VIEW statement.
     *
     *
     *    @param    fullTableName        Fully qualified table name
     *    @param    tableName            Table name.
     *    @param    sd                    Schema that view lives in.
     *
     */
    public abstract ConstantAction    getDropViewConstantAction
    (
        String                fullTableName,
        String                tableName,
        SchemaDescriptor    sd
    );

    /**
     *    Make the ConstantAction for a RENAME TABLE/COLUMN/INDEX statement.
     *
     *    @param    fullTableName Fully qualified table name
     *    @param    tableName   Table name.
     *    @param    oldObjectName   Old object name
     *    @param    newObjectName   New object name.
     *    @param    sd    Schema that table lives in.
     *    @param    tableId   UUID for table
     *  @param    usedAlterTable    True if used Alter Table command, false if used Rename
     *  @param    renamingWhat    Value indicates if Rename Column/Index.
     *
     */
    public abstract    ConstantAction    getRenameConstantAction
    (
        String                fullTableName,
        String                tableName,
        String                oldObjectName,
        String                newObjectName,
        SchemaDescriptor    sd,
        UUID                tableId,
        boolean                usedAlterTable,
        int                renamingWhat
    );

    /**
     *    Make the ConstantAction for a Replicated INSERT statement.
     *
     *  @param conglomId        Conglomerate ID.
     *  @param heapSCOCI        StaticCompiledOpenConglomInfo for target heap.
     *  @param irgs                Index descriptors
     *  @param indexCIDS        Conglomerate IDs of indices
     *    @param indexSCOCIs        StaticCompiledOpenConglomInfos for indexes.
     *  @param indexNames        Names of indices on this table for error
     *                            reporting.
     *    @param deferred            True means deferred insert
     *  @param tableIsPublished    true if table is published, false otherwise
     *  @param tableID            table id
     *  @param targetProperties    Properties on the target table
     *    @param fkInfo            Array of structures containing foreign key info,
     *                            if any (may be null)
     *    @param triggerInfo        Array of structures containing trigger info,
     *  @param streamStorableHeapColIds Null for non rep. (0 based)
     *                            if any (may be null)
     *  @param indexedCols        boolean[] of which (0-based) columns are indexed.
     *  @param dependencyId        UUID for dependency system
     *    @param stageControl        Stage Control Tokens
     *    @param ddlList            List of DDL to log. This is for BULK INSERT into a published table at the Source.
     *  @param singleRowSource    Whether or not source is a single row source
     *  @param autoincRowLocation array of row locations into syscolumns for
                                  autoincrement columns
     *
     * @exception StandardException        Thrown on failure
     */
    public abstract    ConstantAction getInsertConstantAction(
                                TableDescriptor        tableDescriptor,
                                long                conglomId,
                                StaticCompiledOpenConglomInfo heapSCOCI,
                                int[] pkColumns,
                                IndexRowGenerator[]    irgs,
                                long[]                indexCIDS,
                                StaticCompiledOpenConglomInfo[] indexSCOCIs,
                                String[]            indexNames,
                                boolean                deferred,
                                boolean                tableIsPublished,
                                UUID                tableID,
                                int                    lockMode,
                                Object                 insertToken,
                                Object                rowSignature,
                                Properties            targetProperties,
                                FKInfo[]            fkInfo,
                                TriggerInfo            triggerInfo,
                                int[]               streamStorableHeapColIds,
                                boolean[]            indexedCols,
                                UUID                dependencyId,
                                Object[]            stageControl,
                                Object[]            ddlList,
                                boolean                singleRowSource,
                                RowLocation[]        autoincRowLocation
                            )
            throws StandardException;

    /**
     *    Make the ConstantAction for an updatable VTI statement.
     *
     * @param deferred                    Deferred mode?
     */
    public abstract ConstantAction getUpdatableVTIConstantAction(int statementType, boolean deferred)
            throws StandardException;

    /**
     *    Make the ConstantAction for an updatable VTI statement.
     *
     * @param deferred                    Deferred mode?
     * @param changedColumnIds Array of ids of changed columns
     */
    public abstract ConstantAction getUpdatableVTIConstantAction( int statementType,
                                                         boolean deferred,
                                                         int[] changedColumnIds)
            throws StandardException;

    /**
     * Make the ConstantAction for a LOCK TABLE statement.
     *
     *  @param fullTableName        Full name of the table.
     *  @param conglomerateNumber    Conglomerate number for the heap
     *  @param exclusiveMode        Whether or not to get an exclusive lock.
     */
    public abstract ConstantAction    getLockTableConstantAction(
                    String fullTableName,
                    long conglomerateNumber, boolean exclusiveMode);


    /**
     * Make the ConstantAction for a SET SCHEMA statement.
     *
     *  @param schemaName    Name of schema.
     *  @param type            Literal, USER or ?
     */
    public abstract ConstantAction    getSetSchemaConstantAction(String schemaName, int type);

    /**
     * Make the ConstantAction for a SET TRANSACTION ISOLATION statement.
     *
     * @param isolationLevel    The new isolation level.
     */
    public abstract ConstantAction getSetTransactionIsolationConstantAction(int isolationLevel);

    /**
     * @param properties
     * @return
     */
    public abstract ConstantAction getSetSessionPropertyConstantAction(Properties properties);

    /**
     *    Make the ConstantAction for a Replicated DELETE statement.
     *
     *  @param conglomId            Conglomerate ID.
     *  @param tableType            type of this table
     *    @param heapSCOCI            StaticCompiledOpenConglomInfo for heap.
     *  @param irgs                    Index descriptors
     *  @param indexCIDS            Conglomerate IDs of indices
     *    @param indexSCOCIs    StaticCompiledOpenConglomInfos for indexes.
     *  @param emptyHeapRow            Template for heap row.
     *    @param deferred                True means deferred update
     *    @param targetUUID            UUID of target table
     *    @param lockMode                The lock mode to use
     *                                  (row or table, see TransactionController)
     *  @param tableIsPublished        true if table is published, false otherwise
     *    @param changedColumnIds        Array of ids of changes columns
     *  @param keyPositions         positions of primary key columns in base row
     *    @param fkInfo                Array of structures containing foreign key info,
     *                                if any (may be null)
     *    @param triggerInfo            Array of structures containing trigger info,
     *  @param baseRowReadList      Map of columns read in.  1 based.
     *  @param baseRowReadMap        map of columns to be selected from the base row
     *                                (partial row). 1 based.
     *  @param streamStorableHeapColIds Null for non rep. (0 based)
     *  @param numColumns            The number of columns being read.
     *    @param positionedUpdate        is this a positioned update
     *  @param singleRowSource        Whether or not source is a single row source
     *
     *  @exception StandardException Thrown on failure
     */
    public abstract ConstantAction    getUpdateConstantAction(
                                long                conglomId,
                                int                    tableType,
                                StaticCompiledOpenConglomInfo heapSCOCI,
                                int[] pkColumns,
                                IndexRowGenerator[]    irgs,
                                long[]                indexCIDS,
                                StaticCompiledOpenConglomInfo[] indexSCOCIs,
                                String[]            indexNames,
                                ExecRow                emptyHeapRow,
                                boolean                deferred,
                                UUID                targetUUID,
                                int                    lockMode,
                                boolean                tableIsPublished,
                                int[]                changedColumnIds,
                                int[]                keyPositions,
                                Object                 updateToken,
                                FKInfo[]            fkInfo,
                                TriggerInfo            triggerInfo,
                                FormatableBitSet                baseRowReadList,
                                int[]                baseRowReadMap,
                                int[]                streamStorableHeapColIds,
                                int                    numColumns,
                                boolean                positionedUpdate,
                                boolean                singleRowSource,
                                int[] storagePositionArray
                            )
            throws StandardException;

    /**
     *    Make the ConstantAction for a CREATE TRIGGER statement.
     *
     * @param triggerSchemaName        Name of the schema that trigger lives in.
     * @param triggerName    Name of trigger
     * @param eventMask        TriggerDescriptor.TRIGGER_EVENT_XXXX
     * @param isBefore        is this a before (as opposed to after) trigger
     * @param isRow            is this a row trigger or statement trigger
     * @param isEnabled        is this trigger enabled or disabled
     * @param triggerTable    the table upon which this trigger is defined
     * @param whenText        the text of the when clause (may be null)
     * @param actionTextList the text of the trigger actions (may be empty)
     * @param spsCompSchemaId    the compilation schema for the action and when
     *                            spses.   If null, will be set to the current default
     *                            schema
     * @param referencedCols    what columns does this trigger reference (may be null)
     * @param referencedColsInTriggerAction    what columns does the trigger
     *                        action reference through old/new transition variables
     *                        (may be null)
         * @param originalWhenText The original user text of the WHEN clause (may be null)
     * @param originalActionTextList The original user texts of the trigger actions
     * @param referencingOld whether or not OLD appears in REFERENCING clause
     * @param referencingNew whether or not NEW appears in REFERENCING clause
     * @param oldReferencingName old referencing table name, if any, that appears in REFERCING clause
     * @param newReferencingName new referencing table name, if any, that appears in REFERCING clause
     */
    public abstract ConstantAction getCreateTriggerConstantAction(
        String              triggerSchemaName,
        String              triggerName,
        TriggerEventDML     eventMask,
        boolean             isBefore,
        boolean             isRow,
        boolean             isEnabled,
        TableDescriptor     triggerTable,
        String              whenText,
        List<String>        actionTextList,
        UUID                spsCompSchemaId,
        int[]               referencedCols,
        int[]               referencedColsInTriggerAction,
        String              originalWhenText,
        List<String>        originalActionTextList,
        boolean             referencingOld,
        boolean             referencingNew,
        String              oldReferencingName,
        String              newReferencingName
    );

    /**
     * Make the ConstantAction for a DROP TRIGGER statement.
     *
     * @param    sd                    Schema that stored prepared statement lives in.
     * @param    triggerName            Name of the Trigger
     * @param    tableId                The table this trigger is defined upon
     */
    public abstract ConstantAction getDropTriggerConstantAction
    (
        SchemaDescriptor    sd,
        String                triggerName,
        UUID                tableId
    );

    /**
     * Make the constant action for Drop Statistics statement.
     *
     * @param sd            Schema Descriptor of the schema in which the object
     * resides.
     * @param fullTableName full name of the object for which statistics are
     * being dropped.
     * @param objectName     object name for which statistics are being dropped.
     * @param forTable          is it an index or table whose statistics aer being
     * consigned to the garbage heap?
     */
    public abstract ConstantAction getDropStatisticsConstantAction
        (SchemaDescriptor sd, String fullTableName, String objectName, boolean forTable);

    /**
     * Make the constant action for a Grant statement
     *
     * @param privileges The list of privileges to be granted
     * @param grantees The list of grantees
     */
    public abstract ConstantAction getGrantConstantAction( PrivilegeInfo privileges, List grantees);


    /**
     * Make the ConstantAction for a GRANT role statement.
     *
     * @param roleNames list of roles to be granted
     * @param grantees  list of authentication ids (user or roles) to
     *                  which roles(s) are to be granted
     */
    public abstract ConstantAction getGrantRoleConstantAction(List roleNames, List grantees, boolean isDefaultRole);


    /**
     * Make the constant action for a Revoke statement
     *
     * @param privileges The list of privileges to be revokeed
     * @param grantees The list of grantees
     */
    public abstract ConstantAction getRevokeConstantAction( PrivilegeInfo privileges, List grantees);

    /**
     * Make the ConstantAction for a REVOKE role statement.
     *
     * @param roleNames list of roles to be revoked
     * @param grantees  list of authentication ids (user or roles) for whom
     *                  roles are to be revoked
     */
    public abstract ConstantAction getRevokeRoleConstantAction(List roleNames, List grantees);

    public abstract ConstantAction[] createConstraintConstantActionArray(int size);
    
    public boolean primaryKeyConstantActionCheck(ConstantAction constantAction) {
        return (constantAction instanceof CreateConstraintConstantAction) && ((CreateConstraintConstantAction) constantAction).getConstraintType() == DataDictionary.PRIMARYKEY_CONSTRAINT;
    }
    
}<|MERGE_RESOLUTION|>--- conflicted
+++ resolved
@@ -555,8 +555,7 @@
      *    @param    schemaName            Table name.
      *    @param    dropBehavior          Restrict or Cascade
      */
-<<<<<<< HEAD
-    public abstract ConstantAction    getDropSchemaConstantAction(String schemaName);
+    public abstract ConstantAction    getDropSchemaConstantAction(String    schemaName, int dropBehavior);
 
 
     /**
@@ -565,9 +564,6 @@
      *    @param dbName Table name.
      */
     public abstract ConstantAction    getDropDatabaseConstantAction(String dbName);
-=======
-    public abstract ConstantAction    getDropSchemaConstantAction(String    schemaName, int dropBehavior);
->>>>>>> f581828b
 
 
     /**
