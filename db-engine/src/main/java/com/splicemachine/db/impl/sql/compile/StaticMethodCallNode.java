--- conflicted
+++ resolved
@@ -245,14 +245,9 @@
                 }
             }
             if(ad == null) { // couldn't resolve with candidate schemas (if any), try with current one.
-<<<<<<< HEAD
-                sd = getSchemaDescriptor(schemaName, schemaName != null);
+                sd = getSchemaDescriptor(null, schemaName, schemaName != null);
                 sd = setAliasDescriptor(fromList, subqueryList, aggregateVector, sd, schemaName == null,
                         errorList);
-=======
-                sd = getSchemaDescriptor(null, schemaName, schemaName != null);
-                sd = setAliasDescriptor(fromList, subqueryList, aggregateVector, sd, schemaName == null);
->>>>>>> 188ea84c
             }
 
             if (handleAggregate()) {
@@ -794,7 +789,7 @@
                 ad.getNameSpace(),
                 ad.getSystemAlias(),
                 routineInfo,
-                ad.getSpecificName());
+                ad.getSpecificName(), null);
 
         // Update signature by adding in the script String's corresponding JSQLType
         JSQLType pyCodeType = new JSQLType(DataTypeDescriptor.getBuiltInDataTypeDescriptor(TypeId.BLOB_NAME));
@@ -806,53 +801,8 @@
             if(i<signature.length && signature[i].getSQLType().getTypeId().getCorrespondingJavaTypeName().equals("java.sql.ResultSet[]")){
                 updatedSigs[i] = pyCodeType;
             }
-<<<<<<< HEAD
             else{
                 if(j == signature.length){
-=======
-            updatedParmModes[origParmCnt] = 1; // States the input script is an IN parameter
-            // Here Need to use a unique name
-            updatedParmNames[origParmCnt] = "PYCODE";
-            updatedParmTypes[origParmCnt] = new TypeDescriptorImpl(new BaseTypeIdImpl(StoredFormatIds.BLOB_TYPE_ID_IMPL),
-                    true,
-                    compiledPyCode.length);
-
-            // update the routineInfo and the AliasDescriptor
-            this.routineInfo = new RoutineAliasInfo(this.methodName,
-                    "JAVA",
-                    updatedParmCnt,
-                    updatedParmNames,
-                    updatedParmTypes,
-                    updatedParmModes,
-                    this.routineInfo.getMaxDynamicResultSets(),
-                    this.routineInfo.getParameterStyle(),
-                    this.routineInfo.getSQLAllowed(),
-                    this.routineInfo.isDeterministic(),
-                    this.routineInfo.hasDefinersRights(),
-                    this.routineInfo.calledOnNullInput(),
-                    this.routineInfo.getReturnType(),
-                    null);
-
-            this.ad = new AliasDescriptor(this.ad.getDataDictionary(),
-                    ad.getUUID(),
-                    ad.getName(),
-                    ad.getSchemaUUID(),
-                    PYROUTINE_WRAPPER_CLASS_NAME,
-                    ad.getAliasType(),
-                    ad.getNameSpace(),
-                    ad.getSystemAlias(),
-                    routineInfo,
-                        ad.getSpecificName(), null);
-
-            // Update signature by adding in the script String's corresponding JSQLType
-            JSQLType pyCodeType = new JSQLType(DataTypeDescriptor.getBuiltInDataTypeDescriptor(TypeId.BLOB_NAME));
-            JSQLType[] updatedSigs = new JSQLType[signature.length+1];
-            // Adding the Pycode parameter right before the first occurance of the ResultSet[]
-            // If no ResultSet[] exists, appending Pycode at the end of all the existing parameters
-            int j = 0;
-            for(int i = 0; i < signature.length+1; i++){
-                if(i<signature.length && signature[i].getSQLType().getTypeId().getCorrespondingJavaTypeName().equals("java.sql.ResultSet[]")){
->>>>>>> 188ea84c
                     updatedSigs[i] = pyCodeType;
                 }
                 else{
