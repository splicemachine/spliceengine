--- conflicted
+++ resolved
@@ -420,63 +420,15 @@
         //
         if ( !routineInfo.calledOnNullInput() ) { return; }
 
-<<<<<<< HEAD
-		int		count = methodParms != null ? methodParms.length : 0;
-		for (int parm = 0; parm < count; parm++)
-		{
-=======
         int count = methodParms == null ? 0 : methodParms.length;
         for (int parm = 0; parm < count; parm++)
         {
->>>>>>> ae27bf24
             //
             // We also skip the optimization if the argument must be cast to a primitive. In this case we need
             // a runtime check to make sure that the argument is not null. See DERBY-4459.
             //
             if ( methodParms[ parm ].mustCastToPrimitive() ) { continue; }
 
-<<<<<<< HEAD
-			if (methodParms[parm] instanceof SQLToJavaValueNode &&
-				((SQLToJavaValueNode)methodParms[parm]).getSQLValueNode() instanceof
-				JavaToSQLValueNode)
-			{
-				//If we are here, then it means that the parameter is
-				//SQLToJavaValueNode on top of JavaToSQLValueNode
-				JavaValueNode paramIsJavaValueNode =
-					((JavaToSQLValueNode)((SQLToJavaValueNode)methodParms[parm]).getSQLValueNode()).getJavaValueNode();
-				if (paramIsJavaValueNode instanceof StaticMethodCallNode)
-				{
-					//If we are here, then it means that the parameter has
-					//a MethodCallNode underneath it.
-					StaticMethodCallNode paramIsMethodCallNode = (StaticMethodCallNode)paramIsJavaValueNode;
-					//If the MethodCallNode parameter is defined as
-					//CALLED ON NULL INPUT, then we can remove the wrappers
-					//for the param and just set the parameter to the
-					//java value node.
-					if (paramIsMethodCallNode.routineInfo != null &&
-							paramIsMethodCallNode.routineInfo.calledOnNullInput())
-						methodParms[parm] =
-							((JavaToSQLValueNode)((SQLToJavaValueNode)methodParms[parm]).getSQLValueNode()).getJavaValueNode();
-				}
-			}
-		}
-	}
-
-	/**
-	 * Resolve a routine. Obtain a list of routines from the data dictionary
-	 * of the correct type (functions or procedures) and name.
-	 * Pick the best routine from the list. Currently only a single routine
-	 * with a given type and name is allowed, thus if changes are made to
-	 * support overloaded routines, careful code inspection and testing will
-	 * be required.
-	 * @param fromList
-	 * @param subqueryList
-	 * @param aggregateVector
-	 * @param sd
-	 * @throws StandardException
-	 */
-	private void resolveRoutine(FromList fromList,
-=======
             if (methodParms[parm] instanceof SQLToJavaValueNode &&
                 ((SQLToJavaValueNode)methodParms[parm]).getSQLValueNode() instanceof
                 JavaToSQLValueNode)
@@ -517,7 +469,6 @@
      * @throws StandardException
      */
     private void resolveRoutine(FromList fromList,
->>>>>>> ae27bf24
                                 SubqueryList subqueryList,
                                 List<AggregateNode> aggregateVector,
                                 SchemaDescriptor sd) throws StandardException {
@@ -902,282 +853,8 @@
         mb.callMethod(VMOpcode.INVOKEINTERFACE, null,
                       "setupNestedSessionContext",
                       "void", 3);
-<<<<<<< HEAD
-	}
-
-
-	/**
-		Push extra code to generate the casts within the
-		arrays for the parameters passed as arrays.
-	*/
-	public	void generateOneParameter(ExpressionClassBuilder acb,
-											MethodBuilder mb,
-											int parameterNumber )
-			throws StandardException
-	{
-		int parameterMode;
-
-		SQLToJavaValueNode sql2j = null;
-		if (methodParms[parameterNumber] instanceof SQLToJavaValueNode)
-			sql2j = (SQLToJavaValueNode) methodParms[parameterNumber];
-
-		if (routineInfo != null) {
-			parameterMode = routineInfo.getParameterModes()[parameterNumber];
-		} else {
-			// for a static method call the parameter always starts out as a in parameter, but
-			// may be registered as an IN OUT parameter. For a static method argument to be
-			// a dynmaically registered out parameter it must be a simple ? parameter
-
-			parameterMode = JDBC30Translation.PARAMETER_MODE_IN;
-
-			if (sql2j != null) {
-				if (sql2j.getSQLValueNode().requiresTypeFromContext()) {
-	  				ParameterNode pn;
-		  			if (sql2j.getSQLValueNode() instanceof UnaryOperatorNode)
-		  				pn = ((UnaryOperatorNode)sql2j.getSQLValueNode()).getParameterOperand();
-		  			else
-		  				pn = (ParameterNode) (sql2j.getSQLValueNode());
-
-					// applicationParameterNumbers is only set up for a procedure.
-					int applicationParameterNumber = pn.getParameterNumber();
-
-					String parameterType = methodParameterTypes[parameterNumber];
-
-					if (parameterType.endsWith("[]")) {
-
-						// constructor  - setting up correct paramter type info
-						MethodBuilder constructor = acb.getConstructor();
-						acb.pushThisAsActivation(constructor);
-						constructor.callMethod(VMOpcode.INVOKEINTERFACE, null,
-											"getParameterValueSet", ClassName.ParameterValueSet, 0);
-
-						constructor.push(applicationParameterNumber);
-						constructor.push(JDBC30Translation.PARAMETER_MODE_UNKNOWN);
-						constructor.callMethod(VMOpcode.INVOKEINTERFACE, null,
-											"setParameterMode", "void", 2);
-						constructor.endStatement();
-					}
-				}
-			}
-		}
-
-		switch (parameterMode) {
-		case JDBC30Translation.PARAMETER_MODE_IN:
-		case JDBC30Translation.PARAMETER_MODE_IN_OUT:
-		case JDBC30Translation.PARAMETER_MODE_UNKNOWN:
-			if (sql2j != null)
-				sql2j.returnsNullOnNullState = returnsNullOnNullState;
-			super.generateOneParameter(acb, mb, parameterNumber);
-			break;
-
-		case JDBC30Translation.PARAMETER_MODE_OUT:
-			// For an OUT parameter we require nothing to be pushed into the
-			// method call from the parameter node.
-			break;
-		}
-
-		switch (parameterMode) {
-		case JDBC30Translation.PARAMETER_MODE_IN:
-		case JDBC30Translation.PARAMETER_MODE_UNKNOWN:
-			break;
-
-		case JDBC30Translation.PARAMETER_MODE_IN_OUT:
-		case JDBC30Translation.PARAMETER_MODE_OUT:
-		{
-			// Create the array used to pass into the method. We create a
-			// new array for each call as there is a small chance the
-			// application could retain a reference to it and corrupt
-			// future calls with the same CallableStatement object.
-
-			String methodParameterType = methodParameterTypes[parameterNumber];
-			String arrayType = methodParameterType.substring(0, methodParameterType.length() - 2);
-			LocalField lf = acb.newFieldDeclaration(Modifier.PRIVATE, methodParameterType);
-
-			if (outParamArrays == null)
-				outParamArrays = new LocalField[methodParms.length];
-
-			outParamArrays[parameterNumber] = lf;
-			mb.pushNewArray(arrayType, 1);
-			mb.putField(lf);
-
-			// set the IN part of the parameter into the INOUT parameter.
-			if (parameterMode != JDBC30Translation.PARAMETER_MODE_OUT) {
-				mb.swap();
-				mb.setArrayElement(0);
-				mb.getField(lf);
-			}
-			break;
-			}
-		}
-
-	}
-
-	/**
-	 * Categorize this predicate.  Initially, this means
-	 * building a bit map of the referenced tables for each predicate.
-	 * If the source of this ColumnReference (at the next underlying level)
-	 * is not a ColumnReference or a VirtualColumnNode then this predicate
-	 * will not be pushed down.
-	 *
-	 * For example, in:
-	 *		select * from (select 1 from s) a (x) where x = 1
-	 * we will not push down x = 1.
-	 * NOTE: It would be easy to handle the case of a constant, but if the
-	 * inner SELECT returns an arbitrary expression, then we would have to copy
-	 * that tree into the pushed predicate, and that tree could contain
-	 * subqueries and method calls.
-	 * RESOLVE - revisit this issue once we have views.
-	 *
-	 * @param referencedTabs	JBitSet with bit map of referenced FromTables
-	 * @param simplePredsOnly	Whether or not to consider method
-	 *							calls, field references and conditional nodes
-	 *							when building bit map
-	 *
-	 * @return boolean		Whether or not source.expression is a ColumnReference
-	 *						or a VirtualColumnNode.
-	 *
-	 * @exception StandardException		Thrown on error
-	 */
-	public boolean categorize(JBitSet referencedTabs, boolean simplePredsOnly)
-		throws StandardException
-	{
-		/* We stop here when only considering simple predicates
-		 *  as we don't consider method calls when looking
-		 * for null invariant predicates.
-		 */
-		if (simplePredsOnly)
-		{
-			return false;
-		}
-
-		boolean pushable = true;
-
-		pushable = pushable && super.categorize(referencedTabs, simplePredsOnly);
-
-		return pushable;
-	}
-
-	/**
-	 * Convert this object to a String.  See comments in QueryTreeNode.java
-	 * for how this should be done for tree printing.
-	 *
-	 * @return	This object as a String
-	 */
-
-	public String toString()
-	{
-		if (SanityManager.DEBUG)
-		{
-			return "javaClassName: " +
-				(javaClassName != null ? javaClassName : "null") + "\n" +
-				super.toString();
-		}
-		else
-		{
-			return "";
-		}
-	}
-
-	/**
-	 * Do code generation for this method call
-	 *
-	 * @param acb	The ExpressionClassBuilder for the class we're generating
-	 * @param mb	The method the expression will go into
-	 *
-	 *
-	 * @exception StandardException		Thrown on error
-	 */
-
-	public void generateExpression(ExpressionClassBuilder acb,
-											MethodBuilder mb)
-									throws StandardException
-	{
-		boolean isPy = false;
-		if(routineInfo != null &&
-				(getMethodName().equals(StaticMethodCallNode.PYPROCEDURE_WRAPPER_METHOD_NAME) ||
-				getMethodName().equals(StaticMethodCallNode.PYFUNCTION_WRAPPER_METHOD_NAME))&&
-				getJavaClassName().equals(StaticMethodCallNode.PYROUTINE_WRAPPER_CLASS_NAME)){
-			isPy = true;
-		}
-
-		if(isPy){
-			int arrayLen = methodParameterTypes.length;
-			// construct Object[] which will be passed as an argument to PythonProcedure wrapper static method
-			mb.pushNewArray("java.lang.Object",arrayLen);
-		}
-
-		if (routineInfo != null) {
-
-			if (!routineInfo.calledOnNullInput() && routineInfo.getParameterCount() != 0)
-				returnsNullOnNullState = acb.newFieldDeclaration(Modifier.PRIVATE, "boolean");
-
-		}
-
-		// reset the parameters are null indicator.
-		if (returnsNullOnNullState != null) {
-			mb.push(false);
-			mb.setField(returnsNullOnNullState);
-
-			// for the call to the generated method below.
-			mb.pushThis();
-		}
-
-		int nargs;
-
-		nargs = generateParameters(acb, mb);
-
-
-		LocalField functionEntrySQLAllowed = null;
-
-		if (routineInfo != null && acb instanceof ActivationClassBuilder) {
-
-			short sqlAllowed = routineInfo.getSQLAllowed();
-
-			// Before we set up our authorization level, add a check to see if this
-			// method can be called. If the routine is NO SQL or CONTAINS SQL
-			// then there is no need for a check. As follows:
-			//
-			// Current Level = NO_SQL - CALL will be rejected when getting CALL result set
-			// Current Level = anything else - calls to procedures defined as NO_SQL and CONTAINS SQL both allowed.
-
-
-			if (sqlAllowed != RoutineAliasInfo.NO_SQL)
-			{
-
-				int sqlOperation;
-
-				if (sqlAllowed == RoutineAliasInfo.READS_SQL_DATA)
-					sqlOperation = Authorizer.SQL_SELECT_OP;
-				else if (sqlAllowed == RoutineAliasInfo.MODIFIES_SQL_DATA)
-					sqlOperation = Authorizer.SQL_WRITE_OP;
-				else
-					sqlOperation = Authorizer.SQL_ARBITARY_OP;
-
-				generateAuthorizeCheck((ActivationClassBuilder) acb, mb, sqlOperation);
-			}
-
-			int statmentContextReferences = isSystemCode ? 2 : 1;
-
-			boolean isFunction = routineInfo.getReturnType() != null;
-
-			if (isFunction)
-				statmentContextReferences++;
-
-
-			if (statmentContextReferences != 0) {
-				acb.pushThisAsActivation(mb);
-				mb.callMethod(VMOpcode.INVOKEINTERFACE, null,
-									"getLanguageConnectionContext", ClassName.LanguageConnectionContext, 0);
-				mb.callMethod(VMOpcode.INVOKEINTERFACE, null,
-									"getStatementContext", "com.splicemachine.db.iapi.sql.conn.StatementContext", 0);
-
-				for (int scc = 1; scc < statmentContextReferences; scc++)
-					mb.dup();
-			}
-=======
     }
 
->>>>>>> ae27bf24
 
     /**
         Push extra code to generate the casts within the
@@ -1402,7 +1079,7 @@
 
         LocalField functionEntrySQLAllowed = null;
 
-        if (routineInfo != null) {
+        if (routineInfo != null && acb instanceof ActivationClassBuilder) {
 
             short sqlAllowed = routineInfo.getSQLAllowed();
 
@@ -1495,11 +1172,7 @@
 
             int compiledResultSets = methodParameterTypes.length - methodParms.length;
 
-<<<<<<< HEAD
- 			if (compiledResultSets != 0) {
-=======
             if (compiledResultSets != 0) {
->>>>>>> ae27bf24
 
                 // Add a method that indicates the maxium number of dynamic result sets.
                 int maxDynamicResults = routineInfo.getMaxDynamicResultSets();
@@ -1575,235 +1248,6 @@
                 mbnc.addThrownException(aThrowsSet.getName());
             }
 
-<<<<<<< HEAD
-			mbnc.getField(returnsNullOnNullState);
-			mbnc.conditionalIf();
-
-			// set up for a null!!
-			// for objects is easy.
-			mbnc.pushNull(javaReturnType);
-
-			mbnc.startElseCode();
-
-			if (!actualMethodReturnType.equals(javaReturnType))
-				mbnc.pushNewStart(javaReturnType);
-
-			// fetch all the arguments
-			for (int pa = 0; pa < nargs; pa++)
-			{
-				mbnc.getParameter(pa);
-			}
-
-			mbcm = mbnc;
-		}
-
-		if(isPy){
-			// The Python Java wrapper method only takes in one argument
-			mbcm.callMethod(VMOpcode.INVOKESTATIC, method.getDeclaringClass().getName(), methodName,
-					actualMethodReturnType, 1);
-			// for function, casting the result type
-			if(!forCallStatement){
-				DataTypeDescriptor returntd = DataTypeDescriptor.getType(routineInfo.getReturnType());
-				//The actual return type for the wrapper function is Object
-				// Hence need to cast the result to the desired return type upon return
-				int returnJDBCTypeId =  returntd.getJDBCTypeId();
-				switch (returnJDBCTypeId){
-					case(Types.CLOB):
-						mb.cast("java.lang.String");
-						break;
-					case(Types.REAL):
-					case(Types.DOUBLE):
-					case(Types.FLOAT):
-						// Although FLOAT can be mapped to java.lang.Double and java.lang.Float
-						// In the implementation, it is mapped to java.lang.Double, which does not
-						// cause loss of precision. Accordingly, here FLOAT is cast to java.lang.Double
-						mb.cast("java.lang.Double");
-						break;
-					case(Types.INTEGER):
-						mb.cast("java.lang.Integer");
-						break;
-					case(Types.BIGINT):
-						mb.cast("java.lang.Long");
-						break;
-					case(Types.DECIMAL):
-					case(Types.NUMERIC):
-						mb.cast("java.math.BigDecimal");
-						break;
-					default:
-						mb.cast(javaReturnType);
-						break;
-				}
-			}
-		}
-		else{
-			mbcm.callMethod(VMOpcode.INVOKESTATIC, method.getDeclaringClass().getName(), methodName,
-					actualMethodReturnType, nargs);
-		}
-
-
-		if (returnsNullOnNullState != null)
-		{
-			// DERBY-3360. In the case of function returning
-			// a SMALLINT if we specify RETURN NULL ON NULL INPUT
-			// the javaReturnType will be java.lang.Integer. In
-			// order to initialize the integer properly, we need
-			// to upcast the short.  This is a special case for
-			// SMALLINT functions only as other types are 
-			// compatible with their function return types.
-			if (!actualMethodReturnType.equals(javaReturnType)) {
-				if (actualMethodReturnType.equals("short") &&
-						javaReturnType.equals("java.lang.Integer"))
-					mbnc.upCast("int");
-			
-				mbnc.pushNewComplete(1);
-			}
-			mbnc.completeConditional();
-
-			mbnc.methodReturn();
-			mbnc.complete();
-
-			// now call the wrapper method
-			mb.callMethod(VMOpcode.INVOKEVIRTUAL, acb.getClassBuilder().getFullName(), mbnc.getName(),
-					javaReturnType, nargs);
-			mbnc = null;
-		}
-
-
-		if (routineInfo != null && acb instanceof ActivationClassBuilder) {
-
-			// reset the SQL allowed setting that we set upon
-			// entry to the method.
-			if (functionEntrySQLAllowed != null) {
-				acb.pushThisAsActivation(mb);
-				mb.callMethod(VMOpcode.INVOKEINTERFACE, null,
-									"getLanguageConnectionContext", ClassName.LanguageConnectionContext, 0);
-				mb.callMethod(VMOpcode.INVOKEINTERFACE, null,
-									"getStatementContext", "com.splicemachine.db.iapi.sql.conn.StatementContext", 0);
-				mb.getField(functionEntrySQLAllowed);
-				mb.push(true); // override as we are ending the control set by this function all.
-				mb.callMethod(VMOpcode.INVOKEINTERFACE, null,
-									"setSQLAllowed", "void", 2);
-
-			}
-
-			if (outParamArrays != null) {
-
-				MethodBuilder constructor = acb.getConstructor();
-
-				// constructor  - setting up correct paramter type info
-				acb.pushThisAsActivation(constructor);
-				constructor.callMethod(VMOpcode.INVOKEINTERFACE, null,
-									"getParameterValueSet", ClassName.ParameterValueSet, 0);
-
-				// execute  - passing out parameters back.
-				acb.pushThisAsActivation(mb);
-				mb.callMethod(VMOpcode.INVOKEINTERFACE, null,
-									"getParameterValueSet", ClassName.ParameterValueSet, 0);
-
-				int[] parameterModes = routineInfo.getParameterModes();
-				for (int i = 0; i < outParamArrays.length; i++) {
-
-					int parameterMode = parameterModes[i];
-					if (parameterMode != JDBC30Translation.PARAMETER_MODE_IN) {
-
-						// must be a parameter if it is INOUT or OUT.
-						ValueNode sqlParamNode = ((SQLToJavaValueNode) methodParms[i]).getSQLValueNode();
-
-
-						int applicationParameterNumber = applicationParameterNumbers[i];
-
-						// Set the correct parameter nodes in the ParameterValueSet at constructor time.
-						constructor.dup();
-						constructor.push(applicationParameterNumber);
-						constructor.push(parameterMode);
-						constructor.callMethod(VMOpcode.INVOKEINTERFACE, null,
-										"setParameterMode", "void", 2);
-
-						// Pass the value of the outparameters back to the calling code
-						LocalField lf = outParamArrays[i];
-
-						mb.dup(); 
-						mb.push(applicationParameterNumber);
-						mb.callMethod(VMOpcode.INVOKEINTERFACE, null,
-									"getParameter", ClassName.DataValueDescriptor, 1);
-
-						// see if we need to set the desired length/scale/precision of the type
-						DataTypeDescriptor paramdtd = sqlParamNode.getTypeServices();
-
-						boolean isNumericType = paramdtd.getTypeId().isNumericTypeId();
-						boolean isAnsiUDT = paramdtd.getTypeId().getBaseTypeId().isAnsiUDT();
-
-						// is the underlying type for the OUT/INOUT parameter primitive.
-						// Here it is using reflection to get the type of the parameter,
-						// Which cannot be applied properly to the Wrapper method where the parameter is an array of Object
-						boolean isPrimitive;
-						if(isPy){
-							isPrimitive = false;
-						}
-						else{
-							isPrimitive = ((java.lang.reflect.Method) method).getParameterTypes()[i].getComponentType().isPrimitive();
-						}
-
-						if (isNumericType) {
-							// need to up-cast as the setValue(Number) method only exists on NumberDataValue
-
-							if (!isPrimitive)
-								mb.cast(ClassName.NumberDataValue);
-						}
-						else if (paramdtd.getTypeId().isBooleanTypeId())
-						{
-							// need to cast as the setValue(Boolean) method only exists on BooleanDataValue
-							if (!isPrimitive)
-								mb.cast(ClassName.BooleanDataValue);
-						}
-
-						if (paramdtd.getTypeId().variableLength()) {
-							// need another DVD reference for the set width below.
-							mb.dup();
-						}
-
-
-						mb.getField(lf); // pvs, dvd, array
-						mb.getArrayElement(0); // pvs, dvd, value
-
-						// The value needs to be set thorugh the setValue(Number) method.
-						if (isNumericType && !isPrimitive)
-						{
-							mb.upCast("java.lang.Number");
-						}
-
-						// The value needs to be set thorugh the setValue(Object) method.
-						if (isAnsiUDT)
-						{
-							mb.upCast("java.lang.Object");
-						}
-
-						mb.callMethod(VMOpcode.INVOKEINTERFACE, null, "setValue", "void", 1);
-
-						if (paramdtd.getTypeId().variableLength()) {
-							mb.push(isNumericType ? paramdtd.getPrecision() : paramdtd.getMaximumWidth());
-							mb.push(paramdtd.getScale());
-							mb.push(isNumericType);
-							mb.callMethod(VMOpcode.INVOKEINTERFACE, ClassName.VariableSizeDataValue, "setWidth", "void", 3);
-							// mb.endStatement();
-						}
-					}
-				}
-				constructor.endStatement();
-				mb.endStatement();
-			}
-
-		}
-	}
-
-	/**
-	 * Set default privilege of EXECUTE for this node. 
-	 */
-	int getPrivType()
-	{
-		return Authorizer.EXECUTE_PRIV;
-	}
-=======
             mbnc.getField(returnsNullOnNullState);
             mbnc.conditionalIf();
 
@@ -1897,7 +1341,7 @@
         }
 
 
-        if (routineInfo != null) {
+        if (routineInfo != null && acb instanceof ActivationClassBuilder) {
 
             // reset the SQL allowed setting that we set upon
             // entry to the method.
@@ -2031,5 +1475,4 @@
     {
         return Authorizer.EXECUTE_PRIV;
     }
->>>>>>> ae27bf24
 }