--- conflicted
+++ resolved
@@ -46,7 +46,6 @@
  */
 public class TableName extends QueryTreeNode
 {
-<<<<<<< HEAD
     /* Both schemaName and tableName can be null, however, if
     ** tableName is null then schemaName must also be null.
     */
@@ -54,14 +53,6 @@
     String    schemaName;
     private boolean hasSchema;
 
-=======
-    /* Both schemaName and tableName can be null, however, if 
-    ** tableName is null then schemaName must also be null.
-    */
-    String tableName;
-    String schemaName;
-    private boolean hasSchema;
-
 
     public TableName(Object schemaName, String tableName, Integer tokBeginOffset, Integer tokEndOffset, ContextManager contextManager) {
         setContextManager(contextManager);
@@ -78,27 +69,16 @@
     public TableName() {
     }
 
->>>>>>> a961bde9
     /**
      * Initializer for when you have both the table and schema names.
      *
      * @param schemaName    The name of the schema being referenced
-<<<<<<< HEAD
      * @param tableName        The name of the table being referenced
-=======
-     * @param tableName        The name of the table being referenced     
->>>>>>> a961bde9
      */
 
     public void init(Object schemaName, Object tableName)
     {
-<<<<<<< HEAD
-        hasSchema = schemaName != null;
-        this.schemaName = (String) schemaName;
-        this.tableName = (String) tableName;
-=======
         init2(schemaName, (String) tableName);
->>>>>>> a961bde9
     }
 
     /**
@@ -111,19 +91,6 @@
      * @param tokEndOffset    end position of token for the table name
      *                    identifier from parser.  pass in -1 if unknown
      */
-<<<<<<< HEAD
-    public void init
-    (
-        Object schemaName,
-        Object tableName,
-        Object    tokBeginOffset,
-        Object    tokEndOffset
-    )
-    {
-        init(schemaName, tableName);
-        this.setBeginOffset((Integer) tokBeginOffset);
-        this.setEndOffset((Integer) tokEndOffset);
-=======
     public void init(Object schemaName, Object tableName, Object tokBeginOffset, Object tokEndOffset)
     {
         init2(schemaName, (String)tableName, (Integer) tokBeginOffset, (Integer) tokEndOffset);
@@ -139,7 +106,6 @@
         init2(schemaName, tableName);
         setBeginOffset(tokBeginOffset);
         setEndOffset(tokEndOffset);
->>>>>>> a961bde9
     }
 
     /**
@@ -158,11 +124,7 @@
      *
      * @return true if this instance was initialized with not null schemaName
      */
-<<<<<<< HEAD
-
-=======
-    
->>>>>>> a961bde9
+
     public boolean hasSchema(){
         return hasSchema;
     }
@@ -181,11 +143,7 @@
     /**
      * Set the schema name.
      *
-<<<<<<< HEAD
      * @param schemaName     Schema name as a String
-=======
-     * @param schemaName Schema name as a String
->>>>>>> a961bde9
      */
 
     public void setSchemaName(String schemaName)
@@ -220,11 +178,7 @@
      * Convert this object to a String.  See comments in QueryTreeNode.java
      * for how this should be done for tree printing.
      *
-<<<<<<< HEAD
      * @return    This object as a String
-=======
-     * @return This object as a String
->>>>>>> a961bde9
      */
 
     public String toString()
@@ -241,15 +195,9 @@
      * SELECT * is expanded).  Also, only check table names if the schema
      * name(s) are null.
      *
-<<<<<<< HEAD
      * @param otherTableName    The other TableName.
      *
      * @return boolean        Whether or not the 2 TableNames are equal.
-=======
-     * @param otherTableName The other TableName.
-     *
-     * @return boolean       Whether or not the 2 TableNames are equal.
->>>>>>> a961bde9
      */
     public boolean equals(TableName otherTableName)
     {
@@ -261,11 +209,7 @@
         {
             return true;
         }
-<<<<<<< HEAD
         else if ((schemaName == null) ||
-=======
-        else if ((schemaName == null) || 
->>>>>>> a961bde9
                  (otherTableName.getSchemaName() == null))
         {
             return tableName.equals(otherTableName.getTableName());
@@ -282,17 +226,10 @@
      * SELECT * is expanded).  Also, only check table names if the schema
      * name(s) are null.
      *
-<<<<<<< HEAD
      * @param otherSchemaName    The other TableName.
      * @param otherTableName    The other TableName.
      *
      * @return boolean        Whether or not the 2 TableNames are equal.
-=======
-     * @param otherSchemaName  The other TableName.
-     * @param otherTableName   The other TableName.
-     *
-     * @return boolean         Whether or not the 2 TableNames are equal.
->>>>>>> a961bde9
      */
     public boolean equals(String otherSchemaName, String otherTableName)
     {
@@ -301,11 +238,7 @@
         {
             return true;
         }
-<<<<<<< HEAD
         else if ((schemaName == null) ||
-=======
-        else if ((schemaName == null) || 
->>>>>>> a961bde9
                  (otherSchemaName == null))
         {
             return tableName.equals(otherTableName);
@@ -323,30 +256,17 @@
     ///////////////////////////////////////////////////////////////////////
 
     /**
-<<<<<<< HEAD
       *    Bind this TableName. This means filling in the schema name if it
       *    wasn't specified.
       *
       *    @param    dataDictionary    Data dictionary to bind against.
       *
       *    @exception StandardException        Thrown on error
-=======
-      *  Bind this TableName. This means filling in the schema name if it
-      *  wasn't specified.
-      *
-      *  @param dataDictionary Data dictionary to bind against.
-      *
-      *  @exception StandardException Thrown on error
->>>>>>> a961bde9
       */
     public void    bind( DataDictionary    dataDictionary )
                                throws StandardException
     {
-<<<<<<< HEAD
         schemaName = getSchemaDescriptor(null, schemaName).getSchemaName();
-=======
-        schemaName = getSchemaDescriptor(schemaName).getSchemaName();
->>>>>>> a961bde9
     }
 
     ///////////////////////////////////////////////////////////////////////
@@ -356,39 +276,22 @@
     ///////////////////////////////////////////////////////////////////////
 
     /**
-<<<<<<< HEAD
       *    Returns a hashcode for this tableName. This allows us to use TableNames
       *    as keys in hash lists.
       *
       *    @return    hashcode for this tablename
       */
     public    int    hashCode()
-=======
-      * Returns a hashcode for this tableName. This allows us to use TableNames
-      * as keys in hash lists.
-      *
-      * @return hashcode for this tablename
-      */
-    public int hashCode()
->>>>>>> a961bde9
     {
         return    getFullTableName().hashCode();
     }
 
     /**
-<<<<<<< HEAD
       *    Compares two TableNames. Needed for hashing logic to work.
       *
       *    @param    other    other tableName
       */
     public    boolean    equals( Object other )
-=======
-      * Compares two TableNames. Needed for hashing logic to work.
-      *
-      * @param other other tableName
-      */
-    public boolean equals( Object other )
->>>>>>> a961bde9
     {
         if ( !( other instanceof TableName ) ) { return false; }
 
