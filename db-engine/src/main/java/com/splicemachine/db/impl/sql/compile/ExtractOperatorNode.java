/*
 * This file is part of Splice Machine.
 * Splice Machine is free software: you can redistribute it and/or modify it under the terms of the
 * GNU Affero General Public License as published by the Free Software Foundation, either
 * version 3, or (at your option) any later version.
 * Splice Machine is distributed in the hope that it will be useful, but WITHOUT ANY WARRANTY;
 * without even the implied warranty of MERCHANTABILITY or FITNESS FOR A PARTICULAR PURPOSE.
 * See the GNU Affero General Public License for more details.
 * You should have received a copy of the GNU Affero General Public License along with Splice Machine.
 * If not, see <http://www.gnu.org/licenses/>.
 *
 * Some parts of this source code are based on Apache Derby, and the following notices apply to
 * Apache Derby:
 *
 * Apache Derby is a subproject of the Apache DB project, and is licensed under
 * the Apache License, Version 2.0 (the "License"); you may not use these files
 * except in compliance with the License. You may obtain a copy of the License at:
 *
 * http://www.apache.org/licenses/LICENSE-2.0
 *
 * Unless required by applicable law or agreed to in writing, software distributed
 * under the License is distributed on an "AS IS" BASIS, WITHOUT WARRANTIES OR
 * CONDITIONS OF ANY KIND, either express or implied. See the License for the
 * specific language governing permissions and limitations under the License.
 *
 * Splice Machine, Inc. has modified the Apache Derby code in this file.
 *
 * All such Splice Machine modifications are Copyright 2012 - 2020 Splice Machine, Inc.,
 * and are licensed to you under the GNU Affero General Public License.
 */

package com.splicemachine.db.impl.sql.compile;

import com.splicemachine.db.iapi.sql.compile.C_NodeTypes;

import com.splicemachine.db.iapi.types.TypeId;
import com.splicemachine.db.iapi.types.DateTimeDataValue;
import com.splicemachine.db.iapi.types.DataTypeDescriptor;

import com.splicemachine.db.iapi.sql.compile.TypeCompiler;

import com.splicemachine.db.iapi.reference.SQLState;
import com.splicemachine.db.iapi.error.StandardException;

import com.splicemachine.db.iapi.services.sanity.SanityManager;
import edu.umd.cs.findbugs.annotations.SuppressFBWarnings;

import java.sql.Types;

import java.util.List;

import static com.splicemachine.db.iapi.types.DateTimeDataValue.MONTHNAME_FIELD;

/**
 * This node represents a unary extract operator, used to extract
 * a field from a date/time. The field value is returned as an integer.
 *
 */
@SuppressFBWarnings(value = "HE_INHERITS_EQUALS_USE_HASHCODE", justification="DB-9277")
public class ExtractOperatorNode extends UnaryOperatorNode {

    static private final String fieldName[] = {
<<<<<<< HEAD
        "YEAR", "QUARTER", "MONTH", "MONTHNAME", "WEEK", "WEEKDAY", "WEEKDAYNAME", "DAYOFYEAR", "DAY", "HOUR", "MINUTE", "SECOND"
    };
    static private final String fieldMethod[] = {
        "getYear","getQuarter","getMonth","getMonthName","getWeek","getWeekDay","getWeekDayName","getDayOfYear","getDate","getHours","getMinutes","getSeconds"
    };

    static private final long fieldCardinality[] = {
            5L, 4L, 12L, 12L, 52L, 7L, 7L, 365L, 31L, 24L, 60L, 60L
=======
        "YEAR", "QUARTER", "MONTH", "MONTHNAME", "WEEK", "WEEKDAY", "DAYOFWEEK", "WEEKDAYNAME", "DAYOFYEAR", "DAY", "HOUR", "MINUTE", "SECOND"
    };
    static private final String fieldMethod[] = {
        "getYear","getQuarter","getMonth","getMonthName","getWeek","getWeekDay", "getUSWeekDay", "getWeekDayName","getDayOfYear","getDate","getHours","getMinutes","getSeconds"
    };

    static private final long fieldCardinality[] = {
            5L, 4L, 12L, 12L, 52L, 7L, 7L, 7L, 365L, 31L, 24L, 60L, 60L
>>>>>>> 433c8892
    };

    private int extractField;

    /**
     * Initializer for a ExtractOperatorNode
     *
     * @param field        The field to extract
     * @param operand    The operand
     */
    public void init(Object field, Object operand) {
        extractField = (Integer) field;
        super.init( operand,
                    "EXTRACT "+fieldName[extractField],
                    fieldMethod[extractField] );
    }

    /**
     * Bind this operator
     *
     * @param fromList            The query's FROM list
     * @param subqueryList        The subquery list being built as we find SubqueryNodes
     * @param aggregateVector    The aggregate vector being built as we find AggregateNodes
     *
     * @return    The new top of the expression tree.
     *
     * @exception StandardException        Thrown on error
     */
    @Override
    public ValueNode bindExpression(FromList fromList,
                                    SubqueryList subqueryList,
                                    List<AggregateNode> aggregateVector) throws StandardException  {
        int    operandType;
        TypeId opTypeId;

        bindOperand(fromList, subqueryList, aggregateVector);

<<<<<<< HEAD
        opTypeId = getOperand().getTypeId();
=======
        opTypeId = operand.getTypeId();
>>>>>>> 433c8892
        operandType = opTypeId.getJDBCTypeId();

        /*
        ** Cast the operand, if necessary, - this function is allowed only on
        ** date/time types.  By default, we cast to DATE if extracting
        ** YEAR, MONTH or DAY and to TIME if extracting HOUR, MINUTE or
        ** SECOND.
        */
        if (opTypeId.isStringTypeId())
        {
<<<<<<< HEAD
            TypeCompiler tc = getOperand().getTypeCompiler();
            int castType = (extractField < 9) ? Types.DATE : Types.TIME;
            setOperand((ValueNode)
                getNodeFactory().getNode(
                    C_NodeTypes.CAST_NODE,
                    getOperand(),
                    DataTypeDescriptor.getBuiltInDataTypeDescriptor(castType, true,
                                        tc.getCastToCharWidth(
                                                getOperand().getTypeServices(), getCompilerContext())),
                    getContextManager()));
            ((CastNode) getOperand()).bindCastNodeOnly();

            opTypeId = getOperand().getTypeId();
=======
            TypeCompiler tc = operand.getTypeCompiler();
            int castType = (extractField < DateTimeDataValue.HOUR_FIELD) ? Types.DATE : Types.TIME;
            operand =  (ValueNode)
                getNodeFactory().getNode(
                    C_NodeTypes.CAST_NODE,
                    operand,
                    DataTypeDescriptor.getBuiltInDataTypeDescriptor(castType, true,
                                        tc.getCastToCharWidth(
                                                operand.getTypeServices(), getCompilerContext())),
                    getContextManager());
            ((CastNode) operand).bindCastNodeOnly();

            opTypeId = operand.getTypeId();
>>>>>>> 433c8892
            operandType = opTypeId.getJDBCTypeId();
        }

        if ( ! ( ( operandType == Types.DATE )
               || ( operandType == Types.TIME )
               || ( operandType == Types.TIMESTAMP )
            )    ) {
            throw StandardException.newException(SQLState.LANG_UNARY_FUNCTION_BAD_TYPE,
                        "EXTRACT "+fieldName[extractField],
                        opTypeId.getSQLTypeName());
        }

        /*
            If the type is DATE, ensure the field is okay.
         */
        if ( (operandType == Types.DATE)
             && (extractField > DateTimeDataValue.DAY_FIELD) ) {
            throw StandardException.newException(SQLState.LANG_UNARY_FUNCTION_BAD_TYPE,
                        "EXTRACT "+fieldName[extractField],
                        opTypeId.getSQLTypeName());
        }

        /*
            If the type is TIME, ensure the field is okay.
         */
        if ( (operandType == Types.TIME)
             && (extractField < DateTimeDataValue.HOUR_FIELD) ) {
            throw StandardException.newException(SQLState.LANG_UNARY_FUNCTION_BAD_TYPE,
                        "EXTRACT "+fieldName[extractField],
                        opTypeId.getSQLTypeName());
        }

        /*
        ** The result type of extract is int,
        ** unless it is TIMESTAMP and SECOND, in which case
        ** for now it is DOUBLE but eventually it will need to
        ** be DECIMAL(11,9).
        */
        if ( (operandType == Types.TIMESTAMP)
             && (extractField == DateTimeDataValue.SECOND_FIELD) ) {
            setType(new DataTypeDescriptor(
                            TypeId.getBuiltInTypeId(Types.DOUBLE),
<<<<<<< HEAD
                            getOperand().getTypeServices().isNullable()
=======
                            operand.getTypeServices().isNullable()
>>>>>>> 433c8892
                        )
                );
        } else if (extractField == MONTHNAME_FIELD || extractField == DateTimeDataValue.WEEKDAYNAME_FIELD) {
            // name fields return varchar
            setType(new DataTypeDescriptor(
                        TypeId.CHAR_ID,
                        getOperand().getTypeServices().isNullable(),
                        14  // longest day name is in Portuguese (13); longest month name is in Greek (12)
                    )
            );
        } else {
            setType(new DataTypeDescriptor(
                            TypeId.INTEGER_ID,
<<<<<<< HEAD
                            getOperand().getTypeServices().isNullable()
=======
                            operand.getTypeServices().isNullable()
>>>>>>> 433c8892
                        )
                );
        }

        return this;
    }

    void bindParameter() throws StandardException
    {
<<<<<<< HEAD
        getOperand().setType(DataTypeDescriptor.getBuiltInDataTypeDescriptor(Types.CHAR, true));
=======
        operand.setType(DataTypeDescriptor.getBuiltInDataTypeDescriptor(Types.CHAR, true));
>>>>>>> 433c8892
    }

    public String toString() {
        if (SanityManager.DEBUG)
        {
            return "fieldName: " + fieldName[extractField] + "\n" +
                super.toString();
        }
        else
        {
            return "";
        }
    }

    public String sparkFunctionName() throws StandardException{
        if (extractField == MONTHNAME_FIELD)
            throw StandardException.newException(SQLState.LANG_DOES_NOT_IMPLEMENT);
        return fieldName[extractField];
    }

    @Override
    public long nonZeroCardinality(long numberOfRows) throws StandardException {
        return Math.min(fieldCardinality[extractField], numberOfRows);
    }

    @Override
    public double getBaseOperationCost() throws StandardException {
<<<<<<< HEAD
        double lowerCost = super.getBaseOperationCost();
        double localCost = SIMPLE_OP_COST * (getOperand() == null ? 1.0 : 2.0);
=======
        double lowerCost = getOperandCost();
        double localCost = SIMPLE_OP_COST * (operand == null ? 1.0 : 2.0);
>>>>>>> 433c8892
        double callCost = SIMPLE_OP_COST * FN_CALL_COST_FACTOR;
        return lowerCost + localCost + callCost;
    }
}<|MERGE_RESOLUTION|>--- conflicted
+++ resolved
@@ -60,16 +60,6 @@
 public class ExtractOperatorNode extends UnaryOperatorNode {
 
     static private final String fieldName[] = {
-<<<<<<< HEAD
-        "YEAR", "QUARTER", "MONTH", "MONTHNAME", "WEEK", "WEEKDAY", "WEEKDAYNAME", "DAYOFYEAR", "DAY", "HOUR", "MINUTE", "SECOND"
-    };
-    static private final String fieldMethod[] = {
-        "getYear","getQuarter","getMonth","getMonthName","getWeek","getWeekDay","getWeekDayName","getDayOfYear","getDate","getHours","getMinutes","getSeconds"
-    };
-
-    static private final long fieldCardinality[] = {
-            5L, 4L, 12L, 12L, 52L, 7L, 7L, 365L, 31L, 24L, 60L, 60L
-=======
         "YEAR", "QUARTER", "MONTH", "MONTHNAME", "WEEK", "WEEKDAY", "DAYOFWEEK", "WEEKDAYNAME", "DAYOFYEAR", "DAY", "HOUR", "MINUTE", "SECOND"
     };
     static private final String fieldMethod[] = {
@@ -78,7 +68,6 @@
 
     static private final long fieldCardinality[] = {
             5L, 4L, 12L, 12L, 52L, 7L, 7L, 7L, 365L, 31L, 24L, 60L, 60L
->>>>>>> 433c8892
     };
 
     private int extractField;
@@ -116,11 +105,7 @@
 
         bindOperand(fromList, subqueryList, aggregateVector);
 
-<<<<<<< HEAD
         opTypeId = getOperand().getTypeId();
-=======
-        opTypeId = operand.getTypeId();
->>>>>>> 433c8892
         operandType = opTypeId.getJDBCTypeId();
 
         /*
@@ -131,9 +116,8 @@
         */
         if (opTypeId.isStringTypeId())
         {
-<<<<<<< HEAD
             TypeCompiler tc = getOperand().getTypeCompiler();
-            int castType = (extractField < 9) ? Types.DATE : Types.TIME;
+            int castType = (extractField < DateTimeDataValue.HOUR_FIELD) ? Types.DATE : Types.TIME;
             setOperand((ValueNode)
                 getNodeFactory().getNode(
                     C_NodeTypes.CAST_NODE,
@@ -145,21 +129,6 @@
             ((CastNode) getOperand()).bindCastNodeOnly();
 
             opTypeId = getOperand().getTypeId();
-=======
-            TypeCompiler tc = operand.getTypeCompiler();
-            int castType = (extractField < DateTimeDataValue.HOUR_FIELD) ? Types.DATE : Types.TIME;
-            operand =  (ValueNode)
-                getNodeFactory().getNode(
-                    C_NodeTypes.CAST_NODE,
-                    operand,
-                    DataTypeDescriptor.getBuiltInDataTypeDescriptor(castType, true,
-                                        tc.getCastToCharWidth(
-                                                operand.getTypeServices(), getCompilerContext())),
-                    getContextManager());
-            ((CastNode) operand).bindCastNodeOnly();
-
-            opTypeId = operand.getTypeId();
->>>>>>> 433c8892
             operandType = opTypeId.getJDBCTypeId();
         }
 
@@ -202,11 +171,7 @@
              && (extractField == DateTimeDataValue.SECOND_FIELD) ) {
             setType(new DataTypeDescriptor(
                             TypeId.getBuiltInTypeId(Types.DOUBLE),
-<<<<<<< HEAD
                             getOperand().getTypeServices().isNullable()
-=======
-                            operand.getTypeServices().isNullable()
->>>>>>> 433c8892
                         )
                 );
         } else if (extractField == MONTHNAME_FIELD || extractField == DateTimeDataValue.WEEKDAYNAME_FIELD) {
@@ -220,11 +185,7 @@
         } else {
             setType(new DataTypeDescriptor(
                             TypeId.INTEGER_ID,
-<<<<<<< HEAD
                             getOperand().getTypeServices().isNullable()
-=======
-                            operand.getTypeServices().isNullable()
->>>>>>> 433c8892
                         )
                 );
         }
@@ -234,11 +195,7 @@
 
     void bindParameter() throws StandardException
     {
-<<<<<<< HEAD
         getOperand().setType(DataTypeDescriptor.getBuiltInDataTypeDescriptor(Types.CHAR, true));
-=======
-        operand.setType(DataTypeDescriptor.getBuiltInDataTypeDescriptor(Types.CHAR, true));
->>>>>>> 433c8892
     }
 
     public String toString() {
@@ -266,13 +223,8 @@
 
     @Override
     public double getBaseOperationCost() throws StandardException {
-<<<<<<< HEAD
         double lowerCost = super.getBaseOperationCost();
         double localCost = SIMPLE_OP_COST * (getOperand() == null ? 1.0 : 2.0);
-=======
-        double lowerCost = getOperandCost();
-        double localCost = SIMPLE_OP_COST * (operand == null ? 1.0 : 2.0);
->>>>>>> 433c8892
         double callCost = SIMPLE_OP_COST * FN_CALL_COST_FACTOR;
         return lowerCost + localCost + callCost;
     }
