--- conflicted
+++ resolved
@@ -317,19 +317,7 @@
                 estimatedCost = vtic.getEstimatedCostPerInstantiation(this);
                 estimatedRowCount = vtic.getEstimatedRowCount(this);
                 supportsMultipleInstantiations = vtic.supportsMultipleInstantiations(this);
-<<<<<<< HEAD
-                costEstimate.setEstimatedCost(estimatedCost);
-                costEstimate.setRowCount(estimatedRowCount);
-                costEstimate.setSingleScanRowCount(estimatedRowCount);
-                costEstimate.setRawRowCount(estimatedRowCount);
-                costEstimate.setLocalCost(estimatedCost);
-                costEstimate.setRemoteCost(estimatedCost);
-                costEstimate.setLocalCostPerParallelTask(estimatedCost, costEstimate.getParallelism());
-                costEstimate.setRemoteCostPerParallelTask(estimatedCost, costEstimate.getParallelism());
-
-=======
                 updateCostEstimate();
->>>>>>> 27e07fcf
             }
             catch (SQLException sqle)
             {
@@ -359,6 +347,7 @@
         costEstimate.setEstimatedCost(estimatedCost);
         costEstimate.setRowCount(estimatedRowCount);
         costEstimate.setSingleScanRowCount(estimatedRowCount);
+        costEstimate.setRawRowCount(estimatedRowCount);
         costEstimate.setLocalCost(estimatedCost);
         costEstimate.setRemoteCost(estimatedCost);
         costEstimate.setLocalCostPerParallelTask(estimatedCost, costEstimate.getParallelism());
