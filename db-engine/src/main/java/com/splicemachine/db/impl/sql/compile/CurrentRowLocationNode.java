/*
 * This file is part of Splice Machine.
 * Splice Machine is free software: you can redistribute it and/or modify it under the terms of the
 * GNU Affero General Public License as published by the Free Software Foundation, either
 * version 3, or (at your option) any later version.
 * Splice Machine is distributed in the hope that it will be useful, but WITHOUT ANY WARRANTY;
 * without even the implied warranty of MERCHANTABILITY or FITNESS FOR A PARTICULAR PURPOSE.
 * See the GNU Affero General Public License for more details.
 * You should have received a copy of the GNU Affero General Public License along with Splice Machine.
 * If not, see <http://www.gnu.org/licenses/>.
 *
 * Some parts of this source code are based on Apache Derby, and the following notices apply to
 * Apache Derby:
 *
 * Apache Derby is a subproject of the Apache DB project, and is licensed under
 * the Apache License, Version 2.0 (the "License"); you may not use these files
 * except in compliance with the License. You may obtain a copy of the License at:
 *
 * http://www.apache.org/licenses/LICENSE-2.0
 *
 * Unless required by applicable law or agreed to in writing, software distributed
 * under the License is distributed on an "AS IS" BASIS, WITHOUT WARRANTIES OR
 * CONDITIONS OF ANY KIND, either express or implied. See the License for the
 * specific language governing permissions and limitations under the License.
 *
 * Splice Machine, Inc. has modified the Apache Derby code in this file.
 *
 * All such Splice Machine modifications are Copyright 2012 - 2020 Splice Machine, Inc.,
 * and are licensed to you under the GNU Affero General Public License.
 */

package com.splicemachine.db.impl.sql.compile;

import com.splicemachine.db.iapi.error.StandardException;
import com.splicemachine.db.iapi.reference.ClassName;
import com.splicemachine.db.iapi.services.classfile.VMOpcode;
import com.splicemachine.db.iapi.services.compiler.LocalField;
import com.splicemachine.db.iapi.services.compiler.MethodBuilder;
import com.splicemachine.db.iapi.services.context.ContextManager;
import com.splicemachine.db.iapi.sql.compile.C_NodeTypes;
import com.splicemachine.db.iapi.types.DataTypeDescriptor;
import com.splicemachine.db.iapi.types.TypeId;

import java.lang.reflect.Modifier;
import java.util.Collections;
import java.util.List;

/**
 * The CurrentRowLocation operator is used by DELETE and UPDATE to get the
 * RowLocation of the current row for the target table.  The bind() operations
 * for DELETE and UPDATE add a column to the target list of the SelectNode
 * that represents the ResultSet to be deleted or updated.
 */

public class CurrentRowLocationNode extends ValueNode
{
<<<<<<< HEAD
    CurrentRowLocationNode() {}
    CurrentRowLocationNode(ContextManager contextManager) {
        setContextManager(contextManager);
        setNodeType(C_NodeTypes.CURRENT_ROW_LOCATION_NODE);
    }
=======
    protected ResultSetNode    sourceResultSet;

>>>>>>> a73bffdb
    /**
     * Binding this expression means setting the result DataTypeServices.
     * In this case, the result type is always the same.
     *
     * @param fromList            The FROM list for the statement.  This parameter
     *                            is not used in this case.
     * @param subqueryList        The subquery list being built as we find SubqueryNodes
     * @param aggregateVector    The aggregate vector being built as we find AggregateNodes
     *
     * @return    The new top of the expression tree.
     *
     * @exception StandardException        Thrown on error
     */
    @Override
    public ValueNode bindExpression(FromList fromList,
                                    SubqueryList subqueryList,
                                    List<AggregateNode> aggregateVector) throws StandardException {
        setType(new DataTypeDescriptor(TypeId.getBuiltInTypeId(TypeId.REF_NAME),
                        false        /* Not nullable */
                    )
                );
        return this;
    }

    /**
     * CurrentRowLocationNode is used in updates and deletes.  See generate() in
     * UpdateNode and DeleteNode to get the full overview of generate().  This
     * class is responsible for generating the method that will return the RowLocation
     * for the next row to be updated or deleted.
     *
     * This routine will generate a method of the form:
     *
     *        private SQLRef    fieldx;
     *
     *        ...
     *
     *        public DataValueDescriptor exprx()
     *                throws StandardException
     *        {
     *            return fieldx = <SQLRefConstructor>(
     *                                    "result set member".getRowLocation(),
     *                                    fieldx);
     *        }
     * and return the generated code:
     *    exprx()
     *
     * ("result set member" is a member of the generated class added by UpdateNode or
     * DeleteNode.)
     * This exprx function is used within another exprx function,
     * and so doesn't need a static field or to be public; but
     * at present, it has both.
     *
     * fieldx is a generated field that is initialized to null when the
     * activation is constructed.  getSQLRef will re-use fieldx on calls
     * after the first call, rather than allocate a new SQLRef for each call.
     *
     * @param acb    The ExpressionClassBuilder for the class being built
     *
     *
     * @exception StandardException        Thrown on error
     */
    public void generateExpression(ExpressionClassBuilder acb,
                                            MethodBuilder mbex)
                                    throws StandardException
    {
        /* Generate a new method */
        /* only used within the other exprFuns, so can be private */
        MethodBuilder mb = acb.newGeneratedFun(ClassName.DataValueDescriptor, Modifier.PROTECTED);

        /* Allocate an object for re-use to hold the result of the operator */
        LocalField field =
            acb.newFieldDeclaration(Modifier.PRIVATE, ClassName.RefDataValue);


        /* Fill in the body of the method
         * generates:
         *    return TypeFactory.getSQLRef(this.ROWLOCATIONSCANRESULTSET.getRowLocation());
         * and adds it to exprFun
         */

        mb.pushThis();
        mb.getField((String)null, acb.getRowLocationScanResultSetName(), ClassName.CursorResultSet);
        mb.callMethod(VMOpcode.INVOKEINTERFACE, (String) null, "getRowLocation", ClassName.RowLocation, 0);


        acb.generateDataValue(mb, getTypeCompiler(),
                getTypeServices().getCollationType(), field);

        /*
        ** Store the result of the method call in the field, so we can re-use
        ** the object.
        */
//        mb.putField(field);

        /* Stuff the full expression into a return statement and add that to the
         * body of the new method.
         */
        mb.methodReturn();

        // complete the method
        mb.complete();

        /* Generate the call to the new method */
        mbex.pushThis();
        mbex.callMethod(VMOpcode.INVOKEVIRTUAL, (String) null, mb.getName(), ClassName.DataValueDescriptor, 0);
    }

    @Override
    protected boolean isEquivalent(ValueNode o) throws StandardException {
        return this == o;
    }

    @Override
    public int hashCode() {
        return System.identityHashCode(this);
    }

    @Override
    public List<? extends QueryTreeNode> getChildren() {
        return Collections.EMPTY_LIST;
    }

    @Override
    public QueryTreeNode getChild(int index) {
        throw new UnsupportedOperationException("Not Implemented");
    }

    @Override
    public void setChild(int index, QueryTreeNode newValue) {
        throw new UnsupportedOperationException("Not Implemented");
    }

    @Override
    public CurrentRowLocationNode getClone() throws StandardException {
        CurrentRowLocationNode currentRowLocationNode = new CurrentRowLocationNode(getContextManager());
        currentRowLocationNode.bindExpression(null, null, null);
        currentRowLocationNode.sourceResultSet = sourceResultSet;
        return currentRowLocationNode;
    }

    public ResultSetNode getSourceResultSet()
    {
        return sourceResultSet;
    }

    public void setSourceResultSet(ResultSetNode sourceResultSet) {
        this.sourceResultSet = sourceResultSet;
    }

}<|MERGE_RESOLUTION|>--- conflicted
+++ resolved
@@ -54,16 +54,14 @@
 
 public class CurrentRowLocationNode extends ValueNode
 {
-<<<<<<< HEAD
+    protected ResultSetNode    sourceResultSet;
+
     CurrentRowLocationNode() {}
     CurrentRowLocationNode(ContextManager contextManager) {
         setContextManager(contextManager);
         setNodeType(C_NodeTypes.CURRENT_ROW_LOCATION_NODE);
     }
-=======
-    protected ResultSetNode    sourceResultSet;
-
->>>>>>> a73bffdb
+
     /**
      * Binding this expression means setting the result DataTypeServices.
      * In this case, the result type is always the same.
