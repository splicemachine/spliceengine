/*
 * This file is part of Splice Machine.
 * Splice Machine is free software: you can redistribute it and/or modify it under the terms of the
 * GNU Affero General Public License as published by the Free Software Foundation, either
 * version 3, or (at your option) any later version.
 * Splice Machine is distributed in the hope that it will be useful, but WITHOUT ANY WARRANTY;
 * without even the implied warranty of MERCHANTABILITY or FITNESS FOR A PARTICULAR PURPOSE.
 * See the GNU Affero General Public License for more details.
 * You should have received a copy of the GNU Affero General Public License along with Splice Machine.
 * If not, see <http://www.gnu.org/licenses/>.
 *
 * Some parts of this source code are based on Apache Derby, and the following notices apply to
 * Apache Derby:
 *
 * Apache Derby is a subproject of the Apache DB project, and is licensed under
 * the Apache License, Version 2.0 (the "License"); you may not use these files
 * except in compliance with the License. You may obtain a copy of the License at:
 *
 * http://www.apache.org/licenses/LICENSE-2.0
 *
 * Unless required by applicable law or agreed to in writing, software distributed
 * under the License is distributed on an "AS IS" BASIS, WITHOUT WARRANTIES OR
 * CONDITIONS OF ANY KIND, either express or implied. See the License for the
 * specific language governing permissions and limitations under the License.
 *
 * Splice Machine, Inc. has modified the Apache Derby code in this file.
 *
 * All such Splice Machine modifications are Copyright 2012 - 2020 Splice Machine, Inc.,
 * and are licensed to you under the GNU Affero General Public License.
 */

package com.splicemachine.db.impl.sql.compile;

import com.splicemachine.db.iapi.error.StandardException;
import com.splicemachine.db.iapi.reference.SQLState;
import com.splicemachine.db.iapi.services.cache.ClassSize;
import com.splicemachine.db.iapi.services.compiler.MethodBuilder;
import com.splicemachine.db.iapi.services.sanity.SanityManager;
import com.splicemachine.db.iapi.sql.compile.*;
import com.splicemachine.db.iapi.sql.dictionary.ConglomerateDescriptor;
import com.splicemachine.db.iapi.sql.dictionary.DataDictionary;
import com.splicemachine.db.iapi.sql.dictionary.IndexRowGenerator;
import com.splicemachine.db.iapi.store.access.TransactionController;
import com.splicemachine.db.iapi.util.JBitSet;

import java.util.Vector;

/**
 * User: pjt
 * Date: 6/10/13
 */
public abstract class HashableJoinStrategy extends BaseJoinStrategy {

    public HashableJoinStrategy() {
    }

    @Override
    public boolean feasible(Optimizable innerTable,
                            OptimizablePredicateList predList,
                            Optimizer optimizer,
                            CostEstimate outerCost,
                            boolean wasHinted,
                            boolean skipKeyCheck) throws StandardException {
        if (optimizer.getJoinPosition() > 0 && innerTable.outerTableOnly())
            return false;
        int[] hashKeyColumns;
        ConglomerateDescriptor cd = null;
        OptimizerTrace tracer = optimizer.tracer();
        boolean foundUnPushedJoinPred = false;
        AccessPath ap = innerTable.getCurrentAccessPath();
        ap.setMissingHashKeyOK(false);

		/* If the innerTable is a VTI, then we must check to see if there are any
		 * join columns in the VTI's parameters.  If so, then hash join is not feasible.
		 */
        /*
        if (! innerTable.isMaterializable()) {
            tracer.trace(OptimizerFlag.HJ_SKIP_NOT_MATERIALIZABLE,0,0,0.0,null);
            return false;
        }
        */

		/* If the predicate given by the user _directly_ references
		 * any of the base tables _beneath_ this node, then we
		 * cannot safely use the predicate for a hash because the
		 * predicate correlates two nodes at different nesting levels.
		 * If we did a hash join in this case, materialization of
		 * innerTable could lead to incorrect results--and in particular,
		 * results that are missing rows.  We can check for this by
		 * looking at the predicates' reference maps, which are set based
		 * on the initial query (as part of pre-processing).  Note that
		 * by the time we get here, it's possible that a predicate's
		 * reference map holds table numbers that do not agree with the
		 * table numbers of the column references used by the predicate.
		 * That's okay--this occurs as a result of "remapping" predicates
		 * that have been pushed down the query tree.  And in fact
		 * it's a good thing because, by looking at the column reference's
		 * own table numbers instead of the predicate's referenced map,
		 * we are more readily able to find equijoin predicates that
		 * we otherwise would not have found.
		 *
		 * Note: do not perform this check if innerTable is a FromBaseTable
		 * because a base table does not have a "subtree" to speak of.
		 */
        /*
        if ((predList != null) && (predList.size() > 0) && !(innerTable instanceof FromBaseTable)) {
            FromTable ft = (FromTable)innerTable;
            // First get a list of all of the base tables in the subtree
            // below innerTable.
            JBitSet tNums = new JBitSet(ft.getReferencedTableMap().size());
            BaseTableNumbersVisitor btnVis = new BaseTableNumbersVisitor(tNums);
            ft.accept(btnVis);

            // Now get a list of all table numbers referenced by the
            // join predicates that we'll be searching.
            JBitSet pNums = new JBitSet(tNums.size());
            Predicate pred = null;
            for (int i = 0; i < predList.size(); i++) {
                pred = (Predicate)predList.getOptPredicate(i);
                if (pred.isJoinPredicate())
                    pNums.or(pred.getReferencedSet());
            }

            // If tNums and pNums have anything in common, then at
            // least one predicate in the list refers directly to
            // a base table beneath this node (as opposed to referring
            // just to this node), which means it's not safe to do a
            // hash join.
            tNums.and(pNums);
            if (tNums.getFirstSetBit() != -1) {
                return false;
            }
        }
        */
        if (innerTable.isBaseTable()) {
            /* Must have an equijoin on a column in the conglomerate */
            cd = innerTable.getCurrentAccessPath().getConglomerateDescriptor();
        }

        /* Look for equijoins in the predicate list */
        hashKeyColumns = findHashKeyColumns(innerTable, cd, predList, optimizer.getAssignedTableMap());

        if (SanityManager.DEBUG) {
            if (hashKeyColumns == null) {
                if (skipKeyCheck)
                    tracer.trace(OptimizerFlag.HJ_NO_EQUIJOIN_COLUMNS, 0, 0, 0.0, null);
                else
                    tracer.trace(OptimizerFlag.HJ_SKIP_NO_JOIN_COLUMNS, 0, 0, 0.0, null);
            } else {
                tracer.trace(OptimizerFlag.HJ_HASH_KEY_COLUMNS, 0, 0, 0.0, hashKeyColumns);
            }
        }
        // Allow inequality join if we're skipping the key check and this is
        // truly a join (we have a predList with join terms).
        // Also don't allow a VALUES list, eg.,
        //       select * from (values ('a'), ('b') ... ('z')) mytab,
        // constructed with UnionNodes and RowResultSetNodes, to be misconstrued as a join.
        // The same conditions as in NestedLoopJoinStrategy.feasible are added for safety.
        // Could these be removed in the future?
        if (hashKeyColumns == null && skipKeyCheck) {
            // For full outer join, broadcast join is the default join strategy that can be applied
            // to any kinds of join predicate, so make the eligibility check more general
            if ((outerCost.getJoinType() == JoinNode.FULLOUTERJOIN ||
                 outerCost.getJoinType() == JoinNode.LEFTOUTERJOIN) &&
                (innerTable.isMaterializable() ||
                 innerTable.supportsMultipleInstantiations())) {
                ap.setMissingHashKeyOK(true);
                return true;
            }

            if ((innerTable.isMaterializable() ||
                 innerTable.supportsMultipleInstantiations())                 &&
                optimizer instanceof OptimizerImpl                            &&
                !(innerTable instanceof RowResultSetNode)                     &&
                !(innerTable instanceof SetOperatorNode)) {

<<<<<<< HEAD
                // Base tables only supported for inequality broadcast
                // join in the first pass to reduce risk.
                FromTable prn = (FromTable)innerTable;
                while (prn instanceof ProjectRestrictNode &&
                       ((ProjectRestrictNode)prn).childResult instanceof FromTable)
                    prn = (FromTable)((ProjectRestrictNode)prn).childResult;
                if (!(prn instanceof FromBaseTable))
                    return false;

                Predicate pred = null;
                // If we do not currently have a join predicate, it may just
                // be because the predicate can't be applied given the current
                // access path, so for now don't consider joins that have
                // no join predicates.
                for (int i = 0; i < predList.size(); i++) {
                    pred = (Predicate)predList.getOptPredicate(i);
                    // Any join predicate will do...
                    if (pred.getReferencedSet().cardinality() > 1) {
                        ap.setMissingHashKeyOK(true);

                        AndNode andNode = pred.getAndNode();
                        if (!(andNode.getLeftOperand() instanceof BinaryRelationalOperatorNode))
                            continue;

                        if (pred.isScopedForPush())
                            continue;

                        foundUnPushedJoinPred = true;
                    }
                }
                if (ap.isMissingHashKeyOK() && foundUnPushedJoinPred)
=======
                // Consider BroadcastNestedLoopJoin for anything other
                // than single-table scan.
                if (!isSingleTableScan(optimizer)) {
                    ap.setMissingHashKeyOK(true);
>>>>>>> f9918634
                    return true;
                }
            }
            else
                ap.setMissingHashKeyOK(false);
        }

        return hashKeyColumns!=null;
    }

    /** @see com.splicemachine.db.iapi.sql.compile.JoinStrategy#ignoreBulkFetch */
    public boolean ignoreBulkFetch() {
        return true;
    }

    /** @see com.splicemachine.db.iapi.sql.compile.JoinStrategy#multiplyBaseCostByOuterRows */
    public boolean multiplyBaseCostByOuterRows() {
        return false;
    }

    /**
     * @see com.splicemachine.db.iapi.sql.compile.JoinStrategy#getBasePredicates
     *
     * @exception StandardException		Thrown on error
     */
    public OptimizablePredicateList getBasePredicates(OptimizablePredicateList predList,OptimizablePredicateList basePredicates,
                                                      Optimizable innerTable) throws StandardException {

        if (SanityManager.DEBUG) {
            SanityManager.ASSERT(basePredicates.size() == 0,"The base predicate list should be empty.");
        }

        if (predList != null) {
            predList.transferAllPredicates(basePredicates);
            basePredicates.classify(innerTable, innerTable.getCurrentAccessPath(), false);
        }

        /*
         * We want all the join predicates to be included, so we just pass everything through and filter
         * it out through the actual costing algorithm
         */
        return basePredicates;
//        for (int i = predList.size() - 1; i >= 0; i--) {
//            OptimizablePredicate pred = predList.getOptPredicate(i);
//            if (innerTable.getReferencedTableMap().contains(pred.getReferencedMap())) {
//                basePredicates.addOptPredicate(pred);
//                predList.removeOptPredicate(i);
//            }
//        }
//        basePredicates.classify(innerTable,innerTable.getCurrentAccessPath().getConglomerateDescriptor());
//        return basePredicates;
    }

    /** @see com.splicemachine.db.iapi.sql.compile.JoinStrategy#nonBasePredicateSelectivity */
    public double nonBasePredicateSelectivity(Optimizable innerTable,OptimizablePredicateList predList) throws StandardException {
        double retval = 1.0;
        if (predList != null) {
            for (int i = 0; i < predList.size(); i++) {
                // Don't include redundant join predicates in selectivity calculations
                if (predList.isRedundantPredicate(i)) {
                    continue;
                }
                retval *= predList.getOptPredicate(i).selectivity(innerTable);
            }
        }
        return retval;
    }

    /**
     * @see com.splicemachine.db.iapi.sql.compile.JoinStrategy#putBasePredicates
     *
     * @exception StandardException		Thrown on error
     */
    public void putBasePredicates(OptimizablePredicateList predList,OptimizablePredicateList basePredicates) throws StandardException {
        for (int i = basePredicates.size() - 1; i >= 0; i--) {
            OptimizablePredicate pred = basePredicates.getOptPredicate(i);
            predList.addOptPredicate(pred);
            basePredicates.removeOptPredicate(i);
        }
    }

    /** @see JoinStrategy#maxCapacity */
    public int maxCapacity( int userSpecifiedCapacity, int maxMemoryPerTable, double perRowUsage) {
        if( userSpecifiedCapacity >= 0)
            return userSpecifiedCapacity;
        perRowUsage += ClassSize.estimateHashEntrySize();
        if( perRowUsage <= 1)
            return maxMemoryPerTable;
        return (int)(maxMemoryPerTable/perRowUsage);
    }

    /**
     * @see JoinStrategy#getScanArgs
     *
     * @exception StandardException		Thrown on error
     */
    @Override
    public int getScanArgs(
            TransactionController tc,
            MethodBuilder mb,
            Optimizable innerTable,
            OptimizablePredicateList storeRestrictionList,
            OptimizablePredicateList nonStoreRestrictionList,
            ExpressionClassBuilderInterface acbi,
            int bulkFetch,
            MethodBuilder resultRowAllocator,
            int colRefItem,
            int indexColItem,
            int lockMode,
            boolean tableLocked,
            int isolationLevel,
            int maxMemoryPerTable,
            boolean genInListVals, String tableVersion,
            int splits,
            String delimited,
            String escaped,
            String lines,
            String storedAs,
            String location,
            int partitionRefItem
    ) throws StandardException {
        ExpressionClassBuilder acb = (ExpressionClassBuilder) acbi;
        int numArgs;
		/* If we're going to generate a list of IN-values for index probing
		 * at execution time then we push TableScanResultSet arguments plus
		 * four additional arguments: 1) the list of IN-list values, and 2)
		 * a boolean indicating whether or not the IN-list values are already
		 * sorted, 3) the in-list column position in the index or primary key,
		 * 4) array of types of the in-list columns.
		 */
        if (genInListVals) {
            numArgs = 38;
        }
        else {
            numArgs = 34 ;
        }
        // Splice: our Hashable joins (MSJ, Broadcast) don't have a notion of store vs. non-store
        // filters, so include any nonStoreRestrictions in the storeRestrictionList
        for (int i = 0, size = nonStoreRestrictionList.size() ; i < size ; i++) {
           storeRestrictionList.addOptPredicate(nonStoreRestrictionList.getOptPredicate(i));
        }
        fillInScanArgs1(tc, mb, innerTable, storeRestrictionList, acb, resultRowAllocator);
        if (genInListVals)
            ((PredicateList)storeRestrictionList).generateInListValues(acb, mb);

        if (SanityManager.DEBUG) {
			/* If we're not generating IN-list values with which to probe
			 * the table then storeRestrictionList should not have any
			 * IN-list probing predicates.  Make sure that's the case.
			 */
            if (!genInListVals) {
                Predicate pred = null;
                for (int i = storeRestrictionList.size() - 1; i >= 0; i--) {
                    pred = (Predicate)storeRestrictionList.getOptPredicate(i);
                    if (pred.isInListProbePredicate()) {
                        SanityManager.THROWASSERT("Found IN-list probing " +
                                "predicate (" + pred.binaryRelOpColRefsToString() +
                                ") when no such predicates were expected.");
                    }
                }
            }
        }

        fillInScanArgs2(mb,innerTable, bulkFetch, colRefItem, indexColItem, lockMode, tableLocked, isolationLevel,tableVersion,
                splits, delimited, escaped, lines, storedAs, location, partitionRefItem);
        return numArgs;
    }

    /**
     * @see JoinStrategy#divideUpPredicateLists
     *
     * @exception StandardException		Thrown on error
     */
    public void divideUpPredicateLists(
            Optimizable innerTable,
            JBitSet joinedTableSet,
            OptimizablePredicateList originalRestrictionList,
            OptimizablePredicateList storeRestrictionList,
            OptimizablePredicateList nonStoreRestrictionList,
            OptimizablePredicateList requalificationRestrictionList,
            DataDictionary dd
    ) throws StandardException {
		/*
		** If we are walking a non-covering index, then all predicates that
		** get evaluated in the HashScanResultSet, whether during the building
		** or probing of the hash table, need to be evaluated at both the
		** IndexRowToBaseRowResultSet and the HashScanResultSet to ensure
		** that the rows materialized into the hash table still qualify when
		** we go to read the row from the heap.  This also includes predicates
        ** that are not qualifier/start/stop keys (hence not in store/non-store
        ** list).
		*/
        originalRestrictionList.copyPredicatesToOtherList(requalificationRestrictionList);
        ConglomerateDescriptor cd = innerTable.getTrulyTheBestAccessPath().getConglomerateDescriptor();

		/* For the inner table of a hash join, then divide up the predicates:
         *
		 *	o restrictionList	- predicates that get applied when creating
		 *						  the hash table (single table clauses)
         *
		 *  o nonBaseTableRestrictionList
		 *						- those that get applied when probing into the
		 *						  hash table (equijoin clauses on key columns,
		 *						  ordered by key column position first, followed
		 *						  by any other join predicates. (All predicates
         *						  in this list are qualifiers which can be
         *						  evaluated in the store).
         *
		 *  o baseTableRL		- Only applicable if this is not a covering
         *                        index.  In that case, we will need to
         *                        requalify the data page.  Thus, this list
         *                        will include all predicates.
		 */

        // Build the list to be applied when creating the hash table
        originalRestrictionList.transferPredicates(storeRestrictionList, innerTable.getReferencedTableMap(), innerTable, joinedTableSet);
		/*
         * Eliminate any non-qualifiers that may have been pushed, but
         * are redundant and not useful for hash join.
         *
         * For instance "in" (or other non-qualifier) was pushed down for
         * start/stop key, * but for hash join, it may no longer be because
         * previous key column may have been disqualified (eg., correlation).
         * We simply remove
         * such non-qualifier ("in") because we left it as residual predicate
         * anyway.  It's easier/safer to filter it out here than detect it
         * ealier (and not push it down). Beetle 4316.
         *
         * Can't filter out OR list, as it is not a residual predicate,
		 */
        for (int i = storeRestrictionList.size() - 1; i >= 0; i--) {
            Predicate p1 = (Predicate) storeRestrictionList.getOptPredicate(i);
            if (!p1.isStoreQualifier() && !p1.isStartKey() && !p1.isStopKey()) {
                storeRestrictionList.removeOptPredicate(i);
            }
        }

        for (int i = originalRestrictionList.size() - 1; i >= 0; i--) {
            Predicate p1 = (Predicate) originalRestrictionList.getOptPredicate(i);
            if (!p1.isStoreQualifier())
                originalRestrictionList.removeOptPredicate(i);
        }

		/* Copy the rest of the predicates to the non-store list */
        originalRestrictionList.copyPredicatesToOtherList(nonStoreRestrictionList);

		/* If innerTable is ProjectRestrictNode, we need to use its child
		 * to find hash key columns, this is because ProjectRestrictNode may
		 * not have underlying node's every result column as result column,
		 * and the predicate's column reference was bound to the underlying
		 * node's column position.  Also we have to pass in the
	 	 * ProjectRestrictNode rather than the underlying node to this method
		 * because a predicate's referencedTableMap references the table number
		 * of the ProjectRestrictiveNode.  And we need this info to see if
		 * a predicate is in storeRestrictionList that can be pushed down.
		 * Beetle 3458.
		 */
        Optimizable hashTableFor = innerTable;
        if (innerTable instanceof ProjectRestrictNode) {
            ProjectRestrictNode prn = (ProjectRestrictNode) innerTable;
            if (prn.getChildResult() instanceof Optimizable)
                hashTableFor = (Optimizable) (prn.getChildResult());
        }
        int[] hashKeyColumns = findHashKeyColumns(hashTableFor, cd, nonStoreRestrictionList, joinedTableSet);

        if (hashKeyColumns == null) {
            if (!innerTable.getTrulyTheBestAccessPath().isMissingHashKeyOK()) {
                String name;
                if (cd != null && cd.isIndex()) {
                    name = cd.getConglomerateName();
                } else {
                    name = innerTable.getBaseTableName();
                }
                throw StandardException.newException(SQLState.LANG_HASH_NO_EQUIJOIN_FOUND, name, innerTable.getBaseTableName());
            }
            else
                hashKeyColumns = new int[0];  // To designate there is no hash key: inequality join
        }

        innerTable.setHashKeyColumns(hashKeyColumns);

        // Mark all of the predicates in the probe list as qualifiers
        nonStoreRestrictionList.markAllPredicatesQualifiers();

        // The remaining logic deals with hash key columns, so exit if none were found.
        if (hashKeyColumns.length == 0)
            return;

        int[] conglomColumn = new int[hashKeyColumns.length];
        if (cd != null && cd.isIndex()) {
			/*
			** If the conglomerate is a normal index, get the column numbers of the
			** hash keys in the base heap.
			*/
            if (!cd.getIndexDescriptor().isOnExpression()) {
                for (int index = 0; index < hashKeyColumns.length; index++) {
                    conglomColumn[index] =
                            cd.getIndexDescriptor().baseColumnPositions()[hashKeyColumns[index]];
                }
            }
        }
        else {
			/*
			** If the conglomerate is a heap, the column numbers of the hash
			** key are the column numbers returned by findHashKeyColumns().
			**
			** NOTE: Must switch from zero-based to one-based
			*/
            for (int index = 0; index < hashKeyColumns.length; index++)
            {
                conglomColumn[index] = hashKeyColumns[index] + 1;
            }
        }
		/* Put the equality predicates on the key columns for the hash first.
		 */
        if (cd != null && cd.isIndex() && cd.getIndexDescriptor().isOnExpression()) {
            IndexRowGenerator irg = cd.getIndexDescriptor();
            assert innerTable instanceof QueryTreeNode;
            QueryTreeNode inner = (QueryTreeNode) innerTable;

            ValueNode[] exprAsts = irg.getParsedIndexExpressions(inner.getLanguageConnectionContext(), innerTable);
            for (int index = hashKeyColumns.length - 1; index >= 0; index--) {
                nonStoreRestrictionList.putOptimizableEqualityPredicateFirst(innerTable, exprAsts[hashKeyColumns[index]]);
            }
        } else {
            for (int index = hashKeyColumns.length - 1; index >= 0; index--) {
                nonStoreRestrictionList.putOptimizableEqualityPredicateFirst(innerTable, conglomColumn[index]);
            }
        }
    }

    /**
     * @see JoinStrategy#isHashJoin
     */
    public boolean isHashJoin() {
        return false;
    }

    /**
     * @see JoinStrategy#doesMaterialization
     */
    public boolean doesMaterialization() {
        return false;
    }

    /**
     * Find the hash key columns, if any, to use with this join.
     *
     * @param innerTable    The inner table of the join
     * @param cd            The conglomerate descriptor to use on inner table
     * @param predList      The predicate list to look for the equijoin in
     * @param joinedTableSet  The set of table numbers of the optimizables that
     *                        have been joined up to the current join position
     * @return	the numbers of the hash key columns, or null if no hash key column
     *
     * @exception StandardException		Thrown on error
     */
    public int[] findHashKeyColumns(Optimizable innerTable,
                                    ConglomerateDescriptor cd,
                                    OptimizablePredicateList predList,
                                    JBitSet joinedTableSet) throws StandardException {
        if (predList == null)
            return (int[]) null;

		/* Find the column to use as the hash key.
		 * (There must be an equijoin condition on this column.)
		 * If cd is null, then Optimizable is not a scan.
		 * For indexes, we start at the first column in the key
		 * and walk the key columns until we find the first one with
		 * an equijoin condition on it.  We do essentially the same
		 * for heaps.  (From column 1 through column n.)
		 */
        int[] columns = null;
        if (cd == null) {
            columns = new int[innerTable.getNumColumnsReturned()];
            for (int j = 0; j < columns.length; j++) {
                columns[j] = j + 1;
            }
        }
        else if (cd.isIndex()) {
            if (!cd.getIndexDescriptor().isOnExpression()) {
                columns = cd.getIndexDescriptor().baseColumnPositions();
            }
        }
        else {
            columns = new int[innerTable.getTableDescriptor().getNumberOfColumns()];
            for (int j = 0; j < columns.length; j++) {
                columns[j] = j + 1;
            }
        }

        // Build a Vector of all the hash key columns
        Vector hashKeyVector = new Vector();
        if (cd != null && cd.isIndex() && cd.getIndexDescriptor().isOnExpression()) {
            IndexRowGenerator irg = cd.getIndexDescriptor();
            assert innerTable instanceof QueryTreeNode;
            QueryTreeNode inner = (QueryTreeNode) innerTable;

            ValueNode[] exprAsts = irg.getParsedIndexExpressions(inner.getLanguageConnectionContext(), innerTable);
            for (int colIdx = 0; colIdx < exprAsts.length; colIdx++) {
                if (predList.hasOptimizableEquijoin(innerTable, exprAsts[colIdx], joinedTableSet)) {
                    hashKeyVector.add(colIdx);
                }
            }
        } else {
            for (int colCtr = 0; colCtr < columns.length; colCtr++) {
                // Is there an equijoin condition on this column?
                if (predList.hasOptimizableEquijoin(innerTable, columns[colCtr], joinedTableSet)) {
                    hashKeyVector.add(colCtr);
                }
            }
        }

        // Convert the Vector into an int[], if there are hash key columns
        if (!hashKeyVector.isEmpty()) {
            int[] keyCols = new int[hashKeyVector.size()];
            for (int index = 0; index < keyCols.length; index++) {
                keyCols[index] = (Integer) hashKeyVector.get(index);
            }
            return keyCols;
        }
        else
            return (int[]) null;
    }

    /**
     * Can this join strategy be used on the
     * outermost table of a join.
     *
     * @return Whether or not this join strategy
     * can be used on the outermose table of a join.
     */
    protected boolean validForOutermostTable() {
        return true;
    }

    /** @see JoinStrategy#joinResultSetMethodName */
    public abstract String joinResultSetMethodName();

    /** @see JoinStrategy#halfOuterJoinResultSetMethodName */
    public abstract String halfOuterJoinResultSetMethodName();

}<|MERGE_RESOLUTION|>--- conflicted
+++ resolved
@@ -174,44 +174,10 @@
                 !(innerTable instanceof RowResultSetNode)                     &&
                 !(innerTable instanceof SetOperatorNode)) {
 
-<<<<<<< HEAD
-                // Base tables only supported for inequality broadcast
-                // join in the first pass to reduce risk.
-                FromTable prn = (FromTable)innerTable;
-                while (prn instanceof ProjectRestrictNode &&
-                       ((ProjectRestrictNode)prn).childResult instanceof FromTable)
-                    prn = (FromTable)((ProjectRestrictNode)prn).childResult;
-                if (!(prn instanceof FromBaseTable))
-                    return false;
-
-                Predicate pred = null;
-                // If we do not currently have a join predicate, it may just
-                // be because the predicate can't be applied given the current
-                // access path, so for now don't consider joins that have
-                // no join predicates.
-                for (int i = 0; i < predList.size(); i++) {
-                    pred = (Predicate)predList.getOptPredicate(i);
-                    // Any join predicate will do...
-                    if (pred.getReferencedSet().cardinality() > 1) {
-                        ap.setMissingHashKeyOK(true);
-
-                        AndNode andNode = pred.getAndNode();
-                        if (!(andNode.getLeftOperand() instanceof BinaryRelationalOperatorNode))
-                            continue;
-
-                        if (pred.isScopedForPush())
-                            continue;
-
-                        foundUnPushedJoinPred = true;
-                    }
-                }
-                if (ap.isMissingHashKeyOK() && foundUnPushedJoinPred)
-=======
                 // Consider BroadcastNestedLoopJoin for anything other
                 // than single-table scan.
                 if (!isSingleTableScan(optimizer)) {
                     ap.setMissingHashKeyOK(true);
->>>>>>> f9918634
                     return true;
                 }
             }
