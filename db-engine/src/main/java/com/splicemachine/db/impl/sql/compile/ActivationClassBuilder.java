--- conflicted
+++ resolved
@@ -181,21 +181,6 @@
      *
      */
     @Override
-<<<<<<< HEAD
-    public void setDataSetProcessorType(CompilerContext.DataSetProcessorType type) {
-        CompilerContext.DataSetProcessorType currentType = myCompCtx.getDataSetProcessorType();
-        if (currentType.equals(CompilerContext.DataSetProcessorType.FORCED_CONTROL) ||
-                currentType.equals(CompilerContext.DataSetProcessorType.FORCED_SPARK))
-            return; // Already Forced
-		// if current type has already been set to Spark, we should honor it
-		if (currentType.equals(CompilerContext.DataSetProcessorType.SPARK))
-			return;
-        myCompCtx.setDataSetProcessorType(type, false);
-		constructor.pushThis();
-		constructor.push(type.ordinal());
-		constructor.putField(ClassName.BaseActivation, "datasetProcessorType", "int");
-		constructor.endStatement();
-=======
     public void setDataSetProcessorType(DataSetProcessorType type) {
         if (pushedType != null) {
             assert pushedType == type;
@@ -206,7 +191,6 @@
             constructor.putField(ClassName.BaseActivation, "datasetProcessorType", "int");
             constructor.endStatement();
         }
->>>>>>> 140fd8fc
     }
 
     ///////////////////////////////////////////////////////////////////////
