--- conflicted
+++ resolved
@@ -436,7 +436,6 @@
         conglomerateCache.invalidate(conglomId);
     }
 
-<<<<<<< HEAD
     public DatabaseDescriptor databaseCacheFind(String dbName, TransactionController tc) throws StandardException {
         if (!dd.canReadCache(tc))
             return null;
@@ -461,10 +460,6 @@
 
     public SchemaDescriptor schemaCacheFind(UUID dbId, String schemaName, TransactionController tc) throws StandardException {
         if (!dd.canReadCache(tc))
-=======
-    public SchemaDescriptor schemaCacheFind(String schemaName) throws StandardException {
-        if (!dd.canReadCache(null))
->>>>>>> fa6e4f6b
             return null;
         if (LOG.isDebugEnabled())
             LOG.debug("schemaCacheFind " + dbId + ":" + schemaName);
