/*
 * This file is part of Splice Machine.
 * Splice Machine is free software: you can redistribute it and/or modify it under the terms of the
 * GNU Affero General Public License as published by the Free Software Foundation, either
 * version 3, or (at your option) any later version.
 * Splice Machine is distributed in the hope that it will be useful, but WITHOUT ANY WARRANTY;
 * without even the implied warranty of MERCHANTABILITY or FITNESS FOR A PARTICULAR PURPOSE.
 * See the GNU Affero General Public License for more details.
 * You should have received a copy of the GNU Affero General Public License along with Splice Machine.
 * If not, see <http://www.gnu.org/licenses/>.
 *
 * Some parts of this source code are based on Apache Derby, and the following notices apply to
 * Apache Derby:
 *
 * Apache Derby is a subproject of the Apache DB project, and is licensed under
 * the Apache License, Version 2.0 (the "License"); you may not use these files
 * except in compliance with the License. You may obtain a copy of the License at:
 *
 * http://www.apache.org/licenses/LICENSE-2.0
 *
 * Unless required by applicable law or agreed to in writing, software distributed
 * under the License is distributed on an "AS IS" BASIS, WITHOUT WARRANTIES OR
 * CONDITIONS OF ANY KIND, either express or implied. See the License for the
 * specific language governing permissions and limitations under the License.
 *
 * Splice Machine, Inc. has modified the Apache Derby code in this file.
 *
 * All such Splice Machine modifications are Copyright 2012 - 2020 Splice Machine, Inc.,
 * and are licensed to you under the GNU Affero General Public License.
 */

package com.splicemachine.db.impl.sql.compile;

import com.splicemachine.db.iapi.error.StandardException;
import com.splicemachine.db.iapi.reference.SQLState;
import com.splicemachine.db.iapi.services.sanity.SanityManager;
import com.splicemachine.db.iapi.sql.compile.AccessPath;
import com.splicemachine.db.iapi.sql.compile.CostEstimate;
import com.splicemachine.db.iapi.sql.compile.JoinStrategy;
import com.splicemachine.db.iapi.sql.compile.Optimizer;
import com.splicemachine.db.iapi.sql.dictionary.ConglomerateDescriptor;
import com.splicemachine.db.iapi.sql.dictionary.ConstraintDescriptor;
import com.splicemachine.db.iapi.sql.dictionary.DataDictionary;
import com.splicemachine.db.iapi.sql.dictionary.TableDescriptor;

class AccessPathImpl implements AccessPath{
    ConglomerateDescriptor cd=null;
    boolean coveringIndexScan=false;
    boolean nonMatchingIndexScan=false;
    boolean specialMaxScan = false;
    JoinStrategy joinStrategy=null;
    int lockMode;
    Optimizer optimizer;
    private CostEstimate costEstimate=null;
    private boolean isJoinStrategyHinted = false;
    private boolean missingHashKeyOK = false;
    private int numUnusedLeadingIndexFields;
    private Predicate uisPredicate;
    private Predicate uisRowIdPredicate;
    private UnionNode unionOfIndexes = null;
    private ResultSetNode uisRowIdJoinBackToBaseTableResultSet = null;


    AccessPathImpl(Optimizer optimizer){
        this.optimizer=optimizer;
    }

    public boolean isMissingHashKeyOK(){ return missingHashKeyOK; }
    public void setMissingHashKeyOK(boolean missingHashKeyOK){ this.missingHashKeyOK=missingHashKeyOK; }

    @Override public ConglomerateDescriptor getConglomerateDescriptor(){ return cd; }

    @Override public void setConglomerateDescriptor(ConglomerateDescriptor cd){ this.cd=cd; }
    @Override public CostEstimate getCostEstimate(){ return costEstimate; }

    @Override
    public void setCostEstimate(CostEstimate costEstimate){
        /*
		** CostEstimates are mutable, so keep the best cost estimate in
		** a copy.
		*/
        if(this.costEstimate==null){
            if(costEstimate!=null){
                this.costEstimate=costEstimate.cloneMe();
            }
        }else{
            if(costEstimate==null)
                this.costEstimate=null;
            else
                this.costEstimate.setCost(costEstimate);
        }
    }

    @Override public boolean getCoveringIndexScan(){ return coveringIndexScan; }
    @Override public void setCoveringIndexScan(boolean coveringIndexScan){ this.coveringIndexScan=coveringIndexScan; }

    @Override
    public boolean getNonMatchingIndexScan(){ return nonMatchingIndexScan; }
    @Override
    public void setNonMatchingIndexScan(boolean nonMatchingIndexScan){ this.nonMatchingIndexScan=nonMatchingIndexScan; }

    @Override public JoinStrategy getJoinStrategy(){ return joinStrategy; }
    @Override public void setJoinStrategy(JoinStrategy joinStrategy){ this.joinStrategy=joinStrategy; }

    @Override public int getLockMode(){ return lockMode; }
    @Override public void setLockMode(int lockMode){ this.lockMode=lockMode; }

    @Override
    public void copy(AccessPath copyFrom){
        setConglomerateDescriptor(copyFrom.getConglomerateDescriptor());
        setCostEstimate(copyFrom.getCostEstimate());
        setCoveringIndexScan(copyFrom.getCoveringIndexScan());
        setSpecialMaxScan(copyFrom.getSpecialMaxScan());
        setNonMatchingIndexScan(copyFrom.getNonMatchingIndexScan());
        setJoinStrategy(copyFrom.getJoinStrategy());
        setHintedJoinStrategy(copyFrom.isHintedJoinStrategy());
        setLockMode(copyFrom.getLockMode());
        setMissingHashKeyOK(copyFrom.isMissingHashKeyOK());
        setNumUnusedLeadingIndexFields(copyFrom.getNumUnusedLeadingIndexFields());
<<<<<<< HEAD
        setUisPredicate(copyFrom.getUisPredicate());
        setUisRowIdPredicate(copyFrom.getUisRowIdPredicate());
        setUnionOfIndexes(copyFrom.getUnionOfIndexes());
        setUisRowIdJoinBackToBaseTableResultSet(copyFrom.getUisRowIdJoinBackToBaseTableResultSet());
=======
        setUisFields(copyFrom);
>>>>>>> f9918634
    }

    @Override public Optimizer getOptimizer(){ return optimizer; }

    @Override
    public String toString(){
        if(SanityManager.DEBUG){
            return "cd == " + (cd == null ? "null" : cd) +
                    ", costEstimate == " + (costEstimate == null ? "null" : costEstimate) +
                    ", coveringIndexScan == "+coveringIndexScan+
                    ", nonMatchingIndexScan == "+nonMatchingIndexScan+
                    ", specialMaxScan == "+specialMaxScan+
                    ", joinStrategy == " + (joinStrategy == null ? "null" : joinStrategy) +
                    ", lockMode == "+lockMode+
                    ", optimizer level == "+ (optimizer != null ? optimizer.getLevel() : -1) +
                    ", missingHashKeyOK == "+isMissingHashKeyOK()+
                    ", numUnusedLeadingIndexFields == "+getNumUnusedLeadingIndexFields()+
                    ", unionedIndexScan == " + Boolean.valueOf(getUisRowIdJoinBackToBaseTableResultSet() != null);
        }else{
            return "";
        }
    }

    @Override
    public void initializeAccessPathName(DataDictionary dd,TableDescriptor td) throws StandardException{
        if(cd!=null && cd.isConstraint()){
            ConstraintDescriptor constraintDesc= dd.getConstraintDescriptor(td,cd.getUUID());
            if(constraintDesc==null){
                throw StandardException.newException(SQLState.LANG_OBJECT_NOT_FOUND,"CONSTRAINT on TABLE",td.getName());
            }
        }
    }

    @Override
    public void setHintedJoinStrategy(boolean isHintedJoinStrategy){
        this.isJoinStrategyHinted = isHintedJoinStrategy;
    }

    @Override
    public boolean isHintedJoinStrategy(){
        return isJoinStrategyHinted;
    }

    @Override
    public boolean isJoinPathMemoryUsageUnderLimit(double memoryAlreadyConsumed) {
        return joinStrategy.isMemoryUsageUnderLimit(memoryAlreadyConsumed + costEstimate.getBase().getEstimatedHeapSize());
    }

    @Override
    public boolean getSpecialMaxScan() {
        return specialMaxScan;
    }

    @Override
    public void setSpecialMaxScan(boolean value) {
        specialMaxScan = value;
    }

    @Override
    public int getNumUnusedLeadingIndexFields() {
        return numUnusedLeadingIndexFields;
    }

    @Override
    public void setNumUnusedLeadingIndexFields(int numUnusedLeadingIndexFields) {
        this.numUnusedLeadingIndexFields = numUnusedLeadingIndexFields;
    }

    @Override
    public FirstColumnOfIndexStats getFirstColumnStats() {
        return getCostEstimate().getFirstColumnStats();
    }

    @Override
    public void setUisPredicate(Predicate uisPredicate) {
        this.uisPredicate = uisPredicate;
    }

    @Override
    public Predicate getUisPredicate() {
        return uisPredicate;
    }

    @Override
    public void setUisRowIdPredicate(Predicate uisRowIdPredicate) {
        this.uisRowIdPredicate = uisRowIdPredicate;
    }

    @Override
    public Predicate getUisRowIdPredicate() {
        return uisRowIdPredicate;
    }

    @Override
    public UnionNode getUnionOfIndexes() {
        return unionOfIndexes;
    }

    @Override
    public void setUnionOfIndexes(UnionNode unionOfIndexes) {
        this.unionOfIndexes = unionOfIndexes;
    }

    @Override
    public ResultSetNode getUisRowIdJoinBackToBaseTableResultSet() {
        return uisRowIdJoinBackToBaseTableResultSet;
    }

    @Override
    public void setUisRowIdJoinBackToBaseTableResultSet(ResultSetNode uisRowIdJoinBackToBaseTableResultSet) {
        this.uisRowIdJoinBackToBaseTableResultSet = uisRowIdJoinBackToBaseTableResultSet;
    }

<<<<<<< HEAD
=======
    @Override
    public void setUisFields(AccessPath copyFromAccessPath) {
        setUisPredicate(copyFromAccessPath.getUisPredicate());
        setUisRowIdPredicate(copyFromAccessPath.getUisRowIdPredicate());
        setUnionOfIndexes(copyFromAccessPath.getUnionOfIndexes());
        setUisRowIdJoinBackToBaseTableResultSet(copyFromAccessPath.getUisRowIdJoinBackToBaseTableResultSet());
    }

>>>>>>> f9918634
}<|MERGE_RESOLUTION|>--- conflicted
+++ resolved
@@ -117,14 +117,7 @@
         setLockMode(copyFrom.getLockMode());
         setMissingHashKeyOK(copyFrom.isMissingHashKeyOK());
         setNumUnusedLeadingIndexFields(copyFrom.getNumUnusedLeadingIndexFields());
-<<<<<<< HEAD
-        setUisPredicate(copyFrom.getUisPredicate());
-        setUisRowIdPredicate(copyFrom.getUisRowIdPredicate());
-        setUnionOfIndexes(copyFrom.getUnionOfIndexes());
-        setUisRowIdJoinBackToBaseTableResultSet(copyFrom.getUisRowIdJoinBackToBaseTableResultSet());
-=======
         setUisFields(copyFrom);
->>>>>>> f9918634
     }
 
     @Override public Optimizer getOptimizer(){ return optimizer; }
@@ -238,8 +231,6 @@
         this.uisRowIdJoinBackToBaseTableResultSet = uisRowIdJoinBackToBaseTableResultSet;
     }
 
-<<<<<<< HEAD
-=======
     @Override
     public void setUisFields(AccessPath copyFromAccessPath) {
         setUisPredicate(copyFromAccessPath.getUisPredicate());
@@ -248,5 +239,4 @@
         setUisRowIdJoinBackToBaseTableResultSet(copyFromAccessPath.getUisRowIdJoinBackToBaseTableResultSet());
     }
 
->>>>>>> f9918634
 }