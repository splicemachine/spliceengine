--- conflicted
+++ resolved
@@ -895,16 +895,11 @@
         final LanguageConnectionContext lcc = getLanguageConnection();
         final String actualId = lcc.getSessionUserId();
         final String dbOwnerId;
-<<<<<<< HEAD
         try {
             dbOwnerId = lcc.getCurrentDatabase().getAuthorizationId();
         } catch (StandardException e) {
             throw PublicAPI.wrapStandardException(e);
         }
-=======
-        dbOwnerId = lcc.getDataDictionary().
-                getAuthorizationDatabaseOwner(lcc.getDatabaseId());
->>>>>>> 8414c5e4
         if (!actualId.equals(dbOwnerId)) {
             switch (operation) {
             case OP_ENCRYPT:
