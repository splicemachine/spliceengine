/*
 * This file is part of Splice Machine.
 * Splice Machine is free software: you can redistribute it and/or modify it under the terms of the
 * GNU Affero General Public License as published by the Free Software Foundation, either
 * version 3, or (at your option) any later version.
 * Splice Machine is distributed in the hope that it will be useful, but WITHOUT ANY WARRANTY;
 * without even the implied warranty of MERCHANTABILITY or FITNESS FOR A PARTICULAR PURPOSE.
 * See the GNU Affero General Public License for more details.
 * You should have received a copy of the GNU Affero General Public License along with Splice Machine.
 * If not, see <http://www.gnu.org/licenses/>.
 *
 * Some parts of this source code are based on Apache Derby, and the following notices apply to
 * Apache Derby:
 *
 * Apache Derby is a subproject of the Apache DB project, and is licensed under
 * the Apache License, Version 2.0 (the "License"); you may not use these files
 * except in compliance with the License. You may obtain a copy of the License at:
 *
 * http://www.apache.org/licenses/LICENSE-2.0
 *
 * Unless required by applicable law or agreed to in writing, software distributed
 * under the License is distributed on an "AS IS" BASIS, WITHOUT WARRANTIES OR
 * CONDITIONS OF ANY KIND, either express or implied. See the License for the
 * specific language governing permissions and limitations under the License.
 *
 * Splice Machine, Inc. has modified the Apache Derby code in this file.
 *
 * All such Splice Machine modifications are Copyright 2012 - 2020 Splice Machine, Inc.,
 * and are licensed to you under the GNU Affero General Public License.
 */

package com.splicemachine.db.impl.sql.compile;

import com.splicemachine.db.catalog.IndexDescriptor;
import com.splicemachine.db.iapi.error.StandardException;
import com.splicemachine.db.iapi.reference.ClassName;
import com.splicemachine.db.iapi.services.classfile.VMOpcode;
import com.splicemachine.db.iapi.services.compiler.LocalField;
import com.splicemachine.db.iapi.services.compiler.MethodBuilder;
import com.splicemachine.db.iapi.services.context.ContextManager;
import com.splicemachine.db.iapi.services.io.FormatableArrayHolder;
import com.splicemachine.db.iapi.services.sanity.SanityManager;
import com.splicemachine.db.iapi.sql.compile.*;
import com.splicemachine.db.iapi.sql.conn.LanguageConnectionContext;
import com.splicemachine.db.iapi.sql.conn.SessionProperties;
import com.splicemachine.db.iapi.sql.dictionary.ConglomerateDescriptor;
import com.splicemachine.db.iapi.sql.dictionary.IndexRowGenerator;
import com.splicemachine.db.iapi.sql.dictionary.TableDescriptor;
import com.splicemachine.db.iapi.sql.execute.ExecutionFactory;
import com.splicemachine.db.iapi.store.access.ScanController;
import com.splicemachine.db.iapi.types.*;
import com.splicemachine.db.iapi.util.JBitSet;

import java.lang.reflect.Modifier;
import java.util.*;

import static com.splicemachine.db.iapi.types.Orderable.*;
import static com.splicemachine.db.shared.common.reference.SQLState.LANG_INTERNAL_ERROR;

/**
 * A PredicateList represents the list of top level predicates.
 * Each top level predicate consists of an AndNode whose leftOperand is the
 * top level predicate and whose rightOperand is true.  It extends
 * QueryTreeNodeVector.
 */

public class PredicateList extends QueryTreeNodeVector<Predicate> implements OptimizablePredicateList{
    private int numberOfStartPredicates;
    private int numberOfStopPredicates;
    private int numberOfQualifiers;

    public PredicateList(){
    }

    /*
     * OptimizableList interface
     */

    @Override
    public OptimizablePredicate getOptPredicate(int index){
        return elementAt(index);
    }

    @Override
    public final void removeOptPredicate(int predCtr) throws StandardException{
        Predicate predicate=remove(predCtr);

        if(predicate.isStartKey())
            numberOfStartPredicates--;
        if(predicate.isStopKey())
            numberOfStopPredicates--;
        if(predicate.isQualifier())
            numberOfQualifiers--;
    }

    /**
     * Another version of removeOptPredicate that takes the Predicate to be
     * removed, rather than the position of the Predicate.  This is not part
     * any interface (yet).
     */
    public final void removeOptPredicate(OptimizablePredicate pred){
        removeElement((Predicate)pred);

        if(pred.isStartKey())
            numberOfStartPredicates--;
        if(pred.isStopKey())
            numberOfStopPredicates--;
        if(pred.isQualifier())
            numberOfQualifiers--;
    }

    @Override
    public void addOptPredicate(OptimizablePredicate optPredicate){
        addElement((Predicate)optPredicate);

        if(optPredicate.isStartKey())
            numberOfStartPredicates++;
        if(optPredicate.isStopKey())
            numberOfStopPredicates++;
        if(optPredicate.isQualifier())
            numberOfQualifiers++;
    }

    /**
     * Another flavor of addOptPredicate that inserts the given predicate
     * at a given position.  This is not yet part of any interface.
     */
    public void addOptPredicate(OptimizablePredicate optPredicate,int position){
        insertElementAt((Predicate)optPredicate,position);

        if(optPredicate.isStartKey())
            numberOfStartPredicates++;
        if(optPredicate.isStopKey())
            numberOfStopPredicates++;
        if(optPredicate.isQualifier())
            numberOfQualifiers++;
    }

    @Override
    public boolean useful(Optimizable optTable,ConglomerateDescriptor cd) throws StandardException{
        boolean retval=false;

        /*
        ** Most of this assumes BTREE,
        ** so should move into a configurable module
        */

        /* If the conglomerate isn't an index, the predicate isn't useful */
        if(!cd.isIndex())
            return false;

        int size=size();
        if (size == 0)
            return false;

        /*
        ** A PredicateList is useful for a BTREE if it contains a relational
        ** operator directly below a top-level AND comparing the first column
        ** in the index to an expression that does not contain a reference
        ** to the table in question.  Let's look for that.
        */
        IndexDescriptor id = cd.getIndexDescriptor();
        ValueNode exprAst = null;
        if (id.isOnExpression()) {
            LanguageConnectionContext lcc = elementAt(0).getLanguageConnectionContext();
            exprAst = id.getParsedIndexExpressions(lcc, optTable)[0];
        }

        for(int index=0;index<size;index++){
            Predicate pred=elementAt(index);
            RelationalOperator relop=pred.getRelop();

            /* InListOperatorNodes, while not relational operators, may still
             * be useful.  There are two cases: a) we transformed the IN-list
             * into a probe predicate of the form "col = ?", which can then be
             * optimized/generated as a start/stop key and used for "multi-
             * probing" at execution; or b) we did *not* transform the IN-list,
             * in which case we'll generate _dynamic_ start and stop keys in
             * order to improve scan performance (beetle 3858).  In either case
             * the IN-list may still prove "useful".
             */
            InListOperatorNode inNode=pred.getSourceInList();
            boolean isIn=(inNode!=null);

            /* BetweenOperatorNode are not translated to GE and LE in preprocess
             * if it's left operand is not a column reference. But it may still
             * useful if it refers to an index expression. At this point, we
             * don't know if index access path will be chosen, so don't bother
             * translate it now but just test whether it is useful or not. If it
             * is useful, translate it later when changing access path.
             */
            boolean isBetween=pred.isBetween();
            BetweenOperatorNode bon = isBetween ? (BetweenOperatorNode)pred.getAndNode().getLeftOperand() : null;

            /* If it's not a relational operator and it's not "in", then it's
             * not useful.
             */
            if(!isIn && !isBetween && (relop==null))
                continue;

            /*
            ** Look for a the first column of the index on one side of the
            ** relop.  If it's not found, this Predicate is not optimizable.
            */
            ColumnReference indexCol=null;

            if (id.isOnExpression()) {
                assert exprAst != null;
<<<<<<< HEAD
                if (matchIndexExpression(pred, isIn, isBetween, exprAst, 0, optTable, cd)) {
=======
                if (matchIndexExpression(relop, inNode, isIn, pred.isInListProbePredicate(), exprAst, 0, optTable, cd)) {
>>>>>>> e2872374
                    List<ColumnReference> crList = exprAst.getHashableJoinColumnReference();
                    assert !crList.isEmpty() : "index expression must contain at least one column reference";
                    indexCol = crList.get(0);
                }
            } else {
                if (isIn) {
                    if (inNode.getLeftOperand() instanceof ColumnReference) {
                        indexCol = (ColumnReference) inNode.getLeftOperand();
                        if (indexCol.getColumnNumber() != cd.getIndexDescriptor().baseColumnPositions()[0]) {
                            indexCol = null;
                        }
                    }
                } else if (!isBetween) {
                    indexCol = relop.getColumnOperand(
                            optTable,
                            cd.getIndexDescriptor().baseColumnPositions()[0]);
                }
            }

            if(indexCol==null){
                continue;
            }

            /*
             ** If the relational operator is neither a useful start key
             ** nor a useful stop key for this table, it is not useful
             ** for limiting an index scan.
             */
            if(!isIn && !isBetween && (!relop.usefulStartKey(optTable, id)) && (!relop.usefulStopKey(optTable, id))){
                continue;
            }

            /*
            ** Look at the expression that the index column is compared to.
            ** If it contains columns from the table in question, the
            ** Predicate is not optimizable.
            */
            if((isIn && inNode.selfReference(indexCol)) ||
               (isBetween && bon.selfReference(indexCol)) ||
               (!isIn && !isBetween && relop.selfComparison(indexCol, id.isOnExpression()))) {
                continue;
            }

            /* The Predicate is optimizable */
            retval=true;
            break;
        }

        return retval;
    }

    @Override
    public void pushUsefulPredicates(Optimizable optTable) throws StandardException{
        AccessPath ap=optTable.getTrulyTheBestAccessPath();

        orderUsefulPredicates(optTable,
                ap.getConglomerateDescriptor(),
                true,
                ap.getNonMatchingIndexScan(),
                ap.getCoveringIndexScan(),
                true,
                false);
    }

    @Override
    public void classify(Optimizable optTable,ConglomerateDescriptor cd, boolean considerJoinPredicateAsKey) throws StandardException{
        /*
        ** Don't push the predicates - at this point, we are only determining
        ** which predicates are useful.  Also, we don't know yet whether
        ** we have a non-matching index scan or a covering index scan -
        ** this method call will help determine that.  So, let's say they're
        ** false for now.
        */
        orderUsefulPredicates(optTable,cd,false,false,false, considerJoinPredicateAsKey, false);
    }

    @Override
    public void markAllPredicatesQualifiers() throws StandardException{
        int size=size();
        numberOfQualifiers = 0;
        for(int index=0;index<size;index++){
            if (!elementAt(index).isInListProbePredicate()) {
                elementAt(index).markQualifier();
                numberOfQualifiers++;
            }
        }
    }

    @Override
    public int hasEqualityPredicateOnOrderedColumn(Optimizable optTable,
                                                   int columnNumber,
                                                   boolean isNullOkay) throws StandardException{
        ValueNode opNode;
        int size=size();
        for(int index=0;index<size;index++){
            AndNode andNode;
            Predicate predicate;
            predicate=elementAt(index);
            //We are not looking at constant comparison predicate.
            if(predicate.getReferencedMap().hasSingleBitSet()){
                continue;
            }

            andNode=predicate.getAndNode();

            // skip non-equality predicates
            opNode=andNode.getLeftOperand();

            if(opNode.optimizableEqualityNode(optTable,columnNumber,isNullOkay)){
                return index;
            }
        }

        return -1;
    }

    @Override
    public boolean hasOptimizableEqualityPredicate(Optimizable optTable,
                                                   int columnNumber,
                                                   boolean isNullOkay) throws StandardException{
        return getOptimizableEqualityPredicate(optTable,columnNumber,isNullOkay)!=null;
    }

    @Override
    public OptimizablePredicate getOptimizableEqualityPredicate(Optimizable optTable,int columnNumber,boolean isNullOkay) throws StandardException{
        int size=size();
        for(int index=0;index<size;index++){
            AndNode andNode;
            Predicate predicate;
            predicate=elementAt(index);

            andNode=predicate.getAndNode();

            // skip non-equality predicates
            ValueNode opNode=andNode.getLeftOperand();

            if(opNode.optimizableEqualityNode(optTable,columnNumber,isNullOkay)){
                return predicate;
            }
        }

        return null;
    }

    public List<Predicate> getOptimizableEqualityPredicateList(Optimizable optTable,int columnNumber,boolean isNullOkay) throws StandardException{
        return getOptimizableEqualityPredicateListHelper(optTable,columnNumber,null,isNullOkay,false);
    }

    public List<Predicate> getOptimizableEqualityPredicateList(Optimizable optTable,ValueNode expr,boolean isNullOkay) throws StandardException{
        return getOptimizableEqualityPredicateListHelper(optTable,-1,expr,isNullOkay,true);
    }

    private List<Predicate> getOptimizableEqualityPredicateListHelper(Optimizable optTable,
                                                                      int columnNumber, ValueNode expr,
                                                                      boolean isNullOkay, boolean isExpr)
            throws StandardException
    {
        int size=size();
        List<Predicate> predicateList = null;
        for(int index=0;index<size;index++){
            AndNode andNode;
            Predicate predicate;
            predicate=elementAt(index);

            andNode=predicate.getAndNode();

            // skip non-equality predicates
            ValueNode opNode=andNode.getLeftOperand();

            boolean isPredOK;
            if (isExpr) {
                isPredOK = opNode.optimizableEqualityNode(optTable,expr,isNullOkay);
            } else {
                isPredOK = opNode.optimizableEqualityNode(optTable,columnNumber,isNullOkay);
            }
            if(isPredOK){
                if (predicateList == null) {
                    predicateList = new ArrayList<>();
                }
                predicateList.add(predicate);
            }
        }

        return predicateList;
    }

    @Override
    public boolean hasOptimizableEquijoin(Optimizable optTable,int columnNumber) throws StandardException{
        return hasOptimizableEquijoinHelper(optTable, columnNumber, null, false);
    }

    @Override
    public boolean hasOptimizableEquijoin(Optimizable optTable, ValueNode expr) throws StandardException {
        return hasOptimizableEquijoinHelper(optTable, -1, expr, true);
    }

    private boolean hasOptimizableEquijoinHelper(Optimizable optTable,
                                                 int columnNumber, ValueNode expr,
                                                 boolean isExpr) throws StandardException {
        int size=size();
        for (int i = 0; i < size; i++){
            AndNode andNode;
            Predicate predicate = elementAt(i);

            // This method is used by HashJoinStrategy to determine if
            // there are any equality predicates that can be used to
            // perform a hash join (see the findHashKeyColumns()
            // method in HashJoinStrategy.java).  That said, if the
            // predicate was scoped and pushed down from an outer query,
            // then it's no longer possible to perform the hash join
            // because one of the operands is in an outer query and
            // the other (scoped) operand is down in a subquery. Thus
            // we skip this predicate if it has been scoped.
            if (predicate.isScopedForPush()) {
                continue;
            }

            // skip non-join comparisons
            if (predicate.getReferencedMap().hasSingleBitSet()) {
                continue;
            }

            andNode = predicate.getAndNode();
            ValueNode leftNode = andNode.getLeftOperand();

            if (isExpr) {
                if (!leftNode.optimizableEqualityNode(optTable, expr, false)) {
                    continue;
                }
            } else {
                if (!leftNode.optimizableEqualityNode(optTable, columnNumber, false)) {
                    continue;
                }
            }

            if (!(leftNode instanceof BinaryRelationalOperatorNode)) {
                continue;
            }

            if (!isExpr) {
                if (!((BinaryRelationalOperatorNode)leftNode).isQualifierForHashableJoin(optTable,false)) {
                    continue;
                }
            }
            // for index expression comparison, optimizableEqualityNode() is already sufficient

            return true;
        }
        return false;
    }

    @Override
    public void putOptimizableEqualityPredicateFirst(Optimizable optTable, int columnNumber) throws StandardException{
        putOptimizableEqualityPredicateFirstHelper(optTable, columnNumber, null, false);
    }

    @Override
    public void putOptimizableEqualityPredicateFirst(Optimizable optTable, ValueNode expr) throws StandardException{
        putOptimizableEqualityPredicateFirstHelper(optTable, -1, expr, true);
    }

    private void putOptimizableEqualityPredicateFirstHelper(Optimizable optTable,
                                                            int columnNumber, ValueNode expr,
                                                            boolean isExpr) throws StandardException{
        int size=size();
        for(int index=0;index<size;index++){
            Predicate predicate=elementAt(index);

            AndNode andNode=predicate.getAndNode();

            // skip non-equality predicates
            ValueNode opNode=andNode.getLeftOperand();

            if (isExpr) {
                if (!opNode.optimizableEqualityNode(optTable, expr, false))
                    continue;
            } else {
                if (!opNode.optimizableEqualityNode(optTable, columnNumber, false))
                    continue;
            }

            // We found a match - make this entry first in the list
            if(index!=0){
                removeElementAt(index);
                insertElementAt(predicate, 0);
            }

            return;
        }

        /* We should never get here since this method only called when we
         * know that the desired equality predicate exists.
         */
        if(SanityManager.DEBUG){
            if (isExpr) {
                SanityManager.THROWASSERT("Could not find the expected equality predicate on expression " + expr.toString());
            } else {
                SanityManager.THROWASSERT("Could not find the expected equality predicate on column #" + columnNumber);
            }
        }
    }

    @SuppressWarnings("ConstantConditions")
    public static boolean isQualifier(Predicate pred, Optimizable optTable, ConglomerateDescriptor cd,
                                      boolean pushPreds) throws StandardException {
        // do not qualify a full join predicate
        if (pred.isFullJoinPredicate())
            return false;

        /*
        ** Skip over it if it's not a relational operator (this includes
        ** BinaryComparisonOperators and IsNullNodes.
        */
        if(!pred.isRelationalOpPredicate()){
            // possible OR clause, check for it.
            if(!pred.isPushableOrClause(optTable)){
                /* NOT an OR or AND, so go on to next predicate.
                 *
                 * Note: if "pred" (or any predicates in the tree
                 * beneath "pred") is an IN-list probe predicate
                 * then we'll "revert" it to its original form
                 * (i.e. to the source InListOperatorNode from
                 * which it originated) as part of code generation.
                 * See generateExpression() in BinaryOperatorNode.
                 */
                return false;
            }
        } else {
            IndexRowGenerator irg = cd == null ? null : cd.getIndexDescriptor();
            if (irg != null && irg.isOnExpression()) {
                boolean skipProbePreds = pushPreds && optTable.getTrulyTheBestAccessPath().getJoinStrategy().isHashJoin();
                Integer position = isIndexUseful(pred, optTable, pushPreds, skipProbePreds, cd);
                return position != null;
            } else {
                return pred.getRelop().isQualifier(optTable, pushPreds);
            }
        }
        return true;
    }

    private static boolean isQualifierForHashableJoin(Predicate pred,Optimizable optTable,boolean pushPreds) throws StandardException{
        /*
        ** Skip over it if it's not a relational operator (this includes
        ** BinaryComparisonOperators and IsNullNodes.
        */
        if(!pred.isRelationalOpPredicate()) {
            // possible OR clause, check for it.
            if (!pred.isPushableOrClause(optTable)) {
                /* NOT an OR or AND, so go on to next predicate.
                 *
                 * Note: if "pred" (or any predicates in the tree
                 * beneath "pred") is an IN-list probe predicate
                 * then we'll "revert" it to its original form
                 * (i.e. to the source InListOperatorNode from
                 * which it originated) as part of code generation.
                 * See generateExpression() in BinaryOperatorNode.
                 */
                return false;
            }
        } else if (!(pred.getRelop() instanceof BinaryRelationalOperatorNode)) {
            return false;
        }else if(!((BinaryRelationalOperatorNode) pred.getRelop()).isQualifierForHashableJoin(optTable,pushPreds)){
            // NOT a qualifier, go on to next predicate.
            return false;
        }
        return true;
    }

    public static Integer isIndexUseful(Predicate pred,
                                        Optimizable optTable,
                                        boolean pushPreds,
                                        boolean skipProbePreds,
                                        ConglomerateDescriptor cd) throws StandardException{
        boolean indexColumnOnOneSide = false;
        int indexPosition = -1;
        RelationalOperator relop=pred.getRelop();
        IndexRowGenerator irg = cd == null ? null : cd.getIndexDescriptor();
        if (irg != null && irg.getIndexDescriptor() == null) {
            irg = null;
        }
        boolean isIndexOnExpr = irg != null && irg.isOnExpression();

        /* InListOperatorNodes, while not relational operators, may still
         * be useful.  There are two cases: a) we transformed the IN-list
         * into a probe predicate of the form "col = ?", which can then be
         * optimized/generated as a start/stop key and used for "multi-
         * probing" at execution; or b) we did *not* transform the IN-list,
         * in which case we'll generate _dynamic_ start and stop keys in
         * order to improve scan performance (beetle 3858).  In either case
         * the IN-list may still prove "useful".
         */
        InListOperatorNode inNode=pred.getSourceInList();
        boolean isIn=(inNode!=null);

        /* BetweenOperatorNode are not translated to GE and LE in preprocess
         * if it's left operand is not a column reference. But it may still
         * useful if it refers to an index expression. At this point, we
         * don't know if index access path will be chosen, so don't bother
         * translate it now but just test whether it is useful or not. If it
         * is useful, translate it later when changing access path.
         */
        boolean isBetween=pred.isBetween();

        /* If it's not an "in" operator and either a) it's not a relational
         * operator or b) it's not a qualifier, then it's not useful for
         * limiting the scan, so skip it.
         */
        if(!isIn && !isBetween && ((relop==null) || (!isIndexOnExpr && !relop.isQualifier(optTable,pushPreds)))){
            return null;
        }

        /* Skip it if we're doing a hash join and it's a probe predicate.
         * Then, since the probe predicate is deemed not useful, it will
         * be implicitly "reverted" to its underlying IN-list as part of
         * code generation.
         */
        if(skipProbePreds && pred.isInListProbePredicate())
            return null;

        /* Look for an index column on one side of the relop */
        if (isIndexOnExpr) {
            LanguageConnectionContext lcc = pred.getLanguageConnectionContext();
            ValueNode[] exprAsts = irg.getParsedIndexExpressions(lcc, optTable);
            for (indexPosition = 0; indexPosition < exprAsts.length; indexPosition++) {
<<<<<<< HEAD
                if (matchIndexExpression(pred, isIn, isBetween, exprAsts[indexPosition], indexPosition, optTable, cd)) {
=======
                if (matchIndexExpression(relop, inNode, isIn, pred.isInListProbePredicate(), exprAsts[indexPosition], indexPosition, optTable, cd)) {
>>>>>>> e2872374
                    indexColumnOnOneSide = true;
                    pred.setMatchIndexExpression(true);
                    break;
                }
            }
        } else {
            ColumnReference indexCol=null;
            int[] baseColumnPositions = irg == null ? null : irg.baseColumnPositions();
<<<<<<< HEAD
            if (!isBetween && baseColumnPositions != null) {
=======
            if (baseColumnPositions != null) {
>>>>>>> e2872374
                for (indexPosition = 0; indexPosition < baseColumnPositions.length; indexPosition++) {
                    if (isIn) {
                        if (inNode.getLeftOperand() instanceof ColumnReference) {
                            indexCol = (ColumnReference) inNode.getLeftOperand();
                            if ((optTable.getTableNumber() != indexCol.getTableNumber())
                                    || (indexCol.getColumnNumber() != baseColumnPositions[indexPosition])
                                    || inNode.selfReference(indexCol))
                                indexCol = null;
                        }
                    } else {
                        indexCol = relop.getColumnOperand(optTable, baseColumnPositions[indexPosition]);
                    }
                    if (indexCol != null) {
                        indexColumnOnOneSide = true;
                        break;
                    }
                }
            }
        }
        /*
        ** Skip over it if there is no index column on one side of the
        ** operand.
        */
        if(!indexColumnOnOneSide){
            /* If we're pushing predicates then this is the last time
             * we'll get here before code generation.  So if we have
             * any IN-list probe predicates that are not useful, we'll
             * need to "revert" them back to their original IN-list
             * form so that they can be generated as regular IN-list
             * restrictions.  That "revert" operation happens in
             * the generateExpression() method of BinaryOperatorNode.
             */
            if (relop instanceof BinaryRelationalOperatorNode) {
                BinaryRelationalOperatorNode brelop = (BinaryRelationalOperatorNode)relop;
                if (brelop.hasRowId()) {
                    pred.markRowId();
                    return -1;
                }
            }
            return null;
        }
        return indexPosition;
    }

<<<<<<< HEAD
    private static boolean matchIndexExpression(Predicate pred, boolean isIn, boolean isBetween,
                                                ValueNode indexExprAst, int indexColumnPosition,
                                                Optimizable optTable, ConglomerateDescriptor conglomDesc)
            throws StandardException
    {
        boolean match = false;
        int tableNumber = optTable.getTableNumber();  // OK to be -1, will be checked when use
        if (isIn) {
            InListOperatorNode inNode = pred.getSourceInList();
=======
    private static boolean matchIndexExpression(RelationalOperator relOp, InListOperatorNode inNode,
                                                boolean isIn, boolean isProbe,
                                                ValueNode indexExprAst, int indexColumnPosition,
                                                Optimizable optTable, ConglomerateDescriptor conglomDesc) {
        boolean match = false;
        int tableNumber = optTable.getTableNumber();  // OK to be -1, will be checked when use
        if (isIn) {
>>>>>>> e2872374
            if (indexExprAst.semanticallyEquals(inNode.getLeftOperand())) {
                match = true;
                if (pred.isInListProbePredicate()) {
                    RelationalOperator relOp = pred.getRelop();
                    assert relOp instanceof BinaryOperatorNode;
                    BinaryOperatorNode binOp = (BinaryOperatorNode) relOp;
                    binOp.setMatchIndexExpr(tableNumber, indexColumnPosition, conglomDesc, true);
                }
            }
        } else if (isBetween) {
            BetweenOperatorNode bon = (BetweenOperatorNode) pred.getAndNode().getLeftOperand();
            if (indexExprAst.semanticallyEquals(bon.getLeftOperand())) {
                match = true;
            }
        } else {
            RelationalOperator relOp = pred.getRelop();
            if (relOp instanceof BinaryOperatorNode) {
                BinaryOperatorNode binOp = (BinaryOperatorNode) relOp;
                if (indexExprAst.semanticallyEquals(binOp.getLeftOperand())) {
                    match = true;
                    binOp.setMatchIndexExpr(tableNumber, indexColumnPosition, conglomDesc, true);
                } else if (indexExprAst.semanticallyEquals(binOp.getRightOperand())) {
                    match = true;
                    binOp.setMatchIndexExpr(tableNumber, indexColumnPosition, conglomDesc, false);
                }
            } else if (relOp instanceof IsNullNode) {
                IsNullNode isNull = (IsNullNode) relOp;
                if (indexExprAst.semanticallyEquals(isNull.getOperand())) {
                    match = true;
                    isNull.setMatchIndexExpr(tableNumber, indexColumnPosition, conglomDesc);
                }
            }
        }
        return match;
    }

    public boolean isRowIdScan() {
        boolean ret = false;
        for (int i = 0; i < size(); ++i) {
            Predicate p = elementAt(i);
            RelationalOperator relop = p.getRelop();
            if (relop instanceof BinaryRelationalOperatorNode) {
                BinaryRelationalOperatorNode brelop = (BinaryRelationalOperatorNode)relop;
                if (brelop.hasRowId()) {
                    ret = true;
                    break;
                }
            }
        }
        return ret;
    }

    private Predicate[] checkRowIdPredicate(Predicate[] predicates) {
        if (predicates == null || predicates.length == 0)
            return predicates;

        List<Predicate> predicateList = new ArrayList<>();
        for (Predicate p : predicates) {
            RelationalOperator relop = p.getRelop();
            if (relop instanceof BinaryRelationalOperatorNode) {
                BinaryRelationalOperatorNode brelop = (BinaryRelationalOperatorNode)relop;
                if (brelop.hasRowId()) {
                    predicateList.add(p);
                }
            }
        }

        if (!predicateList.isEmpty()) {
            predicates = predicateList.toArray(new Predicate[predicateList.size()]);
        }

        return predicates;
    }
    
    private boolean
    genListValueNodeOrRecurse(Optimizable optTable, ValueNode constantToAdd, ValueNodeList constList,
                                 ValueNodeList groupedConstants, ArrayList<Predicate> predList, int level)
                            throws StandardException {
        boolean retval = true;
        ValueNodeList localConstList =
         (ValueNodeList) getNodeFactory().getNode(
            C_NodeTypes.VALUE_NODE_LIST,
            getContextManager());
        if (level != 0) {
            localConstList.nondestructiveAppend(constList);
        }
        localConstList.addValueNode(constantToAdd);
        if (level == predList.size() - 1) {
            // We've grabbed a ConstantNode (or other type of ValueNode) from each level.
            // Time to materialize this combination into a new
            // ListValueNode.
            ValueNode lcn = (ListValueNode) getNodeFactory().getNode(
                C_NodeTypes.LIST_VALUE_NODE,
                localConstList,
                getContextManager());
            groupedConstants.addValueNode(lcn);
            
        } else {
            retval =
                addConstantsToList(optTable, localConstList, groupedConstants,
                    predList, level + 1);
        }
        return retval;
    }
    
    private boolean addConstantsToList(Optimizable optTable, ValueNodeList constList, ValueNodeList groupedConstants,
                                       ArrayList<Predicate> predList, int level)
                            throws StandardException {
        
        Predicate pred = predList.get(level);
        InListOperatorNode inNode = pred.getSourceInList();

        boolean retval = true;
        
        if (inNode == null) {
            RelationalOperator relop = pred.getRelop();
            if (!(relop instanceof BinaryRelationalOperatorNode))
                return false;
            
            // Fold an equality predicate into the IN list.
            BinaryRelationalOperatorNode brop = (BinaryRelationalOperatorNode)relop;
            ValueNode constant = null;
            if (brop.keyColumnOnLeft(optTable))
                constant = (ValueNode) brop.getRightOperand();
            else
                constant = (ValueNode) brop.getLeftOperand();
            retval =
                genListValueNodeOrRecurse(optTable, constant,
                    constList, groupedConstants,
                    predList, level);
        }
        else {
            for (Object constant : inNode.rightOperandList) {
                retval =
                    genListValueNodeOrRecurse(optTable, (ValueNode) constant,
                        constList, groupedConstants,
                        predList, level);
                if (retval == false)
                    break;
            }
        }
        return retval;
    }

    private void saveOriginalInListPreds(Predicate newPred, List<Predicate> predsForNewInList) throws StandardException {
        PredicateList origList =
            (PredicateList)getNodeFactory().getNode(C_NodeTypes.PREDICATE_LIST,getContextManager());
        for (Predicate p:predsForNewInList)
            origList.addPredicate(p);
        newPred.setOriginalInListPredList(origList);
    }

    private void orderUsefulPredicates(Optimizable optTable,
                                       ConglomerateDescriptor cd,
                                       boolean pushPreds,
                                       boolean nonMatchingIndexScan,
                                       boolean coveringIndexScan,
                                       boolean considerJoinPredicateAsKey,
                                       boolean rewriteList) throws StandardException{
        boolean primaryKey=false;
        int[] baseColumnPositions=null;
        boolean[] isAscending=null;
        int size=size();
        Predicate[] usefulPredicates=new Predicate[size];
        int usefulCount=0;
        Predicate predicate;
        boolean rowIdScan;

        if(cd!=null && !cd.isIndex() && !cd.isConstraint()){
            List<ConglomerateDescriptor> cdl=optTable.getTableDescriptor().getConglomerateDescriptorList();
            for(ConglomerateDescriptor primaryKeyCheck : cdl){
                IndexDescriptor indexDec=primaryKeyCheck.getIndexDescriptor();
                if(indexDec!=null){
                    String indexType=indexDec.indexType();
                    if(indexType!=null && indexType.contains("PRIMARY")){
                        primaryKey=true;
                        baseColumnPositions=indexDec.baseColumnPositions();
                        isAscending=indexDec.isAscending();
                    }
                }
            }
        }

        rowIdScan = isRowIdScan();

        /*
        ** Clear all the scan flags for this predicate list, so that the
        ** flags that get set are only for the given conglomerate.
        */
        for(int index=0;index<size;index++){
            predicate=elementAt(index);
            predicate.clearScanFlags();
        }

        JoinStrategy joinStrategy = optTable.getTrulyTheBestAccessPath().getJoinStrategy();
        if (joinStrategy == null) {
            joinStrategy = optTable.getCurrentAccessPath().getJoinStrategy();
        }
        boolean isHashableJoin = joinStrategy instanceof HashableJoinStrategy;

        IndexRowGenerator irg = cd == null ? null : cd.getIndexDescriptor();
        if (irg != null && irg.getIndexDescriptor() == null) {
            irg = null;
        }

        /*
        ** RESOLVE: For now, not pushing any predicates for heaps.  When this
        ** changes, we also need to make the scan in
        ** TableScanResultSet.getCurrentRow() check the qualifiers to see
        ** if the row still qualifies (there is a new method in ScanController
        ** for this.
        */

        /* Is a heap scan or a non-matching index scan on a covering index? */
        if(!rowIdScan && ((cd==null) || (!cd.isIndex() && !primaryKey) || (nonMatchingIndexScan && coveringIndexScan))){

            /*
            ** For the heap, the useful predicates are the relational
            ** operators that have a column from the table on one side,
            ** and an expression that doesn't have a column from that
            ** table on the other side.
            **
            ** For the heap, all useful predicates become Qualifiers, so
            ** they don't have to be in any order.
            **
            ** NOTE: We can logically delete the current element when
            ** traversing the Vector in the next loop,
            ** so we must build an array of elements to
            ** delete while looping and then delete them
            ** in reverse order after completing the loop.
            */
            Predicate[] preds=new Predicate[size];
            for(int index=0;index<size;index++){
                Predicate pred=elementAt(index);

                if(isQualifier(pred,optTable,cd,pushPreds) ||
                        (isHashableJoin && isQualifierForHashableJoin(pred, optTable, pushPreds))
                        ) {
                    pred.markQualifier();
                    if(SanityManager.DEBUG){
                        if(pred.isInListProbePredicate()){
                            SanityManager.THROWASSERT("Found an IN-list probe "+
                                    "predicate ("+pred.binaryRelOpColRefsToString()+
                                    ") that was marked as a qualifier, which should "+
                                    "not happen.");
                        }
                    }
                    if(pushPreds){
                        // Push the predicate down. (Just record for now.)
                        if(optTable.pushOptPredicate(pred)){
                            preds[index]=pred;
                        }
                    }
                }
            }

                  /* Now we actually push the predicates down */
            for(int inner=size-1;inner>=0;inner--){
                if(preds[inner]!=null)
                    removeOptPredicate(preds[inner]);
            }
            return;
        }
        if(!primaryKey && !rowIdScan){
            baseColumnPositions=cd.getIndexDescriptor().baseColumnPositions();
            isAscending=cd.getIndexDescriptor().isAscending();
        }
        /* If we have a "useful" IN list probe predicate we will generate a
         * start/stop key for optTable of the form "col = <val>", where <val>
         * is the first value in the IN-list.  Then during normal index multi-
         * probing (esp. as implemented by exec/MultiProbeTableScanResultSet)
         * we will use that start/stop key as a "placeholder" into which we'll
         * plug the values from the IN-list one at a time.
         *
         * That said, if we're planning to do a hash join with optTable then
         * we won't generate a MultiProbeTableScanResult; instead we'll
         * generate a HashScanResultSet, which does not (yet) account for
         * IN-list multi-probing.  That means the start/stop key "col = <val>"
         * would be treated as a regular restriction, which could lead to
         * incorrect results.  So if we're dealing with a hash join, we do
         * not consider IN-list probe predicates to be "useful". DERBY-2500.
         *
         * Note that it should be possible to enhance HashScanResultSet to
         * correctly perform index multi-probing at some point, and there
         * would indeed be benefits to doing so (namely, we would scan fewer
         * rows from disk and build a smaller hash table). But until that
         * happens we have to make sure we do not consider probe predicates
         * to be "useful" for hash joins.
         *
         * Only need to do this check if "pushPreds" is true, i.e. if we're
         * modifying access paths and thus we know for sure that we are going
         * to generate a hash join.
         */
        boolean skipProbePreds=pushPreds && optTable.getTrulyTheBestAccessPath().getJoinStrategy().isHashJoin();
        boolean[] isEquality =
            new boolean[baseColumnPositions != null ?
                        (size > baseColumnPositions.length ? size : baseColumnPositions.length) :size];
        /*
        ** Create an array of useful predicates.  Also, count how many
        ** useful predicates there are.
        */
        Integer inlistPosition = -2;

        boolean multiColumnMultiProbeEnabled =
            (optTable instanceof FromBaseTable && !getCompilerContext().getDataSetProcessorType().isSpark()) ||
                getCompilerContext().getMulticolumnInlistProbeOnSparkEnabled();

        TreeMap<Integer, Predicate> inlistPreds = new TreeMap<>();
        List<Predicate> predicates=new ArrayList<>();
        for(int index=0;index<size;index++){
            Predicate pred=elementAt(index);

            Integer position=isIndexUseful(pred,optTable,pushPreds,skipProbePreds,cd);
            if(!pred.isFullJoinPredicate() && position!=null){
                if (pred.isInListProbePredicate()) {
                    inlistPreds.put(position, pred);
                    if (position >= 0 && multiColumnMultiProbeEnabled)
                        isEquality[position] = true;
                    // we keep track of the inlist at highest index position excluding rowid whose position is -1
                    // if MultiProbeScan on multiple columns is enabled, otherwise we keep track
                    // of the lowest index position.
                    if (inlistPosition == -2 ||
                        (multiColumnMultiProbeEnabled && inlistPosition < position) ||
                        (!multiColumnMultiProbeEnabled && inlistPosition > position)) {
                        inlistPosition = position;
                    }
                } else {
                    pred.setIndexPosition(position);
                    /* Remember the useful predicate */
                    usefulPredicates[usefulCount++] = pred;
                }
            }else{
                if(primaryKey && isQualifier(pred,optTable,cd,pushPreds) ||
                isHashableJoin && isQualifierForHashableJoin(pred, optTable, pushPreds)){
                    pred.markQualifier();
                    if(pushPreds){
                        if(optTable.pushOptPredicate(pred)){
                            predicates.add(pred);
                        }
                    }
                }
            }
        }
        if (inlistPosition >= 0)
            isEquality[inlistPosition] = true;

        /** inlistPosition of -1 means inlist on rowid, however, currently MultiProbeTableScan for inlist on rowid
          returns wrong result, so do not consider MultiProbeTableScan for inlist on rowid.
          eligible inlist for MultiProbeScan are:
          1. inlist with indexPosition =0, that is, inlist on the leading index/PK column; or
          2. inlist with indexPosition > 0 if all predicates with indexPosition prior to the inlist all having equality conditions
        */
        boolean inlistQualified = false;

        ArrayList<Predicate> inListNonQualifiedPreds = new ArrayList<>();
        
        if (inlistPosition >= 0) {

            inlistQualified = true;
            if (inlistPosition > 0) {
                for (int i = 0; i < usefulCount; i++) {
                    Predicate pred = usefulPredicates[i];
                    int pos = pred.getIndexPosition();
                    if (pos <= inlistPosition && pos >= 0 && !isEquality[pos]) {
                        RelationalOperator relop = pred.getRelop();
                        if (relop != null && relop.getOperator() == RelationalOperator.EQUALS_RELOP &&
                                pred.compareWithKnownConstant(optTable, true))
                            isEquality[pos] = true;
                    }
                }
            }
            boolean unsetRemainder = false;
            for (int pos = 0; pos <= inlistPosition; pos++) {
                if (unsetRemainder)
                    isEquality[pos] = false;
        
                if (!isEquality[pos])
                    unsetRemainder = true;
            }
            TreeMap<Integer, Predicate> inlistPredsCopy = (TreeMap < Integer, Predicate>)inlistPreds.clone();
            for (Map.Entry<Integer, Predicate> p : inlistPredsCopy.entrySet()) {
                if (isEquality[p.getKey()]) {
                    p.getValue().setIndexPosition(p.getKey());
                    inlistQualified = true;
                    /* Remember the useful predicate */
                    usefulPredicates[usefulCount++] = p.getValue();
                }
                else {
                    inListNonQualifiedPreds.add(p.getValue());
                    inlistPreds.remove(p.getKey());
                }
            }
        } else
            inlistQualified = false;

        if (inlistPreds.isEmpty())
            inlistQualified = false;
    
        if (usefulCount > 0) {
            /* The array of useful predicates may have unused slots.  Shrink it */
            if (usefulPredicates.length > usefulCount) {
                Predicate[] shrink = new Predicate[usefulCount];
                System.arraycopy(usefulPredicates, 0, shrink, 0, usefulCount);
                usefulPredicates = shrink;
            }
    
            /* Sort the array of useful predicates in index position order */
            java.util.Arrays.sort(usefulPredicates);
            usefulPredicates = checkRowIdPredicate(usefulPredicates);
            usefulCount = usefulPredicates.length;
        }
        ValueNode andNode = null;
        InListOperatorNode ilon = null;
        Predicate multiColumnInListPred = null;
        ArrayList<Predicate> predsForNewInList = null;
    
        if (inlistQualified) {
          // Only combine multiple IN lists if not using Spark.
          // Adding extra RDDs and unioning them together hinders performance.
          if (inlistPreds.size() > 1) {
            predsForNewInList = new ArrayList<>();
            int firstPred = -1, lastPred = -1, lastIndexPos = -1, firstInListPred = -1;

            boolean foundPred[] = new boolean[usefulCount];
            int numConstants = 1;
            int maxMulticolumnProbeValues = getCompilerContext().getMaxMulticolumnProbeValues();
            for (int i = 0; i < usefulCount; i++) {
                final Predicate pred = usefulPredicates[i];

                if (pred.getIndexPosition() == lastIndexPos + 1) {
                    BinaryRelationalOperatorNode bron =
                        (BinaryRelationalOperatorNode) pred.getRelop();
                    boolean inList = pred.isInListProbePredicate();
                    if (inList ||
                        (bron != null && bron.getOperator() == RelationalOperator.EQUALS_RELOP)) {
                        if (inList) {
                            InListOperatorNode inNode = pred.getSourceInList(true);
    
                            if (firstInListPred == -1)
                                firstInListPred = i;
                            
                            // A max setting of -1 means there is no limit to the size of
                            // IN list that we generate.
                            if (maxMulticolumnProbeValues != -1 &&
                                (numConstants * inNode.rightOperandList.size()) > maxMulticolumnProbeValues)
                                break;
                            numConstants *= inNode.rightOperandList.size();
                        }
                        if (firstPred == -1)
                            firstPred = i;
                        lastPred = i;
                        predsForNewInList.add(usefulPredicates[i]);
                        lastIndexPos = pred.getIndexPosition();
                        foundPred[i] = true;
                    }
                }
                // Can't have any gaps in index position.
                if (pred.getIndexPosition() > lastIndexPos+1)
                    break;
            }

            ValueNodeList vnl = (ValueNodeList)getNodeFactory().getNode(
                                 C_NodeTypes.VALUE_NODE_LIST,
                                  getContextManager());
            ValueNodeList groupedConstants =
                   (ValueNodeList) getNodeFactory().getNode(
                                   C_NodeTypes.VALUE_NODE_LIST,
                                   getContextManager());
            boolean multiColumnInListBuilt = false;
            if (firstPred != lastPred &&
                addConstantsToList(optTable, null, groupedConstants, predsForNewInList, 0)) {
                if (numConstants != groupedConstants.size())
                    SanityManager.THROWASSERT("Wrong number of constants built for IN list.");

                for (Predicate pred : predsForNewInList) {
                    InListOperatorNode inNode = pred.getSourceInList(true);
                    if (inNode != null)
                        vnl.addValueNode(inNode.getLeftOperand().getClone());
                    else {
                        RelationalOperator relop = pred.getRelop();
                        if (! (relop instanceof BinaryRelationalOperatorNode))
                            SanityManager.THROWASSERT("Expected equality predicate, but none found.");
                        BinaryRelationalOperatorNode brop = (BinaryRelationalOperatorNode) relop;
                        ValueNode colRef;
                        if (brop.keyColumnOnLeft(optTable))
                            colRef = brop.getLeftOperand();
                        else
                            colRef = brop.getRightOperand();
                        vnl.addValueNode(colRef.getClone());
                    }
                }
                ilon =
                    (InListOperatorNode) getNodeFactory().getNode(
                        C_NodeTypes.IN_LIST_OPERATOR_NODE,
                        vnl,
                        groupedConstants,
                        getContextManager());
        
                boolean nullableResult = ilon.leftOperandList.isNullable() ||
                                         ilon.rightOperandList.isNullable();
                ilon.setType(new DataTypeDescriptor(TypeId.BOOLEAN_ID, nullableResult));
                
                andNode = ilon.convertToAndedEqualityProbePredicate();

                if (andNode instanceof AndNode) {
                    multiColumnInListBuilt = true;
                    JBitSet newJBitSet = new JBitSet(usefulPredicates[firstPred].getReferencedSet().size());
                    Predicate newPred = (Predicate) getNodeFactory().getNode(C_NodeTypes.PREDICATE,
                            andNode, newJBitSet, getContextManager());

                    saveOriginalInListPreds(newPred, predsForNewInList);

                    // The index position is the position of the first column in the
                    // multicolumn IN list.
                    newPred.setIndexPosition(usefulPredicates[firstPred].getIndexPosition());
                    usefulPredicates[firstPred] = newPred;
                    multiColumnInListPred = newPred;

                    // Pack the remaining useful preds in usefulPredicates so
                    // there are no gaps.
                    int j = firstPred + 1;
                    for (int i = firstPred + 1; i < usefulCount; i++) {
                        while(i < usefulCount && foundPred[i])
                            i++;
                        if (i != j && i < usefulCount) {
                            usefulPredicates[j] = usefulPredicates[i];
                            j++;
                        }
                    }
                    usefulCount -= (predsForNewInList.size() - 1);
                }
            }

            // At this point, we have multiple IN list predicates in the
            // usefulPredicates array, but we might not have combined them
            // all into a single multicolumn IN list predicate.
            // Put the rest into inListNonQualifiedPreds
            // so they may be possibly pushed as qualifiers, but more
            // importantly, remove them from the usefulPredicates so they
            // are not considered for use as probe predicates, as this may
            // cause wrong results.
            boolean copyNeeded = false;
            int oldUsefulCount = usefulCount;
            if (firstInListPred == -1)
                SanityManager.THROWASSERT("Logic failure in building multicolumn IN list.");
            int firstUnusedPred = multiColumnInListBuilt ? firstInListPred + 1 : lastPred + 1;
            for (int i = firstUnusedPred; i < oldUsefulCount; i++) {
                final Predicate pred = usefulPredicates[i];
                if (pred != null && pred.isInListProbePredicate()) {
                    inListNonQualifiedPreds.add(pred);
                    usefulPredicates[i] = null;
                    copyNeeded = true;
                    usefulCount--;
                }
            }
            if (copyNeeded) {
                Predicate [] newUsefulPredicates = new Predicate[usefulCount];
                int j = 0;
                for (int i = 0; i < oldUsefulCount; i++) {
                    final Predicate pred = usefulPredicates[i];
                    if (pred != null) {
                        newUsefulPredicates[j++] = pred;
                    }
                }
                usefulPredicates = newUsefulPredicates;
            }
          }
        }

        //we still need to mark the remaining inlist conditions
        for (Predicate pred : inListNonQualifiedPreds) {
            if (!inlistQualified || pred.getIndexPosition() < 0) {
                if(primaryKey && isQualifier(pred,optTable,cd,pushPreds) ||
                        isHashableJoin && isQualifierForHashableJoin(pred, optTable, pushPreds)){
                    pred.markQualifier();
                    if(pushPreds){
                        if(optTable.pushOptPredicate(pred)){
                            predicates.add(pred);
                        }
                    }
                }
            }
        }

        for(Predicate pred : predicates){
            removeOptPredicate(pred);
        }

        /* We can end up with no useful
         * predicates with a force index override -
         * Each predicate is on a non-key column or both
         * sides of the operator are columns from the same table.
         * There's no predicates to push down, so return and we'll
         * evaluate them in a PRN.
         */
        if(usefulCount==0)
            return;


        /* Push the sorted predicates down to the Optimizable table */
        int currentStartPosition=-1;
        boolean gapInStartPositions=false;
        int currentStopPosition=-1;
        boolean gapInStopPositions=false;
        boolean seenNonEquals=false;
        int firstNonEqualsPosition=-1;
        int lastStartEqualsPosition=-1;

        if (rowIdScan) {
            currentStartPosition = -2;
            currentStopPosition = -2;
            firstNonEqualsPosition = -2;
            lastStartEqualsPosition = -2;
        }
            /* beetle 4572. We need to truncate if necessary potential multi-column
         * start key up to the first one whose start operator is GT, and make 
         * start operator GT;
             * or start operator is GE if there's no such column.  We need to
         * truncate if necessary potential multi-column stop key up to the 
         * first one whose stop operator is GE, and make stop operator GE; or 
         * stop operator is GT if no such column.
             * eg., start key (a,b,c,d,e,f), potential start operators
         * (GE,GE,GE,GT,GE,GT)
             * then start key should really be (a,b,c,d) with start operator GT.
             */
        boolean seenGE=false, seenGT=false;
    
        int numColsInStartPred = 1;
        int numColsInStopPred = 1;
        
        for(int i=0;i<usefulCount;i++){
            Predicate thisPred=usefulPredicates[i];
            int thisIndexPosition=thisPred.getIndexPosition();
            boolean thisPredMarked=false;
            RelationalOperator relop=thisPred.getRelop();
            int thisOperator=-1;

            boolean isIn=(thisPred.getSourceInList()!=null);
            boolean isBetween=thisPred.isBetween();

            if(relop!=null)
                thisOperator=relop.getOperator();

            /* Allow only one start and stop position per index column */
            if(currentStartPosition+numColsInStartPred<=thisIndexPosition){
                /*
                ** We're working on a new index column for the start position.
                ** Is it just one more than the previous position?
                */
                if((thisIndexPosition-currentStartPosition)> numColsInStartPred ||
                        !considerJoinPredicateAsKey && thisPred.isJoinPredicate()){
                    /*
                    ** There's a gap in the start positions.  Don't mark any
                    ** more predicates as start predicates.
                    */
                    gapInStartPositions=true;
                }else if((thisOperator==RelationalOperator.EQUALS_RELOP)||(thisOperator==RelationalOperator.IS_NULL_RELOP)){
                    /* Remember the last "=" or IS NULL predicate in the start
                     * position.  (The sort on the predicates above has ensured
                     * that these predicates appear 1st within the predicates on
                     * a specific column.)
                     */
                    lastStartEqualsPosition=thisIndexPosition;
                }

                if(!gapInStartPositions){
                    /*
                    ** There is no gap in start positions.  Is this predicate
                    ** useful as a start position?  This depends on the
                    ** operator - for example, indexCol = <expr> is useful,
                    ** while indexCol < <expr> is not useful with asc index
                    ** we simply need to reverse the logic for desc indexes
                    **
                    ** The relop has to figure out whether the index column
                    ** is on the left or the right, so pass the Optimizable
                    ** table to help it.
                    */
                    if(!seenGT
                            && (isIn || isBetween
                                || ((relop.usefulStartKey(optTable,irg) && (thisIndexPosition == -1 || isAscending[thisIndexPosition]))
                                || (relop.usefulStopKey(optTable,irg) && (thisIndexPosition != -1 && !isAscending[thisIndexPosition]))))){
                        thisPred.markStartKey();
                        currentStartPosition=thisIndexPosition;
                        numColsInStartPred = thisPred.numColumnsInQualifier();
                        thisPredMarked=true;
                        seenGT=(thisPred.getStartOperator(optTable)==ScanController.GT);
                        if (!thisPred.isInListProbePredicate())
                            thisPred.markQualifier();
                    }
                }
            }

            /* Same as above, except for stop keys */
            if(currentStopPosition + numColsInStopPred <= thisIndexPosition || thisIndexPosition == -1){
                if((thisIndexPosition-currentStopPosition)> numColsInStopPred ||
                        !considerJoinPredicateAsKey && thisPred.isJoinPredicate()){
                    gapInStopPositions=true;
                }

                if(!gapInStopPositions){
                    if(!seenGE
                            && (isIn || isBetween
                                || ((relop.usefulStopKey(optTable,irg) && (thisIndexPosition == -1 || isAscending[thisIndexPosition]))
                                || (relop.usefulStartKey(optTable,irg) && (thisIndexPosition != -1 && !isAscending[thisIndexPosition]))))){
                        thisPred.markStopKey();
                        currentStopPosition=thisIndexPosition;
                        numColsInStopPred = thisPred.numColumnsInQualifier();
                        thisPredMarked=true;
                        seenGE=(thisPred.getStopOperator(optTable)==ScanController.GE);
                        if (!thisPred.isInListProbePredicate())
                            thisPred.markQualifier();
                    }
                }
            }

            /* Mark this predicate as a qualifier if it is not a start/stop
             * position or if we have already seen a previous column whose 
             * RELOPS do not include "=" or IS NULL.  For example, if
             * the index is on (a, b, c) and the predicates are a > 1 and b = 1
             * and c = 1, then b = 1 and c = 1 also need to be a qualifications,
             * otherwise we may match on (2, 0, 3).
             */
            if((!isIn) &&    // store can never treat "in" as qualifier
                    ((!thisPredMarked) || (seenNonEquals && thisIndexPosition!=firstNonEqualsPosition))){
                thisPred.markQualifier();
            }

            /* Remember if we have seen a column without an "=" */
            if(lastStartEqualsPosition+numColsInStartPred<=thisIndexPosition
                    && firstNonEqualsPosition==(rowIdScan? -2:-1)
                    && (thisOperator!=RelationalOperator.EQUALS_RELOP)
                    && (thisOperator!=RelationalOperator.IS_NULL_RELOP)){
                seenNonEquals=true;
                /* Remember the column */
                firstNonEqualsPosition=thisIndexPosition;
            }

            if(pushPreds){
                 /* we only roughly detected that the predicate may be useful
                 * earlier, it may turn out that it's not actually start/stop 
                 * key because another better predicate on the column is chosen.
                 * We don't want to push "in" in this case, since it's not a 
                 * qualifier.  Beetle 4316.
                 */
                if(isIn && !thisPredMarked ||
                thisPred.isRowId() && !thisPred.isStartKey() && !thisPred.isStopKey()){
                    /* If we get here for an IN-list probe pred then we know
                     * that we are *not* using the probe predicate as a
                     * start/stop key.  We also know that we're in the middle
                     * of modifying access paths (because pushPreds is true),
                     * which means we are preparing to generate code.  Those
                     * two facts together mean we have to "revert" the
                     * probe predicate back to its original state so that
                     * it can be generated as normal IN-list.  That "revert"
                     * operation happens from within the generateExpression()
                     * method of BinaryOperatorNode.java.
                     */
                    continue;
                }

                /*
                ** Push the predicate down.  They get pushed down in the
                ** order of the index.
                */

                /* If this is an InListOperator predicate, make a copy of the
                 * the predicate (including the AND node contained within it)
                 * and then push the _copy_ (instead of the original) into
                 * optTable.  We need to do this to avoid having the exact
                 * same Predicate object (and in particular, the exact same
                 * AndNode object) be referenced in both optTable and this.v,
                 * which can lead to an infinite recursion loop when we get to
                 * restorePredicates(), and thus to stack overflow
                 * (beetle 4974).
                 *
                 * Note: we don't do this if the predicate is an IN-list
                 * probe predicate.  In that case we want to push the
                 * predicate down to the base table for special handling.
                 */
                Predicate predToPush;
                if((isIn && !thisPred.isInListProbePredicate()) || isBetween){
                    AndNode andCopy=(AndNode)getNodeFactory().getNode(
                            C_NodeTypes.AND_NODE,
                            thisPred.getAndNode().getLeftOperand(),
                            thisPred.getAndNode().getRightOperand(),
                            getContextManager());
                    andCopy.copyFields(thisPred.getAndNode());
                    Predicate predCopy=(Predicate)getNodeFactory().getNode(
                            C_NodeTypes.PREDICATE,
                            andCopy,
                            thisPred.getReferencedSet(),
                            getContextManager());
                    predCopy.copyFields(thisPred);
                    predToPush=predCopy;
                }else{
                    predToPush=thisPred;
                }

                if(optTable.pushOptPredicate(predToPush)){
                    /* Although we generated dynamic start and stop keys
                     * for "in", we still need this predicate for further
                     * restriction--*unless* we're dealing with a probe
                     * predicate, in which case the restriction is handled
                     * via execution-time index probes (for more see
                     * execute/MultiProbeTableScanResultSet.java).
                     */
                    if(!isIn || thisPred.isInListProbePredicate()) {
                        if (thisPred == multiColumnInListPred) {
                            for (Predicate predToRemove:predsForNewInList) {
                                removeOptPredicate(predToRemove);
                            }
                        }
                        else
                            removeOptPredicate(thisPred);
                    }
                }else if(SanityManager.DEBUG){
                    SanityManager.THROWASSERT("pushOptPredicate expected to be true");
                }
            }else{
                /*
                 * We're not pushing the predicates down, so put them at the
                 * beginning of this predicate list in index order.
                 */
                if (thisPred != multiColumnInListPred) {
                    removeOptPredicate(thisPred);
                    addOptPredicate(thisPred, i);
                }
            }
            // If this is the final classification of the predicate list,
            // we need to make sure any multicolumn IN list predicates are
            // properly represented.
            if (rewriteList) {
                if (thisPred.isMultiColumnInListProbePredicate()) {
                    PredicateList origList = thisPred.getOriginalInListPredList();
                    for(int idx=0;idx < origList.size();idx++) {
                        Predicate pred = origList.elementAt(idx);
                        removeOptPredicate(pred);
                    }
                    addOptPredicate(thisPred);
                }
            }
        }
    }

    /**
     * Add a Predicate to the list.
     *
     * @param predicate A Predicate to add to the list
     * @throws StandardException Thrown on error
     */
    public void addPredicate(Predicate predicate) throws StandardException{
        if(predicate.isStartKey())
            numberOfStartPredicates++;
        if(predicate.isStopKey())
            numberOfStopPredicates++;
        if(predicate.isQualifier())
            numberOfQualifiers++;

        addElement(predicate);
    }

    /**
     * Transfer the non-qualifiers from this predicate list to the specified
     * predicate list.
     * This is useful for arbitrary hash join, where we need to separate the 2
     * as the qualifiers get applied when probing the hash table and the
     * non-qualifiers get * applied afterwards.
     *
     * @param optTable The optimizable that we want qualifiers for
     * @param otherPL  ParameterList for non-qualifiers
     * @throws StandardException Thrown on error
     */
    protected void transferNonQualifiers(Optimizable optTable,PredicateList otherPL) throws StandardException{
        //Walk list backwards since we can delete while traversing the list.
        for(int index=size()-1;index>=0;index--){
            Predicate pred=elementAt(index);

            // Transfer each non-qualifier
            //noinspection ConstantConditions
            if(!pred.isRelationalOpPredicate() || !pred.getRelop().isQualifier(optTable,false)){
                pred.clearScanFlags();
                removeElementAt(index);
                otherPL.addElement(pred);
            }
        }

        // Mark all remaining predicates as qualifiers
        markAllPredicatesQualifiers();
    }

    /**
     * Categorize the predicates in the list.  Initially, this means
     * building a bit map of the referenced tables for each predicate.
     *
     * @throws StandardException Thrown on error
     */
    public void categorize() throws StandardException{
        int size=size();

        for(int index=0;index<size;index++){
            elementAt(index).categorize();
        }
    }

    /**
     * Eliminate predicates of the form:
     * AndNode
     * /       \
     * true BooleanConstantNode        true BooleanConstantNode
     * This is useful when checking for a NOP PRN as the
     * Like transformation on c1 like 'ASDF%' can leave
     * one of these predicates in the list.
     */
    public void eliminateBooleanTrueAndBooleanTrue(){
        //Walk list backwards since we can delete while traversing the list.
        for(int index=size()-1;index>=0;index--){
                   /* Look at the current predicate from the predicate list */
            AndNode nextAnd=elementAt(index).getAndNode();

            if((nextAnd.getLeftOperand().isBooleanTrue()) && (nextAnd.getRightOperand().isBooleanTrue())){
                removeElementAt(index);
            }
        }
    }

    /**
     * Rebuild a constant expression tree from the remaining constant
     * predicates and delete those entries from the PredicateList.
     * The rightOperand of every top level AndNode is always a true
     * BooleanConstantNode, so we can blindly overwrite that pointer.
     * Optimizations:
     * <p/>
     * We take this opportunity to eliminate:
     * AndNode
     * /           \
     * true BooleanConstantNode    true BooleanConstantNode
     * <p/>
     * We remove the AndNode if the predicate list is a single AndNode:
     * AndNode
     * /       \
     * LeftOperand            RightOperand
     * <p/>
     * becomes:
     * LeftOperand
     * <p/>
     * If the leftOperand of any AndNode is False, then the entire expression
     * will be False.  The expression simple becomes:
     * false BooleanConstantNode
     *
     * @return ValueNode    The rebuilt expression tree.
     */
    public ValueNode restoreConstantPredicates() throws StandardException{
        AndNode nextAnd;
        AndNode falseAnd=null;
        ValueNode restriction=null;

        /* Walk list backwards since we can delete while
         * traversing the list.
         */
        for(int index=size()-1;index>=0;index--){
            /* Look at the current predicate from the predicate list */
            nextAnd=elementAt(index).getAndNode();

            // Skip over the predicate if it is not a constant expression
            if(!nextAnd.isConstantExpression()){
                continue;
            }

            // This node is a constant expression, so we can remove it from the list
            removeElementAt(index);

                  /* We can skip over TRUE AND TRUE */
            if((nextAnd.getLeftOperand().isBooleanTrue()) && (nextAnd.getRightOperand().isBooleanTrue())){
                continue;
            }

                   /* Remember if we see a false BooleanConstantNode */
            if(nextAnd.getLeftOperand().isBooleanFalse()){
                falseAnd=nextAnd;
            }

            if(restriction!=null){
                nextAnd.setRightOperand(restriction);
                        /* If any of the predicates is nullable, then the resulting
                         * tree must be nullable.
                         */
                if(restriction.getTypeServices().isNullable()){
                    nextAnd.setNullability(true);
                }
            }
            restriction=nextAnd;
        }

            /* If restriction is a single AndNode, then it's rightOperand must be
             * a true BooleanConstantNode.  We simply chop out the AndNode and set
         * restriction to AndNode.leftOperand.
             */
        if((restriction!=null) && (((AndNode)restriction).getRightOperand().isBooleanTrue())){
            restriction=((AndNode)restriction).getLeftOperand();
        }else if(falseAnd!=null){
                    /* Expression is ... AND FALSE AND ...
                     * Replace the entire expression with a false BooleanConstantNode.
                     */
            restriction=falseAnd.getLeftOperand();
        }

        return restriction;
    }

    /**
     * Rebuild an expression tree from the remaining predicates and delete those
     * entries from the PredicateList.
     * The rightOperand of every top level AndNode is always a true
     * BooleanConstantNode, so we can blindly overwrite that pointer.
     * Optimizations:
     * <p/>
     * We take this opportunity to eliminate:
     * AndNode
     * /       \
     * true BooleanConstantNode    true BooleanConstantNode
     * <p/>
     * We remove the AndNode if the predicate list is a single AndNode:
     * AndNode
     * /       \
     * LeftOperand            RightOperand
     * <p/>
     * becomes:
     * LeftOperand
     * <p/>
     * If the leftOperand of any AndNode is False, then the entire expression
     * will be False.  The expression simple becomes:
     * false BooleanConstantNode
     *
     * @return ValueNode    The rebuilt expression tree.
     */
    public ValueNode restorePredicates() throws StandardException{
        AndNode nextAnd;
        AndNode falseAnd=null;
        ValueNode restriction=null;

        int size=size();
        for(int index=0;index<size;index++){
            Predicate p = elementAt(index);

            // Skip rowid predicates that are either start or stop key
            if (p.isRowId()&& (p.isStartKey() || p.isStopKey())) {
                continue;
            }
            nextAnd=p.getAndNode();

            /* We can skip over TRUE AND TRUE */
            if((nextAnd.getLeftOperand().isBooleanTrue()) && (nextAnd.getRightOperand().isBooleanTrue())){
                continue;
            }

            /* Remember if we see a false BooleanConstantNode */
            if(nextAnd.getLeftOperand().isBooleanFalse()){
                falseAnd=nextAnd;
            }

            if(restriction!=null){
                nextAnd.setRightOperand(restriction);
                /* If any of the predicates is nullable, then the resulting
                 * tree must be nullable.
                 */
                //added restriction.getTypeServices()!=null&& to this if block to prevent null pointer exception if TaskService is NULL.
                // I am assuming that there is no need to set a TypeService nullable if the type service is NULL.
                if(restriction.getTypeServices()!=null && restriction.getTypeServices().isNullable()){
                    nextAnd.setNullability(true);
                }
            }
            restriction=nextAnd;
        }

            /* If restriction is a single AndNode, then it's rightOperand must be
             * a true BooleanConstantNode.  We simply chop out the AndNode and set
             * restriction to AndNode.leftOperand.
             */
        if((restriction!=null) && (((AndNode)restriction).getRightOperand().isBooleanTrue())){
            restriction=((AndNode)restriction).getLeftOperand();
        }else if(falseAnd!=null){
            /* Expression is ... AND FALSE AND ...
             * Replace the entire expression with a simple false
             * BooleanConstantNode.
               */
            restriction=falseAnd.getLeftOperand();
        }

        /* Remove all predicates from the list */
        //removeAllElements();
        return restriction;
    }

    /**
     * Remap all ColumnReferences in this tree to be clones of the
     * underlying expression.
     *
     * @throws StandardException Thrown on error
     */
    public void remapColumnReferencesToExpressions() throws StandardException{
        Predicate pred;

        int size=size();
        for(int index=0;index<size;index++){
            pred=elementAt(index);

            pred.setAndNode((AndNode)pred.getAndNode().remapColumnReferencesToExpressions());
        }
    }

    /**
     * Break apart the search clause into matching a PredicateList
     * where each top level predicate is a separate element in the list.
     * Build a bit map to represent the FromTables referenced within each
     * top level predicate.
     * NOTE: We want the rightOperand of every AndNode to be true, in order
     * to simplify the algorithm for putting the predicates back into the tree.
     * (As we put an AndNode back into the tree, we can ignore it's rightOperand.)
     *
     * @param numTables    Number of tables in the DML Statement
     * @param searchClause The search clause to operate on.
     * @throws StandardException Thrown on error
     */
    void pullExpressions(int numTables,ValueNode searchClause) throws StandardException{
        AndNode thisAnd;
        AndNode topAnd;
        JBitSet newJBitSet;
        Predicate newPred;

        if(searchClause!=null){
            topAnd=(AndNode)searchClause;
            ContextManager contextManager = getContextManager();
            BooleanConstantNode trueNode=(BooleanConstantNode)getNodeFactory().getNode(C_NodeTypes.BOOLEAN_CONSTANT_NODE,
                    Boolean.TRUE,contextManager);

            AndNode firstAndInProbeSet = null;
            while(topAnd.getRightOperand() instanceof AndNode){
                /* Break out the next top AndNode */
                thisAnd=topAnd;
                topAnd = (AndNode) topAnd.getRightOperand();
                if (!thisAnd.isNextAndedPredInSameMultiprobeSet()) {
                    /* Set the rightOperand to true */
                    thisAnd.setRightOperand(trueNode);

                    /* Add the top AndNode to the PredicateList */
                    /* If firstAndInProbeSet is not null, add it as a chain of And'ed nodes
                     * in the probe set as a single predicate.
                     */
                    newJBitSet=new JBitSet(numTables);
                    newPred=(Predicate)getNodeFactory().getNode(C_NodeTypes.PREDICATE,
                              firstAndInProbeSet != null ? firstAndInProbeSet : thisAnd,
                              newJBitSet, contextManager);
                    newPred.setOuterJoinLevel(thisAnd.getLeftOperand().getOuterJoinLevel());
                    addPredicate(newPred);
    
                    firstAndInProbeSet = null;
                }
                else {
                    if (firstAndInProbeSet == null)
                        firstAndInProbeSet = thisAnd;
                }
            }

                  /* Add the last top AndNode to the PredicateList */
            newJBitSet=new JBitSet(numTables);
            newPred=(Predicate)getNodeFactory().getNode( C_NodeTypes.PREDICATE, topAnd, newJBitSet, contextManager);
            newPred.setOuterJoinLevel(topAnd.getLeftOperand().getOuterJoinLevel());
            addPredicate(newPred);
        }
    }

    public void countScanFlags(){
        Predicate predicate;

        numberOfStartPredicates = 0;
        numberOfStopPredicates  = 0;
        numberOfQualifiers      = 0;

        int size=size();
        for(int index=0;index<size;index++){
            predicate=elementAt(index);
            if(predicate.isStartKey())
                numberOfStartPredicates++;
            if(predicate.isStopKey())
                numberOfStopPredicates++;
            if(predicate.isQualifier())
                numberOfQualifiers++;
        }
    }

    /**
     * Check if a node is representing a constant or a parameter.
     *
     * @param node the node to check
     * @return {@code true} if the node is a constant or a parameter, {@code
     * false} otherwise
     */
    private static boolean isConstantOrParameterNode(ValueNode node){
        if (node instanceof ListValueNode)
        {
            ListValueNode lcn = (ListValueNode)node;
            for (int i = 0; i < lcn.numValues(); i++){
                if (!(lcn.getValue(i) instanceof ConstantNode) &&
                    !(lcn.getValue(i) instanceof ParameterNode))
                    return false;
            }
            return true;
        }
        else
            return node instanceof ConstantNode || node instanceof ParameterNode;
    }

    private boolean canPruneForPredicatePushedToUnion(DataTypeDescriptor unionType, DataTypeDescriptor branchType) {
        if (unionType.getTypeName().equals(TypeId.VARCHAR_NAME) && branchType.getTypeName().equals(TypeId.CHAR_NAME))
            return true;

        return false;
    }

    /**
     * Push all predicates, which can be pushed, into the underlying select.
     * A predicate can be pushed into an underlying select if the source of
     * every ColumnReference in the predicate is itself a ColumnReference.
     * <p/>
     * This is useful when attempting to push predicates into non-flattenable
     * views or derived tables or into unions.
     *
     * @param select        The underlying SelectNode.
     * @param copyPredicate Whether to make a copy of the predicate
     *                      before pushing
     * @throws StandardException Thrown on error
     */
    void pushExpressionsIntoSelect(SelectNode select,boolean copyPredicate) throws StandardException{
        /* Walk list backwards since we can delete while
         * traversing the list.
         */
        for(int index=size()-1;index>=0;index--){
            Predicate predicate;
            predicate=elementAt(index);

            CollectNodesVisitor getCRs= new CollectNodesVisitor(ColumnReference.class);

            predicate.getAndNode().accept(getCRs);
            @SuppressWarnings("unchecked") List<ColumnReference> colRefs=getCRs.getList();

            /* state doesn't become true until we find the 1st
             * ColumnReference.  (We probably will always find
             * at least 1 CR, but just to be safe, ...)
             */
            boolean state= !colRefs.isEmpty();
            if(state){
                for(ColumnReference ref : colRefs){
                    if(!ref.pointsToColumnReference()){
                        state=false;
                        break;
                    }
                }
            }

            if(!state)
                continue;

            if(copyPredicate){ // this path is for push predicate into union branches
                // Copy this predicate and push this instead
                AndNode andNode=predicate.getAndNode();
                ValueNode leftOperand;
                ColumnReference crNode;
                BinaryRelationalOperatorNode opNode=null;
                InListOperatorNode inNode=null;

                // Make sure we are only pushing binary relations and InList for
                // copyPredicate case. It should be benificial to push expressions that
                // can be pushed, so they can be applied closer to the data.

                if(andNode.getLeftOperand() instanceof BinaryRelationalOperatorNode){
                    opNode=(BinaryRelationalOperatorNode)andNode.getLeftOperand();
                    // Investigate using invariant interface to check rightOperand
                    if(!(opNode.getLeftOperand() instanceof ColumnReference)
                            || !opNode.getRightOperand().isConstantOrParameterTreeNode())
                        continue;

                    crNode=(ColumnReference)opNode.getLeftOperand();
                }else if(andNode.getLeftOperand() instanceof InListOperatorNode){
                    inNode=(InListOperatorNode)andNode.getLeftOperand();
                    // Don't push multicolumn IN list into a SELECT for now.
                    if (inNode.leftOperandList.size() > 1)
                        continue;
                    if(!(inNode.getRightOperandList().containsOnlyConstantAndParamNodes()))
                        continue;

                    if (!(inNode.getLeftOperand() instanceof ColumnReference))
                        continue;

                    crNode=(ColumnReference)inNode.getLeftOperand();
                }else
                    continue;

                // Remap this crNode to underlying column reference in the select, if possible.
                // At this point, the column references in the predicate points to the result column
                // of the union node, we need it to point to the result column of the SELECT node
                // corresponding to the branch underneath the union node
                ColumnReference newCRNode=select.findColumnReferenceInUnionSelect(crNode);
                if(newCRNode==null)
                    continue;

                // Create a copy of the predicate to push down
                // <column> <relop> <value> AND TRUE
                ContextManager contextManager = getContextManager();
                if(andNode.getLeftOperand() instanceof BinaryRelationalOperatorNode){
                    boolean unsatisfiableCondition = false;
                    /* If the operator is a binary relational operator that was
                     * created for a probe predicate then we have to make a
                     * copy of the underlying IN-list as well, so that we can
                     * give it the correct left operand (i.e. the new Column
                     * Reference node).  Then we pass that copy into the new
                     * relational operator node.
                     */
                    //noinspection ConstantConditions
                    inNode=opNode.getInListOp();
                    if(inNode!=null){
                        // Don't push multicolumn IN list into a SELECT for now.
                        if (inNode.leftOperandList.size() > 1)
                            continue;
                        inNode=inNode.shallowCopy();
                        inNode.setLeftOperand(newCRNode);

                        // extra processing and optimization for predicate on char type
                        if (canPruneForPredicatePushedToUnion(crNode.getTypeServices(), newCRNode.getTypeServices())) {
                            ValueNodeList newValueNodeList = (ValueNodeList)getNodeFactory().getNode(C_NodeTypes.VALUE_NODE_LIST, contextManager);
                            ValueNodeList oldValueNodeList = inNode.getRightOperandList();
                            int columnLen = newCRNode.getTypeServices().getMaximumWidth();
                            for (int i=0; i < oldValueNodeList.size(); i++) {
                                ValueNode valueNode = (ValueNode)oldValueNodeList.elementAt(i);
                                if (valueNode instanceof CharConstantNode) {
                                    DataValueDescriptor dvd = ((CharConstantNode) valueNode).getValue();
                                    // for fixed char type, discard string value of length different
                                    // from that defined in the column definition
                                    if (dvd.getLength() != columnLen)
                                        continue;
                                }
                                newValueNodeList.addValueNode(valueNode);
                            }
                            inNode.setRightOperandList(newValueNodeList);
                            if (newValueNodeList.isEmpty())
                                unsatisfiableCondition = true;

                            // we may push down an inlist against a varchar to a branch with fixed char column, so we cannot assume
                            // the inlist elements have no duplicates and are sorted
                            inNode.markAsOrdered(false);
                        }
                    }

                    ValueNode rightOp = opNode.getRightOperand();
                    // equality predicate for char column can be pruned with length mismatch
                    if (opNode.getOperator() == RelationalOperator.EQUALS_RELOP &&
                            canPruneForPredicatePushedToUnion(crNode.getTypeServices(), newCRNode.getTypeServices())) {
                        if (rightOp instanceof CharConstantNode) {
                            DataValueDescriptor dvd = ((CharConstantNode) rightOp).getValue();
                            if (dvd.getLength() != newCRNode.getTypeServices().getMaximumWidth())
                                unsatisfiableCondition = true;
                        }
                    }

                    if (!unsatisfiableCondition) {
                        BinaryRelationalOperatorNode newRelop = (BinaryRelationalOperatorNode)
                                getNodeFactory().getNode(
                                        opNode.getNodeType(),
                                        newCRNode,
                                        rightOp,
                                        inNode,
                                        contextManager);
                        newRelop.bindComparisonOperator();
                        leftOperand = newRelop;
                    } else {
                        BooleanConstantNode falseNode=(BooleanConstantNode)getNodeFactory().
                                getNode(C_NodeTypes.BOOLEAN_CONSTANT_NODE,
                                        Boolean.FALSE,
                                        contextManager);
                        leftOperand = falseNode;
                    }
                }else{
                    // pushable inlist condition should have been represented as BinaryRelationalOperatorNode
                    // in the above path
                    continue;
                }

                // Convert the predicate into CNF form
                ValueNode trueNode=(ValueNode)getNodeFactory().getNode(
                        C_NodeTypes.BOOLEAN_CONSTANT_NODE,
                        Boolean.TRUE,
                        contextManager);
                AndNode newAnd=(AndNode)getNodeFactory().getNode(
                        C_NodeTypes.AND_NODE,
                        leftOperand,
                        trueNode,
                        contextManager);
                newAnd.postBindFixup();
                JBitSet tableMap=new JBitSet(select.referencedTableMap.size());

                // Use newly constructed predicate
                predicate=(Predicate)getNodeFactory().getNode(C_NodeTypes.PREDICATE,newAnd,tableMap, contextManager);
            }else{
                // keep the counters up to date when removing a predicate
                if(predicate.isStartKey())
                    numberOfStartPredicates--;
                if(predicate.isStopKey())
                    numberOfStopPredicates--;
                if(predicate.isQualifier())
                    numberOfQualifiers--;

                        /* Clear all of the scan flags since they may be different
                          * due to the splitting of the list.
                         */
                predicate.clearScanFlags();
                // Remove this predicate from the list
                removeElementAt(index);
            }

            // Push it into the select
            select.pushExpressionsIntoSelect(predicate);
        }
    }

    /**
     * Mark all of the RCs and the RCs in their RC/VCN chain
     * referenced in the predicate list as referenced.
     *
     * @throws StandardException Thrown on error
     */
    void markReferencedColumns() throws StandardException{
        CollectNodesVisitor collectCRs= new CollectNodesVisitor(ColumnReference.class);

        int size=size();
        for(int index=0;index<size;index++){
            Predicate predicate=elementAt(index);
            predicate.getAndNode().accept(collectCRs);
        }

        @SuppressWarnings("unchecked") List<ColumnReference> colRefs=collectCRs.getList();
        for(ColumnReference ref : colRefs){
            ResultColumn source=ref.getSource();

            // DERBY-4391: Don't try to call markAllRCsInChainReferenced() if
            // source is null. This can happen if the ColumnReference is
            // pointing to a column that is not from a base table. For instance
            // if we have a VALUES clause like (VALUES (1, 2), (3, 4)) V1(I, J)
            // then a column reference to V1.I won't have a source.
            if(source!=null){
                source.markAllRCsInChainReferenced();
            }
        }
    }

    /**
     * Update the array of columns in = conditions with constants
     * or correlation or join columns.  This is useful when doing
     * subquery flattening on the basis of an equality condition.
     *
     * @param tableNumber    The tableNumber of the table from which
     *                       the columns of interest come from.
     * @param eqOuterCols    Array of booleans for noting which columns
     *                       are in = predicates with constants or
     *                       correlation columns.
     * @param tableNumbers   Array of table numbers in this query block.
     * @param resultColTable tableNumber is the table the result columns are
     *                       coming from
     * @throws StandardException Thrown on error
     */
    void checkTopPredicatesForEqualsConditions(int tableNumber,
                                               boolean[] eqOuterCols,
                                               int[] tableNumbers,
                                               JBitSet[] tableColMap,
                                               boolean resultColTable) throws StandardException{
        int size=size();
        for(int index=0;index<size;index++){
            AndNode and=elementAt(index).getAndNode();
            and.checkTopPredicatesForEqualsConditions(
                    tableNumber,eqOuterCols,tableNumbers,tableColMap,
                    resultColTable);
        }
    }

    /**
     * Check if all of the predicates in the list are pushable.
     *
     * @return Whether or not all of the predicates in the list are pushable.
     */
    boolean allPushable(){
        int size=size();
        for(int index=0;index<size;index++){
            Predicate predicate=elementAt(index);
            if(!predicate.getPushable()){
                return false;
            }
        }
        return true;
    }

    /**
     * Check if all the predicates reference a given {@code FromBaseTable}.
     *
     * @param fbt the {@code FromBaseTable} to check for
     * @return {@code true} if the table is referenced by all predicates,
     * {@code false} otherwise
     */
    boolean allReference(FromBaseTable fbt){
        int tableNumber=fbt.getTableNumber();

        for(int i=0;i<size();i++){
            Predicate p=elementAt(i);
            if(!p.getReferencedSet().get(tableNumber)){
                return false;
            }
        }

        return true;
    }

    /**
     * Build a list of pushable predicates, if any,
     * that satisfy the referencedTableMap.
     *
     * @param referencedTableMap The referenced table map
     * @return A list of pushable predicates, if any,
     * that satisfy the referencedTableMap.
     * @throws StandardException Thrown on error
     */
    PredicateList getPushablePredicates(JBitSet referencedTableMap) throws StandardException{
        PredicateList pushPList=null;

        // Walk the list backwards because of possible deletes
        for(int index=size()-1;index>=0;index--){
            Predicate predicate=elementAt(index);
            if(!predicate.getPushable()){
                continue;
            }

            JBitSet curBitSet=predicate.getReferencedSet();

            /* Do we have a match? */
            if(referencedTableMap.contains(curBitSet)){
                /* Add the matching predicate to the push list */
                if(pushPList==null){
                    pushPList=(PredicateList)getNodeFactory().getNode(C_NodeTypes.PREDICATE_LIST,getContextManager());
                }
                pushPList.addPredicate(predicate);

                /* Remap all of the ColumnReferences to point to the
                 * source of the values.
                 */
                RemapCRsVisitor rcrv=new RemapCRsVisitor(true);
                predicate.getAndNode().accept(rcrv);

                /* Remove the matching predicate from the outer list */
                removeElementAt(index);
            }
        }
        return pushPList;
    }

    /**
     * Decrement the level of any CRs from the subquery's
     * FROM list that are interesting to transitive closure.
     *
     * @param fromList  The subquery's FROM list.
     * @param decrement Decrement size.
     */
    void decrementLevel(FromList fromList,int decrement){
        int[] tableNumbers=fromList.getTableNumbers();

        /* For each top level relop, find all top level
         * CRs from the subquery and decrement their
         * nesting level.
         */
        int size=size();
        for(int index=0;index<size;index++){
            ColumnReference cr1=null;
            ColumnReference cr2=null;
            Predicate predicate=elementAt(index);
            ValueNode vn=predicate.getAndNode().getLeftOperand();

            if(vn instanceof BinaryOperatorNode){
                BinaryOperatorNode bon=(BinaryOperatorNode)vn;
                if(bon.getLeftOperand() instanceof ColumnReference){
                    cr1=(ColumnReference)bon.getLeftOperand();
                }
                if(bon.getRightOperand() instanceof ColumnReference){
                    cr2=(ColumnReference)bon.getRightOperand();
                }
            }else if(vn instanceof UnaryOperatorNode){
                UnaryOperatorNode uon=(UnaryOperatorNode)vn;
                if(uon.getOperand() instanceof ColumnReference){
                    cr1=(ColumnReference)uon.getOperand();
                }
            }

            /* See if any of the CRs need to have their
             * source level decremented.
             */
            if(cr1!=null){
                int sourceTable=cr1.getTableNumber();
                cr1.setNestingLevel(cr1.getNestingLevel() - decrement);
                //noinspection ForLoopReplaceableByForEach
                for(int inner=0;inner<tableNumbers.length;inner++){
                    if(tableNumbers[inner]==sourceTable && cr1.getSourceLevel()>0){
                        cr1.setSourceLevel(cr1.getSourceLevel()-decrement);
                        break;
                    }
                }
            }

            if(cr2!=null){
                int sourceTable=cr2.getTableNumber();
                cr2.setNestingLevel(cr2.getNestingLevel() - decrement);
                //noinspection ForLoopReplaceableByForEach
                for(int inner=0;inner<tableNumbers.length;inner++){
                    if(tableNumbers[inner]==sourceTable && cr2.getSourceLevel()>0){
                        cr2.setSourceLevel(cr2.getSourceLevel()-decrement);
                        break;
                    }
                }
            }
        }
    }

    /**
     * Perform transitive closure on join clauses.  For each table in the query,
     * we build a list of equijoin clauses of the form:
     * <ColumnReference> <=> <ColumnReference>
     * Each join clause is put on 2 lists since it joins 2 tables.
     * <p/>
     * We then walk the array of lists.  We first walk it as the outer list.
     * For each equijoin predicate, we assign an equivalence class if it does
     * not yet have one.  We then walk the predicate list (as middle) for the
     * other table, searching for other equijoins with the middle table number
     * and column number.  All such predicates are assigned the same
     * equivalence class. We then walk the predicate list (as inner) for the
     * other side of the middle predicate to see if we can find an equijoin
     * between outer and inner.  If so, then we simply assign it to the same
     * equivalence class.  If not, then we add the new equijoin clause.
     * <p/>
     * Note that an equijoin predicate between two tables CANNOT be
     * used for transitive closure, if either of the tables is in the
     * fromlist for NOT EXISTS. In that case, the join predicate
     * actually specifies that the rows from the indicated table must
     * NOT exist, and therefore those non-existent rows cannot be
     * transitively joined to the other matching tables. See DERBY-3033
     * for a description of a situation in which this actually arises.
     *
     * @param fromList  The FromList in question.
     * @param cc        The CompilerContext to use
     * @throws StandardException Thrown on error
     */
    void joinClauseTransitiveClosure(FromList fromList, CompilerContext cc) throws StandardException{
        // Nothing to do if < 3 tables
        if(fromList.size()<3){
            return;
        }

        int numTables = getCompilerContext().getMaximalPossibleTableCount();
        /* Create an array of numTables PredicateLists to hold the join clauses. */
        PredicateList[] joinClauses=new PredicateList[numTables];
        for(int index=0;index<numTables;index++){
            joinClauses[index]=new PredicateList();
        }

        /* Pull the equijoin clauses, putting each one in the list for
         * each of the tables being joined.
         */
        int size=size();
        for(int index=0;index<size;index++){
            Predicate predicate=elementAt(index);
            ValueNode vn=predicate.getAndNode().getLeftOperand();

            // do not consider ON clause condition flattened from Outer join node for TC
            if (predicate.getOuterJoinLevel() > 0)
                continue;

            if(!(vn.isBinaryEqualsOperatorNode())){
                continue;
            }

            /* Is this an equijoin clause between 2 ColumnReferences? */
            BinaryRelationalOperatorNode equals=(BinaryRelationalOperatorNode)vn;
            ValueNode left=equals.getLeftOperand();
            ValueNode right=equals.getRightOperand();

            if((left instanceof ColumnReference && right instanceof ColumnReference)){
                ColumnReference leftCR=(ColumnReference)left;
                ColumnReference rightCR=(ColumnReference)right;
                if(leftCR.getSourceLevel()==rightCR.getSourceLevel()
                        && leftCR.getTableNumber()!=rightCR.getTableNumber()
                        && !fromList.tableNumberIsNotExists(leftCR.getTableNumber())
                        && !fromList.tableNumberIsNotExists(rightCR.getTableNumber())){
                    // Add the equijoin clause to each of the lists
                    joinClauses[leftCR.getTableNumber()].addElement(predicate);
                    joinClauses[rightCR.getTableNumber()].addElement(predicate);
                }
            }
        }

            /* Walk each of the PredicateLists, using each 1 as the starting point
         * of an equivalence class.
             */
        for(int index=0;index<numTables;index++){
            PredicateList outerJCL=joinClauses[index];

            // Skip the empty lists
            if(outerJCL.size()==0){
                continue;
            }

            /* Put all of the join clauses that already have an equivalence
             * class at the head of the outer list to optimize search.
             */
            List<Predicate> movePreds=new ArrayList<>();
            for(int jcIndex=outerJCL.size()-1;jcIndex>=0;jcIndex--){
                Predicate predicate=outerJCL.elementAt(jcIndex);
                if(predicate.getEquivalenceClass()!=-1){
                    outerJCL.removeElementAt(jcIndex);
                    movePreds.add(predicate);
                }
            }
            //noinspection ForLoopReplaceableByForEach
            for(int mpIndex=0;mpIndex<movePreds.size();mpIndex++){
                outerJCL.insertElementAt(movePreds.get(mpIndex),0);
            }

            // Walk this list as the outer
            for(int outerIndex=0;outerIndex<outerJCL.size();outerIndex++){
                ColumnReference innerCR=null;
                ColumnReference outerCR;
                int middleTableNumber;
                int outerColumnNumber;
                int middleColumnNumber;
                int outerEC;

                /* Assign an equivalence class to those Predicates
                 * that have not already been assigned an equivalence class.
                 */
                Predicate outerP=outerJCL.elementAt(outerIndex);
                if(outerP.getEquivalenceClass()==-1){
                    outerP.setEquivalenceClass(cc.getNextEquivalenceClass());
                }
                outerEC=outerP.getEquivalenceClass();

                // Get the table and column numbers
                BinaryRelationalOperatorNode equals=(BinaryRelationalOperatorNode)outerP.getAndNode().getLeftOperand();
                ColumnReference leftCR=(ColumnReference)equals.getLeftOperand();
                ColumnReference rightCR=(ColumnReference)equals.getRightOperand();

                if(leftCR.getTableNumber()==index){
                    outerColumnNumber=leftCR.getColumnNumber();
                    middleTableNumber=rightCR.getTableNumber();
                    middleColumnNumber=rightCR.getColumnNumber();
                    outerCR=leftCR;
                }else{
                    outerColumnNumber=rightCR.getColumnNumber();
                    middleTableNumber=leftCR.getTableNumber();
                    middleColumnNumber=leftCR.getColumnNumber();
                    outerCR=rightCR;
                }

                /* Walk the other list as the middle to find other join clauses
                 * in the chain/equivalence class
                 */
                PredicateList middleJCL=joinClauses[middleTableNumber];
                for(int middleIndex=0;middleIndex<middleJCL.size();middleIndex++){
                    /* Skip those Predicates that have already been
                     * assigned a different equivalence class.
                     */
                    Predicate middleP=middleJCL.elementAt(middleIndex);
                    if(middleP.getEquivalenceClass()!=-1 && middleP.getEquivalenceClass()!=outerEC){
                        continue;
                    }

                    int innerTableNumber;
                    int innerColumnNumber;

                    // Get the table and column numbers
                    BinaryRelationalOperatorNode middleEquals=
                            (BinaryRelationalOperatorNode)middleP.getAndNode().getLeftOperand();
                    ColumnReference mLeftCR=(ColumnReference)middleEquals.getLeftOperand();
                    ColumnReference mRightCR=(ColumnReference)middleEquals.getRightOperand();

                    /* Find the other side of the equijoin, skipping this predicate if
                     * not on middleColumnNumber.
                     */
                    if(mLeftCR.getTableNumber()==middleTableNumber){
                        if(mLeftCR.getColumnNumber()!=middleColumnNumber){
                            continue;
                        }
                        innerTableNumber=mRightCR.getTableNumber();
                        innerColumnNumber=mRightCR.getColumnNumber();
                    }else{
                        if(mRightCR.getColumnNumber()!=middleColumnNumber){
                            continue;
                        }
                        innerTableNumber=mLeftCR.getTableNumber();
                        innerColumnNumber=mLeftCR.getColumnNumber();
                    }

                    // Skip over outerTableNumber.outerColumnNumber = middleTableNumber.middleColumnNumber
                    if(index==innerTableNumber && outerColumnNumber==innerColumnNumber){
                        continue;
                    }

                    // Put this predicate into the outer equivalence class
                    middleP.setEquivalenceClass(outerEC);

                    /* Now go to the inner list and see if there is an equijoin
                     * between inner and outer on innerColumnNumber and outerColumnNumber.
                     * If so, then we continue our walk across middle, otherwise we
                     * add a new equijoin to both the inner and outer lists before
                     * continuing to walk across middle.
                     */

                    int newTableNumber;
                    int newColumnNumber;
                    Predicate innerP=null;
                    PredicateList innerJCL=joinClauses[innerTableNumber];
                    int innerIndex=0;
                    for(;innerIndex<innerJCL.size();innerIndex++){
                        innerP=innerJCL.elementAt(innerIndex);

                        // Skip over predicates with other equivalence classes
                        if(innerP.getEquivalenceClass()!=-1 && innerP.getEquivalenceClass()!=outerEC){
                            continue;
                        }

                        /* Now we see if the inner predicate completes the loop.
                         * If so, then add it to the outer equivalence class
                         * and stop.
                         */

                        // Get the table and column numbers
                        BinaryRelationalOperatorNode innerEquals=(BinaryRelationalOperatorNode)innerP.getAndNode().getLeftOperand();
                        ColumnReference iLeftCR=(ColumnReference)innerEquals.getLeftOperand();
                        ColumnReference iRightCR=(ColumnReference)innerEquals.getRightOperand();

                        if(iLeftCR.getTableNumber()==innerTableNumber){
                            if(iLeftCR.getColumnNumber()!=innerColumnNumber){
                                continue;
                            }
                            newTableNumber=iRightCR.getTableNumber();
                            newColumnNumber=iRightCR.getColumnNumber();
                            innerCR=iLeftCR;
                        }else{
                            if(iRightCR.getColumnNumber()!=innerColumnNumber){
                                continue;
                            }
                            newTableNumber=iLeftCR.getTableNumber();
                            newColumnNumber=iLeftCR.getColumnNumber();
                            innerCR=iRightCR;
                        }

                        // Did we find the equijoin between inner and outer
                        if(newTableNumber==index && newColumnNumber==outerColumnNumber){
                            break;
                        }
                    }

                    // Did we find an equijoin on inner and outer
                    if(innerIndex!=innerJCL.size()){
                        // match found
                        // Put this predicate into the outer equivalence class
                        innerP.setEquivalenceClass(outerEC);
                        continue;
                    }

                    // No match, add new equijoin
                    // Build a new predicate
                    BinaryRelationalOperatorNode newEquals=(BinaryRelationalOperatorNode)
                            getNodeFactory().getNode(C_NodeTypes.BINARY_EQUALS_OPERATOR_NODE,
                                    outerCR.getClone(),
                                    innerCR.getClone(),
                                    getContextManager());
                    newEquals.bindComparisonOperator();
                               /* Create the AND */
                    ValueNode trueNode=(ValueNode)getNodeFactory().getNode(
                            C_NodeTypes.BOOLEAN_CONSTANT_NODE,
                            Boolean.TRUE,
                            getContextManager());
                    AndNode newAnd=(AndNode)getNodeFactory().getNode(
                            C_NodeTypes.AND_NODE,
                            newEquals,
                            trueNode,
                            getContextManager());
                    newAnd.postBindFixup();
                    // Add a new predicate to both the equijoin clauses and this list
                    JBitSet tableMap=new JBitSet(numTables);
                    newAnd.categorize(tableMap,false);
                    Predicate newPred=(Predicate)getNodeFactory().getNode(
                            C_NodeTypes.PREDICATE,
                            newAnd,
                            tableMap,
                            getContextManager());
                    newPred.setEquivalenceClass(outerEC);
                    addPredicate(newPred);
                            /* Add the new predicate right after the outer position
                               * so that we can follow all of the predicates in equivalence
                               * classes before those that do not yet have equivalence classes.
                               */
                    if(outerIndex!=outerJCL.size()-1){
                        outerJCL.insertElementAt(newPred,outerIndex+1);
                    }else{
                        outerJCL.addElement(newPred);
                    }

                    if(outerJCL!=innerJCL){
                        // DERBY-4387: Avoid adding <t1>.a = <t1>.b twice to
                        // the same predicate list, so do nothing since we
                        // already added predicate to outerJCL above.
                        innerJCL.addElement(newPred);
                    }
                }
            }
        }
    }

    /**
     * Perform transitive closure on search clauses.  We build a
     * list of search clauses of the form:
     * <ColumnReference> <RelationalOperator> [<ConstantNode>]
     * We also build a list of equijoin conditions of form:
     * <ColumnReference1> = <ColumnReference2>
     * where both columns are from different tables in the same query block.
     * For each search clause in the list, we search the equijoin list to see
     * if there is an equijoin clause on the same column.  If so, then we
     * search the search clause list for a search condition on the column
     * being joined against with the same relation operator and constant.  If
     * a match is found, then there is no need to add a new predicate.
     * Otherwise, we add a new search condition on the column being joined
     * with.  In either case, if the relational operator in the search
     * clause is an "=" then we mark the equijoin clause as being redundant.
     * Redundant equijoin clauses will be removed at the end of the search as
     * they are * unnecessary.
     *
     * @param hashJoinSpecified Whether or not user specified a hash join
     * @throws StandardException Thrown on error
     */
    void searchClauseTransitiveClosure(boolean hashJoinSpecified) throws StandardException{
        PredicateList equijoinClauses=new PredicateList();
        PredicateList searchClauses=new PredicateList();
        RelationalOperator equalsNode=null;

        int size=size();
        for(int index=0;index<size;index++){
            Predicate predicate=elementAt(index);
            AndNode andNode=predicate.getAndNode();

            // do not consider ON clause condition flattened from Outer join node for TC
            if (predicate.getOuterJoinLevel() > 0)
                continue;

            // Skip anything that's not a RelationalOperator
            if(!predicate.isRelationalOpPredicate()){
                continue;
            }

            RelationalOperator operator=(RelationalOperator)andNode.getLeftOperand();
            // Is this an equijoin?
            if(((ValueNode)operator).isBinaryEqualsOperatorNode()){
                BinaryRelationalOperatorNode equals=(BinaryRelationalOperatorNode)operator;
                // Remember any equals node for redundancy check at end
                equalsNode=equals;
                ValueNode left=equals.getLeftOperand();
                ValueNode right=equals.getRightOperand();
                if((left instanceof ColumnReference && right instanceof ColumnReference)){
                    ColumnReference leftCR=(ColumnReference)left;
                    ColumnReference rightCR=(ColumnReference)right;
                    if(leftCR.getSourceLevel()==rightCR.getSourceLevel() &&
                            leftCR.getTableNumber()!=rightCR.getTableNumber()){
                        equijoinClauses.addElement(predicate);
                    }
                    continue;
                }
            }

            // Is this a usable search clause?
            if(operator instanceof UnaryComparisonOperatorNode){
                if(((UnaryComparisonOperatorNode)operator).getOperand() instanceof ColumnReference){
                    searchClauses.addElement(predicate);
                }
            }else if(operator instanceof BinaryComparisonOperatorNode){
                BinaryComparisonOperatorNode bcon=(BinaryComparisonOperatorNode)operator;
                ValueNode left=bcon.getLeftOperand();
                ValueNode right=bcon.getRightOperand();

                // RESOLVE: Consider using variant type of the expression, instead of
                // ConstantNode or ParameterNode in the future.
                if(left instanceof ColumnReference && right.isConstantOrParameterTreeNode()){
                    searchClauses.addElement(predicate);
                }else if(left.isConstantOrParameterTreeNode() && right instanceof ColumnReference){
                    // put the ColumnReference on the left to simplify things
                    andNode.setLeftOperand(bcon.getSwappedEquivalent());
                    searchClauses.addElement(predicate);
                }
            }
        }

        // Nothing to do if no search clauses or equijoin clauses
        if(equijoinClauses.size()==0 || searchClauses.size()==0){
            return;
        }

            /* Now we do the real work.
             * NOTE: We can append to the searchClauses while walking
             * them, thus we cannot cache the value of size().
           */
        for(int scIndex=0;scIndex<searchClauses.size();scIndex++){
            ColumnReference searchCR;
            DataValueDescriptor searchODV=null;
            RelationalOperator ro=(RelationalOperator)searchClauses.elementAt(scIndex).getAndNode().getLeftOperand();

            // Find the ColumnReference and constant value, if any, in the search clause
            if(ro instanceof UnaryComparisonOperatorNode){
                searchCR=(ColumnReference)((UnaryComparisonOperatorNode)ro).getOperand();
            }else{
                searchCR=(ColumnReference)((BinaryComparisonOperatorNode)ro).getLeftOperand();

                // Don't get value for parameterNode since not known yet.
                if(((BinaryComparisonOperatorNode)ro).getRightOperand() instanceof ConstantNode){
                    ConstantNode currCN=(ConstantNode)((BinaryComparisonOperatorNode)ro).getRightOperand();
                    searchODV=currCN.getValue();
                }else searchODV=null;
            }
            // Cache the table and column numbers of searchCR
            int tableNumber=searchCR.getTableNumber();
            int colNumber=searchCR.getColumnNumber();

            // Look for any equijoin clauses of interest
            int ejcSize=equijoinClauses.size();
            for(int ejcIndex=0;ejcIndex<ejcSize;ejcIndex++){
                        /* Skip the current equijoin clause if it has already been used
                         * when adding a new search clause of the same type
                         * via transitive closure.
                         * NOTE: We check the type of the search clause instead of just the
                         * fact that a search clause was added because multiple search clauses
                         * can get added when preprocessing LIKE and BETWEEN.
                         */
                Predicate predicate=equijoinClauses.elementAt(ejcIndex);
                if(predicate.transitiveSearchClauseAdded(ro)){
                    continue;
                }

                BinaryRelationalOperatorNode equals=(BinaryRelationalOperatorNode)
                        predicate.getAndNode().getLeftOperand();
                ColumnReference leftCR=(ColumnReference)equals.getLeftOperand();
                ColumnReference rightCR=(ColumnReference)equals.getRightOperand();
                ColumnReference otherCR;

                if(leftCR.getTableNumber()==tableNumber && leftCR.getColumnNumber()==colNumber){
                    otherCR=rightCR;
                }else if(rightCR.getTableNumber()==tableNumber && rightCR.getColumnNumber()==colNumber){
                    otherCR=leftCR;
                }else{
                    // this is not a matching equijoin clause
                    continue;
                }

                        /* At this point we've found a search clause and an equijoin that
                         * are candidates for adding a new search clause via transitive
                         * closure.  Look to see if a matching search clause already
                         * exists on the other table.  If not, then add one.
                         * NOTE: In either case we mark the join clause has having added
                         * a search clause of this type to short circuit any future searches
                         */
                predicate.setTransitiveSearchClauseAdded(ro);

                boolean match=false;
                ColumnReference searchCR2;
                RelationalOperator ro2;
                int scSize=searchClauses.size();
                for(int scIndex2=0;scIndex2<scSize;scIndex2++){
                    DataValueDescriptor currODV=null;
                    ro2=(RelationalOperator)searchClauses.elementAt(scIndex2).getAndNode().getLeftOperand();

                    // Find the ColumnReference in the search clause
                    if(ro2 instanceof UnaryComparisonOperatorNode){
                        searchCR2=(ColumnReference)((UnaryComparisonOperatorNode)ro2).getOperand();
                    }else{
                        searchCR2=(ColumnReference)((BinaryComparisonOperatorNode)ro2).getLeftOperand();
                        if(((BinaryComparisonOperatorNode)ro2).getRightOperand() instanceof ConstantNode){
                            ConstantNode currCN=(ConstantNode)((BinaryComparisonOperatorNode)ro2).getRightOperand();
                            currODV=currCN.getValue();
                        }else currODV=null;
                    }

                            /* Is this a match? A match is a search clause with
                               * the same operator on the same column with a comparison against
                               * the same value.
                               */
                    if(searchCR2.getTableNumber()==otherCR.getTableNumber() &&
                            searchCR2.getColumnNumber()==otherCR.getColumnNumber() &&
                            ((currODV!=null && searchODV!=null && currODV.compare(searchODV)==0) ||
                                    (currODV==null && searchODV==null)) &&
                            ro2.getOperator()==ro.getOperator() &&
                            ro2.getClass().getName().equals(ro.getClass().getName())){
                        match=true;
                        break;
                    }
                }

                // Add the new search clause if no match found
                if(!match){
                    // Build a new predicate
                    RelationalOperator roClone=ro.getTransitiveSearchClause((ColumnReference)otherCR.getClone());

                               /* Set type info for the operator node */
                    if(roClone instanceof BinaryComparisonOperatorNode){
                        ((BinaryComparisonOperatorNode)roClone).bindComparisonOperator();
                    }else{
                        ((UnaryComparisonOperatorNode)roClone).bindComparisonOperator();
                    }

                               /* Create the AND */
                    ValueNode trueNode=(ValueNode)getNodeFactory().getNode(
                            C_NodeTypes.BOOLEAN_CONSTANT_NODE,
                            Boolean.TRUE,
                            getContextManager());
                    AndNode newAnd=(AndNode)getNodeFactory().getNode(
                            C_NodeTypes.AND_NODE,
                            roClone,
                            trueNode,
                            getContextManager());
                    newAnd.postBindFixup();
                    // Add a new predicate to both the search clauses and this list
                    JBitSet tableMap=new JBitSet(getCompilerContext().getMaximalPossibleTableCount());
                    newAnd.categorize(tableMap,false);
                    Predicate newPred=(Predicate)getNodeFactory().getNode(
                            C_NodeTypes.PREDICATE,
                            newAnd,
                            tableMap,
                            getContextManager());
                    addPredicate(newPred);
                    searchClauses.addElement(newPred);
                }
            }
        }

            /* Finally, we eliminate any equijoin clauses made redundant by
         * transitive closure, but only if the user did not specify a hash join
         * in the current query block.
             */
        if(hashJoinSpecified){
            return;
        }

        Boolean disableTC = (Boolean)getLanguageConnectionContext().getSessionProperties().getProperty(SessionProperties.PROPERTYNAME.DISABLE_TC_PUSHED_DOWN_INTO_VIEWS);
        if (disableTC == null || !disableTC) {
            /* do not remove equality join conditions, in the presence of 3 tables, this could still cause unconstaints join,
             * so return here directly */
            return;
        }


        // If all equijoin predicates are candidate for transitive closure transformation,
        // don't do it, because otherwise all potentially fast hashable join strategies will be ruled out.
        boolean doTransform = false;
        for (int i = 0; i < equijoinClauses.size(); ++i) {
            Predicate predicate=equijoinClauses.elementAt(i);
            if (!predicate.transitiveSearchClauseAdded(equalsNode)) {
                doTransform = true;
                break;
            }
        }

        if (!doTransform) {
            return;
        }
        /* Walk list backwards since we can delete while
        * traversing the list.
        */
        for(int index=size()-1;index>=0;index--){
            Predicate predicate=elementAt(index);

            if(predicate.transitiveSearchClauseAdded(equalsNode)){
                removeElementAt(index);
            }
        }

        return;
    }

    public void removeAllPredicates() throws StandardException {
        for (int i = size() - 1; i >= 0; i--) {
            removeOptPredicate(i);
        }
    }

    /**
     * Remove redundant predicates.  A redundant predicate has an equivalence
     * class (!= -1) and there are other predicates in the same equivalence
     * class after it in the list.  (Actually, we remove all of the predicates
     * in the same equivalence class that appear after this one.)
     */
    void removeRedundantPredicates() throws StandardException {
            /* Walk backwards since we may remove 1 or more
           * elements for each predicate in the outer pass.
             */
        int outer=size()-1;
        while(outer>=0){
            Predicate predicate=elementAt(outer);
            int equivalenceClass=predicate.getEquivalenceClass();

            if(equivalenceClass==-1){
                outer--;
                continue;
            }

            // Walk the rest of the list backwards.
            for(int inner=outer-1;inner>=0;inner--){
                Predicate innerPredicate=elementAt(inner);
                if(innerPredicate.getEquivalenceClass()==equivalenceClass){
                              /* Only 1 predicate per column can be marked as a start
                               * and/or a stop position.
                               * When removing a redundant predicate, we need to make sure
                               * that the outer predicate gets marked as a start and/or
                               * stop key if the inner predicate is a start and/or stop
                               * key.  In this case, we are not changing the number of
                               * start and/or stop positions, so we leave that count alone.
                               */
                    if(innerPredicate.isStartKey()){
                        predicate.markStartKey();
                    }
                    if(innerPredicate.isStopKey()){
                        predicate.markStopKey();
                    }
                    if(innerPredicate.isStartKey() || innerPredicate.isStopKey()){
                        if(innerPredicate.isQualifier()){
                            // Bug 5868 - Query returns duplicate rows. In order to fix this,
                            // If the inner predicate is a qualifer along with being a start and/or stop,
                            // then mark the outer predicate as a qualifer too(along with marking it as a start
                            // and/or stop) if it is not already marked as qualifer and increment the qualifiers counter
                            // The reason we do this is that a start and/or stop key is not equivalent to
                            // a qualifier. In the orderUsefulPredicates method in this class(comment on line 786),
                            // we mark a start/stop as qualifier if we have already seen a previous column in composite
                            // index whose RELOPS do not include '=' or IS NULL. And hence we should not disregard
                            // the qualifier flag of inner predicate
                            if(!predicate.isQualifier() &&
                               !predicate.isInListProbePredicate()){
                                predicate.markQualifier();
                                numberOfQualifiers++;
                            }
                        }
                    }
                    /*
                     * If the redundant predicate is a qualifier, then we must
                     * decrement the qualifier count.  (Remaining predicate is
                     * already marked correctly.)
                     */
                    if(innerPredicate.isQualifier()){
                        numberOfQualifiers--;
                    }
                    removeElementAt(inner);
                    outer--;
                }
            }

            outer--;
        }
    }

    @Override
    public void transferPredicates(OptimizablePredicateList otherList,
                                   JBitSet referencedTableMap,
                                   Optimizable table,
                                   JBitSet joinedTableSet) throws StandardException{
        Predicate predicate;
        PredicateList theOtherList=(PredicateList)otherList;

            /* Walk list backwards since we can delete while
           * traversing the list.
             */
        boolean hasNestedLoopJoinPredicatePushedFromOuter = false;
        for(int index=size()-1;index>=0;index--){
            predicate=elementAt(index);

            if(SanityManager.DEBUG){
                if(referencedTableMap.size()!=predicate.getReferencedSet().size()){
                    SanityManager.THROWASSERT(
                            "referencedTableMap.size() ("+referencedTableMap.size()+
                                    ") does not equal predicate.getReferencedSet().size() ("+
                                    predicate.getReferencedSet().size());
                }
            }

            // there could be nestedloop join condition pushed from outer block that should be treated as
            // single table conditions, however, they would contain table number from tables from the outer block,
            // so use joinedTableSet to mask out those table numbers
            JBitSet maskedReferencedSet = (JBitSet)predicate.getReferencedSet().clone();
            int numBitsSet = maskedReferencedSet.cardinality();
            maskedReferencedSet.and(joinedTableSet);
            int maskedNumBitsSet = maskedReferencedSet.cardinality();

            // may not be fully covered by the current joined table set, however,
            if(referencedTableMap.contains(maskedReferencedSet)){
                if (maskedNumBitsSet < numBitsSet) {
                    hasNestedLoopJoinPredicatePushedFromOuter = true;
                }
                
                // We need to keep the counters up to date when removing a predicate
                if(predicate.isStartKey())
                    numberOfStartPredicates--;
                if(predicate.isStopKey())
                    numberOfStopPredicates--;
                if(predicate.isQualifier())
                    numberOfQualifiers--;

                        /* Clear all of the scan flags since they may be different
                         * due to the splitting of the list.
                         */

                // Do the actual xfer
                predicate.clearScanFlags();
                if (predicate.isMultiColumnInListProbePredicate()) {
                    // We are trying a new access path so we need to restore
                    // the original IN list predicates.
                    PredicateList origList = predicate.getOriginalInListPredList();
                    if (origList == null)
                        throw StandardException.newException(LANG_INTERNAL_ERROR, "Malformed multicolumn IN list predicate.");

                    for(int i=0;i < origList.size();i++) {
                        Predicate pred = origList.elementAt(i);
                        pred.clearScanFlags();
                        theOtherList.addPredicate(pred);
                    }
                }
                else {
                    theOtherList.addPredicate(predicate);
                }
                removeElementAt(index);
            }
        }

        if (hasNestedLoopJoinPredicatePushedFromOuter)
            table.setHasJoinPredicatePushedDownFromOuter(true);

        // order the useful predicates on the other list
        AccessPath ap=table.getTrulyTheBestAccessPath();
        theOtherList.orderUsefulPredicates(
                table,
                ap.getConglomerateDescriptor(),
                false,
                ap.getNonMatchingIndexScan(),
                ap.getCoveringIndexScan(),
                true,
                true);

        // count the start/stop positions and qualifiers
        theOtherList.countScanFlags();
    }

    @Override
    public void transferAllPredicates(OptimizablePredicateList otherList) throws StandardException{
        PredicateList theOtherList=(PredicateList)otherList;

        int size=size();
        for(int index=0;index<size;index++){
            Predicate predicate=elementAt(index);

            /*
             * Clear all of the scan flags since they may be different
             * when the new list is re-classified
             */
            predicate.clearScanFlags();

            // Add the predicate to the other list
            theOtherList.addPredicate(predicate);
        }

        // Remove all of the predicates from this list
        removeAllElements();

        /*
         * This list is now empty, so there are no start predicates,
          * stop predicates, or qualifiers.
         */
        numberOfStartPredicates=0;
        numberOfStopPredicates=0;
        numberOfQualifiers=0;
    }

    @Override
    public void copyPredicatesToOtherList(OptimizablePredicateList otherList) throws StandardException{
        for(int i=0;i<size();i++){
            otherList.addOptPredicate(getOptPredicate(i));
        }
    }

    @Override
    public boolean isRedundantPredicate(int predNum){
        Predicate pred=elementAt(predNum);
        if(pred.getEquivalenceClass()==-1){
            return false;
        }
        for(int index=0;index<predNum;index++){
            if(elementAt(index).getEquivalenceClass()==pred.getEquivalenceClass()){
                return true;
            }
        }
        return false;
    }

    @Override
    public void setPredicatesAndProperties(OptimizablePredicateList otherList) throws StandardException{
        PredicateList theOtherList=(PredicateList)otherList;

        theOtherList.removeAllElements();

        for(int i=0;i<size();i++){
            theOtherList.addOptPredicate(getOptPredicate(i));
        }

        theOtherList.numberOfStartPredicates=numberOfStartPredicates;
        theOtherList.numberOfStopPredicates=numberOfStopPredicates;
        theOtherList.numberOfQualifiers=numberOfQualifiers;
    }

    @Override
    public int startOperator(Optimizable optTable){

        /*
         * This is the value we will use if there are no keys.  It doesn't
         * matter what it is, as long as the operator is one of GT or GE
         * (to match the openScan() interface).
         */
        int startOperator=ScanController.GT;

        /* beetle 4572. start operator should be the last start key column's
         * start operator.  Note that all previous ones should be GE.
         */
        int size=size();
        for(int index=size-1;index>=0;index--){
            Predicate pred=elementAt(index);

            if(!pred.isStartKey())
                continue;

            startOperator=pred.getStartOperator(optTable);
            break;
        }
        return startOperator;
    }

    @Override
    public void generateStopKey(ExpressionClassBuilderInterface acbi,
                                MethodBuilder mb,
                                Optimizable optTable) throws StandardException{
        ExpressionClassBuilder acb=(ExpressionClassBuilder)acbi;

        /*
        ** To make the stop-key allocating function we cycle through
        ** the Predicates and generate the function and initializer:
        **
        ** private ExecIndexRow exprN()
        ** { ExecIndexRow r = getExecutionFactory().getIndexableRow(# stop keys);
        **   for (pred = each predicate in list)
        **     {
        **        if (pred.isStartKey())
        **        {
        **            pred.generateKey(acb);
        **        }
        **     }
        ** }
        **
        ** If there are no start predicates, we do not generate anything.
        */

        if(numberOfStopPredicates!=0){
    
            int countedStopPreds = 0;
            int size = size();
            int numberOfColumns = 0;
            for (int index = 0; index < size; index++) {
                Predicate pred = elementAt(index);
                if (!pred.isStopKey())
                    continue;
                countedStopPreds++;
                if (pred.isInListProbePredicate()) {
                    InListOperatorNode ilop = pred.getSourceInList(true);
                    if (ilop == null)
                        numberOfColumns++;
                    else
                        numberOfColumns += ilop.leftOperandList.size();
                } else
                    numberOfColumns++;
            }
            assert countedStopPreds == numberOfStopPredicates : "Number of stop predicates does not match";
    
            /* This sets up the method and the static field */
            MethodBuilder exprFun=acb.newExprFun();

            /* Now we fill in the body of the method */
            LocalField rowField=generateIndexableRow(acb, numberOfColumns);

            int colNum=0;
            for(int index=0;index<size;index++){
                Predicate pred=elementAt(index);

                if(!pred.isStopKey())
                    continue;
    
                int forLim = 1;
                if (pred.isInListProbePredicate()) {
                    InListOperatorNode ilop = pred.getSourceInList(true);
                    if (ilop != null)
                        forLim = ilop.leftOperandList.size();
                }
                AndNode origAndNode = pred.getAndNode();
                for (int i = 0; i < forLim; i++) {
                    // Walk through each binary relational operator in the AND chain
                    // and generate a setColumn method call for each one.
                    generateSetColumn(acb, exprFun, colNum, pred, optTable, rowField, false);
                    if (forLim > 1 && i != (forLim - 1))
                        pred.setAndNode((AndNode) pred.getAndNode().getRightOperand());
                    colNum++;
                }
                if (forLim > 1)
                    pred.setAndNode(origAndNode);
            }

            assert colNum==numberOfColumns: "Number of stop predicates does not match";

            finishKey(acb,mb,exprFun,rowField);
            return;
        }

        mb.pushNull(ClassName.GeneratedMethod);
    }

    @Override
    public int stopOperator(Optimizable optTable){
        int stopOperator;

        /*
        ** This is the value we will use if there are no keys.  It doesn't
        ** matter what it is, as long as the operator is one of GT or GE
        ** (to match the openScan() interface).
        */
        stopOperator=ScanController.GT;

        int size=size();
        /* beetle 4572. stop operator should be the last start key column's
         * stop operator.  Note that all previous ones should be GT.
         */
        for(int index=size-1;index>=0;index--){
            Predicate pred=elementAt(index);

            if(!pred.isStopKey())
                continue;

            stopOperator=pred.getStopOperator(optTable);
            break;
        }
        return stopOperator;
    }

    private void generateSingleQualifierCode(MethodBuilder consMB,
                                             Optimizable optTable,
                                             boolean absolute,
                                             ExpressionClassBuilder acb,
                                             Predicate pred,
                                             RelationalOperator or_node,
                                             LocalField qualField,
                                             int array_idx_1,
                                             int array_idx_2) throws StandardException{
        consMB.getField(qualField); // first arg for setQualifier

        // get instance for getQualifier call
        consMB.pushThis();
        consMB.callMethod(VMOpcode.INVOKEVIRTUAL,acb.getBaseClassName(),"getExecutionFactory",ExecutionFactory.MODULE,0);

        // Column Id - first arg
        ConglomerateDescriptor bestCD = optTable.getTrulyTheBestAccessPath().getConglomerateDescriptor();
        boolean isIndexOnExpression = bestCD != null && bestCD.isIndex() && bestCD.getIndexDescriptor().isOnExpression();
        if (isIndexOnExpression) {
            // pred.getIndexPosition() is not always sufficient, e.g. for multi-column in-list probe.
            // In that case, it's always the first qualified index column.
            int indexPosition = or_node.getMatchingExprIndexColumnPosition(optTable.getTableNumber());
            assert indexPosition >= 0;
            if (!absolute)
                indexPosition = optTable.convertAbsoluteToRelativeColumnPosition(indexPosition);
            consMB.push(indexPosition);
            consMB.push(indexPosition);
        } else {
            if (absolute)
                or_node.generateAbsoluteColumnId(consMB, optTable);
            else
                or_node.generateRelativeColumnId(consMB, optTable);
        }

        // Operator - second arg
        or_node.generateOperator(consMB,optTable);

        // Method to evaluate qualifier -- third arg
        or_node.generateQualMethod(acb,consMB,optTable,isIndexOnExpression);

        // Receiver for above method - fourth arg
        acb.pushThisAsActivation(consMB);

        // Ordered Nulls? - fifth arg
        or_node.generateOrderedNulls(consMB);


        /*
        ** "Unknown" return value. For qualifiers,
        ** we never want to return rows where the
        ** result of a comparison is unknown.
        ** But we can't just generate false, because
        ** the comparison result could be negated.
        ** So, generate the same as the negation
        ** operand - that way, false will not be
        ** negated, and true will be negated to false.
        */
        or_node.generateNegate(consMB,optTable,isIndexOnExpression);

        /* Negate comparison result? */
        or_node.generateNegate(consMB,optTable,isIndexOnExpression);

        /* variantType for qualifier's orderable */
        consMB.push(or_node.getOrderableVariantType(optTable));

        int numArgs=10;
        /* Qualifier's string representation */
        consMB.push("TODOJL");

        consMB.callMethod(VMOpcode.INVOKEINTERFACE,ExecutionFactory.MODULE,"getQualifier",ClassName.Qualifier,numArgs);

        // result of getQualifier() is second arg for setQualifier

        consMB.push(array_idx_1);       // third  arg for setQualifier
        consMB.push(array_idx_2);       // fourth arg for setQualifier

        consMB.callMethod(VMOpcode.INVOKESTATIC,acb.getBaseClassName(),"setQualifier","void",4);
    }

    /**
     * generate ORed terms from inlist predicate
     */
    private void generateSingleQualifierCodeForInListElement(MethodBuilder consMB,
                                             ExpressionClassBuilder acb,
                                             int columnPosition,
                                             int storagePosition,
                                             ValueNode valNode,
                                             LocalField qualField,
                                             int array_idx_1,
                                             int array_idx_2) throws StandardException{
        consMB.getField(qualField); // first arg for setQualifier

        // get instance for getQualifier call
        consMB.pushThis();
        consMB.callMethod(VMOpcode.INVOKEVIRTUAL,acb.getBaseClassName(),"getExecutionFactory",ExecutionFactory.MODULE,0);

        // Column Id - first arg

        consMB.push(columnPosition);
        consMB.push(storagePosition);

        // Operator - second arg
        consMB.push(Orderable.ORDER_OP_EQUALS);

        // Method to evaluate qualifier -- third arg
        MethodBuilder qualMethod = acb.newUserExprFun();
        valNode.generateExpression(acb, qualMethod);
        qualMethod.methodReturn();
        qualMethod.complete();
        acb.pushMethodReference(consMB, qualMethod);

        // Receiver for above method - fourth arg
        acb.pushThisAsActivation(consMB);

        // Ordered Nulls? - fifth arg
        consMB.push(false);


        /*
        ** "Unknown" return value. For qualifiers,
        ** we never want to return rows where the
        ** result of a comparison is unknown.
        ** But we can't just generate false, because
        ** the comparison result could be negated.
        ** So, generate the same as the negation
        ** operand - that way, false will not be
        ** negated, and true will be negated to false.
        */
        consMB.push(false);

        /* Negate comparison result? */
        consMB.push(false);

        /* variantType for qualifier's orderable */
        consMB.push(valNode.getOrderableVariantType());

        int numArgs=10;
        /* Qualifier's string representation */
        consMB.push("TODOJL");

        consMB.callMethod(VMOpcode.INVOKEINTERFACE,ExecutionFactory.MODULE,"getQualifier",ClassName.Qualifier,numArgs);

        // result of getQualifier() is second arg for setQualifier

        consMB.push(array_idx_1);       // third  arg for setQualifier
        consMB.push(array_idx_2);       // fourth arg for setQualifier

        consMB.callMethod(VMOpcode.INVOKESTATIC,acb.getBaseClassName(),"setQualifier","void",4);
    }

    /**
     * If there is an IN-list probe predicate in this list then generate
     * the corresponding IN-list values as a DataValueDescriptor array,
     * to be used for probing at execution time.  Also generate a boolean
     * value indicating whether or not the values are already in sorted
     * order.
     * <p/>
     * Assumption is that by the time we get here there is at most one
     * IN-list probe predicate in this list.
     *
     * @param acb The ActivationClassBuilder for the class we're building
     * @param mb  The MethodBuilder for the method we're building
     */
    public void generateInListValues(ExpressionClassBuilder acb,MethodBuilder mb) throws StandardException{
        for(int index=size()-1;index>=0;index--){
            Predicate pred=elementAt(index);

            // Don't do anything if it's not an IN-list probe predicate.
            if(!pred.isInListProbePredicate())
                continue;

            /* We're going to generate the relevant code for the probe
             * predicate below
             */

            InListOperatorNode ilon=pred.getSourceInList();
            /* create a new method to get the probeValues*/
            MethodBuilder getProbeValuesMethod = acb.newExprFun();
            LocalField inlistArray = ilon.generateListAsArray(acb, getProbeValuesMethod);

            getProbeValuesMethod.getField(inlistArray);
            getProbeValuesMethod.methodReturn();
            getProbeValuesMethod.complete();
            acb.pushMethodReference(mb, getProbeValuesMethod);

            if(ilon.sortDescending())
                mb.push(RowOrdering.DESCENDING);
            else if(!ilon.isOrdered()){
                /* If there is no requirement to sort descending and the
                 * IN list values have not already been sorted, then we
                 * sort them in ascending order at execution time.
                 */
                mb.push(RowOrdering.ASCENDING);
            }else{
                /* DONTCARE here means we don't have to sort the IN
                 * values at execution time because we already did
                 * it as part of compilation (esp. preprocessing).
                 * This can only be the case if all values in the IN
                 * list are literals (as opposed to parameters).
                 */
                mb.push(RowOrdering.DONTCARE);
            }

            /* With DB-6231's enhancmenet, inlist may not be the first column in the index or primary key,
               so push the column position of the inlist column in the index or primary key */
            int inlistPosition = pred.getIndexPosition();
            assert inlistPosition >= 0: "inlistPosition of " + inlistPosition + " for MultiProbeScan is not expected";
            mb.push(inlistPosition);

            /* genereate an array of type descriptors for the inlist columns */
            DataTypeDescriptor[] typeArray = new DataTypeDescriptor[ilon.getLeftOperandList().size()];
            for (int i = 0; i < ilon.getLeftOperandList().size(); i++) {
                typeArray[i] = ((ValueNode)(ilon.getLeftOperandList().elementAt(i))).getTypeServices();
            }
            FormatableArrayHolder typeArrayHolder = new FormatableArrayHolder(typeArray);
            int typeArrayItem = acb.addItem(typeArrayHolder);
            mb.push(typeArrayItem);

            return;
        }

        /* If we get here then we didn't find any probe predicates.  But
         * if that's true then we shouldn't have made it to this method
         * to begin with.
         */
        if(SanityManager.DEBUG){
            SanityManager.THROWASSERT("Attempted to generate IN-list values"+
                    "for multi-probing but no probe predicates were found.");
        }
    }

    @Override
    public void generateQualifiers(ExpressionClassBuilderInterface acbi,
                                   MethodBuilder mb,
                                   Optimizable optTable,
                                   boolean absolute) throws StandardException{
        generateProbeQualifiers(acbi,mb,optTable,absolute);
    }

    public void generateProbeQualifiers(ExpressionClassBuilderInterface acbi,
                                        MethodBuilder mb,
                                        Optimizable optTable,
                                        boolean absolute) throws StandardException{
        ExpressionClassBuilder acb=(ExpressionClassBuilder)acbi;

        String retvalType=ClassName.Qualifier+"[][]";
        MethodBuilder consMB=acb.getConstructor();
        MethodBuilder executeMB=acb.getExecuteMethod();

        /* Create and initialize the array of Qualifiers */
        LocalField qualField=acb.newFieldDeclaration(Modifier.PUBLIC,retvalType); // made it public... - JL
        mb.push("e"+(((ExpressionClassBuilder)acbi).getNextFieldNum()-1));

        /*
        ** Stick a reinitialize of the Qualifier array in execute().
        ** Done because although we call Exec/Qualifier.clearOrderableCache()
        ** before each query, we only clear the cache for VARIANT and
        ** SCAN_INVARIANT qualifiers.  However, each time the same
        ** statement is executed, even the QUERY_INVARIANT qualifiers
        ** need to be flushed.  For example:
        **    prepare select c1 from t where c1 = (select max(c1) from t) as p;
        **    execute p; -- we now have the materialized subquery result (1)
        **               -- in our predicate
        **    insert into t values 666;
        **    execute p; -- we need to clear out 1 and recache the subq result
        */

        // generate code to reinitializeQualifiers(Qualifier[][] qualifiers)
        executeMB.getField(qualField); // first arg to reinitializeQualifiers()
        executeMB.callMethod(
                VMOpcode.INVOKESTATIC,
                acb.getBaseClassName(),"reinitializeQualifiers","void",1);

        /*
        ** Initialize the Qualifier array to a new Qualifier[][] if
        ** there are any qualifiers.  It is automatically initialized to
        ** null if it isn't explicitly initialized.
        */
        if(numberOfQualifiers!=0){
            if(SanityManager.DEBUG){
                if(numberOfQualifiers>size()){
                    SanityManager.THROWASSERT(
                            "numberOfQualifiers("+numberOfQualifiers+
                                    ") > size("+size()+")."+":"+this.hashCode());
                }
            }

            // Determine number of leading AND qualifiers, and subsequent
            // trailing OR qualifiers.
            int num_of_or_conjunctions=0;
            int numExtraInListColumns=0;
            for(int i=0;i<numberOfQualifiers;i++){
                if(elementAt(i).isOrList()){
                    num_of_or_conjunctions++;
                }
                else
                if (elementAt(i).isInListProbePredicate() && elementAt(i).isQualifier()) {
                    InListOperatorNode ilop = elementAt(i).getSourceInList(true);
                    if (ilop != null)
                        numExtraInListColumns += (ilop.leftOperandList.size()-1);
                }
            }

            
            /* Assign the initializer to the Qualifier[] field */
            consMB.pushNewArray(ClassName.Qualifier+"[]",num_of_or_conjunctions+1);
            consMB.setField(qualField);

            // Allocate qualifiers[0] which is an entry for each of the leading
            // AND clauses.

            consMB.getField(qualField);             // 1st arg allocateQualArray
            consMB.push(0);                   // 2nd arg allocateQualArray
            consMB.push(numberOfQualifiers+numExtraInListColumns-num_of_or_conjunctions);  // 3rd arg allocateQualArray

            consMB.callMethod(VMOpcode.INVOKESTATIC,acb.getBaseClassName(),"allocateQualArray","void",3);
        }

        /* Sort the qualifiers by "selectivity" before generating.
         * We want the qualifiers ordered by selectivity with the
         * most selective ones first.  There are 3 groups of qualifiers:
         * = and IS NULL are the most selective,
         * <> and IS NOT NULL are the least selective and
         * all of the other RELOPs are in between.
         * We break the list into 4 parts (3 types of qualifiers and
         * then everything else) and then rebuild the ordered list.
         * RESOLVE - we will eventually want to order the qualifiers
         * by (column #, selectivity) once the store does just in time
         * instantiation.
         */
        if(numberOfQualifiers>0){
            orderQualifiers();
        }

            /* Generate each of the qualifiers, if any */

        // First generate the "leading" AND qualifiers.
        int qualNum=0;
        int size=size();
        boolean gotOrQualifier=false;

        for(int index=0;index<size;index++){
            Predicate pred=elementAt(index);

            if(pred.isQualifier()){
                if(pred.isOrList()){
                    gotOrQualifier=true;

                    // will generate the OR qualifiers below.
                    break;
                }else{
                    int forLim = 1;
                    
                    if (pred.isInListProbePredicate()) {
                        InListOperatorNode ilop = pred.getSourceInList(true);
                        if (ilop != null)
                            forLim = ilop.leftOperandList.size();
                    }
                    AndNode origAndNode = pred.getAndNode();
                    for (int i = 0; i < forLim; i++) {
                        // Walk through each binary relational operator in the AND chain
                        // and generate qualField for each one.
                        generateSingleQualifierCode(
                            consMB,
                            optTable,
                            absolute,
                            acb,
                            pred,
                            pred.getRelop(),
                            qualField,
                            0,
                            qualNum);
    
                        qualNum++;
                        if (forLim > 1 && i != (forLim - 1))
                            pred.setAndNode((AndNode) pred.getAndNode().getRightOperand());
                    }
                    if (forLim > 1)
                        pred.setAndNode(origAndNode);
                }
            }
        }

        if(gotOrQualifier){

            // process each set of or's into a list which are AND'd.  Each
            // predicate will become an array list in the qualifier array of
            // array's.
            //
            // The first list of And's went into qual[0][0...N]
            // Now each subquent predicate is actually a list of OR's so
            // will be passed as:
            //     1st OR predicate -> qual[1][0.. number of OR terms]
            //     2nd OR predicate -> qual[2][0.. number of OR terms]
            //     ...
            //
            int and_idx=1;

            // The remaining qualifiers must all be OR predicates, which
            // are pushed slightly differently than the leading AND qualifiers.

            for(int index=qualNum;index<size;index++,and_idx++){
                Predicate pred=elementAt(index);

                if(SanityManager.DEBUG){
                    SanityManager.ASSERT(pred.isOrList());
                }

                if (!(pred.getAndNode().getLeftOperand() instanceof InListOperatorNode)) {
                    // create an ArrayList of the OR nodes.  We need the count
                    // of Or's in order to first generate the allocateQualArray()
                    // call, then we walk the list assigning each of the OR's to
                    // entries in the array in generateSingleQualifierCode().
                    List<ValueNode> a_list = new ArrayList<>();

                    QueryTreeNode node = pred.getAndNode().getLeftOperand();

                    while (node instanceof OrNode) {
                        OrNode or_node = (OrNode) node;

                        // The left operand of OR node is one of the terms,
                        // (ie. A = 1)
                        if (or_node.getLeftOperand() instanceof RelationalOperator) {
                            a_list.add(or_node.getLeftOperand());
                        }

                        // The next OR node in the list if linked to the right.
                        node = or_node.getRightOperand();
                    }

                    // Allocate an array to hold each of the terms of this OR,
                    // clause.  ie. (a = 1 or b = 2), will allocate a 2 entry array.

                    consMB.getField(qualField);        // 1st arg allocateQualArray
                    consMB.push(and_idx);        // 2nd arg allocateQualArray
                    consMB.push(a_list.size());  // 3rd arg allocateQualArray

                    consMB.callMethod(VMOpcode.INVOKESTATIC, acb.getBaseClassName(), "allocateQualArray", "void", 3);


                    // finally transfer the nodes to the 2-d qualifier
                    for (int i = 0; i < a_list.size(); i++) {
                        generateSingleQualifierCode(
                                consMB,
                                optTable,
                                absolute,
                                acb,
                                pred,
                                (RelationalOperator) a_list.get(i),
                                qualField,
                                and_idx,
                                i);

                    }
                } else {
                    // handle inlist
                    // inlist getting here cannot be used for multi-probe scan and
                    // Scans.qualifyRecordFromRow() does not know how to evaluate it. So convert it back to the
                    // equivalent ORed.
                    InListOperatorNode inListNode = (InListOperatorNode)pred.getAndNode().getLeftOperand();

                    ValueNodeList inlistVals = inListNode.getRightOperandList();
                    consMB.getField(qualField);        // 1st arg allocateQualArray
                    consMB.push(and_idx);        // 2nd arg allocateQualArray
                    consMB.push(inlistVals.size());  // 3rd arg allocateQualArray

                    consMB.callMethod(VMOpcode.INVOKESTATIC, acb.getBaseClassName(), "allocateQualArray", "void", 3);

                    // get inlist column
                    // TODO-msirek Can't currently push an OR'ed multicolumn in list qualifier.
                    //  Need to handle all operands in leftOperandList if we support
                    //  this in the future.
                    ColumnReference cr = (ColumnReference)inListNode.getLeftOperand().getHashableJoinColumnReference().get(0);

                    ConglomerateDescriptor bestCD = optTable.getTrulyTheBestAccessPath().
                            getConglomerateDescriptor();
                    /*
                    ** Column positions are one-based, store is zero-based.
                    */
                    int columnPosition;
                    int storagePosition;

                    /*
                    ** If it's an index, find the base column position in the index
                    ** and translate it to an index column position.
                    */
                    if(bestCD!=null && bestCD.isIndex()){
                        columnPosition=cr.getSource().getColumnPosition();
                        columnPosition=bestCD.getIndexDescriptor().
                                getKeyColumnPosition(columnPosition);
                        storagePosition = columnPosition;

                        if(SanityManager.DEBUG){
                            SanityManager.ASSERT(columnPosition>0,
                                    "Base column not found in index");
                        }
                    } else {
                        columnPosition=cr.getSource().getColumnPosition();
                        storagePosition = cr.getSource().getStoragePosition();
                    }
                    // get 0-based posistion
                    columnPosition = columnPosition - 1;
                    storagePosition = storagePosition - 1;

                    if (!absolute) {
                        columnPosition = optTable.convertAbsoluteToRelativeColumnPosition(columnPosition);
                        storagePosition = optTable.convertAbsoluteToRelativeColumnPosition(storagePosition);
                    }

                    // transfer inlist to a bunch of "col=val" qualifiers
                    for (int i=0; i< inlistVals.size(); i++) {
                        generateSingleQualifierCodeForInListElement(consMB,
                                                                    acb,
                                                                    columnPosition,
                                                                    storagePosition,
                                                                    (ValueNode)inlistVals.elementAt(i),
                                                                    qualField,
                                                                    and_idx,
                                                                    i);
                    }
                }

                qualNum++;
            }

        }

        //assert qualNum==numberOfQualifiers: qualNum+" Qualifiers found, "+ numberOfQualifiers+" expected.";
    }


    /* Sort the qualifiers by "selectivity" before generating.
     * We want the qualifiers ordered by selectivity with the
     * most selective ones first.  There are 3 groups of qualifiers:
     * = and IS NULL are the most selective,
     * <> and IS NOT NULL are the least selective and
     * all of the other RELOPs are in between.
     * We break the list into 4 parts (3 types of qualifiers and
     * then everything else) and then rebuild the ordered list.
     * RESOLVE - we will eventually want to order the qualifiers
     * by (column #, selectivity) once the store does just in time
     * instantiation.
     */
    private static final int QUALIFIER_IN_LIST = 0;
    private static final int QUALIFIER_ORDER_EQUALS=1;
    private static final int QUALIFIER_ORDER_OTHER_RELOP=2;
    private static final int QUALIFIER_ORDER_NOT_EQUALS=3;
    private static final int QUALIFIER_ORDER_NON_QUAL=4;
    private static final int QUALIFIER_ORDER_OR_CLAUSE=5;
    private static final int QUALIFIER_NUM_CATEGORIES=6;

    private void orderQualifiers() throws StandardException{
        // Sort the predicates into buckets, sortList[0] is the most 
        // selective, while sortList[4] is the least restrictive.
        //
        //     sortList[0]:  "= and IS NULL"
        //     sortList[1]:  "a set of OR'd conjunctions"
        //     sortList[2]:  "all other relop's"
        //     sortList[3]:  "<> and IS NOT NULL"
        //     sortList[4]:  "everything else"
        PredicateList[] sortList=new PredicateList[QUALIFIER_NUM_CATEGORIES];

        for(int i=sortList.length-1;i>=0;i--)
            sortList[i]=new PredicateList();

        int predIndex;
        int size=size();
        for(predIndex=0;predIndex<size;predIndex++){
            Predicate pred=elementAt(predIndex);

            if(!pred.isQualifier()){
                sortList[QUALIFIER_ORDER_NON_QUAL].addElement(pred);
                continue;
            }

            AndNode node=pred.getAndNode();

            if(!(pred.isOrList())){
                RelationalOperator relop=(RelationalOperator)node.getLeftOperand();

                int op=relop.getOperator();

                switch(op){
                    case RelationalOperator.EQUALS_RELOP:
                        BinaryRelationalOperatorNode brelop = (BinaryRelationalOperatorNode)relop;

                        if (brelop.getInListOp() != null) {
                            sortList[QUALIFIER_IN_LIST].addElement(pred);
                        }
                        else {
                            sortList[QUALIFIER_ORDER_EQUALS].addElement(pred);
                        }
                        break;
                    case RelationalOperator.IS_NULL_RELOP:
                        sortList[QUALIFIER_ORDER_EQUALS].addElement(pred);
                        break;
                    case RelationalOperator.NOT_EQUALS_RELOP:
                    case RelationalOperator.IS_NOT_NULL_RELOP:
                        sortList[QUALIFIER_ORDER_NOT_EQUALS].addElement(pred);
                        break;
                    default:
                        sortList[QUALIFIER_ORDER_OTHER_RELOP].addElement(pred);
                }
            }else{
                sortList[QUALIFIER_ORDER_OR_CLAUSE].addElement(pred);
            }
        }

        /* Rebuild the list */
        predIndex=0;

        for(int index=0;index<QUALIFIER_NUM_CATEGORIES;index++){
            for(int items=0;items<sortList[index].size();items++){
                setElementAt(sortList[index].elementAt(items),predIndex++);
            }
        }
    }

    @Override
    public void generateStartKey(ExpressionClassBuilderInterface acbi,
                                 MethodBuilder mb,
                                 Optimizable optTable) throws StandardException{
        ExpressionClassBuilder acb=(ExpressionClassBuilder)acbi;

        /*
        ** To make the start-key allocating function we cycle through
        ** the Predicates and generate the function and initializer:
        **
        ** private Object exprN()
        ** { ExecIndexRow r = getExecutionFactory().getIndexableRow(# start keys);
        **   for (pred = each predicate in list)
        **     {
        **        if (pred.isStartKey())
        **        {
        **            pred.generateKey(acb);
        **        }
        **     }
        ** }
        **
        ** If there are no start predicates, we do not generate anything.
        */

        int countedStartPreds = 0;
        if(numberOfStartPredicates!=0){
            /* This sets up the method and the static field */
            MethodBuilder exprFun=acb.newExprFun();
            
            int size = size();
            int numberOfColumns = 0;
            for (int index = 0; index < size; index++) {
                Predicate pred = elementAt(index);
    
                if (!pred.isStartKey())
                    continue;
    
                countedStartPreds++;
                if (pred.isInListProbePredicate()) {
                    InListOperatorNode ilop = pred.getSourceInList(true);
                    if (ilop == null)
                        numberOfColumns++;
                    else
                        numberOfColumns += ilop.leftOperandList.size();
                }
                else
                    numberOfColumns++;
            }
            assert countedStartPreds == numberOfStartPredicates : "Number of start predicates does not match";
            
            /* Now we fill in the body of the method */
            LocalField rowField=generateIndexableRow(acb, numberOfColumns);

            /* Why we can simply iterate this predicate list in order and having colNum starts from 0, not checking
             * on which index column we build a start key from this predicate?
             * The answer is that when predicates are pushed down to this base table in orderUsefulPredicates(),
             * all useful predicates are sorted in their index position ascending order, and then pushed in that
             * order. So if we have decided there, for example, three predicates form a start key, then they are here
             * just in that order.
             */
            int colNum=0;
            for(int index=0;index<size;index++){
                Predicate pred=elementAt(index);

                if(!pred.isStartKey())
                    continue;
    
                int forLim = 1;
                if (pred.isInListProbePredicate()) {
                    InListOperatorNode ilop = pred.getSourceInList(true);
                    if (ilop != null)
                        forLim = ilop.leftOperandList.size();
                }
                AndNode origAndNode = pred.getAndNode();
                for (int i = 0; i < forLim; i++) {
                    // Walk through each binary relational operator in the AND chain
                    // and generate a setColumn method call for each one.
                    generateSetColumn(acb, exprFun, colNum, pred, optTable, rowField, true);
                    if (forLim > 1 && i != (forLim-1))
                        pred.setAndNode((AndNode)pred.getAndNode().getRightOperand());
                    colNum++;
                }
                if (forLim > 1)
                    pred.setAndNode(origAndNode);
            }

            assert colNum== numberOfColumns: "Number of start predicates does not match";

            finishKey(acb,mb,exprFun,rowField);
            return;
        }

        mb.pushNull(ClassName.GeneratedMethod);
    }

    @Override
    public boolean sameStartStopPosition() throws StandardException{
          /* We can only use the same row for both the
           * start and stop positions if the number of
           * start and stop predicates are the same.
           */
        if(numberOfStartPredicates!=numberOfStopPredicates){
            return false;
        }

           /* We can only use the same row for both the
           * start and stop positions when a predicate is
           * a start key iff it is a stop key.
           */
        int size=size();
        for(int index=0;index<size;index++){
            Predicate pred=elementAt(index);

            if((pred.isStartKey() && (!pred.isStopKey())) ||
                    (pred.isStopKey() && (!pred.isStartKey()))){
                return false;
            }
            // "in"'s dynamic start and stop key are not the same, beetle 3858
            if(pred.getAndNode().getLeftOperand() instanceof InListOperatorNode)
                return false;
        }

        return true;
    }

    /**
     * Generate the indexable row for a start key or stop key.
     *
     * @param acb             The ActivationClassBuilder for the class we're building
     * @param numberOfColumns The number of columns in the key
     * @return The field that holds the indexable row
     */
    public static LocalField generateIndexableRow(ExpressionClassBuilder acb,int numberOfColumns){
        MethodBuilder mb=acb.getConstructor();
            /*
             * Generate a call to get an indexable row
             * with the given number of columns
             */
        acb.pushGetExecutionFactoryExpression(mb); // instance
        mb.push(numberOfColumns);
        mb.callMethod(VMOpcode.INVOKEINTERFACE,ClassName.ExecutionFactory,"getIndexableRow",ClassName.ExecIndexRow,1);

            /*
             * Assign the indexable row to a field, and put this assignment into
             * the constructor for the activation class.  This way, we only have
             * to get the row once.
             */
        LocalField field=acb.newFieldDeclaration(Modifier.PRIVATE,ClassName.ExecIndexRow);

        mb.setField(field);

        return field;
    }
    
    public static void generateValueRowOnStack(ExpressionClassBuilder acb, int numberOfColumns) {
        /*
         * Generate a call to get an indexable row
         * with the given number of columns
         */
        MethodBuilder mb = acb.getConstructor();
        acb.pushGetExecutionFactoryExpression(mb); // instance
        mb.push(numberOfColumns);
        mb.callMethod(VMOpcode.INVOKEINTERFACE, ClassName.ExecutionFactory, "getValueRow", ClassName.ExecRow, 1);
    }
    
    public static LocalField generateValueRow(ExpressionClassBuilder acb, int numberOfColumns) {
        /*
         * Generate a call to get an indexable row
         * with the given number of columns
         */
        MethodBuilder mb = acb.getConstructor();
        acb.pushGetExecutionFactoryExpression(mb); // instance
        mb.push(numberOfColumns);
        mb.callMethod(VMOpcode.INVOKEINTERFACE, ClassName.ExecutionFactory, "getValueRow", ClassName.ExecRow, 1);
        LocalField field = acb.newFieldDeclaration(Modifier.PRIVATE, ClassName.ExecRow);
    
        mb.setField(field);
    
        return field;
    }
    
    
    /**
     * Generate a new ListDataType with "numberOfValues" values and assign it to a field
     *
     * @param acb            The ActivationClassBuilder for the class we're building
     * @param numberOfValues The number of values in grouped data type.
     * @return The field that holds the list data
     */
    public static LocalField generateListData(ExpressionClassBuilder acb, int numberOfValues) {
    
        MethodBuilder mb = acb.getConstructor();
        acb.pushGetExecutionFactoryExpression(mb); // instance
        mb.push(numberOfValues);
        mb.callMethod(VMOpcode.INVOKEINTERFACE, ClassName.ExecutionFactory, "getListData", ClassName.ListDataType, 1);
        /*
         * Assign the ListDataType to a field, and put this assignment into
         * the constructor for the activation class.  This way, we only have
         * to get the row once.
         */
        LocalField field = acb.newFieldDeclaration(Modifier.PRIVATE, ClassName.ListDataType);
    
        mb.setField(field);
    
        return field;
    }
    
    /**
     * Generate a new ListDataType with "numberOfValues" values and place it on the stack.
     *
     * @param acb            The ActivationClassBuilder for the class we're building
     * @param numberOfValues The number of values in grouped data type.
     * @return The field that holds the list data
     */
    public static void generateListDataOnStack(ExpressionClassBuilder acb, int numberOfValues) {
    
        MethodBuilder mb = acb.getConstructor();
        acb.pushGetExecutionFactoryExpression(mb); // instance
        mb.push(numberOfValues);
        mb.callMethod(VMOpcode.INVOKEINTERFACE, ClassName.ExecutionFactory, "getListData", ClassName.ListDataType, 1);
    }
    
    /**
     * Generate a new ListDataType with "numberOfValues" values and place it on the stack.
     *
     * @param acb            The ActivationClassBuilder for the class we're building
     * @param numberOfValues The number of values in grouped data type.
     * @param mb             The method build whose stack to place the ListDataType on.
     * @return The field that holds the list data
     */
    public static void generateListDataOnStack(ExpressionClassBuilder acb, int numberOfValues, MethodBuilder mb) {
        
        acb.pushGetExecutionFactoryExpression(mb); // instance
        mb.push(numberOfValues);
        mb.callMethod(VMOpcode.INVOKEINTERFACE, ClassName.ExecutionFactory, "getListData", ClassName.ListDataType, 1);
    }
    
    
    /**
     * Generate the code to set the value from a predicate in an index column.
     *
     * @param acb          The ActivationClassBuilder for the class we're building
     * @param exprFun      The MethodBuilder for the method we're building
     * @param columnNumber The position number of the column we're setting
     *                     the value in (zero-based)
     * @param pred         The Predicate with the value to put in the index column
     * @param optTable     The Optimizable table the column is in
     * @param rowField     The field that holds the indexable row
     * @param isStartKey   Are we generating start or stop key?  This information
     *                     is useful for "in"'s dynamic start/stop key, bug 3858
     * @throws StandardException Thrown on error
     */
    private void generateSetColumn(ExpressionClassBuilder acb,
                                   MethodBuilder exprFun,
                                   int columnNumber,
                                   Predicate pred,
                                   Optimizable optTable,
                                   LocalField rowField,
                                   boolean isStartKey) throws StandardException{
        MethodBuilder mb;

            /* Code gets generated in constructor if comparison against
             * a constant, otherwise gets generated in the current
             * statement block.
             */
        boolean withKnownConstant=false;
        if(pred.compareWithKnownConstant(optTable,false)){
            withKnownConstant=true;
            mb=acb.getConstructor();
        }else{
            mb=exprFun;
        }

        int[] baseColumns;
        boolean[] isAscending;
        if (pred.isRowId()) {
            baseColumns = new int[1];
            baseColumns[0] = 1;

            isAscending = new boolean[1];
            isAscending[0] = true;
        }
        else {
            baseColumns = optTable.getTrulyTheBestAccessPath()
                    .getConglomerateDescriptor()
                    .getIndexDescriptor().baseColumnPositions();
            isAscending = optTable.getTrulyTheBestAccessPath().
                    getConglomerateDescriptor().
                    getIndexDescriptor().isAscending();
        }
        /* If the predicate is an IN-list probe predicate then we are
         * using it as a start/stop key "placeholder", to be over-ridden
         * at execution time.  Put differently, we want to generate
         * "column = ?" as a start/stop key and then use the "?" value
         * as a placeholder into which we'll plug the various IN values
         * at execution time.
         *
         * In that case "isIn" will be false here, which is fine: there's
         * no need to generate dynamic start/stop keys like we do for
         * "normal" IN lists because we're just using the key as a place-
         * holder.  So by generating the probe predicate ("column = ?")
         * as a normal one-sided start/stop key, we get our requisite
         * execution-time placeholder and that's that.  For more on how
         * we use this "placeholder", see MultiProbeTableScanResultSet.
         *
         * Note that we generate the corresponding IN-list values
         * separately (see generateInListValues() in this class).
         */
        boolean isIn=pred.getAndNode().getLeftOperand() instanceof InListOperatorNode;

        /*
         * Generate statements of the form
         *
         * r.setColumn(columnNumber, columnExpression);
         *
         * and put the generated statement in the allocator function.
         */
        mb.getField(rowField);
        mb.push(columnNumber+1);

        // second arg
        if(isIn){
            pred.getSourceInList().generateStartStopKey(isAscending[columnNumber],isStartKey,acb,mb);
        } else {
            if (baseColumns.length != isAscending.length) {
                // definitely an expression-based index, column position doesn't matter
                pred.generateExpressionOperand(optTable, -1, acb, mb);
            } else {
                // can be either normal index or expression-based index, both cases should be
                // ok since normal index gets correct base column position, and expression-based
                // index doesn't care
                pred.generateExpressionOperand(optTable, baseColumns[columnNumber], acb, mb);
            }
        }

        mb.upCast(ClassName.DataValueDescriptor);

        mb.callMethod(VMOpcode.INVOKEINTERFACE,ClassName.Row,"setColumn","void",2);

            /* Also tell the row if this column uses ordered null semantics */
        if(!isIn){
            RelationalOperator relop=pred.getRelop();
            assert relop != null;
            boolean setOrderedNulls=relop.orderedNulls();

                  /* beetle 4464, performance work.  If index column is not nullable
             * (which is frequent), we should treat it as though nulls are 
             * ordered (indeed because they don't exist) so that we do not have
             * to check null at scan time for each row, each column.  This is 
             * an overload to "is null" operator, so that we have less overhead,
             * provided that they don't interfere.  It doesn't interfere if it 
             * doesn't overload if key is null.  If key is null, but operator
                   * is not orderedNull type (is null), skipScan will use this flag
             * (false) to skip scan.
                   */
            if((!setOrderedNulls) && (pred.matchIndexExpression() || !relop.getColumnOperand(optTable).getTypeServices().isNullable())){
                if(withKnownConstant)
                    setOrderedNulls=true;
                else{
                    ValueNode keyExp=
                            relop.getExpressionOperand(optTable.getTableNumber(),baseColumns[columnNumber],
                                    (FromTable)optTable,pred.matchIndexExpression());

                    if(keyExp instanceof ColumnReference)
                        setOrderedNulls=!keyExp.getTypeServices().isNullable();
                }
            }
            if(setOrderedNulls){
                mb.getField(rowField);
                mb.push(columnNumber);
                mb.callMethod(VMOpcode.INVOKEINTERFACE,ClassName.ExecIndexRow,"orderedNulls","void",1);
            }
        }
    }

    /**
     * Finish generating a start or stop key
     *
     * @param acb      The ActivationClassBuilder for the class we're building
     * @param exprFun  The MethodBuilder for the method we're building
     * @param rowField The name of the field that holds the indexable row
     */
    public static void finishKey(ExpressionClassBuilder acb, MethodBuilder mb, MethodBuilder exprFun, LocalField rowField){
        /* Generate return statement and add to exprFun */
        exprFun.getField(rowField);
        exprFun.methodReturn();
        /* We are done putting stuff in exprFun */
        exprFun.complete();

        /*
         * What we use is the access of the static field,
         * i.e. the pointer to the method.
         */
        acb.pushMethodReference(mb,exprFun);
    }

    boolean constantColumn(ColumnReference colRef){
        return constantColumn(colRef.getTableNumber(), colRef.getColumnNumber());
    }

    /* Class implementation */
    boolean constantColumn(int tableNum, int colNum){
        boolean retval=false;

          /*
           * Walk this list
           */
        int size=size();
        for(int index=0;index<size;index++){
            Predicate pred=elementAt(index);
            RelationalOperator relop=pred.getRelop();

            if(pred.isRelationalOpPredicate()){
                assert relop != null;
                if(relop.getOperator()==RelationalOperator.EQUALS_RELOP){
                    ValueNode exprOp=relop.getOperand(tableNum, colNum, pred.getReferencedSet().size(), true );

                    if(exprOp!=null){
                        if(exprOp.isConstantExpression()){
                            retval=true;
                            break;
                        }
                    }
                }else if(relop.getOperator()==RelationalOperator.IS_NULL_RELOP){
                    ColumnReference columnOp=
                            (ColumnReference)relop.getOperand(tableNum, colNum, pred.getReferencedSet().size(), false );

                    if(columnOp!=null){
                        retval=true;
                    }
                }
            }
        }

        return retval;
    }
    /**
     * @see OptimizablePredicateList#adjustForSortElimination
     * <p/>
     * Currently this method only accounts for IN list multi-probing
     * predicates (DERBY-3279).
     */
    @SuppressWarnings("ConstantConditions")
    @Override
    public void adjustForSortElimination(RequiredRowOrdering ordering) throws StandardException{
        // Nothing to do if there's no required ordering.
        if(ordering==null)
            return;

        /* Walk through the predicate list and search for any
         * multi-probing predicates.  If we find any which
         * operate on a column that is part of the received
         * ORDER BY, then check to see if the ORDER BY requires
         * a DESCENDING sort.  If so, then we must take note
         * of this requirement so that the IN list values for
         * the probe predicate are sorted in DESCENDING order
         * at execution time.
         */
        int size=size();
        OrderByList orderBy=(OrderByList)ordering;
        for(int index=0;index<size;index++){
            Predicate pred=elementAt(index);
            if(!pred.isInListProbePredicate())
                continue;

            BinaryRelationalOperatorNode bron=(BinaryRelationalOperatorNode)pred.getRelop();

            assert bron != null;
            if(orderBy.requiresDescending((ColumnReference)bron.getLeftOperand(),pred.getReferencedSet().size())){
                pred.getSourceInList(true).markSortDescending();
            }
        }
    }

    @Override
    public String toString() {
        return OperatorToString.toString(this);
    }

    /* assign a weight to each predicate-- the maximum weight that a predicate
     * can have is numUsefulPredicates. If a predicate corresponds to the first
     * index position then its weight is numUsefulPredicates. The weight of a
     * pwlist is the sum of the weights of individual predicates.
     */
    private void calculateWeight(PredicateWrapperList[] pwList,int numUsefulPredicates){
        int[] s=new int[numUsefulPredicates];

        for(PredicateWrapperList pwL : pwList){
            if(pwL==null)
                continue;

            for(int j=0;j<pwL.size();j++){
                s[pwL.elementAt(j).getPredicateID()]+=(numUsefulPredicates-j);
            }
        }

        for(PredicateWrapperList pwL : pwList){
            int w=0;

            if(pwL==null)
                continue;

            for(int j=0;j<pwL.size();j++){
                w+=s[pwL.elementAt(j).getPredicateID()];
            }
            pwL.setWeight(w);
        }
    }

    /**
     * choose the statistic which has the maximum match with the predicates.
     * value is returned in ret.
     */
    private int chooseLongestMatch(PredicateWrapperList[] predArray,List<Predicate> ret,int numWorkingPredicates){
        int max=0, maxWeight=0;
        int position=-1;

        for(int i=0;i<predArray.length;i++){
            if(predArray[i]==null)
                continue;

            if(predArray[i].uniqueSize()==0)
                continue;

            if(predArray[i].uniqueSize()>max){
                max=predArray[i].uniqueSize();
                position=i;
                maxWeight=predArray[i].getWeight();
            }

            if(predArray[i].uniqueSize()==max){
                /* if the matching length is the same, choose the one with the
                 * lower weight.
                 */
                if(predArray[i].getWeight()>maxWeight)
                    continue;

                position=i;
                max=predArray[i].uniqueSize();
                maxWeight=predArray[i].getWeight();
            }
        }

        if(position==-1)
            return -1;

        /* the problem here is that I might have more than one predicate
         * matching on the same index position; i.e
         * col_1 = .. [p1] AND col_1 = .. [p2] AND col_2 = ..[p3];
         * In that case that maximum matching predicate is [p1] and [p3] but
         * [p2] shuld be considered again later.
        */
        PredicateWrapperList pwl=predArray[position];
        List<PredicateWrapper> uniquepreds=pwl.createLeadingUnique();

        /* uniqueprds is a vector of predicate (along with wrapper) that I'm
            going  to use to get statistics from-- we now have to delete these
            predicates from all the predicateWrapperLists!
         */
        for(PredicateWrapper uniquepred : uniquepreds){
            Predicate p=uniquepred.getPredicate();
            ret.add(p);
            for(PredicateWrapperList predList : predArray){
                if(predList==null)
                    continue;

                pwl=predList;
                /* note that we use object identity with the predicate and not
                 * the predicatewrapper to remove it from the prediate wrapper
                 * lists.
                 */
                pwl.removeElement(p);
            }
        }

        /* if removing this predicate caused a gap, get rid of everything after
         * the gaps.
         */
        for(PredicateWrapperList predList : predArray){
            if(predList==null)
                continue;
            predList.retainLeadingContiguous();
        }

        /* recalculate the weights of the pwlists... */
        calculateWeight(predArray,numWorkingPredicates);
        return position;
    }

    /**
     * Compute selectivity the old fashioned way.
     */
    private double selectivityNoStatistics(Optimizable optTable) throws StandardException{
        double selectivity=1.0;

        for(int i=0;i<size();i++){
            OptimizablePredicate pred=elementAt(i);
            selectivity*=pred.selectivity(optTable);
        }

        return selectivity;
    }

    /**
     * Inner class which helps statistics routines do their work.
     * We need to keep track of the index position for each predicate for each
     * index while we're manipulating predicates and statistics. Each predicate
     * does have internal state for indexPosition, but this is a more permanent
     * sort of indexPosition, which keeps track of the position for the index
     * being considered in estimateCost. For us, each predicate can have
     * different index positions for different indices.
     */
    private static class PredicateWrapper{
        int indexPosition;
        Predicate pred;
        int predicateID;

        PredicateWrapper(int ip,Predicate p,int predicateID){
            this.indexPosition=ip;
            this.pred=p;
            this.predicateID=predicateID;
        }

        int getIndexPosition(){
            return indexPosition;
        }

        Predicate getPredicate(){
            return pred;
        }

        int getPredicateID(){
            return predicateID;
        }

        /* a predicatewrapper is BEFORE another predicate wrapper iff its index
         * position is less than the index position of the other.
         */
        boolean before(PredicateWrapper other){
            return (indexPosition<other.getIndexPosition());
        }

        /* for our purposes two predicates at the same index
          position are contiguous. (have i spelled this right?)
        */
        boolean contiguous(PredicateWrapper other){
            int otherIP=other.getIndexPosition();
            return ((indexPosition==otherIP) || (indexPosition-otherIP==1)
                    || (indexPosition-otherIP==-1));
        }
    }

    /**
     * Another inner class which is basically a List of Predicate Wrappers.
     */
    private static class PredicateWrapperList{
        List<PredicateWrapper> pwList;
        int numPreds;
        int numDuplicates;
        int weight;

        PredicateWrapperList(int maxValue){
            pwList=new ArrayList<>(maxValue);
        }

        void removeElement(Predicate p){
            for(int i=numPreds-1;i>=0;i--){
                Predicate predOnList=elementAt(i).getPredicate();
                if(predOnList==p) // object equality is what we need
                    removeElementAt(i);
            }
        }

        void removeElementAt(int index){
            if(index<numPreds-1){
                PredicateWrapper nextPW=elementAt(index+1);
                if(nextPW.getIndexPosition()==index)
                    numDuplicates--;
            }
            pwList.remove(index);
            numPreds--;
        }

        PredicateWrapper elementAt(int i){
            return pwList.get(i);
        }

        void insert(PredicateWrapper pw){
            int i;
            for(i=0;i<pwList.size();i++){
                if(pw.getIndexPosition()==elementAt(i).getIndexPosition())
                    numDuplicates++;

                if(pw.before(elementAt(i)))
                    break;
            }
            numPreds++;
            pwList.add(i,pw);
        }

        int size(){
            return numPreds;
        }

        /* number of unique references to a column; i.e two predicates which
         * refer to the same column in the table will give rise to duplicates.
         */
        int uniqueSize(){
            if(numPreds>0)
                return numPreds-numDuplicates;
            return 0;
        }

        /* From a list of PredicateWrappers, retain only contiguous ones. Get
         * rid of everything after the first gap.
         */
        void retainLeadingContiguous(){
            if(pwList==null)
                return;

            if(pwList.isEmpty())
                return;

            if(elementAt(0).getIndexPosition()!=0){
                pwList.clear();
                numPreds=numDuplicates=0;
                return;
            }

            int j;
            for(j=0;j<numPreds-1;j++){
                if(!(elementAt(j).contiguous(elementAt(j+1))))
                    break;
            }

            /* j points to the last good one; i.e
             *         0 1 1 2 4 4
             * j points to 2. remove 4 and everything after it.
             * Beetle 4321 - need to remove from back to front
             * to prevent array out of bounds problems
             *
             */

            for(int k=numPreds-1;k>j;k--){
                if(elementAt(k).getIndexPosition()==
                        elementAt(k-1).getIndexPosition())
                    numDuplicates--;
                pwList.remove(k);
            }
            numPreds=j+1;
        }

        /* From a list of PW, extract the leading unique predicates; i.e if the
         * PW's with index positions are strung together like this:
         * 0 0 1 2 3 3
         * I need to extract out 0 1 2 3.
         * leaving 0 2 3 in there.
         */
        List<PredicateWrapper> createLeadingUnique(){
            List<PredicateWrapper> scratch=new ArrayList<>();

            if(numPreds==0)
                return null;

            int lastIndexPosition=elementAt(0).getIndexPosition();

            if(lastIndexPosition!=0)
                return null;

            scratch.add(elementAt(0));    // always add 0.

            for(int i=1;i<numPreds;i++){
                if(elementAt(i).getIndexPosition()==lastIndexPosition)
                    continue;
                lastIndexPosition=elementAt(i).getIndexPosition();
                scratch.add(elementAt(i));
            }
            return scratch;
        }

        void setWeight(int weight){
            this.weight=weight;
        }

        int getWeight(){
            return weight;
        }
    }

    public boolean isUnsatisfiable(boolean checkOJCond) {
        for (int i=0; i<size(); i++) {
            Predicate pred = elementAt(i);
            if (checkOJCond && pred.getOuterJoinLevel() > 0)
                continue;
            if (pred.isUnsatisfiable())
                return true;
        }
        return false;
    }
    @Override
    public boolean canSupportIndexExcludedNulls(int tableNumber, ConglomerateDescriptor cd, TableDescriptor td) throws StandardException {
        int size = size();
        if (size == 0)
            return false;

        // we need to have at least one null filtering condition involving this table to qualify the Index
        int[] baseColumnPositions = cd.getIndexDescriptor().baseColumnPositions();
        ExcludedNullIndexColumnVisitor excludedIndexColumnVisitor = new ExcludedNullIndexColumnVisitor(tableNumber,baseColumnPositions[0]);
        boolean canSupportExcludedColumns = false;
        for(int index=0;index<size;index++){
            Predicate pred=elementAt(index);

            // skip OrList
            if(pred.isOrList()){
                continue;
            } else
            {
                pred.accept(excludedIndexColumnVisitor);
                if (excludedIndexColumnVisitor.isValid) {
                    canSupportExcludedColumns = true;
                    break;
                }
            }
        }
        return canSupportExcludedColumns;
    }

    @Override
    public boolean canSupportIndexExcludedDefaults(int tableNumber, ConglomerateDescriptor cd, TableDescriptor td) throws StandardException {
        int size = size();
        if (size == 0)
            return false;
        int[] baseColumnPositions = cd.getIndexDescriptor().baseColumnPositions();
        int columnNumber = baseColumnPositions[0];

        DataValueDescriptor defaultValue = td.getDefaultValue(cd.getIndexDescriptor().baseColumnPositions()[0]);

        if (defaultValue.isNull())
            return canSupportIndexExcludedNulls(tableNumber, cd, td);

        boolean canSupportExcludedColumns = false;
        for(int index=0;index<size;index++){
            Predicate pred=elementAt(index);

            // we can support only simple predicate of the following forms without expression on the column:
            // 1. col relop constant, where relop could be ">,>=, =,<=,<, <>"; or
            // 2. col is null
            // 3. col in (val1, val2, ..., val3)
            if(pred.isOrList()){
                continue;
            }

            if (pred.andNode.getLeftOperand() instanceof IsNullNode) {
                //check default value is null or not
                if (((IsNullNode)(pred.andNode.getLeftOperand())).getNodeType() == C_NodeTypes.IS_NULL_NODE) {
                    canSupportExcludedColumns = true;
                    break;
                }
            }

            //check inlist predicate
            InListOperatorNode inNode = pred.getSourceInList();
            if (inNode != null) {
                for (int j = 0; j < inNode.leftOperandList.size(); j++) {
                    if (inNode.leftOperandList.elementAt(j) instanceof ColumnReference) {
                        ColumnReference col = (ColumnReference) inNode.leftOperandList.elementAt(j);
                        if (col.getSource() != null &&
                            col.getTableNumber() == tableNumber &&
                            col.getColumnNumber() == columnNumber) {
                            //inlist values should not include the default value
                            int i = 0;
                            for (; i < inNode.getRightOperandList().size(); i++) {
                                DataValueDescriptor compare = ((ConstantNode) (inNode.getRightOperandList().elementAt(i))).getValue();
                                if (compare instanceof ListDataType)
                                    compare = ((ListDataType)compare).getDVD(j);
                                if (compare != null && compare.equals(defaultValue)) {
                                    canSupportExcludedColumns = false;
                                    break;
                                }
                            }
                            if (i == inNode.getRightOperandList().size()) {
                                canSupportExcludedColumns = true;
                                break;
                            }
                        }
                    }
                }
                continue;
            }

            // check binary relational operator
            RelationalOperator relop = pred.getRelop();
            if (relop != null && relop instanceof BinaryRelationalOperatorNode) {
                BinaryRelationalOperatorNode bro = (BinaryRelationalOperatorNode) relop;
                if (bro.getLeftOperand() instanceof ColumnReference){
                    ColumnReference col= (ColumnReference)bro.getLeftOperand();
                    if (col.getSource() != null &&
                        col.getTableNumber() == tableNumber &&
                        col.getColumnNumber() == columnNumber) {
                        // check whether right side is constant value and whether the value range exclude the
                        // default value
                        if (bro.getRightOperand() instanceof ConstantNode) {
                            DataValueDescriptor compare = ((ConstantNode)bro.getRightOperand()).getValue();

                            switch (bro.getOperator()) {
                                case RelationalOperator.EQUALS_RELOP:
                                    if (compare == null || !compare.equals(defaultValue))
                                        canSupportExcludedColumns = true;
                                    break;
                                case RelationalOperator.GREATER_EQUALS_RELOP:
                                    if (compare == null || compare.compare(ORDER_OP_GREATERTHAN, defaultValue, false, false))
                                        canSupportExcludedColumns = true;
                                    break;
                                case RelationalOperator.GREATER_THAN_RELOP:
                                    if (compare == null || compare.compare(ORDER_OP_GREATEROREQUALS, defaultValue, false, false))
                                        canSupportExcludedColumns = true;
                                    break;
                                case RelationalOperator.LESS_EQUALS_RELOP:
                                    if (compare == null || compare.compare(ORDER_OP_LESSTHAN, defaultValue, false, false))
                                        canSupportExcludedColumns = true;
                                    break;
                                case RelationalOperator.LESS_THAN_RELOP:
                                    if (compare == null || compare.compare(ORDER_OP_LESSOREQUALS, defaultValue, false, false))
                                        canSupportExcludedColumns = true;
                                    break;
                                case RelationalOperator.NOT_EQUALS_RELOP:
                                    if (compare == null || compare.equals(defaultValue))
                                        canSupportExcludedColumns = true;
                                    break;
                                default:
                                    break;
                            }
                        }
                        if (canSupportExcludedColumns)
                            break;
                    }
                }
            }
        }
        return canSupportExcludedColumns;
    }

    public void replaceIndexExpression(ResultColumnList childRCL) throws StandardException {
        if (childRCL != null) {
            for (int i = 0; i < size(); i++) {
                Predicate pred = elementAt(i);
                pred.replaceIndexExpression(childRCL);
            }
        }
    }

    public boolean collectExpressions(Map<Integer, Set<ValueNode>> exprMap) {
        boolean result = true;
        for(int i = 0; i < size(); i++) {
            Predicate pred = elementAt(i);
            result = result && pred.collectExpressions(exprMap);
        }
        return result;
    }

}<|MERGE_RESOLUTION|>--- conflicted
+++ resolved
@@ -206,11 +206,7 @@
 
             if (id.isOnExpression()) {
                 assert exprAst != null;
-<<<<<<< HEAD
                 if (matchIndexExpression(pred, isIn, isBetween, exprAst, 0, optTable, cd)) {
-=======
-                if (matchIndexExpression(relop, inNode, isIn, pred.isInListProbePredicate(), exprAst, 0, optTable, cd)) {
->>>>>>> e2872374
                     List<ColumnReference> crList = exprAst.getHashableJoinColumnReference();
                     assert !crList.isEmpty() : "index expression must contain at least one column reference";
                     indexCol = crList.get(0);
@@ -635,11 +631,7 @@
             LanguageConnectionContext lcc = pred.getLanguageConnectionContext();
             ValueNode[] exprAsts = irg.getParsedIndexExpressions(lcc, optTable);
             for (indexPosition = 0; indexPosition < exprAsts.length; indexPosition++) {
-<<<<<<< HEAD
                 if (matchIndexExpression(pred, isIn, isBetween, exprAsts[indexPosition], indexPosition, optTable, cd)) {
-=======
-                if (matchIndexExpression(relop, inNode, isIn, pred.isInListProbePredicate(), exprAsts[indexPosition], indexPosition, optTable, cd)) {
->>>>>>> e2872374
                     indexColumnOnOneSide = true;
                     pred.setMatchIndexExpression(true);
                     break;
@@ -648,11 +640,7 @@
         } else {
             ColumnReference indexCol=null;
             int[] baseColumnPositions = irg == null ? null : irg.baseColumnPositions();
-<<<<<<< HEAD
             if (!isBetween && baseColumnPositions != null) {
-=======
-            if (baseColumnPositions != null) {
->>>>>>> e2872374
                 for (indexPosition = 0; indexPosition < baseColumnPositions.length; indexPosition++) {
                     if (isIn) {
                         if (inNode.getLeftOperand() instanceof ColumnReference) {
@@ -697,7 +685,6 @@
         return indexPosition;
     }
 
-<<<<<<< HEAD
     private static boolean matchIndexExpression(Predicate pred, boolean isIn, boolean isBetween,
                                                 ValueNode indexExprAst, int indexColumnPosition,
                                                 Optimizable optTable, ConglomerateDescriptor conglomDesc)
@@ -707,15 +694,6 @@
         int tableNumber = optTable.getTableNumber();  // OK to be -1, will be checked when use
         if (isIn) {
             InListOperatorNode inNode = pred.getSourceInList();
-=======
-    private static boolean matchIndexExpression(RelationalOperator relOp, InListOperatorNode inNode,
-                                                boolean isIn, boolean isProbe,
-                                                ValueNode indexExprAst, int indexColumnPosition,
-                                                Optimizable optTable, ConglomerateDescriptor conglomDesc) {
-        boolean match = false;
-        int tableNumber = optTable.getTableNumber();  // OK to be -1, will be checked when use
-        if (isIn) {
->>>>>>> e2872374
             if (indexExprAst.semanticallyEquals(inNode.getLeftOperand())) {
                 match = true;
                 if (pred.isInListProbePredicate()) {
