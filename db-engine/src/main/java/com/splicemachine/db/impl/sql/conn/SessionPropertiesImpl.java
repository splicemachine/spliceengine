--- conflicted
+++ resolved
@@ -111,14 +111,12 @@
                 boolean useNativeSpark = Boolean.parseBoolean(valString);
                 properties[USE_NATIVE_SPARK.getId()] = useNativeSpark;
                 break;
-<<<<<<< HEAD
             case CURRENTFUNCTIONPATH:
                 properties[CURRENTFUNCTIONPATH.getId()] = parseCurrentFunctionPath(valString);
-=======
+                break;
             case MINPLANTIMEOUT:
                 long minPlanTimeout = Long.parseLong(valString);
                 properties[MINPLANTIMEOUT.getId()] = minPlanTimeout;
->>>>>>> 5fac6b32
                 break;
             default:
                 assert false;
