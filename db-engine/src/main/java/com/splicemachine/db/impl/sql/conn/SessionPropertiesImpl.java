/*
 * This file is part of Splice Machine.
 * Splice Machine is free software: you can redistribute it and/or modify it under the terms of the
 * GNU Affero General Public License as published by the Free Software Foundation, either
 * version 3, or (at your option) any later version.
 * Splice Machine is distributed in the hope that it will be useful, but WITHOUT ANY WARRANTY;
 * without even the implied warranty of MERCHANTABILITY or FITNESS FOR A PARTICULAR PURPOSE.
 * See the GNU Affero General Public License for more details.
 * You should have received a copy of the GNU Affero General Public License along with Splice Machine.
 * If not, see <http://www.gnu.org/licenses/>.
 *
 * Some parts of this source code are based on Apache Derby, and the following notices apply to
 * Apache Derby:
 *
 * Apache Derby is a subproject of the Apache DB project, and is licensed under
 * the Apache License, Version 2.0 (the "License"); you may not use these files
 * except in compliance with the License. You may obtain a copy of the License at:
 *
 * http://www.apache.org/licenses/LICENSE-2.0
 *
 * Unless required by applicable law or agreed to in writing, software distributed
 * under the License is distributed on an "AS IS" BASIS, WITHOUT WARRANTIES OR
 * CONDITIONS OF ANY KIND, either express or implied. See the License for the
 * specific language governing permissions and limitations under the License.
 *
 * Splice Machine, Inc. has modified the Apache Derby code in this file.
 *
 * All such Splice Machine modifications are Copyright 2012 - 2020 Splice Machine, Inc.,
 * and are licensed to you under the GNU Affero General Public License.
 */
package com.splicemachine.db.impl.sql.conn;

import com.splicemachine.db.iapi.sql.conn.SessionProperties;
import com.splicemachine.db.iapi.util.StringUtil;

import java.util.ArrayList;
import java.util.Arrays;
import java.util.List;

import static com.splicemachine.db.iapi.sql.conn.SessionProperties.PROPERTYNAME.*;

/**
 * Created by yxia on 6/1/18.
 */
public class SessionPropertiesImpl implements SessionProperties {
    Object[] properties = new Object[PROPERTYNAME.COUNT];

    public void setProperty(PROPERTYNAME property, Object value) {
        // the legal values have been checked at SetSessionpropertyNode.init(), so no need to check again
        String valString = String.valueOf(value);
        if (valString == null || valString.equals("null")) {
            properties[property.getId()] = null;
            return;
        }

        switch (property) {
            case USEOLAP:
                boolean useOlapVal = Boolean.parseBoolean(valString);
                properties[USEOLAP.getId()] = useOlapVal;
                break;
            case DEFAULTSELECTIVITYFACTOR:
                double defaultSelectivityFactor = Double.parseDouble(valString);
                properties[DEFAULTSELECTIVITYFACTOR.getId()] = defaultSelectivityFactor;
                break;
            case SKIPSTATS:
                boolean skipStatsVal = Boolean.parseBoolean(valString);
                properties[SKIPSTATS.getId()] = skipStatsVal;
                break;
            case OLAPQUEUE:
                properties[OLAPQUEUE.getId()] = valString;
                break;
            case RECURSIVEQUERYITERATIONLIMIT:
                int recursiveQueryIterationLimit = Integer.parseInt(valString);
                properties[RECURSIVEQUERYITERATIONLIMIT.getId()] = recursiveQueryIterationLimit;
                break;
            case OLAPPARALLELPARTITIONS:
                int parallelPartitions = Integer.parseInt(valString);
                properties[OLAPPARALLELPARTITIONS.getId()] = parallelPartitions;
                break;
            case OLAPSHUFFLEPARTITIONS:
                int shufflePartitions = Integer.parseInt(valString);
                properties[OLAPSHUFFLEPARTITIONS.getId()] = shufflePartitions;
                break;
            case SNAPSHOT_TIMESTAMP:
                long timestamp = Long.parseLong(valString);
                properties[SNAPSHOT_TIMESTAMP.getId()] = timestamp;
                break;
            case DISABLE_TC_PUSHED_DOWN_INTO_VIEWS:
                boolean disabled = Boolean.parseBoolean(valString);
                properties[DISABLE_TC_PUSHED_DOWN_INTO_VIEWS.getId()] = disabled;
                break;
            case SPARK_RESULT_STREAMING_BATCHES:
                int sparkResultStreamingBatches = Integer.parseInt(valString);
                properties[SPARK_RESULT_STREAMING_BATCHES.getId()] = sparkResultStreamingBatches;
                break;
            case SPARK_RESULT_STREAMING_BATCH_SIZE:
                int sparkResultStreamingBatchSize = Integer.parseInt(valString);
                properties[SPARK_RESULT_STREAMING_BATCH_SIZE.getId()] = sparkResultStreamingBatchSize;
                break;
            case TABLELIMITFOREXHAUSTIVESEARCH:
                int tableLimitForExhaustiveSearch = Integer.parseInt(valString);
                properties[TABLELIMITFOREXHAUSTIVESEARCH.getId()] = tableLimitForExhaustiveSearch;
                break;
            case DISABLE_NLJ_PREDICATE_PUSH_DOWN:
                boolean disablePushDown = Boolean.parseBoolean(valString);
                properties[DISABLE_NLJ_PREDICATE_PUSH_DOWN.getId()] = disablePushDown;
                break;
            case USE_NATIVE_SPARK:
                boolean useNativeSpark = Boolean.parseBoolean(valString);
                properties[USE_NATIVE_SPARK.getId()] = useNativeSpark;
                break;
            case CURRENTFUNCTIONPATH:
                properties[CURRENTFUNCTIONPATH.getId()] = parseCurrentFunctionPath(valString);
                break;
            case MINPLANTIMEOUT:
                long minPlanTimeout = Long.parseLong(valString);
                properties[MINPLANTIMEOUT.getId()] = minPlanTimeout;
                break;
            case OLAPALWAYSPENALIZENLJ:
                boolean olapAlwaysPenalizeNLJ = Boolean.parseBoolean(valString);
                properties[OLAPALWAYSPENALIZENLJ.getId()] = olapAlwaysPenalizeNLJ;
                break;
            case DISABLEPREDSFORINDEXORPKACCESSPATH:
                boolean disablePredsForIndexOrPrimaryKeyAccessPath = Boolean.parseBoolean(valString);
                properties[DISABLEPREDSFORINDEXORPKACCESSPATH.getId()] = disablePredsForIndexOrPrimaryKeyAccessPath;
                break;
            case ALWAYSALLOWINDEXPREFIXITERATION:
                boolean alwaysAllowIndexPrefixIteration = Boolean.parseBoolean(valString);
                properties[ALWAYSALLOWINDEXPREFIXITERATION.getId()] = alwaysAllowIndexPrefixIteration;
                break;
            case FAVORINDEXPREFIXITERATION:
                boolean favorIndexPrefixIteration = Boolean.parseBoolean(valString);
                properties[FAVORINDEXPREFIXITERATION.getId()] = favorIndexPrefixIteration;
                break;
            case COSTMODEL:
                properties[COSTMODEL.getId()] = valString;
                break;
<<<<<<< HEAD
=======
            case JOINSTRATEGY:
                String joinStrategy = StringUtil.SQLToUpperCase(valString);
                switch (joinStrategy) {
                    case "CROSS":
                    case "NESTEDLOOP":
                    case "MERGE":
                    case "SORTMERGE":
                    case "BROADCAST":
                        properties[JOINSTRATEGY.getId()] = joinStrategy;
                        break;
                    default:
                        break;
                }
                break;
>>>>>>> 27e07fcf
            default:
                assert false;
        }
    }

    /**
     * parses the value of CURRENTFUNCTIONPATH according to:
     * https://www.ibm.com/support/producthub/db2/docs/content/SSEPGG_11.5.0/com.ibm.db2.luw.apdv.cli.doc/doc/r0008777.html
     * @param value the user-input value
     * @return list of schemas for function lookup.
     */
    private String[] parseCurrentFunctionPath(String value) {
        if(value == null || value.isEmpty()) {
            return new String[] {"SYSIBM", "SYSFUN"};
        } else {
            // source: https://stackabuse.com/regex-splitting-by-character-unless-in-quotes/
            List<String> candidateSchemas = new ArrayList<>(Arrays.asList(value.split(",(?=([^\"]*\"[^\"]*\")*[^\"]*$)")));
            for(int i = 0; i < candidateSchemas.size(); ++i) {
                candidateSchemas.set(i , normalizeAndUnquoteIdentifier(candidateSchemas.get(i)));
            }
            boolean sysibmSeen = false;
            boolean sysfunSeen = false;
            for(int i = 0; i < candidateSchemas.size(); ++i) {
                String candidateSchema = candidateSchemas.get(i);
                if(i == 0 && candidateSchema.equals("SYSIBM")) {
                    sysibmSeen = true;
                } else if(i == 1 && candidateSchema.equals("SYSFUN")) {
                    sysfunSeen = true;
                } else {
                    break;
                }
            }
            if(!sysibmSeen) {
                candidateSchemas.add(0, "SYSIBM");
            }
            if(!sysfunSeen) {
                candidateSchemas.add(1, "SYSFUN");
            }
            return candidateSchemas.toArray(new String[0]);
        }
    }

    private String normalizeAndUnquoteIdentifier(String identifier) {
        String normalized = StringUtil.normalizeSQLIdentifier(identifier);
        if(!normalized.isEmpty() && normalized.charAt(0) == '"' && normalized.charAt(normalized.length() - 1) == '"') {
            normalized = normalized.substring(1, normalized.length() -1);
        }
        return normalized;
    }

    public Object getProperty(PROPERTYNAME property) {
        return properties[property.getId()];
    }

    public String getPropertyString(PROPERTYNAME property) {
        Object value = properties[property.getId()];
        return value==null?"null":value.toString();
    }

    public String getAllProperties() {
        // only return string that is not null
        StringBuilder sb = new StringBuilder();
        for (SessionProperties.PROPERTYNAME property: PROPERTYNAME.values()) {
            if (properties[property.getId()] != null)
                sb.append(property.toString()).append("=").append(properties[property.getId()]).append("; ");
        }

        return sb.toString();
    }

    public void resetAll() {
        for (int i=0; i<PROPERTYNAME.COUNT; i++)
            properties[i] = null;
    }
}<|MERGE_RESOLUTION|>--- conflicted
+++ resolved
@@ -135,8 +135,6 @@
             case COSTMODEL:
                 properties[COSTMODEL.getId()] = valString;
                 break;
-<<<<<<< HEAD
-=======
             case JOINSTRATEGY:
                 String joinStrategy = StringUtil.SQLToUpperCase(valString);
                 switch (joinStrategy) {
@@ -151,7 +149,6 @@
                         break;
                 }
                 break;
->>>>>>> 27e07fcf
             default:
                 assert false;
         }
