/*
 * This file is part of Splice Machine.
 * Splice Machine is free software: you can redistribute it and/or modify it under the terms of the
 * GNU Affero General Public License as published by the Free Software Foundation, either
 * version 3, or (at your option) any later version.
 * Splice Machine is distributed in the hope that it will be useful, but WITHOUT ANY WARRANTY;
 * without even the implied warranty of MERCHANTABILITY or FITNESS FOR A PARTICULAR PURPOSE.
 * See the GNU Affero General Public License for more details.
 * You should have received a copy of the GNU Affero General Public License along with Splice Machine.
 * If not, see <http://www.gnu.org/licenses/>.
 *
 * Some parts of this source code are based on Apache Derby, and the following notices apply to
 * Apache Derby:
 *
 * Apache Derby is a subproject of the Apache DB project, and is licensed under
 * the Apache License, Version 2.0 (the "License"); you may not use these files
 * except in compliance with the License. You may obtain a copy of the License at:
 *
 * http://www.apache.org/licenses/LICENSE-2.0
 *
 * Unless required by applicable law or agreed to in writing, software distributed
 * under the License is distributed on an "AS IS" BASIS, WITHOUT WARRANTIES OR
 * CONDITIONS OF ANY KIND, either express or implied. See the License for the
 * specific language governing permissions and limitations under the License.
 *
 * Splice Machine, Inc. has modified the Apache Derby code in this file.
 *
 * All such Splice Machine modifications are Copyright 2012 - 2019 Splice Machine, Inc.,
 * and are licensed to you under the GNU Affero General Public License.
 */
package com.splicemachine.db.impl.sql.conn;

import com.splicemachine.db.iapi.sql.conn.SessionProperties;

<<<<<<< HEAD
import static com.splicemachine.db.iapi.sql.conn.SessionProperties.PROPERTYNAME.DEFAULTSELECTIVITYFACTOR;
import static com.splicemachine.db.iapi.sql.conn.SessionProperties.PROPERTYNAME.OLAPQUEUE;
import static com.splicemachine.db.iapi.sql.conn.SessionProperties.PROPERTYNAME.SKIPSTATS;
import static com.splicemachine.db.iapi.sql.conn.SessionProperties.PROPERTYNAME.USESPARK;
=======
import static com.splicemachine.db.iapi.sql.conn.SessionProperties.PROPERTYNAME.*;
>>>>>>> fb89e8da

/**
 * Created by yxia on 6/1/18.
 */
public class SessionPropertiesImpl implements SessionProperties {
    Object[] properties = new Object[PROPERTYNAME.COUNT];

    public void setProperty(PROPERTYNAME property, Object value) {
        // the legal values have been checked at SetSessionpropertyNode.init(), so no need to check again
        String valString = (String)value;
        if (valString == null || valString.equals("null")) {
            properties[property.getId()] = null;
            return;
        }

        switch (property) {
            case USESPARK:
                boolean useSparkVal = Boolean.valueOf(valString);
                properties[USESPARK.getId()] = useSparkVal;
                break;
            case DEFAULTSELECTIVITYFACTOR:
                double defaultSelectivityFactor = Double.parseDouble(valString);
                properties[DEFAULTSELECTIVITYFACTOR.getId()] = defaultSelectivityFactor;
                break;
            case SKIPSTATS:
                boolean skipStatsVal = Boolean.valueOf(valString);
                properties[SKIPSTATS.getId()] = skipStatsVal;
                break;
<<<<<<< HEAD
            case OLAPQUEUE:
                properties[OLAPQUEUE.getId()] = valString;
=======
            case RECURSIVEQUERYITERATIONLIMIT:
                int recursiveQueryIterationLimit = Integer.parseInt(valString);
                properties[RECURSIVEQUERYITERATIONLIMIT.getId()] = recursiveQueryIterationLimit;
                break;
>>>>>>> fb89e8da
            default:
                break;
        }
        return;
    }

    public Object getProperty(PROPERTYNAME property) {
        return properties[property.getId()];
    }

    public String getPropertyString(PROPERTYNAME property) {
        Object value = properties[property.getId()];
        return value==null?"null":value.toString();
    }

    public String getAllProperties() {
        // only return string that is not null
        StringBuilder sb = new StringBuilder();
        for (SessionProperties.PROPERTYNAME property: PROPERTYNAME.values()) {
            if (properties[property.getId()] != null)
                sb.append(property.toString()).append("=").append(properties[property.getId()]).append("; ");
        }

        return sb.toString();
    }

    public void resetAll() {
        for (int i=0; i<PROPERTYNAME.COUNT; i++)
            properties[i] = null;
    }
}<|MERGE_RESOLUTION|>--- conflicted
+++ resolved
@@ -32,14 +32,7 @@
 
 import com.splicemachine.db.iapi.sql.conn.SessionProperties;
 
-<<<<<<< HEAD
-import static com.splicemachine.db.iapi.sql.conn.SessionProperties.PROPERTYNAME.DEFAULTSELECTIVITYFACTOR;
-import static com.splicemachine.db.iapi.sql.conn.SessionProperties.PROPERTYNAME.OLAPQUEUE;
-import static com.splicemachine.db.iapi.sql.conn.SessionProperties.PROPERTYNAME.SKIPSTATS;
-import static com.splicemachine.db.iapi.sql.conn.SessionProperties.PROPERTYNAME.USESPARK;
-=======
 import static com.splicemachine.db.iapi.sql.conn.SessionProperties.PROPERTYNAME.*;
->>>>>>> fb89e8da
 
 /**
  * Created by yxia on 6/1/18.
@@ -68,15 +61,12 @@
                 boolean skipStatsVal = Boolean.valueOf(valString);
                 properties[SKIPSTATS.getId()] = skipStatsVal;
                 break;
-<<<<<<< HEAD
             case OLAPQUEUE:
                 properties[OLAPQUEUE.getId()] = valString;
-=======
             case RECURSIVEQUERYITERATIONLIMIT:
                 int recursiveQueryIterationLimit = Integer.parseInt(valString);
                 properties[RECURSIVEQUERYITERATIONLIMIT.getId()] = recursiveQueryIterationLimit;
                 break;
->>>>>>> fb89e8da
             default:
                 break;
         }
