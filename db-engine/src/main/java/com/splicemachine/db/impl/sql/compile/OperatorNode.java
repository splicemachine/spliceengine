--- conflicted
+++ resolved
@@ -507,8 +507,6 @@
         }
     }
 
-<<<<<<< HEAD
-=======
     public void copyFrom(OperatorNode other) throws StandardException
     {
         super.copyFrom(other);
@@ -519,7 +517,6 @@
         this.resultInterfaceType = other.resultInterfaceType;
     }
 
->>>>>>> 27e07fcf
     protected boolean isIndexColumn(ColumnReference cr, ConglomerateDescriptor cd) {
         IndexRowGenerator irg = cd == null ? null : cd.getIndexDescriptor();
         if (irg != null && !irg.isOnExpression() && irg.baseColumnPositions() != null) {
