--- conflicted
+++ resolved
@@ -107,11 +107,8 @@
             throw StandardException.newException(SQLState.LANG_INVALID_FK_NO_REF_TAB,
                                                 getConstraintMoniker(),
                                                 refTableName.getTableName());
-<<<<<<< HEAD
-=======
 		if (td.isTemporary())
 			throw StandardException.newException(SQLState.LANG_TEMP_TABLE_NO_FOREIGN_KEYS);
->>>>>>> b6edb3cd
 
         // Verify if REFERENCES_PRIV is granted to columns referenced
         getCompilerContext().pushCurrentPrivType(getPrivType());
