--- conflicted
+++ resolved
@@ -1310,18 +1310,11 @@
     private void generateMinion(ExpressionClassBuilder acb,
                                 MethodBuilder mb,
                                 boolean genChildResultSet) throws StandardException{
-<<<<<<< HEAD
 		/* If this ProjectRestrict doesn't do anything, bypass its generation.
 		 * (Remove any true and true predicates first, as they could be left
 		 * by the like transformation.)
 		 */
 	String subqueryText = "";
-=======
-        /* If this ProjectRestrict doesn't do anything, bypass its generation.
-         * (Remove any true and true predicates first, as they could be left
-         * by the like transformation.)
-         */
->>>>>>> 140fd8fc
         if(restrictionList!=null && !restrictionList.isEmpty()){
             restrictionList.eliminateBooleanTrueAndBooleanTrue();
         }
