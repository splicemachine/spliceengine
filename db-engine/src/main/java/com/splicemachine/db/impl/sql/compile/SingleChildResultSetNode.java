/*
 * This file is part of Splice Machine.
 * Splice Machine is free software: you can redistribute it and/or modify it under the terms of the
 * GNU Affero General Public License as published by the Free Software Foundation, either
 * version 3, or (at your option) any later version.
 * Splice Machine is distributed in the hope that it will be useful, but WITHOUT ANY WARRANTY;
 * without even the implied warranty of MERCHANTABILITY or FITNESS FOR A PARTICULAR PURPOSE.
 * See the GNU Affero General Public License for more details.
 * You should have received a copy of the GNU Affero General Public License along with Splice Machine.
 * If not, see <http://www.gnu.org/licenses/>.
 *
 * Some parts of this source code are based on Apache Derby, and the following notices apply to
 * Apache Derby:
 *
 * Apache Derby is a subproject of the Apache DB project, and is licensed under
 * the Apache License, Version 2.0 (the "License"); you may not use these files
 * except in compliance with the License. You may obtain a copy of the License at:
 *
 * http://www.apache.org/licenses/LICENSE-2.0
 *
 * Unless required by applicable law or agreed to in writing, software distributed
 * under the License is distributed on an "AS IS" BASIS, WITHOUT WARRANTIES OR
 * CONDITIONS OF ANY KIND, either express or implied. See the License for the
 * specific language governing permissions and limitations under the License.
 *
 * Splice Machine, Inc. has modified the Apache Derby code in this file.
 *
 * All such Splice Machine modifications are Copyright 2012 - 2020 Splice Machine, Inc.,
 * and are licensed to you under the GNU Affero General Public License.
 */

package com.splicemachine.db.impl.sql.compile;

import com.splicemachine.db.iapi.error.StandardException;
import com.splicemachine.db.iapi.services.sanity.SanityManager;
import com.splicemachine.db.iapi.sql.compile.*;
import com.splicemachine.db.iapi.sql.dictionary.DataDictionary;
import com.splicemachine.db.iapi.sql.execute.ConstantAction;
import com.splicemachine.db.iapi.util.JBitSet;
import org.apache.commons.lang3.tuple.Pair;

import java.util.Collection;
import java.util.Vector;

/**
 * A SingleChildResultSetNode represents a result set with a single child.
 */

public abstract class SingleChildResultSetNode extends FromTable{
    /**
     * ResultSetNode under the SingleChildResultSetNode
     */
    protected ResultSetNode childResult;

    // Does this node have the truly... for the underlying tree
    protected boolean hasTrulyTheBestAccessPath;


    @Override
    public boolean isParallelizable(){
        return childResult.isParallelizable();
    }

    /**
     * Initialilzer for a SingleChildResultSetNode.
     *
     * @param childResult     The child ResultSetNode
     * @param tableProperties Properties list associated with the table
     */

    @Override
    public void init(Object childResult,Object tableProperties){
        /* correlationName is always null */
        super.init(null,tableProperties);
        this.childResult=(ResultSetNode)childResult;

        /* Propagate the child's referenced table map, if one exists */
        if(this.childResult.getReferencedTableMap()!=null){
            referencedTableMap=
                    (JBitSet)this.childResult.getReferencedTableMap().clone();
        }
    }

    @Override
    public AccessPath getTrulyTheBestAccessPath(){
        if(hasTrulyTheBestAccessPath){
            return super.getTrulyTheBestAccessPath();
        }

        if(childResult instanceof Optimizable)
            return ((Optimizable)childResult).getTrulyTheBestAccessPath();

        return super.getTrulyTheBestAccessPath();
    }

    @Override
    public double getMemoryUsage4BroadcastJoin(){
        if(hasTrulyTheBestAccessPath){
            return super.getMemoryUsage4BroadcastJoin();
        }

        if(childResult instanceof Optimizable)
            return ((Optimizable)childResult).getMemoryUsage4BroadcastJoin();

        return super.getMemoryUsage4BroadcastJoin();
    }

    /**
     * Return the childResult from this node.
     *
     * @return ResultSetNode    The childResult from this node.
     */
    public ResultSetNode getChildResult(){
        return childResult;
    }

    /**
     * Set the childResult for this node.
     *
     * @param childResult The new childResult for this node.
     */
    void setChildResult(ResultSetNode childResult){
        this.childResult=childResult;
    }

    @Override
    public void pullOptPredicates(OptimizablePredicateList optimizablePredicates) throws StandardException{
        if(childResult instanceof Optimizable){
            ((Optimizable)childResult).pullOptPredicates(optimizablePredicates);
        }
    }

    @Override
    public boolean forUpdate(){
        if(childResult instanceof Optimizable){
            return ((Optimizable)childResult).forUpdate();
        }else{
            return super.forUpdate();
        }
    }

    @Override
    public void initAccessPaths(Optimizer optimizer){
        if (skipBindAndOptimize)
            return;
        super.initAccessPaths(optimizer);
        if(childResult instanceof Optimizable){
            ((Optimizable)childResult).initAccessPaths(optimizer);
        }
    }

    @Override
    public void resetAccessPaths() {
        if (skipBindAndOptimize)
            return;
        super.resetAccessPaths();
        if (childResult instanceof Optimizable) {
            ((Optimizable)childResult).resetAccessPaths();
        }
    }

    /**
     * @see Optimizable#updateBestPlanMap
     * <p/>
     * Makes a call to add/load/remove a plan mapping for this node,
     * and then makes the necessary call to recurse on this node's
     * child, in order to ensure that we've handled the full plan
     * all the way down this node's subtree.
     */
    @Override
    public void updateBestPlanMap(short action,Object planKey) throws StandardException{
        super.updateBestPlanMap(action,planKey);

        // Now walk the child.  Note that if the child is not an
        // Optimizable and the call to child.getOptimizerImpl()
        // returns null, then that means we haven't tried to optimize
        // the child yet.  So in that case there's nothing to
        // add/load.

        if(childResult instanceof Optimizable){
            ((Optimizable)childResult).updateBestPlanMap(action,planKey);
        }else if(childResult.getOptimizerImpl()!=null){
            childResult.getOptimizerImpl().updateBestPlanMaps(action,planKey);
        }
    }

    /**
     * Prints the sub-nodes of this object.  See QueryTreeNode.java for
     * how tree printing is supposed to work.
     *
     * @param depth The depth of this node in the tree
     */
    @Override
    public void printSubNodes(int depth){
        if(SanityManager.DEBUG){
            super.printSubNodes(depth);

            if(childResult!=null){
                printLabel(depth,"childResult: ");
                childResult.treePrint(depth+1);
            }
        }
    }

    /**
     * Search to see if a query references the specifed table name.
     *
     * @param name      Table name (String) to search for.
     * @param baseTable Whether or not name is for a base table
     * @throws StandardException Thrown on error
     * @return true if found, else false
     */
    @Override
    public boolean referencesTarget(String name,boolean baseTable) throws StandardException{
        return childResult.referencesTarget(name,baseTable);
    }

    /**
     * Return true if the node references SESSION schema tables (temporary or permanent)
     *
     * @throws StandardException Thrown on error
     * @return true if references SESSION schema tables, else false
     */
    @Override
    public boolean referencesSessionSchema() throws StandardException{
        return childResult.referencesSessionSchema();
    }

    /**
     * Return true if the node references temporary tables no matter under which schema
     *
     * @return true if references temporary tables, else false
     */
    @Override
    public boolean referencesTemporaryTable() {
        return childResult.referencesTemporaryTable();
    }

    /**
     * Set the (query block) level (0-based) for this FromTable.
     *
     * @param level The query block level for this FromTable.
     */
    @Override
    public void setLevel(int level){
        super.setLevel(level);
        if(childResult instanceof FromTable){
            ((FromTable)childResult).setLevel(level);
        }
    }

    /**
     * Return whether or not this ResultSetNode contains a subquery with a
     * reference to the specified target.
     *
     * @param name      The table name.
     * @param baseTable Whether or not the name is for a base table.
     * @return boolean    Whether or not a reference to the table was found.
     * @throws StandardException Thrown on error
     */
    @Override
    boolean subqueryReferencesTarget(String name,boolean baseTable) throws StandardException{
        return childResult.subqueryReferencesTarget(name,baseTable);
    }

    /**
     * Put a ProjectRestrictNode on top of each FromTable in the FromList.
     * ColumnReferences must continue to point to the same ResultColumn, so
     * that ResultColumn must percolate up to the new PRN.  However,
     * that ResultColumn will point to a new expression, a VirtualColumnNode,
     * which points to the FromTable and the ResultColumn that is the source for
     * the ColumnReference.
     * (The new PRN will have the original of the ResultColumnList and
     * the ResultColumns from that list.  The FromTable will get shallow copies
     * of the ResultColumnList and its ResultColumns.  ResultColumn.expression
     * will remain at the FromTable, with the PRN getting a new
     * VirtualColumnNode for each ResultColumn.expression.)
     * We then project out the non-referenced columns.  If there are no referenced
     * columns, then the PRN's ResultColumnList will consist of a single ResultColumn
     * whose expression is 1.
     *
     * @param numTables Number of tables in the DML Statement
     * @param gbl       The group by list, if any
     * @param fromList  The from list, if any
     * @return The generated ProjectRestrictNode atop the original FromTable.
     * @throws StandardException Thrown on error
     */
    @Override
    public ResultSetNode preprocess(int numTables, GroupByList gbl, FromList fromList) throws StandardException{
        childResult=childResult.preprocess(numTables,gbl,fromList);

        /* Build the referenced table map */
        referencedTableMap=(JBitSet)childResult.getReferencedTableMap().clone();

        return this;
    }

    /**
     * Add a new predicate to the list.  This is useful when doing subquery
     * transformations, when we build a new predicate with the left side of
     * the subquery operator and the subquery's result column.
     *
     * @param predicate The predicate to add
     * @return ResultSetNode    The new top of the tree.
     * @throws StandardException Thrown on error
     */
    @Override
    public ResultSetNode addNewPredicate(Predicate predicate) throws StandardException{
        childResult=childResult.addNewPredicate(predicate);
        return this;
    }

    /**
     * Push expressions down to the first ResultSetNode which can do expression
     * evaluation and has the same referenced table map.
     * RESOLVE - This means only pushing down single table expressions to
     * DistinctNodes today.  Once we have a better understanding of how
     * the optimizer will work, we can push down join clauses.
     *
     * @param predicateList The PredicateList.
     * @throws StandardException Thrown on error
     */
    @Override
    public void pushExpressions(PredicateList predicateList) throws StandardException{
        if(childResult instanceof FromTable){
            ((FromTable)childResult).pushExpressions(predicateList);
        }
    }

    /**
     * Evaluate whether or not the subquery in a FromSubquery is flattenable.
     * Currently, a FSqry is flattenable if all of the following are true:
     * o  Subquery is a SelectNode.
     * o  It contains no top level subqueries.  (RESOLVE - we can relax this)
     * o  It does not contain a group by or having clause
     * o  It does not contain aggregates.
     *
     * @param fromList The outer from list
     * @return boolean    Whether or not the FromSubquery is flattenable.
     */
    @Override
    public boolean flattenableInFromSubquery(FromList fromList){
        /* Flattening currently involves merging predicates and FromLists.
         * We don't have a FromList, so we can't flatten for now.
         */
        /* RESOLVE - this will introduce yet another unnecessary PRN */
        return false;
    }

    /**
     * Ensure that the top of the RSN tree has a PredicateList.
     *
     * @param numTables The number of tables in the query.
     * @return ResultSetNode    A RSN tree with a node which has a PredicateList on top.
     * @throws StandardException Thrown on error
     */
    @Override
    public ResultSetNode ensurePredicateList(int numTables) throws StandardException{
        return this;
    }

    /**
     * Optimize this SingleChildResultSetNode.
     *
     * @param dataDictionary The DataDictionary to use for optimization
     * @param predicates     The PredicateList to optimize.  This should
     *                       be a join predicate.
     * @param outerRows      The number of outer joining rows
     * @param forSpark
     * @throws StandardException Thrown on error
     * @return ResultSetNode    The top of the optimized subtree
     */
    @Override
    public ResultSetNode optimize(DataDictionary dataDictionary,
                                  PredicateList predicates,
                                  double outerRows,
                                  boolean forSpark) throws StandardException{
        /* We need to implement this method since a NRSN can appear above a
         * SelectNode in a query tree.
         */
        childResult=childResult.optimize(
                dataDictionary,
                predicates,
                outerRows,
                forSpark);

        Optimizer optimizer= getOptimizer(
                (FromList)getNodeFactory().getNode(
                        C_NodeTypes.FROM_LIST,
                        getNodeFactory().doJoinOrderOptimization(),
                        getContextManager()),
                predicates,
                dataDictionary,
                null);
        optimizer.setForSpark(forSpark);
        costEstimate=optimizer.newCostEstimate();
        costEstimate.setCost(childResult.getCostEstimate().getEstimatedCost(),
                childResult.getCostEstimate().rowCount(),
                childResult.getCostEstimate().singleScanRowCount());

        return this;
    }

    @Override
    public ResultSetNode modifyAccessPaths() throws StandardException{
        childResult=childResult.modifyAccessPaths();

        return this;
    }

    @Override
    public ResultSetNode changeAccessPath(JBitSet joinedTableSet) throws StandardException{
        childResult=childResult.changeAccessPath(joinedTableSet);
        return this;
    }

    /**
     * Determine whether or not the specified name is an exposed name in
     * the current query block.
     *
     * @param name       The specified name to search for as an exposed name.
     * @param schemaName Schema name, if non-null.
     * @param exactMatch Whether or not we need an exact match on specified schema and table
     *                   names or match on table id.
     * @return The FromTable, if any, with the exposed name.
     * @throws StandardException Thrown on error
     */
    @Override
    protected FromTable getFromTableByName(String name,String schemaName,boolean exactMatch) throws StandardException{
        return childResult.getFromTableByName(name,schemaName,exactMatch);
    }

    /**
     * Decrement (query block) level (0-based) for this FromTable.
     * This is useful when flattening a subquery.
     *
     * @param decrement The amount to decrement by.
     */
    @Override
    void decrementLevel(int decrement){
        super.decrementLevel(decrement);
        childResult.decrementLevel(decrement);
    }

    /**
     * Get the lock mode for the target of an update statement
     * (a delete or update).  The update mode will always be row for
     * CurrentOfNodes.  It will be table if there is no where clause.
     *
     * @return The lock mode
     */
    @Override
    public int updateTargetLockMode(){
        return childResult.updateTargetLockMode();
    }

    /**
     * Return whether or not the underlying ResultSet tree
     * is ordered on the specified columns.
     * RESOLVE - This method currently only considers the outermost table
     * of the query block.
     *
     * @throws StandardException Thrown on error
     * @param    crs                    The specified ColumnReference[]
     * @param    permuteOrdering        Whether or not the order of the CRs in the array can be permuted
     * @param    fbtVector            Vector that is to be filled with the FromBaseTable
     * @return Whether the underlying ResultSet tree
     * is ordered on the specified column.
     */
    @Override
    boolean isOrderedOn(ColumnReference[] crs,boolean permuteOrdering,Vector fbtVector) throws StandardException{
        return childResult.isOrderedOn(crs,permuteOrdering,fbtVector);
    }

    /**
     * Return whether or not the underlying ResultSet tree will return
     * a single row, at most.
     * This is important for join nodes where we can save the extra next
     * on the right side if we know that it will return at most 1 row.
     *
     * @return Whether or not the underlying ResultSet tree will return a single row.
     * @throws StandardException Thrown on error
     */
    @Override
    public boolean isOneRowResultSet() throws StandardException{
        // Default is false
        return childResult.isOneRowResultSet();
    }

    /**
     * Return whether or not the underlying ResultSet tree is for a NOT EXISTS join.
     *
     * @return Whether or not the underlying ResultSet tree is for a NOT EXISTS.
     */
    @Override
    public boolean isNotExists(){
        return childResult.isNotExists();
    }

    /**
     * Determine whether we need to do reflection in order to do the projection.
     * Reflection is only needed if there is at least 1 column which is not
     * simply selecting the source column.
     *
     * @return Whether or not we need to do reflection in order to do
     * the projection.
     */
    protected boolean reflectionNeededForProjection(){
        return !(resultColumns.allExpressionsAreColumns(childResult));
    }

    @Override
    public void adjustForSortElimination(){
        childResult.adjustForSortElimination();
    }

    @Override
    public void adjustForSortElimination(RequiredRowOrdering rowOrdering) throws StandardException{
        childResult.adjustForSortElimination(rowOrdering);
    }

    /**
     * Get the final CostEstimate for this node.
     *
     * @return The final CostEstimate for this node, which is
     * the final cost estimate for the child node.
     */
    @Override
    public CostEstimate getFinalCostEstimate(boolean useSelf) throws StandardException{
        /*
        ** The cost estimate will be set here if either optimize() or
        ** optimizeIt() was called on this node.  It's also possible
        ** that optimization was done directly on the child node,
        ** in which case the cost estimate will be null here.
        */
        if(costEstimate==null)
            return childResult.getFinalCostEstimate(true);
        else{
            return costEstimate;
        }
    }

    /**
     * Accept the visitor for all visitable children of this node.
     *
     * @param v the visitor
     */
    @Override
    public void acceptChildren(Visitor v) throws StandardException{
        super.acceptChildren(v);
        if(childResult!=null){
            childResult=(ResultSetNode)childResult.accept(v, this);
        }
    }

    @Override
    public ConstantAction makeConstantAction() throws StandardException{
        if(childResult!=null) return childResult.makeConstantAction();
        return null;
    }
    @Override
    public void buildTree(Collection<Pair<QueryTreeNode,Integer>> tree, int depth) throws StandardException {
        addNodeToExplainTree(tree, this, depth);
        childResult.buildTree(tree,depth+1);
    }

    @Override
<<<<<<< HEAD
    public boolean isTriggerVTI() {
        if (childResult instanceof FromTable)
            return ((FromTable)childResult).isTriggerVTI();
        return false;
=======
    public boolean outerTableOnly() {
        if (outerTableOnly)
            return true;
        if(childResult instanceof Optimizable){
            return ((Optimizable)childResult).outerTableOnly();
        }
        else
            return outerTableOnly;
>>>>>>> f9918634
    }
}<|MERGE_RESOLUTION|>--- conflicted
+++ resolved
@@ -565,12 +565,12 @@
     }
 
     @Override
-<<<<<<< HEAD
     public boolean isTriggerVTI() {
         if (childResult instanceof FromTable)
             return ((FromTable)childResult).isTriggerVTI();
         return false;
-=======
+    }
+  
     public boolean outerTableOnly() {
         if (outerTableOnly)
             return true;
@@ -579,6 +579,5 @@
         }
         else
             return outerTableOnly;
->>>>>>> f9918634
     }
 }