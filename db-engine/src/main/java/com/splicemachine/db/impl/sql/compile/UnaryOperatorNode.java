--- conflicted
+++ resolved
@@ -64,36 +64,21 @@
 @SuppressFBWarnings(value="HE_INHERITS_EQUALS_USE_HASHCODE", justification="DB-9277")
 public class UnaryOperatorNode extends OperatorNode
 {
-<<<<<<< HEAD
     String	operator;
     String	methodName;
 
-=======
-    String    operator;
-    String    methodName;
-    
->>>>>>> b54367e8
     /**
      * Operator type, only valid for XMLPARSE and XMLSERIALIZE.
      */
     private int operatorType;
 
-<<<<<<< HEAD
     String		resultInterfaceType;
     String		receiverInterfaceType;
-=======
-    String        resultInterfaceType;
-    String        receiverInterfaceType;
->>>>>>> b54367e8
 
     /**
      * WARNING: operand may be NULL for COUNT(*).
      */
-<<<<<<< HEAD
     ValueNode	operand;
-=======
-    ValueNode    operand;
->>>>>>> b54367e8
 
     // At the time of adding XML support, it was decided that
     // we should avoid creating new OperatorNodes where possible.
@@ -117,7 +102,6 @@
     // IS important.
 
     static final String[] UnaryOperators = {
-<<<<<<< HEAD
             "xmlparse",
             "xmlserialize",
             "digits"
@@ -139,29 +123,6 @@
             ClassName.StringDataValue,		// XMLParse
             ClassName.XMLDataValue,			// XMLSerialize
             ClassName.NumberDataValue       // DIGITS
-=======
-        "xmlparse",
-        "xmlserialize",
-        "digits"
-    };
-
-    static final String[] UnaryMethodNames = {
-        "XMLParse",
-        "XMLSerialize",
-        "digits"
-    };
-
-    static final String[] UnaryResultTypes = {
-        ClassName.XMLDataValue,         // XMLParse
-        ClassName.StringDataValue,        // XMLSerialize
-        ClassName.StringDataValue        // DIGITS
-    };
-
-    static final String[] UnaryArgTypes = {
-        ClassName.StringDataValue,        // XMLParse
-        ClassName.XMLDataValue,            // XMLSerialize
-        ClassName.NumberDataValue       // DIGITS
->>>>>>> b54367e8
     };
 
     // Array to hold Objects that contain primitive
@@ -172,23 +133,16 @@
      * Initializer for a UnaryOperatorNode.
      *
      * <ul>
-<<<<<<< HEAD
      * @param operand	The operand of the node
      * @param operatorOrOpType	Either 1) the name of the operator,
      *  OR 2) an Integer holding the operatorType for this operator.
      * @param methodNameOrAddedArgs	Either 1) name of the method
-=======
-     * @param operand    The operand of the node
-     * @param operatorOrOpType    Either 1) the name of the operator,
-     *  OR 2) an Integer holding the operatorType for this operator.
-     * @param methodNameOrAddedArgs    Either 1) name of the method
->>>>>>> b54367e8
      *  to call for this operator, or 2) an array of Objects
      *  from which primitive method parameters can be
      *  retrieved.
      */
 
-<<<<<<< HEAD
+    @SuppressFBWarnings(value = "EI_EXPOSE_REP2", justification = "DB-9407")
     public void init(
             Object	operand,
             Object		operatorOrOpType,
@@ -198,24 +152,11 @@
         if (operatorOrOpType instanceof String)  {
             // then 2nd and 3rd params are operator and methodName,
             // respectively.
-=======
-    @SuppressFBWarnings(value = "EI_EXPOSE_REP2", justification = "DB-9407")
-    public void init(
-                    Object    operand,
-                    Object        operatorOrOpType,
-                    Object        methodNameOrAddedArgs)
-    {
-        this.operand = (ValueNode) operand;
-        if (operatorOrOpType instanceof String)  {
-        // then 2nd and 3rd params are operator and methodName,
-        // respectively.
->>>>>>> b54367e8
             this.operator = (String) operatorOrOpType;
             this.methodName = (String) methodNameOrAddedArgs;
             this.operatorType = -1;
         }
         else {
-<<<<<<< HEAD
             // 2nd and 3rd params are operatorType and additional args,
             // respectively.
             if (SanityManager.DEBUG) {
@@ -225,17 +166,6 @@
                                         (methodNameOrAddedArgs instanceof Object[]))),
                         "Init params in UnaryOperator node have the " +
                                 "wrong type.");
-=======
-        // 2nd and 3rd params are operatorType and additional args,
-        // respectively.
-            if (SanityManager.DEBUG) {
-                SanityManager.ASSERT(
-                    ((operatorOrOpType instanceof Integer) &&
-                        ((methodNameOrAddedArgs == null) ||
-                        (methodNameOrAddedArgs instanceof Object[]))),
-                    "Init params in UnaryOperator node have the " +
-                    "wrong type.");
->>>>>>> b54367e8
             }
             this.operatorType = (Integer) operatorOrOpType;
             this.operator = UnaryOperators[this.operatorType];
@@ -249,15 +179,9 @@
     /**
      * Initializer for a UnaryOperatorNode
      *
-<<<<<<< HEAD
      * @param operand	The operand of the node
      */
     public void init(Object	operand)
-=======
-     * @param operand    The operand of the node
-     */
-    public void init(Object    operand)
->>>>>>> b54367e8
     {
         this.operand = (ValueNode) operand;
         this.operatorType = -1;
@@ -266,11 +190,7 @@
     /**
      * Set the operator.
      *
-<<<<<<< HEAD
      * @param operator	The operator.
-=======
-     * @param operator    The operator.
->>>>>>> b54367e8
      */
     void setOperator(String operator)
     {
@@ -281,11 +201,7 @@
     /**
      * Get the operator of this unary operator.
      *
-<<<<<<< HEAD
      * @return	The operator of this unary operator.
-=======
-     * @return    The operator of this unary operator.
->>>>>>> b54367e8
      */
     public String getOperatorString()
     {
@@ -295,11 +211,7 @@
     /**
      * Set the methodName.
      *
-<<<<<<< HEAD
      * @param methodName	The methodName.
-=======
-     * @param methodName    The methodName.
->>>>>>> b54367e8
      */
     void setMethodName(String methodName)
     {
@@ -311,11 +223,7 @@
      * Convert this object to a String.  See comments in QueryTreeNode.java
      * for how this should be done for tree printing.
      *
-<<<<<<< HEAD
      * @return		This object as a String
-=======
-     * @return        This object as a String
->>>>>>> b54367e8
      */
 
     public String toString()
@@ -323,13 +231,8 @@
         if (SanityManager.DEBUG)
         {
             return "operator: " + operator + "\n" +
-<<<<<<< HEAD
                     "methodName: " + methodName + "\n" +
                     super.toString();
-=======
-                "methodName: " + methodName + "\n" +
-                super.toString();
->>>>>>> b54367e8
         }
         else
         {
@@ -341,11 +244,7 @@
      * Prints the sub-nodes of this object.  See QueryTreeNode.java for
      * how tree printing is supposed to work.
      *
-<<<<<<< HEAD
      * @param depth		The depth of this node in the tree
-=======
-     * @param depth        The depth of this node in the tree
->>>>>>> b54367e8
      */
 
     public void printSubNodes(int depth)
@@ -370,11 +269,7 @@
     /**
      * Get the operand of this unary operator.
      *
-<<<<<<< HEAD
      * @return	The operand of this unary operator.
-=======
-     * @return    The operand of this unary operator.
->>>>>>> b54367e8
      */
     public ValueNode getOperand()
     {
@@ -389,11 +284,7 @@
      * This gets called when ParameterNode is needed to get parameter
      * specific information like getDefaultValue(), getParameterNumber() etc
      *
-<<<<<<< HEAD
      * @return	The parameter operand of this unary operator else null.
-=======
-     * @return    The parameter operand of this unary operator else null.
->>>>>>> b54367e8
      */
     public ParameterNode getParameterOperand() throws StandardException
     {
@@ -415,7 +306,6 @@
      * Sub-classes need to implement their own bindExpression() method
      * for their own specific rules.
      *
-<<<<<<< HEAD
      * @param fromList		The FROM list for the query this
      *				expression is in, for binding columns.
      * @param subqueryList		The subquery list being built as we find SubqueryNodes
@@ -424,25 +314,11 @@
      * @return	The new top of the expression tree.
      *
      * @exception StandardException		Thrown on error
-=======
-     * @param fromList        The FROM list for the query this
-     *                expression is in, for binding columns.
-     * @param subqueryList        The subquery list being built as we find SubqueryNodes
-     * @param aggregateVector    The aggregate vector being built as we find AggregateNodes
-     *
-     * @return    The new top of the expression tree.
-     *
-     * @exception StandardException        Thrown on error
->>>>>>> b54367e8
      */
     @Override
     public ValueNode bindExpression( FromList fromList,
                                      SubqueryList subqueryList,
-<<<<<<< HEAD
                                      List<AggregateNode>	aggregateVector) throws StandardException {
-=======
-                                     List<AggregateNode>    aggregateVector) throws StandardException {
->>>>>>> b54367e8
         bindOperand(fromList, subqueryList, aggregateVector);
         if (operatorType == XMLPARSE_OP)
             bindXMLParse();
@@ -461,11 +337,7 @@
      */
     protected void bindOperand(FromList fromList,
                                SubqueryList subqueryList,
-<<<<<<< HEAD
                                List<AggregateNode>	aggregateVector) throws StandardException {
-=======
-                               List<AggregateNode>    aggregateVector) throws StandardException {
->>>>>>> b54367e8
         operand = operand.bindExpression(fromList, subqueryList, aggregateVector);
 
         if (operand.requiresTypeFromContext()) {
@@ -482,13 +354,8 @@
          * tree to a built-in type.
          */
         if (! (operand instanceof UntypedNullConstantNode) &&
-<<<<<<< HEAD
                 operand.getTypeId().userType() &&
                 ! (this instanceof IsNullNode))
-=======
-            operand.getTypeId().userType() &&
-            ! (this instanceof IsNullNode))
->>>>>>> b54367e8
         {
             operand = operand.genSQLJavaSQLTree();
         }
@@ -612,11 +479,7 @@
                     31,
                     6,
                     operand.getTypeServices() != null?operand.getTypeServices().isNullable():true,
-<<<<<<< HEAD
                     DataTypeUtilities.computeMaxWidth(31, 6));
-=======
-                    TypeId.DECIMAL_MAXWIDTH);
->>>>>>> b54367e8
 
             operand=(ValueNode)getNodeFactory().getNode(
                     C_NodeTypes.CAST_NODE,
@@ -650,13 +513,8 @@
         }
 
         setType(new DataTypeDescriptor(TypeId.getBuiltInTypeId(Types.CHAR),
-<<<<<<< HEAD
                 operand.getTypeServices() != null? operand.getTypeServices().isNullable(): true,
                 resultLength));
-=======
-                                       operand.getTypeServices() != null? operand.getTypeServices().isNullable(): true,
-                                       resultLength));
->>>>>>> b54367e8
     }
     /**
      * Preprocess an expression tree.  We do a number of transformations
@@ -664,7 +522,6 @@
      * subquery flattening.
      * NOTE: This is done before the outer ResultSetNode is preprocessed.
      *
-<<<<<<< HEAD
      * @param	numTables			Number of tables in the DML Statement
      * @param	outerFromList		FromList from outer query block
      * @param	outerSubqueryList	SubqueryList from outer query block
@@ -673,37 +530,18 @@
      * @return		The modified expression
      *
      * @exception StandardException		Thrown on error
-=======
-     * @param    numTables            Number of tables in the DML Statement
-     * @param    outerFromList        FromList from outer query block
-     * @param    outerSubqueryList    SubqueryList from outer query block
-     * @param    outerPredicateList    PredicateList from outer query block
-     *
-     * @return        The modified expression
-     *
-     * @exception StandardException        Thrown on error
->>>>>>> b54367e8
      */
     public ValueNode preprocess(int numTables,
                                 FromList outerFromList,
                                 SubqueryList outerSubqueryList,
                                 PredicateList outerPredicateList)
-<<<<<<< HEAD
             throws StandardException
-=======
-                    throws StandardException
->>>>>>> b54367e8
     {
         if (operand != null)
         {
             operand = operand.preprocess(numTables,
-<<<<<<< HEAD
                     outerFromList, outerSubqueryList,
                     outerPredicateList);
-=======
-                                         outerFromList, outerSubqueryList,
-                                         outerPredicateList);
->>>>>>> b54367e8
         }
         return this;
     }
@@ -716,11 +554,7 @@
      * will not be pushed down.
      *
      * For example, in:
-<<<<<<< HEAD
      *		select * from (select 1 from s) a (x) where x = 1
-=======
-     *        select * from (select 1 from s) a (x) where x = 1
->>>>>>> b54367e8
      * we will not push down x = 1.
      * NOTE: It would be easy to handle the case of a constant, but if the
      * inner SELECT returns an arbitrary expression, then we would have to copy
@@ -728,7 +562,6 @@
      * subqueries and method calls.
      * RESOLVE - revisit this issue once we have views.
      *
-<<<<<<< HEAD
      * @param referencedTabs	JBitSet with bit map of referenced FromTables
      * @param simplePredsOnly	Whether or not to consider method
      *							calls, field references and conditional nodes
@@ -741,20 +574,6 @@
      */
     public boolean categorize(JBitSet referencedTabs, boolean simplePredsOnly)
             throws StandardException
-=======
-     * @param referencedTabs    JBitSet with bit map of referenced FromTables
-     * @param simplePredsOnly    Whether or not to consider method
-     *                            calls, field references and conditional nodes
-     *                            when building bit map
-     *
-     * @return boolean        Whether or not source.expression is a ColumnReference
-     *                        or a VirtualColumnNode.
-     *
-     * @exception StandardException            Thrown on error
-     */
-    public boolean categorize(JBitSet referencedTabs, boolean simplePredsOnly)
-        throws StandardException
->>>>>>> b54367e8
     {
         return operand != null && operand.categorize(referencedTabs, simplePredsOnly);
     }
@@ -763,21 +582,12 @@
      * Remap all ColumnReferences in this tree to be clones of the
      * underlying expression.
      *
-<<<<<<< HEAD
      * @return ValueNode			The remapped expression tree.
      *
      * @exception StandardException			Thrown on error
      */
     public ValueNode remapColumnReferencesToExpressions()
             throws StandardException
-=======
-     * @return ValueNode            The remapped expression tree.
-     *
-     * @exception StandardException            Thrown on error
-     */
-    public ValueNode remapColumnReferencesToExpressions()
-        throws StandardException
->>>>>>> b54367e8
     {
         if (operand != null)
         {
@@ -789,11 +599,7 @@
     /**
      * Return whether or not this expression tree represents a constant expression.
      *
-<<<<<<< HEAD
      * @return	Whether or not this expression tree represents a constant expression.
-=======
-     * @return    Whether or not this expression tree represents a constant expression.
->>>>>>> b54367e8
      */
     public boolean isConstantExpression()
     {
@@ -810,21 +616,12 @@
      * By default unary operators don't accept ? parameters as operands.
      * This can be over-ridden for particular unary operators.
      *
-<<<<<<< HEAD
      *	We throw an exception if the parameter doesn't have a datatype
      *	assigned to it yet.
      *
      * @exception StandardException		Thrown if ?  parameter doesn't
      *									have a type bound to it yet.
      *									? parameter where it isn't allowed.
-=======
-     *    We throw an exception if the parameter doesn't have a datatype
-     *    assigned to it yet.
-     *
-     * @exception StandardException        Thrown if ?  parameter doesn't
-     *                                    have a type bound to it yet.
-     *                                    ? parameter where it isn't allowed.
->>>>>>> b54367e8
      */
 
     void bindParameter() throws StandardException
@@ -859,7 +656,6 @@
              * we throw an error.
              */
             throw StandardException.newException(
-<<<<<<< HEAD
                     SQLState.LANG_XMLPARSE_UNKNOWN_PARAM_TYPE);
         }
         else if (operatorType == XMLSERIALIZE_OP) {
@@ -867,15 +663,6 @@
             // don't allow binding to an XML parameter.
             throw StandardException.newException(
                     SQLState.LANG_ATTEMPT_TO_BIND_XML);
-=======
-                SQLState.LANG_XMLPARSE_UNKNOWN_PARAM_TYPE);
-        }
-        else if (operatorType == XMLSERIALIZE_OP) {
-        // For now, since JDBC has no type defined for XML, we
-        // don't allow binding to an XML parameter.
-            throw StandardException.newException(
-                SQLState.LANG_ATTEMPT_TO_BIND_XML);
->>>>>>> b54367e8
         }
         else if (operand.getTypeServices() == null)
         {
@@ -894,7 +681,6 @@
     /**
      * Do code generation for this unary operator.
      *
-<<<<<<< HEAD
      * @param acb	The ExpressionClassBuilder for the class we're generating
      * @param mb	The method the expression will go into
      *
@@ -910,23 +696,6 @@
                 (operatorType == -1)
                         ? getTypeCompiler().interfaceName()
                         : resultInterfaceType;
-=======
-     * @param acb    The ExpressionClassBuilder for the class we're generating
-     * @param mb    The method the expression will go into
-     *
-     *
-     * @exception StandardException        Thrown on error
-     */
-
-    public void generateExpression(ExpressionClassBuilder acb,
-                                            MethodBuilder mb)
-                                    throws StandardException
-    {
-        String resultTypeName =
-            (operatorType == -1)
-                ? getTypeCompiler().interfaceName()
-                : resultInterfaceType;
->>>>>>> b54367e8
 
         // System.out.println("resultTypeName " + resultTypeName + " method " + methodName);
         // System.out.println("isBooleanTypeId() " + getTypeId().isBooleanTypeId());
@@ -963,7 +732,6 @@
                     methodName, resultTypeName, numArgs);
 
             /*
-<<<<<<< HEAD
              ** Store the result of the method call in the field, so we can re-use
              ** the object.
              */
@@ -971,15 +739,6 @@
         } else {
             mb.callMethod(VMOpcode.INVOKEINTERFACE, (String) null,
                     methodName, resultTypeName, 0);
-=======
-            ** Store the result of the method call in the field, so we can re-use
-            ** the object.
-            */
-//            mb.putField(field);
-        } else {
-            mb.callMethod(VMOpcode.INVOKEINTERFACE, (String) null,
-                methodName, resultTypeName, 0);
->>>>>>> b54367e8
         }
     }
 
@@ -990,21 +749,13 @@
      * Override in nodes that use methods on super-interfaces of
      * the receiver's interface, such as comparisons.
      *
-<<<<<<< HEAD
      * @exception StandardException		Thrown on error
-=======
-     * @exception StandardException        Thrown on error
->>>>>>> b54367e8
      */
     public String getReceiverInterfaceName() throws StandardException {
         if (SanityManager.DEBUG)
         {
             SanityManager.ASSERT(operand!=null,
-<<<<<<< HEAD
                     "cannot get interface without operand");
-=======
-                                "cannot get interface without operand");
->>>>>>> b54367e8
         }
 
         if (operatorType != -1)
@@ -1016,7 +767,6 @@
     /**
      * Return the variant type for the underlying expression.
      * The variant type can be:
-<<<<<<< HEAD
      *		VARIANT				- variant within a scan
      *							  (method calls and non-static field access)
      *		SCAN_INVARIANT		- invariant within a scan
@@ -1027,31 +777,13 @@
      *
      * @return	The variant type for the underlying expression.
      * @exception StandardException	thrown on error
-=======
-     *        VARIANT                - variant within a scan
-     *                              (method calls and non-static field access)
-     *        SCAN_INVARIANT        - invariant within a scan
-     *                              (column references from outer tables)
-     *        QUERY_INVARIANT        - invariant within the life of a query
-     *                              (constant expressions)
-     *        CONSTANT            - immutable
-     *
-     * @return    The variant type for the underlying expression.
-     * @exception StandardException    thrown on error
->>>>>>> b54367e8
      */
     protected int getOrderableVariantType() throws StandardException
     {
         /*
-<<<<<<< HEAD
          ** If we have nothing in the operator, then
          ** it must be constant.
          */
-=======
-        ** If we have nothing in the operator, then
-        ** it must be constant.
-        */
->>>>>>> b54367e8
         return (operand != null) ?
                 operand.getOrderableVariantType() :
                 Qualifier.CONSTANT;
@@ -1080,11 +812,7 @@
      * @return Number of parameters added.
      */
     protected int addXmlOpMethodParams(ExpressionClassBuilder acb,
-<<<<<<< HEAD
                                        MethodBuilder mb, LocalField resultField) throws StandardException
-=======
-        MethodBuilder mb, LocalField resultField) throws StandardException
->>>>>>> b54367e8
     {
         if ((operatorType != XMLPARSE_OP) && (operatorType != XMLSERIALIZE_OP))
             // nothing to do.
@@ -1147,30 +875,12 @@
         {
             UnaryOperatorNode other = (UnaryOperatorNode)o;
             return ((operator == null && other.operator == null) || (operator != null && operator.equals(other.operator)) &&
-<<<<<<< HEAD
                     // the first condition in the || covers the case when both operands are null.
                     ((operand == other.operand)|| ((operand != null) && operand.isEquivalent(other.operand))));
-=======
-                // the first condition in the || covers the case when both operands are null.
-            ((operand == other.operand)|| ((operand != null) && operand.isEquivalent(other.operand))));
->>>>>>> b54367e8
         }
         return false;
     }
 
-<<<<<<< HEAD
-    public List getChildren() {
-
-        List result = null;
-
-        if(operand != null){
-            result = Collections.singletonList(operand);
-        }else{
-            result = Collections.EMPTY_LIST;
-        }
-
-        return result;
-=======
     public List<? extends QueryTreeNode> getChildren() {
         if (operand != null) {
             return Collections.singletonList(operand);
@@ -1183,13 +893,12 @@
     public QueryTreeNode getChild(int index) {
         assert operand != null && index == 0;
         return operand;
-    }
+        }
 
     @Override
     public void setChild(int index, QueryTreeNode newValue) {
         assert operand != null && index == 0;
         operand = (ValueNode) newValue;
->>>>>>> b54367e8
     }
 
     @Override
@@ -1202,22 +911,6 @@
     }
 
     @Override
-<<<<<<< HEAD
-    public List<ColumnReference> getHashableJoinColumnReference() {
-        return operand.getHashableJoinColumnReference();
-    }
-
-    @Override
-    public void setHashableJoinColumnReference(ColumnReference cr) {
-        if (operand instanceof ColumnReference)
-            operand = cr;
-        else
-            operand.setHashableJoinColumnReference(cr);
-    }
-
-    @Override
-=======
->>>>>>> b54367e8
     public boolean isConstantOrParameterTreeNode() {
         return operand.isConstantOrParameterTreeNode();
     }
