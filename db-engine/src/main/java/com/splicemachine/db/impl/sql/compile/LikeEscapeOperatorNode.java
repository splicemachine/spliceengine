/*
 * This file is part of Splice Machine.
 * Splice Machine is free software: you can redistribute it and/or modify it under the terms of the
 * GNU Affero General Public License as published by the Free Software Foundation, either
 * version 3, or (at your option) any later version.
 * Splice Machine is distributed in the hope that it will be useful, but WITHOUT ANY WARRANTY;
 * without even the implied warranty of MERCHANTABILITY or FITNESS FOR A PARTICULAR PURPOSE.
 * See the GNU Affero General Public License for more details.
 * You should have received a copy of the GNU Affero General Public License along with Splice Machine.
 * If not, see <http://www.gnu.org/licenses/>.
 *
 * Some parts of this source code are based on Apache Derby, and the following notices apply to
 * Apache Derby:
 *
 * Apache Derby is a subproject of the Apache DB project, and is licensed under
 * the Apache License, Version 2.0 (the "License"); you may not use these files
 * except in compliance with the License. You may obtain a copy of the License at:
 *
 * http://www.apache.org/licenses/LICENSE-2.0
 *
 * Unless required by applicable law or agreed to in writing, software distributed
 * under the License is distributed on an "AS IS" BASIS, WITHOUT WARRANTIES OR
 * CONDITIONS OF ANY KIND, either express or implied. See the License for the
 * specific language governing permissions and limitations under the License.
 *
 * Splice Machine, Inc. has modified the Apache Derby code in this file.
 *
 * All such Splice Machine modifications are Copyright 2012 - 2020 Splice Machine, Inc.,
 * and are licensed to you under the GNU Affero General Public License.
 */

package com.splicemachine.db.impl.sql.compile;

import com.splicemachine.db.iapi.services.compiler.MethodBuilder;
import com.splicemachine.db.iapi.sql.compile.C_NodeTypes;

import com.splicemachine.db.iapi.error.StandardException;

import com.splicemachine.db.iapi.types.TypeId;
import com.splicemachine.db.iapi.types.StringDataValue;
import com.splicemachine.db.iapi.types.DataTypeDescriptor;

import com.splicemachine.db.iapi.reference.SQLState;

import com.splicemachine.db.iapi.util.ReuseFactory;

import com.splicemachine.db.iapi.services.classfile.VMOpcode;

import com.splicemachine.db.iapi.types.Like;

import java.sql.Types;

import java.util.List;
import java.util.Vector;

  
/**
    This node represents a like comparison operator (no escape)

    If the like pattern is a constant or a parameter then if possible
    the like is modified to include a >= and < operator. In some cases
    the like can be eliminated.  By adding =, >= or < operators it may
    allow indexes to be used to greatly narrow the search range of the
    query, and allow optimizer to estimate number of rows to affected.


    constant or parameter LIKE pattern with prefix followed by optional wild 
    card e.g. Derby%

    CHAR(n), VARCHAR(n) where n < 255

        >=   prefix padded with '\u0000' to length n -- e.g. Derby\u0000\u0000
        <=   prefix appended with '\uffff' -- e.g. Derby\uffff

        [ can eliminate LIKE if constant. ]


    CHAR(n), VARCHAR(n), LONG VARCHAR where n >= 255

        >= prefix backed up one character
        <= prefix appended with '\uffff'

        no elimination of like


    parameter like pattern starts with wild card e.g. %Derby

    CHAR(n), VARCHAR(n) where n <= 256

        >= '\u0000' padded with '\u0000' to length n
        <= '\uffff'

        no elimination of like

    CHAR(n), VARCHAR(n), LONG VARCHAR where n > 256

        >= NULL

        <= '\uffff'


    Note that the Unicode value '\uffff' is defined as not a character value
    and can be used by a program for any purpose. We use it to set an upper
    bound on a character range with a less than predicate. We only need a single
    '\uffff' appended because the string 'Derby\uffff\uffff' is not a valid
    String because '\uffff' is not a valid character.

**/

public final class LikeEscapeOperatorNode extends TernaryOperatorNode {
    /**************************************************************************
    * Fields of the class
    **************************************************************************
    */
    boolean addedEquals;
    String  escape;

    /**
     * Initializer for a LikeEscapeOperatorNode
     *
     * receiver like pattern [ escape escapeValue ]
     *
     * @param receiver      The left operand of the like: 
     *                              column, CharConstant or Parameter
     * @param leftOperand   The right operand of the like: the pattern
     * @param rightOperand  The optional escape clause, null if not present
     */
    public void init(
    Object receiver,
    Object leftOperand,
    Object rightOperand)
    {
        /* By convention, the method name for the like operator is "like" */
        super.init(
            receiver, leftOperand, rightOperand, 
            ReuseFactory.getInteger(TernaryOperatorNode.LIKE), null); 
    }

    /**
     * implement binding for like expressions.
     * <p>
     * overrides BindOperatorNode.bindExpression because like has special
     * requirements for parameter binding.
     *
     * @return  The new top of the expression tree.
     *
     * @exception StandardException thrown on failure
     */
    @Override
    public ValueNode bindExpression(FromList fromList,
                                    SubqueryList subqueryList,
                                    List<AggregateNode> aggregateVector)  throws StandardException {
        super.bindExpression(fromList, subqueryList, aggregateVector);

        String pattern = null;

        if(!(leftOperand.requiresTypeFromContext()) && isBitDataString(leftOperand)) {
            leftOperand = castArgToString(leftOperand, true);
        }

        if(rightOperand != null &&!(rightOperand.requiresTypeFromContext()) && isBitDataString(rightOperand)) {
            rightOperand = castArgToString(rightOperand, true);
        }

<<<<<<< HEAD
        // pattern must be a string or a parameter
        if (!(leftOperand.requiresTypeFromContext()) &&
             !(leftOperand.getTypeId().isStringTypeId()))
=======
        if (!(getLeftOperand().requiresTypeFromContext()) &&
             !(getLeftOperand().getTypeId().isStringTypeId()))
>>>>>>> af59edb8
        {
            throw StandardException.newException(
                SQLState.LANG_DB2_FUNCTION_INCOMPATIBLE, "LIKE", "FUNCTION");
        }

        // escape must be a string or a parameter
        if ((getRightOperand() != null) &&
            !(getRightOperand().requiresTypeFromContext()) &&
            !(getRightOperand().getTypeId().isStringTypeId()))
        {
            throw StandardException.newException(
                SQLState.LANG_DB2_FUNCTION_INCOMPATIBLE, "LIKE", "FUNCTION");
        }

        // deal with operand parameters

        /* 
        *  Is there a ? parameter on the left? ie. "? like 'Derby'"
        *
        *  Do left first because its length is always maximum;
        *  a parameter on the right copies its length from
        *  the left, since it won't match if it is any longer than it.
        */
        if (getReceiver().requiresTypeFromContext())
        {
            getReceiver().setType(
                new DataTypeDescriptor(
                    TypeId.getBuiltInTypeId(Types.VARCHAR), true));
            //check if this parameter can pick up it's collation from pattern
            //or escape clauses in that order. If not, then it will take it's
            //collation from the compilation schema.
            if (!getLeftOperand().requiresTypeFromContext()) {
                getReceiver().setCollationInfo(getLeftOperand().getTypeServices());

            } else if (getRightOperand() != null && !getRightOperand().requiresTypeFromContext()) {
                getReceiver().setCollationInfo(getRightOperand().getTypeServices());
            } else {
    			getReceiver().setCollationUsingCompilationSchema();
            }
        }

        /* 
         *  Is there a ? parameter for the PATTERN of LIKE? ie. "column like ?"
         *  
         *  Copy from the receiver -- legal if both are parameters,
         *  both will be max length.
         *  REMIND: should nullability be copied, or set to true?
         */
        if (getLeftOperand().requiresTypeFromContext())
        {
            /*
            * Set the pattern to the type of the left parameter, if
            * the left is a string, otherwise set it to be VARCHAR. 
            */
            if (getReceiver().getTypeId().isStringTypeId())
            {
                getLeftOperand().setType(getReceiver().getTypeServices());
            }
            else if(isBitDataString(receiver)) { // we will add a cast to string later on
                leftOperand.setType(new DataTypeDescriptor(receiver.getTypeId(), true));
            }
            else
            {
                getLeftOperand().setType(
                    new DataTypeDescriptor(
                        TypeId.getBuiltInTypeId(Types.VARCHAR), true));
            }
			//collation of ? operand should be picked up from the context.
            //By the time we come here, receiver will have correct collation
            //set on it and hence we can rely on it to get correct collation
            //for the other ? in LIKE clause
            getLeftOperand().setCollationInfo(getReceiver().getTypeServices());
        }

        /* 
         *  Is there a ? parameter for the ESCAPE of LIKE?
         *  Copy from the receiver -- legal if both are parameters,
         *  both will be max length.  nullability is set to true.
         */

        if (getRightOperand() != null && getRightOperand().requiresTypeFromContext())
        {
            /*
             * Set the pattern to the type of the left parameter, if
             * the left is a string, otherwise set it to be VARCHAR. 
             */
            if (getReceiver().getTypeId().isStringTypeId())
            {
                getRightOperand().setType(getReceiver().getTypeServices());
            }
            else if(isBitDataString(receiver)) { // we will add a cast to string later on
                leftOperand.setType(new DataTypeDescriptor(receiver.getTypeId(), true));
            }
            else
            {
                getRightOperand().setType(
                    new DataTypeDescriptor(
                        TypeId.getBuiltInTypeId(Types.VARCHAR), true));
            }
			//collation of ? operand should be picked up from the context.
            //By the time we come here, receiver will have correct collation
            //set on it and hence we can rely on it to get correct collation
            //for the other ? in LIKE clause
            getRightOperand().setCollationInfo(getReceiver().getTypeServices());
        }

        bindToBuiltIn();

        /* The receiver must be a string type
        */
<<<<<<< HEAD
        if(!(receiver.requiresTypeFromContext()) && isBitDataString(receiver)) {
            receiver = castArgToString(receiver, true);
        }
        if (! receiver.getTypeId().isStringTypeId())
=======
        if (! getReceiver().getTypeId().isStringTypeId())
>>>>>>> af59edb8
        {
            throw StandardException.newException(
                SQLState.LANG_DB2_FUNCTION_INCOMPATIBLE, "LIKE", "FUNCTION");
        }

        /* If either the left or right operands are non-string types,
         * then we generate an implicit cast to VARCHAR.
         */
        if (!getLeftOperand().getTypeId().isStringTypeId())
        {
<<<<<<< HEAD
            leftOperand = castArgToString(leftOperand, true);
=======
            setLeftOperand(castArgToString(getLeftOperand()));
>>>>>>> af59edb8
        }

        if (getRightOperand() != null)
        {
<<<<<<< HEAD
            rightOperand = castArgToString(rightOperand, true);
=======
            setRightOperand(castArgToString(getRightOperand()));
>>>>>>> af59edb8
        }

        /* 
         * Remember whether or not the right side (the like pattern) is a string 
         * constant.  We need to remember here so that we can transform LIKE 
         * 'constant' into = 'constant' for non unicode based collation columns.
         */
        boolean leftConstant = (getLeftOperand() instanceof CharConstantNode);
        if (leftConstant)
        {
            pattern = ((CharConstantNode) getLeftOperand()).getString();
        }

        boolean rightConstant = (getRightOperand() instanceof CharConstantNode);

        if (rightConstant)
        {
            escape = ((CharConstantNode) getRightOperand()).getString();
            if (escape.length() != 1)
            {
                throw StandardException.newException(
                    SQLState.LANG_INVALID_ESCAPE_CHARACTER, escape);
            }
        }
        else if (getRightOperand() == null)
        {
            // No Escape clause: Let optimization continue for the = case below
            rightConstant = true;
        }

        /* If we are comparing a UCS_BASIC char with a terriotry based char 
         * then we generate a cast above the receiver to force preprocess to
         * not attempt any of the > <= optimizations since there is no
         * way to determine the 'next' character for the <= operand.
         *
         * TODO-COLLATE - probably need to do something about different 
         *                collation types here.
         */

        // The left and the pattern of the LIKE must be same collation type
        // and derivation.
        if (!getReceiver().getTypeServices().compareCollationInfo(
        		getLeftOperand().getTypeServices()))
        {
            // throw error.
            throw StandardException.newException(
                        SQLState.LANG_LIKE_COLLATION_MISMATCH, 
                        getReceiver().getTypeServices().getSQLstring(),
                        getReceiver().getTypeServices().getCollationName(),
                        getLeftOperand().getTypeServices().getSQLstring(),
                        getLeftOperand().getTypeServices().getCollationName());
        }

        /* If the left side of LIKE is a ColumnReference and right side is a 
         * string constant without a wildcard (eg. column LIKE 'Derby') then we 
         * transform the LIKE into the equivalent LIKE AND =.  
         * If we have an escape clause it also must be a constant 
         * (eg. column LIKE 'Derby' ESCAPE '%').
         *
         * These types of transformations are normally done at preprocess time, 
         * but we make an exception and do this one at bind time because we 
         * transform a NOT LIKE 'a' into (a LIKE 'a') = false prior to 
         * preprocessing.  
         *
         * The transformed tree will become:
         *
         *        AND
         *       /   \
         *     LIKE   =
         */

        if ((getReceiver() instanceof ColumnReference) &&
            leftConstant                          && 
            rightConstant)
        {
            if (Like.isOptimizable(pattern))
            {
                String newPattern = null;

                /*
                 * If our pattern has no pattern chars (after stripping them out
                 * for the ESCAPE case), we are good to apply = to this match
                 */

                if (escape != null)
                {
                    /* we return a new pattern stripped of ESCAPE chars */
                    newPattern =
                        Like.stripEscapesNoPatternChars(
                            pattern, escape.charAt(0));
                }
                else if (pattern.indexOf('_') == -1 && 
                         pattern.indexOf('%') == -1)
                {
                    // no pattern characters.
                    newPattern = pattern;
                }

                if (newPattern != null)
                {
                    // met all conditions, transform LIKE into a "LIKE and ="

                    ValueNode leftClone = getReceiver().getClone();

                    // Remember that we did xform, see preprocess()
                    addedEquals = true;

                    // create equals node of the form (eg. column like 'Derby' :
                    //       =
                    //     /   \
                    //  column  'Derby'
                    BinaryComparisonOperatorNode equals = 
                        (BinaryComparisonOperatorNode) getNodeFactory().getNode(
                            C_NodeTypes.BINARY_EQUALS_OPERATOR_NODE,
                            leftClone, 
                            (ValueNode) getNodeFactory().getNode(
                                C_NodeTypes.CHAR_CONSTANT_NODE,
                                newPattern,
                                getContextManager()),
                            getContextManager());

                    // Set forQueryRewrite to bypass comparability checks
                    equals.setForQueryRewrite(true);

                    equals = (BinaryComparisonOperatorNode) 
                        equals.bindExpression(
                            fromList, subqueryList, aggregateVector);

                    // create new and node and hook in "equals" the new "=' node
                    //
                    //        AND
                    //       /   \
                    //     LIKE   = 
                    //           / \
                    //       column 'Derby'

                    AndNode newAnd = 
                        (AndNode) getNodeFactory().getNode(
                                    C_NodeTypes.AND_NODE,
                                    this,
                                    equals,
                                    getContextManager());

                    finishBindExpr();
                    newAnd.postBindFixup();

                    return newAnd;
                }
            }
        }

        finishBindExpr();

        return this;
    }

  

    private void finishBindExpr()
    throws StandardException
    {
        // deal with compatability of operands and result type
        bindComparisonOperator();

        /*
        ** The result type of LIKE is Boolean
        */

        boolean nullableResult =
            getReceiver().getTypeServices().isNullable() ||
            getLeftOperand().getTypeServices().isNullable();

        if (getRightOperand() != null)
        {
            nullableResult |= getRightOperand().getTypeServices().isNullable();
        }

        setType(new DataTypeDescriptor(TypeId.BOOLEAN_ID, nullableResult));
    }

    /**
    * Bind this operator
    *
    * @exception StandardException  Thrown on error
    */

    public void bindComparisonOperator()
        throws StandardException
    {
        TypeId receiverType = getReceiver().getTypeId();
        TypeId leftType     = getLeftOperand().getTypeId();

        /*
        ** Check the type of the operands - this function is allowed only on
        ** string types.
        */

        if (!receiverType.isStringTypeId())
        {
            throw StandardException.newException(
                SQLState.LANG_LIKE_BAD_TYPE, receiverType.getSQLTypeName());
        }

        if (!leftType.isStringTypeId())
        {
            throw StandardException.newException(
                SQLState.LANG_LIKE_BAD_TYPE, leftType.getSQLTypeName());
        }

        if (getRightOperand() != null && ! getRightOperand().getTypeId().isStringTypeId())
        {
            throw StandardException.newException(
                SQLState.LANG_LIKE_BAD_TYPE, 
                getRightOperand().getTypeId().getSQLTypeName());
        }
    }

    /**
    * Preprocess an expression tree.  We do a number of transformations
    * here (including subqueries, IN lists, LIKE and BETWEEN) plus
    * subquery flattening.
    * NOTE: This is done before the outer ResultSetNode is preprocessed.
    *
    * @param numTables          Number of tables in the DML Statement
    * @param outerFromList      FromList from outer query block
    * @param outerSubqueryList  SubqueryList from outer query block
    * @param outerPredicateList PredicateList from outer query block
    *
    * @return The modified expression
    *
    * @exception StandardException  Thrown on error
    */
    public ValueNode preprocess(
    int             numTables,
    FromList        outerFromList,
    SubqueryList    outerSubqueryList,
    PredicateList   outerPredicateList) 
        throws StandardException
    {
        boolean eliminateLikeComparison = false;
        String  greaterEqualString      = null;
        String  lessThanString          = null;

        /* We must 1st preprocess the component parts */
        super.preprocess(
            numTables, outerFromList, outerSubqueryList, outerPredicateList);

        /* Don't try to optimize for (C)LOB type since it doesn't allow 
         * comparison.
         * RESOLVE: should this check be for LONG VARCHAR also?
         */
        if (getReceiver().getTypeId().getSQLTypeName().equals("CLOB"))
        {
            return this;
        }

        /* No need to consider transformation if we already did transformation 
         * that added = * at bind time.
         */
        if (addedEquals)
        {
            return this;
        }


        /* if like pattern is not a constant and not a parameter, 
         * then can't optimize, eg. column LIKE column
         */
        if (!(getLeftOperand() instanceof CharConstantNode) &&
                !(getLeftOperand().requiresTypeFromContext()))
        {
            return this;
        }

        /* This transformation is only worth doing if it is pushable, ie, if
         * the receiver is a ColumnReference.
         */
        if (!(getReceiver() instanceof ColumnReference))
        {
            // We also do an early return here if in bindExpression we found 
            // we had a territory based Char and put a CAST above the receiver.
            //
            return this;
        }

        /* 
         * In first implementation of non default collation don't attempt
         * any transformations for LIKE.  
         *
         * Future possibilities:
         * o is it valid to produce a >= clause for a leading constant with
         *   a wildcard that works across all possible collations?  Is 
         *   c1 like a% the same as c1 like a% and c1 >= a'\u0000''\u0000',... ?
         *
         *   This is what was done for national char's.  It seems like a 
         *   given collation could sort: ab, a'\u0000'.  Is there any guarantee
         *   about the sort of the unicode '\u0000'.
         *
         * o National char's didn't try to produce a < than, is there a way
         *   in collation?
         */
        if (getReceiver().getTypeServices().getCollationType() !=
                StringDataValue.COLLATION_TYPE_UCS_BASIC)
        {
            // don't do any < or >= transformations for non default collations.
            return this;
        }

        /* This is where we do the transformation for LIKE to make it 
         * optimizable.
         * c1 LIKE 'asdf%' -> c1 LIKE 'asdf%' AND c1 >= 'asdf' AND c1 < 'asdg'
         * c1 LIKE ?       -> c1 LIKE ? and c1 >= ?
         *     where ? gets calculated at the beginning of execution.
         */

        // Build String constants if right side (pattern) is a constant
        if (getLeftOperand() instanceof CharConstantNode)
        {
            String pattern = ((CharConstantNode) getLeftOperand()).getString();

            if (!Like.isOptimizable(pattern))
            {
                return this;
            }

            int maxWidth = getReceiver().getTypeServices().getMaximumWidth();

            greaterEqualString = 
                Like.greaterEqualString(pattern, escape, maxWidth);

            lessThanString          = 
                Like.lessThanString(pattern, escape, maxWidth);
            eliminateLikeComparison = 
                !Like.isLikeComparisonNeeded(pattern);
        }

        /* For some unknown reason we need to clone the receiver if it is
         * a ColumnReference because reusing them in Qualifiers for a scan
         * does not work.  
         */

        /* The transformed tree has to be normalized.  Either:
         *        AND                   AND
         *       /   \                 /   \
         *     LIKE   AND     OR:   LIKE   AND
         *           /   \                /   \
         *          >=    AND           >=    TRUE
         *               /   \
         *              <     TRUE
         * unless the like string is of the form CONSTANT%, in which
         * case we can do away with the LIKE altogether:
         *        AND                   AND
         *       /   \                 /   \
         *      >=   AND      OR:     >=  TRUE
         *          /   \
         *         <    TRUE
         */

        AndNode   newAnd   = null;
        ValueNode trueNode = 
            (ValueNode) getNodeFactory().getNode(
                            C_NodeTypes.BOOLEAN_CONSTANT_NODE,
                            Boolean.TRUE,
                            getContextManager());

        /* Create the AND <, if lessThanString is non-null or 
         * leftOperand is a parameter.
         */
        if (lessThanString != null || 
            getLeftOperand().requiresTypeFromContext())
        {
            QueryTreeNode likeLTopt;
            if (getLeftOperand().requiresTypeFromContext())
            {
                // pattern string is a parameter 

                likeLTopt = 
                    setupOptimizeStringFromParameter(
                        getLeftOperand(),
                        getRightOperand(),
                        "lessThanStringFromParameter", 
                        getReceiver().getTypeServices().getMaximumWidth());
            }
            else
            {
                // pattern string is a constant
                likeLTopt = 
                    (QueryTreeNode) getNodeFactory().getNode(
                        C_NodeTypes.CHAR_CONSTANT_NODE,
                        lessThanString,
                        getContextManager());
            }

            BinaryComparisonOperatorNode lessThan = 
                (BinaryComparisonOperatorNode) getNodeFactory().getNode(
                    C_NodeTypes.BINARY_LESS_THAN_OPERATOR_NODE,
                    getReceiver().getClone(),
                    likeLTopt,
                    getContextManager());

            // Disable comparability checks
            lessThan.setForQueryRewrite(true);
            /* Set type info for the operator node */
            lessThan.bindComparisonOperator();

            // Use between selectivity for the <
            lessThan.setBetweenSelectivity();

            /* Create the AND */
            newAnd = (AndNode) getNodeFactory().getNode(
                C_NodeTypes.AND_NODE,
                lessThan,
                trueNode,
                getContextManager());

            newAnd.postBindFixup();
        }

        /* Create the AND >=.  Right side could be a CharConstantNode or a 
         * ParameterNode.
         */

        ValueNode likeGEopt;
        if (getLeftOperand().requiresTypeFromContext())
        {
            // the pattern is a ?, eg. c1 LIKE ?

            // Create an expression off the parameter
            // new SQLChar(Like.greaterEqualString(?));

            likeGEopt    = 
                setupOptimizeStringFromParameter(
                    getLeftOperand(),
                    getRightOperand(),
                    "greaterEqualStringFromParameter", 
                    getReceiver().getTypeServices().getMaximumWidth());
        } 
        else 
        {
            // the pattern is a constant, eg. c1 LIKE 'Derby'

            likeGEopt = 
                (ValueNode) getNodeFactory().getNode(
                    C_NodeTypes.CHAR_CONSTANT_NODE,
                    greaterEqualString,
                    getContextManager());
        }

        // greaterEqual from (reciever LIKE pattern):
        //       >=
        //      /   \
        //  reciever pattern
        BinaryComparisonOperatorNode greaterEqual = 
            (BinaryComparisonOperatorNode) getNodeFactory().getNode(
                C_NodeTypes.BINARY_GREATER_EQUALS_OPERATOR_NODE,
                getReceiver().getClone(),
                likeGEopt,
                getContextManager());


        // Disable comparability checks
        greaterEqual.setForQueryRewrite(true);
        /* Set type info for the operator node */
        greaterEqual.bindComparisonOperator();

        // Use between selectivity for the >=
        greaterEqual.setBetweenSelectivity();

        /* Create the AND */
        if (newAnd == null)
        {
            newAnd = (AndNode) getNodeFactory().getNode(
                C_NodeTypes.AND_NODE,
                greaterEqual,
                trueNode,
                getContextManager());
        }
        else
        {
            newAnd = (AndNode) getNodeFactory().getNode(
                C_NodeTypes.AND_NODE,
                greaterEqual,
                newAnd,
                getContextManager());
        }
        newAnd.postBindFixup();

        /* Finally, we put an AND LIKE on top of the left deep tree, but
         * only if it is still necessary.
         */
        if (!eliminateLikeComparison)
        {
            newAnd = (AndNode) 
                getNodeFactory().getNode(
                    C_NodeTypes.AND_NODE,
                    this,
                    newAnd,
                    getContextManager());

            newAnd.postBindFixup();
        }

        /* Mark this node as transformed so that we don't get
        * calculated into the selectivity multiple times.
        */
        setTransformed();

        return newAnd;
    }

    /**
     * Do code generation for this binary operator.
     *
     * This code was copied from BinaryOperatorNode and stripped down
     *
     * @param acb   The ExpressionClassBuilder for the class we're generating
     * @param mb    The method the code to place the code
     *
     *
     * @exception StandardException Thrown on error
     */

    public void generateExpression(
    ExpressionClassBuilder  acb,
    MethodBuilder           mb)
        throws StandardException
    {

        /*
        ** if i have a operator.getOrderableType() == constant, then just cache 
        ** it in a field.  if i have QUERY_INVARIANT, then it would be good to
        ** cache it in something that is initialized each execution,
        ** but how?
        */

        /*
        ** let the receiver type be determined by an
        ** overridable method so that if methods are
        ** not implemented on the lowest interface of
        ** a class, they can note that in the implementation
        ** of the node that uses the method.
        */
        // receiverType = getReceiverInterfaceName();

        /*
        ** Generate LHS (field = <receiver operand>). This assignment is
        ** used as the receiver of the method call for this operator.
        **
        ** (<receiver operand>).method(
        **     <left operand>, 
        **     <right operand>, 
        **     [<escaperightOp>,] 
        **     result field>)
        */

        getReceiver().generateExpression(acb, mb);   // first arg

        setReceiverInterfaceType(getReceiver().getTypeCompiler().interfaceName());

        mb.upCast(getReceiverInterfaceType());       // cast the method instance

        getLeftOperand().generateExpression(acb, mb);
        mb.upCast(getLeftInterfaceType());           // first arg with cast

        if (getRightOperand() != null)
        {
            getRightOperand().generateExpression(acb, mb);
            mb.upCast(getRightInterfaceType());      // second arg with cast
        }

        /* Figure out the result type name */
        // resultTypeName = getTypeCompiler().interfaceName();

        mb.callMethod(
            VMOpcode.INVOKEINTERFACE, 
            null, 
            methodName, 
            resultInterfaceType, 
            getRightOperand() == null ? 1 : 2);
    }

    private ValueNode setupOptimizeStringFromParameter(
    ValueNode   parameterNode, 
    ValueNode   escapeNode,
    String      methodName, 
    int         maxWidth)
        throws StandardException 
    {

        Vector param;

        if (escapeNode != null)
        {
            param = new Vector(2);
            methodName += "WithEsc";
        }
        else
        {
            param = new Vector(1);
        }

        StaticMethodCallNode methodCall = new StaticMethodCallNode(
                methodName,
                "com.splicemachine.db.iapi.types.Like",
                getContextManager());

        // using a method call directly, thus need internal sql capability
        methodCall.internalCall = true;

        param.add(parameterNode);
        if (escapeNode != null)
            param.add(escapeNode);

        QueryTreeNode maxWidthNode = (QueryTreeNode) getNodeFactory().getNode(
            C_NodeTypes.INT_CONSTANT_NODE,
                maxWidth,
            getContextManager());
        param.add(maxWidthNode);

        methodCall.addParms(param);

        ValueNode java2SQL = new JavaToSQLValueNode(methodCall, getContextManager());
        java2SQL = (ValueNode) java2SQL.bindExpression(null, null, null);

        CastNode likeOpt = (CastNode)
        getNodeFactory().getNode(
            C_NodeTypes.CAST_NODE,
            java2SQL,
            parameterNode.getTypeServices(),
            getContextManager());

        likeOpt.bindCastNodeOnly();

        return likeOpt;
    }

    @Override
    public String explainDisplay() {
        return "like";
    }

}<|MERGE_RESOLUTION|>--- conflicted
+++ resolved
@@ -154,22 +154,17 @@
 
         String pattern = null;
 
-        if(!(leftOperand.requiresTypeFromContext()) && isBitDataString(leftOperand)) {
-            leftOperand = castArgToString(leftOperand, true);
-        }
-
-        if(rightOperand != null &&!(rightOperand.requiresTypeFromContext()) && isBitDataString(rightOperand)) {
-            rightOperand = castArgToString(rightOperand, true);
-        }
-
-<<<<<<< HEAD
+        if(!(getLeftOperand().requiresTypeFromContext()) && isBitDataString(getLeftOperand())) {
+            setLeftOperand(castArgToString(getLeftOperand(), true));
+        }
+
+        if(getRightOperand() != null &&!(getRightOperand().requiresTypeFromContext()) && isBitDataString(getRightOperand())) {
+            setRightOperand(castArgToString(getRightOperand(), true));
+        }
+
         // pattern must be a string or a parameter
-        if (!(leftOperand.requiresTypeFromContext()) &&
-             !(leftOperand.getTypeId().isStringTypeId()))
-=======
         if (!(getLeftOperand().requiresTypeFromContext()) &&
              !(getLeftOperand().getTypeId().isStringTypeId()))
->>>>>>> af59edb8
         {
             throw StandardException.newException(
                 SQLState.LANG_DB2_FUNCTION_INCOMPATIBLE, "LIKE", "FUNCTION");
@@ -228,8 +223,8 @@
             {
                 getLeftOperand().setType(getReceiver().getTypeServices());
             }
-            else if(isBitDataString(receiver)) { // we will add a cast to string later on
-                leftOperand.setType(new DataTypeDescriptor(receiver.getTypeId(), true));
+            else if(isBitDataString(getReceiver())) { // we will add a cast to string later on
+                getLeftOperand().setType(new DataTypeDescriptor(getReceiver().getTypeId(), true));
             }
             else
             {
@@ -260,8 +255,8 @@
             {
                 getRightOperand().setType(getReceiver().getTypeServices());
             }
-            else if(isBitDataString(receiver)) { // we will add a cast to string later on
-                leftOperand.setType(new DataTypeDescriptor(receiver.getTypeId(), true));
+            else if(isBitDataString(getReceiver())) { // we will add a cast to string later on
+                getLeftOperand().setType(new DataTypeDescriptor(getReceiver().getTypeId(), true));
             }
             else
             {
@@ -280,14 +275,10 @@
 
         /* The receiver must be a string type
         */
-<<<<<<< HEAD
-        if(!(receiver.requiresTypeFromContext()) && isBitDataString(receiver)) {
-            receiver = castArgToString(receiver, true);
-        }
-        if (! receiver.getTypeId().isStringTypeId())
-=======
+        if(!(getReceiver().requiresTypeFromContext()) && isBitDataString(getReceiver())) {
+            setReceiver(castArgToString(getReceiver(), true));
+        }
         if (! getReceiver().getTypeId().isStringTypeId())
->>>>>>> af59edb8
         {
             throw StandardException.newException(
                 SQLState.LANG_DB2_FUNCTION_INCOMPATIBLE, "LIKE", "FUNCTION");
@@ -298,20 +289,12 @@
          */
         if (!getLeftOperand().getTypeId().isStringTypeId())
         {
-<<<<<<< HEAD
-            leftOperand = castArgToString(leftOperand, true);
-=======
-            setLeftOperand(castArgToString(getLeftOperand()));
->>>>>>> af59edb8
+            setLeftOperand(castArgToString(getLeftOperand(), true));
         }
 
         if (getRightOperand() != null)
         {
-<<<<<<< HEAD
-            rightOperand = castArgToString(rightOperand, true);
-=======
-            setRightOperand(castArgToString(getRightOperand()));
->>>>>>> af59edb8
+            setRightOperand(castArgToString(getRightOperand(), true));
         }
 
         /* 
