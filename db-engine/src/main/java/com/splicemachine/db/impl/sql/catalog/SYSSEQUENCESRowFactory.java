/*
 * This file is part of Splice Machine.
 * Splice Machine is free software: you can redistribute it and/or modify it under the terms of the
 * GNU Affero General Public License as published by the Free Software Foundation, either
 * version 3, or (at your option) any later version.
 * Splice Machine is distributed in the hope that it will be useful, but WITHOUT ANY WARRANTY;
 * without even the implied warranty of MERCHANTABILITY or FITNESS FOR A PARTICULAR PURPOSE.
 * See the GNU Affero General Public License for more details.
 * You should have received a copy of the GNU Affero General Public License along with Splice Machine.
 * If not, see <http://www.gnu.org/licenses/>.
 *
 * Some parts of this source code are based on Apache Derby, and the following notices apply to
 * Apache Derby:
 *
 * Apache Derby is a subproject of the Apache DB project, and is licensed under
 * the Apache License, Version 2.0 (the "License"); you may not use these files
 * except in compliance with the License. You may obtain a copy of the License at:
 *
 * http://www.apache.org/licenses/LICENSE-2.0
 *
 * Unless required by applicable law or agreed to in writing, software distributed
 * under the License is distributed on an "AS IS" BASIS, WITHOUT WARRANTIES OR
 * CONDITIONS OF ANY KIND, either express or implied. See the License for the
 * specific language governing permissions and limitations under the License.
 *
 * Splice Machine, Inc. has modified the Apache Derby code in this file.
 *
 * All such Splice Machine modifications are Copyright 2012 - 2020 Splice Machine, Inc.,
 * and are licensed to you under the GNU Affero General Public License.
 */

package com.splicemachine.db.impl.sql.catalog;

import com.splicemachine.db.catalog.UUID;
import com.splicemachine.db.catalog.TypeDescriptor;
import com.splicemachine.db.iapi.sql.dictionary.*;
import com.splicemachine.db.iapi.sql.execute.ExecutionFactory;
import com.splicemachine.db.iapi.sql.execute.ExecRow;
import com.splicemachine.db.iapi.error.StandardException;
import com.splicemachine.db.iapi.services.uuid.UUIDFactory;
import com.splicemachine.db.iapi.services.sanity.SanityManager;
<<<<<<< HEAD
import com.splicemachine.db.iapi.store.access.TransactionController;
import com.splicemachine.db.iapi.types.DataValueFactory;
import com.splicemachine.db.iapi.types.DataValueDescriptor;
import com.splicemachine.db.iapi.types.SQLChar;
import com.splicemachine.db.iapi.types.SQLVarchar;
import com.splicemachine.db.iapi.types.UserType;
import com.splicemachine.db.iapi.types.SQLLongint;
import com.splicemachine.db.iapi.types.DataTypeDescriptor;
=======
import com.splicemachine.db.iapi.types.*;
import com.splicemachine.utils.Pair;
>>>>>>> 51975a8f

import java.sql.Types;
import java.util.ArrayList;
import java.util.List;

/**
 * Factory for creating a SYSSEQUENCES row. The contract of this table is this:
 * if the CURRENTVALUE column is null, then the sequence is exhausted and
 * no more values can be generated from it.
 */

public class SYSSEQUENCESRowFactory extends CatalogRowFactory
{
    public static final String TABLENAME_STRING = "SYSSEQUENCES";

    public static final int SYSSEQUENCES_COLUMN_COUNT = 10;
    /* Column #s for sysinfo (1 based) */
    public static final int SYSSEQUENCES_SEQUENCEID = 1;
    public static final int SYSSEQUENCES_SEQUENCENAME = 2;
    public static final int SYSSEQUENCES_SCHEMAID = 3;
    public static final int SYSSEQUENCES_SEQUENCEDATATYPE = 4;
    public static final int SYSSEQUENCES_CURRENT_VALUE = 5;
    public static final int SYSSEQUENCES_START_VALUE = 6;
    public static final int SYSSEQUENCES_MINIMUM_VALUE = 7;
    public static final int SYSSEQUENCES_MAXIMUM_VALUE = 8;
    public static final int SYSSEQUENCES_INCREMENT = 9;
    public static final int SYSSEQUENCES_CYCLE_OPTION = 10;

    private static final int[][] indexColumnPositions =
            {
                    {SYSSEQUENCES_SEQUENCEID},
                    {SYSSEQUENCES_SCHEMAID, SYSSEQUENCES_SEQUENCENAME}
            };

    // (Sequence)_ID
    static final int SYSSEQUENCES_INDEX1_ID = 0;
    // (seqeqnce)_NAME_SCHEMAID
    static final int SYSSEQUENCES_INDEX2_ID = 1;

    private static final boolean[] uniqueness = null;

    private static final String[] uuids = {
            "9810800c-0121-c5e2-e794-00000043e718", // catalog UUID
            "6ea6ffac-0121-c5e6-29e6-00000043e718", // heap UUID
            "7a92cf84-0121-c5fa-caf1-00000043e718", // INDEX1
            "6b138684-0121-c5e9-9114-00000043e718"  // INDEX2
    };


    /**
     * Constructor
     *
     * @param uuidf UUIDFactory
     * @param ef    ExecutionFactory
     * @param dvf   DataValueFactory
     */
    public SYSSEQUENCESRowFactory(UUIDFactory uuidf,
                                  ExecutionFactory ef,
                                  DataValueFactory dvf,
                                  DataDictionary dd) {
        super(uuidf, ef, dvf, dd);
        initInfo(SYSSEQUENCES_COLUMN_COUNT, TABLENAME_STRING,
                indexColumnPositions, uniqueness, uuids);
    }

    /**
     * Make a SYSSEQUENCES row
     *
     * @param td     a sequence descriptor
     * @param parent unused
     * @return Row suitable for inserting into SYSSEQUENCES.
     * @throws com.splicemachine.db.iapi.error.StandardException
     *          thrown on failure
     */

    public ExecRow makeRow(boolean latestVersion, TupleDescriptor td, TupleDescriptor parent)
            throws StandardException {
        ExecRow row;
        String oidString = null;
        String sequenceName = null;
        String schemaIdString = null;
        TypeDescriptor typeDesc = null;
        Long currentValue = null;
        long startValue = 0;
        long minimumValue = 0;
        long maximumValue = 0;
        long increment = 0;
        boolean canCycle = false;


        if (td != null) {
            if (!(td instanceof SequenceDescriptor))
                throw new RuntimeException("Unexpected TupleDescriptor " + td.getClass().getName());

            SequenceDescriptor sd = (SequenceDescriptor) td;

            UUID oid = sd.getUUID();
            oidString = oid.toString();
            sequenceName = sd.getSequenceName();

            UUID schemaId = sd.getSchemaId();
            schemaIdString = schemaId.toString();

            typeDesc = sd.getDataType().getCatalogType();

            currentValue = sd.getCurrentValue();
            startValue = sd.getStartValue();
            minimumValue = sd.getMinimumValue();
            maximumValue = sd.getMaximumValue();
            increment = sd.getIncrement();
            canCycle = sd.canCycle();
        }

        /* Build the row to insert */
        row = getExecutionFactory().getValueRow(SYSSEQUENCES_COLUMN_COUNT);

        /* 1st column is UUID */
        row.setColumn(SYSSEQUENCES_SEQUENCEID, new SQLChar(oidString));

        /* 2nd column is SEQUENCENAME */
        row.setColumn(SYSSEQUENCES_SEQUENCENAME, new SQLVarchar(sequenceName));

        /* 3nd column is SCHEMAID */
        row.setColumn(SYSSEQUENCES_SCHEMAID, new SQLChar(schemaIdString));

        /* 4th column is SEQUENCEDATATYPE */
        row.setColumn(SYSSEQUENCES_SEQUENCEDATATYPE, new UserType(typeDesc));

        /* 5th column is CURRENTVALUE */
        SQLLongint curVal;
        if ( currentValue == null ) { curVal = new SQLLongint(); }
        else { curVal = new SQLLongint( currentValue.longValue() ); }
        row.setColumn(SYSSEQUENCES_CURRENT_VALUE, curVal );

        /* 6th column is STARTVALUE */
        row.setColumn(SYSSEQUENCES_START_VALUE, new SQLLongint(startValue));

        /* 7th column is MINIMUMVALUE */
        row.setColumn(SYSSEQUENCES_MINIMUM_VALUE, new SQLLongint(minimumValue));

        /* 8th column is MAXIMUMVALUE */
        row.setColumn(SYSSEQUENCES_MAXIMUM_VALUE, new SQLLongint(maximumValue));

        /* 9th column is INCREMENT */
        row.setColumn(SYSSEQUENCES_INCREMENT, new SQLLongint(increment));

        /* 10th column is CYCLEOPTION */
        row.setColumn(SYSSEQUENCES_CYCLE_OPTION, new SQLChar(canCycle ? "Y" : "N"));

        return row;
    }

    /**
     * Make an  Tuple Descriptor out of a SYSSEQUENCES row
     *
     * @param row                   a SYSSEQUENCES row
     * @param parentTupleDescriptor unused
     * @param dd                    dataDictionary
     * @param tc
     * @return a  descriptor equivalent to a SYSSEQUENCES row
     * @throws com.splicemachine.db.iapi.error.StandardException
     *          thrown on failure
     */
    public TupleDescriptor buildDescriptor
    (ExecRow row,
     TupleDescriptor parentTupleDescriptor,
     DataDictionary dd, TransactionController tc)
            throws StandardException {

        DataValueDescriptor col;
        SequenceDescriptor descriptor;
        UUID ouuid;
        String sequenceName;
        UUID suuid;
        Long currentValue;
        long startValue;
        long minimumValue;
        long maximumValue;
        long increment;
        String cycleOption;

        DataDescriptorGenerator ddg = dd.getDataDescriptorGenerator();

        if (SanityManager.DEBUG) {
            SanityManager.ASSERT(row.nColumns() == SYSSEQUENCES_COLUMN_COUNT,
                    "Wrong number of columns for a SYSSEQUENCES row");
        }

        // first column is uuid of this sequence descriptor (char(36))
        col = row.getColumn(SYSSEQUENCES_SEQUENCEID);
        String oidString = col.getString();
        ouuid = getUUIDFactory().recreateUUID(oidString);

        // second column is sequenceName (varchar(128))
        col = row.getColumn(SYSSEQUENCES_SEQUENCENAME);
        sequenceName = col.getString();

        // third column is uuid of this sequence descriptors schema (char(36))
        col = row.getColumn(SYSSEQUENCES_SCHEMAID);
        String schemaIdString = col.getString();
        suuid = getUUIDFactory().recreateUUID(schemaIdString);

        // fourth column is the data type of this sequene generator
        /*
          ** What is stored in the column is a TypeDescriptorImpl, which
          ** points to a BaseTypeIdImpl.  These are simple types that are
          ** intended to be movable to the client, so they don't have
          ** the entire implementation.  We need to wrap them in DataTypeServices
          ** and TypeId objects that contain the full implementations for
          ** language processing.
          */
        TypeDescriptor catalogType = (TypeDescriptor) row.getColumn(SYSSEQUENCES_SEQUENCEDATATYPE).
                getObject();
        DataTypeDescriptor dataTypeServices =
                DataTypeDescriptor.getType(catalogType);

        col = row.getColumn(SYSSEQUENCES_CURRENT_VALUE);
        if ( col.isNull() ) { currentValue = null; }
        else { currentValue = col.getLong(); }

        col = row.getColumn(SYSSEQUENCES_START_VALUE);
        startValue = col.getLong();

        col = row.getColumn(SYSSEQUENCES_MINIMUM_VALUE);
        minimumValue = col.getLong();

        col = row.getColumn(SYSSEQUENCES_MAXIMUM_VALUE);
        maximumValue = col.getLong();

        col = row.getColumn(SYSSEQUENCES_INCREMENT);
        increment = col.getLong();

        col = row.getColumn(SYSSEQUENCES_CYCLE_OPTION);
        cycleOption = col.getString();

        descriptor = ddg.newSequenceDescriptor
                (dd.getSchemaDescriptor(suuid, null),
                        ouuid,
                        sequenceName,
                        dataTypeServices,
                        currentValue,
                        startValue,
                        minimumValue,
                        maximumValue,
                        increment,
                        cycleOption.equals("Y"));

        return descriptor;
    }

    /**
     * Builds a list of columns suitable for creating this Catalog.
     *
     * @return array of SystemColumn suitable for making this catalog.
     */
    public SystemColumn[] buildColumnList()
        throws StandardException
    {
        return new SystemColumn[]{
                SystemColumnImpl.getUUIDColumn("SEQUENCEID", false),
                SystemColumnImpl.getIdentifierColumn("SEQUENCENAME", false),
                SystemColumnImpl.getUUIDColumn("SCHEMAID", false),
                SystemColumnImpl.getJavaColumn("SEQUENCEDATATYPE",
                        "com.splicemachine.db.catalog.TypeDescriptor", false),
                SystemColumnImpl.getColumn("CURRENTVALUE", Types.BIGINT, true),
                SystemColumnImpl.getColumn("STARTVALUE", Types.BIGINT, false),
                SystemColumnImpl.getColumn("MINIMUMVALUE", Types.BIGINT, false),
                SystemColumnImpl.getColumn("MAXIMUMVALUE", Types.BIGINT, false),
                SystemColumnImpl.getColumn("INCREMENT", Types.BIGINT, false),
                SystemColumnImpl.getIndicatorColumn("CYCLEOPTION")
        };
    }
<<<<<<< HEAD

    public List<ColumnDescriptor[]> getViewColumns(TableDescriptor view, UUID viewId) throws StandardException {
        List<ColumnDescriptor[]> cdsl = new ArrayList<>();
        cdsl.add(
                new ColumnDescriptor[]{
                        new ColumnDescriptor("SEQUENCEID", 1, 1,
                                DataTypeDescriptor.getBuiltInDataTypeDescriptor(Types.CHAR,  false,  36),
                                null, null, view, viewId, 0, 0, 0),
                        new ColumnDescriptor("SEQUENCENAME", 2, 2,
                                DataTypeDescriptor.getBuiltInDataTypeDescriptor(Types.VARCHAR,  false,  128),
                                null, null, view, viewId, 0, 0, 0),
                        new ColumnDescriptor("SCHEMAID", 3, 3,
                                DataTypeDescriptor.getBuiltInDataTypeDescriptor(Types.CHAR,  false,  36),
                                null, null, view, viewId, 0, 0, 0),
                        new ColumnDescriptor("CURRENTVALUE",4,4,
                                DataTypeDescriptor.getBuiltInDataTypeDescriptor(Types.BIGINT, true),
                                null,null,view,viewId,0,0,0),
                        new ColumnDescriptor("STARTVALUE",5,5,
                                DataTypeDescriptor.getBuiltInDataTypeDescriptor(Types.BIGINT, false),
                                null,null,view,viewId,0,0,0),
                        new ColumnDescriptor("MINIMUMVALUE",6,6,
                                DataTypeDescriptor.getBuiltInDataTypeDescriptor(Types.BIGINT, false),
                                null,null,view,viewId,0,0,0),
                        new ColumnDescriptor("MAXIMUMVALUE",7,7,
                                DataTypeDescriptor.getBuiltInDataTypeDescriptor(Types.BIGINT, false),
                                null,null,view,viewId,0,0,0),
                        new ColumnDescriptor("INCREMENT",8,8,
                                DataTypeDescriptor.getBuiltInDataTypeDescriptor(Types.BIGINT, false),
                                null,null,view,viewId,0,0,0),
                        new ColumnDescriptor("CYCLEOPTION", 9, 9,
                                DataTypeDescriptor.getBuiltInDataTypeDescriptor(Types.CHAR,  false,  1),
                                null, null, view, viewId, 0, 0, 0),
                        new ColumnDescriptor("SCHEMANAME"               ,10,10,
                                DataTypeDescriptor.getBuiltInDataTypeDescriptor(Types.VARCHAR, false, 128),
                                null,null,view,viewId,0,0,0),
                });
        return cdsl;
    }

    public static final String SYSSEQUENCES_VIEW_SQL = "create view syssequencesView as \n" +
            "SELECT " +
            "   SEQ.SEQUENCEID," +
            "   SEQ.SEQUENCENAME," +
            "   SEQ.SCHEMAID," +
            "   SEQ.CURRENTVALUE," +
            "   SEQ.STARTVALUE," +
            "   SEQ.MINIMUMVALUE," +
            "   SEQ.MAXIMUMVALUE," +
            "   SEQ.INCREMENT," +
            "   SEQ.CYCLEOPTION," +
            "   SCH.SCHEMANAME " +
            "FROM SYS.SYSSEQUENCES AS SEQ, SYSVW.SYSSCHEMASVIEW AS SCH " +
            "WHERE SEQ.SCHEMAID = SCH.SCHEMAID";
=======
    public List<ColumnDescriptor[]> getViewColumns(TableDescriptor view, UUID viewId) throws StandardException {

        List<ColumnDescriptor[]> cdsl = new ArrayList<>();
        assert cdsl.size() == SYSVW_SYSSEQUENCESVIEW_SQL.getFirst();
        cdsl.add( getSYSVW_SYSSEQUENCESVIEW_SQL_ColumnDescriptor(view, viewId) );
        return cdsl;
    }

    final public static Pair<Integer, String> SYSVW_SYSSEQUENCESVIEW_SQL = new Pair<>(0,
                    "create view SYSSEQUENCESVIEW as SELECT " +
                    "SEQUENCEID,\n" +
                    "SEQUENCENAME,\n" +
                    "SCHEMAID,\n" +
                    "cast(SEQUENCEDATATYPE as CHAR(32)) AS SEQUENCEDATATYPE,\n" +
                    "CURRENTVALUE,\n" +
                    "STARTVALUE,\n" +
                    "MINIMUMVALUE,\n" +
                    "MAXIMUMVALUE,\n" +
                    "INCREMENT,\n" +
                    "CYCLEOPTION\n" +
                    "FROM sys.SYSSEQUENCES" );

    private ColumnDescriptor[] getSYSVW_SYSSEQUENCESVIEW_SQL_ColumnDescriptor(TableDescriptor view, UUID viewId) {
        return new ColumnDescriptor[]{
                getCD(view, viewId, "SEQUENCEID",       1,  Types.CHAR,    false, 72),
                getCD(view, viewId, "SEQUENCENAME",     2,  Types.VARCHAR, false, 256),
                getCD(view, viewId, "SCHEMAID",         3,  Types.CHAR,    false, 72),
                getCD(view, viewId, "SEQUENCEDATATYPE", 4,  Types.CHAR,    false, 64),
                getCD(view, viewId, "CURRENTVALUE",     5,  Types.BIGINT,  true),
                getCD(view, viewId, "STARTVALUE",       6,  Types.BIGINT,  false),
                getCD(view, viewId, "MINIMUMVALUE",     7,  Types.BIGINT,  false),
                getCD(view, viewId, "MAXIMUMVALUE",     8,  Types.BIGINT,  false),
                getCD(view, viewId, "INCREMENT",        9,  Types.BIGINT,  false),
                getCD(view, viewId, "CYCLEOPTION",      10, Types.CHAR,    false, 2)
        };
    }

>>>>>>> 51975a8f
}
<|MERGE_RESOLUTION|>--- conflicted
+++ resolved
@@ -39,19 +39,9 @@
 import com.splicemachine.db.iapi.error.StandardException;
 import com.splicemachine.db.iapi.services.uuid.UUIDFactory;
 import com.splicemachine.db.iapi.services.sanity.SanityManager;
-<<<<<<< HEAD
 import com.splicemachine.db.iapi.store.access.TransactionController;
-import com.splicemachine.db.iapi.types.DataValueFactory;
-import com.splicemachine.db.iapi.types.DataValueDescriptor;
-import com.splicemachine.db.iapi.types.SQLChar;
-import com.splicemachine.db.iapi.types.SQLVarchar;
-import com.splicemachine.db.iapi.types.UserType;
-import com.splicemachine.db.iapi.types.SQLLongint;
-import com.splicemachine.db.iapi.types.DataTypeDescriptor;
-=======
 import com.splicemachine.db.iapi.types.*;
 import com.splicemachine.utils.Pair;
->>>>>>> 51975a8f
 
 import java.sql.Types;
 import java.util.ArrayList;
@@ -324,61 +314,6 @@
                 SystemColumnImpl.getIndicatorColumn("CYCLEOPTION")
         };
     }
-<<<<<<< HEAD
-
-    public List<ColumnDescriptor[]> getViewColumns(TableDescriptor view, UUID viewId) throws StandardException {
-        List<ColumnDescriptor[]> cdsl = new ArrayList<>();
-        cdsl.add(
-                new ColumnDescriptor[]{
-                        new ColumnDescriptor("SEQUENCEID", 1, 1,
-                                DataTypeDescriptor.getBuiltInDataTypeDescriptor(Types.CHAR,  false,  36),
-                                null, null, view, viewId, 0, 0, 0),
-                        new ColumnDescriptor("SEQUENCENAME", 2, 2,
-                                DataTypeDescriptor.getBuiltInDataTypeDescriptor(Types.VARCHAR,  false,  128),
-                                null, null, view, viewId, 0, 0, 0),
-                        new ColumnDescriptor("SCHEMAID", 3, 3,
-                                DataTypeDescriptor.getBuiltInDataTypeDescriptor(Types.CHAR,  false,  36),
-                                null, null, view, viewId, 0, 0, 0),
-                        new ColumnDescriptor("CURRENTVALUE",4,4,
-                                DataTypeDescriptor.getBuiltInDataTypeDescriptor(Types.BIGINT, true),
-                                null,null,view,viewId,0,0,0),
-                        new ColumnDescriptor("STARTVALUE",5,5,
-                                DataTypeDescriptor.getBuiltInDataTypeDescriptor(Types.BIGINT, false),
-                                null,null,view,viewId,0,0,0),
-                        new ColumnDescriptor("MINIMUMVALUE",6,6,
-                                DataTypeDescriptor.getBuiltInDataTypeDescriptor(Types.BIGINT, false),
-                                null,null,view,viewId,0,0,0),
-                        new ColumnDescriptor("MAXIMUMVALUE",7,7,
-                                DataTypeDescriptor.getBuiltInDataTypeDescriptor(Types.BIGINT, false),
-                                null,null,view,viewId,0,0,0),
-                        new ColumnDescriptor("INCREMENT",8,8,
-                                DataTypeDescriptor.getBuiltInDataTypeDescriptor(Types.BIGINT, false),
-                                null,null,view,viewId,0,0,0),
-                        new ColumnDescriptor("CYCLEOPTION", 9, 9,
-                                DataTypeDescriptor.getBuiltInDataTypeDescriptor(Types.CHAR,  false,  1),
-                                null, null, view, viewId, 0, 0, 0),
-                        new ColumnDescriptor("SCHEMANAME"               ,10,10,
-                                DataTypeDescriptor.getBuiltInDataTypeDescriptor(Types.VARCHAR, false, 128),
-                                null,null,view,viewId,0,0,0),
-                });
-        return cdsl;
-    }
-
-    public static final String SYSSEQUENCES_VIEW_SQL = "create view syssequencesView as \n" +
-            "SELECT " +
-            "   SEQ.SEQUENCEID," +
-            "   SEQ.SEQUENCENAME," +
-            "   SEQ.SCHEMAID," +
-            "   SEQ.CURRENTVALUE," +
-            "   SEQ.STARTVALUE," +
-            "   SEQ.MINIMUMVALUE," +
-            "   SEQ.MAXIMUMVALUE," +
-            "   SEQ.INCREMENT," +
-            "   SEQ.CYCLEOPTION," +
-            "   SCH.SCHEMANAME " +
-            "FROM SYS.SYSSEQUENCES AS SEQ, SYSVW.SYSSCHEMASVIEW AS SCH " +
-            "WHERE SEQ.SCHEMAID = SCH.SCHEMAID";
-=======
     public List<ColumnDescriptor[]> getViewColumns(TableDescriptor view, UUID viewId) throws StandardException {
 
         List<ColumnDescriptor[]> cdsl = new ArrayList<>();
@@ -391,7 +326,7 @@
                     "create view SYSSEQUENCESVIEW as SELECT " +
                     "SEQUENCEID,\n" +
                     "SEQUENCENAME,\n" +
-                    "SCHEMAID,\n" +
+                    "SEQ.SCHEMAID,\n" +
                     "cast(SEQUENCEDATATYPE as CHAR(32)) AS SEQUENCEDATATYPE,\n" +
                     "CURRENTVALUE,\n" +
                     "STARTVALUE,\n" +
@@ -399,7 +334,8 @@
                     "MAXIMUMVALUE,\n" +
                     "INCREMENT,\n" +
                     "CYCLEOPTION\n" +
-                    "FROM sys.SYSSEQUENCES" );
+                    "FROM sys.SYSSEQUENCES AS SEQ, SYSVW.SYSSCHEMASVIEW AS SCH\n" +
+                    "WHERE SEQ.SCHEMAID = SCH.SCHEMAID" );
 
     private ColumnDescriptor[] getSYSVW_SYSSEQUENCESVIEW_SQL_ColumnDescriptor(TableDescriptor view, UUID viewId) {
         return new ColumnDescriptor[]{
@@ -416,5 +352,4 @@
         };
     }
 
->>>>>>> 51975a8f
 }
