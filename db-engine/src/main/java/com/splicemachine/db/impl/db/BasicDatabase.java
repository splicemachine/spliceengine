/*
 * This file is part of Splice Machine.
 * Splice Machine is free software: you can redistribute it and/or modify it under the terms of the
 * GNU Affero General Public License as published by the Free Software Foundation, either
 * version 3, or (at your option) any later version.
 * Splice Machine is distributed in the hope that it will be useful, but WITHOUT ANY WARRANTY;
 * without even the implied warranty of MERCHANTABILITY or FITNESS FOR A PARTICULAR PURPOSE.
 * See the GNU Affero General Public License for more details.
 * You should have received a copy of the GNU Affero General Public License along with Splice Machine.
 * If not, see <http://www.gnu.org/licenses/>.
 *
 * Some parts of this source code are based on Apache Derby, and the following notices apply to
 * Apache Derby:
 *
 * Apache Derby is a subproject of the Apache DB project, and is licensed under
 * the Apache License, Version 2.0 (the "License"); you may not use these files
 * except in compliance with the License. You may obtain a copy of the License at:
 *
 * http://www.apache.org/licenses/LICENSE-2.0
 *
 * Unless required by applicable law or agreed to in writing, software distributed
 * under the License is distributed on an "AS IS" BASIS, WITHOUT WARRANTIES OR
 * CONDITIONS OF ANY KIND, either express or implied. See the License for the
 * specific language governing permissions and limitations under the License.
 *
 * Splice Machine, Inc. has modified the Apache Derby code in this file.
 *
 * All such Splice Machine modifications are Copyright 2012 - 2019 Splice Machine, Inc.,
 * and are licensed to you under the GNU Affero General Public License.
 */

package com.splicemachine.db.impl.db;

import com.splicemachine.db.catalog.UUID;
import com.splicemachine.db.iapi.db.Database;
import com.splicemachine.db.iapi.db.DatabaseContext;
import com.splicemachine.db.iapi.error.PublicAPI;
import com.splicemachine.db.iapi.error.StandardException;
import com.splicemachine.db.iapi.jdbc.AuthenticationService;
import com.splicemachine.db.iapi.reference.*;
import com.splicemachine.db.iapi.services.context.ContextManager;
import com.splicemachine.db.iapi.services.context.ContextService;
import com.splicemachine.db.iapi.services.daemon.Serviceable;
import com.splicemachine.db.iapi.services.loader.ClassFactory;
import com.splicemachine.db.iapi.services.loader.JarReader;
import com.splicemachine.db.iapi.services.monitor.ModuleControl;
import com.splicemachine.db.iapi.services.monitor.ModuleFactory;
import com.splicemachine.db.iapi.services.monitor.ModuleSupportable;
import com.splicemachine.db.iapi.services.monitor.Monitor;
import com.splicemachine.db.iapi.services.property.PropertyFactory;
import com.splicemachine.db.iapi.services.property.PropertySetCallback;
import com.splicemachine.db.iapi.services.property.PropertyUtil;
import com.splicemachine.db.iapi.services.sanity.SanityManager;
import com.splicemachine.db.iapi.services.uuid.UUIDFactory;
import com.splicemachine.db.iapi.sql.LanguageFactory;
import com.splicemachine.db.iapi.sql.compile.CompilerContext;
import com.splicemachine.db.iapi.sql.conn.LanguageConnectionContext;
import com.splicemachine.db.iapi.sql.conn.LanguageConnectionFactory;
import com.splicemachine.db.iapi.sql.depend.DependencyManager;
import com.splicemachine.db.iapi.sql.dictionary.DataDictionary;
import com.splicemachine.db.iapi.sql.dictionary.FileInfoDescriptor;
import com.splicemachine.db.iapi.sql.dictionary.SchemaDescriptor;
import com.splicemachine.db.iapi.sql.execute.ExecutionFactory;
import com.splicemachine.db.iapi.store.access.AccessFactory;
import com.splicemachine.db.iapi.store.access.FileResource;
import com.splicemachine.db.iapi.store.access.TransactionController;
import com.splicemachine.db.iapi.types.DataValueFactory;
import com.splicemachine.db.iapi.util.DoubleProperties;
import com.splicemachine.db.iapi.util.IdUtil;
import com.splicemachine.db.impl.sql.execute.JarUtil;
import com.splicemachine.db.io.StorageFile;

import java.io.InputStream;
import java.io.Serializable;
import java.sql.SQLException;
import java.text.DateFormat;
import java.util.Dictionary;
import java.util.List;
import java.util.Locale;
import java.util.Properties;

/**
 * The Database interface provides control over the physical database
 * (that is, the stored data and the files the data are stored in),
 * connections to the database, operations on the database such as
 * backup and recovery, and all other things that are associated
 * with the database itself.
 * <p>
 * The Database interface does not provide control over things that are part of
 * the Domain, such as users.
 * <p>
 * I'm not sure what this will hold in a real system, for now
 * it simply provides connection-creation for us.  Perhaps when it boots,
 * it creates the datadictionary object for the database, which all users
 * will then interact with?
 *
 */

public class BasicDatabase implements ModuleControl, ModuleSupportable, PropertySetCallback, Database, JarReader
{
	protected boolean	active;
	private AuthenticationService authenticationService;
	protected AccessFactory af;
	protected PropertyFactory pf;
	protected ClassFactory cfDB; // classFactory but only set when per-database
    /**
     * DataDictionary for this database.
     */
    protected DataDictionary dd;
    
	protected LanguageConnectionFactory lcf;
	protected LanguageFactory lf;
	// hold resourceAdapter in an Object instead of a ResourceAdapter
	// so that XA class use can be isolated to XA modules.
	protected Object resourceAdapter;
	private Locale databaseLocale;
	private DateFormat dateFormat;
	private DateFormat timeFormat;
	private DateFormat timestampFormat;
	private UUID		myUUID;

	protected boolean lastToBoot; // is this class last to boot

	/*
	 * ModuleControl interface
	 */

	public boolean canSupport(Properties startParams) {
        return Monitor.isDesiredCreateType(startParams, getEngineType());
	}

	public void boot(boolean create, Properties startParams)
		throws StandardException
	{

		ModuleFactory monitor = Monitor.getMonitor();
		if (create)
		{
			if (startParams.getProperty(Property.CREATE_WITH_NO_LOG) == null)
				startParams.put(Property.CREATE_WITH_NO_LOG, "true");

			String localeID = 
                startParams.getProperty(
                    Attribute.TERRITORY);

			if (localeID == null) {
				localeID = Locale.getDefault().toString();
			}
			databaseLocale = monitor.setLocale(startParams, localeID);

		} else {
			databaseLocale = monitor.getLocale(this);
		}
		setLocale(databaseLocale);      

		// boot the validation needed to do property validation, now property
		// validation is separated from AccessFactory, therefore from store
		bootValidation(create, startParams);
		
		// boot the type factory before store to ensure any dynamically
		// registered types (DECIMAL) are there before logical undo recovery 
        // might need them.
		DataValueFactory dvf = (DataValueFactory) 
            Monitor.bootServiceModule(
                create, 
                this,
				ClassName.DataValueFactory,
                startParams);

		bootStore(create, startParams);

		// create a database ID if one doesn't already exist
		myUUID = makeDatabaseID(create, startParams);


        // Add the database properties read from disk (not stored
        // in service.properties) into the set seen by booting modules.
		Properties allParams =
            new DoubleProperties(getAllDatabaseProperties(), startParams);

		if (pf != null)
			pf.addPropertySetNotification(this);

			// Boot the ClassFactory, will be per-database or per-system.
			// reget the tc in case someone inadverdently destroyed it 
		bootClassFactory(create, allParams);
        
        dd = (DataDictionary)
            Monitor.bootServiceModule(create, this,
                    DataDictionary.MODULE, allParams);

		lcf = (LanguageConnectionFactory) 
            Monitor.bootServiceModule(
                create, this, LanguageConnectionFactory.MODULE, allParams);

		lf = (LanguageFactory) 
            Monitor.bootServiceModule(
                create, this, LanguageFactory.MODULE, allParams);

		bootResourceAdapter(create, allParams);


		// may also want to set up a check that we are a singleton,
		// or that there isn't already a database object in the system
		// for the same database?


		//
		// We boot the authentication service. There should at least be one
		// per database (even if authentication is turned off) .
		//
		authenticationService = bootAuthenticationService(create, allParams);
		if (SanityManager.DEBUG) {
			SanityManager.ASSERT(
                authenticationService != null,
                "Failed to set the Authentication service for the database");
		}

		// Lastly, let store knows that database creation is done and turn
		// on logging
		if (create && lastToBoot &&
			(startParams.getProperty(Property.CREATE_WITH_NO_LOG) != null))
		{
			createFinished();
		}

		active = true;

    }

	public void stop() {
        // The data dictionary is not available if this database has the
        // role as an active replication slave database.
        if (dd != null) {
            try {
                // on orderly shutdown, try not to leak unused numbers from
                // the sequence generators.
                dd.clearSequenceCaches();
            } catch (StandardException se) {
				Monitor.getStream().printThrowable(se);
            }
        }
		active = false;
	}

	/*
	** Methods related to  ModuleControl
	*/

	/*
	 * Database interface
 	 */

	/**
     * Return the engine type that this Database implementation
     * supports.
     * This implementation supports the standard database.
	  */
	public int getEngineType() {
        return EngineType.STANDALONE_DB;
    }

	public boolean isReadOnly()
	{
		//
		//Notice if no full users?
		//RESOLVE: (Make access factory check?)
		return af.isReadOnly();
	}

    @Override
	public LanguageConnectionContext setupConnection(ContextManager cm, String user, List<String> groupuserlist, String drdaID, String dbname,
													 String rdbIntTkn,
													 CompilerContext.DataSetProcessorType type,
													 boolean skipStats,
													 double defaultSelectivityFactor,
													 String ipAddress,
													 String defaultSchema,
													 Properties sessionProperties)
		throws StandardException {

		TransactionController tc = getConnectionTransaction(cm);

		cm.setLocaleFinder(this);
		pushDbContext(cm);

		// push a database shutdown context
		// we also need to push a language connection context.
		LanguageConnectionContext lctx = lcf.newLanguageConnectionContext(cm, tc, lf, this, user, groupuserlist, drdaID, dbname,
<<<<<<< HEAD
                type,skipStats,defaultSelectivityFactor, ipAddress, defaultSchema, sessionProperties);
=======
				rdbIntTkn, type,skipStats,defaultSelectivityFactor, ipAddress, defaultSchema);
>>>>>>> 0f06d5dc

		// push the context that defines our class factory
		pushClassFactoryContext(cm, lcf.getClassFactory());

		// we also need to push an execution context.
		ExecutionFactory ef = lcf.getExecutionFactory();

		ef.newExecutionContext(cm);
		//
		//Initialize our language connection context. Note: This is
		//a bit of a hack. Unfortunately, we can't initialize this
		//when we push it. We first must push a few more contexts. 
		lctx.initialize();		

		// Need to commit this to release locks gotten in initialize.  
		// Commit it but make sure transaction not have any updates. 
		lctx.internalCommitNoSync(
			TransactionController.RELEASE_LOCKS |
			TransactionController.READONLY_TRANSACTION_INITIALIZATION);

		return lctx;

	}
    
    /**
     * Return the DataDictionary for this database, set up at boot time.
     */
    public final DataDictionary getDataDictionary()
    {
        return dd;
    }

	public void pushDbContext(ContextManager cm)
	{
		/* We cache the locale in the DatabaseContext
		 * so that the Datatypes can get to it easily.
		 */
		DatabaseContext dc = new DatabaseContextImpl(cm, this);
	}

	public AuthenticationService getAuthenticationService()
		throws StandardException{

		// Expected to find one - Sanity check being done at
		// DB boot-up.

		// We should have a Authentication Service
		//
		if (SanityManager.DEBUG)
		{
			SanityManager.ASSERT(this.authenticationService != null, 
				"Unexpected - There is no valid authentication service for the database!");
		}
		return this.authenticationService;
	}

    public boolean isInSlaveMode() {
        return false;
    }

	public void freeze() throws SQLException
	{
		try {
			af.freeze();
		} catch (StandardException se) {
			throw PublicAPI.wrapStandardException(se);
		}
	}

	public void unfreeze() throws SQLException
	{
		try {
			af.unfreeze();
		} catch (StandardException se) {
			throw PublicAPI.wrapStandardException(se);
		}
	}


    public void backup(String backupDir, boolean wait) 
        throws SQLException
    {
		try {
			af.backup(backupDir, wait);
		} catch (StandardException se) {
			throw PublicAPI.wrapStandardException(se);
		}
	}

    public void restore(String restoreDir, boolean wait) throws SQLException {
    		throw new RuntimeException("UnsupportedException");
    	}


	public void	checkpoint() throws SQLException
	{
		try {
			af.checkpoint();
		} catch (StandardException se) {
			throw PublicAPI.wrapStandardException(se);
		}
	}

	/* Methods from com.splicemachine.db.database.Database */
	public Locale getLocale() {
		return databaseLocale;
	}


	/**
		Return the UUID of this database.
        @deprecated
	*/
	public final UUID getId() {
		return myUUID;
	}

	/* LocaleFinder methods */

	/** @exception StandardException	Thrown on error */
	public Locale getCurrentLocale() throws StandardException {
		if (databaseLocale != null)
			return databaseLocale;
		throw noLocale();
	}

	/** @exception StandardException	Thrown on error */
	public DateFormat getDateFormat() throws StandardException {
		if (databaseLocale != null) {
			if (dateFormat == null) {
				dateFormat = DateFormat.getDateInstance(DateFormat.LONG,
																databaseLocale);
			}

			return dateFormat;
		}

		throw noLocale();
	}

	/** @exception StandardException	Thrown on error */
	public DateFormat getTimeFormat() throws StandardException {
		if (databaseLocale != null) {
			if (timeFormat == null) {
				timeFormat = DateFormat.getTimeInstance(DateFormat.LONG,
																databaseLocale);
			}

			return timeFormat;
		}

		throw noLocale();
	}

	/** @exception StandardException	Thrown on error */
	public DateFormat getTimestampFormat() throws StandardException {
		if (databaseLocale != null) {
			if (timestampFormat == null) {
				timestampFormat = DateFormat.getDateTimeInstance(
															DateFormat.LONG,
															DateFormat.LONG,
															databaseLocale);
			}

			return timestampFormat;
		}

		throw noLocale();
	}

	private static StandardException noLocale() {
		return StandardException.newException(SQLState.NO_LOCALE);
	}

	public void setLocale(Locale locale) {
		databaseLocale = locale;

		dateFormat = null;
		timeFormat = null;
		timestampFormat = null;
	}

	/**
		Is the database active (open).
	*/
	public boolean isActive() {
		return active;
	}

	/*
	 * class interface
	 */
	public BasicDatabase() {
		lastToBoot = true;
	}


	protected	UUID	makeDatabaseID(boolean create, Properties startParams)
		throws StandardException
	{
		
		TransactionController tc = af.getTransaction(
				ContextService.getFactory().getCurrentContextManager());

		String  upgradeID = null;
		UUID	databaseID;

		if ((databaseID = (UUID) tc.getProperty(DataDictionary.DATABASE_ID)) == null) {

			// no property defined in the Transaction set
			// this could be an upgrade, see if it's stored in the service set

			UUIDFactory	uuidFactory  = Monitor.getMonitor().getUUIDFactory();

			
			upgradeID = startParams.getProperty(DataDictionary.DATABASE_ID);
			if (upgradeID == null )
			{
				// just create one
				databaseID = uuidFactory.createUUID();
			} else {
				databaseID = uuidFactory.recreateUUID(upgradeID);
			}

			tc.setProperty(DataDictionary.DATABASE_ID, databaseID, true);
		}

		// Remove the database identifier from the service.properties
		// file only if we upgraded it to be stored in the transactional
		// property set.
		if (upgradeID != null)
			startParams.remove(DataDictionary.DATABASE_ID);

		tc.commit();
		tc.destroy();

		return databaseID;
	}

	/*
	** Return an Object instead of a ResourceAdapter
	** so that XA classes are only used where needed;
	** caller must cast to ResourceAdapter.
	*/
	public Object getResourceAdapter()
	{
		return resourceAdapter;
	}

	/*
	** Methods of PropertySetCallback
	*/
	public void init(boolean dbOnly, Dictionary p) {
		// not called yet ...
	}

	/**
	  @see PropertySetCallback#validate
	  @exception StandardException Thrown on error.
	*/
	public boolean validate(String key,
						 Serializable value,
						 Dictionary p)
		throws StandardException
	{
		//
		//Disallow setting static creation time only configuration properties
	    if (key.equals(EngineType.PROPERTY))
			throw StandardException.newException(SQLState.PROPERTY_UNSUPPORTED_CHANGE, key, value);
	
		// only interested in the classpath
		if (!key.equals(Property.DATABASE_CLASSPATH)) return false;

		String newClasspath = (String) value;
		String[][] dbcp = null; //The parsed dbclasspath

		if (newClasspath != null) {
			// parse it when it is set to ensure only valid values
			// are written to the actual conglomerate.
			dbcp = IdUtil.parseDbClassPath(newClasspath);
		}

		//
		//Verify that all jar files on the database classpath are in the data dictionary.
		if (dbcp != null)
		{
            for (String[] aDbcp : dbcp) {
                SchemaDescriptor sd = dd.getSchemaDescriptor(aDbcp[IdUtil.DBCP_SCHEMA_NAME], null, false);

                FileInfoDescriptor fid = null;
                if (sd != null)
                    fid = dd.getFileInfoDescriptor(sd, aDbcp[IdUtil.DBCP_SQL_JAR_NAME]);

                if (fid == null) {
                    throw StandardException.newException(SQLState.LANG_DB_CLASS_PATH_HAS_MISSING_JAR, IdUtil.mkQualifiedName(aDbcp));
                }
            }
		}

		return true;
	}
	/**
	  @see PropertySetCallback#apply
	  @exception StandardException Thrown on error.
	*/
	@Override
	public Serviceable apply(String key, Serializable value, Dictionary p,TransactionController tc)
		throws StandardException
	{
		// only interested in the classpath
		if (!key.equals(Property.DATABASE_CLASSPATH)) return null;

		// only do the change dynamically if we are already
		// a per-database classapath.
		if (cfDB != null) {

			//
			// Invalidate stored plans.
            getDataDictionary().invalidateAllSPSPlans();
		
			String newClasspath = (String) value;
			if (newClasspath == null) newClasspath = "";
			cfDB.notifyModifyClasspath(newClasspath);
		}
		return null;
	}
	/**
	  @see PropertySetCallback#map
	*/
	public Serializable map(String key,Serializable value,Dictionary p)
	{
		return null;
	}

	/*
	 * methods specific to this class 
	 */
	protected void createFinished() throws StandardException
	{
		// find the access factory and tell it that database creation has
		// finished
		af.createFinished();
	}

	protected String getClasspath(Properties startParams) {
		String cp = PropertyUtil.getPropertyFromSet(startParams, Property.DATABASE_CLASSPATH);
		if (cp == null)
			cp = PropertyUtil.getSystemProperty(Property.DATABASE_CLASSPATH, "");
		return cp;
	}


	protected void bootClassFactory(boolean create,
								  Properties startParams) 
		 throws StandardException
	{ 
			String classpath = getClasspath(startParams);

			// parse the class path and allow 2 part names.
			IdUtil.parseDbClassPath(classpath);

			startParams.put(Property.BOOT_DB_CLASSPATH, classpath);
			cfDB = (ClassFactory) Monitor.bootServiceModule(create, this,
					Module.ClassFactory, startParams);
	}


	/*
	** Methods to allow sub-classes to offer alternate implementations.
	*/

	protected TransactionController getConnectionTransaction(ContextManager cm)
		throws StandardException {

		// start a local transaction
		return af.getTransaction(cm);
	}

	protected AuthenticationService bootAuthenticationService(boolean create, Properties props) throws StandardException {
		return (AuthenticationService)
				Monitor.bootServiceModule(create, this, AuthenticationService.MODULE, props);
	}

	protected void bootValidation(boolean create, Properties startParams)
		throws StandardException {
		pf = (PropertyFactory) Monitor.bootServiceModule(create, this,
			Module.PropertyFactory, startParams);
	}

	protected void bootStore(boolean create, Properties startParams)
		throws StandardException {
		af = (AccessFactory) Monitor.bootServiceModule(create, this, AccessFactory.MODULE, startParams);
	}

    /**
     * Get the set of database properties from the set stored
     * on disk outside of service.properties.
     */
	protected Properties getAllDatabaseProperties()
		throws StandardException {

		TransactionController tc = af.getTransaction(
                    ContextService.getFactory().getCurrentContextManager());
		Properties dbProps = tc.getProperties();
		tc.commit();
		tc.destroy();

		return dbProps;
	}

	protected void bootResourceAdapter(boolean create, Properties allParams) {

		// Boot resource adapter - only if we are running Java 2 or
		// beyondwith JDBC20 extension, JTA and JNDI classes in the classpath
		//
		// assume if it doesn't boot it was because the required
		// classes were missing, and continue without it.
		// Done this way to work around Chai's need to preload
		// classes.
		// Assume both of these classes are in the class path.
		// Assume we may need a ResourceAdapter since we don't know how
		// this database is going to be used.
		try
		{
			resourceAdapter = 
				Monitor.bootServiceModule(create, this,
										 Module.ResourceAdapter,
										 allParams);
		}
		catch (StandardException mse)
		{
			// OK, resourceAdapter is an optional module
		}
	}

	protected void pushClassFactoryContext(ContextManager cm, ClassFactory cf) {
		new StoreClassFactoryContext(cm, cf, af, this);
	}

	/*
	** Methods of JarReader
	*/
	public StorageFile getJarFile(String schemaName, String sqlName)
		throws StandardException {

		SchemaDescriptor sd = dd.getSchemaDescriptor(schemaName, null, true);
		FileInfoDescriptor fid = dd.getFileInfoDescriptor(sd,sqlName);
		if (fid == null)
			throw StandardException.newException(SQLState.LANG_JAR_FILE_DOES_NOT_EXIST, sqlName, schemaName);

		long generationId = fid.getGenerationId();

        ContextManager cm = ContextService.getFactory().getCurrentContextManager();
		FileResource fr = af.getTransaction(cm).getFileHandler();

        String externalName = JarUtil.mkExternalName(
            fid.getUUID(), schemaName, sqlName, fr.getSeparatorChar());

		return fr.getAsFile(externalName, generationId);
	}

	@Override
	public long addJar(InputStream is, JarUtil util) throws StandardException {
		//
		//Like create table we say we are writing before we read the dd
		dd.startWriting(util.getLanguageConnectionContext());
		FileInfoDescriptor fid = util.getInfo();
		if (fid != null)
			throw
					StandardException.newException(SQLState.LANG_OBJECT_ALREADY_EXISTS_IN_OBJECT,
							fid.getDescriptorType(), util.getSqlName(), fid.getSchemaDescriptor().getDescriptorType(), util.getSchemaName());

		SchemaDescriptor sd = dd.getSchemaDescriptor(util.getSchemaName(), null, true);
		try {
			util.notifyLoader(false);
			dd.invalidateAllSPSPlans(); // This will break other nodes, must do ddl

			UUID id = Monitor.getMonitor().getUUIDFactory().createUUID();
			final String jarExternalName = JarUtil.mkExternalName(
					id, util.getSchemaName(), util.getSqlName(), util.getFileResource().getSeparatorChar());

			long generationId = util.setJar(jarExternalName, is, true, 0L);

			fid = util.getDataDescriptorGenerator().newFileInfoDescriptor(id, sd, util.getSqlName(), generationId);
			dd.addDescriptor(fid, sd, DataDictionary.SYSFILES_CATALOG_NUM,
					false, util.getLanguageConnectionContext().getTransactionExecute(), false);
			return generationId;
		} finally {
			util.notifyLoader(true);
		}
	}

	@Override
	public void dropJar(JarUtil util) throws StandardException {
		//
		//Like create table we say we are writing before we read the dd
		dd.startWriting(util.getLanguageConnectionContext());
		FileInfoDescriptor fid = util.getInfo();
		if (fid == null)
			throw StandardException.newException(SQLState.LANG_JAR_FILE_DOES_NOT_EXIST, util.getSqlName(), util.getSchemaName());

		String dbcp_s = PropertyUtil.getServiceProperty(util.getLanguageConnectionContext().getTransactionExecute(),Property.DATABASE_CLASSPATH);
		if (dbcp_s != null)
		{
			String[][]dbcp= IdUtil.parseDbClassPath(dbcp_s);
			boolean found = false;
			//
			//Look for the jar we are dropping on our database classpath.
			//We don't concern ourselves with 3 part names since they may
			//refer to a jar file in another database and may not occur in
			//a database classpath that is stored in the propert congomerate.
            for (String[] aDbcp : dbcp)
                if (dbcp.length == 2 &&
                        aDbcp[0].equals(util.getSchemaName()) && aDbcp[1].equals(util.getSqlName()))
                    found = true;
			if (found)
				throw StandardException.newException(SQLState.LANG_CANT_DROP_JAR_ON_DB_CLASS_PATH_DURING_EXECUTION,
						IdUtil.mkQualifiedName(util.getSchemaName(),util.getSqlName()),
						dbcp_s);
		}

		try {

			util.notifyLoader(false);
			dd.invalidateAllSPSPlans();
			DependencyManager dm = dd.getDependencyManager();
			dm.invalidateFor(fid, DependencyManager.DROP_JAR, util.getLanguageConnectionContext());

			UUID id = fid.getUUID();
			dd.dropFileInfoDescriptor(fid);
			util.getFileResource().remove(
					JarUtil.mkExternalName(
							id, util.getSchemaName(), util.getSqlName(), util.getFileResource().getSeparatorChar()),
					fid.getGenerationId());
		} finally {
			util.notifyLoader(true);
		}


	}

	@Override
	public long replaceJar(InputStream is, JarUtil util) throws StandardException {
//
		//Like create table we say we are writing before we read the dd
		dd.startWriting(util.getLanguageConnectionContext());

		//
		//Temporarily drop the FileInfoDescriptor from the data dictionary.
		FileInfoDescriptor fid = util.getInfo();
		if (fid == null)
			throw StandardException.newException(SQLState.LANG_JAR_FILE_DOES_NOT_EXIST, util.getSqlName(), util.getSchemaName());

		try {
			// disable loads from this jar
			util.notifyLoader(false);
			dd.invalidateAllSPSPlans();
			dd.dropFileInfoDescriptor(fid);
			final String jarExternalName =
					JarUtil.mkExternalName(
							fid.getUUID(), util.getSchemaName(), util.getSqlName(), util.getFileResource().getSeparatorChar());

			//
			//Replace the file.
			long generationId = util.setJar(jarExternalName, is, false,
					fid.getGenerationId());

			//
			//Re-add the descriptor to the data dictionary.
			FileInfoDescriptor fid2 =
					util.getDataDescriptorGenerator().newFileInfoDescriptor(fid.getUUID(),fid.getSchemaDescriptor(),
							util.getSqlName(),generationId);
			dd.addDescriptor(fid2, fid.getSchemaDescriptor(),
					DataDictionary.SYSFILES_CATALOG_NUM, false, util.getLanguageConnectionContext().getTransactionExecute(), false);
			return generationId;

		} finally {

			// reenable class loading from this jar
			util.notifyLoader(true);
		}


	}
}<|MERGE_RESOLUTION|>--- conflicted
+++ resolved
@@ -287,11 +287,7 @@
 		// push a database shutdown context
 		// we also need to push a language connection context.
 		LanguageConnectionContext lctx = lcf.newLanguageConnectionContext(cm, tc, lf, this, user, groupuserlist, drdaID, dbname,
-<<<<<<< HEAD
-                type,skipStats,defaultSelectivityFactor, ipAddress, defaultSchema, sessionProperties);
-=======
-				rdbIntTkn, type,skipStats,defaultSelectivityFactor, ipAddress, defaultSchema);
->>>>>>> 0f06d5dc
+                rdbIntTkn, type,skipStats,defaultSelectivityFactor, ipAddress, defaultSchema, sessionProperties);
 
 		// push the context that defines our class factory
 		pushClassFactoryContext(cm, lcf.getClassFactory());
