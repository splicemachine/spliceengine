--- conflicted
+++ resolved
@@ -272,13 +272,8 @@
     void startTransaction() throws StandardException, SQLException
     {
         // setting up local connection
-<<<<<<< HEAD
-            lcc = database.setupConnection(cm, username, groupuserlist, drdaID, dbname, rdbIntTkn, useSpark,
+        lcc = database.setupConnection(cm, username, groupuserlist, drdaID, dbname, rdbIntTkn, useSpark, useNativeSpark,
                     skipStats, defaultSelectivityFactor, ipAddress, defaultSchema, sessionProperties);
-=======
-        lcc = database.setupConnection(cm, username, groupuserlist, drdaID, dbname, rdbIntTkn, useSpark, useNativeSpark,
-                skipStats, defaultSelectivityFactor, ipAddress, defaultSchema, sessionProperties);
->>>>>>> 7b3ff4b1
     }
 
     /**
