/*
 * This file is part of Splice Machine.
 * Splice Machine is free software: you can redistribute it and/or modify it under the terms of the
 * GNU Affero General Public License as published by the Free Software Foundation, either
 * version 3, or (at your option) any later version.
 * Splice Machine is distributed in the hope that it will be useful, but WITHOUT ANY WARRANTY;
 * without even the implied warranty of MERCHANTABILITY or FITNESS FOR A PARTICULAR PURPOSE.
 * See the GNU Affero General Public License for more details.
 * You should have received a copy of the GNU Affero General Public License along with Splice Machine.
 * If not, see <http://www.gnu.org/licenses/>.
 *
 * Some parts of this source code are based on Apache Derby, and the following notices apply to
 * Apache Derby:
 *
 * Apache Derby is a subproject of the Apache DB project, and is licensed under
 * the Apache License, Version 2.0 (the "License"); you may not use these files
 * except in compliance with the License. You may obtain a copy of the License at:
 *
 * http://www.apache.org/licenses/LICENSE-2.0
 *
 * Unless required by applicable law or agreed to in writing, software distributed
 * under the License is distributed on an "AS IS" BASIS, WITHOUT WARRANTIES OR
 * CONDITIONS OF ANY KIND, either express or implied. See the License for the
 * specific language governing permissions and limitations under the License.
 *
 * Splice Machine, Inc. has modified the Apache Derby code in this file.
 *
 * All such Splice Machine modifications are Copyright 2012 - 2020 Splice Machine, Inc.,
 * and are licensed to you under the GNU Affero General Public License.
 */

package com.splicemachine.db.impl.jdbc;

import com.splicemachine.db.iapi.db.InternalDatabase;
import com.splicemachine.db.iapi.error.ExceptionSeverity;
import com.splicemachine.db.iapi.error.StandardException;
import com.splicemachine.db.iapi.reference.Attribute;
import com.splicemachine.db.iapi.reference.Property;
import com.splicemachine.db.iapi.reference.SQLState;
import com.splicemachine.db.iapi.services.context.ContextManager;
import com.splicemachine.db.iapi.services.context.ContextService;
import com.splicemachine.db.iapi.services.property.PropertyUtil;
import com.splicemachine.db.iapi.services.sanity.SanityManager;
import com.splicemachine.db.iapi.sql.compile.DataSetProcessorType;
import com.splicemachine.db.iapi.sql.conn.ConnectionUtil;
import com.splicemachine.db.iapi.sql.conn.LanguageConnectionContext;
import com.splicemachine.db.iapi.store.access.conglomerate.TransactionManager;
import com.splicemachine.db.iapi.util.IdUtil;
import com.splicemachine.db.iapi.util.InterruptStatus;
import com.splicemachine.db.iapi.util.StringUtil;
import com.splicemachine.db.jdbc.InternalDriver;

import java.sql.SQLException;
import java.util.Arrays;
import java.util.List;
import java.util.Properties;

/**
 *    An instance of a TransactionResourceImpl is a bundle of things that
 *    connects a connection to the database - it is the transaction "context" in
 *    a generic sense.  It is also the object of synchronization used by the
 *    connection object to make sure only one thread is accessing the underlying
 *    transaction and context.
 *
 *  <P>TransactionResourceImpl not only serves as a transaction "context", it
 *    also takes care of: <OL>
 *    <LI>context management: the pushing and popping of the context manager in
 *        and out of the global context service</LI>
 *    <LI>transaction demarcation: all calls to commit/abort/prepare/close a
 *        transaction must route thru the transaction resource.
 *    <LI>error handling</LI>
 *    </OL>
 *
 *  <P>The only connection that have access to the TransactionResource is the
 *  root connection, all other nested connections (called proxyConnection)
 *  accesses the TransactionResource via the root connection.  The root
 *  connection may be a plain EmbedConnection, or a DetachableConnection (in
 *  case of a XATransaction).  A nested connection must be a ProxyConnection.
 *  A proxyConnection is not detachable and can itself be a XA connection -
 *  although an XATransaction may start nested local (proxy) connections.
 *
 *    <P> this is an example of how all the objects in this package relate to each
 *        other.  In this example, the connection is nested 3 deep.
 *        DetachableConnection.
 *    <P><PRE>
 *
 *      lcc  cm   database  jdbcDriver
 *       ^    ^    ^         ^ 
 *       |    |    |         |
 *      |======================|
 *      | TransactionResource  |
 *      |======================|
 *             ^  |
 *             |  |
 *             |  |      |---------------rootConnection----------|
 *             |  |      |                                       |
 *             |  |      |- rootConnection-|                     |
 *             |  |      |                 |                     |
 *             |  V      V                 |                     |
 *|========================|      |=================|      |=================|
 *|    EmbedConnection     |      | EmbedConnection |      | EmbedConnection |
 *|                        |<-----|                 |<-----|                 |
 *| (DetachableConnection) |      | ProxyConnection |      | ProxyConnection |
 *|========================|      |=================|      |=================|
 *   ^                 | ^             ^                        ^
 *   |                 | |             |                        |
 *   ---rootConnection-- |             |                        |
 *                       |             |                        |
 *                       |             |                        |
 * |======================|  |======================|  |======================|
 * | ConnectionChild |  | ConnectionChild |  | ConnectionChild |
 * |                      |  |                      |  |                      |
 * |  (EmbedStatement)    |  |  (EmbedResultSet)    |  |  (...)               |
 * |======================|  |======================|  |======================|
 *
 * </PRE>
 * <P>A plain local connection <B>must</B> be attached (doubly linked with) to a
 * TransactionResource at all times.  A detachable connection can be without a
 * TransactionResource, and a TransactionResource for an XATransaction
 * (called  XATransactionResource) can be without a connection.
 *
 *
 */
public final class TransactionResourceImpl
{
    /*
    ** instance variables set up in the constructor.
    */
    // conn is only present if TR is attached to a connection
    protected ContextManager cm;
    protected ContextService csf;
    protected String username;

    private String dbname;
    private InternalDriver driver;
    private String url;
    private String drdaID;
    private String rdbIntTkn;
    private DataSetProcessorType useSpark;
    private boolean skipStats;
    private double defaultSelectivityFactor;

    private String ipAddress;
    private String defaultSchema;
    // set these up after constructor, called by EmbedConnection
    protected InternalDatabase database;
    protected LanguageConnectionContext lcc;
    private Properties sessionProperties;

    // Set this when LDAP has groupname
    protected List<String> groupuserlist;

    /**
     *
     * create a brand new connection for a brand new transaction
     */
    TransactionResourceImpl(
                            InternalDriver driver,
                            String url,
                            Properties info) throws SQLException
    {
        this.driver = driver;
        this.sessionProperties = info;
        csf = driver.getContextServiceFactory();
        dbname = InternalDriver.getDatabaseName(url, info);
        this.url = url;

        // the driver manager will push a user name
        // into the properties if its getConnection(url, string, string)
        // interface is used.  Thus, we look there first.
        // Default to SPLICE.
        username = IdUtil.getUserNameFromURLProps(info);

        drdaID = info.getProperty(Attribute.DRDAID_ATTR, null);
        rdbIntTkn = info.getProperty(Attribute.RDBINTTKN_ATTR, null);
        ipAddress = info.getProperty(Property.IP_ADDRESS, null);
        defaultSchema = info.getProperty(Property.CONNECTION_SCHEMA, null);
        useSpark = getDataSetProcessorType(info);

        String skipStatsString = info.getProperty(Property.CONNECTION_SKIP_STATS, null);
        if (skipStatsString != null) {
            try {
                skipStats = Boolean.parseBoolean(StringUtil.SQLToUpperCase(skipStatsString));
            } catch (Exception skipStatsE) {
                throw new SQLException(StandardException.newException(SQLState.LANG_INVALID_FORCED_SKIPSTATS, skipStatsString).getMessage(), SQLState.LANG_INVALID_FORCED_SKIPSTATS);
            }
        } else
            skipStats = false;

        String selectivityFactorString = info.getProperty(Property.CONNECTION_DEFAULT_SELECTIVITY_FACTOR, null);
        if (selectivityFactorString != null) {
            try {
                skipStats = true;
                defaultSelectivityFactor = Double.parseDouble(selectivityFactorString);
            } catch (Exception parseDoubleE) {
                throw new SQLException(StandardException.newException(SQLState.LANG_INVALID_SELECTIVITY, selectivityFactorString).getMessage(), SQLState.LANG_INVALID_SELECTIVITY);
            }
            if (defaultSelectivityFactor <= 0 || defaultSelectivityFactor > 1.0)
                throw new SQLException(StandardException.newException(SQLState.LANG_INVALID_SELECTIVITY, selectivityFactorString).getMessage(),
                        SQLState.LANG_INVALID_SELECTIVITY);
        } else
            defaultSelectivityFactor = -1d;

        // make a new context manager for this TransactionResource

        // note that the Database API requires that the
        // getCurrentContextManager call return the context manager
        // associated with this session.  The JDBC driver assumes
        // responsibility (for now) for tracking and installing
        // this context manager for the thread, each time a database
        // call is made.
        cm = csf.newContextManager();
    }

    /// we allow useOLAP and useSpark for backward-compatibility
    private DataSetProcessorType getDataSetProcessorType(Properties info) throws SQLException
    {
        for( String propertyStr : new String[]{ Property.CONNECTION_USE_OLAP, Property.CONNECTION_USE_SPARK } )
        {
            String val = info.getProperty(propertyStr, null);
            if (val != null) {
                try {
                    // return the first config found, useOLAP before useSpark
                    return Boolean.parseBoolean(StringUtil.SQLToUpperCase(val)) ?
                            DataSetProcessorType.SESSION_HINTED_SPARK :
                            DataSetProcessorType.SESSION_HINTED_CONTROL;
                } catch (Exception sparkE) {
                    throw new SQLException(StandardException.newException(SQLState.LANG_INVALID_FORCED_SPARK,
                            propertyStr, val));
                }
            }
        }
        return DataSetProcessorType.DEFAULT_CONTROL; // no config found, return default.
    }

    /**
     * Called only in EmbedConnection construtor.
     * The Local Connection sets up the database in its constructor and sets it
     * here.
     */
    void setDatabase(InternalDatabase db)
    {
        if (SanityManager.DEBUG)
            SanityManager.ASSERT(database == null,
                "setting database when it is not null");

        database = db;
    }

    /*
     * Called only in EmbedConnection constructor.  Create a new transaction
     * by creating a lcc.
     *
     * The arguments are not used by this object, it is used by
     * XATransactionResoruceImpl.  Put them here so that there is only one
     * routine to start a local connection.
     */
    void startTransaction() throws StandardException, SQLException
    {
        // setting up local connection
        lcc = database.setupConnection(cm, username, groupuserlist, drdaID, dbname, rdbIntTkn, useSpark,
                skipStats, defaultSelectivityFactor, ipAddress, defaultSchema, sessionProperties);
    }

    /**
     * Return instance variables to EmbedConnection.  RESOLVE: given time, we
     * should perhaps stop giving out reference to these things but instead use
     * the transaction resource itself.
     */
    InternalDriver getDriver() {
        return driver;
    }
    ContextService getCsf() {
        return  csf;
    }

    /**
     * need to be public because it is in the XATransactionResource interface
     */
    ContextManager getContextManager() {
        return  cm;
    }

    LanguageConnectionContext getLcc() {
        return  lcc;
    }
    String getDBName() {
        return  dbname;
    }
    String getUrl() {
        return  url;
    }
    InternalDatabase getDatabase() {
        return  database;
    }

    StandardException shutdownDatabaseException() {
        StandardException se = StandardException.newException(SQLState.SHUTDOWN_DATABASE, getDBName());
        se.setReport(StandardException.REPORT_NEVER);
        return se;
    }

    /**
     * local transaction demarcation - note that global or xa transaction
     * cannot commit thru the connection, they can only commit thru the
     * XAResource, which uses the xa_commit or xa_rollback interface as a
     * safeguard.
     */
    void commit() throws StandardException
    {
        lcc.userCommit();
    }

    void rollback() throws StandardException
    {
        // lcc may be null if this is called in close.
        if (lcc != null)
            lcc.userRollback();
    }

    /*
     * context management
     */

    /**
     * An error happens in the constructor, pop the context.
     */
    void clearContextInError()
    {
        csf.resetCurrentContextManager(cm);
        csf.removeContextManager(cm);
        cm = null;
    }

    /**
     * Clean up server state.
     */
    void clearLcc()
    {
        try {
            // Session temp tables are cleaned up
            lcc.resetFromPool();
        } catch (StandardException e) {
            // log but don't throw, closing
            Util.logSQLException(e);
        }
        lcc = null;
    }

    final void setupContextStack()
    {
        if (SanityManager.DEBUG) {
            SanityManager.ASSERT(cm != null, "setting up null context manager stack");
        }

            csf.setCurrentContextManager(cm);
    }

    final void restoreContextStack() {

        if ((csf == null) || (cm == null))
            return;
        csf.resetCurrentContextManager(cm);
    }

    /*
     * exception handling
     */

    /**
     * clean up the error and wrap the real exception in some SQLException.
     */
    final SQLException handleException(Throwable thrownException,
                                       boolean autoCommit,
                                       boolean rollbackOnAutoCommit)
            throws SQLException
    {
        try {
            if (SanityManager.DEBUG)
                SanityManager.ASSERT(thrownException != null);

            /*
                just pass SQL exceptions right back. We assume that JDBC driver
                code has cleaned up sufficiently. Not passing them through would mean
                that all cleanupOnError methods would require knowledge of Utils.
             */
            if (thrownException instanceof SQLException) {

                InterruptStatus.restoreIntrFlagIfSeen();
                return (SQLException) thrownException;

            }

            boolean checkForShutdown = false;
            if (thrownException instanceof StandardException)
            {
                StandardException se = (StandardException) thrownException;
                int severity = se.getSeverity();
                if (severity <= ExceptionSeverity.STATEMENT_SEVERITY)
                {
                    /*
                    ** If autocommit is on, then do a rollback
                    ** to release locks if requested.  We did a stmt
                    ** rollback in the cleanupOnError above, but we still
                    ** may hold locks from the stmt.
                    */
                    if (autoCommit && rollbackOnAutoCommit)
                    {
                        se.setSeverity(ExceptionSeverity.TRANSACTION_SEVERITY);
                    }
                } else if (SQLState.CONN_INTERRUPT.equals(se.getMessageId())) {
                    // an interrupt closed the connection.
                    checkForShutdown = true;
                }
            }
            // if cm is null, we don't have a connection context left,
            // it was already removed.  all that's left to cleanup is
            // JDBC objects.
            if (cm!=null) {
                //diagActive should be passed to cleanupOnError
                //only if a session is active, Login errors are a special case where
                // the database is active but the session is not.
                boolean sessionActive = (database != null) && database.isActive() &&
                    !isLoginException(thrownException);
                boolean isShutdown = cleanupOnError(thrownException, sessionActive);
                if (checkForShutdown && isShutdown) {
                    // Change the error message to be a known shutdown.
                    thrownException = shutdownDatabaseException();
                }
            }

            InterruptStatus.restoreIntrFlagIfSeen();

            return wrapInSQLException(thrownException);

        } catch (Throwable t) {

            if (cm != null) { // something to let us cleanup?
                cm.cleanupOnError(t, database != null && isActive());
            }

            InterruptStatus.restoreIntrFlagIfSeen();

            /*
               We'd rather throw the Throwable,
               but then javac complains...
               We assume if we are in this degenerate
               case that it is actually a java exception
             */
            throw wrapInSQLException(t);
            //throw t;
        }

    }

    /**
     * Determine if the exception thrown is a login exception.
     * Needed for DERBY-5427 fix to prevent inappropriate thread dumps
     * and javacores. This exception is special because it is 
     * SESSION_SEVERITY and database.isActive() is true, but the 
     * session hasn't started yet,so it is not an actual crash and 
     * should not report extended diagnostics.
     *
     * @param thrownException
     * @return true if this is a login failure exception
     */
    private boolean isLoginException(Throwable thrownException) {
       if (thrownException instanceof StandardException) {
           ((StandardException) thrownException).getSQLState().equals(SQLState.LOGIN_FAILED);
           return true;
       }
       return false;
    }

    /**
     * Wrap a <code>Throwable</code> in an <code>SQLException</code>.
     *
     * @param thrownException a <code>Throwable</code>
     * @return <code>thrownException</code>, if it is an
     * <code>SQLException</code>; otherwise, an <code>SQLException</code> which
     * wraps <code>thrownException</code>
     */
    public static SQLException wrapInSQLException(Throwable thrownException) {

        if (thrownException == null)
            return null;

        if (thrownException instanceof SQLException) {
            // Server side JDBC can end up with a SQLException in the nested
            // stack. Return the exception with no wrapper.
            return (SQLException) thrownException;
        }

        if (thrownException instanceof StandardException) {

<<<<<<< HEAD
            StandardException se = (StandardException) thrownException;
=======
            try {
                StandardException se = (StandardException) thrownException;
                LanguageConnectionContext lcc = ConnectionUtil.getCurrentLCC();
                if (lcc != null) {
                    String s = lcc.getTransactionCompile().getActiveStateTxIdString();
                    if (s != null) {
                        String spliceDB2ErrorCompatible =
                                PropertyUtil.getCachedDatabaseProperty(lcc, Property.SPLICE_DB2_ERROR_COMPATIBLE);
                        if (spliceDB2ErrorCompatible != null && spliceDB2ErrorCompatible.equalsIgnoreCase("TRUE")) {
                            setDB2ErrorCode(se);
                        }
                    }
                }
>>>>>>> 22369621

                if (SQLState.CONN_INTERRUPT.equals(se.getSQLState())) {
                    Thread.currentThread().interrupt();
                }

                if (se.getCause() == null) {
                    // se is a single, unchained exception. Just convert it to an
                    // SQLException.
                    return Util.generateCsSQLException(se);
                }

                // se contains a non-empty exception chain. We want to put all of
                // the exceptions (including Java exceptions) in the next-exception
                // chain. Therefore, call wrapInSQLException() recursively to
                // convert the cause chain into a chain of SQLExceptions.
                return Util.seeNextException(se.getMessageId(),
                        se.getArguments(), wrapInSQLException(se.getCause()));
            } catch (Exception e) {
                throw new RuntimeException(e);
            }
        }

        // thrownException is a Java exception
        return Util.javaException(thrownException);
    }

<<<<<<< HEAD
    /*
     * TransactionResource methods
     */
=======

    private static void setDB2ErrorCode(StandardException se) {

        String sqlState = se.getSQLState();
        if (sqlState.equals(SQLState.LANG_SCALAR_SUBQUERY_CARDINALITY_VIOLATION)) {
            se.setSeverity(-811);
        }
        else if (sqlState.startsWith(SQLState.NO_CURRENT_CONNECTION)){
            se.setSeverity(-1024);
        }
        else if (sqlState.equals(SQLState.LANG_DUPLICATE_KEY_CONSTRAINT)){
            se.setSeverity(-803);
        }
        else if (sqlState.equals(SQLState.LANG_DB2_DUPLICATE_NAMES)) {
            se.setSeverity(-601);
        }
        else if (sqlState.equals(SQLState.LANG_CHECK_CONSTRAINT_VIOLATED)) {
            se.setSeverity(-545);
        }
        else if (sqlState.equals(SQLState.LANG_FK_VIOLATION)) {
            se.setSeverity(-530);
        }
        else if (sqlState.equals(SQLState.DRDA_CURSOR_NOT_OPEN)) {
            se.setSeverity(-501);
        }
        else if (sqlState.equals(SQLState.ROW_DELETED)) {
            se.setSeverity(-222);
        }
    }
	/*
	 * TransactionResource methods
	 */
>>>>>>> 22369621

    String getUserName() {
        return  username;
    }

    void setGroupUserName(String user) {
        groupuserlist = Arrays.asList(user.split(","));
    }

    List<String> getGroupUserName() {
        return groupuserlist;
    }

    /**
     * clean up error and print it to db.log if diagActive is true
     * @param e the error we want to clean up
     * @param diagActive
     *        true if extended diagnostics should be considered, 
     *        false not interested of extended diagnostic information
     * @return true if the context manager is shutdown, false otherwise.
     */
    boolean cleanupOnError(Throwable e, boolean diagActive)
    {
        if (SanityManager.DEBUG)
            SanityManager.ASSERT(cm != null, "cannot cleanup on error with null context manager");

        //DERBY-4856 thread dump
        boolean result = cm.cleanupOnError(e, diagActive);
        csf.removeContextManager(cm);
        return result;
    }

    boolean isIdle()
    {
        // If no lcc, there is no transaction.
        return (lcc == null || lcc.getTransactionExecute().isIdle());
    }


    /*
     * class specific methods
     */


    /*
     * is the underlaying database still active?
     */
    boolean isActive()
    {
        // database is null at connection open time
        return (driver.isActive() && ((database == null) || database.isActive()));
    }

    // Indicate whether the client whose transaction this is
    // supports reading of decimals with 38 digits of precision.
    public void setClientSupportsDecimal38(boolean newVal) {
        if (lcc != null)
            lcc.setClientSupportsDecimal38(newVal);
        }
    public String getIpAddress() {
        return ipAddress;
    }
}

<|MERGE_RESOLUTION|>--- conflicted
+++ resolved
@@ -44,7 +44,6 @@
 import com.splicemachine.db.iapi.sql.compile.DataSetProcessorType;
 import com.splicemachine.db.iapi.sql.conn.ConnectionUtil;
 import com.splicemachine.db.iapi.sql.conn.LanguageConnectionContext;
-import com.splicemachine.db.iapi.store.access.conglomerate.TransactionManager;
 import com.splicemachine.db.iapi.util.IdUtil;
 import com.splicemachine.db.iapi.util.InterruptStatus;
 import com.splicemachine.db.iapi.util.StringUtil;
@@ -493,11 +492,8 @@
 
         if (thrownException instanceof StandardException) {
 
-<<<<<<< HEAD
+            try {
             StandardException se = (StandardException) thrownException;
-=======
-            try {
-                StandardException se = (StandardException) thrownException;
                 LanguageConnectionContext lcc = ConnectionUtil.getCurrentLCC();
                 if (lcc != null) {
                     String s = lcc.getTransactionCompile().getActiveStateTxIdString();
@@ -509,7 +505,6 @@
                         }
                     }
                 }
->>>>>>> 22369621
 
                 if (SQLState.CONN_INTERRUPT.equals(se.getSQLState())) {
                     Thread.currentThread().interrupt();
@@ -536,11 +531,6 @@
         return Util.javaException(thrownException);
     }
 
-<<<<<<< HEAD
-    /*
-     * TransactionResource methods
-     */
-=======
 
     private static void setDB2ErrorCode(StandardException se) {
 
@@ -570,10 +560,9 @@
             se.setSeverity(-222);
         }
     }
-	/*
-	 * TransactionResource methods
-	 */
->>>>>>> 22369621
+    /*
+     * TransactionResource methods
+     */
 
     String getUserName() {
         return  username;
