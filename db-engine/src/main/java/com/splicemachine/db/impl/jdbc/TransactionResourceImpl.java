--- conflicted
+++ resolved
@@ -241,13 +241,8 @@
 	void startTransaction() throws StandardException, SQLException
 	{
 		// setting up local connection
-<<<<<<< HEAD
-		lcc = database.setupConnection(cm, username, groupuserlist, drdaID, dbname,useSpark,
+		lcc = database.setupConnection(cm, username, groupuserlist, drdaID, dbname, rdbIntTkn, useSpark,
                 skipStats, defaultSelectivityFactor, ipAddress, defaultSchema, sessionProperties);
-=======
-		lcc = database.setupConnection(cm, username, groupuserlist, drdaID, dbname, rdbIntTkn, useSpark,
-                skipStats, defaultSelectivityFactor, ipAddress, defaultSchema);
->>>>>>> 0f06d5dc
 	}
 
 	/**
