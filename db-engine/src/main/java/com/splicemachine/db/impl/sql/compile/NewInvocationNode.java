/*
 * This file is part of Splice Machine.
 * Splice Machine is free software: you can redistribute it and/or modify it under the terms of the
 * GNU Affero General Public License as published by the Free Software Foundation, either
 * version 3, or (at your option) any later version.
 * Splice Machine is distributed in the hope that it will be useful, but WITHOUT ANY WARRANTY;
 * without even the implied warranty of MERCHANTABILITY or FITNESS FOR A PARTICULAR PURPOSE.
 * See the GNU Affero General Public License for more details.
 * You should have received a copy of the GNU Affero General Public License along with Splice Machine.
 * If not, see <http://www.gnu.org/licenses/>.
 *
 * Some parts of this source code are based on Apache Derby, and the following notices apply to
 * Apache Derby:
 *
 * Apache Derby is a subproject of the Apache DB project, and is licensed under
 * the Apache License, Version 2.0 (the "License"); you may not use these files
 * except in compliance with the License. You may obtain a copy of the License at:
 *
 * http://www.apache.org/licenses/LICENSE-2.0
 *
 * Unless required by applicable law or agreed to in writing, software distributed
 * under the License is distributed on an "AS IS" BASIS, WITHOUT WARRANTIES OR
 * CONDITIONS OF ANY KIND, either express or implied. See the License for the
 * specific language governing permissions and limitations under the License.
 *
 * Splice Machine, Inc. has modified the Apache Derby code in this file.
 *
 * All such Splice Machine modifications are Copyright 2012 - 2020 Splice Machine, Inc.,
 * and are licensed to you under the GNU Affero General Public License.
 */

package com.splicemachine.db.impl.sql.compile;

import com.splicemachine.db.catalog.TypeDescriptor;
import com.splicemachine.db.catalog.types.TypeDescriptorImpl;
import com.splicemachine.db.iapi.error.StandardException;
import com.splicemachine.db.iapi.reference.SQLState;
import com.splicemachine.db.iapi.services.compiler.LocalField;
import com.splicemachine.db.iapi.services.compiler.MethodBuilder;
import com.splicemachine.db.iapi.services.i18n.MessageService;
import com.splicemachine.db.iapi.services.loader.ClassInspector;
import com.splicemachine.db.iapi.services.sanity.SanityManager;
import com.splicemachine.db.iapi.sql.dictionary.TableDescriptor;
import com.splicemachine.db.iapi.types.DataTypeDescriptor;
import com.splicemachine.db.iapi.types.TypeId;
import com.splicemachine.db.iapi.util.JBitSet;
import com.splicemachine.db.vti.CompileTimeSchema;

import java.lang.reflect.InvocationTargetException;
import java.lang.reflect.Member;
import java.lang.reflect.Method;
import java.lang.reflect.Modifier;
import java.sql.ResultSetMetaData;
import java.sql.SQLException;
import java.util.HashSet;
import java.util.List;
import java.util.Set;

<<<<<<< HEAD
=======
import static com.splicemachine.db.shared.common.reference.SQLState.LANG_VTI_DOES_NO_COMPILE_TIME_SCHEMA;
>>>>>>> b861cd30
import static java.sql.ResultSetMetaData.columnNullable;

/**
 * A NewInvocationNode represents a new object() invocation.
 *
 */
public class NewInvocationNode extends MethodCallNode
{
    // Whether or not to do a single instantiation
    private boolean singleInstantiation = false;

    private boolean isBuiltinVTI = false;

    /**
     * Initializer for a NewInvocationNode. Parameters are:
     *
     * <ul>
     * <li>javaClassName        The full package.class name of the class</li>
     * <li>parameterList        The parameter list for the constructor</li>
     * </ul>
     *
     * @exception StandardException        Thrown on error
     */
    public void init(
                    Object javaClassName,
                    Object params)
        throws StandardException
    {
        super.init("<init>");
        addParms((List) params);

        this.javaClassName = (String) javaClassName;
    }

    /* This version of the "init" method is used for mapping a table name
     * or table function name to a corresponding VTI class name.  The VTI
     * is then invoked as a regular NEW invocation node.
     *
     * There are two kinds of VTI mappings that we do: the first is for
     * "table names", the second is for "table function names".  Table
     * names can only be mapped to VTIs that do not accept any arguments;
     * any VTI that has at least one constructor which accepts one or more
     * arguments must be mapped from a table *function* name.  The way we
     * tell the difference is by looking at the received arguments: if
     * the vtiTableFuncName that we receive is null then we are mapping
     * a "table name" and tableDescriptor must be non-null; if the
     * vtiTableFuncName is non-null then we are mapping a "table
     * function name" and tableDescriptor must be null.
     *
     * Note that we could have just used a single "init()" method and
     * performed the mappings based on what type of Object "javaClassName"
     * was (String, TableDescriptor, or TableName), but making this VTI
     * mapping method separate from the "normal" init() method seems
     * cleaner...
     *
     * @param vtiTableFuncName A TableName object holding a qualified name
     *  that maps to a VTI which accepts arguments.  If vtiTableFuncName is
     *  null then tableDescriptor must NOT be null.
     * @param tableDescriptor A table descriptor that corresponds to a
     *  table name (as opposed to a table function name) that will be
     *  mapped to a no-argument VTI.  If tableDescriptor is null then
     *  vtiTableFuncName should not be null.
     * @param params Parameter list for the VTI constructor.
     * @param delimitedIdentifier Whether or not the target class name
     *  is a delimited identifier.
     */
    public void init(
                    Object vtiTableFuncName,
                    Object tableDescriptor,
                    Object params)
        throws StandardException
    {
        super.init("<init>");
        addParms((List) params);

        if (SanityManager.DEBUG)
        {
            // Exactly one of vtiTableFuncName or tableDescriptor should
            // be null.
            SanityManager.ASSERT(
                ((vtiTableFuncName == null) && (tableDescriptor != null)) ||
                ((vtiTableFuncName != null) && (tableDescriptor == null)),
                "Exactly one of vtiTableFuncName or tableDescriptor should " +
                "be null, but neither or both of them were null.");
        }

        TableName vtiName = (TableName)vtiTableFuncName;
        TableDescriptor td = (TableDescriptor)tableDescriptor;
        boolean isTableFunctionVTI = (vtiTableFuncName != null);
        if (isTableFunctionVTI)
        {
            // We have to create a generic TableDescriptor to
            // pass to the data dictionary.
            td = new TableDescriptor(getDataDictionary(),
                    vtiName.getTableName(),
                    getSchemaDescriptor(vtiName.getSchemaName()),
                    TableDescriptor.VTI_TYPE,
                    TableDescriptor.DEFAULT_LOCK_GRANULARITY,-1,
                    null,null,null,null,null,null, false,false, null);
        }

        /* Use the table descriptor to figure out what the corresponding
         * VTI class name is; we let the data dictionary do the mapping
         * for us.
         */
        this.javaClassName = getDataDictionary().getVTIClass(
            td, isTableFunctionVTI);

        this.isBuiltinVTI =
            ( getDataDictionary().getBuiltinVTIClass( td, isTableFunctionVTI) != null);

        /* If javaClassName is still null at this point then we
         * could not find the target class for the received table
         * (or table function) name.  So throw the appropriate
         * error.
         */
        if (this.javaClassName == null)
        {
            if (!isTableFunctionVTI)
            {
                /* Create a TableName object from the table descriptor
                 * that we received.  This gives us the name to use
                 * in the error message.
                 */
                vtiName = makeTableName(td.getSchemaName(),
                    td.getDescriptorName());
            }

            throw StandardException.newException(
                isTableFunctionVTI
                    ? SQLState.LANG_NO_SUCH_METHOD_ALIAS
                    : SQLState.LANG_TABLE_NOT_FOUND,
                vtiName.getFullTableName());
        }
    }

    /**
     * Report whether this node represents a builtin VTI.
     */
    public  boolean isBuiltinVTI()  { return isBuiltinVTI; }

    /**
     * Mark this node as only needing to
     * to a single instantiation.  (We can
     * reuse the object after newing it.)
     */
    void setSingleInstantiation()
    {
        singleInstantiation = true;
    }

    /**
     * Bind this expression.  This means binding the sub-expressions,
     * as well as figuring out what the return type is for this expression.
     *
     * @param fromList        The FROM list for the query this
     *                expression is in, for binding columns.
     * @param subqueryList        The subquery list being built as we find SubqueryNodes
     * @param aggregateVector    The aggregate vector being built as we find AggregateNodes
     *
     * @return    Nothing
     *
     * @exception StandardException        Thrown on error
     */

    public JavaValueNode bindExpression( FromList fromList, SubqueryList subqueryList, List<AggregateNode> aggregateVector)  throws StandardException {
        bindParameters(fromList, subqueryList, aggregateVector);

        verifyClassExist(javaClassName);
        /*
        ** Get the parameter type names out of the parameters and put them
        ** in an array.
        */
        String[]    parmTypeNames = getObjectSignature();
        boolean[]    isParam = getIsParam();
        ClassInspector classInspector = getClassFactory().getClassInspector();

        /*
        ** Find the matching constructor.
        */
        try
        {
            /* First try with built-in types and mappings */
            method = classInspector.findPublicConstructor(javaClassName,
                                            parmTypeNames, null, isParam);

            /* If no match, then retry to match any possible combinations of
             * object and primitive types.
             */
            if (method == null)
            {
                String[] primParmTypeNames = getPrimitiveSignature(false);
                method = classInspector.findPublicConstructor(javaClassName,
                                parmTypeNames, primParmTypeNames, isParam);
            }
        }
        catch (ClassNotFoundException e)
        {
            /*
            ** If one of the classes couldn't be found, just act like the
            ** method couldn't be found.  The error lists all the class names,
            ** which should give the user enough info to diagnose the problem.
            */
            method = null;
        }

        if (method == null)
        {
            /* Put the parameter type names into a single string */
            StringBuilder parmTypes = new StringBuilder();
            for (int i = 0; i < parmTypeNames.length; i++)
            {
                if (i != 0)
                    parmTypes.append(", ");
                parmTypes.append(!parmTypeNames[i].isEmpty() ?
                        parmTypeNames[i] :
                        MessageService.getTextMessage(
                                SQLState.LANG_UNTYPED));
            }

            throw StandardException.newException(SQLState.LANG_NO_CONSTRUCTOR_FOUND,
                                                    javaClassName,
                    parmTypes.toString());
        }

        methodParameterTypes = classInspector.getParameterTypes(method);

        for (int i = 0; i < methodParameterTypes.length; i++)
        {
            if (ClassInspector.primitiveType(methodParameterTypes[i]))
                methodParms[i].castToPrimitive(true);
        }

        /* Set type info for any null parameters */
        if ( someParametersAreNull() )
        {
            setNullParameterInfo(methodParameterTypes);
        }

        /* Constructor always returns an object of type javaClassName */
        if (SanityManager.DEBUG) {
            SanityManager.ASSERT(javaClassName.equals(classInspector.getType(method)),
                "Constructor is wrong type, expected " + javaClassName +
                " actual is " + classInspector.getType(method));
        }
         setJavaTypeName( javaClassName );
         if (routineInfo != null)
                {
                    TypeDescriptor returnType = routineInfo.getReturnType();
                    if (returnType != null)
                    {
                        setCollationType(returnType.getCollationType());
                    }
                }
         return this;
    }

    /**
     * Categorize this predicate.  Initially, this means
     * building a bit map of the referenced tables for each predicate,
     * and a mapping from table number to the column numbers
     * from that table present in the predicate.
     * If the source of this ColumnReference (at the next underlying level)
     * is not a ColumnReference or a VirtualColumnNode then this predicate
     * will not be pushed down.
     *
     * For example, in:
     *        select * from (select 1 from s) a (x) where x = 1
     * we will not push down x = 1.
     * NOTE: It would be easy to handle the case of a constant, but if the
     * inner SELECT returns an arbitrary expression, then we would have to copy
     * that tree into the pushed predicate, and that tree could contain
     * subqueries and method calls.
     * RESOLVE - revisit this issue once we have views.
     *
     * @param referencedTabs    JBitSet with bit map of referenced FromTables
     * @param referencedColumns  An object which maps tableNumber to the columns
     *                           from that table which are present in the predicate.
     * @param simplePredsOnly    Whether or not to consider method
     *                            calls, field references and conditional nodes
     *                            when building bit map
     *
     * @return boolean        Whether or not source.expression is a ColumnReference
     *                        or a VirtualColumnNode.
     * @exception StandardException        Thrown on error
     */
    public boolean categorize(JBitSet referencedTabs, ReferencedColumnsMap referencedColumns, boolean simplePredsOnly)
        throws StandardException
    {
        /* We stop here when only considering simple predicates
         *  as we don't consider new opeators when looking
         * for null invariant predicates.
         */
        if (simplePredsOnly)
        {
            return false;
        }

        boolean pushable = true;

        pushable = pushable && super.categorize(referencedTabs, referencedColumns, simplePredsOnly);

        return pushable;
    }

    /**
     * Is this class assignable to the specified class?
     * This is useful for the VTI interface where we want to see
     * if the class implements java.sql.ResultSet.
     *
     * @param toClassName    The java class name we want to assign to
     *
     * @return boolean        Whether or not this class is assignable to
     *                        the specified class
     *
     * @exception StandardException        Thrown on error
     */
    protected boolean assignableTo(String toClassName) throws StandardException
    {
        ClassInspector classInspector = getClassFactory().getClassInspector();
        return classInspector.assignableTo(javaClassName, toClassName);
    }


    /**
     * Is this class have a public method with the specified signiture
     * This is useful for the VTI interface where we want to see
     * if the class has the option static method for returning the
     * ResultSetMetaData.
     *
     * @param methodName    The method name we are looking for
     * @param staticMethod    Whether or not the method we are looking for is static
     *
     * @return Member        The Member representing the method (or null
     *                        if the method doesn't exist).
     *
     * @exception StandardException        Thrown on error
     */
    protected Member findPublicMethod(String methodName, boolean staticMethod)
        throws StandardException
    {
        Member publicMethod;

        /*
        ** Get the parameter type names out of the parameters and put them
        ** in an array.
        */
        String[]    parmTypeNames = getObjectSignature();
        boolean[]    isParam = getIsParam();

        ClassInspector classInspector = getClassFactory().getClassInspector();

        try
        {
            publicMethod = classInspector.findPublicMethod(javaClassName, methodName,
                                               parmTypeNames, null, isParam, staticMethod, false);

            /* If no match, then retry to match any possible combinations of
             * object and primitive types.
             */
            if (publicMethod == null)
            {
                String[] primParmTypeNames = getPrimitiveSignature(false);
                publicMethod = classInspector.findPublicMethod(javaClassName,
                                        methodName, parmTypeNames,
                                        primParmTypeNames, isParam, staticMethod, false);
            }
        }
        catch (ClassNotFoundException e)
        {
            /* We should always be able to find the class at this point
             * since the protocol is to check to see if it exists
             * before checking for a method off of it.  Anyway, just return
             * null if the class doesn't exist, since the method doesn't
             * exist in that case.
             */
            if (SanityManager.DEBUG)
            {
                SanityManager.THROWASSERT("Unexpected exception", e);
            }
            return null;
        }

        return    publicMethod;
    }

    /**
     * Do code generation for this method call
     *
     * @param acb    The ExpressionClassBuilder for the class we're generating
     * @param mb    The method the expression will go into
     *
     *
     * @exception StandardException        Thrown on error
     */

    public void generateExpression(ExpressionClassBuilder acb,
                                            MethodBuilder mb)
                                    throws StandardException
    {
        /* If this node is for an ungrouped aggregator,
         * then we generate a conditional
         * wrapper so that we only new the aggregator once.
         *        (fx == null) ? fx = new ... : fx
         */
        LocalField objectFieldLF = null;
        if (singleInstantiation)
        {
            /* Declare the field */
            objectFieldLF = acb.newFieldDeclaration(Modifier.PRIVATE, javaClassName);

            // now we fill in the body of the conditional

            mb.getField(objectFieldLF);
            mb.conditionalIfNull();
        }

        mb.pushNewStart(javaClassName);
        int nargs = generateParameters(acb, mb);
        mb.pushNewComplete(nargs);

        if (singleInstantiation) {

              mb.putField(objectFieldLF);
            mb.startElseCode();
              mb.getField(objectFieldLF);
            mb.completeConditional();
        }
    }

    public TypeDescriptor getTypeDescriptor() throws StandardException {
        if(getJavaClassName() != null) {
            ClassInspector inspector = getClassFactory().getClassInspector();
            if(inspector.assignableTo(getJavaClassName(), CompileTimeSchema.class.getName())) {
                try {
                    Class clazz;
                    clazz = inspector.getClass(getJavaClassName());
<<<<<<< HEAD
                    Method schemaKnownAtCompileTime, getMetaData = null;
                    try {
                        schemaKnownAtCompileTime = clazz.getDeclaredMethod("schemaKnownAtCompileTime");
                        getMetaData = clazz.getDeclaredMethod("getMetaData");
                    } catch (NoSuchMethodException ignored) { // class doesn't define its own static version of these methods, therefore we ignore it.
                        return null;
                    }

                    boolean hasCompileTimeSchema = (Boolean)schemaKnownAtCompileTime.invoke(null, (Object[]) null);
                    if(!hasCompileTimeSchema) {
                        return null;
                    }
=======
                    Method getMetaData = null;
                    try {
                        getMetaData = clazz.getDeclaredMethod("getMetaData");
                    } catch (NoSuchMethodException exception) { // class doesn't define its own static version of this method, report error.
                        throw StandardException.newException(LANG_VTI_DOES_NO_COMPILE_TIME_SCHEMA, clazz.getSimpleName());
                    }

>>>>>>> b861cd30
                    ResultSetMetaData metadata = (ResultSetMetaData)getMetaData.invoke(null, (Object[]) null);
                    return toTypeDescriptor(metadata);
                } catch (ClassNotFoundException | IllegalAccessException | InvocationTargetException | SQLException e) {
                    throw StandardException.plainWrapException(e);
                }
            }
        }
        return null;
    }

    private TypeDescriptor toTypeDescriptor(ResultSetMetaData metadata) throws SQLException {
        if(metadata == null || metadata.getColumnCount() == 0) {
            return null;
        }
        int colCount = metadata.getColumnCount();
        String[] names = new String[colCount];
        TypeDescriptor[] types = new TypeDescriptor[colCount];
        if(SanityManager.DEBUG) { // just be sure column names are unique
            Set<String> uniqueNames = new HashSet<>();
            for(int i = 0; i < colCount; ++i) {
                uniqueNames.add(metadata.getColumnName(i+1));
            }
            SanityManager.ASSERT(uniqueNames.size() == colCount, "some columns in VTI ResultSet share the same name");
        }
        for(int i = 0; i < colCount; ++i) {
            names[i] = metadata.getColumnName(i+1);
            types[i] = new TypeDescriptorImpl(TypeId.getBuiltInTypeId(metadata.getColumnTypeName(i+1)).getBaseTypeId(),
                                              metadata.getPrecision(i+1), metadata.getScale(i+1),
                                              metadata.isNullable(i+1) == columnNullable, metadata.getColumnDisplaySize(i+1));
       }
        return DataTypeDescriptor.getRowMultiSet(names, types);
    }
}<|MERGE_RESOLUTION|>--- conflicted
+++ resolved
@@ -56,10 +56,7 @@
 import java.util.List;
 import java.util.Set;
 
-<<<<<<< HEAD
-=======
 import static com.splicemachine.db.shared.common.reference.SQLState.LANG_VTI_DOES_NO_COMPILE_TIME_SCHEMA;
->>>>>>> b861cd30
 import static java.sql.ResultSetMetaData.columnNullable;
 
 /**
@@ -497,20 +494,6 @@
                 try {
                     Class clazz;
                     clazz = inspector.getClass(getJavaClassName());
-<<<<<<< HEAD
-                    Method schemaKnownAtCompileTime, getMetaData = null;
-                    try {
-                        schemaKnownAtCompileTime = clazz.getDeclaredMethod("schemaKnownAtCompileTime");
-                        getMetaData = clazz.getDeclaredMethod("getMetaData");
-                    } catch (NoSuchMethodException ignored) { // class doesn't define its own static version of these methods, therefore we ignore it.
-                        return null;
-                    }
-
-                    boolean hasCompileTimeSchema = (Boolean)schemaKnownAtCompileTime.invoke(null, (Object[]) null);
-                    if(!hasCompileTimeSchema) {
-                        return null;
-                    }
-=======
                     Method getMetaData = null;
                     try {
                         getMetaData = clazz.getDeclaredMethod("getMetaData");
@@ -518,7 +501,6 @@
                         throw StandardException.newException(LANG_VTI_DOES_NO_COMPILE_TIME_SCHEMA, clazz.getSimpleName());
                     }
 
->>>>>>> b861cd30
                     ResultSetMetaData metadata = (ResultSetMetaData)getMetaData.invoke(null, (Object[]) null);
                     return toTypeDescriptor(metadata);
                 } catch (ClassNotFoundException | IllegalAccessException | InvocationTargetException | SQLException e) {
