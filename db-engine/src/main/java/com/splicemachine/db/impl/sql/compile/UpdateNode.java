/*

   Derby - Class org.apache.derby.impl.sql.compile.UpdateNode

   Licensed to the Apache Software Foundation (ASF) under one or more
   contributor license agreements.  See the NOTICE file distributed with
   this work for additional information regarding copyright ownership.
   The ASF licenses this file to you under the Apache License, Version 2.0
   (the "License"); you may not use this file except in compliance with
   the License.  You may obtain a copy of the License at

      http://www.apache.org/licenses/LICENSE-2.0

   Unless required by applicable law or agreed to in writing, software
   distributed under the License is distributed on an "AS IS" BASIS,
   WITHOUT WARRANTIES OR CONDITIONS OF ANY KIND, either express or implied.
   See the License for the specific language governing permissions and
   limitations under the License.

 */

package com.splicemachine.db.impl.sql.compile;

import com.splicemachine.db.catalog.DefaultInfo;
import com.splicemachine.db.catalog.UUID;
import com.splicemachine.db.iapi.services.compiler.MethodBuilder;
import com.splicemachine.db.iapi.types.DataTypeDescriptor;
import com.splicemachine.db.iapi.types.TypeId;
import com.splicemachine.db.iapi.sql.conn.Authorizer;
import com.splicemachine.db.iapi.sql.compile.C_NodeTypes;
import com.splicemachine.db.iapi.sql.conn.LanguageConnectionContext;
import com.splicemachine.db.impl.sql.execute.FKInfo;
import com.splicemachine.db.iapi.services.sanity.SanityManager;
import com.splicemachine.db.iapi.error.StandardException;
import com.splicemachine.db.iapi.sql.dictionary.ColumnDescriptor;
import com.splicemachine.db.iapi.sql.dictionary.ColumnDescriptorList;
import com.splicemachine.db.iapi.sql.dictionary.ConglomerateDescriptor;
import com.splicemachine.db.iapi.sql.dictionary.ConstraintDescriptorList;
import com.splicemachine.db.iapi.sql.dictionary.ConstraintDescriptor;
import com.splicemachine.db.iapi.sql.dictionary.DataDictionary;
import com.splicemachine.db.iapi.sql.dictionary.TableDescriptor;
import com.splicemachine.db.iapi.sql.dictionary.GenericDescriptorList;
import com.splicemachine.db.iapi.sql.dictionary.TriggerDescriptor;
import com.splicemachine.db.iapi.reference.SQLState;
import com.splicemachine.db.iapi.sql.execute.ConstantAction;
import com.splicemachine.db.iapi.sql.execute.ExecPreparedStatement;
import com.splicemachine.db.iapi.sql.execute.ExecRow;
import com.splicemachine.db.iapi.sql.StatementType;
import com.splicemachine.db.iapi.store.access.StaticCompiledOpenConglomInfo;
import com.splicemachine.db.iapi.store.access.TransactionController;
import com.splicemachine.db.vti.DeferModification;
import com.splicemachine.db.iapi.services.io.FormatableBitSet;
import com.splicemachine.db.iapi.reference.ClassName;
import com.splicemachine.db.iapi.util.ReuseFactory;
import com.splicemachine.db.iapi.services.classfile.VMOpcode;
import java.lang.reflect.Modifier;
import java.util.HashSet;
import java.util.Iterator;
import java.util.Vector;

/**
 * An UpdateNode represents an UPDATE statement.  It is the top node of the
 * query tree for that statement.
 * For positioned update, there may be no from table specified.
 * The from table will be derived from the cursor specification of
 * the named cursor.
 *
 */

public final class UpdateNode extends DMLModStatementNode
{
	//Note: These are public so they will be visible to
	//the RepUpdateNode.
	public int[]				changedColumnIds;
	public ExecRow				emptyHeapRow;
	public boolean				deferred;
	public ValueNode			checkConstraints;
	public FKInfo				fkInfo;
	
	protected FromTable			targetTable;
	protected FormatableBitSet 			readColsBitSet;
	protected boolean 			positionedUpdate;
	protected boolean 			isUpdateWithSubquery; // Splice fork

	/* Column name for the RowLocation in the ResultSet */
	public static final String COLUMNNAME = "###RowLocationToUpdate";

	/**
	 * Initializer for an UpdateNode.
	 *
	 * @param targetTableName	The name of the table to update
	 * @param resultSet		The ResultSet that will generate
	 *				the rows to update from the given table
	 */

	public void init(
			   Object targetTableName,
			   Object resultSet)
	{
		super.init(resultSet);
		this.targetTableName = (TableName) targetTableName;
	}

	/**
	 * Convert this object to a String.  See comments in QueryTreeNode.java
	 * for how this should be done for tree printing.
	 *
	 * @return	This object as a String
	 */

	public String toString()
	{
		if (SanityManager.DEBUG)
		{
			return targetTableName.toString() + "\n" +
				super.toString();
		}
		else
		{
			return "";
		}
	}

	public String statementToString()
	{
		return "UPDATE";
	}

	/**
	 * Prints the sub-nodes of this object.  See QueryTreeNode.java for
	 * how tree printing is supposed to work.
	 *
	 * @param depth		The depth of this node in the tree
	 */

	public void printSubNodes(int depth)
	{
		if (SanityManager.DEBUG)
		{
			super.printSubNodes(depth);

			if (targetTableName != null)
			{
				printLabel(depth, "targetTableName: ");
				targetTableName.treePrint(depth + 1);
			}

			/* RESOLVE - need to print out targetTableDescriptor */
		}
	}

	/**
	 * Bind this UpdateNode.  This means looking up tables and columns and
	 * getting their types, and figuring out the result types of all
	 * expressions, as well as doing view resolution, permissions checking,
	 * etc.
	 * <p>
	 * Binding an update will also massage the tree so that
	 * the ResultSetNode has a set of columns to contain the old row
	 * value, followed by a set of columns to contain the new row
	 * value, followed by a column to contain the RowLocation of the
	 * row to be updated.
	 *
	 *
	 * @exception StandardException		Thrown on error
	 */

	public void bindStatement() throws StandardException
	{
		// We just need select privilege on the expressions
		getCompilerContext().pushCurrentPrivType( Authorizer.SELECT_PRIV);

		FromList	fromList = (FromList) getNodeFactory().getNode(
									C_NodeTypes.FROM_LIST,
									getNodeFactory().doJoinOrderOptimization(),
									getContextManager());
		ResultColumn				rowLocationColumn = null;
		ValueNode		            rowLocationNode = null;
		TableName					cursorTargetTableName = null;
		CurrentOfNode       		currentOfNode = null;
		FromList					resultFromList;
		ResultColumnList			afterColumns = null;

		DataDictionary dataDictionary = getDataDictionary();

		// check if targetTable is a synonym
		if (targetTableName != null)
		{
			TableName synonymTab = resolveTableToSynonym(this.targetTableName);
			if (synonymTab != null)
			{
				this.synonymTableName = targetTableName;
				this.targetTableName  = synonymTab;
			}
		}

		bindTables(dataDictionary);

		// wait to bind named target table until the cursor
		// binding is done, so that we can get it from the
		// cursor if this is a positioned update.

		// for positioned update, get the cursor's target table.
		if (SanityManager.DEBUG)
		{
			SanityManager.ASSERT((resultSet!=null && resultSet instanceof SelectNode), 
				"Update must have a select result set");
		}

		SelectNode sel;
		sel = (SelectNode)resultSet;
		targetTable = (FromTable) sel.fromList.elementAt(0);

		if (targetTable instanceof CurrentOfNode) 
		{	
			positionedUpdate = true;
			currentOfNode = (CurrentOfNode) targetTable;
			cursorTargetTableName = currentOfNode.getBaseCursorTargetTableName();

			// instead of an assert, we might say the cursor is not updatable.
			if (SanityManager.DEBUG)
			{
				SanityManager.ASSERT(cursorTargetTableName != null);
			}
		}

		if (targetTable instanceof FromVTI)
		{
			targetVTI = (FromVTI) targetTable;
			targetVTI.setTarget();
		}
		else
		{
			// positioned update can leave off the target table.
			// we get it from the cursor supplying the position.
			if (targetTableName == null)
			{
				// verify we have current of
				if (SanityManager.DEBUG)
					SanityManager.ASSERT(cursorTargetTableName!=null);

				targetTableName = cursorTargetTableName;
			}
			// for positioned update, we need to verify that
			// the named table is the same as the cursor's target.
			else if (cursorTargetTableName != null)
			{
				// this match requires that the named table in the update
				// be the same as a correlation name in the cursor.
				if ( !targetTableName.equals(cursorTargetTableName))
				{
					throw StandardException.newException(SQLState.LANG_CURSOR_UPDATE_MISMATCH, 
						targetTableName,
						currentOfNode.getCursorName());
				}
			}
		}
		
		// because we verified that the tables match
		// and we already bound the cursor or the select,
		// the table descriptor should always be found.
		verifyTargetTable();
		
		/* OVERVIEW - We generate a new ResultColumn, CurrentRowLocation(), and
		 * prepend it to the beginning of the source ResultColumnList.  This
		 * will tell us which row(s) to update at execution time.  However,
		 * we must defer prepending this generated column until the other
		 * ResultColumns are bound since there will be no ColumnDescriptor
		 * for the generated column.  Thus, the sequence of actions is:
		 *
		 *		o  Bind existing ResultColumnList (columns in SET clause)
		 *		o  If this is a positioned update with a FOR UPDATE OF list,
		 *		   then verify that all of the target columns are in the
		 *		   FOR UPDATE OF list.
		 *		o  Get the list of indexes that need to be updated.
		 *		o  Create a ResultColumnList of all the columns in the target
		 *		   table - this represents the old row.
		 *		o  If we don't know which columns are being updated, 
	 	 *		   expand the original ResultColumnList to include all the
		 *		   columns in the target table, and sort it to be in the
		 *		   order of the columns in the target table.  This represents
		 *		   the new row.  Append it to the ResultColumnList representing
		 *		   the old row.
		 *		o  Construct the changedColumnIds array sorted by column position.
		 *		o  Generate the read column bit map and append any columns
		 *		   needed for index maint, etc.
		 *		o  Generate a new ResultColumn for CurrentRowLocation() and 
		 *		   mark it as a generated column.
		 *		o  Append the new ResultColumn to the ResultColumnList
		 *		   (This must be done before binding the expressions, so
		 *		   that the proper type info gets propagated to the new 
		 *		   ResultColumn.)
		 *		o  Bind the expressions.
		 *		o  Bind the generated ResultColumn.
		 */

		/* Verify that all underlying ResultSets reclaimed their FromList */
		if (SanityManager.DEBUG)
		{
			SanityManager.ASSERT(fromList.size() == 0,
				"fromList.size() is expected to be 0, not " + 
				fromList.size() +
				" on return from RS.bindExpressions()");
		}

        //
        // Add generated columns whose generation clauses mention columns
        // in the user's original update list.
        //
        ColumnDescriptorList    addedGeneratedColumns = new ColumnDescriptorList();
        ColumnDescriptorList    affectedGeneratedColumns = new ColumnDescriptorList();
        addGeneratedColumns
            ( targetTableDescriptor, resultSet, affectedGeneratedColumns, addedGeneratedColumns );
        
		/*
		** The current result column list is the one supplied by the user.
		** Mark these columns as "updated", so we can tell later which
		** columns are really being updated, and which have been added
		** but are not really being updated.
		*/
		resultSet.getResultColumns().markUpdated();

		/* Prepend CurrentRowLocation() to the select's result column list. */
		if (SanityManager.DEBUG)
		SanityManager.ASSERT((resultSet.resultColumns != null),	
							  "resultColumns is expected not to be null at bind time");

		/*
		** Get the result FromTable, which should be the only table in the
	 	** from list.
		*/
		resultFromList = resultSet.getFromList();
		// Splice fork - don't enforce this if special subquery syntax
		if (!isUpdateWithSubquery) {
		if (SanityManager.DEBUG)
		SanityManager.ASSERT(resultFromList.size() == 1,
			"More than one table in result from list in an update.");
		}

		/* Normalize the SET clause's result column list for synonym */
		if (synonymTableName != null)
			normalizeSynonymColumns( resultSet.resultColumns, targetTable );
		
		/* Bind the original result columns by column name */
		normalizeCorrelatedColumns( resultSet.resultColumns, targetTable );

		getCompilerContext().pushCurrentPrivType(getPrivType()); // Update privilege
		resultSet.bindResultColumns(targetTableDescriptor,
					targetVTI,
					resultSet.resultColumns, this,
					fromList);
		getCompilerContext().popCurrentPrivType();

        // don't allow overriding of generation clauses
        forbidGenerationOverrides( resultSet.getResultColumns(),
								   addedGeneratedColumns );
        
		LanguageConnectionContext lcc = getLanguageConnectionContext();
		if (lcc.getAutoincrementUpdate() == false)
			resultSet.getResultColumns().forbidOverrides(null);

		/*
		** Mark the columns in this UpdateNode's result column list as
		** updateable in the ResultColumnList of the table being updated.
		** only do this for FromBaseTables - if the result table is a
		** CurrentOfNode, it already knows what columns in its cursor
		** are updateable.
		*/
		boolean allColumns = false;
		if (targetTable instanceof FromBaseTable)
		{
			((FromBaseTable) targetTable).markUpdated(
												resultSet.getResultColumns());
		}
		else if (targetTable instanceof FromVTI)
		{
            resultColumnList = resultSet.getResultColumns();
		}
		else
		{
			/*
			** Positioned update: WHERE CURRENT OF
			*/
			if (SanityManager.DEBUG)
			{
				SanityManager.ASSERT(currentOfNode != null, "currentOfNode is null");
			}

			ExecPreparedStatement	 cursorStmt = currentOfNode.getCursorStatement();
			String[] ucl = cursorStmt.getUpdateColumns();

			/*
			** If there is no update column list, we need to build
			** out the result column list to have all columns.
			*/
			if (ucl == null || (ucl.length == 0))
			{
				/*
				** Get the resultColumnList representing ALL of the columns in the 
				** base table.  This is the "before" portion of the result row.
				*/
				getResultColumnList();

				/*
				** Add the "after" portion of the result row.  This is the update
				** list augmented to include every column in the target table.
				** Those columns that are not being updated are set to themselves.
				** The expanded list will be in the order of the columns in the base
				** table.
				*/
				afterColumns = resultSet.getResultColumns().expandToAll(
													targetTableDescriptor,
													targetTable.getTableName());
	
				/*
				** Need to get all indexes here since we aren't calling
				** getReadMap().
				*/
				getAffectedIndexes(targetTableDescriptor, 
									(ResultColumnList)null, (FormatableBitSet)null); 
				allColumns = true;
			}
			else
			{
				/* Check the updatability */
				resultSet.getResultColumns().checkColumnUpdateability(ucl,
								currentOfNode.getCursorName());
			}
		}

		changedColumnIds = getChangedColumnIds(resultSet.getResultColumns());

		/*
		** We need to add in all the columns that are needed
		** by the constraints on this table.  
		*/
		if (!allColumns && targetVTI == null)
		{
			getCompilerContext().pushCurrentPrivType( Authorizer.NULL_PRIV);
			try
			{
				readColsBitSet = new FormatableBitSet();
				FromBaseTable fbt = getResultColumnList(resultSet.getResultColumns());
				afterColumns = resultSet.getResultColumns().copyListAndObjects();

				readColsBitSet = getReadMap(dataDictionary, 
										targetTableDescriptor, 
                                        afterColumns, affectedGeneratedColumns );

				afterColumns = fbt.addColsToList(afterColumns, readColsBitSet);
				resultColumnList = fbt.addColsToList(resultColumnList, readColsBitSet);

				/*
				** If all bits are set, then behave as if we chose all
				** in the first place
				*/
				int i = 1;
				int size = targetTableDescriptor.getMaxColumnID();
				for (; i <= size; i++)
				{
					if (!readColsBitSet.get(i))
					{
						break;
					}
				}

				if (i > size)
				{
					readColsBitSet = null;
					allColumns = true;
				}	
			}
			finally
			{
				getCompilerContext().popCurrentPrivType();
			}
		}

        /* Bind the expressions */
        getCompilerContext().pushCurrentPrivType(getPrivType()); // Update privilege
        super.bindExpressions();
        getCompilerContext().popCurrentPrivType();

		if (targetVTI == null)
		{
			/*
			** Construct an empty heap row for use in our constant action.
			*/
			emptyHeapRow = targetTableDescriptor.getEmptyExecRow();

			/* Append the list of "after" columns to the list of "before" columns,
			 * preserving the afterColumns list.  (Necessary for binding
			 * check constraints.)
			 */
			resultColumnList.appendResultColumns(afterColumns, false);

			/* Generate the RowLocation column */
			rowLocationNode = (ValueNode) getNodeFactory().getNode(
										C_NodeTypes.CURRENT_ROW_LOCATION_NODE,
										getContextManager());
        }
        else
        {
			rowLocationNode = (ValueNode) getNodeFactory().getNode(
										C_NodeTypes.INT_CONSTANT_NODE,
                                        ReuseFactory.getInteger( 0),
										getContextManager());
        }


		/*
		 * The last thing that we do to the generated RCL is to clear
		 * the table name out from each RC. See comment on 
		 * checkTableNameAndScrubResultColumns().
		 */
		// Splice fork: leave table names present in special case
        // of multi column update with single source select.
        if (!isUpdateWithSubquery) {
			checkTableNameAndScrubResultColumns(resultColumnList);
		}

		/* Set the new result column list in the result set */
		resultSet.setResultColumns(resultColumnList);

		/* Bind the expressions */
		getCompilerContext().pushCurrentPrivType(getPrivType()); // Update privilege
		super.bindExpressions();
		getCompilerContext().popCurrentPrivType();

        ResultColumn rowIdColumn = targetTable.getRowIdColumn();
        if (rowIdColumn == null) {
            rowLocationColumn =
                    (ResultColumn) getNodeFactory().getNode(
                            C_NodeTypes.RESULT_COLUMN,
                            COLUMNNAME,
                            rowLocationNode,
                            getContextManager());
            rowLocationNode.setType(new DataTypeDescriptor(TypeId.getBuiltInTypeId(TypeId.REF_NAME),
                            false		/* Not nullable */
                    )
            );
            rowLocationColumn.markGenerated();
        }
        else {
            ColumnReference columnReference = (ColumnReference) getNodeFactory().getNode(
                    C_NodeTypes.COLUMN_REFERENCE,
                    rowIdColumn.getName(),
                    null,
                    getContextManager());
            columnReference.setSource(rowIdColumn);
            columnReference.setNestingLevel(targetTable.getLevel());
            columnReference.setSourceLevel(targetTable.getLevel());
            rowLocationColumn =
                    (ResultColumn) getNodeFactory().getNode(
                            C_NodeTypes.RESULT_COLUMN,
                            COLUMNNAME,
                            columnReference,
                            getContextManager());
        }

	    /* Append to the ResultColumnList */
        resultColumnList.addResultColumn(rowLocationColumn);

		/* Bind untyped nulls directly under the result columns */
		resultSet.
			getResultColumns().
				bindUntypedNullsToResultColumns(resultColumnList);

		if (null != rowLocationColumn)
		{
			/* Bind the new ResultColumn */
			rowLocationColumn.bindResultColumnToExpression();
		}

		resultColumnList.checkStorableExpressions();

		/* Insert a NormalizeResultSetNode above the source if the source
		 * and target column types and lengths do not match.
		 */
		if (! resultColumnList.columnTypesAndLengthsMatch())
 		{
			resultSet = (ResultSetNode) getNodeFactory().getNode(
			    C_NodeTypes.NORMALIZE_RESULT_SET_NODE, 
			    resultSet, resultColumnList, null, Boolean.TRUE,
			    getContextManager());
			
								
 			if (hasCheckConstraints(dataDictionary, targetTableDescriptor) || hasGenerationClauses( targetTableDescriptor ) )
 			{
 				/* Get and bind all check constraints and generated columns on the columns
	 			 * being updated.  We want to bind the check constraints and
	 			 * generated columns against
	 			 * the after columns.  We need to bind against the portion of the
	 			 * resultColumns in the new NormalizeResultSet that point to 
	 			 * afterColumns.  Create an RCL composed of just those RCs in
	 			 * order to bind the check constraints.
	 			 */
	 			int afterColumnsSize = afterColumns.size();
	 			afterColumns = (ResultColumnList) getNodeFactory().getNode(
												C_NodeTypes.RESULT_COLUMN_LIST,
												getContextManager());
	 			ResultColumnList normalizedRCs = resultSet.getResultColumns();
	 			for (int index = 0; index < afterColumnsSize; index++)
	 			{
	 				afterColumns.addElement(normalizedRCs.elementAt(index + afterColumnsSize));
	 			}
			}
		}

        if( null != targetVTI)
		{
            deferred = VTIDeferModPolicy.deferIt( DeferModification.UPDATE_STATEMENT,
                                                  targetVTI,
                                                  resultColumnList.getColumnNames(),
                                                  sel.getWhereClause());
		}
        else // not VTI
        {
            /* we always include triggers in core language */
            boolean hasTriggers = (getAllRelevantTriggers(dataDictionary, targetTableDescriptor, 
                                                          changedColumnIds, true).size() > 0);

			ResultColumnList sourceRCL = hasTriggers ? resultColumnList : afterColumns;

            /* bind all generation clauses for generated columns */
            parseAndBindGenerationClauses
                ( dataDictionary, targetTableDescriptor, afterColumns, resultColumnList, true, resultSet );

            /* Get and bind all constraints on the columns being updated */
            checkConstraints = bindConstraints( dataDictionary,
                                                getNodeFactory(),
                                                targetTableDescriptor,
                                                null,
                                                sourceRCL,
                                                changedColumnIds,
                                                readColsBitSet,
                                                false,
                                                true); /* we always include triggers in core language */

            /* If the target table is also a source table, then
             * the update will have to be in deferred mode
             * For updates, this means that the target table appears in a
             * subquery.  Also, self referencing foreign keys are
             * deferred.  And triggers cause an update to be deferred.
             */
            if (resultSet.subqueryReferencesTarget(
                targetTableDescriptor.getName(), true) ||
                requiresDeferredProcessing())
            {
                deferred = true;
            }
        }

		getCompilerContext().popCurrentPrivType();		

	} // end of bind()

	int getPrivType()
	{
		return Authorizer.UPDATE_PRIV;
	}

	void setUpdateWithSubquery(boolean withSubquery) {
		isUpdateWithSubquery = withSubquery;
	}
	
	/**
	 * Return true if the node references SESSION schema tables (temporary or permanent)
	 *
	 * @return	true if references SESSION schema tables, else false
	 *
	 * @exception StandardException		Thrown on error
	 */
	public boolean referencesSessionSchema()
		throws StandardException
	{
		//If this node references a SESSION schema table, then return true. 
		return(resultSet.referencesSessionSchema());

	}

	/**
	 * Compile constants that Execution will use
	 *
	 * @exception StandardException		Thrown on failure
	 */
	public ConstantAction	makeConstantAction() throws StandardException
	{
		/*
		** Updates are also deferred if they update a column in the index
		** used to scan the table being updated.
		*/
		if (! deferred )
		{
			ConglomerateDescriptor updateCD =
										targetTable.
											getTrulyTheBestAccessPath().
												getConglomerateDescriptor();

			if (updateCD != null && updateCD.isIndex())
			{
				int [] baseColumns =
						updateCD.getIndexDescriptor().baseColumnPositions();

				if (resultSet.
						getResultColumns().
										updateOverlaps(baseColumns))
				{
					deferred = true;
				}
			}
		}

        if( null == targetTableDescriptor)
		{
			/* Return constant action for VTI
			 * NOTE: ConstantAction responsible for preserving instantiated
			 * VTIs for in-memory queries and for only preserving VTIs
			 * that implement Serializable for SPSs.
			 */
			return	getGenericConstantActionFactory().getUpdatableVTIConstantAction( DeferModification.UPDATE_STATEMENT,
						deferred, changedColumnIds);
		}

		int lockMode = resultSet.updateTargetLockMode();
		long heapConglomId = targetTableDescriptor.getHeapConglomerateId();
		TransactionController tc = 
			getLanguageConnectionContext().getTransactionCompile();
		StaticCompiledOpenConglomInfo[] indexSCOCIs = 
			new StaticCompiledOpenConglomInfo[indexConglomerateNumbers.length];

		for (int index = 0; index < indexSCOCIs.length; index++)
		{
			indexSCOCIs[index] = tc.getStaticCompiledConglomInfo(indexConglomerateNumbers[index]);
		}

		/*
		** Do table locking if the table's lock granularity is
		** set to table.
		*/
		if (targetTableDescriptor.getLockGranularity() == TableDescriptor.TABLE_LOCK_GRANULARITY)
		{
			lockMode = TransactionController.MODE_TABLE;
		}


		return	getGenericConstantActionFactory().getUpdateConstantAction
			( heapConglomId,
			  targetTableDescriptor.getTableType(),
			  tc.getStaticCompiledConglomInfo(heapConglomId),
                    pkColumns,
			  indicesToMaintain,
			  indexConglomerateNumbers,
			  indexSCOCIs,
			  indexNames,
			  emptyHeapRow,
			  deferred,
			  targetTableDescriptor.getUUID(),
			  lockMode,
			  false,
			  changedColumnIds, null, null, 
			  getFKInfo(),
			  getTriggerInfo(),
			  (readColsBitSet == null) ? (FormatableBitSet)null : new FormatableBitSet(readColsBitSet),
			  getReadColMap(targetTableDescriptor.getNumberOfColumns(),readColsBitSet),
			  resultColumnList.getStreamStorableColIds(targetTableDescriptor.getNumberOfColumns()),
			  (readColsBitSet == null) ? 
				  targetTableDescriptor.getNumberOfColumns() :
				  readColsBitSet.getNumBitsSet(),			
			  positionedUpdate,
			  resultSet.isOneRowResultSet()
			  );
	}

	/**
	 * Updates are deferred if they update a column in the index
	 * used to scan the table being updated.
	 */
	protected void setDeferredForUpdateOfIndexColumn()
	{
		/* Don't bother checking if we're already deferred */
		if (! deferred )
		{
			/* Get the conglomerate descriptor for the target table */
			ConglomerateDescriptor updateCD =
										targetTable.
											getTrulyTheBestAccessPath().
												getConglomerateDescriptor();

			/* If it an index? */
			if (updateCD != null && updateCD.isIndex())
			{
				int [] baseColumns =
						updateCD.getIndexDescriptor().baseColumnPositions();

				/* Are any of the index columns updated? */
				if (resultSet.
						getResultColumns().
										updateOverlaps(baseColumns))
				{
					deferred = true;
				}
			}
		}
	}

	/**
	 * Code generation for update.
	 * The generated code will contain:
	 *		o  A static member for the (xxx)ResultSet with the RowLocations	and
	 *		   new update values
	 *		o  The static member will be assigned the appropriate ResultSet within
	 *		   the nested calls to get the ResultSets.  (The appropriate cast to the
	 *		   (xxx)ResultSet will be generated.)
	 *		o  The CurrentRowLocation() in SelectNode's select list will generate
	 *		   a new method for returning the RowLocation as well as a call to
	 *		   that method when generating the (xxx)ResultSet.
	 *
	 * @param acb	The ActivationClassBuilder for the class being built
	 * @param mb	The method for the execute() method to be built
	 *
	 *
	 * @exception StandardException		Thrown on error
	 */
	public void generate(ActivationClassBuilder acb,
								MethodBuilder mb)
							throws StandardException
	{
		// If the DML is on the temporary table, generate the code to
		// mark temporary table as modified in the current UOW. After
		// DERBY-827 this must be done in execute() since
		// fillResultSet() will only be called once.
		generateCodeForTemporaryTable(acb, acb.getExecuteMethod());

		/* generate the parameters */
		if(!isDependentTable)
			generateParameterValueSet(acb);


		/* Create the static declaration for the scan ResultSet which generates the
		 * RowLocations to be updated
		 * RESOLVE - Need to deal with the type of the static member.
		 */
		acb.newFieldDeclaration(Modifier.PRIVATE, 
								ClassName.CursorResultSet, 
								acb.newRowLocationScanResultSetName());

		/*
		** Generate the update result set, giving it either the original
		** source or the normalize result set, the constant action.
		*/

		acb.pushGetResultSetFactoryExpression(mb);
		resultSet.generate(acb, mb); // arg 1

        if( null != targetVTI)
        {
			targetVTI.assignCostEstimate(resultSet.getNewCostEstimate());
            mb.push((double)this.resultSet.getFinalCostEstimate().getEstimatedRowCount());
            mb.push(this.resultSet.getFinalCostEstimate().getEstimatedCost());
            mb.callMethod(VMOpcode.INVOKEINTERFACE, (String) null, "getUpdateVTIResultSet", ClassName.ResultSet, 3);
		}
        else
        {
			// arg 2 generate code to evaluate generation clauses
			generateGenerationClauses( resultColumnList, resultSet.getResultSetNumber(), true, acb, mb );

            // generate code to evaluate CHECK CONSTRAINTS
            generateCheckConstraints( checkConstraints, acb, mb ); // arg 3

            if(isDependentTable)
            {
                mb.push(acb.addItem(makeConstantAction()));
                mb.push(acb.addItem(makeResultDescription()));
                mb.callMethod(VMOpcode.INVOKEINTERFACE, (String) null, "getDeleteCascadeUpdateResultSet",
                              ClassName.ResultSet, 5);
            }else
            {
                mb.push((double)this.resultSet.getFinalCostEstimate().getEstimatedRowCount());
                mb.push(this.resultSet.getFinalCostEstimate().getEstimatedCost());
<<<<<<< HEAD
                mb.push(targetTableDescriptor.getVersion());
=======
                mb.push(this.printExplainInformationForActivation());
>>>>>>> b225bf64
                mb.callMethod(VMOpcode.INVOKEINTERFACE, (String) null, "getUpdateResultSet",
                              ClassName.ResultSet, 6);
            }
        }
	}

	/**
	 * Return the type of statement, something from
	 * StatementType.
	 *
	 * @return the type of statement
	 */
	protected final int getStatementType()
	{
		return StatementType.UPDATE;
	}


	/**
	 * Gets the map of all columns which must be read out of the base table.
	 * These are the columns needed to<UL>:
	 *		<LI>maintain indices</LI>
	 *		<LI>maintain foreign keys</LI>
	 *		<LI>maintain generated columns</LI>
	 *		<LI>support Replication's Delta Optimization</LI></UL>
	 * <p>
	 * The returned map is a FormatableBitSet with 1 bit for each column in the
	 * table plus an extra, unsued 0-bit. If a 1-based column id must
	 * be read from the base table, then the corresponding 1-based bit
	 * is turned ON in the returned FormatableBitSet.
	 * <p> 
	 * <B>NOTE</B>: this method is not expected to be called when
	 * all columns are being updated (i.e. updateColumnList is null).
	 *
	 * @param dd				the data dictionary to look in
	 * @param baseTable		the base table descriptor
	 * @param updateColumnList the rcl for the update. CANNOT BE NULL
	 * @param affectedGeneratedColumns columns whose generation clauses mention columns being updated
	 *
	 * @return a FormatableBitSet of columns to be read out of the base table
	 *
	 * @exception StandardException		Thrown on error
	 */
	public	FormatableBitSet	getReadMap
	(
		DataDictionary		dd,
		TableDescriptor		baseTable,
		ResultColumnList	updateColumnList,
        ColumnDescriptorList    affectedGeneratedColumns
	)
		throws StandardException
	{
		boolean[]	needsDeferredProcessing = new boolean[1];
		needsDeferredProcessing[0] = requiresDeferredProcessing();

		Vector		conglomVector = new Vector();
		relevantCdl = new ConstraintDescriptorList();
		relevantTriggers =  new GenericDescriptorList();

		FormatableBitSet	columnMap = getUpdateReadMap
            (
             dd, baseTable, updateColumnList, conglomVector, relevantCdl,
             relevantTriggers, needsDeferredProcessing, affectedGeneratedColumns );

		markAffectedIndexes( conglomVector );

		adjustDeferredFlag( needsDeferredProcessing[0] );

		return	columnMap;
	}


	/**
	 * Construct the changedColumnIds array. Note we sort its entries by
	 * columnId.
	 */
	private int[] getChangedColumnIds(ResultColumnList rcl)
	{
		if (rcl == null) { return (int[])null; }
		else { return rcl.sortMe(); }
	}
    /**
	  *	Builds a bitmap of all columns which should be read from the
	  *	Store in order to satisfy an UPDATE statement.
	  *
	  *	Is passed a list of updated columns. Does the following:
	  *
	  *	1)	finds all indices which overlap the updated columns
	  *	2)	adds the index columns to a bitmap of affected columns
	  *	3)	adds the index descriptors to a list of conglomerate
	  *		descriptors.
	  *	4)	finds all constraints which overlap the updated columns
	  *		and adds the constrained columns to the bitmap
	  *	5)	finds all triggers which overlap the updated columns.
	  *	6)	Go through all those triggers from step 5 and for each one of
	  *     those triggers, follow the rules below to decide which columns
	  *     should be read.
	  *       Rule1)If trigger column information is null, then read all the
	  *       columns from trigger table into memory irrespective of whether
	  *       there is any trigger action column information. 2 egs of such
	  *       triggers
	  *         create trigger tr1 after update on t1 for each row values(1);
	  *         create trigger tr1 after update on t1 referencing old as oldt
	  *         	for each row insert into t2 values(2,oldt.j,-2); 
	  *       Rule2)If trigger column information is available but no trigger 
	  *       action column information is found and no REFERENCES clause is
	  *       used for the trigger, then read all the columns identified by 
	  *       the trigger column. eg 
	  *         create trigger tr1 after update of c1 on t1 
	  *         	for each row values(1);
	  *       Rule3)If trigger column information and trigger action column
	  *       information both are not null, then only those columns will be
	  *       read into memory. This is possible only for triggers created in
	  *       release 10.9 or higher(with the exception of 10.7.1.1 where we
	  *       did collect that information but because of corruption caused
	  *       by those changes, we do not use the information collected by
	  *       10.7). Starting 10.9, we are collecting trigger action column 
	  *       informatoin so we can be smart about what columns get read 
	  *       during trigger execution. eg
	  *         create trigger tr1 after update of c1 on t1 
	  *         	referencing old as oldt for each row 
	  *         	insert into t2 values(2,oldt.j,-2);
	  *       Rule4)If trigger column information is available but no trigger 
	  *       action column information is found but REFERENCES clause is used
	  *       for the trigger, then read all the columns from the trigger 
	  *       table. This will cover soft-upgrade scenario for triggers created 
	  *       pre-10.9. 
	  *       eg trigger created prior to 10.9
	  *         create trigger tr1 after update of c1 on t1 
	  *         	referencing old as oldt for each row 
	  *         	insert into t2 values(2,oldt.j,-2);
	  *	7)	adds the triggers to an evolving list of triggers
	  *	8)	finds all generated columns whose generation clauses mention
      *        the updated columns and adds all of the mentioned columns
	  *
	  *	@param	dd	Data Dictionary
	  *	@param	baseTable	Table on which update is issued
	  *	@param	updateColumnList	a list of updated columns
	  *	@param	conglomVector		OUT: vector of affected indices
	  *	@param	relevantConstraints	IN/OUT. Empty list is passed in. We hang constraints on it as we go.
	  *	@param	relevantTriggers	IN/OUT. Passed in as an empty list. Filled in as we go.
	  *	@param	needsDeferredProcessing	IN/OUT. true if the statement already needs
	  *									deferred processing. set while evaluating this
	  *									routine if a trigger or constraint requires
	  *									deferred processing
	  *	@param	affectedGeneratedColumns columns whose generation clauses mention updated columns
	  *
	  * @return a FormatableBitSet of columns to be read out of the base table
	  *
	  * @exception StandardException		Thrown on error
	  */
	public static FormatableBitSet getUpdateReadMap
	(
		DataDictionary		dd,
		TableDescriptor				baseTable,
		ResultColumnList			updateColumnList,
		Vector						conglomVector,
		ConstraintDescriptorList	relevantConstraints,
		GenericDescriptorList		relevantTriggers,
		boolean[]					needsDeferredProcessing,
        ColumnDescriptorList    affectedGeneratedColumns
	)
		throws StandardException
	{
		if (SanityManager.DEBUG)
		{
			SanityManager.ASSERT(updateColumnList != null, "updateColumnList is null");
		}

		int		columnCount = baseTable.getMaxColumnID();
		FormatableBitSet	columnMap = new FormatableBitSet(columnCount + 1);

		/*
		** Add all the changed columns.  We don't strictly
		** need the before image of the changed column in all cases,
		** but it makes life much easier since things are set
		** up around the assumption that we have the before
		** and after image of the column.
		*/
		int[]	changedColumnIds = updateColumnList.sortMe();

		for (int ix = 0; ix < changedColumnIds.length; ix++)
		{
			columnMap.set(changedColumnIds[ix]);
		}

		/* 
		** Get a list of the indexes that need to be 
		** updated.  ColumnMap contains all indexed
		** columns where 1 or more columns in the index
		** are going to be modified.
		*/
		DMLModStatementNode.getXAffectedIndexes(baseTable, updateColumnList, columnMap, conglomVector );
 
		/* 
		** Add all columns needed for constraints.  We don't
		** need to bother with foreign key/primary key constraints
		** because they are added as a side effect of adding
		** their indexes above.
		*/
		baseTable.getAllRelevantConstraints
			( StatementType.UPDATE, false, changedColumnIds, needsDeferredProcessing, relevantConstraints );

		int rclSize = relevantConstraints.size();
		for (int index = 0; index < rclSize; index++)
		{
			ConstraintDescriptor cd = relevantConstraints.elementAt(index);
			if (cd.getConstraintType() != DataDictionary.CHECK_CONSTRAINT)
			{
				continue;
			}

			int[] refColumns = cd.getReferencedColumns();
			for (int i = 0; i < refColumns.length; i++)
			{
				columnMap.set(refColumns[i]);
			}
		}

        //
        // Add all columns mentioned by generation clauses which are affected
        // by the columns being updated.
        //
        addGeneratedColumnPrecursors( baseTable, affectedGeneratedColumns, columnMap );
        
		/*
	 	* If we have any UPDATE triggers, then we will follow the 4 rules
	 	* mentioned in the comments at the method level.
	 	*/
		baseTable.getAllRelevantTriggers( StatementType.UPDATE, changedColumnIds, relevantTriggers );

		if (relevantTriggers.size() > 0)
		{
			needsDeferredProcessing[0] = true;
			
			boolean needToIncludeAllColumns = false;
			// If we are dealing with database created in 10.8 and prior,
			// then we must be in soft upgrade mode. For such databases,
			// we do not want to do any column reading optimization.
			//
			// For triggers created in 10.7.1.1, we kept track of trigger 
			// action columns used through the REFERENCING clause. That 
			// information was gathered so we could be smart about what
			// columns from trigger table should be read during trigger
			// execution. But those changes in code resulted in data
			// corruption DERBY-5121. Because of that, we took out the
			// column read optimization changes from codeline for next 
			// release of 10.7 and 10.8 codeline.
			// But we can still have triggers created in 10.7.1.1 with
			// trigger action column information in SYSTRIGGERS. 
			// In 10.9, we are reimplementing what columns should be read
			// from the trigger table during trigger execution. But we do
			// not want this column optimization changes to be used in soft 
			// upgrade mode for a 10.8 or prior database so that we can
			// go back to the older release if that's what the user chooses
			// after the soft-upgrade.
            for (Iterator descIter = relevantTriggers.iterator(); descIter.hasNext(); ) {
                TriggerDescriptor trd = (TriggerDescriptor) descIter.next();

					// See if we can avoid reading all the columns from the
					// trigger table.
	                int[] referencedColsInTriggerAction = trd.getReferencedColsInTriggerAction();
	                int[] triggerCols = trd.getReferencedCols();
	                if (triggerCols == null || triggerCols.length == 0) {
	                        for (int i=0; i < columnCount; i++) {
	                                columnMap.set(i+1);
	                        }
	                        //This trigger is not defined on specific columns 
	                        // so we will have to read all the columns from the
	                        // trigger table. Now, there is no need to go 
	                        // through the rest of the triggers because we are
	                        // going to read all the columns anyways.
	                        break;
	                } else {
	                        if (referencedColsInTriggerAction == null ||
	                                        referencedColsInTriggerAction.length == 0) {
	                                //Does this trigger have REFERENCING clause defined on it
	                                if (!trd.getReferencingNew() && !trd.getReferencingOld()) {
	                                	//The trigger does not use trigger action columns through
	                                	//the REFERENCING clause so we need to read just the
	                                	//trigger columns
                                        for (int ix = 0; ix < triggerCols.length; ix++)
                                        {
                                                columnMap.set(triggerCols[ix]);
                                        }
	                                } else {
	                                	//The trigger has REFERENCING clause defined on it
	                                	// so it might be used them in trigger action.
	                                	// We should just go ahead and read all the
	                                	// columns from the trigger table. Now, there is 
	                                	// no need to go through the rest of the triggers 
	                                	// because we are going to read all the columns 
	                                	// anyways.
	        	                        needToIncludeAllColumns = true;
	        	                        break;
	                                }
	                        } else {
	                        	//This trigger has both trigger columns and
	                        	// trigger action columns(getting used through
	                        	// the REFERENCING clause). Read only those
	                        	// columns because that's all we need from
	                        	// trigger table for the trigger execution.
	                                for (int ix = 0; ix < triggerCols.length; ix++)
	                                {
	                                        columnMap.set(triggerCols[ix]);
	                                }
	                                for (int ix = 0; ix < referencedColsInTriggerAction.length; ix++)
	                                {
	                                        columnMap.set(referencedColsInTriggerAction[ix]);
	                                }
	                        }
	                }			

        }

        if (needToIncludeAllColumns) {
                for (int i = 1; i <= columnCount; i++)
                {
                        columnMap.set(i);
                }
			}
			
		}

		return	columnMap;
	}

    /**
     * Add all of the columns mentioned by the generation clauses of generated
     * columns. The generated columns were added when we called
     * addGeneratedColumns earlier on.
     */
    private static  void    addGeneratedColumnPrecursors
	(
     TableDescriptor         baseTable,
     ColumnDescriptorList    affectedGeneratedColumns,
     FormatableBitSet        columnMap
	)
		throws StandardException
	{
        int                                 generatedColumnCount = affectedGeneratedColumns.size();
        
        for ( int gcIdx = 0; gcIdx < generatedColumnCount; gcIdx++ )
        {
            ColumnDescriptor    gc = affectedGeneratedColumns.elementAt( gcIdx );
            String[]                       mentionedColumnNames = gc.getDefaultInfo().getReferencedColumnNames();
            int[]                       mentionedColumns = baseTable.getColumnIDs( mentionedColumnNames );
            int                         mentionedColumnCount = mentionedColumns.length;

            for ( int mcIdx = 0; mcIdx < mentionedColumnCount; mcIdx++ )
            {
                columnMap.set( mentionedColumns[ mcIdx ] );
                
            }   // done looping through mentioned columns
            
        }   // done looping through affected generated columns

    }
     
    /**
     * Add generated columns to the update list as necessary. We add
     * any column whose generation clause mentions columns already
     * in the update list. We fill in a list of all generated columns affected
     * by this update. We also fill in a list of all generated columns which we
     * added to the update list.
     */
    private void    addGeneratedColumns
	(
		TableDescriptor				baseTable,
        ResultSetNode               updateSet,
        ColumnDescriptorList    affectedGeneratedColumns,
        ColumnDescriptorList    addedGeneratedColumns
	)
		throws StandardException
	{
        ResultColumnList        updateColumnList = updateSet.getResultColumns();
        int                             count = updateColumnList.size();
        ColumnDescriptorList    generatedColumns = baseTable.getGeneratedColumns();
        int                                 generatedColumnCount = generatedColumns.size();
		int		                        columnCount = baseTable.getMaxColumnID();
        HashSet                     updatedColumns = new HashSet();
        UUID                            tableID = baseTable.getObjectID();
        
		for (int ix = 0; ix < count; ix++)
		{
			String      name = ((ResultColumn)updateColumnList.elementAt( ix )).getName();

            updatedColumns.add( name );
		}

        for ( int gcIdx = 0; gcIdx < generatedColumnCount; gcIdx++ )
        {
            ColumnDescriptor    gc = generatedColumns.elementAt( gcIdx );
            DefaultInfo             defaultInfo = gc.getDefaultInfo();
            String[]                       mentionedColumnNames = defaultInfo.getReferencedColumnNames();
            int                         mentionedColumnCount = mentionedColumnNames.length;

            // handle the case of setting a generated column to the DEFAULT
            // literal
            if ( updatedColumns.contains( gc.getColumnName() ) ) { affectedGeneratedColumns.add( tableID, gc ); }

            // figure out if this generated column is affected by the
            // update
            for ( int mcIdx = 0; mcIdx < mentionedColumnCount; mcIdx++ )
            {
                String                      mentionedColumnName = mentionedColumnNames[ mcIdx ];

                if ( updatedColumns.contains( mentionedColumnName ) )
                {
                    // Yes, we are updating one of the columns mentioned in
                    // this generation clause.
                    affectedGeneratedColumns.add( tableID, gc );
                    
                    // If the generated column isn't in the update list yet,
                    // add it.
                    if ( !updatedColumns.contains( gc.getColumnName() ) )
                    {
                        addedGeneratedColumns.add( tableID, gc );
                        
                        // we will fill in the real value later on in parseAndBindGenerationClauses();
                        ValueNode       dummy = (ValueNode) getNodeFactory().getNode
                            ( C_NodeTypes.UNTYPED_NULL_CONSTANT_NODE, getContextManager());
                       ResultColumn    newResultColumn = (ResultColumn) getNodeFactory().getNode
                            ( C_NodeTypes.RESULT_COLUMN, gc.getType(), dummy, getContextManager());
                        newResultColumn.setColumnDescriptor( baseTable, gc );
                        newResultColumn.setName( gc.getColumnName() );

                        updateColumnList.addResultColumn( newResultColumn );
                    }
                    
                    break;
                }
            }   // done looping through mentioned columns

        }   // done looping through generated columns
    }
     

	/*
	 * Force correlated column references in the SET clause to have the
	 * name of the base table. This dances around the problem alluded to
	 * in scrubResultColumn().
	 */
	private	void	normalizeCorrelatedColumns( ResultColumnList rcl, FromTable fromTable )
		throws StandardException
	{
		String		correlationName = fromTable.getCorrelationName();

		if ( correlationName == null ) { return; }

		TableName	tableNameNode;

		if ( fromTable instanceof CurrentOfNode )
		{ tableNameNode = ((CurrentOfNode) fromTable).getBaseCursorTargetTableName(); }
		else { tableNameNode = makeTableName( null, fromTable.getBaseTableName() ); }
		
		int			count = rcl.size();

		for ( int i = 0; i < count; i++ )
		{
			ResultColumn	column = (ResultColumn) rcl.elementAt( i );
			ColumnReference	reference = column.getReference();

			if ( (reference != null) && correlationName.equals( reference.getTableName() ) )
			{
				reference.setTableNameNode( tableNameNode );
			}
		}
		
	}

	/**
	 * Check table name and then clear it from the result set columns.
	 * 
	 * @exception StandardExcepion if invalid column/table is specified.
	 */
	private void checkTableNameAndScrubResultColumns(ResultColumnList rcl) 
			throws StandardException
	{
		int columnCount = rcl.size();
		int tableCount = ((SelectNode)resultSet).fromList.size();

		for ( int i = 0; i < columnCount; i++ )
		{
			boolean foundMatchingTable = false;			
			ResultColumn	column = (ResultColumn) rcl.elementAt( i );

			if (column.getTableName() != null) {
				for (int j = 0; j < tableCount; j++) {
					FromTable fromTable = (FromTable) ((SelectNode)resultSet).
							fromList.elementAt(j);
					final String tableName;
					if ( fromTable instanceof CurrentOfNode ) { 
						tableName = ((CurrentOfNode)fromTable).
								getBaseCursorTargetTableName().getTableName();
					} else { 
						tableName = fromTable.getBaseTableName();
					}

					if (column.getTableName().equals(tableName)) {
						foundMatchingTable = true;
						break;
					}
				}

				if (!foundMatchingTable) {
					throw StandardException.newException(
							SQLState.LANG_COLUMN_NOT_FOUND, 
							column.getTableName() + "." + column.getName());
				}
			}

			/* The table name is
			 * unnecessary for an update.  More importantly, though, it
			 * creates a problem in the degenerate case with a positioned
			 * update.  The user must specify the base table name for a
			 * positioned update.  If a correlation name was specified for
			 * the cursor, then a match for the ColumnReference would not
			 * be found if we didn't null out the name.  (Aren't you
			 * glad you asked?)
			 */
			column.clearTableName();
		}
	}
	
	/**
	 * Normalize synonym column references to have the name of the base table. 
	 *
	 * @param rcl	    The result column list of the target table
	 * @param fromTable The table name to set the column refs to
	 * 
	 * @exception StandardException		Thrown on error
	 */
	private	void normalizeSynonymColumns(
    ResultColumnList    rcl, 
    FromTable           fromTable)
		throws StandardException
	{
		if (fromTable.getCorrelationName() != null) 
        { 
            return; 
        }
		
		TableName tableNameNode;
		if (fromTable instanceof CurrentOfNode)
		{ 
			tableNameNode = 
                ((CurrentOfNode) fromTable).getBaseCursorTargetTableName(); 
		}
		else 
		{ 
			tableNameNode = makeTableName(null, fromTable.getBaseTableName()); 
		}
		
		super.normalizeSynonymColumns(rcl, tableNameNode);
	}
    
    /**
     * Do not allow generation clauses to be overriden. Throws an exception if
     * the user attempts to override the value of a generated column.  The only
     * value allowed in a generated column is DEFAULT. We will use
     * addedGeneratedColumns list to pass through the generated columns which
     * have already been added to the update list.
     *
     * @param targetRCL  the row in the table being UPDATEd
     * @param addedGeneratedColumns generated columns which the compiler added
     *        earlier on
     * @throws StandardException on error
     */
    private void forbidGenerationOverrides(
        ResultColumnList targetRCL,
        ColumnDescriptorList addedGeneratedColumns)
            throws StandardException
    {
        int  count = targetRCL.size();

        ResultColumnList    resultRCL = resultSet.getResultColumns();

        for ( int i = 0; i < count; i++ )
        {
            ResultColumn    rc = (ResultColumn) targetRCL.elementAt( i );

            if ( rc.hasGenerationClause() )
            {
                ValueNode   resultExpression =
                    ((ResultColumn) resultRCL.elementAt( i )).getExpression();

                if ( !( resultExpression instanceof DefaultNode) )
                {
                    //
                    // We may have added the generation clause
                    // ourselves. Here we forgive ourselves for this
                    // pro-active behavior.
                    //
                    boolean allIsForgiven = false;

                    String columnName =
                        rc.getTableColumnDescriptor().getColumnName();

                    int addedCount = addedGeneratedColumns.size();

                    for ( int j = 0; j < addedCount; j++ )
                    {
                        String addedColumnName = addedGeneratedColumns.
                            elementAt(j).getColumnName();

                        if ( columnName.equals( addedColumnName ) )
                        {
                            allIsForgiven = true;
                            break;
                        }
                    }
                    if ( allIsForgiven ) { continue; }

                    throw StandardException.newException
                        (SQLState.LANG_CANT_OVERRIDE_GENERATION_CLAUSE,
                         rc.getName() );
                }
                else
                {
                    // Skip this step if we're working on an update
                    // statement. For updates, the target list has already
                    // been enhanced.
                    continue;
                }
            }
        }
    }

    @Override
    public String printExplainInformation(String attrDelim, int order) throws StandardException {
        StringBuilder sb = new StringBuilder();
        sb = sb.append(spaceToLevel())
                .append("Update").append("(")
                .append("n=").append(order);
                if (this.resultSet!=null) {
                    sb.append(attrDelim).append("totalCost=").append(this.resultSet.getFinalCostEstimate().getEstimatedCost());
                    sb.append(attrDelim).append("updatedRows=").append(this.resultSet.getFinalCostEstimate().getEstimatedRowCount());
                }
                sb.append(attrDelim).append("targetTable=").append(targetTableName)
                .append(")");
        return sb.toString();
    }

} // end of UpdateNode<|MERGE_RESOLUTION|>--- conflicted
+++ resolved
@@ -878,13 +878,10 @@
             {
                 mb.push((double)this.resultSet.getFinalCostEstimate().getEstimatedRowCount());
                 mb.push(this.resultSet.getFinalCostEstimate().getEstimatedCost());
-<<<<<<< HEAD
                 mb.push(targetTableDescriptor.getVersion());
-=======
                 mb.push(this.printExplainInformationForActivation());
->>>>>>> b225bf64
                 mb.callMethod(VMOpcode.INVOKEINTERFACE, (String) null, "getUpdateResultSet",
-                              ClassName.ResultSet, 6);
+                              ClassName.ResultSet, 7);
             }
         }
 	}
