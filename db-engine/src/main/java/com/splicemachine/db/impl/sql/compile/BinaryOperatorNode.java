/*
 * This file is part of Splice Machine.
 * Splice Machine is free software: you can redistribute it and/or modify it under the terms of the
 * GNU Affero General Public License as published by the Free Software Foundation, either
 * version 3, or (at your option) any later version.
 * Splice Machine is distributed in the hope that it will be useful, but WITHOUT ANY WARRANTY;
 * without even the implied warranty of MERCHANTABILITY or FITNESS FOR A PARTICULAR PURPOSE.
 * See the GNU Affero General Public License for more details.
 * You should have received a copy of the GNU Affero General Public License along with Splice Machine.
 * If not, see <http://www.gnu.org/licenses/>.
 *
 * Some parts of this source code are based on Apache Derby, and the following notices apply to
 * Apache Derby:
 *
 * Apache Derby is a subproject of the Apache DB project, and is licensed under
 * the Apache License, Version 2.0 (the "License"); you may not use these files
 * except in compliance with the License. You may obtain a copy of the License at:
 *
 * http://www.apache.org/licenses/LICENSE-2.0
 *
 * Unless required by applicable law or agreed to in writing, software distributed
 * under the License is distributed on an "AS IS" BASIS, WITHOUT WARRANTIES OR
 * CONDITIONS OF ANY KIND, either express or implied. See the License for the
 * specific language governing permissions and limitations under the License.
 *
 * Splice Machine, Inc. has modified the Apache Derby code in this file.
 *
 * All such Splice Machine modifications are Copyright 2012 - 2020 Splice Machine, Inc.,
 * and are licensed to you under the GNU Affero General Public License.
 */

package com.splicemachine.db.impl.sql.compile;

import com.splicemachine.db.iapi.error.StandardException;
import com.splicemachine.db.iapi.reference.ClassName;
import com.splicemachine.db.iapi.reference.JDBC40Translation;
import com.splicemachine.db.iapi.reference.SQLState;
import com.splicemachine.db.iapi.services.classfile.VMOpcode;
import com.splicemachine.db.iapi.services.compiler.LocalField;
import com.splicemachine.db.iapi.services.compiler.MethodBuilder;
import com.splicemachine.db.iapi.services.sanity.SanityManager;
import com.splicemachine.db.iapi.sql.compile.Visitor;
import com.splicemachine.db.iapi.sql.dictionary.ConglomerateDescriptor;
import com.splicemachine.db.iapi.types.DataTypeDescriptor;
import com.splicemachine.db.iapi.types.TypeId;
import com.splicemachine.db.iapi.util.JBitSet;

import java.lang.reflect.Modifier;
import java.sql.Types;
import java.util.LinkedList;
import java.util.List;

/**
 * A BinaryOperatorNode represents a built-in binary operator as defined by
 * the ANSI/ISO SQL standard.  This covers operators like +, -, *, /, =, <, etc.
 * Java operators are not represented here: the JSQL language allows Java
 * methods to be called from expressions, but not Java operators.
 *
 */

public class BinaryOperatorNode extends OperatorNode
{
    String    operator;
    String    methodName;
    ValueNode    receiver; // used in generation

    /*
    ** These identifiers are used in the grammar.
    */
    public final static int PLUS    = 1;
    public final static int MINUS    = 2;
    public final static int TIMES    = 3;
    public final static int DIVIDE    = 4;
    public final static int CONCATENATE    = 5;
    public final static int EQ    = 6;
    public final static int NE    = 7;
    public final static int GT    = 8;
    public final static int GE    = 9;
    public final static int LT    = 10;
    public final static int LE    = 11;
    public final static int AND    = 12;
    public final static int OR    = 13;
    public final static int LIKE    = 14;
    public final static int MOD    = 15;

    ValueNode    leftOperand;
    ValueNode    rightOperand;

    String        leftInterfaceType;
    String        rightInterfaceType;
    String        resultInterfaceType;
    int            operatorType;

    /* If an operand matches an index expression. Once set,
     * values should be valid through the whole optimization
     * process of the current query.
     * -1  : no match
     * >=0 : table number
     */
    protected int leftMatchIndexExpr  = -1;
    protected int rightMatchIndexExpr = -1;

    /* The following four fields record operand matches for
     * which conglomerate and which column. These values
     * are reset and valid only for the current access path.
     * They should not be used beyond cost estimation.
     */
    protected ConglomerateDescriptor leftMatchIndexExprConglomDesc = null;
    protected ConglomerateDescriptor rightMatchIndexExprConglomDesc = null;

    // 0-based index column position
    protected int leftMatchIndexExprColumnPosition  = -1;
    protected int rightMatchIndexExprColumnPosition = -1;

    // At the time of adding XML support, it was decided that
    // we should avoid creating new OperatorNodes where possible.
    // So for the XML-related binary operators we just add the
    // necessary code to _this_ class, similar to what is done in
    // TernarnyOperatorNode. Subsequent binary operators (whether
    // XML-related or not) should follow this example when
    // possible.

    public final static int XMLEXISTS_OP = 0;
    public final static int XMLQUERY_OP = 1;
    public final static int REPEAT = 2;
    public final static int SIMPLE_LOCALE_STRING = 3;

    // NOTE: in the following 4 arrays, order
    // IS important.

    static final String[] BinaryOperators = {
        "xmlexists",
        "xmlquery",
        "repeat"
    };

    static final String[] BinaryMethodNames = {
        "XMLExists",
        "XMLQuery",
        "repeat"
    };

    static final String[] BinaryResultTypes = {
        ClassName.BooleanDataValue,        // XMLExists
        ClassName.XMLDataValue,            // XMLQuery
        ClassName.StringDataValue       // repeat
    };

    static final String[][] BinaryArgTypes = {
        {ClassName.StringDataValue, ClassName.XMLDataValue},    // XMLExists
        {ClassName.StringDataValue, ClassName.XMLDataValue},    // XMLQuery
        {ClassName.StringDataValue, ClassName.NumberDataValue}  // repeat
    };

    /** The query expression if the operator is XMLEXISTS or XMLQUERY. */
    private String xmlQuery;

    /**
     * Initializer for a BinaryOperatorNode
     *
     * @param leftOperand    The left operand of the node
     * @param rightOperand    The right operand of the node
     * @param operator        The name of the operator
     * @param methodName    The name of the method to call for this operator
     * @param leftInterfaceType    The name of the interface for the left operand
     * @param rightInterfaceType    The name of the interface for the right
     *                                operand
     */

    public void init(
            Object leftOperand,
            Object rightOperand,
            Object operator,
            Object methodName,
            Object leftInterfaceType,
            Object rightInterfaceType)
    {
        this.leftOperand = (ValueNode) leftOperand;
        this.rightOperand = (ValueNode) rightOperand;
        this.operator = (String) operator;
        this.methodName = (String) methodName;
        this.leftInterfaceType = (String) leftInterfaceType;
        this.rightInterfaceType = (String) rightInterfaceType;
        this.operatorType = -1;
    }

    public void init(
            Object leftOperand,
            Object rightOperand,
            Object leftInterfaceType,
            Object rightInterfaceType)
    {
        this.leftOperand = (ValueNode) leftOperand;
        this.rightOperand = (ValueNode) rightOperand;
        this.leftInterfaceType = (String) leftInterfaceType;
        this.rightInterfaceType = (String) rightInterfaceType;
        this.operatorType = -1;
    }

    public void init(
            Object leftOperand,
            Object rightOperand,
            Object operator,
            Object methodName,
            Object leftInterfaceType,
            Object rightInterfaceType,
            Object resultInterfaceType,
            int operatorType)
    {
        init(leftOperand, rightOperand, operator, methodName, leftInterfaceType, rightInterfaceType);
        this.operatorType = operatorType;
        this.resultInterfaceType = (String) resultInterfaceType;
    }


    /**
     * Initializer for a BinaryOperatorNode
     *
     * @param leftOperand    The left operand of the node
     * @param rightOperand    The right operand of the node
     * @param opType  An Integer holding the operatorType
     *  for this operator.
     */
    public void init(
            Object leftOperand,
            Object rightOperand,
            Object opType)
    {
        this.leftOperand = (ValueNode)leftOperand;
        this.rightOperand = (ValueNode)rightOperand;
        this.operatorType = (Integer) opType;
        this.operator = BinaryOperators[this.operatorType];
        this.methodName = BinaryMethodNames[this.operatorType];
        this.leftInterfaceType = BinaryArgTypes[this.operatorType][0];
        this.rightInterfaceType = BinaryArgTypes[this.operatorType][1];
        this.resultInterfaceType = BinaryResultTypes[this.operatorType];
    }

    /**
     * Convert this object to a String.  See comments in QueryTreeNode.java
     * for how this should be done for tree printing.
     *
     * @return    This object as a String
     */

    public String toString()
    {
        if (SanityManager.DEBUG)
        {
            return "operator: " + operator + "\n" +
                "methodName: " + methodName + "\n" +
                super.toString();
        }
        else
        {
            return "";
        }
    }

    /**
     * Set the operator.
     *
     * @param operator    The operator.
     */
    void setOperator(String operator)
    {
        this.operator = operator;
        this.operatorType = -1;
    }

    public String getOperatorString(){
        return operator;
    }

    /**
     * Set the methodName.
     *
     * @param methodName    The methodName.
     */
    void setMethodName(String methodName)
    {
        this.methodName = methodName;
        this.operatorType = -1;
    }

    /**
     * Set the interface type for the left and right arguments.
     * Used when we don't know the interface type until
     * later in binding.
     */
    protected void setLeftRightInterfaceType(String iType)
    {
        leftInterfaceType = iType;
        rightInterfaceType = iType;
        this.operatorType = -1;
    }

    /**
     * Prints the sub-nodes of this object.  See QueryTreeNode.java for
     * how tree printing is supposed to work.
     *
     * @param depth        The depth of this node in the tree
     */

    public void printSubNodes(int depth)
    {
        if (SanityManager.DEBUG)
        {
            super.printSubNodes(depth);

            if (leftOperand != null)
            {
                printLabel(depth, "leftOperand: ");
                leftOperand.treePrint(depth + 1);
            }

            if (rightOperand != null)
            {
                printLabel(depth, "rightOperand: ");
                rightOperand.treePrint(depth + 1);
            }
        }
    }

    /**
     * Bind this expression.  This means binding the sub-expressions,
     * as well as figuring out what the return type is for this expression.
     *
     * @param fromList        The FROM list for the query this
     *                expression is in, for binding columns.
     * @param subqueryList        The subquery list being built as we find SubqueryNodes
     * @param aggregateVector    The aggregate vector being built as we find AggregateNodes
     *
     * @return    The new top of the expression tree.
     *
     * @exception StandardException        Thrown on error
     */
    @Override
    public ValueNode bindExpression(FromList fromList,
                                    SubqueryList subqueryList,
                                    List<AggregateNode>    aggregateVector) throws StandardException {
        leftOperand = leftOperand.bindExpression(fromList, subqueryList,
            aggregateVector);
        rightOperand = rightOperand.bindExpression(fromList, subqueryList,
            aggregateVector);

        if ((operatorType == XMLEXISTS_OP) || (operatorType == XMLQUERY_OP))
            return bindXMLQuery();
        else if (operatorType == REPEAT)
            return bindRepeat();

        /* Is there a ? parameter on the left? */
        if (leftOperand.requiresTypeFromContext())
        {
            /*
            ** It's an error if both operands are ? parameters.
            */
            if (rightOperand.requiresTypeFromContext())
            {
                throw StandardException.newException(SQLState.LANG_BINARY_OPERANDS_BOTH_PARMS,
                                                                    operator);
            }

            /* Set the left operand to the type of right parameter. */
            leftOperand.setType(rightOperand.getTypeServices());
        }

        /* Is there a ? parameter on the right? */
        if (rightOperand.requiresTypeFromContext())
        {
            /* Set the right operand to the type of the left parameter. */
            rightOperand.setType(leftOperand.getTypeServices());
        }

        // Simple date/time arithmetic
        if ("+".equals(operator) || "-".equals(operator)) {
            if (leftOperand.getTypeId().getJDBCTypeId() == Types.DATE ||
                leftOperand.getTypeId().getJDBCTypeId() == Types.TIMESTAMP)  {
                leftInterfaceType = ClassName.DateTimeDataValue;
            } else if (leftOperand.getTypeId().getJDBCTypeId() == Types.INTEGER) {
                leftInterfaceType = ClassName.NumberDataValue;
            }

            if (rightOperand.getTypeId().getJDBCTypeId() == Types.DATE ||
                rightOperand.getTypeId().getJDBCTypeId() == Types.TIMESTAMP)  {
                if (leftOperand.getTypeId().getJDBCTypeId() == Types.INTEGER && operator.equals("+")) {
                    // special case for n + <datetime> commutativity. Swap operands to: <datetime> + n
                    ValueNode temp = leftOperand.getClone();
                    leftOperand = rightOperand.getClone();
                    leftInterfaceType = ClassName.DateTimeDataValue;
                    rightOperand = temp;
                    rightInterfaceType = ClassName.NumberDataValue;
                } else {
                    rightInterfaceType = ClassName.DateTimeDataValue;
                }
            } else if (rightOperand.getTypeId().getJDBCTypeId() == Types.INTEGER) {
                rightInterfaceType = ClassName.NumberDataValue;
            }
        }

        return genSQLJavaSQLTree();
    }

    /**
     * Bind an XMLEXISTS or XMLQUERY operator.  Makes sure
     * the operand type and target type are both correct
     * and sets the result type.
     *
     * @exception StandardException Thrown on error
     */
    public ValueNode bindXMLQuery()
        throws StandardException
    {
        // Check operand types.
        TypeId rightOperandType = rightOperand.getTypeId();

        // Left operand is query expression and must be a string
        // literal.  SQL/XML spec doesn't allow params nor expressions
        // 6.17: <XQuery expression> ::= <character string literal> 
        if (!(leftOperand instanceof CharConstantNode))
        {
            throw StandardException.newException(
                SQLState.LANG_INVALID_XML_QUERY_EXPRESSION);
        }
        else {
            xmlQuery = ((CharConstantNode)leftOperand).getString();
        }

        // Right operand must be an XML data value.  NOTE: This
        // is a Derby-specific restriction, not an SQL/XML one.
        // We have this restriction because the query engine
        // that we use (currently Xalan) cannot handle non-XML
        // context items.
        if ((rightOperandType != null) &&
            !rightOperandType.isXMLTypeId())
        {
            throw StandardException.newException(
                SQLState.LANG_INVALID_CONTEXT_ITEM_TYPE,
                rightOperandType.getSQLTypeName());
        }

        // Is there a ? parameter on the right?
        if (rightOperand.requiresTypeFromContext())
        {
            // For now, since JDBC has no type defined for XML, we
            // don't allow binding to an XML parameter.
            throw StandardException.newException(
                SQLState.LANG_ATTEMPT_TO_BIND_XML);
        }

        // Set the result type of this operator.
        if (operatorType == XMLEXISTS_OP) {
        // For XMLEXISTS, the result type is always SQLBoolean.
        // The "true" in the next line says that the result
        // can be nullable--which it can be if evaluation of
        // the expression returns a null (this is per SQL/XML
        // spec, 8.4)
            setType(new DataTypeDescriptor(TypeId.BOOLEAN_ID, true));
        }
        else {
        // The result of an XMLQUERY operator is always another
        // XML data value, per SQL/XML spec 6.17: "...yielding a value
        // X1 of an XML type."
            setType(DataTypeDescriptor.getBuiltInDataTypeDescriptor(
                    JDBC40Translation.SQLXML));
        }

        return genSQLJavaSQLTree();
    }

    public ValueNode bindRepeat() throws StandardException {
        /*
         * Is there a ? parameter for the first arg.
         */
        if( leftOperand.requiresTypeFromContext())
        {
            leftOperand.setType(new DataTypeDescriptor(TypeId.getBuiltInTypeId(Types.VARCHAR), true));
            leftOperand.setCollationUsingCompilationSchema();
        }

        /*
         * Is there a ? paramter for the second arg.  It will be an int.
         */
        if( rightOperand.requiresTypeFromContext())
        {
            rightOperand.setType(
                    new DataTypeDescriptor(TypeId.INTEGER_ID, true));
        }

        /*
        ** Check the type of the operand - this function is allowed only
        ** for: leftOperand = CHAR, VARCHAR, LONG VARCHAR
        **      rightOperand = INT
        */
        TypeId stringOperandType = leftOperand.getTypeId();
        TypeId repeatOperandType = rightOperand.getTypeId();

        if (!stringOperandType.isStringTypeId() || stringOperandType.isClobTypeId())
            throw StandardException.newException(SQLState.LANG_INVALID_FUNCTION_ARG_TYPE, stringOperandType.getSQLTypeName(),
                    1, "FUNCTION");

        if (!repeatOperandType.isIntegerNumericTypeId())
            throw StandardException.newException(SQLState.LANG_INVALID_FUNCTION_ARG_TYPE, repeatOperandType.getSQLTypeName(),
                    2, "FUNCTION");

        /*
        ** The result type of a repeat is of the same type as the leftOperand
        */
        if (rightOperand instanceof ConstantNode) {
            int repeatTimes = ((ConstantNode) rightOperand).getValue().getInt();
            if (repeatTimes < 0)
                throw StandardException.newException(
                        SQLState.LANG_INVALID_FUNCTION_ARGUMENT, rightOperand, "REPEAT");
            int resultLength = leftOperand.getTypeId().getMaximumMaximumWidth();
            if (leftOperand.getTypeServices().getMaximumWidth() * repeatTimes < resultLength) {
                resultLength = leftOperand.getTypeServices().getMaximumWidth() * repeatTimes;
            }
            setType(new DataTypeDescriptor(stringOperandType, true, resultLength));
        } else {
            setType(new DataTypeDescriptor(stringOperandType, true));
        }

        return genSQLJavaSQLTree();

    }

    /** generate a SQL->Java->SQL conversion tree above the left and right
     * operand of this Binary Operator Node if needed. Subclasses can override
     * the default behavior.
     */
    public ValueNode genSQLJavaSQLTree() throws StandardException
    {
        TypeId leftTypeId = leftOperand.getTypeId();

        if (leftTypeId.userType())
            leftOperand = leftOperand.genSQLJavaSQLTree();

        TypeId rightTypeId = rightOperand.getTypeId();
        if (rightTypeId.userType())
            rightOperand = rightOperand.genSQLJavaSQLTree();

        return this;
    }

    /**
     * Preprocess an expression tree.  We do a number of transformations
     * here (including subqueries, IN lists, LIKE and BETWEEN) plus
     * subquery flattening.
     * NOTE: This is done before the outer ResultSetNode is preprocessed.
     *
     * @param    numTables            Number of tables in the DML Statement
     * @param    outerFromList        FromList from outer query block
     * @param    outerSubqueryList    SubqueryList from outer query block
     * @param    outerPredicateList    PredicateList from outer query block
     *
     * @return        The modified expression
     *
     * @exception StandardException        Thrown on error
     */
    public ValueNode preprocess(int numTables,
                                FromList outerFromList,
                                SubqueryList outerSubqueryList,
                                PredicateList outerPredicateList)
                    throws StandardException
    {
        leftOperand = leftOperand.preprocess(numTables,
                                             outerFromList, outerSubqueryList,
                                             outerPredicateList);
        rightOperand = rightOperand.preprocess(numTables,
                                               outerFromList, outerSubqueryList,
                                               outerPredicateList);
        return this;
    }

    @Override
    public boolean checkCRLevel(int level){
        return leftOperand.checkCRLevel(level) || rightOperand.checkCRLevel(level);
    }

    public boolean leftIsReceiver() throws StandardException {
        return (leftOperand.getTypeId().typePrecedence() >
                rightOperand.getTypeId().typePrecedence() ||
                operatorType == REPEAT || operatorType == SIMPLE_LOCALE_STRING);
    }

    /**
     * Do code generation for this binary operator.
     *
     * @param acb    The ExpressionClassBuilder for the class we're generating
     * @param mb    The method the code to place the code
     *
     *
     * @exception StandardException        Thrown on error
     */

    public void generateExpression(ExpressionClassBuilder acb,
                                            MethodBuilder mb)
        throws StandardException
    {
        /* If this BinaryOperatorNode was created as a part of an IN-list
         * "probe predicate" then we do not want to generate the relational
         * operator itself; instead we want to generate the underlying
         * IN-list for which this operator node was created.
         *
         * We'll get here in situations where the optimizer chooses a plan
         * for which the probe predicate is *not* a useful start/stop key
         * and thus is not being used for execution-time index probing.
         * In this case we are effectively "reverting" the probe predicate
         * back to the InListOperatorNode from which it was created.  Or put
         * another way, we are "giving up" on index multi-probing and simply
         * generating the original IN-list as a regular restriction.
         */
        if (this instanceof BinaryRelationalOperatorNode)
        {
            InListOperatorNode ilon =
                ((BinaryRelationalOperatorNode)this).getInListOp();

            if (ilon != null)
            {
                ilon.generateExpression(acb, mb);
                return;
            }
        }

        String        resultTypeName;
        String        receiverType;

/*
** if i have a operator.getOrderableType() == constant, then just cache 
** it in a field.  if i have QUERY_INVARIANT, then it would be good to
** cache it in something that is initialized each execution,
** but how?
*/

        // The number of arguments to pass to the method that implements the
        // operator, depends on the type of the operator.
        int numArgs;

        // If we're dealing with XMLEXISTS or XMLQUERY, there is some
        // additional work to be done.
        boolean xmlGen =
            (operatorType == XMLQUERY_OP) || (operatorType == XMLEXISTS_OP);

        boolean leftIsReceiver = leftIsReceiver();
        boolean receiverIsNumeric =
                 (leftIsReceiver ? leftOperand.getTypeCompiler() instanceof NumericTypeCompiler :
                                   rightOperand.getTypeCompiler() instanceof NumericTypeCompiler);
        boolean dupReceiver = (xmlGen ||
                              !(this instanceof BinaryArithmeticOperatorNode && receiverIsNumeric));
        /*
        ** The receiver is the operand with the higher type precedence.
        ** Like always makes the left the receiver.
        **
        */
        if (leftIsReceiver)
        {
            receiver = leftOperand;
            /*
            ** let the receiver type be determined by an
            ** overridable method so that if methods are
            ** not implemented on the lowest interface of
            ** a class, they can note that in the implementation
            ** of the node that uses the method.
            */
            receiverType = !dupReceiver ? getTypeCompiler().interfaceName() :
                (operatorType == -1) ? getReceiverInterfaceName() : leftInterfaceType;

            /*
            ** Generate (with <left expression> only being evaluated once)
            **
            **    <left expression>.method(<left expression>, <right expression>...)
            */
            if (dupReceiver)
                leftOperand.generateExpression(acb, mb);
            else
                acb.generateNull(mb, getTypeCompiler(), getTypeServices());

            mb.cast(receiverType); // cast the method instance
            // stack: receiver

            if (dupReceiver)
                mb.dup();
            else
                leftOperand.generateExpression(acb, mb);
            mb.cast(leftInterfaceType);
            // stack: left, left

            rightOperand.generateExpression(acb, mb);
            mb.cast(rightInterfaceType); // second arg with cast
            // stack: receiver, left, right

            // We've pushed two arguments
            numArgs = 2;
        }
        else
        {
            receiver = rightOperand;
            /*
            ** let the receiver type be determined by an
            ** overridable method so that if methods are
            ** not implemented on the lowest interface of
            ** a class, they can note that in the implementation
            ** of the node that uses the method.
            */
            receiverType = !dupReceiver ? getTypeCompiler().interfaceName() :
                (operatorType == -1) ? getReceiverInterfaceName() : rightInterfaceType;

            /*
            ** Generate (with <right expression> only being evaluated once)
            **
            **    <right expression>.method(<left expression>, <right expression>)
            **
            ** UNLESS we're generating an XML operator such as XMLEXISTS.
            ** In that case we want to generate
            **
            **  <right expression>.method(sqlXmlUtil)
            */

            if (dupReceiver)
                rightOperand.generateExpression(acb, mb);
            else
                acb.generateNull(mb, getTypeCompiler(), getTypeServices());

            mb.cast(receiverType); // cast the method instance
            // stack: receiver

            if (xmlGen) {
                // Push one argument (the SqlXmlUtil instance)
                numArgs = 1;
                pushSqlXmlUtil(acb, mb, xmlQuery, operator);
                // stack: right,sqlXmlUtil
            } else {
                // Push two arguments (left, right)
                numArgs = 2;

                if (dupReceiver)
                    mb.dup();
                else
                    rightOperand.generateExpression(acb, mb);
                mb.cast(rightInterfaceType);
                // stack: receiver,right

                leftOperand.generateExpression(acb, mb);
                mb.cast(leftInterfaceType); // second arg with cast
                // stack: receiver,right,left

                mb.swap();
                // stack: receiver,left,right
            }
        }

        /* Figure out the result type name */
        resultTypeName = (operatorType == -1)
            ? getTypeCompiler().interfaceName()
            : resultInterfaceType;

        // Boolean return types don't need a result field. For other types,
        // allocate an object for re-use to hold the result of the operator.
        boolean genResultField = !getTypeId().isBooleanTypeId();

        // Push the result field onto the stack, if there is a result field.
        if (genResultField) {
            /*
             ** Call the method for this operator.
             */
            // Don't push a null for decimal types, because it causes
            // easy overflow.
            if (getTypeId().isDecimalTypeId()) {
                LocalField resultField = acb.newFieldDeclaration(Modifier.PRIVATE, resultTypeName);
                mb.getField(resultField);
            }
            else {
                acb.generateNull(mb, getTypeCompiler(), getTypeServices());
                mb.cast(resultTypeName); // cast the method instance; // third arg
            }
            // Adjust number of arguments for the result field
            numArgs++;

            /* pass statically calculated scale to decimal divide method to make
             * result set scale consistent, beetle 3901
             */
            int jdbcType;
            if ((getTypeServices() != null) &&
                ((jdbcType = getTypeServices().getJDBCTypeId()) == java.sql.Types.DECIMAL ||
                 jdbcType == java.sql.Types.NUMERIC) &&
                operator.equals("/"))
            {
                mb.push(getTypeServices().getScale());        // 4th arg
                numArgs++;
            }
        }

        mb.callMethod(VMOpcode.INVOKEINTERFACE, receiverType,
                      methodName, resultTypeName, numArgs);

        // Store the result of the method call, if there is a result field.
        if (genResultField) {
            //the need for following if was realized while fixing bug 5704 where decimal*decimal was resulting an overflow value but we were not detecting it
            if (getTypeId().variableLength() && //since result type is numeric variable length, generate setWidth code.
                receiver.getTypeServices().getTypeId().variableLength()) //receiver type may be different from result.
            {
                if (getTypeId().isNumericTypeId())
                {
                    // to leave the DataValueDescriptor value on the stack, since setWidth is void
                    mb.dup();

                    mb.push(getTypeServices().getPrecision());
                    mb.push(getTypeServices().getScale());
                    mb.push(true);
                    mb.callMethod(VMOpcode.INVOKEINTERFACE, ClassName.VariableSizeDataValue, "setWidth", "void", 3);
                }
            }
        }
    }

    /**
     * Set the leftOperand to the specified ValueNode
     *
     * @param newLeftOperand    The new leftOperand
     */
    public void setLeftOperand(ValueNode newLeftOperand)
    {
        leftOperand = newLeftOperand;
    }

    /**
     * Get the leftOperand
     *
     * @return The current leftOperand.
     */
    public ValueNode getLeftOperand()
    {
        return leftOperand;
    }

    /**
     * Set the rightOperand to the specified ValueNode
     *
     * @param newRightOperand    The new rightOperand
     */
    public void setRightOperand(ValueNode newRightOperand)
    {
        rightOperand = newRightOperand;
    }

    /**
     * Get the rightOperand
     *
     * @return The current rightOperand.
     */
    public ValueNode getRightOperand()
    {
        return rightOperand;
    }

    /**
     * Categorize this predicate.  Initially, this means
     * building a bit map of the referenced tables for each predicate.
     * If the source of this ColumnReference (at the next underlying level)
     * is not a ColumnReference or a VirtualColumnNode then this predicate
     * will not be pushed down.
     *
     * For example, in:
     *        select * from (select 1 from s) a (x) where x = 1
     * we will not push down x = 1.
     * NOTE: It would be easy to handle the case of a constant, but if the
     * inner SELECT returns an arbitrary expression, then we would have to copy
     * that tree into the pushed predicate, and that tree could contain
     * subqueries and method calls.
     * RESOLVE - revisit this issue once we have views.
     *
     * @param referencedTabs    JBitSet with bit map of referenced FromTables
     * @param simplePredsOnly    Whether or not to consider method
     *                            calls, field references and conditional nodes
     *                            when building bit map
     *
     * @return boolean        Whether or not source.expression is a ColumnReference
     *                        or a VirtualColumnNode.
     * @exception StandardException            Thrown on error
     */
    public boolean categorize(JBitSet referencedTabs, boolean simplePredsOnly)
        throws StandardException
    {
        boolean pushable;
        pushable = leftOperand.categorize(referencedTabs, simplePredsOnly);
        pushable = (rightOperand.categorize(referencedTabs, simplePredsOnly) && pushable);

        if (leftOperand instanceof ColumnReference) {
            ColumnReference lcr = (ColumnReference) leftOperand;
            if (lcr.getSource().getExpression() instanceof CurrentRowLocationNode) {
                if (methodName.compareToIgnoreCase("NOTEQUALS") == 0) {
                    return false;
                }
            }
            if (rightOperand instanceof ColumnReference) {
                ColumnReference rcr = (ColumnReference) rightOperand;
                if (rcr.getSource().getExpression() instanceof CurrentRowLocationNode) {
                    return false;
                }
            }
        }
        return pushable;
    }

    /**
     * Remap all ColumnReferences in this tree to be clones of the
     * underlying expression.
     *
     * @return ValueNode            The remapped expression tree.
     *
     * @exception StandardException            Thrown on error
     */
    public ValueNode remapColumnReferencesToExpressions()
        throws StandardException
    {
        leftOperand = leftOperand.remapColumnReferencesToExpressions();
        rightOperand = rightOperand.remapColumnReferencesToExpressions();
        return this;
    }

    /**
     * Return whether or not this expression tree represents a constant expression.
     *
     * @return    Whether or not this expression tree represents a constant expression.
     */
    public boolean isConstantExpression()
    {
        return (leftOperand.isConstantExpression() &&
                rightOperand.isConstantExpression());
    }

    /** @see ValueNode#constantExpression */
    public boolean constantExpression(PredicateList whereClause)
    {
        return (leftOperand.constantExpression(whereClause) &&
                rightOperand.constantExpression(whereClause));
    }

    /**
     * Determine the type the binary method is called on.
     * By default, based on the receiver.
     *
     * Override in nodes that use methods on super-interfaces of
     * the receiver's interface, such as comparisons.
     *
     * @exception StandardException        Thrown on error
     */
    public String getReceiverInterfaceName() throws StandardException {
        if (SanityManager.DEBUG)
        {
            SanityManager.ASSERT(receiver!=null,"can't get receiver interface name until receiver is set");
        }

        return receiver.getTypeCompiler().interfaceName();
    }

    /**
     * Return the variant type for the underlying expression.
     * The variant type can be:
     *        VARIANT                - variant within a scan
     *                              (method calls and non-static field access)
     *        SCAN_INVARIANT        - invariant within a scan
     *                              (column references from outer tables)
     *        QUERY_INVARIANT        - invariant within the life of a query
     *        CONSTANT            - immutable
     *
     * @return    The variant type for the underlying expression.
     * @exception StandardException    thrown on error
     */
    protected int getOrderableVariantType() throws StandardException
    {
        int leftType = leftOperand.getOrderableVariantType();
        int rightType = rightOperand.getOrderableVariantType();

        return Math.min(leftType, rightType);
    }

    /**
     * Accept the visitor for all visitable children of this node.
     *
     * @param v the visitor
     */
    @Override
    public void acceptChildren(Visitor v) throws StandardException {
        super.acceptChildren(v);

        if (leftOperand != null)
        {
            leftOperand = (ValueNode)leftOperand.accept(v, this);
        }

        if (rightOperand != null)
        {
            rightOperand = (ValueNode)rightOperand.accept(v, this);
        }
    }

    /**
     * @inheritDoc
     */
    protected boolean isEquivalent(ValueNode o) throws StandardException
    {
        if (!isSameNodeType(o))
        {
            return false;
        }
        BinaryOperatorNode other = (BinaryOperatorNode)o;
        return methodName.equals(other.methodName)
               && leftOperand.isEquivalent(other.leftOperand)
               && rightOperand.isEquivalent(other.rightOperand);
    }

    /**
     * {@inheritDoc}
     */
    @Override
    protected boolean isSemanticallyEquivalent(ValueNode o) throws StandardException {
        if (!isSameNodeType(o)) {
            return false;
        }
        BinaryOperatorNode other = (BinaryOperatorNode)o;
        if (methodName.equals(other.methodName)) {
            if (isCommutative()) {
                return (leftOperand.isSemanticallyEquivalent(other.leftOperand) &&
                        rightOperand.isSemanticallyEquivalent(other.rightOperand)) ||
                        (leftOperand.isSemanticallyEquivalent(other.rightOperand) &&
                        rightOperand.isSemanticallyEquivalent(other.leftOperand));
            } else {
                return leftOperand.isSemanticallyEquivalent(other.leftOperand) &&
                        rightOperand.isSemanticallyEquivalent(other.rightOperand);
            }
        }
        return false;
    }

    /**
     * Check if this binary operator is commutative on its operands.
     * @return True if it is commutative, false otherwise.
     */
    public boolean isCommutative() {
        // Only methodName is always set for all kinds of binary operators.
        // Do not use operator or operatorType here.
        switch (methodName) {
            case "plus":
            case "times":
            case "equals":
            case "notEquals":
            case "and":
            case "or":
                return true;
            default:
                break;
        }
        return false;
    }

    public int hashCode() {
        int hashCode = getBaseHashCode();
        hashCode = 31 * hashCode + methodName.hashCode();
        hashCode = 31 * hashCode + leftOperand.hashCode();
        hashCode = 31 * hashCode + rightOperand.hashCode();
        return hashCode;
    }

    public List<? extends QueryTreeNode> getChildren() {
        return new LinkedList<QueryTreeNode>(){{
            add(leftOperand);
            add(rightOperand);
            }};
    }

    @Override
    public QueryTreeNode getChild(int index) {
        if (index == 0) {
            return leftOperand;
        } else if (index == 1) {
            return rightOperand;
        } else {
            assert false;
            return null;
        }
    }

    @Override
    public void setChild(int index, QueryTreeNode newValue) {
        assert newValue instanceof ValueNode;
        if (index == 0) {
            leftOperand = (ValueNode) newValue;
        } else if (index == 1) {
            rightOperand = (ValueNode) newValue;
        } else {
            assert false;
        }
    }

    @Override
    public long nonZeroCardinality(long numberOfRows) throws StandardException {
        long c1 = leftOperand.nonZeroCardinality(numberOfRows);
        long c2 = rightOperand.nonZeroCardinality(numberOfRows);

        return Math.max(c1, c2);
    }

    @Override
    public int getTableNumber() {
        int l = leftOperand.getTableNumber();
        int r = rightOperand.getTableNumber();
        if (l == -1 && r == -1) {
            return -1;
        }
        else if (l == -1)
            return r;
        else return l;
    }

    @Override
    public boolean isConstantOrParameterTreeNode() {
        return leftOperand.isConstantOrParameterTreeNode() && rightOperand.isConstantOrParameterTreeNode();
    }

    public boolean isRepeat () { return this.operatorType == REPEAT; }

    public int getOperatorType() { return operatorType; }

    public void setMatchIndexExpr(int tableNumber, int columnPosition, ConglomerateDescriptor conglomDesc, boolean isLeft) {
        if (isLeft) {
            this.leftMatchIndexExpr = tableNumber;
            this.leftMatchIndexExprColumnPosition = columnPosition;
            this.leftMatchIndexExprConglomDesc = conglomDesc;
        } else {
            this.rightMatchIndexExpr = tableNumber;
            this.rightMatchIndexExprColumnPosition = columnPosition;
            this.rightMatchIndexExprConglomDesc = conglomDesc;
        }
    }

    public int getLeftMatchIndexExprTableNumber() { return this.leftMatchIndexExpr; }
    public int getRightMatchIndexExprTableNumber() { return this.rightMatchIndexExpr; }
<<<<<<< HEAD

    @Override
    public double getBaseOperationCost() throws StandardException { return getChildrenCost(); }

    protected double getChildrenCost() throws StandardException {
        double leftCost = leftOperand == null ? 0.0 : leftOperand.getBaseOperationCost();
        double rightCost = rightOperand == null ? 0.0 : rightOperand.getBaseOperationCost();
        return leftCost + rightCost;
    }
=======
>>>>>>> e2872374
}
<|MERGE_RESOLUTION|>--- conflicted
+++ resolved
@@ -1136,7 +1136,6 @@
 
     public int getLeftMatchIndexExprTableNumber() { return this.leftMatchIndexExpr; }
     public int getRightMatchIndexExprTableNumber() { return this.rightMatchIndexExpr; }
-<<<<<<< HEAD
 
     @Override
     public double getBaseOperationCost() throws StandardException { return getChildrenCost(); }
@@ -1146,6 +1145,5 @@
         double rightCost = rightOperand == null ? 0.0 : rightOperand.getBaseOperationCost();
         return leftCost + rightCost;
     }
-=======
->>>>>>> e2872374
+
 }
