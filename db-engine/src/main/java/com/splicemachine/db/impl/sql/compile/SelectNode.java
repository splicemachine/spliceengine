--- conflicted
+++ resolved
@@ -2348,23 +2348,13 @@
          *         just above us.
          * NOTE: We also need to use the base table's schema name; otherwise
          *        we will think it is the default schema Beetle 4417
-<<<<<<< HEAD
-          */
-        targetTableDescriptor=getTableDescriptor(targetTable.getBaseTableName(),
+         */
+        targetTableDescriptor = getTableDescriptor(targetTable.getBaseTableName(),
                 getSchemaDescriptor(null, ((FromBaseTable)targetTable).getTableNameField().getSchemaName()));
-        assert targetTableDescriptor!=null;
-        if(targetTableDescriptor.getTableType()==TableDescriptor.SYSTEM_TABLE_TYPE){
-            if(SanityManager.DEBUG)
-                SanityManager.DEBUG("DumpUpdateCheck","cursor select is on system table");
-=======
-         */
-        targetTableDescriptor = getTableDescriptor(targetTable.getBaseTableName(),
-        getSchemaDescriptor(((FromBaseTable) targetTable).getTableNameField().getSchemaName()));
         assert targetTableDescriptor != null;
         if (targetTableDescriptor.getTableType() == TableDescriptor.SYSTEM_TABLE_TYPE) {
             if (SanityManager.DEBUG)
                 SanityManager.DEBUG("DumpUpdateCheck", "cursor select is on system table");
->>>>>>> f73513f9
             return false;
         }
         if (targetTableDescriptor.getTableType() == TableDescriptor.EXTERNAL_TYPE) {
