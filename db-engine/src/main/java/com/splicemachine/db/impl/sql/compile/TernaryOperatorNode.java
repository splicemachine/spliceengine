--- conflicted
+++ resolved
@@ -201,20 +201,8 @@
     public ValueNode bindExpression(FromList fromList,
                                     SubqueryList subqueryList,
                                     List<AggregateNode> aggregateVector)  throws StandardException {
-<<<<<<< HEAD
         bindOperands(fromList, subqueryList,  aggregateVector);
-        if (operatorType == TRIM)
-=======
-        receiver = receiver.bindExpression(fromList, subqueryList,  aggregateVector);
-
-        leftOperand = leftOperand.bindExpression(fromList, subqueryList, aggregateVector);
-
-        if (rightOperand != null)
-        {
-            rightOperand = rightOperand.bindExpression(fromList, subqueryList,  aggregateVector);
-        }
         if (operatorType == TRIM || operatorType == DB2RTRIM)
->>>>>>> 433c8892
             trimBind();
         else if (operatorType == LOCATE)
             locateBind();
@@ -278,13 +266,8 @@
         /* Allocate an object for re-use to hold the result of the operator */
         LocalField field = acb.newFieldDeclaration(Modifier.PRIVATE, resultInterfaceType);
 
-<<<<<<< HEAD
         getReceiver().generateExpression(acb, mb);
-        if (operatorType == TRIM)
-=======
-        receiver.generateExpression(acb, mb);
         if (operatorType == TRIM || operatorType == DB2RTRIM)
->>>>>>> 433c8892
         {
             mb.push(trimType);
             getLeftOperand().generateExpression(acb, mb);
