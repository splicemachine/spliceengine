--- conflicted
+++ resolved
@@ -257,13 +257,9 @@
         return cdsl;
     }
 
-<<<<<<< HEAD
     // XXX(arnaud multidb) create SYSDATABASEPERMS
-=======
-    // XXX create SYSDATABASEPERMS
 
     public static final String SYSDATABASES_VIEW_SQL = "create view sysdatabasesView as \n" +
             "SELECT D.* " +
                 "FROM SYS.SYSDATABASES AS D ";
->>>>>>> ff2e8349
 }