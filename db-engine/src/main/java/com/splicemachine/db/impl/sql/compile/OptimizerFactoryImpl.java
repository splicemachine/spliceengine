/*
 * This file is part of Splice Machine.
 * Splice Machine is free software: you can redistribute it and/or modify it under the terms of the
 * GNU Affero General Public License as published by the Free Software Foundation, either
 * version 3, or (at your option) any later version.
 * Splice Machine is distributed in the hope that it will be useful, but WITHOUT ANY WARRANTY;
 * without even the implied warranty of MERCHANTABILITY or FITNESS FOR A PARTICULAR PURPOSE.
 * See the GNU Affero General Public License for more details.
 * You should have received a copy of the GNU Affero General Public License along with Splice Machine.
 * If not, see <http://www.gnu.org/licenses/>.
 *
 * Some parts of this source code are based on Apache Derby, and the following notices apply to
 * Apache Derby:
 *
 * Apache Derby is a subproject of the Apache DB project, and is licensed under
 * the Apache License, Version 2.0 (the "License"); you may not use these files
 * except in compliance with the License. You may obtain a copy of the License at:
 *
 * http://www.apache.org/licenses/LICENSE-2.0
 *
 * Unless required by applicable law or agreed to in writing, software distributed
 * under the License is distributed on an "AS IS" BASIS, WITHOUT WARRANTIES OR
 * CONDITIONS OF ANY KIND, either express or implied. See the License for the
 * specific language governing permissions and limitations under the License.
 *
 * Splice Machine, Inc. has modified the Apache Derby code in this file.
 *
 * All such Splice Machine modifications are Copyright 2012 - 2020 Splice Machine, Inc.,
 * and are licensed to you under the GNU Affero General Public License.
 */

package com.splicemachine.db.impl.sql.compile;

import com.splicemachine.db.iapi.sql.compile.CostEstimate;
import com.splicemachine.db.iapi.sql.compile.JoinStrategy;
import com.splicemachine.db.iapi.sql.compile.OptimizableList;
import com.splicemachine.db.iapi.sql.compile.OptimizablePredicateList;
import com.splicemachine.db.iapi.sql.compile.Optimizer;
import com.splicemachine.db.iapi.sql.compile.OptimizerFactory;
import com.splicemachine.db.iapi.sql.compile.RequiredRowOrdering;
import com.splicemachine.db.iapi.sql.compile.costing.CostModel;
import com.splicemachine.db.iapi.sql.conn.LanguageConnectionContext;
import com.splicemachine.db.iapi.sql.dictionary.DataDictionary;
import com.splicemachine.db.iapi.services.monitor.ModuleControl;
import com.splicemachine.db.iapi.services.property.PropertyUtil;
import com.splicemachine.db.iapi.error.StandardException;
import java.util.Properties;

/**
	This is simply the factory for creating an optimizer.
 */

public class OptimizerFactoryImpl
	implements ModuleControl, OptimizerFactory {

	protected boolean ruleBasedOptimization = false;
	protected boolean noTimeout = false;
	protected boolean useStatistics = true;
	protected int maxMemoryPerTable = Integer.MAX_VALUE;//may need to be long, but this also can be defined in configuration
	protected long determineSparkRowThreshold; //The default value is defined in SQLConfiguration
	protected int indexBatchSize;              //The default value is defined in SQLConfiguration
	protected int indexLookupBlocks;           //The default value is defined in SQLConfiguration


	/*
	** The fact that we have one set of join strategies for use by all
	** optimizers means that the JoinStrategy[] must be immutable, and
	** also each JoinStrategy must be immutable.
	*/
	protected JoinStrategy[] joinStrategySet;

	//
	// ModuleControl interface
	//

	public void boot(boolean create, Properties startParams)
			throws StandardException {

		/*
		** This property determines whether to use rule-based or cost-based
		** optimization.  It is used mainly for testing - there are many tests
		** that assume rule-based optimization.  The default is cost-based
		** optimization.
		*/
		ruleBasedOptimization =
                Boolean.valueOf(
                        PropertyUtil.getSystemProperty(Optimizer.RULE_BASED_OPTIMIZATION)
                );

		/*
		** This property determines whether the optimizer should ever stop
		** optimizing a query because it has spent too long in optimization.
		** The default is that it will.
		*/
		noTimeout =
                Boolean.valueOf(
                        PropertyUtil.getSystemProperty(Optimizer.NO_TIMEOUT)
                );

		/*
		** This property determines the maximum size of memory (in KB)
		** the optimizer can use for each table.  If an access path takes
		** memory larger than that size for a table, the access path is skipped.
		** Default is 1024 (KB).
		*/
		String maxMemValue = PropertyUtil.getSystemProperty(Optimizer.MAX_MEMORY_PER_TABLE);
		if (maxMemValue != null)
		{
			int intValue = Integer.parseInt(maxMemValue);
			if (intValue >= 0)
				maxMemoryPerTable = intValue * 1024;
			else
				maxMemoryPerTable = 0;
		} 
		
		String us =	PropertyUtil.getSystemProperty(Optimizer.USE_STATISTICS); 
		if (us != null)
			useStatistics = Boolean.valueOf(us);

		/* Allocation of joinStrategySet deferred til
		 * getOptimizer(), even though we only need 1
		 * array for this factory.  We defer allocation
		 * to improve boot time on small devices.
		 */
	}

	public void stop() {
	}

	//
	// OptimizerFactory interface
	//

	/**
	 * @see OptimizerFactory#getOptimizer
	 *
	 * @exception StandardException		Thrown on error
	 */
	@Override
	public Optimizer getOptimizer(OptimizableList optimizableList,
								  OptimizablePredicateList predList,
								  DataDictionary dDictionary,
								  RequiredRowOrdering requiredRowOrdering,
								  int numTablesInQuery,
								  LanguageConnectionContext lcc,
								  CostModel costModel)
				throws StandardException
	{
		/* Get/set up the array of join strategies.
		 * See comment in boot().  If joinStrategySet
		 * is null, then we may do needless allocations
		 * in a multi-user environment if multiple
		 * users find it null on entry.  However, 
		 * assignment of array is atomic, so system
		 * will be consistent even in rare case
		 * where users get different arrays.
		 */
		if (joinStrategySet == null)
		{
			joinStrategySet = new JoinStrategy[0];
		}

		return getOptimizerImpl(optimizableList,
							predList,
							dDictionary,
							requiredRowOrdering,
							numTablesInQuery,
							lcc,
								costModel);
	}

	/**
	 * @see OptimizerFactory#getCostEstimate
	 *
	 * @exception StandardException		Thrown on error
	 */
	public CostEstimate getCostEstimate()
		throws StandardException
	{
		return new CostEstimateImpl();
	}

	/**
	 * @see OptimizerFactory#supportsOptimizerTrace
	 */
	public boolean supportsOptimizerTrace()
	{
		return false;
	}

	//
	// class interface
	//
	public OptimizerFactoryImpl() {
	}

	protected Optimizer getOptimizerImpl(OptimizableList optimizableList,
										 OptimizablePredicateList predList,
										 DataDictionary dDictionary,
										 RequiredRowOrdering requiredRowOrdering,
										 int numTablesInQuery,
<<<<<<< HEAD
										 LanguageConnectionContext lcc)
=======
										 LanguageConnectionContext lcc,
										 CostModel costModel)
>>>>>>> 27e07fcf
				throws StandardException
	{

		return new OptimizerImpl(
							optimizableList,
							predList,
							dDictionary,
							ruleBasedOptimization,
							noTimeout,
							useStatistics,
							maxMemoryPerTable,
							joinStrategySet,
							lcc.getLockEscalationThreshold(),
							requiredRowOrdering,
							numTablesInQuery,
<<<<<<< HEAD
							lcc.getCostModel(optimizableList.getCostModelName()));
=======
							costModel);
>>>>>>> 27e07fcf
	}

	/**
	 * @see OptimizerFactory#getMaxMemoryPerTable
	 */
	public int getMaxMemoryPerTable()
	{
		return maxMemoryPerTable;
	}

	public long getDetermineSparkRowThreshold() { return determineSparkRowThreshold;}

	public int getIndexBatchSize() { return indexBatchSize; }

	public int getIndexLookupBlocks() { return indexLookupBlocks; }
}
<|MERGE_RESOLUTION|>--- conflicted
+++ resolved
@@ -199,12 +199,8 @@
 										 DataDictionary dDictionary,
 										 RequiredRowOrdering requiredRowOrdering,
 										 int numTablesInQuery,
-<<<<<<< HEAD
-										 LanguageConnectionContext lcc)
-=======
 										 LanguageConnectionContext lcc,
 										 CostModel costModel)
->>>>>>> 27e07fcf
 				throws StandardException
 	{
 
@@ -220,11 +216,7 @@
 							lcc.getLockEscalationThreshold(),
 							requiredRowOrdering,
 							numTablesInQuery,
-<<<<<<< HEAD
 							lcc.getCostModel(optimizableList.getCostModelName()));
-=======
-							costModel);
->>>>>>> 27e07fcf
 	}
 
 	/**
