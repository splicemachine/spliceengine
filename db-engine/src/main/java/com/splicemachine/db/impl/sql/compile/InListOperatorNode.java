--- conflicted
+++ resolved
@@ -479,7 +479,6 @@
         if (!singleLeftOperand)
             throw StandardException.newException(SQLState.LANG_UNKNOWN);
 
-<<<<<<< HEAD
         /* we want to convert the IN List into = OR = ... as
          * described below.
          */
@@ -524,97 +523,30 @@
             rightBCO.bindComparisonOperator();
 
             /* Create the AND */
-            newAnd = (AndNode) getNodeFactory().getNode(
-                                                C_NodeTypes.AND_NODE,
-                                                leftSide,
-                                                rightBCO,
-                                                getContextManager());
-            newAnd.postBindFixup();
-
-            leftSide = newAnd;
-        }
-
-        return leftSide;
-    }
-
-    /**
-     * The selectivity for an "IN" predicate is generally very small.
-     * This is an estimate applicable when in list are not all constants.
-     */
-    public double selectivity(Optimizable optTable)
-    {
-        return 0.3d;
-    }
-=======
-		/* we want to convert the IN List into = OR = ... as
-		 * described below.  
-		 */
-
-		/* Convert:
-		 *		leftO IN rightOList.elementAt(0) , rightOList.elementAt(1) ...
-		 * to:
-		 *		leftO <> rightOList.elementAt(0) AND leftO <> rightOList.elementAt(1) ...
-		 * NOTE - We do the conversion here since the single table clauses
-		 * can be pushed down and the optimizer may eventually have a filter factor
-		 * for <>.
-		 */
-
-		/* leftO <> rightOList.at(0) */
-		/* If leftOperand is a ColumnReference, it may be remapped during optimization, and that
-		 * requires each <> node to have a separate object.
-		 */
-		ValueNode leftClone = (getLeftOperand() instanceof ColumnReference) ? getLeftOperand().getClone() : getLeftOperand();
-		leftBCO = (BinaryComparisonOperatorNode) 
-					getNodeFactory().getNode(
-						C_NodeTypes.BINARY_NOT_EQUALS_OPERATOR_NODE,
-						leftClone,
-						(ValueNode) rightOperandList.elementAt(0),
-						getContextManager());
-		/* Set type info for the operator node */
-		leftBCO.bindComparisonOperator();
-
-		leftSide = leftBCO;
-
-		for (int elemsDone = 1; elemsDone < listSize; elemsDone++)
-		{
-
-			/* leftO <> rightOList.elementAt(elemsDone) */
-			leftClone = (getLeftOperand() instanceof ColumnReference) ? getLeftOperand().getClone() : getLeftOperand();
-			rightBCO = (BinaryComparisonOperatorNode) 
-						getNodeFactory().getNode(
-							C_NodeTypes.BINARY_NOT_EQUALS_OPERATOR_NODE,
-							leftClone,
-							(ValueNode) rightOperandList.elementAt(elemsDone),
-							getContextManager());
-			/* Set type info for the operator node */
-			rightBCO.bindComparisonOperator();
-
-			/* Create the AND */
 			// leftSide comes from leftOperand, but we want the AND nodes
 			// to be normalized (right-linked), so leftSide is passed as the
 			// right operand of the new AND.
-			newAnd = (AndNode) getNodeFactory().getNode(
-												C_NodeTypes.AND_NODE,
-												rightBCO,
+            newAnd = (AndNode) getNodeFactory().getNode(
+                                                C_NodeTypes.AND_NODE,
+                                                rightBCO,
 												leftSide,
-												getContextManager());
-			newAnd.postBindFixup();
-
-			leftSide = newAnd;
-		}
-
-		return leftSide;
-	}
-
-	/**
-	 * The selectivity for an "IN" predicate is generally very small.
-	 * This is an estimate applicable when in list are not all constants.
-	 */
-	public double selectivity(Optimizable optTable)
-	{
-		return 0.3d;
-	}
->>>>>>> f9918634
+                                                getContextManager());
+            newAnd.postBindFixup();
+
+            leftSide = newAnd;
+        }
+
+        return leftSide;
+    }
+
+    /**
+     * The selectivity for an "IN" predicate is generally very small.
+     * This is an estimate applicable when in list are not all constants.
+     */
+    public double selectivity(Optimizable optTable)
+    {
+        return 0.3d;
+    }
  
     /**
      * Do code generation for this IN list operator.
