/*
 * This file is part of Splice Machine.
 * Splice Machine is free software: you can redistribute it and/or modify it under the terms of the
 * GNU Affero General Public License as published by the Free Software Foundation, either
 * version 3, or (at your option) any later version.
 * Splice Machine is distributed in the hope that it will be useful, but WITHOUT ANY WARRANTY;
 * without even the implied warranty of MERCHANTABILITY or FITNESS FOR A PARTICULAR PURPOSE.
 * See the GNU Affero General Public License for more details.
 * You should have received a copy of the GNU Affero General Public License along with Splice Machine.
 * If not, see <http://www.gnu.org/licenses/>.
 *
 * Some parts of this source code are based on Apache Derby, and the following notices apply to
 * Apache Derby:
 *
 * Apache Derby is a subproject of the Apache DB project, and is licensed under
 * the Apache License, Version 2.0 (the "License"); you may not use these files
 * except in compliance with the License. You may obtain a copy of the License at:
 *
 * http://www.apache.org/licenses/LICENSE-2.0
 *
 * Unless required by applicable law or agreed to in writing, software distributed
 * under the License is distributed on an "AS IS" BASIS, WITHOUT WARRANTIES OR
 * CONDITIONS OF ANY KIND, either express or implied. See the License for the
 * specific language governing permissions and limitations under the License.
 *
 * Splice Machine, Inc. has modified the Apache Derby code in this file.
 *
 * All such Splice Machine modifications are Copyright 2012 - 2020 Splice Machine, Inc.,
 * and are licensed to you under the GNU Affero General Public License.
 */

package com.splicemachine.db.impl.sql.compile;

import com.splicemachine.db.iapi.error.StandardException;
import com.splicemachine.db.iapi.reference.ClassName;
import com.splicemachine.db.iapi.services.compiler.MethodBuilder;
import com.splicemachine.db.iapi.sql.compile.*;
import com.splicemachine.db.iapi.sql.dictionary.*;
import com.splicemachine.db.iapi.store.access.StaticCompiledOpenConglomInfo;
import com.splicemachine.db.iapi.store.access.TransactionController;
import com.splicemachine.db.iapi.util.PropertyUtil;

import static com.splicemachine.db.impl.sql.compile.JoinNode.INNERJOIN;

public abstract class BaseJoinStrategy implements JoinStrategy{
    public BaseJoinStrategy(){
    }

    /**
     * @see JoinStrategy#bulkFetchOK
     */
    public boolean bulkFetchOK(){
        return true;
    }

    /**
     * @see JoinStrategy#ignoreBulkFetch
     */
    public boolean ignoreBulkFetch(){
        return false;
    }

    /**
     * Push the first set of common arguments for obtaining a scan ResultSet from
     * ResultSetFactory.
     * The first 11 arguments are common for these ResultSet getters
     * <UL>
     * <LI> ResultSetFactory.getBulkTableScanResultSet
     * <LI> ResultSetFactory.getHashScanResultSet
     * <LI> ResultSetFactory.getTableScanResultSet
     * <LI> ResultSetFactory.getRaDependentTableScanResultSet
     * </UL>
     *
     * @param tc
     * @param mb
     * @param innerTable
     * @param predList
     * @param acbi
     * @param resultRowAllocator
     * @throws StandardException
     */
    public void fillInScanArgs1(
            TransactionController tc,
            MethodBuilder mb,
            Optimizable innerTable,
            OptimizablePredicateList predList,
            ExpressionClassBuilderInterface acbi,
            MethodBuilder resultRowAllocator
    )
            throws StandardException{
        boolean sameStartStopPosition=predList.sameStartStopPosition();
        ExpressionClassBuilder acb=(ExpressionClassBuilder)acbi;
        long conglomNumber=
                innerTable.getTrulyTheBestAccessPath().
                        getConglomerateDescriptor().
                        getConglomerateNumber();
        StaticCompiledOpenConglomInfo scoci=tc.getStaticCompiledConglomInfo(conglomNumber);

        acb.pushThisAsActivation(mb);
        mb.push(conglomNumber);
        mb.push(acb.addItem(scoci));

        acb.pushMethodReference(mb,resultRowAllocator);
        mb.push(innerTable.getResultSetNumber());

        predList.generateStartKey(acb,mb,innerTable);
        mb.push(predList.startOperator(innerTable));

        if(!sameStartStopPosition){
            predList.generateStopKey(acb,mb,innerTable);
        }else{
            mb.pushNull(ClassName.GeneratedMethod);
        }

        mb.push(predList.stopOperator(innerTable));
        mb.push(sameStartStopPosition);
        mb.push(predList.isRowIdScan());
        predList.generateQualifiers(acb,mb,innerTable,true);
        //mb.upCast(ClassName.Qualifier + "[][]");
    }

    public final void fillInScanArgs2(MethodBuilder mb,
                                      Optimizable innerTable,
                                      int bulkFetch,
                                      int colRefItem,
                                      int indexColItem,
                                      int lockMode,
                                      boolean tableLocked,
                                      int isolationLevel, String tableVersion,
                                      int splits,
                                      String delimited,
                                      String escaped,
                                      String lines,
                                      String storedAs,
                                      String location,
                                      int partitionReferenceItem
    )
            throws StandardException{
        mb.push(innerTable.getBaseTableName());
        //User may have supplied optimizer overrides in the sql
        //Pass them onto execute phase so it can be shown in
        //run time statistics.
        if(innerTable.getProperties()!=null)
            mb.push(PropertyUtil.sortProperties(innerTable.getProperties()));
        else
            mb.pushNull("java.lang.String");

        ConglomerateDescriptor cd=
                innerTable.getTrulyTheBestAccessPath().getConglomerateDescriptor();
        if(cd.isConstraint()){
            DataDictionary dd=innerTable.getDataDictionary();
            TableDescriptor td=innerTable.getTableDescriptor();
            ConstraintDescriptor constraintDesc=dd.getConstraintDescriptor(
                    td,cd.getUUID());
            mb.push(constraintDesc.getConstraintName());
        }else if(cd.isIndex()){
            mb.push(cd.getConglomerateName());
        }else{
            mb.pushNull("java.lang.String");
        }

        // Whether or not the conglomerate is the backing index for a constraint
        mb.push(cd.isConstraint());

        // tell it whether it's to open for update, which we should do if
        // it's an update or delete statement, or if it's the target
        // table of an updatable cursor.
        mb.push(innerTable.forUpdate());

        mb.push(colRefItem);

        mb.push(indexColItem);

        mb.push(lockMode);

        mb.push(tableLocked);

        mb.push(isolationLevel);

		/* 1 row scans (avoiding 2nd next()) are
          * only meaningful for some join strategies.
		 * (Only an issue for outer table, which currently
		 * can only be nested loop, as avoidance of 2nd next
		 * on inner table already factored in to join node.)
		 */
        if(validForOutermostTable()){
            mb.push(innerTable.isOneRowScan());
        }

        mb.push(
                innerTable.getTrulyTheBestAccessPath().
                        getCostEstimate().getBase().rowCount());
        mb.push(
                innerTable.getTrulyTheBestAccessPath().
                        getCostEstimate().getBase().getEstimatedCost());
        mb.push(tableVersion);
        mb.push(innerTable instanceof ResultSetNode ? ((ResultSetNode)innerTable).printExplainInformationForActivation() : "");
        mb.push(splits);
        pushNullableString(mb,delimited);
        pushNullableString(mb,escaped);
        pushNullableString(mb,lines);
        pushNullableString(mb,storedAs);
        pushNullableString(mb,location);
        mb.push(partitionReferenceItem);
    }

    /**
     * @see JoinStrategy#isHashJoin
     */
    public boolean isHashJoin(){
        return false;
    }

    /*
    * Defers to the join strategy type to determine if the predicate costing should be pushed down to the right side.
    * Currently this is focused on NLJ.
            *
            * @return
     */
    @Override
    public boolean allowsJoinPredicatePushdown(){
        return getJoinStrategyType().isAllowsJoinPredicatePushdown();
    }

    @Override
    public void setRowOrdering(CostEstimate costEstimate){
        /*
         * By default, we do nothing here, because more join strategies inherit the sort order
         * of the outer table (which is the default behavior).
         */
    }

    /**
     * Can this join strategy be used on the
     * outermost table of a join.
     *
     * @return Whether or not this join strategy
     * can be used on the outermose table of a join.
     */
    protected boolean validForOutermostTable(){
        return false;
    }

    /**
     * @see JoinStrategy#resultSetMethodName
     */
    public String resultSetMethodName(boolean multiprobe) {
        if (multiprobe)
            return "getMultiProbeTableScanResultSet";
        else
            return "getTableScanResultSet";
    }

    public static void pushNullableString(MethodBuilder mb, String pushable) {
        if (pushable != null)
            mb.push(pushable);
        else
            mb.pushNull("java.lang.String");
    }

    @Override
    public boolean isMemoryUsageUnderLimit(double totalMemoryConsumed) {
        return true;
    }

    @Override
    public String toString(){
        return getJoinStrategyType().niceName() + "Join";
    }

    @Override
    public String getName() {
        return getJoinStrategyType().getName();
    }
<<<<<<< HEAD
=======

    protected static boolean isSingleTableScan(Optimizer optimizer) {
        return optimizer.getJoinPosition() == 0   &&
               optimizer.getJoinType() < INNERJOIN;
    }

>>>>>>> 27e07fcf
}<|MERGE_RESOLUTION|>--- conflicted
+++ resolved
@@ -272,13 +272,10 @@
     public String getName() {
         return getJoinStrategyType().getName();
     }
-<<<<<<< HEAD
-=======
 
     protected static boolean isSingleTableScan(Optimizer optimizer) {
         return optimizer.getJoinPosition() == 0   &&
                optimizer.getJoinType() < INNERJOIN;
     }
 
->>>>>>> 27e07fcf
 }