/*

   Derby - Class org.apache.derby.impl.sql.compile.BaseJoinStrategy

   Licensed to the Apache Software Foundation (ASF) under one or more
   contributor license agreements.  See the NOTICE file distributed with
   this work for additional information regarding copyright ownership.
   The ASF licenses this file to you under the Apache License, Version 2.0
   (the "License"); you may not use this file except in compliance with
   the License.  You may obtain a copy of the License at

      http://www.apache.org/licenses/LICENSE-2.0

   Unless required by applicable law or agreed to in writing, software
   distributed under the License is distributed on an "AS IS" BASIS,
   WITHOUT WARRANTIES OR CONDITIONS OF ANY KIND, either express or implied.
   See the License for the specific language governing permissions and
   limitations under the License.

 */

package com.splicemachine.db.impl.sql.compile;

import com.splicemachine.db.iapi.error.StandardException;
import com.splicemachine.db.iapi.reference.ClassName;
import com.splicemachine.db.iapi.services.compiler.MethodBuilder;
import com.splicemachine.db.iapi.sql.compile.*;
import com.splicemachine.db.iapi.sql.dictionary.*;
import com.splicemachine.db.iapi.store.access.StaticCompiledOpenConglomInfo;
import com.splicemachine.db.iapi.store.access.TransactionController;
import com.splicemachine.db.iapi.util.PropertyUtil;

import java.util.BitSet;

public abstract class BaseJoinStrategy implements JoinStrategy{
    public BaseJoinStrategy(){
    }

    /**
     * @see JoinStrategy#bulkFetchOK
     */
    public boolean bulkFetchOK(){
        return true;
    }

    /**
     * @see JoinStrategy#ignoreBulkFetch
     */
    public boolean ignoreBulkFetch(){
        return false;
    }

    /**
     * Push the first set of common arguments for obtaining a scan ResultSet from
     * ResultSetFactory.
     * The first 11 arguments are common for these ResultSet getters
     * <UL>
     * <LI> ResultSetFactory.getBulkTableScanResultSet
     * <LI> ResultSetFactory.getHashScanResultSet
     * <LI> ResultSetFactory.getTableScanResultSet
     * <LI> ResultSetFactory.getRaDependentTableScanResultSet
     * </UL>
     *
     * @param tc
     * @param mb
     * @param innerTable
     * @param predList
     * @param acbi
     * @param resultRowAllocator
     * @throws StandardException
     */
    public void fillInScanArgs1(
            TransactionController tc,
            MethodBuilder mb,
            Optimizable innerTable,
            OptimizablePredicateList predList,
            ExpressionClassBuilderInterface acbi,
            MethodBuilder resultRowAllocator
    )
            throws StandardException{
        boolean sameStartStopPosition=predList.sameStartStopPosition();
        ExpressionClassBuilder acb=(ExpressionClassBuilder)acbi;
        long conglomNumber=
                innerTable.getTrulyTheBestAccessPath().
                        getConglomerateDescriptor().
                        getConglomerateNumber();
        StaticCompiledOpenConglomInfo scoci=tc.getStaticCompiledConglomInfo(conglomNumber);

        acb.pushThisAsActivation(mb);
        mb.push(conglomNumber);
        mb.push(acb.addItem(scoci));

        acb.pushMethodReference(mb,resultRowAllocator);
        mb.push(innerTable.getResultSetNumber());

        predList.generateStartKey(acb,mb,innerTable);
        mb.push(predList.startOperator(innerTable));

        if(!sameStartStopPosition){
            predList.generateStopKey(acb,mb,innerTable);
        }else{
            mb.pushNull(ClassName.GeneratedMethod);
        }

        mb.push(predList.stopOperator(innerTable));
        mb.push(sameStartStopPosition);
        mb.push(predList.isRowIdScan());
        predList.generateQualifiers(acb,mb,innerTable,true);
        //mb.upCast(ClassName.Qualifier + "[][]");
    }

    public final void fillInScanArgs2(MethodBuilder mb,
                                      Optimizable innerTable,
                                      int bulkFetch,
                                      int colRefItem,
                                      int indexColItem,
                                      int lockMode,
                                      boolean tableLocked,
                                      int isolationLevel, String tableVersion)
            throws StandardException{
        mb.push(innerTable.getBaseTableName());
        //User may have supplied optimizer overrides in the sql
        //Pass them onto execute phase so it can be shown in
        //run time statistics.
        if(innerTable.getProperties()!=null)
            mb.push(PropertyUtil.sortProperties(innerTable.getProperties()));
        else
            mb.pushNull("java.lang.String");

        ConglomerateDescriptor cd=
                innerTable.getTrulyTheBestAccessPath().getConglomerateDescriptor();
        if(cd.isConstraint()){
            DataDictionary dd=innerTable.getDataDictionary();
            TableDescriptor td=innerTable.getTableDescriptor();
            ConstraintDescriptor constraintDesc=dd.getConstraintDescriptor(
                    td,cd.getUUID());
            mb.push(constraintDesc.getConstraintName());
        }else if(cd.isIndex()){
            mb.push(cd.getConglomerateName());
        }else{
            mb.pushNull("java.lang.String");
        }

        // Whether or not the conglomerate is the backing index for a constraint
        mb.push(cd.isConstraint());

        // tell it whether it's to open for update, which we should do if
        // it's an update or delete statement, or if it's the target
        // table of an updatable cursor.
        mb.push(innerTable.forUpdate());

        mb.push(colRefItem);

        mb.push(indexColItem);

        mb.push(lockMode);

        mb.push(tableLocked);

        mb.push(isolationLevel);

        if(bulkFetch>0){
            mb.push(bulkFetch);
            // If the table references LOBs, we want to disable bulk fetching
            // when the cursor is holdable. Otherwise, a commit could close
            // LOBs before they have been returned to the user.
            mb.push(innerTable.hasLargeObjectColumns());
        }

		/* 1 row scans (avoiding 2nd next()) are
          * only meaningful for some join strategies.
		 * (Only an issue for outer table, which currently
		 * can only be nested loop, as avoidance of 2nd next
		 * on inner table already factored in to join node.)
		 */
        if(validForOutermostTable()){
            mb.push(innerTable.isOneRowScan());
        }

        mb.push(
                innerTable.getTrulyTheBestAccessPath().
                        getCostEstimate().rowCount());

        mb.push(
                innerTable.getTrulyTheBestAccessPath().
                        getCostEstimate().getEstimatedCost());
<<<<<<< HEAD
        mb.push(tableVersion);
=======

        mb.push(innerTable instanceof ResultSetNode ? ((ResultSetNode)innerTable).printExplainInformationForActivation() : "");
>>>>>>> b225bf64
    }

    /**
     * @see JoinStrategy#isHashJoin
     */
    public boolean isHashJoin(){
        return false;
    }

    /*
    * Defers to the join strategy type to determine if the predicate costing should be pushed down to the right side.
    * Currently this is focused on NLJ.
            *
            * @return
     */
    @Override
    public boolean allowsJoinPredicatePushdown(){
        return getJoinStrategyType().isAllowsJoinPredicatePushdown();
    }

    @Override
    public void setRowOrdering(CostEstimate costEstimate){
        /*
         * By default, we do nothing here, because more join strategies inherit the sort order
         * of the outer table (which is the default behavior).
         */
    }

    /**
     * Can this join strategy be used on the
     * outermost table of a join.
     *
     * @return Whether or not this join strategy
     * can be used on the outermose table of a join.
     */
    protected boolean validForOutermostTable(){
        return false;
    }

}<|MERGE_RESOLUTION|>--- conflicted
+++ resolved
@@ -29,8 +29,6 @@
 import com.splicemachine.db.iapi.store.access.StaticCompiledOpenConglomInfo;
 import com.splicemachine.db.iapi.store.access.TransactionController;
 import com.splicemachine.db.iapi.util.PropertyUtil;
-
-import java.util.BitSet;
 
 public abstract class BaseJoinStrategy implements JoinStrategy{
     public BaseJoinStrategy(){
@@ -184,12 +182,9 @@
         mb.push(
                 innerTable.getTrulyTheBestAccessPath().
                         getCostEstimate().getEstimatedCost());
-<<<<<<< HEAD
         mb.push(tableVersion);
-=======
 
         mb.push(innerTable instanceof ResultSetNode ? ((ResultSetNode)innerTable).printExplainInformationForActivation() : "");
->>>>>>> b225bf64
     }
 
     /**
