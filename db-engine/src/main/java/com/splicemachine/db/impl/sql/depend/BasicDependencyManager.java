--- conflicted
+++ resolved
@@ -936,25 +936,17 @@
 			UUID provKey = dy.getProvider().getObjectID();
 			UUID depKey = dy.getDependent().getObjectID();
 
-<<<<<<< HEAD
 			Iterator<Dependency> it = deps.iterator();
 			while (it.hasNext()) {
 				Dependency curDY = it.next();
 				Dependent curDependent = curDY.getDependent();
 				if (curDependent == null) {
 					it.remove();
-				} else if (curDY.getProvider().getObjectID().equals(provKey) && curDependent.getObjectID().equals(depKey)) {
+				} else if (curDY.getProvider().getObjectID() == null || (curDY.getProvider().getObjectID().equals(provKey) && curDependent.getObjectID().equals(depKey))) {
+					// Check for dupes and dynamic with clauses
 					return false;
 				}
 			}
-=======
-            for (Dependency curDY : deps) {
-				// Check for dupes and dynamic with clauses
-                if (curDY.getProvider().getObjectID() == null || (curDY.getProvider().getObjectID().equals(provKey) && curDY.getDependent().getObjectID().equals(depKey))) {
-                    return false;
-                }
-            }
->>>>>>> 285e647a
 
 			deps.add(dy);
 		}
