--- conflicted
+++ resolved
@@ -700,48 +700,24 @@
     }
 
     private void setDisablePrefixIteratorMode(LanguageConnectionContext lcc, CompilerContext cc) throws StandardException {
-<<<<<<< HEAD
         boolean param = getBooleanParam(lcc, Property.DISABLE_INDEX_PREFIX_ITERATION, CompilerContext.DEFAULT_DISABLE_INDEX_PREFIX_ITERATION);
         cc.setDisablePrefixIteratorMode(param);
-=======
-        String disablePrefixIteratorModeString =
-            PropertyUtil.getCachedDatabaseProperty(lcc, Property.DISABLE_INDEX_PREFIX_ITERATION);
-        boolean disablePrefixIteratorMode = CompilerContext.DEFAULT_DISABLE_INDEX_PREFIX_ITERATION;
-        if (disablePrefixIteratorModeString != null)
-            disablePrefixIteratorMode =
-            Boolean.parseBoolean(disablePrefixIteratorModeString);
-        cc.setDisablePrefixIteratorMode(disablePrefixIteratorMode);
-    }
-
-    private void setDisableUnionedIndexScans(LanguageConnectionContext lcc, CompilerContext cc) throws StandardException {
-        String disableUnionedIndexScansString =
-            PropertyUtil.getCachedDatabaseProperty(lcc, Property.DISABLE_UNIONED_INDEX_SCANS);
-        boolean disableUnionedIndexScans = CompilerContext.DEFAULT_DISABLE_UNIONED_INDEX_SCANS;
-        if (disableUnionedIndexScansString != null)
-            disableUnionedIndexScans =
-            Boolean.parseBoolean(disableUnionedIndexScansString);
-        cc.setDisableUnionedIndexScans(disableUnionedIndexScans);
-    }
-
-    private void setFavorUnionedIndexScans(LanguageConnectionContext lcc, CompilerContext cc) throws StandardException {
-        String favorUnionedIndexScansString =
-            PropertyUtil.getCachedDatabaseProperty(lcc, Property.FAVOR_UNIONED_INDEX_SCANS);
-        boolean favorUnionedIndexScans = CompilerContext.DEFAULT_FAVOR_UNIONED_INDEX_SCANS;
-        try {
-            if (favorUnionedIndexScansString != null)
-                favorUnionedIndexScans =
-                Boolean.parseBoolean(favorUnionedIndexScansString);
-        } catch (Exception e) {
-            // If the property value failed to convert to a boolean, don't throw an error,
-            // just use the default setting.
-        }
-        cc.setFavorUnionedIndexScans(favorUnionedIndexScans);
->>>>>>> f9918634
     }
 
     private void setDisableParallelTaskJoinCosting(LanguageConnectionContext lcc, CompilerContext cc) throws StandardException {
         boolean param = getBooleanParam(lcc, Property.DISABLE_PARALLEL_TASKS_JOIN_COSTING, CompilerContext.DEFAULT_DISABLE_PARALLEL_TASKS_JOIN_COSTING);
         cc.setDisablePerParallelTaskJoinCosting(param);
+    }
+
+
+    private void setDisableUnionedIndexScans(LanguageConnectionContext lcc, CompilerContext cc) throws StandardException {
+        boolean param = getBooleanParam(lcc, Property.DISABLE_UNIONED_INDEX_SCANS, CompilerContext.DEFAULT_DISABLE_UNIONED_INDEX_SCANS);
+        cc.setDisableUnionedIndexScans(param);
+    }
+
+    private void setFavorUnionedIndexScans(LanguageConnectionContext lcc, CompilerContext cc) throws StandardException {
+        boolean param = getBooleanParam(lcc, Property.FAVOR_UNIONED_INDEX_SCANS, CompilerContext.DEFAULT_FAVOR_UNIONED_INDEX_SCANS);
+        cc.setFavorUnionedIndexScans(param);
     }
 
     private void setCurrentTimestampPrecision(LanguageConnectionContext lcc, CompilerContext cc) throws StandardException {
