--- conflicted
+++ resolved
@@ -336,7 +336,7 @@
         }
 
         // if anyone else also has this prepared statement,
-        // we don't want them trying to compile with it while
+        // we don't want them trying to compile wLook for stored statements that are in a system sith it while
         // we are.  So, we synchronize on it and re-check
         // its validity first.
         // this is a no-op if and until there is a central
@@ -423,49 +423,8 @@
             */
             if (boundAndOptimizedStatement != null) {
                 cc = boundAndOptimizedStatement.getCompilerContext();
-<<<<<<< HEAD
-            else {
-                cc = lcc.pushCompilerContext(compilationSchema);
-
-                if (prepareIsolationLevel != ExecutionContext.UNSPECIFIED_ISOLATION_LEVEL) {
-                    cc.setScanIsolationLevel(prepareIsolationLevel);
-                }
-
-                // Look for stored statements that are in a system schema
-                // and with a match compilation schema. If so, allow them
-                // to compile using internal SQL constructs.
-                if (internalSQL ||
-                (spsSchema != null) && (spsSchema.isSystemSchema()) && (spsSchema.equals(compilationSchema))) {
-                    cc.setReliability(CompilerContext.INTERNAL_SQL_LEGAL);
-                }
-
-                setSelectivityEstimationIncludingSkewedDefault(lcc, cc);
-                setProjectionPruningEnabled(lcc, cc);
-                setMaxMulticolumnProbeValues(lcc, cc);
-                setMulticolumnInlistProbeOnSparkEnabled(lcc, cc);
-                setConvertMultiColumnDNFPredicatesToInList(lcc, cc);
-                setDisablePredicateSimplification(lcc, cc);
-                setNativeSparkAggregationMode(lcc, cc);
-                setAllowOverflowSensitiveNativeSparkExpressions(lcc, cc);
-                setNewMergeJoin(lcc, cc);
-                setDisableParallelTaskJoinCosting(lcc, cc);
-                setDisablePrefixIteratorMode(lcc, cc);
-                setCurrentTimestampPrecision(lcc, cc);
-                setTimestampFormat(lcc, cc);
-                setSecondFunctionCompatibilityMode(lcc, cc);
-                setFloatingPointNotation(lcc, cc);
-                setOuterJoinFlatteningDisabled(lcc, cc);
-
-                if (!cc.isSparkVersionInitialized()) {
-                    setSparkVersion(cc);
-                }
-
-                setSSQFlatteningForUpdateDisabled(lcc, cc);
-                setVarcharDB2CompatibilityMode(lcc, cc);
-=======
             } else {
                 cc = pushCompilerContext(lcc, internalSQL, spsSchema);
->>>>>>> d48d902f
             }
             if (internalSQL)
                 cc.setCompilingTrigger(true);
