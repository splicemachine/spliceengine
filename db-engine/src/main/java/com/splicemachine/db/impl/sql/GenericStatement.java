/*
 * This file is part of Splice Machine.
 * Splice Machine is free software: you can redistribute it and/or modify it under the terms of the
 * GNU Affero General Public License as published by the Free Software Foundation, either
 * version 3, or (at your option) any later version.
 * Splice Machine is distributed in the hope that it will be useful, but WITHOUT ANY WARRANTY;
 * without even the implied warranty of MERCHANTABILITY or FITNESS FOR A PARTICULAR PURPOSE.
 * See the GNU Affero General Public License for more details.
 * You should have received a copy of the GNU Affero General Public License along with Splice Machine.
 * If not, see <http://www.gnu.org/licenses/>.
 *
 * Some parts of this source code are based on Apache Derby, and the following notices apply to
 * Apache Derby:
 *
 * Apache Derby is a subproject of the Apache DB project, and is licensed under
 * the Apache License, Version 2.0 (the "License"); you may not use these files
 * except in compliance with the License. You may obtain a copy of the License at:
 *
 * http://www.apache.org/licenses/LICENSE-2.0
 *
 * Unless required by applicable law or agreed to in writing, software distributed
 * under the License is distributed on an "AS IS" BASIS, WITHOUT WARRANTIES OR
 * CONDITIONS OF ANY KIND, either express or implied. See the License for the
 * specific language governing permissions and limitations under the License.
 *
 * Splice Machine, Inc. has modified the Apache Derby code in this file.
 *
 * All such Splice Machine modifications are Copyright 2012 - 2020 Splice Machine, Inc.,
 * and are licensed to you under the GNU Affero General Public License.
 */

package com.splicemachine.db.impl.sql;

import com.splicemachine.db.iapi.error.StandardException;
import com.splicemachine.db.iapi.reference.Property;
import com.splicemachine.db.iapi.reference.SQLState;
import com.splicemachine.db.iapi.services.loader.GeneratedClass;
import com.splicemachine.db.iapi.services.property.PropertyUtil;
import com.splicemachine.db.iapi.services.sanity.SanityManager;
import com.splicemachine.db.iapi.sql.PreparedStatement;
import com.splicemachine.db.iapi.sql.Statement;
import com.splicemachine.db.iapi.sql.compile.*;
import com.splicemachine.db.iapi.sql.conn.LanguageConnectionContext;
import com.splicemachine.db.iapi.sql.conn.StatementContext;
import com.splicemachine.db.iapi.sql.depend.Dependency;
import com.splicemachine.db.iapi.sql.dictionary.DataDictionary;
import com.splicemachine.db.iapi.sql.dictionary.SchemaDescriptor;
import com.splicemachine.db.iapi.sql.execute.ExecutionContext;
import com.splicemachine.db.iapi.types.FloatingPointDataType;
import com.splicemachine.db.iapi.types.SQLTimestamp;
import com.splicemachine.db.iapi.util.ByteArray;
import com.splicemachine.db.iapi.util.InterruptStatus;
import com.splicemachine.db.impl.ast.JsonTreeBuilderVisitor;
import com.splicemachine.db.impl.sql.compile.*;
import com.splicemachine.db.impl.sql.conn.GenericLanguageConnectionContext;
import com.splicemachine.db.impl.sql.execute.SPSProperty;
import com.splicemachine.db.impl.sql.misc.CommentStripper;
import com.splicemachine.system.SimpleSparkVersion;
import com.splicemachine.system.SparkVersion;
import edu.umd.cs.findbugs.annotations.SuppressFBWarnings;
import org.apache.log4j.Logger;

import java.io.IOException;
import java.nio.file.Files;
import java.nio.file.Path;
import java.nio.file.Paths;
import java.sql.Timestamp;
<<<<<<< HEAD
import java.sql.Types;
import java.util.ArrayList;
=======
>>>>>>> d40ffb90
import java.util.Collection;
import java.util.List;
import java.util.concurrent.atomic.AtomicInteger;

import static com.splicemachine.db.iapi.reference.Property.SPLICE_SPARK_COMPILE_VERSION;
import static com.splicemachine.db.iapi.reference.Property.SPLICE_SPARK_VERSION;
import static com.splicemachine.db.iapi.sql.compile.CompilerContext.MAX_MULTICOLUMN_PROBE_VALUES_MAX_VALUE;
import static com.splicemachine.db.impl.sql.compile.CharTypeCompiler.getCurrentCharTypeCompiler;

@SuppressWarnings("SynchronizeOnNonFinalField")
@SuppressFBWarnings(value = {"IS2_INCONSISTENT_SYNC", "ML_SYNC_ON_FIELD_TO_GUARD_CHANGING_THAT_FIELD"}, justification = "FIXME: DB-10223")
public class GenericStatement implements Statement{
    protected static final AtomicInteger jsonIncrement = new AtomicInteger(0);
    protected int actualJsonIncrement = -1;
    private static final Logger JSON_TREE_LOG = Logger.getLogger(JsonTreeBuilderVisitor.class);

    // these fields define the identity of the statement
    private final SchemaDescriptor compilationSchema;
    private final String statementText;
    private final boolean isForReadOnly;
    private int prepareIsolationLevel;
    private GenericStorablePreparedStatement preparedStmt;
    private String sessionPropertyValues = "null";
    private final String statementTextTrimed;

    /**
     * Constructor for a Statement given the text of the statement in a String
     *
     * @param compilationSchema schema
     * @param statementText     The text of the statement
     * @param isForReadOnly     if the statement is opened with level CONCUR_READ_ONLY
     */

    public GenericStatement(SchemaDescriptor compilationSchema,String statementText,boolean isForReadOnly, LanguageConnectionContext lcc) throws StandardException{
        this.compilationSchema=compilationSchema;
        this.statementText=statementText;
        this.isForReadOnly=isForReadOnly;
        if (lcc.getIgnoreCommentOptEnabled()) {
            this.statementTextTrimed = filterComment(statementText, lcc);
        } else {
            this.statementTextTrimed = statementText;
        }
    }

    public String getStatementText() {
        return statementTextTrimed;
    }

    public PreparedStatement prepare(LanguageConnectionContext lcc) throws StandardException{
        /*
        ** Note: don't reset state since this might be
        ** a recompilation of an already prepared statement.
        */
        return prepare(lcc,false);
    }

    public PreparedStatement prepare(LanguageConnectionContext lcc,boolean forMetaData) throws StandardException{
        return prepare(lcc, forMetaData, null);
    }

    // If boundAndOptimizedStatement is passed in, we don't try to
    // parse, bind and optimize the statement from its SQL text
    // before passing to code generation.
    // Instead we just directly compile boundAndOptimizedStatement.
    public PreparedStatement prepare(LanguageConnectionContext lcc,
                                     boolean forMetaData,
                                     StatementNode boundAndOptimizedStatement) throws StandardException{
        /*
        ** Note: don't reset state since this might be
        ** a recompilation of an already prepared statement.
        */

        final int depth=lcc.getStatementDepth();
        boolean recompile=false;
        try{
            return prepMinion(lcc,true,null,null,forMetaData, boundAndOptimizedStatement);
        } catch(StandardException se){
            // There is a chance that we didn't see the invalidation
            // request from a DDL operation in another thread because
            // the statement wasn't registered as a dependent until
            // after the invalidation had been completed. Assume that's
            // what has happened if we see a conglomerate does not exist
            // error, and force a retry even if the statement hasn't been
            // invalidated.
            if(SQLState.STORE_CONGLOMERATE_DOES_NOT_EXIST.equals(se.getMessageId())){
                // Request a recompile of the statement
                recompile=true;
            }
            throw se;
        }finally{
            // Check if the statement was invalidated while it was
            // compiled. If so, the newly compiled plan may not be
            // up to date anymore, so we recompile the statement
            // if this happens. Note that this is checked in a finally
            // block, so we also retry if an exception was thrown. The
            // exception was probably thrown because of the changes
            // that invalidated the statement. If not, recompiling
            // will also fail, and the exception will be exposed to
            // the caller.
            //
            // invalidatedWhileCompiling and isValid are protected by
            // synchronization on the prepared statement.
            synchronized(preparedStmt){
                if(recompile || preparedStmt.invalidatedWhileCompiling){
                    preparedStmt.isValid=false;
                    preparedStmt.invalidatedWhileCompiling=false;
                    recompile=true;
                }
            }

            if(recompile){
                // A new statement context is pushed while compiling.
                // Typically, this context is popped by an error
                // handler at a higher level. But since we retry the
                // compilation, the error handler won't be invoked, so
                // the stack must be reset to its original state first.
                while(lcc.getStatementDepth()>depth){
                    lcc.popStatementContext(
                            lcc.getStatementContext(),null);
                }
            }
        }
    }

    /**
     * Generates an execution plan given a set of named parameters.
     * Does so for a storable prepared statement.
     *
     * @return A PreparedStatement that allows execution of the execution
     * plan.
     * @throws StandardException Thrown if this is an
     *                           execution-only version of the module (the prepare() method
     *                           relies on compilation).
     * @param    paramDefaults        Parameter defaults
     */
    public PreparedStatement prepareStorable(LanguageConnectionContext lcc,
                                             PreparedStatement ps,
                                             Object[] paramDefaults,
                                             SchemaDescriptor spsSchema,
                                             boolean internalSQL) throws StandardException{
        if(ps==null)
            ps=new GenericStorablePreparedStatement(this);
        else
            ((GenericStorablePreparedStatement)ps).statement=this;

        this.preparedStmt=(GenericStorablePreparedStatement)ps;
        return prepMinion(lcc,false,paramDefaults,spsSchema,internalSQL);
    }

    @Override
    public String getSource(){ return statementText; }

    @Override
    public String getSessionPropertyValues() {
        return sessionPropertyValues;
    }

    public String getCompilationSchema(){ return compilationSchema.getDescriptorName(); }

    /**
     * Return the {@link PreparedStatement} currently associated with this
     * statement.
     *
     * @return the prepared statement that is associated with this statement
     */
    public PreparedStatement getPreparedStatement(){ return preparedStmt; }

    public boolean equals(Object other){
        if(other instanceof GenericStatement){
            GenericStatement os=(GenericStatement)other;
            return statementTextTrimed.equals(os.statementTextTrimed) && sessionPropertyValues.equals(os.sessionPropertyValues) && isForReadOnly==os.isForReadOnly
                    && compilationSchema.equals(os.compilationSchema) &&
                    (prepareIsolationLevel==os.prepareIsolationLevel);
        }
        return false;
    }

    public int hashCode(){ return statementTextTrimed.hashCode(); }

    public String toString() {
        return statementText.trim().toUpperCase() + "[session properties: " + sessionPropertyValues + "]";
    }

    private static long getCurrentTimeMillis(LanguageConnectionContext lcc){
        return 0;
    }

    private PreparedStatement prepMinion(LanguageConnectionContext lcc,
                                         boolean cacheMe,
                                         Object[] paramDefaults,
                                         SchemaDescriptor spsSchema,
                                         boolean internalSQL) throws StandardException{
        return prepMinion(lcc, cacheMe, paramDefaults, spsSchema, internalSQL, null);
    }
    @SuppressFBWarnings(value = "ML_SYNC_ON_FIELD_TO_GUARD_CHANGING_THAT_FIELD",
            justification = "the new object created at line 370 will not be put into cache and it cannot be referenced by other threads")
    private PreparedStatement prepMinion(LanguageConnectionContext lcc,
                                         boolean cacheMe,
                                         Object[] paramDefaults,
                                         SchemaDescriptor spsSchema,
                                         boolean internalSQL,
                                         StatementNode boundAndOptimizedStatement) throws StandardException{

        /*
         * An array holding timestamps for various points in time. The order is
         *
         * 0:   beginTime
         * 1:   parseTime
         * 2:   bindTime
         * 3:   optimizeTime
         * 4:   generateTime
         */
        long[] timestamps = new long[5];
        StatementContext statementContext=null;

        // verify it isn't already prepared...
        // if it is, and is valid, simply return that tree.
        // if it is invalid, we will recompile now.
        if(preparedStmt!=null){
            if(preparedStmt.upToDate())
                return preparedStmt;
        }

        // Clear the optimizer trace from the last statement
        if(lcc.getOptimizerTrace())
            lcc.setOptimizerTraceOutput(getSource()+"\n");

        timestamps[0]=getCurrentTimeMillis(lcc);

        /** set the prepare Isolaton from the LanguageConnectionContext now as
         * we need to consider it in caching decisions
         */
        prepareIsolationLevel=lcc.getPrepareIsolationLevel();

        /* a note on statement caching:
         *
         * A GenericPreparedStatement (GPS) is only added it to the cache if the
         * parameter cacheMe is set to TRUE when the GPS is created.
         *
         * Earlier only CacheStatement (CS) looked in the statement cache for a
         * prepared statement when prepare was called. Now the functionality
         * of CS has been folded into GenericStatement (GS). So we search the
         * cache for an existing PreparedStatement only when cacheMe is TRUE.
         * i.e if the user calls prepare with cacheMe set to TRUE:
         * then we
         *         a) look for the prepared statement in the cache.
         *         b) add the prepared statement to the cache.
         *
         * In cases where the statement cache has been disabled (by setting the
         * relevant Derby property) then the value of cacheMe is irrelevant.
         */
        boolean foundInCache=false;
        sessionPropertyValues = lcc.getCurrentSessionPropertyDelimited();
        if (lcc.getIgnoreCommentOptEnabled()) {
            lcc.setOrigStmtTxt(statementText);
        }

//        boolean isExplain=isExplainStatement();
        if(preparedStmt==null){
            if(cacheMe)
                preparedStmt=(GenericStorablePreparedStatement)((GenericLanguageConnectionContext)lcc).lookupStatement(this);

            if(preparedStmt==null){
                preparedStmt=new GenericStorablePreparedStatement(this);
            }else{
                foundInCache=true;
            }
        }

        // if anyone else also has this prepared statement,
        // we don't want them trying to compile with it while
        // we are.  So, we synchronize on it and re-check
        // its validity first.
        // this is a no-op if and until there is a central
        // cache of prepared statement objects...
        synchronized(preparedStmt){
            for(;;){
                if(foundInCache){
                    if(preparedStmt.referencesSessionSchema()){
                        // cannot use this state since it is private to a connection.
                        // switch to a new statement.
                        foundInCache=false;
                        // reassigning preparedStmt causes a FindBugs bug ML_SYNC_ON_FIELD_TO_GUARD_CHANGING_THAT_FIELD
                        preparedStmt=new GenericStorablePreparedStatement(this);
                        break;
                    }
                }

                // did it get updated while we waited for the lock on it?

                if(preparedStmt.upToDate()){
                    /*
                     * -sf- DB-1082 regression note:
                     *
                     * The Statement Cache and the DependencyManager are separated, which leads to the possibility
                     * that they become out of date with one another. Specifically, when a statement fails it
                     * may be removed from the DependencyManager but *not* removed from the StatementCache. This
                     * makes sense in some ways--you want to indicate that something bad happened, but you don't
                     * necessarily want to recompile a statement because of (say) a unique constraint violation.
                     * Unfortunately, if you do that, then dropping a table won't cause this statement to
                     * recompile, because it won't be in the dependency manager, but it WILL be in the statement
                     * cache. To protect against this case, we recompile it in the event that we are missing
                     * from the DependencyManager, but are still considered up to date. This does not happen in the
                     * event of an insert statement, only for imports(as far as I can tell, anyway).
                     */
                    Collection<Dependency> selfDep = lcc.getDataDictionary().getDependencyManager().find(preparedStmt.getObjectID());
                    if(selfDep!=null){
                        for(Dependency dep:selfDep){
                            if(dep.getDependent().equals(preparedStmt))
                                return preparedStmt;
                        }
                    }
                    //we actually aren't valid, because the dependency is missing.
                    preparedStmt.isValid = false;
                }

                if(!preparedStmt.compilingStatement){
                    break;
                }

                try{
                    preparedStmt.wait();
                }catch(InterruptedException ie){
                    InterruptStatus.setInterrupted();
                }
            }

            // if we reach here from the break at line 371, preparedStmt object is different
            synchronized (preparedStmt) {
                preparedStmt.compilingStatement = true;
                preparedStmt.setActivationClass(null);
            }
        }
        CompilerContext cc = null;
        try{
            /*
            ** For stored prepared statements, we want all
            ** errors, etc in the context of the underlying
            ** EXECUTE STATEMENT statement, so don't push/pop
            ** another statement context unless we don't have
            ** one.  We won't have one if it is an internal
            ** SPS (e.g. jdbcmetadata).
            */
            if(!preparedStmt.isStorable() || lcc.getStatementDepth()==0){
                // since this is for compilation only, set atomic
                // param to true and timeout param to 0
                statementContext=lcc.pushStatementContext(true,isForReadOnly,getSource(), null,false,0L);
            }

            /*
            ** RESOLVE: we may ultimately wish to pass in
            ** whether we are a jdbc metadata query or not to
            ** get the CompilerContext to make the createDependency()
            ** call a noop.
            */
            if (boundAndOptimizedStatement != null) {
                cc = boundAndOptimizedStatement.getCompilerContext();
            } else {
                cc = pushCompilerContext(lcc, internalSQL, spsSchema);
            }
            if (internalSQL)
                cc.setCompilingTrigger(true);
            fourPhasePrepare(lcc,paramDefaults,timestamps,foundInCache,cc,boundAndOptimizedStatement, cacheMe, false);
        }catch(StandardException se){
            if(foundInCache)
                ((GenericLanguageConnectionContext)lcc).removeStatement(this);

            throw se;
        }finally{
            synchronized(preparedStmt){
                preparedStmt.compilingStatement=false;
                preparedStmt.notifyAll();
            }
            TriggerReferencingStruct.fromTableTriggerDescriptor.remove();
            TriggerReferencingStruct.fromTableTriggerSPSDescriptor.remove();
            // Communicate to the immediate parent statement if its child
            // contains a FROM TABLE clause.
            if (boundAndOptimizedStatement != null)
                TriggerReferencingStruct.isFromTableStatement.get().setValue(true);
            else
                TriggerReferencingStruct.isFromTableStatement.get().setValue(false);
            if (cc != null)
                cc.setCompilingTrigger(false);
        }

        lcc.commitNestedTransaction();

        if(statementContext!=null)
            lcc.popStatementContext(statementContext,null);

        return preparedStmt;
    }

    private CompilerContext pushCompilerContext(LanguageConnectionContext lcc,
                                                boolean internalSQL,
                                                SchemaDescriptor spsSchema) throws StandardException {
        CompilerContext cc = lcc.pushCompilerContext(compilationSchema);

        if (prepareIsolationLevel != ExecutionContext.UNSPECIFIED_ISOLATION_LEVEL) {
            cc.setScanIsolationLevel(prepareIsolationLevel);
        }

        // Look for stored statements that are in a system schema
        // and with a match compilation schema. If so, allow them
        // to compile using internal SQL constructs.
        if (internalSQL ||
                (spsSchema != null) && (spsSchema.isSystemSchema()) && (spsSchema.equals(compilationSchema))) {
            cc.setReliability(CompilerContext.INTERNAL_SQL_LEGAL);
        }

        setSelectivityEstimationIncludingSkewedDefault(lcc, cc);
        setProjectionPruningEnabled(lcc, cc);
        setMaxMulticolumnProbeValues(lcc, cc);
        setMulticolumnInlistProbeOnSparkEnabled(lcc, cc);
        setConvertMultiColumnDNFPredicatesToInList(lcc, cc);
        setDisablePredicateSimplification(lcc, cc);
        setNativeSparkAggregationMode(lcc, cc);
        setAllowOverflowSensitiveNativeSparkExpressions(lcc, cc);
        setNewMergeJoin(lcc, cc);
        setDisableParallelTaskJoinCosting(lcc, cc);
        setCurrentTimestampPrecision(lcc, cc);
        setTimestampFormat(lcc, cc);
        setSecondFunctionCompatibilityMode(lcc, cc);
        setFloatingPointNotation(lcc, cc);
        setOuterJoinFlatteningDisabled(lcc, cc);

        if (!cc.isSparkVersionInitialized()) {
            setSparkVersion(cc);
        }

        setSSQFlatteningForUpdateDisabled(lcc, cc);
        setVarcharDB2CompatibilityMode(lcc, cc);
        return cc;
    }

    private void setVarcharDB2CompatibilityMode(LanguageConnectionContext lcc, CompilerContext cc) throws StandardException {
        String varcharDB2CompatibilityModeString =
        PropertyUtil.getCachedDatabaseProperty(lcc, Property.SPLICE_DB2_VARCHAR_COMPATIBLE);
        boolean varcharDB2CompatibilityMode = CompilerContext.DEFAULT_SPLICE_DB2_VARCHAR_COMPATIBLE;
        try {
            if (varcharDB2CompatibilityModeString != null)
                varcharDB2CompatibilityMode =
                Boolean.parseBoolean(varcharDB2CompatibilityModeString);
            if (varcharDB2CompatibilityMode) {
                CharTypeCompiler charTC = getCurrentCharTypeCompiler(lcc);
                if (charTC != null) {
                    charTC.setDB2VarcharCompatibilityMode(varcharDB2CompatibilityMode);
                    lcc.setDB2VarcharCompatibilityModeNeedsReset(true, charTC);
                }
            }

        } catch (Exception e) {
            // If the property value failed to convert to a boolean, don't throw an error,
            // just use the default setting.
        }
        cc.setVarcharDB2CompatibilityMode(varcharDB2CompatibilityMode);
    }

    private void setSSQFlatteningForUpdateDisabled(LanguageConnectionContext lcc, CompilerContext cc) throws StandardException {
        String ssqFlatteningForUpdateDisabledString =
        PropertyUtil.getCachedDatabaseProperty(lcc, Property.SSQ_FLATTENING_FOR_UPDATE_DISABLED);
        boolean ssqFlatteningForUpdateDisabled = CompilerContext.DEFAULT_SSQ_FLATTENING_FOR_UPDATE_DISABLED;
        try {
            if (ssqFlatteningForUpdateDisabledString != null)
                ssqFlatteningForUpdateDisabled =
                Boolean.parseBoolean(ssqFlatteningForUpdateDisabledString);
        } catch (Exception e) {
            // If the property value failed to convert to a boolean, don't throw an error,
            // just use the default setting.
        }
        cc.setSSQFlatteningForUpdateDisabled(ssqFlatteningForUpdateDisabled);
    }

    private void setSparkVersion(CompilerContext cc) {
        // If splice.spark.version is manually set, use it...
        String spliceSparkVersionString = System.getProperty(SPLICE_SPARK_VERSION);
        SparkVersion sparkVersion = new SimpleSparkVersion(spliceSparkVersionString);

        // ... otherwise pick up the splice compile-time version of spark.
        if (sparkVersion.isUnknown()) {
            spliceSparkVersionString = System.getProperty(SPLICE_SPARK_COMPILE_VERSION);
            sparkVersion = new SimpleSparkVersion(spliceSparkVersionString);
            if (sparkVersion.isUnknown())
                sparkVersion = CompilerContext.DEFAULT_SPLICE_SPARK_VERSION;
        }
        cc.setSparkVersion(sparkVersion);
    }

    private void setOuterJoinFlatteningDisabled(LanguageConnectionContext lcc, CompilerContext cc) throws StandardException {
        String outerJoinFlatteningDisabledString =
        PropertyUtil.getCachedDatabaseProperty(lcc, Property.OUTERJOIN_FLATTENING_DISABLED);
        boolean outerJoinFlatteningDisabled = CompilerContext.DEFAULT_OUTERJOIN_FLATTENING_DISABLED;
        try {
            if (outerJoinFlatteningDisabledString != null)
                outerJoinFlatteningDisabled = Boolean.parseBoolean(outerJoinFlatteningDisabledString);
        } catch (Exception e) {
            // If the property value failed to convert to a boolean, don't throw an error,
            // just use the default setting.
        }
        cc.setOuterJoinFlatteningDisabled(outerJoinFlatteningDisabled);
    }

    private void setSelectivityEstimationIncludingSkewedDefault(LanguageConnectionContext lcc, CompilerContext cc) throws StandardException {
        /* get the selectivity estimation property so that we know what strategy to use to estimate selectivity */
        String selectivityEstimationString = PropertyUtil.getServiceProperty(lcc.getTransactionCompile(),
        Property.SELECTIVITY_ESTIMATION_INCLUDING_SKEWED);
        Boolean selectivityEstimationIncludingSkewedDefault = Boolean.parseBoolean(selectivityEstimationString);

        cc.setSelectivityEstimationIncludingSkewedDefault(selectivityEstimationIncludingSkewedDefault);
    }

    private void setProjectionPruningEnabled(LanguageConnectionContext lcc, CompilerContext cc) throws StandardException {
        /* check if the optimization to do projection pruning is enabled or not */
        String projectionPruningOptimizationString = PropertyUtil.getCachedDatabaseProperty(lcc,
        Property.PROJECTION_PRUNING_DISABLED);
        // if database property is not set, treat it as false
        Boolean projectionPruningOptimizationDisabled = false;
        try {
            if (projectionPruningOptimizationString != null)
                projectionPruningOptimizationDisabled = Boolean.parseBoolean(projectionPruningOptimizationString);
        } catch (Exception e) {
            // If the property value failed to convert to a boolean, don't throw an error,
            // just use the default setting.
        }
        cc.setProjectionPruningEnabled(!projectionPruningOptimizationDisabled);
    }

    private void setMaxMulticolumnProbeValues(LanguageConnectionContext lcc, CompilerContext cc) throws StandardException {
        // User can specify the max length of multicolumn IN list the optimizer may build for
        // use as a probe predicate.  Single-column IN lists can be combined up until the point
        // where adding in the next IN predicate would push us over the limit.
        String maxMulticolumnProbeValuesString = PropertyUtil.getCachedDatabaseProperty(lcc, Property.MAX_MULTICOLUMN_PROBE_VALUES);
        int maxMulticolumnProbeValues = CompilerContext.DEFAULT_MAX_MULTICOLUMN_PROBE_VALUES;
        try {
            if (maxMulticolumnProbeValuesString != null)
                maxMulticolumnProbeValues = Integer.parseInt(maxMulticolumnProbeValuesString);
        } catch (Exception e) {
            // If the property value failed to convert to an int, don't throw an error,
            // just use the default setting.
        }
        if (maxMulticolumnProbeValues > MAX_MULTICOLUMN_PROBE_VALUES_MAX_VALUE)
            maxMulticolumnProbeValues = MAX_MULTICOLUMN_PROBE_VALUES_MAX_VALUE;
        cc.setMaxMulticolumnProbeValues(maxMulticolumnProbeValues);
    }

    private void setMulticolumnInlistProbeOnSparkEnabled(LanguageConnectionContext lcc, CompilerContext cc) throws StandardException {
        String multicolumnInlistProbeOnSparkEnabledString = PropertyUtil.getCachedDatabaseProperty(lcc, Property.MULTICOLUMN_INLIST_PROBE_ON_SPARK_ENABLED);
        boolean multicolumnInlistProbeOnSparkEnabled = CompilerContext.DEFAULT_MULTICOLUMN_INLIST_PROBE_ON_SPARK_ENABLED;
        try {
            if (multicolumnInlistProbeOnSparkEnabledString != null)
                multicolumnInlistProbeOnSparkEnabled = Boolean.parseBoolean(multicolumnInlistProbeOnSparkEnabledString);
        } catch (Exception e) {
            // If the property value failed to convert to a boolean, don't throw an error,
            // just use the default setting.
        }
        cc.setMulticolumnInlistProbeOnSparkEnabled(multicolumnInlistProbeOnSparkEnabled);
    }

    private void setConvertMultiColumnDNFPredicatesToInList(LanguageConnectionContext lcc, CompilerContext cc) throws StandardException {
        String convertMultiColumnDNFPredicatesToInListString = PropertyUtil.getCachedDatabaseProperty(lcc, Property.CONVERT_MULTICOLUMN_DNF_PREDICATES_TO_INLIST);
        boolean convertMultiColumnDNFPredicatesToInList = CompilerContext.DEFAULT_CONVERT_MULTICOLUMN_DNF_PREDICATES_TO_INLIST;
        try {
            if (convertMultiColumnDNFPredicatesToInListString != null)
                convertMultiColumnDNFPredicatesToInList = Boolean.parseBoolean(convertMultiColumnDNFPredicatesToInListString);
        } catch (Exception e) {
            // If the property value failed to convert to a boolean, don't throw an error,
            // just use the default setting.
        }
        cc.setConvertMultiColumnDNFPredicatesToInList(convertMultiColumnDNFPredicatesToInList);
    }

    private void setDisablePredicateSimplification(LanguageConnectionContext lcc, CompilerContext cc) throws StandardException {
        String disablePredicateSimplificationString =
        PropertyUtil.getCachedDatabaseProperty(lcc, Property.DISABLE_PREDICATE_SIMPLIFICATION);
        boolean disablePredicateSimplification = CompilerContext.DEFAULT_DISABLE_PREDICATE_SIMPLIFICATION;
        try {
            if (disablePredicateSimplificationString != null)
                disablePredicateSimplification =
                Boolean.parseBoolean(disablePredicateSimplificationString);
        } catch (Exception e) {
            // If the property value failed to convert to a boolean, don't throw an error,
            // just use the default setting.
        }
        cc.setDisablePredicateSimplification(disablePredicateSimplification);
    }

    private void setNativeSparkAggregationMode(LanguageConnectionContext lcc, CompilerContext cc) throws StandardException {
        String nativeSparkAggregationModeString = PropertyUtil.getCachedDatabaseProperty(lcc, Property.SPLICE_NATIVE_SPARK_AGGREGATION_MODE);
        CompilerContext.NativeSparkModeType nativeSparkAggregationMode = CompilerContext.DEFAULT_SPLICE_NATIVE_SPARK_AGGREGATION_MODE;
        try {
            if (nativeSparkAggregationModeString != null) {
                nativeSparkAggregationModeString = nativeSparkAggregationModeString.toLowerCase();
                switch (nativeSparkAggregationModeString) {
                    case "on":
                        nativeSparkAggregationMode = CompilerContext.NativeSparkModeType.ON;
                        break;
                    case "off":
                        nativeSparkAggregationMode = CompilerContext.NativeSparkModeType.OFF;
                        break;
                    case "forced":
                        nativeSparkAggregationMode = CompilerContext.NativeSparkModeType.FORCED;
                        break;
                    default:
                        // use default value
                        break;
                }
            }
        } catch (Exception e) {
            // If the property value failed to get decoded to a valid value, don't throw an error,
            // just use the default setting.
        }
        cc.setNativeSparkAggregationMode(nativeSparkAggregationMode);
    }

    private void setAllowOverflowSensitiveNativeSparkExpressions(LanguageConnectionContext lcc, CompilerContext cc) throws StandardException {
        String allowOverflowSensitiveNativeSparkExpressionsString =
        PropertyUtil.getCachedDatabaseProperty(lcc, Property.SPLICE_ALLOW_OVERFLOW_SENSITIVE_NATIVE_SPARK_EXPRESSIONS);
        boolean allowOverflowSensitiveNativeSparkExpressions = CompilerContext.DEFAULT_SPLICE_ALLOW_OVERFLOW_SENSITIVE_NATIVE_SPARK_EXPRESSIONS;
        try {
            if (allowOverflowSensitiveNativeSparkExpressionsString != null)
                allowOverflowSensitiveNativeSparkExpressions =
                Boolean.parseBoolean(allowOverflowSensitiveNativeSparkExpressionsString);
        } catch (Exception e) {
            // If the property value failed to convert to a boolean, don't throw an error,
            // just use the default setting.
        }
        cc.setAllowOverflowSensitiveNativeSparkExpressions(allowOverflowSensitiveNativeSparkExpressions);
    }

    private void setNewMergeJoin(LanguageConnectionContext lcc, CompilerContext cc) throws StandardException {
        String newMergeJoinString =
        PropertyUtil.getCachedDatabaseProperty(lcc, Property.SPLICE_NEW_MERGE_JOIN);
        CompilerContext.NewMergeJoinExecutionType newMergeJoin =
        CompilerContext.DEFAULT_SPLICE_NEW_MERGE_JOIN;
        try {
            if (newMergeJoinString != null) {
                newMergeJoinString = newMergeJoinString.toLowerCase();
                if (newMergeJoinString.equals("on"))
                    newMergeJoin = CompilerContext.NewMergeJoinExecutionType.ON;
                else if (newMergeJoinString.equals("off"))
                    newMergeJoin = CompilerContext.NewMergeJoinExecutionType.OFF;
                else if (newMergeJoinString.equals("forced"))
                    newMergeJoin = CompilerContext.NewMergeJoinExecutionType.FORCED;
            }
        } catch (Exception e) {
            // If the property value failed to get decoded to a valid value, don't throw an error,
            // just use the default setting.
        }
        cc.setNewMergeJoin(newMergeJoin);
    }

    private void setDisableParallelTaskJoinCosting(LanguageConnectionContext lcc, CompilerContext cc) throws StandardException {
        String disablePerParallelTaskJoinCostingString =
        PropertyUtil.getCachedDatabaseProperty(lcc, Property.DISABLE_PARALLEL_TASKS_JOIN_COSTING);
        boolean disablePerParallelTaskJoinCosting = CompilerContext.DEFAULT_DISABLE_PARALLEL_TASKS_JOIN_COSTING;
        try {
            if (disablePerParallelTaskJoinCostingString != null)
                disablePerParallelTaskJoinCosting =
                Boolean.parseBoolean(disablePerParallelTaskJoinCostingString);
        } catch (Exception e) {
            // If the property value failed to convert to a boolean, don't throw an error,
            // just use the default setting.
        }
        cc.setDisablePerParallelTaskJoinCosting(disablePerParallelTaskJoinCosting);
    }

    private void setCurrentTimestampPrecision(LanguageConnectionContext lcc, CompilerContext cc) throws StandardException {
        String currentTimestampPrecisionString =
        PropertyUtil.getCachedDatabaseProperty(lcc, Property.SPLICE_CURRENT_TIMESTAMP_PRECISION);
        int currentTimestampPrecision = CompilerContext.DEFAULT_SPLICE_CURRENT_TIMESTAMP_PRECISION;
        try {
            if (currentTimestampPrecisionString != null)
                currentTimestampPrecision = Integer.parseInt(currentTimestampPrecisionString);
            if (currentTimestampPrecision < 0)
                currentTimestampPrecision = 0;
            if (currentTimestampPrecision > 9)
                currentTimestampPrecision = 9;
        } catch (Exception e) {
            // If the property value failed to convert to a boolean, don't throw an error,
            // just use the default setting.
        }
        cc.setCurrentTimestampPrecision(currentTimestampPrecision);
    }

    private void setTimestampFormat(LanguageConnectionContext lcc, CompilerContext cc) throws StandardException {
        String timestampFormatString =
                PropertyUtil.getCachedDatabaseProperty(lcc, Property.SPLICE_TIMESTAMP_FORMAT);
        if(timestampFormatString == null)
            cc.setTimestampFormat(CompilerContext.DEFAULT_TIMESTAMP_FORMAT);
        else {
            try {
                // the following code checks if the timestampFormatString is valid
                // DB-10968 we shouldn't even allow setting this to the wrong value
                SQLTimestamp.getFormatLength(timestampFormatString);
            } catch(Exception e)
            {
                timestampFormatString = CompilerContext.DEFAULT_TIMESTAMP_FORMAT;
            }
            cc.setTimestampFormat(timestampFormatString);
        }
    }

    private void setSecondFunctionCompatibilityMode(LanguageConnectionContext lcc, CompilerContext cc) throws StandardException {
        String mode =
                PropertyUtil.getCachedDatabaseProperty(lcc, Property.SPLICE_SECOND_FUNCTION_COMPATIBILITY_MODE);
        if (mode == null) {
            cc.setSecondFunctionCompatibilityMode(CompilerContext.DEFAULT_SECOND_FUNCTION_COMPATIBILITY_MODE);
        } else {
            switch (mode.toLowerCase()) {
                case "db2":
                    cc.setSecondFunctionCompatibilityMode(mode);
                    break;
                case "splice":
                default:
                    cc.setSecondFunctionCompatibilityMode(CompilerContext.DEFAULT_SECOND_FUNCTION_COMPATIBILITY_MODE);
                    break;
            }
        }

    }

    private void setFloatingPointNotation(LanguageConnectionContext lcc, CompilerContext cc) throws StandardException {
        String floatingPointNotationString =
                PropertyUtil.getCachedDatabaseProperty(lcc, Property.FLOATING_POINT_NOTATION);
        if(floatingPointNotationString == null) {
            cc.setFloatingPointNotation(CompilerContext.DEFAULT_FLOATING_POINT_NOTATION);
        } else {
            switch (floatingPointNotationString.toLowerCase()) {
                case "plain":
                    cc.setFloatingPointNotation(FloatingPointDataType.PLAIN);
                    break;
                case "normalized":
                    cc.setFloatingPointNotation(FloatingPointDataType.NORMALIZED);
                    break;
                default:
                    cc.setFloatingPointNotation(CompilerContext.DEFAULT_FLOATING_POINT_NOTATION);
            }
        }
    }

    /*
     * Performs the 4-phase preparation of the statement. The four
     * phases are:
     *
     * 1. parse: Convert the Sql text into an abstract syntax tree (AST)
     * 2. bind: Bind tables and variables. Also performs some error detection (missing tables/columns,etc)
     * 3. optimize: Perform cost-based optimization
     * 4. generate: Generate the actual byte code to be executed
     */
    private StatementNode fourPhasePrepare(LanguageConnectionContext lcc,
                                           Object[] paramDefaults,
                                           long[] timestamps,
                                           boolean foundInCache,
                                           CompilerContext cc,
                                           StatementNode boundAndOptimizedStatement,
                                           boolean cacheMe,
                                           boolean forExplain) throws StandardException{
       lcc.logStartCompiling(getSource());
        long startTime = System.nanoTime();
        try {

            StatementNode qt;
            if (boundAndOptimizedStatement == null) {
                qt = parse(lcc, paramDefaults, timestamps, cc);

                /*
                 ** Tell the data dictionary that we are about to do
                 ** a bunch of "get" operations that must be consistent with
                 ** each other.
                 */

                DataDictionary dataDictionary = lcc.getDataDictionary();
<<<<<<< HEAD
                setSPSProperties(qt, cc);
                bindAndOptimize(lcc, timestamps, foundInCache, qt, dataDictionary);
=======

                bindAndOptimize(lcc, timestamps, foundInCache, qt, dataDictionary, cc, cacheMe);
>>>>>>> d40ffb90
            }
            else {
                lcc.beginNestedTransaction(true);
                qt = boundAndOptimizedStatement;
            }
            /* we need to move the commit of nested sub-transaction
             * after we mark PS valid, during compilation, we might need
             * to get some lock to synchronize with another thread's DDL
             * execution, in particular, the compilation of insert/update/
             * delete vs. create index/constraint (see Beetle 3976).  We
             * can't release such lock until after we mark the PS valid.
             * Otherwise we would just erase the DDL's invalidation when
             * we mark it valid.
             */
            if(!forExplain) {
                generate(lcc, timestamps, cc, qt, boundAndOptimizedStatement != null);
            }

            saveTree(qt, CompilationPhase.AFTER_GENERATE);

            lcc.logEndCompiling(getSource(), System.nanoTime() - startTime);
            return qt;
        } catch (StandardException e) {
            lcc.logErrorCompiling(getSource(), e, System.nanoTime() - startTime);
            throw e;
        }  finally{ // for block introduced by pushCompilerContext()
            lcc.resetDB2VarcharCompatibilityMode();
            lcc.setHasJoinStrategyHint(false);
            if (boundAndOptimizedStatement == null)
                lcc.popCompilerContext(cc);
        }
    }

    private void handleExplainNode(LanguageConnectionContext lcc,
                                   CompilerContext cc,
                                   StatementNode statementNode,
                                   boolean cacheMe) throws StandardException {
        if (!(statementNode instanceof ExplainNode) || ((ExplainNode)statementNode).isSparkExplain()) {
            return;
        }

        ExplainNode explainNode = (ExplainNode)statementNode;

        if(explainNode.getExplainedStatementStart() == -1) {
            return;
        }

        String explained = statementText.substring(explainNode.getExplainedStatementStart() + 1).trim();

        GenericStatement queryNode = new GenericStatement(compilationSchema,explained, isForReadOnly /*this could be incorrect with updatableCursors*/, lcc);
        queryNode.sessionPropertyValues = lcc.getCurrentSessionPropertyDelimited();

        if(cacheMe) {
            // similar to ANALYSE statement, EXPLAIN statement will
            // force invalidate the currently cached statement if it exists
            // the assumption here is when running EXPLAIN, the user expects
            // the plan to correspond to what the system currently thinks is
            // the best plan, retrieving it from the cache instead could be
            // misleading to say the least.
            lcc.removeStatement(queryNode);

            // add the statement to the statement cache
            lcc.lookupStatement(queryNode);
        }

        // proceed to optimize and generate code for it
        StatementNode optimizedPlan = queryNode.fourPhasePrepare(lcc, null, new long[5], false, cc, null, cacheMe, true);

        // plug back the statement in the EXPLAIN plan, so we can proceed
        // with optimizing the EXPLAIN plan. The optimization of EXPLAIN
        // will bypass the underlying node since it is already optimized
        // and the workflow continues as usual with code generation and
        // execution returning the expected output of EXPLAIN.
        // by doing this we achieve two goals:
        // 1. we cache exactly the same execution plan that EXPLAIN
        //    reports back to the user.
        // 2. we only optimize the underlying plan once, guaranteeing
        //    a what-you-see-is-what-you-get next time we attempt to
        //    run the same statement (as long as we don't run something
        //    that invalidates the cache inbetween such as ANALYSE or
        //    SYSCS_EMPTY_STATEMENT_CACHE.
        explainNode.setOptimizedPlanRoot(optimizedPlan);

        // calling bind will create new nested transaction.
        lcc.commitNestedTransaction();
    }

    private StatementNode parse(LanguageConnectionContext lcc,
                                Object[] paramDefaults,
                                long[] timestamps,
                                CompilerContext cc) throws StandardException{
        Parser p=cc.getParser();

        if(preparedStmt == null) {
            preparedStmt = (GenericStorablePreparedStatement)lcc.lookupStatement(this);
        }

        cc.setCurrentDependent(preparedStmt);

        //Only top level statements go through here, nested statement
        //will invoke this method from other places
        StatementNode qt=(StatementNode)p.parseStatement(statementText,paramDefaults);

        timestamps[1]=getCurrentTimeMillis(lcc);

        // Call user-written tree-printer if it exists
        walkAST(lcc,qt, CompilationPhase.AFTER_PARSE);
        saveTree(qt, CompilationPhase.AFTER_PARSE);

        dumpParseTree(lcc,qt,true);
        return qt;
    }

    private void setSPSProperties(StatementNode statementNode, CompilerContext cc) throws StandardException {
        CollectNodesVisitor v = new CollectNodesVisitor(ValueNode.class);
        statementNode.accept(v);
        boolean dependsOnTimestampProperty = v.getList().stream().anyMatch(node -> ((ValueNode)node).getTypeServices() != null && ((ValueNode)node).getTypeServices().getJDBCTypeId() == Types.TIMESTAMP);
        List<com.splicemachine.db.catalog.UUID> spsProperties = new ArrayList<>(SPSProperty.Property.values().length);
        if(dependsOnTimestampProperty) {
            cc.createDependency(SPSProperty.forName(SPSProperty.Property.TimestampFormat));
        }
    }

    private void bindAndOptimize(LanguageConnectionContext lcc,
                                 long[] timestamps,
                                 boolean foundInCache,
                                 StatementNode qt,
                                 DataDictionary dataDictionary,
                                 CompilerContext cc,
                                 boolean cacheMe) throws StandardException{
        // start a nested transaction -- all locks acquired by bind
        // and optimize will be released when we end the nested
        // transaction.
        lcc.beginNestedTransaction(true);
        try{
            dumpParseTree(lcc,qt,false);

            handleExplainNode(lcc, cc, qt, cacheMe);

            qt.bindStatement();
            timestamps[2]=getCurrentTimeMillis(lcc);

            // Call user-written tree-printer if it exists
            walkAST(lcc,qt, CompilationPhase.AFTER_BIND);
            saveTree(qt, CompilationPhase.AFTER_BIND);

            dumpBoundTree(lcc,qt);

            maintainCacheEntry(lcc, qt, foundInCache);

            qt.optimizeStatement();
            dumpOptimizedTree(lcc,qt,false);
            timestamps[3]=getCurrentTimeMillis(lcc);

            // Call user-written tree-printer if it exists
            walkAST(lcc,qt, CompilationPhase.AFTER_OPTIMIZE);
            saveTree(qt, CompilationPhase.AFTER_OPTIMIZE);
        }catch(StandardException se){
            lcc.commitNestedTransaction();
            throw se;
        }
    }

    public void maintainCacheEntry(LanguageConnectionContext lcc,
                                   StatementNode statementNode,
                                   boolean foundInCache) throws StandardException {
        //Derby424 - In order to avoid caching select statements referencing
        // any SESSION schema objects (including statements referencing views
        // in SESSION schema), we need to do the SESSION schema object check
        // here.
        //a specific eg for statement referencing a view in SESSION schema
        //CREATE TABLE t28A (c28 int)
        //INSERT INTO t28A VALUES (280),(281)
        //CREATE VIEW SESSION.t28v1 as select * from t28A
        //SELECT * from SESSION.t28v1 should show contents of view and we
        // should not cache this statement because a user can later define
        // a global temporary table with the same name as the view name.
        //Following demonstrates that
        //DECLARE GLOBAL TEMPORARY TABLE SESSION.t28v1(c21 int, c22 int) not
        //     logged
        //INSERT INTO SESSION.t28v1 VALUES (280,1),(281,2)
        //SELECT * from SESSION.t28v1 should show contents of global temporary
        //table and not the view.  Since this select statement was not cached
        // earlier, it will be compiled again and will go to global temporary
        // table to fetch data. This plan will not be cached either because
        // select statement is using SESSION schema object.
        //
        //Following if statement makes sure that if the statement is
        // referencing SESSION schema objects, then we do not want to cache it.
        // We will remove the entry that was made into the cache for
        //this statement at the beginning of the compile phase.
        //The reason we do this check here rather than later in the compile
        // phase is because for a view, later on, we loose the information that
        // it was referencing SESSION schema because the reference
        //view gets replaced with the actual view definition. Right after
        // binding, we still have the information on the view and that is why
        // we do the check here.
        if (preparedStmt.referencesSessionSchema(statementNode) || statementNode.referencesTemporaryTable()) {
            if (foundInCache)
                lcc.removeStatement(this);
        }
        /*
         * If we have EXPLAIN statement, then we should remove it from the
         * cache to prevent future readers from fetching it
         */
        if (foundInCache && statementNode instanceof ExplainNode) {
            lcc.removeStatement(this);
        }
    }

    /**
     * Performs code generation for `qt`.
     * @return the time code generation took in milliseconds.
     */
    private Timestamp generate(LanguageConnectionContext lcc,
                               long[] timestamps,
                               CompilerContext cc,
                               StatementNode qt,
                               boolean outerStatementSharesCompilerContext) throws StandardException{
        Timestamp endTimestamp = null;
        try{        // put in try block, commit sub-transaction if bad
            dumpOptimizedTree(lcc,qt,true);

            ByteArray array=preparedStmt.getByteCodeSaver();
            GeneratedClass ac=qt.generate(array);

            timestamps[4]=getCurrentTimeMillis(lcc);
            /* endTimestamp only meaningful if generateTime is meaningful.
             * generateTime is meaningful if STATISTICS TIMING is ON.
             */
            if(timestamps[4]!=0){
                endTimestamp=new Timestamp(timestamps[4]);
            }

            if(SanityManager.DEBUG){
                if(SanityManager.DEBUG_ON("StopAfterGenerating")){
                    throw StandardException.newException(SQLState.LANG_STOP_AFTER_GENERATING);
                }
            }

            /*
                copy over the compile-time created objects
                to the prepared statement.  This always happens
                at the end of a compile, so there is no need
                to erase the previous entries on a re-compile --
                this erases as it replaces.  Set the activation
                class in case it came from a StorablePreparedStatement
            */
            preparedStmt.setConstantAction(qt.makeConstantAction());
            Object[] savedObjects = cc.getSavedObjects();
            preparedStmt.setSavedObjects(savedObjects);
            if (outerStatementSharesCompilerContext)
                cc.setSavedObjects(savedObjects);
            preparedStmt.setRequiredPermissionsList(cc.getRequiredPermissionsList());
            preparedStmt.incrementVersionCounter();
            preparedStmt.setActivationClass(ac);
            preparedStmt.setNeedsSavepoint(qt.needsSavepoint() ||
                                           TriggerReferencingStruct.isFromTableStatement.get().booleanValue());
            preparedStmt.setCursorInfo((CursorInfo)cc.getCursorInfo());
            preparedStmt.setIsAtomic(qt.isAtomic());
            preparedStmt.setExecuteStatementNameAndSchema(qt.executeStatementName(), qt.executeSchemaName());
            preparedStmt.setSPSName(qt.getSPSName());
            preparedStmt.completeCompile(qt);
            preparedStmt.setCompileTimeWarnings(cc.getWarnings());

        }catch(StandardException e){
            lcc.commitNestedTransaction();
            throw e;
        }
        return endTimestamp;
    }

    private void dumpParseTree(LanguageConnectionContext lcc,StatementNode qt,boolean stopAfter) throws StandardException{
        if(SanityManager.DEBUG){
            if(SanityManager.DEBUG_ON("DumpParseTree")){
                SanityManager.GET_DEBUG_STREAM().print("\n\n============PARSE===========\n\n");
                qt.treePrint();
                lcc.getPrintedObjectsMap().clear();
                SanityManager.GET_DEBUG_STREAM().print("\n\n============END PARSE===========\n\n");
            }

            if(stopAfter && SanityManager.DEBUG_ON("StopAfterParsing")){
                lcc.setLastQueryTree(qt);

                throw StandardException.newException(SQLState.LANG_STOP_AFTER_PARSING);
            }
        }
    }

    private void dumpBoundTree(LanguageConnectionContext lcc,StatementNode qt) throws StandardException{
        if(SanityManager.DEBUG){
            if(SanityManager.DEBUG_ON("DumpBindTree")){
                SanityManager.GET_DEBUG_STREAM().print(
                        "\n\n============BIND===========\n\n");
                qt.treePrint();
                SanityManager.GET_DEBUG_STREAM().print(
                        "\n\n============END BIND===========\n\n");
                lcc.getPrintedObjectsMap().clear();
            }

            if(SanityManager.DEBUG_ON("StopAfterBinding")){
                throw StandardException.newException(SQLState.LANG_STOP_AFTER_BINDING);
            }
        }
    }

    private void dumpOptimizedTree(LanguageConnectionContext lcc,StatementNode qt,boolean stopAfter) throws StandardException{
        if(SanityManager.DEBUG){
            if(SanityManager.DEBUG_ON("DumpOptimizedTree")){
                SanityManager.GET_DEBUG_STREAM().print("\n\n============OPTIMIZED===========\n\n");
                qt.treePrint();
                lcc.getPrintedObjectsMap().clear();
                SanityManager.GET_DEBUG_STREAM().print("\n\n============END OPTIMIZED===========\n\n");
            }

            if(stopAfter && SanityManager.DEBUG_ON("StopAfterOptimizing")){
                throw StandardException.newException(SQLState.LANG_STOP_AFTER_OPTIMIZING);
            }
        }
    }

    /**
     * Walk the AST, using a (user-supplied) Visitor, write tree as JSON file if enabled.
     */
    private void walkAST(LanguageConnectionContext lcc, Visitable queryTree, CompilationPhase phase) throws StandardException {
        ASTVisitor visitor = lcc.getASTVisitor();
        if (visitor != null) {
            try {
                visitor.begin(statementText, phase);
                queryTree.accept(visitor);
            } finally {
                visitor.end(phase);
            }
        }
    }

    /**
     * Saves AST tree as JSON in files (in working directory for now) for each phase.  This is of course intended to be
     * used only by splice developers.
     *
     * AFTER_PARSE.json
     * AFTER_BIND.json
     * AFTER_OPTIMIZE.json
     * AFTER_GENERATE.json
     *
     * View using ast-visualization.html
     */
    @SuppressFBWarnings(value = "LI_LAZY_INIT_STATIC", justification = "used only for development")
    private void saveTree(Visitable queryTree, CompilationPhase phase) throws StandardException {
        if (JSON_TREE_LOG.isTraceEnabled()) {
            JSON_TREE_LOG.warn("JSON AST logging is enabled");
            try {
                if (actualJsonIncrement==-1)
                    actualJsonIncrement = jsonIncrement.getAndIncrement();
                JsonTreeBuilderVisitor jsonVisitor = new JsonTreeBuilderVisitor();
                queryTree.accept(jsonVisitor);
                writeJSON(jsonVisitor,phase.toString() + actualJsonIncrement+".json");
                if (phase == CompilationPhase.AFTER_PARSE)
                    Files.write(getTargePath("sql"+actualJsonIncrement+".txt"),statementText.getBytes("UTF-8"));
            } catch (IOException e) {
                /* Don't let the exception propagate.  If we are trying to use this tool on a server where we can't
                   write to the destination, for example, then warn but let the query run. */
                JSON_TREE_LOG.warn("unable to save AST JSON file", e);
            }
        }
    }

    /**
     *
     * Write Results to target directory
     *
     * @param jsonVisitor
     * @param destinationFileName
     * @throws IOException
     */
    private void writeJSON(JsonTreeBuilderVisitor jsonVisitor,String destinationFileName) throws IOException {
        Path target = getTargePath(destinationFileName);
        Files.write(target, jsonVisitor.toJson().getBytes("UTF-8"));
    }

    /**
     *
     * Get target directory path for debugging
     *
     * @param destinationFileName
     * @return
     * @throws IOException
     */
    private Path getTargePath(String destinationFileName) throws IOException {
        Path target = Paths.get(destinationFileName);
        // Attempt to write to target director, if exists under CWD
        Path subDir = Paths.get("./target");
        if (Files.isDirectory(subDir)) {
            target = subDir.resolve(target);
        }
        return target;
    }

    private String filterComment(String stmtText, LanguageConnectionContext lcc) throws StandardException {
        if (stmtText == null)
            return null;
        CommentStripper commentStripper = lcc.getCommentStripper();
        return commentStripper.stripStatement(stmtText);
    }

    public void setPreparedStmt(GenericStorablePreparedStatement stmt) { preparedStmt = stmt; }
}<|MERGE_RESOLUTION|>--- conflicted
+++ resolved
@@ -65,11 +65,8 @@
 import java.nio.file.Path;
 import java.nio.file.Paths;
 import java.sql.Timestamp;
-<<<<<<< HEAD
 import java.sql.Types;
 import java.util.ArrayList;
-=======
->>>>>>> d40ffb90
 import java.util.Collection;
 import java.util.List;
 import java.util.concurrent.atomic.AtomicInteger;
@@ -842,13 +839,8 @@
                  */
 
                 DataDictionary dataDictionary = lcc.getDataDictionary();
-<<<<<<< HEAD
                 setSPSProperties(qt, cc);
-                bindAndOptimize(lcc, timestamps, foundInCache, qt, dataDictionary);
-=======
-
                 bindAndOptimize(lcc, timestamps, foundInCache, qt, dataDictionary, cc, cacheMe);
->>>>>>> d40ffb90
             }
             else {
                 lcc.beginNestedTransaction(true);
