/*
 * This file is part of Splice Machine.
 * Splice Machine is free software: you can redistribute it and/or modify it under the terms of the
 * GNU Affero General Public License as published by the Free Software Foundation, either
 * version 3, or (at your option) any later version.
 * Splice Machine is distributed in the hope that it will be useful, but WITHOUT ANY WARRANTY;
 * without even the implied warranty of MERCHANTABILITY or FITNESS FOR A PARTICULAR PURPOSE.
 * See the GNU Affero General Public License for more details.
 * You should have received a copy of the GNU Affero General Public License along with Splice Machine.
 * If not, see <http://www.gnu.org/licenses/>.
 *
 * Some parts of this source code are based on Apache Derby, and the following notices apply to
 * Apache Derby:
 *
 * Apache Derby is a subproject of the Apache DB project, and is licensed under
 * the Apache License, Version 2.0 (the "License"); you may not use these files
 * except in compliance with the License. You may obtain a copy of the License at:
 *
 * http://www.apache.org/licenses/LICENSE-2.0
 *
 * Unless required by applicable law or agreed to in writing, software distributed
 * under the License is distributed on an "AS IS" BASIS, WITHOUT WARRANTIES OR
 * CONDITIONS OF ANY KIND, either express or implied. See the License for the
 * specific language governing permissions and limitations under the License.
 *
 * Splice Machine, Inc. has modified the Apache Derby code in this file.
 *
 * All such Splice Machine modifications are Copyright 2012 - 2020 Splice Machine, Inc.,
 * and are licensed to you under the GNU Affero General Public License.
 */

package com.splicemachine.db.impl.sql.compile;

import com.splicemachine.db.iapi.sql.conn.Authorizer;
import com.splicemachine.db.iapi.sql.conn.LanguageConnectionContext;
import com.splicemachine.db.iapi.sql.conn.StatementContext;
import com.splicemachine.db.iapi.sql.dictionary.SchemaDescriptor;
import com.splicemachine.db.iapi.sql.execute.ConstantAction;

import com.splicemachine.db.iapi.error.StandardException;

import com.splicemachine.db.iapi.services.sanity.SanityManager;
import com.splicemachine.db.iapi.reference.SQLState;

/**
 * A DropSchemaNode is the root of a QueryTree that represents 
 * a DROP SCHEMA statement.
 *
 */

public class DropSchemaNode extends DDLStatementNode
{
    private int            dropBehavior;
    private String        schemaName;

    /**
     * Initializer for a DropSchemaNode
     *
     * @param schemaName        The name of the object being dropped
     * @param dropBehavior        Drop behavior (RESTRICT | CASCADE)
     *
     */
    public void init(Object schemaName, Object dropBehavior)
        throws StandardException
    {
        initAndCheck(null);
        this.schemaName = (String) schemaName;
        this.dropBehavior = (Integer) dropBehavior;
    }

    public void bindStatement() throws StandardException
    {
        /*
        ** Users are not permitted to drop
        ** the SYS or SPLICE schemas.
        */
        if (getDataDictionary().isSystemSchemaName(schemaName))
        {
            throw(StandardException.newException(
                    SQLState.LANG_CANNOT_DROP_SYSTEM_SCHEMAS, this.schemaName));
        }

        /* 
        ** In SQL authorization mode, the current authorization identifier
        ** must be either the owner of the schema or the database owner 
        ** in order for the schema object to be dropped.
        */
        if (isPrivilegeCollectionRequired())
        {
            LanguageConnectionContext lcc = getLanguageConnectionContext();
            StatementContext stx = lcc.getStatementContext();
            
            String currentUser = stx.getSQLSessionContext().getCurrentUser();
            SchemaDescriptor sd=lcc.getDataDictionary().getSchemaDescriptor(null, schemaName,
                    getLanguageConnectionContext().getTransactionCompile(),true);
            getCompilerContext().addRequiredAccessSchemaPriv(sd.getUUID());
            getCompilerContext().addRequiredSchemaPriv(schemaName, 
                currentUser,
                Authorizer.DROP_SCHEMA_PRIV);
        }
    }

    /**
     * Convert this object to a String.  See comments in QueryTreeNode.java
     * for how this should be done for tree printing.
     *
     * @return    This object as a String
     */

    public String toString()
    {
        if (SanityManager.DEBUG)
        {
            return super.toString() +
                "dropBehavior: " + "\n" + dropBehavior + "\n";
        }
        else
        {
            return "";
        }
    }

    public String statementToString()
    {
        return "DROP SCHEMA";
    }

    // inherit generate() method from DDLStatementNode


<<<<<<< HEAD
    /**
     * Create the Constant information that will drive the guts of Execution.
     *
     * @exception StandardException        Thrown on failure
     */
    public ConstantAction    makeConstantAction() throws StandardException
    {
        return    getGenericConstantActionFactory().getDropSchemaConstantAction(schemaName);
    }
=======
	/**
	 * Create the Constant information that will drive the guts of Execution.
	 *
	 * @exception StandardException		Thrown on failure
	 */
	public ConstantAction	makeConstantAction() throws StandardException
	{
		return	getGenericConstantActionFactory().getDropSchemaConstantAction(schemaName, dropBehavior);
	}
>>>>>>> c876c04f
}<|MERGE_RESOLUTION|>--- conflicted
+++ resolved
@@ -128,7 +128,6 @@
     // inherit generate() method from DDLStatementNode
 
 
-<<<<<<< HEAD
     /**
      * Create the Constant information that will drive the guts of Execution.
      *
@@ -136,17 +135,6 @@
      */
     public ConstantAction    makeConstantAction() throws StandardException
     {
-        return    getGenericConstantActionFactory().getDropSchemaConstantAction(schemaName);
+		return	getGenericConstantActionFactory().getDropSchemaConstantAction(schemaName, dropBehavior);
     }
-=======
-	/**
-	 * Create the Constant information that will drive the guts of Execution.
-	 *
-	 * @exception StandardException		Thrown on failure
-	 */
-	public ConstantAction	makeConstantAction() throws StandardException
-	{
-		return	getGenericConstantActionFactory().getDropSchemaConstantAction(schemaName, dropBehavior);
-	}
->>>>>>> c876c04f
 }