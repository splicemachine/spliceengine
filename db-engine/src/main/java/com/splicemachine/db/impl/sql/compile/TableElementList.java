--- conflicted
+++ resolved
@@ -69,14 +69,11 @@
     private int                numColumns;
     private TableDescriptor td;
 
-<<<<<<< HEAD
-=======
     public TableElementList(ContextManager cm) {
         setContextManager(cm);
         setNodeType(TABLE_ELEMENT_LIST);
     }
 
->>>>>>> fa6e4f6b
     /**
      * Add a TableElementNode to this TableElementList
      *
@@ -204,11 +201,7 @@
             if (tableElement instanceof ColumnDefinitionNode)
             {
                 ColumnDefinitionNode cdn = (ColumnDefinitionNode) elementAt(index);
-<<<<<<< HEAD
 				if (tableType == TableDescriptor.LOCAL_TEMPORARY_TABLE_TYPE &&
-=======
-                if (tableType == TableDescriptor.LOCAL_TEMPORARY_TABLE_TYPE &&
->>>>>>> fa6e4f6b
                     (cdn.getType().getTypeId().isLongConcatableTypeId() ||
                     cdn.getType().getTypeId().isUserDefinedTypeId()))
                 {
@@ -318,11 +311,7 @@
                     String dropSchemaName = cdn.getDropSchemaName();
 
                     SchemaDescriptor sd = dropSchemaName == null ? td.getSchemaDescriptor() :
-<<<<<<< HEAD
                                             getSchemaDescriptor(null, dropSchemaName);
-=======
-                                            getSchemaDescriptor(dropSchemaName);
->>>>>>> fa6e4f6b
 
                     ConstraintDescriptor cd =
                                 dd.getConstraintDescriptorByName(
@@ -438,7 +427,6 @@
 
         return numConstraints;
     }
-<<<<<<< HEAD
 
     /**
      * Count the number of generation clauses.
@@ -470,39 +458,6 @@
     }
 
     /**
-=======
-
-    /**
-     * Count the number of generation clauses.
-     */
-    public int countGenerationClauses()
-    {
-        int    numGenerationClauses = 0;
-        int size = size();
-
-        for (int index = 0; index < size; index++)
-        {
-            ColumnDefinitionNode cdn;
-            TableElementNode element = (TableElementNode) elementAt(index);
-
-            if (! (element instanceof ColumnDefinitionNode))
-            {
-                continue;
-            }
-
-            cdn = (ColumnDefinitionNode) element;
-
-            if ( cdn.hasGenerationClause() )
-            {
-                numGenerationClauses++;
-            }
-        }
-
-        return numGenerationClauses;
-    }
-
-    /**
->>>>>>> fa6e4f6b
      * Count the number of columns.
      *
      * @return int    The number of columns.
@@ -1074,13 +1029,8 @@
     /**
      * Fill in the ConstraintConstantAction[] for this create/alter table.
      *
-<<<<<<< HEAD
-     * @param forCreateTable ConstraintConstantAction is for a create table.
-     * @param conActions    The ConstraintConstantAction[] to be filled in.
-=======
      * @param forCreateTable ConstantAction is for a create table.
      * @param conActions    The ConstantAction[] to be filled in.
->>>>>>> fa6e4f6b
      * @param tableName        The name of the Table being created.
      * @param tableSd        The schema for that table.
      * @param dd            The DataDictionary
@@ -1325,12 +1275,8 @@
                       tableName,
                       sd.getSchemaName(),
                       td.getUUID(),
-<<<<<<< HEAD
                       td.getHeapConglomerateId(),
                       sd.getDatabaseId());
-=======
-                      td.getHeapConglomerateId());
->>>>>>> fa6e4f6b
         }
         else
         {
@@ -1355,16 +1301,9 @@
                     isConstraint,
                     cdn.getBackingIndexUUID(),
                     excludeNulls,
-<<<<<<< HEAD
                     excludeDefaults, false, false, false, 0, null, null, null, null, null, null,
                     null, new String[]{}, new ByteArray[]{},
                     new String[]{}, checkIndexPageSizeProperty(cdn));
-=======
-                    excludeDefaults,
-                    false,false,false,0,null,null,null,null,null,null,null,
-                    new String[]{}, new ByteArray[]{}, new String[]{},
-                    checkIndexPageSizeProperty(cdn));
->>>>>>> fa6e4f6b
         }
     }
     /**
@@ -1535,7 +1474,6 @@
         for (int index = 0; index < rclSize; index++)
         {
             String colName = ((ResultColumn) rcl.elementAt(index)).getName();
-<<<<<<< HEAD
             ColumnDefinitionNode colDef = findColumnDefinition(colName);
             colDef.setNullability(false);
         }
@@ -1554,26 +1492,6 @@
         }
     }
 
-=======
-            ColumnDefinitionNode colDef = findColumnDefinition(colName);
-            colDef.setNullability(false);
-        }
-    }
-
-    public void validateNoArrays(ConstraintDefinitionNode cdn) throws StandardException {
-        ResultColumnList rcl = cdn.getColumnList();
-        int rclSize = rcl.size();
-        for (int index = 0; index < rclSize; index++)
-        {
-            String colName = ((ResultColumn) rcl.elementAt(index)).getName();
-            ColumnDefinitionNode colDef = findColumnDefinition(colName);
-            if (colDef.getType().getTypeId().isArray()) {
-                throw StandardException.newException(SQLState.NO_ARRAY_IN_PRIMARY_KEY, colName);
-            }
-        }
-    }
-
->>>>>>> fa6e4f6b
 
     /**
      * Checks if any of the columns in the constraint can be null.
