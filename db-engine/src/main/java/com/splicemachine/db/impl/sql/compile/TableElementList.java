--- conflicted
+++ resolved
@@ -52,15 +52,7 @@
 import com.splicemachine.db.iapi.util.ByteArray;
 import com.splicemachine.db.impl.sql.execute.ColumnInfo;
 import com.splicemachine.db.impl.sql.execute.ConstraintInfo;
-<<<<<<< HEAD
-
-import    com.splicemachine.db.iapi.sql.dictionary.ConstraintDescriptorList;
-import com.splicemachine.db.iapi.sql.dictionary.ColumnDescriptor;
-
-import com.splicemachine.db.catalog.UUID;
-=======
 import splice.com.google.common.collect.Lists;
->>>>>>> e30f4e22
 
 import java.util.*;
 
@@ -145,7 +137,6 @@
         }
     }
     
-<<<<<<< HEAD
     /**
      * Validate this TableElementList.  This includes checking for
      * duplicate columns names, and checking that user types really exist.
@@ -202,7 +193,7 @@
             if (tableElement instanceof ColumnDefinitionNode)
             {
                 ColumnDefinitionNode cdn = (ColumnDefinitionNode) elementAt(index);
-                if (tableType == TableDescriptor.GLOBAL_TEMPORARY_TABLE_TYPE &&
+				if (tableType == TableDescriptor.LOCAL_TEMPORARY_TABLE_TYPE &&
                     (cdn.getType().getTypeId().isLongConcatableTypeId() ||
                     cdn.getType().getTypeId().isUserDefinedTypeId()))
                 {
@@ -221,83 +212,6 @@
                     mcdn.useExistingCollation(td);
 
                 } else if (cdn.isAutoincrementColumn())
-=======
-	/**
-	 * Validate this TableElementList.  This includes checking for
-	 * duplicate columns names, and checking that user types really exist.
-	 *
-	 * @param ddlStmt	DDLStatementNode which contains this list
-	 * @param dd		DataDictionary to use
-	 * @param td		TableDescriptor for table, if existing table.
-	 *
-	 * @exception StandardException		Thrown on error
-	 */
-	void validate(DDLStatementNode ddlStmt,
-					     DataDictionary dd,
-						 TableDescriptor td)
-					throws StandardException
-	{
- 		this.td = td;
-		int numAutoCols = 0;
-
-		int			size = size();
-		Hashtable	columnHT = new Hashtable(size + 2, (float) .999);
-		Hashtable	constraintHT = new Hashtable(size + 2, (float) .999);
-		//all the primary key/unique key constraints for this table
-		Vector constraintsVector = new Vector();
-
-		//special case for alter table (td is not null in case of alter table)
-		if (td != null)
-		{
-			//In case of alter table, get the already existing primary key and unique
-			//key constraints for this table. And then we will compare them with  new
-			//primary key/unique key constraint column lists.
-			ConstraintDescriptorList cdl = dd.getConstraintDescriptors(td);
-			if (cdl != null) //table does have some pre-existing constraints defined on it
-			{
-				ConstraintDescriptor cd;
-				for (int i=0; i<cdl.size();i++)
-				{
-					cd = cdl.elementAt(i);
-					//if the constraint type is not primary key or unique key, ignore it.
-					if (cd.getConstraintType() == DataDictionary.PRIMARYKEY_CONSTRAINT ||
-					cd.getConstraintType() == DataDictionary.UNIQUE_CONSTRAINT)
-						constraintsVector.addElement(cd);
-				}
-			}
-		}
-
-		int tableType = TableDescriptor.BASE_TABLE_TYPE;
-		if (ddlStmt instanceof CreateTableNode)
-			tableType = ((CreateTableNode)ddlStmt).tableType;
-
-		for (int index = 0; index < size; index++)
-		{
-			TableElementNode tableElement = (TableElementNode) elementAt(index);
-
-			if (tableElement instanceof ColumnDefinitionNode)
-			{
-				ColumnDefinitionNode cdn = (ColumnDefinitionNode) elementAt(index);
-				if (tableType == TableDescriptor.LOCAL_TEMPORARY_TABLE_TYPE &&
-					(cdn.getType().getTypeId().isLongConcatableTypeId() ||
-					cdn.getType().getTypeId().isUserDefinedTypeId()))
-				{
-					throw StandardException.newException(SQLState.LANG_LONG_DATA_TYPE_NOT_ALLOWED, cdn.getColumnName());
-				}
-				checkForDuplicateColumns(ddlStmt, columnHT, cdn.getColumnName());
-				cdn.checkUserType(td);
-				cdn.bindAndValidateDefault(dd, td);
-
-				cdn.validateAutoincrement(dd, td, tableType);
-
-				if (tableElement instanceof ModifyColumnNode)
-				{
-					ModifyColumnNode mcdn = (ModifyColumnNode)cdn;
-					mcdn.checkExistingConstraints(td);
-					mcdn.useExistingCollation(td);
-
-				} else if (cdn.isAutoincrementColumn())
->>>>>>> e30f4e22
                 { numAutoCols ++; }
             }
             else if (tableElement.getElementType() == TableElementNode.AT_DROP_COLUMN)
@@ -1376,16 +1290,10 @@
                     isAscending,
                     isConstraint,
                     cdn.getBackingIndexUUID(),
-<<<<<<< HEAD
                     excludeNulls,
                     excludeDefaults,
                     false,false,false,0,null,null,null,null,null,null,null,
-=======
-					excludeNulls,
-					excludeDefaults,
-					false,false,false,0,null,null,null,null,null,null,null,
 					new String[]{}, new ByteArray[]{}, new String[]{},
->>>>>>> e30f4e22
                     checkIndexPageSizeProperty(cdn));
         }
     }
