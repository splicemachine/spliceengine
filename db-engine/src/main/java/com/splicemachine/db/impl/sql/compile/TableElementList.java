/*
 * This file is part of Splice Machine.
 * Splice Machine is free software: you can redistribute it and/or modify it under the terms of the
 * GNU Affero General Public License as published by the Free Software Foundation, either
 * version 3, or (at your option) any later version.
 * Splice Machine is distributed in the hope that it will be useful, but WITHOUT ANY WARRANTY;
 * without even the implied warranty of MERCHANTABILITY or FITNESS FOR A PARTICULAR PURPOSE.
 * See the GNU Affero General Public License for more details.
 * You should have received a copy of the GNU Affero General Public License along with Splice Machine.
 * If not, see <http://www.gnu.org/licenses/>.
 *
 * Some parts of this source code are based on Apache Derby, and the following notices apply to
 * Apache Derby:
 *
 * Apache Derby is a subproject of the Apache DB project, and is licensed under
 * the Apache License, Version 2.0 (the "License"); you may not use these files
 * except in compliance with the License. You may obtain a copy of the License at:
 *
 * http://www.apache.org/licenses/LICENSE-2.0
 *
 * Unless required by applicable law or agreed to in writing, software distributed
 * under the License is distributed on an "AS IS" BASIS, WITHOUT WARRANTIES OR
 * CONDITIONS OF ANY KIND, either express or implied. See the License for the
 * specific language governing permissions and limitations under the License.
 *
 * Splice Machine, Inc. has modified the Apache Derby code in this file.
 *
 * All such Splice Machine modifications are Copyright 2012 - 2020 Splice Machine, Inc.,
 * and are licensed to you under the GNU Affero General Public License.
 */

package com.splicemachine.db.impl.sql.compile;

import com.splicemachine.db.catalog.UUID;
import com.splicemachine.db.catalog.types.DefaultInfoImpl;
import com.splicemachine.db.iapi.error.StandardException;
import com.splicemachine.db.iapi.reference.Property;
import com.splicemachine.db.iapi.reference.SQLState;
import com.splicemachine.db.iapi.services.io.FormatableBitSet;
import com.splicemachine.db.iapi.services.property.PropertyUtil;
import com.splicemachine.db.iapi.services.sanity.SanityManager;
import com.splicemachine.db.iapi.sql.StatementType;
import com.splicemachine.db.iapi.sql.compile.C_NodeTypes;
import com.splicemachine.db.iapi.sql.compile.CompilerContext;
import com.splicemachine.db.iapi.sql.depend.DependencyManager;
import com.splicemachine.db.iapi.sql.depend.ProviderInfo;
import com.splicemachine.db.iapi.sql.depend.ProviderList;
import com.splicemachine.db.iapi.sql.dictionary.*;
import com.splicemachine.db.iapi.sql.execute.ConstantAction;
import com.splicemachine.db.iapi.types.DataTypeDescriptor;
import com.splicemachine.db.iapi.types.TypeId;
import com.splicemachine.db.iapi.util.ByteArray;
import com.splicemachine.db.impl.sql.execute.ColumnInfo;
import com.splicemachine.db.impl.sql.execute.ConstraintInfo;
<<<<<<< HEAD

import    com.splicemachine.db.iapi.sql.dictionary.ConstraintDescriptorList;
import com.splicemachine.db.iapi.sql.dictionary.ColumnDescriptor;

import com.splicemachine.db.catalog.UUID;
=======
import splice.com.google.common.collect.Lists;
>>>>>>> b6edb3cd

import java.util.*;

/**
 * A TableElementList represents the list of columns and other table elements
 * such as constraints in a CREATE TABLE or ALTER TABLE statement.
 *
 */

public class TableElementList extends QueryTreeNodeVector {
    private int                numColumns;
    private TableDescriptor td;

    /**
     * Add a TableElementNode to this TableElementList
     *
     * @param tableElement    The TableElementNode to add to this list
     */

    public void addTableElement(TableElementNode tableElement)
    {
        addElement(tableElement);
        if ((tableElement instanceof ColumnDefinitionNode) ||
            tableElement.getElementType() == TableElementNode.AT_DROP_COLUMN)
        {
            numColumns++;
        }
    }

    /**
     * Use the passed schema descriptor's collation type to set the collation
     * of the character string types in create table node
     * @param sd
     */
    void setCollationTypesOnCharacterStringColumns(SchemaDescriptor sd)
        throws StandardException
    {
        int            size = size();
        for (int index = 0; index < size; index++)
        {
            TableElementNode tableElement = (TableElementNode) elementAt(index);

            if (tableElement instanceof ColumnDefinitionNode)
            {
                ColumnDefinitionNode cdn = (ColumnDefinitionNode) elementAt(index);

                setCollationTypeOnCharacterStringColumn( sd, cdn );
            }
        }
    }

    /**
     * Use the passed schema descriptor's collation type to set the collation
     * of a character string column.
     * @param sd
     */
    void setCollationTypeOnCharacterStringColumn(SchemaDescriptor sd, ColumnDefinitionNode cdn )
        throws StandardException
    {
        int collationType = sd.getCollationType();

        //
        // Only generated columns can omit the datatype specification during the
        // early phases of binding--before we have been able to bind the
        // generation clause.
        //
        DataTypeDescriptor  dtd = cdn.getType();
        if ( dtd == null )
        {
            if ( cdn.hasGenerationClause() )
            {
            }
            else
            {
                throw StandardException.newException
                    ( SQLState.LANG_NEEDS_DATATYPE, cdn.getColumnName() );
            }
        }
        else
        {
            if ( dtd.getTypeId().isStringTypeId() ) { cdn.setCollationType(collationType); }
        }
    }
    
    /**
     * Validate this TableElementList.  This includes checking for
     * duplicate columns names, and checking that user types really exist.
     *
     * @param ddlStmt    DDLStatementNode which contains this list
     * @param dd        DataDictionary to use
     * @param td        TableDescriptor for table, if existing table.
     *
     * @exception StandardException        Thrown on error
     */
    void validate(DDLStatementNode ddlStmt,
                         DataDictionary dd,
                         TableDescriptor td)
                    throws StandardException
    {
         this.td = td;
        int numAutoCols = 0;

        int            size = size();
        Hashtable    columnHT = new Hashtable(size + 2, (float) .999);
        Hashtable    constraintHT = new Hashtable(size + 2, (float) .999);
        //all the primary key/unique key constraints for this table
        Vector constraintsVector = new Vector();

        //special case for alter table (td is not null in case of alter table)
        if (td != null)
        {
            //In case of alter table, get the already existing primary key and unique
            //key constraints for this table. And then we will compare them with  new
            //primary key/unique key constraint column lists.
            ConstraintDescriptorList cdl = dd.getConstraintDescriptors(td);
            if (cdl != null) //table does have some pre-existing constraints defined on it
            {
                ConstraintDescriptor cd;
                for (int i=0; i<cdl.size();i++)
                {
                    cd = cdl.elementAt(i);
                    //if the constraint type is not primary key or unique key, ignore it.
                    if (cd.getConstraintType() == DataDictionary.PRIMARYKEY_CONSTRAINT ||
                    cd.getConstraintType() == DataDictionary.UNIQUE_CONSTRAINT)
                        constraintsVector.addElement(cd);
                }
            }
        }

        int tableType = TableDescriptor.BASE_TABLE_TYPE;
        if (ddlStmt instanceof CreateTableNode)
            tableType = ((CreateTableNode)ddlStmt).tableType;

        for (int index = 0; index < size; index++)
        {
            TableElementNode tableElement = (TableElementNode) elementAt(index);

            if (tableElement instanceof ColumnDefinitionNode)
            {
                ColumnDefinitionNode cdn = (ColumnDefinitionNode) elementAt(index);
<<<<<<< HEAD
                if (tableType == TableDescriptor.GLOBAL_TEMPORARY_TABLE_TYPE &&
=======
				if (tableType == TableDescriptor.LOCAL_TEMPORARY_TABLE_TYPE &&
>>>>>>> b6edb3cd
                    (cdn.getType().getTypeId().isLongConcatableTypeId() ||
                    cdn.getType().getTypeId().isUserDefinedTypeId()))
                {
                    throw StandardException.newException(SQLState.LANG_LONG_DATA_TYPE_NOT_ALLOWED, cdn.getColumnName());
                }
                checkForDuplicateColumns(ddlStmt, columnHT, cdn.getColumnName());
                cdn.checkUserType(td);
                cdn.bindAndValidateDefault(dd, td);

                cdn.validateAutoincrement(dd, td, tableType);

                if (tableElement instanceof ModifyColumnNode)
                {
                    ModifyColumnNode mcdn = (ModifyColumnNode)cdn;
                    mcdn.checkExistingConstraints(td);
                    mcdn.useExistingCollation(td);

                } else if (cdn.isAutoincrementColumn())
                { numAutoCols ++; }
            }
            else if (tableElement.getElementType() == TableElementNode.AT_DROP_COLUMN)
            {
                String colName = tableElement.getName();
                if (td.getColumnDescriptor(colName) == null)
                {
                    throw StandardException.newException(
                                                SQLState.LANG_COLUMN_NOT_FOUND_IN_TABLE,
                                                colName,
                                                td.getQualifiedName());
                }
                break;
            }

            /* The rest of this method deals with validating constraints */
            if (! (tableElement.hasConstraint()))
            {
                continue;
            }

            ConstraintDefinitionNode cdn = (ConstraintDefinitionNode) tableElement;

            cdn.bind(ddlStmt, dd);

            //if constraint is primary key or unique key, add it to the vector
            if (cdn.getConstraintType() == DataDictionary.PRIMARYKEY_CONSTRAINT ||
            cdn.getConstraintType() == DataDictionary.UNIQUE_CONSTRAINT)
            {
                /* In case of create table, the vector can have only ConstraintDefinitionNode
                * elements. In case of alter table, it can have both ConstraintDefinitionNode
                * (for new constraints) and ConstraintDescriptor(for pre-existing constraints).
                */

                Object destConstraint;
                String destName = null;
                String[] destColumnNames = null;

                for (int i=0; i<constraintsVector.size();i++)
                {
                    destConstraint = constraintsVector.elementAt(i);
                    if (destConstraint instanceof ConstraintDefinitionNode) // match against newly added constraint (create table)
                    {
                        ConstraintDefinitionNode destCDN = (ConstraintDefinitionNode)destConstraint;
                        destName = destCDN.getConstraintMoniker();
                        destColumnNames = destCDN.getColumnList().getColumnNames();
                        //check if there are multiple constraints with same set of columns

                        if (columnsMatch(cdn.getColumnList().getColumnNames(), destColumnNames))
                        {
                            if(cdn.getConstraintType() == DataDictionary.UNIQUE_CONSTRAINT) {
                                cdn.setCanBeIgnored(true);
                            } else if (destCDN.getConstraintType() == DataDictionary.UNIQUE_CONSTRAINT) {
                                cdn.setCanBeIgnored(true);
                            }
                        }

                    }
                    else if (destConstraint instanceof ConstraintDescriptor) // match against existing constraint (alter table)
                    {
                        //will come here only for pre-existing constraints in case of alter table
                        ConstraintDescriptor destCD = (ConstraintDescriptor)destConstraint;
                        destName = destCD.getConstraintName();
                        destColumnNames = destCD.getColumnDescriptors().getColumnNames();
                        //check if there are multiple constraints with same set of columns
                        if (columnsMatch(cdn.getColumnList().getColumnNames(), destColumnNames))
                            throw StandardException.newException(SQLState.LANG_MULTIPLE_CONSTRAINTS_WITH_SAME_COLUMNS,
                                    cdn.getConstraintMoniker(), destName);
                    }
                }
                constraintsVector.addElement(cdn);
            }

            /* Make sure that there are no duplicate constraint names in the list */
            checkForDuplicateConstraintNames(ddlStmt, constraintHT, cdn.getConstraintMoniker());

            /* Make sure that the constraint we are trying to drop exists */
            if (cdn.getConstraintType() == DataDictionary.DROP_CONSTRAINT)
            {
                /*
                ** If no schema descriptor, then must be an invalid
                ** schema name.
                */

                String dropConstraintName = cdn.getConstraintMoniker();

                if (dropConstraintName != null) {

                    String dropSchemaName = cdn.getDropSchemaName();

                    SchemaDescriptor sd = dropSchemaName == null ? td.getSchemaDescriptor() :
                                            getSchemaDescriptor(null, dropSchemaName);

                    ConstraintDescriptor cd =
                                dd.getConstraintDescriptorByName(
                                        td, sd, dropConstraintName,
                                        false);
                    if (cd == null)
                    {
                        throw StandardException.newException(SQLState.LANG_DROP_NON_EXISTENT_CONSTRAINT,
                                (sd.getSchemaName() + "."+ dropConstraintName),
                                td.getQualifiedName());
                    }
                    /* Statement is dependendent on the ConstraintDescriptor */
                    getCompilerContext().createDependency(cd);
                }
            }

            // validation of primary key nullability moved to validatePrimaryKeyNullability().
            if (cdn.hasPrimaryKeyConstraint())
            {
                // for PRIMARY KEY, check that columns are unique
                verifyUniqueColumnList(ddlStmt, cdn);
            }
            else if (cdn.hasUniqueKeyConstraint())
            {
                // for UNIQUE, check that columns are unique
                verifyUniqueColumnList(ddlStmt, cdn);
            }
            else if (cdn.hasForeignKeyConstraint())
            {
                // for FOREIGN KEY, check that columns are unique
                verifyUniqueColumnList(ddlStmt, cdn);
            }
        }

        /* Can have only one autoincrement column in DB2 mode */
        if (numAutoCols > 1)
            throw StandardException.newException(SQLState.LANG_MULTIPLE_AUTOINCREMENT_COLUMNS);

    }

    /**
     * Validate nullability of primary keys. This logic was moved out of the main validate
     * method so that it can be called after binding generation clauses. We need
     * to perform the nullability checks later on because the datatype may be
     * omitted on the generation clause--we can't set/vet the nullability of the
     * datatype until we determine what the datatype is.
     */
    public  void    validatePrimaryKeyNullability()
        throws StandardException
    {
        int            size = size();
        for (int index = 0; index < size; index++)
        {
            TableElementNode tableElement = (TableElementNode) elementAt(index);

            if (! (tableElement.hasConstraint()))
            {
                continue;
            }
            
            ConstraintDefinitionNode cdn = (ConstraintDefinitionNode) tableElement;

            if (cdn.hasPrimaryKeyConstraint())
            {
                if (td == null)
                {
                    // in CREATE TABLE so set PRIMARY KEY columns to NOT NULL
                    setColumnListToNotNull(cdn);
                }
                else
                {
                    // in ALTER TABLE so raise error if any columns are nullable
                    // delay the check to exeuction time, so that we can allow PK to be added to empty table
                    // and change the PK columns to not null even if it is originally defined as nullable
                    // checkForNullColumns(cdn, td);
                }
                // Arrays look ok as primary keys.
                // Add Array Check During Nullability check.
                //validateNoArrays(cdn);
            }
        }
    }
    
    /**
     * Count the number of constraints of the specified type.
     *
     * @param constraintType    The constraint type to search for.
     *
     * @return int    The number of constraints of the specified type.
     */
    public int countConstraints(int constraintType)
    {
        int    numConstraints = 0;
        int size = size();

        for (int index = 0; index < size; index++)
        {
            ConstraintDefinitionNode cdn;
            TableElementNode element = (TableElementNode) elementAt(index);

            if (! (element instanceof ConstraintDefinitionNode))
            {
                continue;
            }

            cdn = (ConstraintDefinitionNode) element;

            if (constraintType == cdn.getConstraintType())
            {
                numConstraints++;
            }
        }

        return numConstraints;
    }

    /**
     * Count the number of generation clauses.
     */
    public int countGenerationClauses()
    {
        int    numGenerationClauses = 0;
        int size = size();

        for (int index = 0; index < size; index++)
        {
            ColumnDefinitionNode cdn;
            TableElementNode element = (TableElementNode) elementAt(index);

            if (! (element instanceof ColumnDefinitionNode))
            {
                continue;
            }

            cdn = (ColumnDefinitionNode) element;

            if ( cdn.hasGenerationClause() )
            {
                numGenerationClauses++;
            }
        }

        return numGenerationClauses;
    }
<<<<<<< HEAD

    /**
     * Count the number of columns.
     *
     * @return int    The number of columns.
     */
    public int countNumberOfColumns()
    {
        return numColumns;
    }

    /**
=======

    /**
     * Count the number of columns.
     *
     * @return int    The number of columns.
     */
    public int countNumberOfColumns()
    {
        return numColumns;
    }

    /**
>>>>>>> b6edb3cd
     * Fill in the ColumnInfo[] for this table element list.
     *
     * @param colInfos    The ColumnInfo[] to be filled in.
     *
     * @return int        The number of constraints in the create table.
     */
    public int genColumnInfos( ColumnInfo[] colInfos, ResultColumnList partitionedColumnList)
        throws StandardException {
        int    numConstraints = 0;
        int size = size();
        List<String> columnNames = Lists.newArrayList(partitionedColumnList==null?new String[0]:partitionedColumnList.getColumnNames());
        for (int index = 0; index < size; index++)
        {
            if (((TableElementNode) elementAt(index)).getElementType() == TableElementNode.AT_DROP_COLUMN)
            {
                String columnName = ((TableElementNode) elementAt(index)).getName();

                colInfos[index] = new ColumnInfo(
                                columnName,
                                td.getColumnDescriptor( columnName ).getType(),
                                null, null, null, null, null,
                                ColumnInfo.DROP, 0, 0, 0,
                            -1
                        );
                break;
            }

            if (! (elementAt(index) instanceof ColumnDefinitionNode))
            {
                if (SanityManager.DEBUG)
                {
                    SanityManager.ASSERT( elementAt(index) instanceof ConstraintDefinitionNode,
                        "elementAt(index) expected to be instanceof " +
                        "ConstraintDefinitionNode");
                }

                /* Remember how many constraints we've seen */
                numConstraints++;
                continue;
            }

            ColumnDefinitionNode coldef = (ColumnDefinitionNode) elementAt(index);

            //
            // Generated columns may depend on functions mentioned in their
            // generation clauses.
            //
            ProviderList apl = null;
            ProviderInfo[]    providerInfos = null;
            if ( coldef.hasGenerationClause() )
            {
                apl = coldef.getGenerationClauseNode().getAuxiliaryProviderList();
            }
            if (apl != null && !apl.isEmpty())
            {
                DependencyManager dm = getDataDictionary().getDependencyManager();
                providerInfos = dm.getPersistentProviderInfos(apl);
            }

            colInfos[index - numConstraints] =
                new ColumnInfo(coldef.getColumnName(),
                               coldef.getType(),
                               coldef.getDefaultValue(),
                               coldef.getDefaultInfo(),
                               providerInfos,
                               (UUID) null,
                               coldef.getOldDefaultUUID(),
                               coldef.getAction(),
                               (coldef.isAutoincrementColumn() ?
                                coldef.getAutoincrementStart() : 0),
                               (coldef.isAutoincrementColumn() ?
                                coldef.getAutoincrementIncrement() : 0),
                               (coldef.isAutoincrementColumn() ?
                                coldef.getAutoinc_create_or_modify_Start_Increment() : -1),
                        columnNames.indexOf(coldef.getColumnName()));

            /* Remember how many constraints that we've seen */
            if (coldef.hasConstraint())
            {
                numConstraints++;
            }
        }

        return numConstraints;
    }
    /**
     * Append goobered up ResultColumns to the table's RCL.
     * This is useful for binding check constraints for CREATE and ALTER TABLE.
     *
     * @param table        The table in question.
     *
     * @exception StandardException        Thrown on error
     */
    public void appendNewColumnsToRCL(FromBaseTable table)
        throws StandardException
    {
        int                 size = size();
        ResultColumnList rcl = table.getResultColumns();
        TableName         exposedName = table.getTableName();

        for (int index = 0; index < size; index++)
        {
            if (elementAt(index) instanceof ColumnDefinitionNode)
            {
                ColumnDefinitionNode cdn = (ColumnDefinitionNode) elementAt(index);
                ResultColumn    resultColumn;
                ValueNode        valueNode;

                /* Build a ResultColumn/BaseColumnNode pair for the column */
                valueNode = (ValueNode) getNodeFactory().getNode(
                                            C_NodeTypes.BASE_COLUMN_NODE,
                                            cdn.getColumnName(),
                                              exposedName,
                                            cdn.getType(),
                                            getContextManager());

                resultColumn = (ResultColumn) getNodeFactory().getNode(
                                                C_NodeTypes.RESULT_COLUMN,
                                                cdn.getType(),
                                                valueNode,
                                                getContextManager());
                resultColumn.setName(cdn.getColumnName());
                rcl.addElement(resultColumn);
            }
        }
    }

    /**
     * Bind and validate all of the check constraints in this list against
     * the specified FromList.
     *
     * @param fromList        The FromList in question.
     *
     * @exception StandardException        Thrown on error
     */
    void bindAndValidateCheckConstraints(FromList fromList)
        throws StandardException
    {
        CompilerContext cc;
        FromBaseTable                table = (FromBaseTable) fromList.elementAt(0);
        int                          size = size();

        cc = getCompilerContext();

        Vector aggregateVector = new Vector();

        for (int index = 0; index < size; index++)
        {
            ConstraintDefinitionNode cdn;
            TableElementNode element = (TableElementNode) elementAt(index);
            ValueNode    checkTree;

            if (! (element instanceof ConstraintDefinitionNode))
            {
                continue;
            }

            cdn = (ConstraintDefinitionNode) element;

            if (cdn.getConstraintType() != DataDictionary.CHECK_CONSTRAINT)
            {
                continue;
            }

            checkTree = cdn.getCheckCondition();

            // bind the check condition
            // verify that it evaluates to a boolean
            final int previousReliability = cc.getReliability();
            try
            {
                /* Each check constraint can have its own set of dependencies.
                 * These dependencies need to be shared with the prepared
                 * statement as well.  We create a new auxiliary provider list
                 * for the check constraint, "push" it on the compiler context
                 * by swapping it with the current auxiliary provider list
                 * and the "pop" it when we're done by restoring the old
                 * auxiliary provider list.
                 */
                ProviderList apl = new ProviderList();

                ProviderList prevAPL = cc.getCurrentAuxiliaryProviderList();
                cc.setCurrentAuxiliaryProviderList(apl);

                // Tell the compiler context to only allow deterministic nodes
                cc.setReliability( CompilerContext.CHECK_CONSTRAINT );
                checkTree = checkTree.bindExpression(fromList, (SubqueryList) null,
                                         aggregateVector);

                // no aggregates, please
                if (!aggregateVector.isEmpty())
                {
                    throw StandardException.newException(SQLState.LANG_INVALID_CHECK_CONSTRAINT, cdn.getConstraintText());
                }

                checkTree = checkTree.checkIsBoolean();
                cdn.setCheckCondition(checkTree);

                /* Save the APL off in the constraint node */
                if (!apl.isEmpty())
                {
                    cdn.setAuxiliaryProviderList(apl);
                }

                // Restore the previous AuxiliaryProviderList
                cc.setCurrentAuxiliaryProviderList(prevAPL);
            }
            finally
            {
                cc.setReliability(previousReliability);
            }

            /* We have a valid check constraint, now build an array of
             * 1-based columnIds that the constraint references.
             */
            ResultColumnList rcl = table.getResultColumns();
            int        numReferenced = rcl.countReferencedColumns();
            int[]    checkColumnReferences = new int[numReferenced];

            rcl.recordColumnReferences(checkColumnReferences, 1);
            cdn.setCheckColumnReferences(checkColumnReferences);

            /* Now we build a list with only the referenced columns and
             * copy it to the cdn.  Thus we can build the array of
             * column names for the referenced columns during generate().
             */
            ResultColumnList refRCL =
                        (ResultColumnList) getNodeFactory().getNode(
                                                C_NodeTypes.RESULT_COLUMN_LIST,
                                                getContextManager());
            rcl.copyReferencedColumnsToNewList(refRCL);

            /* A column check constraint can only refer to that column. If this is a
             * column constraint, we should have an RCL with that column
             */
            if (cdn.getColumnList() != null)
            {
                String colName = ((ResultColumn)(cdn.getColumnList().elementAt(0))).getName();
                if (numReferenced > 1 ||
                    !colName.equals(((ResultColumn)(refRCL.elementAt(0))).getName()))
                    throw StandardException.newException(SQLState.LANG_DB2_INVALID_CHECK_CONSTRAINT, colName);

            }
            cdn.setColumnList(refRCL);

            /* Clear the column references in the RCL so each check constraint
             * starts with a clean list.
             */
            rcl.clearColumnReferences();
        }
    }

    /**
     * Bind and validate all of the generation clauses in this list against
     * the specified FromList.
     *
     * @param sd            Schema where the table lives.
     * @param fromList        The FromList in question.
     * @param generatedColumns Bitmap of generated columns in the table. Vacuous for CREATE TABLE, but may be non-trivial for ALTER TABLE. This routine may set bits for new generated columns.
     * @param baseTable  Table descriptor if this is an ALTER TABLE statement.
     *
     * @exception StandardException        Thrown on error
     */
    void bindAndValidateGenerationClauses( SchemaDescriptor sd, FromList fromList, FormatableBitSet generatedColumns, TableDescriptor baseTable )
        throws StandardException
    {
        CompilerContext cc;
        FromBaseTable                table = (FromBaseTable) fromList.elementAt(0);
        ResultColumnList            tableColumns = table.getResultColumns();
        int                                 columnCount = table.getResultColumns().size();
        int                          size = size();

        // complain if a generation clause references another generated column
        findIllegalGenerationReferences( fromList, baseTable );

        generatedColumns.grow( columnCount + 1 );
        
        cc = getCompilerContext();

        List<AggregateNode> aggregateVector = new ArrayList<>();

        for (int index = 0; index < size; index++) {
            ColumnDefinitionNode cdn;
            TableElementNode element = (TableElementNode) elementAt(index);
            GenerationClauseNode    generationClauseNode;
            ValueNode    generationTree;

            if (! (element instanceof ColumnDefinitionNode))
            {
                continue;
            }

            cdn = (ColumnDefinitionNode) element;

            if (!cdn.hasGenerationClause())
            {
                continue;
            }

            generationClauseNode = cdn.getGenerationClauseNode();

            // bind the generation clause
            final int previousReliability = cc.getReliability();
            ProviderList prevAPL = cc.getCurrentAuxiliaryProviderList();
            try
            {
                /* Each generation clause can have its own set of dependencies.
                 * These dependencies need to be shared with the prepared
                 * statement as well.  We create a new auxiliary provider list
                 * for the generation clause, "push" it on the compiler context
                 * by swapping it with the current auxiliary provider list
                 * and the "pop" it when we're done by restoring the old
                 * auxiliary provider list.
                 */
                ProviderList apl = new ProviderList();

                cc.setCurrentAuxiliaryProviderList(apl);

                // Tell the compiler context to forbid subqueries and
                // non-deterministic functions.
                cc.setReliability( CompilerContext.GENERATION_CLAUSE_RESTRICTION );
                generationTree = generationClauseNode.bindExpression(fromList, (SubqueryList) null,
                                         aggregateVector);

                //
                // If the user did not declare a type for this column, then the column type defaults
                // to the type of the generation clause.
                // However, if the user did declare a type for this column, then the
                // type of the generation clause must be assignable to the declared
                // type.
                //
                DataTypeDescriptor  generationClauseType = generationTree.getTypeServices();
                DataTypeDescriptor  declaredType = cdn.getType();
                if ( declaredType == null )
                {
                    cdn.setType( generationClauseType );

                    //
                    // Poke the type into the FromTable so that constraints will
                    // compile.
                    //
                    tableColumns.getResultColumn( cdn.getColumnName(), false ).setType( generationClauseType );

                    //
                    // We skipped these steps earlier on because we didn't have
                    // a datatype. Now that we have a datatype, revisit these
                    // steps.
                    //
                    setCollationTypeOnCharacterStringColumn( sd, cdn );
                    cdn.checkUserType( table.getTableDescriptor() );
                }
                else
                {
                    TypeId  declaredTypeId = declaredType.getTypeId();
                    TypeId  resolvedTypeId = generationClauseType.getTypeId();

                    if ( !getTypeCompiler( resolvedTypeId ).convertible( declaredTypeId, false ) )
                    {
                        throw StandardException.newException
                            ( SQLState.LANG_UNASSIGNABLE_GENERATION_CLAUSE, cdn.getName(), resolvedTypeId.getSQLTypeName() );
                    }
                }

                // no aggregates, please
                if (!aggregateVector.isEmpty())
                {
                    throw StandardException.newException( SQLState.LANG_AGGREGATE_IN_GENERATION_CLAUSE, cdn.getName());
                }

                /* Save the APL off in the constraint node */
                if (!apl.isEmpty())
                {
                    generationClauseNode.setAuxiliaryProviderList(apl);
                }

            }
            finally
            {
                // Restore previous compiler state
                cc.setCurrentAuxiliaryProviderList(prevAPL);
                cc.setReliability(previousReliability);
            }

            /* We have a valid generation clause, now build an array of
             * 1-based columnIds that the clause references.
             */
            ResultColumnList rcl = table.getResultColumns();
            int        numReferenced = rcl.countReferencedColumns();
            int[]    generationClauseColumnReferences = new int[numReferenced];
            int     position = rcl.getPosition( cdn.getColumnName(), 1 );

            generatedColumns.set( position );
        
            rcl.recordColumnReferences(generationClauseColumnReferences, 1);

            String[]    referencedColumnNames = new String[ numReferenced ];

            for ( int i = 0; i < numReferenced; i++ )
            {
                referencedColumnNames[ i ] = ((ResultColumn)rcl.elementAt( generationClauseColumnReferences[ i ] - 1 )).getName();
            }

            String              currentSchemaName = getLanguageConnectionContext().getCurrentSchemaName();
            DefaultInfoImpl dii = new DefaultInfoImpl
                ( generationClauseNode.getExpressionText(), referencedColumnNames, currentSchemaName );
            cdn.setDefaultInfo( dii );

            /* Clear the column references in the RCL so each generation clause
             * starts with a clean list.
             */
            rcl.clearColumnReferences();
        }

        
    }

    /**
     * Complain if a generation clause references other generated columns. This
     * is required by the SQL Standard, part 2, section 4.14.8.
     *
     * @param fromList        The FromList in question.
     * @param baseTable  Table descriptor if this is an ALTER TABLE statement.
     * @exception StandardException        Thrown on error
     */
    void findIllegalGenerationReferences( FromList fromList, TableDescriptor baseTable )
        throws StandardException
    {
        ArrayList   generatedColumns = new ArrayList();
        HashSet     names = new HashSet();
        int         size = size();

        // add in existing generated columns if this is an ALTER TABLE statement
        if ( baseTable != null )
        {
            ColumnDescriptorList cdl = baseTable.getGeneratedColumns();
            int                  count = cdl.size();
            for ( int i = 0; i < count; i++ )
            {
                names.add( cdl.elementAt( i ).getColumnName() );
            }
        }
        
        // find all of the generated columns
        for (int index = 0; index < size; index++)
        {
            ColumnDefinitionNode cdn;
            TableElementNode     element = (TableElementNode) elementAt(index);

            if (! (element instanceof ColumnDefinitionNode)) { continue; }

            cdn = (ColumnDefinitionNode) element;

            if (!cdn.hasGenerationClause()) { continue; }

            generatedColumns.add( cdn );
            names.add( cdn.getColumnName() );
        }

        // now look at their generation clauses to see if they reference one
        // another
        int    count = generatedColumns.size();
        for (Object generatedColumn : generatedColumns) {
            ColumnDefinitionNode cdn = (ColumnDefinitionNode) generatedColumn;
            GenerationClauseNode generationClauseNode = cdn.getGenerationClauseNode();
            Vector referencedColumns = generationClauseNode.findReferencedColumns();
            int refCount = referencedColumns.size();
            for (int j = 0; j < refCount; j++) {
                String name = ((ColumnReference) referencedColumns.elementAt(j)).getColumnName();

                if (name != null) {
                    if (names.contains(name)) {
                        throw StandardException.newException(SQLState.LANG_CANT_REFERENCE_GENERATED_COLUMN, cdn.getColumnName());
                    }
                }
            }
        }

    }
    
    /**
     * Prevent foreign keys on generated columns from violating the SQL spec,
     * part 2, section 11.8 (<column definition>), syntax rule 12: the
     * referential action may not specify SET NULL or SET DEFAULT and the update
     * rule may not specify ON UPDATE CASCADE.
     *
     * @param fromList        The FromList in question.
     * @param generatedColumns Bitmap of generated columns in the table.
     *
     * @exception StandardException        Thrown on error
     */
    void validateForeignKeysOnGenerationClauses(FromList fromList, FormatableBitSet generatedColumns )
        throws StandardException
    {
        // nothing to do if there are no generated columns
        if ( generatedColumns.getNumBitsSet() <= 0 ) { return; }
        
        FromBaseTable                table = (FromBaseTable) fromList.elementAt(0);
        ResultColumnList        tableColumns = table.getResultColumns();
        int                          size = size();

        // loop through the foreign keys, looking for keys which violate the
        // rulse we're enforcing
        for (int index = 0; index < size; index++)
        {
            TableElementNode element = (TableElementNode) elementAt(index);

            if (! (element instanceof FKConstraintDefinitionNode))
            {
                continue;
            }

            FKConstraintDefinitionNode fk = (FKConstraintDefinitionNode) element;
            ConstraintInfo                      ci = fk.getReferencedConstraintInfo();
            int                                     deleteRule = ci.getReferentialActionDeleteRule();
            int                                     updateRule = ci.getReferentialActionUpdateRule();

            //
            // Currently we don't support ON UPDATE CASCADE. Someday we might.
            // We're laying a trip-wire here so that we won't neglect to code the appropriate check
            // when we support ON UPDATE CASCADE.
            //
            if (
                ( updateRule != StatementType.RA_RESTRICT ) &&
                ( updateRule != StatementType.RA_NOACTION )
                )
            {
                throw StandardException.newException( SQLState.BTREE_UNIMPLEMENTED_FEATURE );
            }
            
            if (
                ( deleteRule != StatementType.RA_SETNULL ) &&
                ( deleteRule != StatementType.RA_SETDEFAULT )
                )
            { continue; }

            //
            // OK, we have found a foreign key whose referential action is SET NULL or
            // SET DEFAULT or whose update rule is ON UPDATE CASCADE.
            // See if any of the key columns are generated columns.
            //
            ResultColumnList                keyCols = fk.getColumnList();
            int                                     keyCount = keyCols.size();

            for ( int i = 0; i < keyCount; i++ )
            {
                ResultColumn    keyCol = (ResultColumn) keyCols.elementAt( i );
                String                  keyColName = keyCol.getName();
                int     position = tableColumns.getPosition( keyColName, 1 );

                if ( generatedColumns.isSet(  position ) )
                {
                    throw StandardException.newException(SQLState.LANG_BAD_FK_ON_GENERATED_COLUMN, keyColName );
                }
            }

        }   // end of loop through table elements
    }
    
    /**
     * Fill in the ConstraintConstantAction[] for this create/alter table.
     *
     * @param forCreateTable ConstraintConstantAction is for a create table.
     * @param conActions    The ConstraintConstantAction[] to be filled in.
     * @param tableName        The name of the Table being created.
     * @param tableSd        The schema for that table.
     * @param dd            The DataDictionary
     *
     * @exception StandardException        Thrown on failure
     */
    void genConstraintActions(boolean forCreateTable,
                ConstantAction[] conActions,
                String tableName,
                SchemaDescriptor tableSd,
                DataDictionary dd)
        throws StandardException
    {
        int size = size();
        int conActionIndex = 0;
        for (int index = 0; index < size; index++)
        {
            String[]    columnNames = null;
            TableElementNode ten = (TableElementNode) elementAt(index);
            ConstantAction indexAction = null;

            if (! ten.hasConstraint())
            {
                continue;
            }

            if (ten instanceof ColumnDefinitionNode)
            {
                continue;
            }

            ConstraintDefinitionNode constraintDN = (ConstraintDefinitionNode) ten;

            if (constraintDN.getColumnList() != null)
            {
                columnNames = new String[constraintDN.getColumnList().size()];
                constraintDN.getColumnList().exportNames(columnNames);
            }

            int constraintType = constraintDN.getConstraintType();
            String constraintText = constraintDN.getConstraintText();

            /*
            ** If the constraint is not named (e.g.
            ** create table x (x int primary key)), then
            ** the constraintSd is the same as the table.
            */
            String constraintName = constraintDN.getConstraintMoniker();

            /* At execution time, we will generate a unique name for the backing
             * index (for CREATE CONSTRAINT) and we will look up the conglomerate
             * name (for DROP CONSTRAINT).
             */
            if (constraintDN.requiresBackingIndex())
            {
                // implement unique constraints using a unique backing index 
                // unless it is soft upgrade in version before 10.4, or if 
                // constraint contains no nullable columns.  In 10.4 use 
                // "unique with duplicate null" backing index for constraints 
                // that contain at least one nullable column.

                if (constraintDN.constraintType == DataDictionary.UNIQUE_CONSTRAINT) {
                    boolean contains_nullable_columns = 
                        areColumnsNullable(constraintDN, td);

                    // if all the columns are non nullable, continue to use
                    // a unique backing index.
                    boolean unique = !contains_nullable_columns;

                    // Only use a "unique with duplicate nulls" backing index
                    // for constraints with nullable columns.

                    indexAction = genIndexAction(
                        forCreateTable,
                        unique,
                            contains_nullable_columns,
                        null, constraintDN,
                        columnNames, true, tableSd, tableName,
                        constraintType, false,false,dd);
                }
                else 
                {
                    indexAction = genIndexAction(
                        forCreateTable,
                        constraintDN.requiresUniqueIndex(), false,
                        null, constraintDN,
                        columnNames, true, tableSd, tableName,
                        constraintType, false,false, dd);
                }
            }

            if (constraintType == DataDictionary.DROP_CONSTRAINT)
            {
                if (SanityManager.DEBUG)
                {
                    // Can't drop constraints on a create table.
                    SanityManager.ASSERT(!forCreateTable);
                }
                conActions[conActionIndex] =
                    getGenericConstantActionFactory().
                        getDropConstraintConstantAction(
                                                 constraintName,
                                                 constraintDN.getDropSchemaName(), /// FiX
                                                 tableName,
                                                 td.getUUID(),
                                                 tableSd.getSchemaName(),
                                                 indexAction,
                                                 constraintDN.getDropBehavior(),
                                                 constraintDN.getVerifyType());
            }
            else
            {
                ProviderList apl = constraintDN.getAuxiliaryProviderList();
                ConstraintInfo refInfo = null;
                ProviderInfo[]    providerInfos = null;

                if (constraintDN instanceof FKConstraintDefinitionNode)
                {
                    refInfo = ((FKConstraintDefinitionNode)constraintDN).getReferencedConstraintInfo();
                }

                /* Create the ProviderInfos, if the constraint is dependent on any Providers */
                if (apl != null && !apl.isEmpty())
                {
                    /* Get all the dependencies for the current statement and transfer
                     * them to this view.
                     */
                    DependencyManager dm = dd.getDependencyManager();
                    providerInfos = dm.getPersistentProviderInfos(apl);
                }
                else
                {
                    providerInfos = new ProviderInfo[0];
                    // System.out.println("TABLE ELEMENT LIST EMPTY");
                }

                conActions[conActionIndex++] =
                    getGenericConstantActionFactory().
                        getCreateConstraintConstantAction(
                                                 constraintName,
                                                 constraintType,
                                                 forCreateTable,
                                                 tableName,
                                                 ((td != null) ? td.getUUID() : (UUID) null),
                                                 tableSd.getSchemaName(),
                                                 columnNames,
                                                 indexAction,
                                                 constraintText,
                                                 true,         // enabled
                                                 refInfo,
                                                 providerInfos);
            }
        }
    }

      //check if one array is same as another 
    private boolean columnsMatch(String[] columnNames1, String[] columnNames2)
    {
        int srcCount, srcSize, destCount,destSize;
        boolean match = true;

        if (columnNames1.length != columnNames2.length)
            return false;

        srcSize = columnNames1.length;
        destSize = columnNames2.length;

        for (srcCount = 0; srcCount < srcSize; srcCount++)
        {
            match = false;
            for (destCount = 0; destCount < destSize; destCount++) {
                if (columnNames1[srcCount].equals(columnNames2[destCount])) {
                    match = true;
                    break;
                }
            }
            if (!match)
                return false;
        }

        return true;
    }

    /**
     * utility to generated the call to create the index.
     * <p>
     *
     *
     * @param forCreateTable                Executed as part of a CREATE TABLE
     * @param isUnique                        True means it will be a unique index
     * @param isUniqueWithDuplicateNulls    True means index check and disallow
     *                                      any duplicate key if key has no 
     *                                      column with a null value.  If any 
     *                                      column in the key has a null value,
     *                                      no checking is done and insert will
     *                                      always succeed.
     * @param indexName                        The type of index (BTREE, for
     *                                      example)
     * @param cdn
     * @param columnNames                    Names of the columns in the index,
     *                                      in order.
     * @param isConstraint                    TRUE if index is backing up a
     *                                      constraint, else FALSE.
     * @param sd
     * @param tableName                        Name of table the index will be on
     * @param constraintType
     * @param dd
     **/
    private ConstantAction genIndexAction(
    boolean                     forCreateTable,
    boolean                     isUnique,
    boolean                     isUniqueWithDuplicateNulls,
    String                      indexName,
    ConstraintDefinitionNode    cdn,
    String[]                    columnNames,
    boolean                     isConstraint,
    SchemaDescriptor            sd,
    String                      tableName,
    int                         constraintType,
    boolean                        excludeNulls,
    boolean                     excludeDefaults,
    DataDictionary              dd)
        throws StandardException
    {
        if (indexName == null)
        { 
            indexName = cdn.getBackingIndexName(dd); 
        }

        if (constraintType == DataDictionary.DROP_CONSTRAINT)
        {
            if (SanityManager.DEBUG)
            {
                if (forCreateTable)
                    SanityManager.THROWASSERT(
                        "DROP INDEX with forCreateTable true");
            }

            return getGenericConstantActionFactory().getDropIndexConstantAction(
                      null,
                      indexName,
                      tableName,
                      sd.getSchemaName(),
                      td.getUUID(),
                      td.getHeapConglomerateId());
        }
        else
        {
            boolean[]    isAscending = new boolean[columnNames.length];

            for (int i = 0; i < isAscending.length; i++)
                isAscending[i] = true;

            return    getGenericConstantActionFactory().getCreateIndexConstantAction(
                    forCreateTable, 
                    isUnique, 
                    isUniqueWithDuplicateNulls,
                    "BTREE", // indexType
                    sd.getSchemaName(),
                    indexName,
                    tableName,
                    ((td != null) ? td.getUUID() : (UUID) null),
                    columnNames,
                    new DataTypeDescriptor[]{},
                    isAscending,
                    isConstraint,
                    cdn.getBackingIndexUUID(),
                    excludeNulls,
                    excludeDefaults,
                    false,false,false,0,null,null,null,null,null,null,null,
<<<<<<< HEAD
=======
					new String[]{}, new ByteArray[]{}, new String[]{},
>>>>>>> b6edb3cd
                    checkIndexPageSizeProperty(cdn));
        }
    }
    /**
     * Checks if the index should use a larger page size.
     *
     * If the columns in the index are large, and if the user hasn't already
     * specified a page size to use, then we may need to default to the
     * large page size in order to get an index with sufficiently large pages.
     * For example, this DDL should use a larger page size for the index
     * that backs the PRIMARY KEY constraint:
     *
     * create table t (x varchar(1000) primary key)
     *
     * @param cdn Constraint node
     *
     * @return properties to use for creating the index
     */
    private Properties checkIndexPageSizeProperty(ConstraintDefinitionNode cdn) 
        throws StandardException
    {
        Properties result = cdn.getProperties();
        if (result == null)
            result = new Properties();
        if ( result.get(Property.PAGE_SIZE_PARAMETER) != null ||
             PropertyUtil.getServiceProperty(
                 getLanguageConnectionContext().getTransactionCompile(),
                 Property.PAGE_SIZE_PARAMETER) != null)
        {
            // do not override the user's choice of page size, whether it
            // is set for the whole database or just set on this statement.
            return result;
        }
        ResultColumnList rcl = cdn.getColumnList();
        int approxLength = 0;
        for (int index = 0; index < rcl.size(); index++)
        {
            String colName = ((ResultColumn) rcl.elementAt(index)).getName();
            DataTypeDescriptor dtd;
            if (td == null)
                dtd = getColumnDataTypeDescriptor(colName);
            else
                dtd = getColumnDataTypeDescriptor(colName, td);
            // There may be no DTD if the column does not exist. That syntax
            // error is not caught til later in processing, so here we just
            // skip the length checking if the column doesn't exist.
            if (dtd != null)
                approxLength+=dtd.getTypeId().getApproximateLengthInBytes(dtd);
        }
        if (approxLength > Property.IDX_PAGE_SIZE_BUMP_THRESHOLD)
        {
            result.put(
                    Property.PAGE_SIZE_PARAMETER,
                    Property.PAGE_SIZE_DEFAULT_LONG);
        }
        return result;
    }


    /**
     * Check to make sure that there are no duplicate column names
     * in the list.  (The comparison here is case sensitive.
     * The work of converting column names that are not quoted
     * identifiers to upper case is handled by the parser.)
     * RESOLVE: This check will also be performed by alter table.
     *
     * @param ddlStmt    DDLStatementNode which contains this list
     * @param ht        Hashtable for enforcing uniqueness.
     * @param colName    Column name to check for.
     *
     * @exception StandardException        Thrown on error
     */
    private void checkForDuplicateColumns(DDLStatementNode ddlStmt,
                                    Hashtable ht,
                                    String colName)
            throws StandardException
    {
        Object object = ht.put(colName, colName);
        if (object != null)
        {
            /* RESOLVE - different error messages for create and alter table */
            if (ddlStmt instanceof CreateTableNode)
            {
                throw StandardException.newException(SQLState.LANG_DUPLICATE_COLUMN_NAME_CREATE, colName);
            }
        }
    }

    /**
     * Check to make sure that there are no duplicate constraint names
     * in the list.  (The comparison here is case sensitive.
     * The work of converting column names that are not quoted
     * identifiers to upper case is handled by the parser.)
     * RESOLVE: This check will also be performed by alter table.
     *
     * @param ddlStmt    DDLStatementNode which contains this list
     *
     * @exception StandardException        Thrown on error
     */
    private void checkForDuplicateConstraintNames(DDLStatementNode ddlStmt,
                                    Hashtable ht,
                                    String constraintName)
            throws StandardException
    {
        if (constraintName == null)
            return;

        Object object = ht.put(constraintName, constraintName);
        if (object != null) {

            /* RESOLVE - different error messages for create and alter table */
            if (ddlStmt instanceof CreateTableNode)
            {
                /* RESOLVE - new error message */
                throw StandardException.newException(SQLState.LANG_DUPLICATE_CONSTRAINT_NAME_CREATE,
                        constraintName);
            }
        }
    }

    /**
     * Verify that a primary/unique table constraint has a valid column list.
     * (All columns in table and no duplicates.)
     *
     * @param ddlStmt    The outer DDLStatementNode
     * @param cdn        The ConstraintDefinitionNode
     *
     * @exception    StandardException    Thrown if the column list is invalid
     */
    private void verifyUniqueColumnList(DDLStatementNode ddlStmt,
                                ConstraintDefinitionNode cdn)
        throws StandardException
    {
        String invalidColName;

        /* Verify that every column in the list appears in the table's list of columns */
        if (ddlStmt instanceof CreateTableNode)
        {
            invalidColName = cdn.getColumnList().verifyCreateConstraintColumnList(this);
            if (invalidColName != null)
            {
                throw StandardException.newException(SQLState.LANG_INVALID_CREATE_CONSTRAINT_COLUMN_LIST,
                                ddlStmt.getRelativeName(),
                                invalidColName);
            }
        }
        else
        {
            /* RESOLVE - alter table will need to get table descriptor */
        }

        /* Check the uniqueness of the column names within the list */
        invalidColName = cdn.getColumnList().verifyUniqueNames(false);
        if (invalidColName != null)
        {
            throw StandardException.newException(SQLState.LANG_DUPLICATE_CONSTRAINT_COLUMN_NAME, invalidColName);
        }
    }

    /**
     * Set all columns in that appear in a PRIMARY KEY constraint in a CREATE TABLE statement to NOT NULL.
     *
     * @param cdn        The ConstraintDefinitionNode for a PRIMARY KEY constraint
     */
    private void setColumnListToNotNull(ConstraintDefinitionNode cdn)
    {
        ResultColumnList rcl = cdn.getColumnList();
        int rclSize = rcl.size();
        for (int index = 0; index < rclSize; index++)
        {
            String colName = ((ResultColumn) rcl.elementAt(index)).getName();
            ColumnDefinitionNode colDef = findColumnDefinition(colName);
            colDef.setNullability(false);
        }
    }

    public void validateNoArrays(ConstraintDefinitionNode cdn) throws StandardException {
        ResultColumnList rcl = cdn.getColumnList();
        int rclSize = rcl.size();
        for (int index = 0; index < rclSize; index++)
        {
            String colName = ((ResultColumn) rcl.elementAt(index)).getName();
            ColumnDefinitionNode colDef = findColumnDefinition(colName);
            if (colDef.getType().getTypeId().isArray()) {
                throw StandardException.newException(SQLState.NO_ARRAY_IN_PRIMARY_KEY, colName);
            }
        }
    }


    /**
     * Checks if any of the columns in the constraint can be null.
     *
     * @param cdn Constraint node
     * @param td tabe descriptor of the target table
     *
     * @return true if any of the column can be null false other wise
     */
    private boolean areColumnsNullable (
    ConstraintDefinitionNode    cdn, 
    TableDescriptor             td) 
    {
        ResultColumnList rcl = cdn.getColumnList();
        int rclSize = rcl.size();
        for (int index = 0; index < rclSize; index++)
        {
            String colName = ((ResultColumn) rcl.elementAt(index)).getName();
            DataTypeDescriptor dtd;
            if (td == null)
            {
                dtd = getColumnDataTypeDescriptor(colName);
            }
            else
            {
                dtd = getColumnDataTypeDescriptor(colName, td);
            }
            // todo dtd may be null if the column does not exist, we should check that first
            if (dtd != null && dtd.isNullable())
            {
                return true;
            }
        }
        return false;
    }

    private void checkForNullColumns(ConstraintDefinitionNode cdn, TableDescriptor td) throws StandardException
    {
        ResultColumnList rcl = cdn.getColumnList();
        int rclSize = rcl.size();
        for (int index = 0; index < rclSize; index++)
        {
            String colName = ((ResultColumn) rcl.elementAt(index)).getName();
            DataTypeDescriptor dtd;
            if (td == null)
            {
                dtd = getColumnDataTypeDescriptor(colName);
            }
            else
            {
                dtd = getColumnDataTypeDescriptor(colName, td);
            }
            // todo dtd may be null if the column does not exist, we should check that first
            if (dtd != null && dtd.isNullable()) {
                throw StandardException.newException(SQLState.LANG_ADD_PRIMARY_KEY_ON_NULL_COLS, colName);
            }
        }
    }

    private DataTypeDescriptor getColumnDataTypeDescriptor(String colName)
    {
        ColumnDefinitionNode col = findColumnDefinition(colName);
        if (col != null)
            return col.getType();

        return null;
    }

    private DataTypeDescriptor getColumnDataTypeDescriptor(String colName, TableDescriptor td)
    {
        // check existing columns
        ColumnDescriptor cd = td.getColumnDescriptor(colName);
        if (cd != null)
        {
            return cd.getType();
        }
        // check for new columns
        return getColumnDataTypeDescriptor(colName);
    }
    
    /**
     * Find the column definition node in this list that matches
     * the passed in column name.
     * @param colName
     * @return Reference to column definition node or null if the column is
     * not in the list.
     */
    public ColumnDefinitionNode findColumnDefinition(String colName) {
        int size = size();
        for (int index = 0; index < size; index++) {
            TableElementNode tableElement = (TableElementNode) elementAt(index);

            if (tableElement instanceof ColumnDefinitionNode) {
                ColumnDefinitionNode cdn = (ColumnDefinitionNode) tableElement;
                if (colName.equals(cdn.getName())) {
                    return cdn;
                }
            }
        }
        return null;
    }
    

    /**
     * Determine whether or not the parameter matches a column name in this
     * list.
     * 
     * @param colName
     *            The column name to search for.
     * 
     * @return boolean Whether or not a match is found.
     */
    public boolean containsColumnName(String colName)
    {
        return findColumnDefinition(colName) != null;
    }


}
<|MERGE_RESOLUTION|>--- conflicted
+++ resolved
@@ -52,15 +52,7 @@
 import com.splicemachine.db.iapi.util.ByteArray;
 import com.splicemachine.db.impl.sql.execute.ColumnInfo;
 import com.splicemachine.db.impl.sql.execute.ConstraintInfo;
-<<<<<<< HEAD
-
-import    com.splicemachine.db.iapi.sql.dictionary.ConstraintDescriptorList;
-import com.splicemachine.db.iapi.sql.dictionary.ColumnDescriptor;
-
-import com.splicemachine.db.catalog.UUID;
-=======
 import splice.com.google.common.collect.Lists;
->>>>>>> b6edb3cd
 
 import java.util.*;
 
@@ -201,11 +193,7 @@
             if (tableElement instanceof ColumnDefinitionNode)
             {
                 ColumnDefinitionNode cdn = (ColumnDefinitionNode) elementAt(index);
-<<<<<<< HEAD
-                if (tableType == TableDescriptor.GLOBAL_TEMPORARY_TABLE_TYPE &&
-=======
 				if (tableType == TableDescriptor.LOCAL_TEMPORARY_TABLE_TYPE &&
->>>>>>> b6edb3cd
                     (cdn.getType().getTypeId().isLongConcatableTypeId() ||
                     cdn.getType().getTypeId().isUserDefinedTypeId()))
                 {
@@ -460,7 +448,6 @@
 
         return numGenerationClauses;
     }
-<<<<<<< HEAD
 
     /**
      * Count the number of columns.
@@ -473,20 +460,6 @@
     }
 
     /**
-=======
-
-    /**
-     * Count the number of columns.
-     *
-     * @return int    The number of columns.
-     */
-    public int countNumberOfColumns()
-    {
-        return numColumns;
-    }
-
-    /**
->>>>>>> b6edb3cd
      * Fill in the ColumnInfo[] for this table element list.
      *
      * @param colInfos    The ColumnInfo[] to be filled in.
@@ -1320,10 +1293,7 @@
                     excludeNulls,
                     excludeDefaults,
                     false,false,false,0,null,null,null,null,null,null,null,
-<<<<<<< HEAD
-=======
 					new String[]{}, new ByteArray[]{}, new String[]{},
->>>>>>> b6edb3cd
                     checkIndexPageSizeProperty(cdn));
         }
     }
