--- conflicted
+++ resolved
@@ -776,10 +776,8 @@
 
             LanguageConnectionContext lcc=getLanguageConnectionContext();
             OptimizerFactory optimizerFactory=lcc.getOptimizerFactory();
-<<<<<<< HEAD
+
             boolean forSpark = optimizer != null ? optimizer.isForSpark() : false;
-=======
->>>>>>> a73bffdb
             optimizer=optimizerFactory.getOptimizer(optList,
                                                     predList,
                                                     getDataDictionary(),
@@ -790,6 +788,7 @@
 
             optimizer.prepForNextRound();
             optimizer.setAssignedTableMap(otherChildReferenceMap);
+            optimizer.setForSpark(forSpark);
 
             if(sourceResultSet==leftResultSet){
                 leftOptimizer=optimizer;
