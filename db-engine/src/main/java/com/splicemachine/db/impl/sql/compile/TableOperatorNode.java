/*
 * This file is part of Splice Machine.
 * Splice Machine is free software: you can redistribute it and/or modify it under the terms of the
 * GNU Affero General Public License as published by the Free Software Foundation, either
 * version 3, or (at your option) any later version.
 * Splice Machine is distributed in the hope that it will be useful, but WITHOUT ANY WARRANTY;
 * without even the implied warranty of MERCHANTABILITY or FITNESS FOR A PARTICULAR PURPOSE.
 * See the GNU Affero General Public License for more details.
 * You should have received a copy of the GNU Affero General Public License along with Splice Machine.
 * If not, see <http://www.gnu.org/licenses/>.
 *
 * Some parts of this source code are based on Apache Derby, and the following notices apply to
 * Apache Derby:
 *
 * Apache Derby is a subproject of the Apache DB project, and is licensed under
 * the Apache License, Version 2.0 (the "License"); you may not use these files
 * except in compliance with the License. You may obtain a copy of the License at:
 *
 * http://www.apache.org/licenses/LICENSE-2.0
 *
 * Unless required by applicable law or agreed to in writing, software distributed
 * under the License is distributed on an "AS IS" BASIS, WITHOUT WARRANTIES OR
 * CONDITIONS OF ANY KIND, either express or implied. See the License for the
 * specific language governing permissions and limitations under the License.
 *
 * Splice Machine, Inc. has modified the Apache Derby code in this file.
 *
 * All such Splice Machine modifications are Copyright 2012 - 2020 Splice Machine, Inc.,
 * and are licensed to you under the GNU Affero General Public License.
 */

package com.splicemachine.db.impl.sql.compile;

import com.splicemachine.db.iapi.error.StandardException;
import com.splicemachine.db.iapi.services.sanity.SanityManager;
import com.splicemachine.db.iapi.sql.compile.*;
import com.splicemachine.db.iapi.sql.conn.LanguageConnectionContext;
import com.splicemachine.db.iapi.sql.dictionary.DataDictionary;
import com.splicemachine.db.iapi.sql.dictionary.TableDescriptor;
import com.splicemachine.db.iapi.util.JBitSet;
import org.apache.commons.lang3.tuple.Pair;

import java.util.Collection;
import java.util.Map;
import java.util.Set;

/**
 * A TableOperatorNode represents a relational operator like UNION, INTERSECT,
 * JOIN, etc. that takes two tables as parameters and returns a table.  The
 * parameters it takes are represented as ResultSetNodes.
 * <p/>
 * Currently, all known table operators are binary operators, so there are no
 * subclasses of this node type called "BinaryTableOperatorNode" and
 * "UnaryTableOperatorNode".
 */

// Splice fork: changed TableOperatorNode to public from package protected.
// It's understandable that this is an abstract class, but it's really annoying
// that we can't even refer to it from outside as an abstract type.
public abstract class TableOperatorNode extends FromTable{
    ResultSetNode leftResultSet;
    ResultSetNode rightResultSet;
    Optimizer leftOptimizer;
    Optimizer rightOptimizer;
    private boolean leftModifyAccessPathsDone;
    private boolean rightModifyAccessPathsDone;

    /**
     * Initializer for a TableOperatorNode.
     *
     * @param leftResultSet   The ResultSetNode on the left side of this node
     * @param rightResultSet  The ResultSetNode on the right side of this node
     * @param tableProperties Properties list associated with the table
     * @throws StandardException Thrown on error
     */
    @Override
    public void init(Object leftResultSet, Object rightResultSet, Object tableProperties) throws StandardException{
        /* correlationName is always null */
        init(null,tableProperties);
        this.leftResultSet=(ResultSetNode)leftResultSet;
        this.rightResultSet=(ResultSetNode)rightResultSet;
    }

    /**
     * DERBY-4365
     * Bind untyped nulls to the types in the given ResultColumnList.
     * This is used for binding the nulls in row constructors and
     * table constructors.
     *
     * @param rcl The ResultColumnList with the types to bind nulls to
     * @throws StandardException Thrown on error
     */
    @Override
    public void bindUntypedNullsToResultColumns(ResultColumnList rcl) throws StandardException{
        leftResultSet.bindUntypedNullsToResultColumns(rcl);
        rightResultSet.bindUntypedNullsToResultColumns(rcl);
    }

    @Override
    public Optimizable modifyAccessPath(JBitSet outerTables) throws StandardException{
        boolean callModifyAccessPaths=false;

        if(leftResultSet instanceof FromTable){
            if(leftOptimizer!=null){
                /* We know leftOptimizer's list of Optimizables consists of
                 * exactly one Optimizable, and we know that the Optimizable
                 * is actually leftResultSet (see optimizeSource() of this
                 * class). That said, the following call to modifyAccessPaths()
                 * will effectively replace leftResultSet as it exists in
                 * leftOptimizer's list with a "modified" node that *may* be
                 * different from the original leftResultSet--for example, it
                 * could be a new DISTINCT node whose child is the original
                 * leftResultSet.  So after we've modified the node's access
                 * path(s) we have to explicitly set this.leftResulSet to
                 * point to the modified node. Otherwise leftResultSet would
                 * continue to point to the node as it existed *before* it was
                 * modified, and that could lead to incorrect behavior for
                 * certain queries.  DERBY-1852.
                 */
                leftOptimizer.modifyAccessPaths(null);
                leftResultSet=(ResultSetNode)leftOptimizer.getOptimizableList().getOptimizable(0);
            }else{
                leftResultSet= (ResultSetNode)((FromTable)leftResultSet).modifyAccessPath(outerTables);
            }
            leftModifyAccessPathsDone=true;
        }else{
            callModifyAccessPaths=true;
        }

        if(rightResultSet instanceof FromTable){
            if(rightOptimizer!=null){
                /* For the same reasons outlined above we need to make sure
                 * we set rightResultSet to point to the *modified* right result
                 * set node, which sits at position "0" in rightOptimizer's
                 * list.
                 */
                rightOptimizer.modifyAccessPaths(leftResultSet.getReferencedTableMap());
                rightResultSet=(ResultSetNode)rightOptimizer.getOptimizableList().getOptimizable(0);
            }else{
                rightResultSet= (ResultSetNode)((FromTable)rightResultSet).modifyAccessPath(outerTables);
            }
            rightModifyAccessPathsDone=true;
        }else{
            callModifyAccessPaths=true;
        }

        if(callModifyAccessPaths){
            return (Optimizable)modifyAccessPaths();
        }

        return this;
    }

    @Override
    public void verifyProperties(DataDictionary dDictionary)
            throws StandardException{
        if(leftResultSet instanceof Optimizable){
            ((Optimizable)leftResultSet).verifyProperties(dDictionary);
        }
        if(rightResultSet instanceof Optimizable){
            ((Optimizable)rightResultSet).verifyProperties(dDictionary);
        }

        super.verifyProperties(dDictionary);
    }

    /**
     * @see Optimizable#updateBestPlanMap
     * <p/>
     * Makes a call to add/load/remove the plan mapping for this node,
     * and then makes the necessary call to recurse on this node's
     * left and right child, in order to ensure that we've handled
     * the full plan all the way down this node's subtree.
     */
    @Override
    public void updateBestPlanMap(short action,Object planKey) throws StandardException{
        super.updateBestPlanMap(action,planKey);

        // Now walk the children.  Note that if either child is not
        // an Optimizable and the call to child.getOptimizerImpl()
        // returns null, then that means we haven't tried to optimize
        // the child yet.  So in that case there's nothing to
        // add/load.

        if(leftResultSet instanceof Optimizable){
            ((Optimizable)leftResultSet).updateBestPlanMap(action, planKey);
        }else if(leftResultSet.getOptimizerImpl()!=null){
            leftResultSet.getOptimizerImpl().updateBestPlanMaps(action,planKey);
        }

        if(rightResultSet instanceof Optimizable){
            ((Optimizable)rightResultSet).updateBestPlanMap(action, planKey);
        }else if(rightResultSet.getOptimizerImpl()!=null){
            rightResultSet.getOptimizerImpl().updateBestPlanMaps(action,planKey);
        }
    }

    /**
     * Convert this object to a String.  See comments in QueryTreeNode.java
     * for how this should be done for tree printing.
     *
     * @return This object as a String
     */
    @Override
    public String toString(){
        if(SanityManager.DEBUG){
            return "nestedInParens: "+false+"\n"+
                    super.toString();
        }else{
            return "";
        }
    }

    @Override
    public String toHTMLString() {
        return "nestedInParens: " + false + "<br/>" + super.toHTMLString();
    }

    /**
     * Prints the sub-nodes of this object.  See QueryTreeNode.java for
     * how tree printing is supposed to work.
     *
     * @param depth The depth of this node in the tree
     */
    @Override
    public void printSubNodes(int depth){
        if(SanityManager.DEBUG){
            super.printSubNodes(depth);

            if(leftResultSet!=null){
                printLabel(depth,"leftResultSet: ");
                leftResultSet.treePrint(depth+1);
            }

            if(rightResultSet!=null){
                printLabel(depth,"rightResultSet: ");
                rightResultSet.treePrint(depth+1);
            }
        }
    }

    /**
     * Get the leftResultSet from this node.
     *
     * @return ResultSetNode    The leftResultSet from this node.
     */
    public ResultSetNode getLeftResultSet(){
        return leftResultSet;
    }

    /**
     * Get the rightResultSet from this node.
     *
     * @return ResultSetNode    The rightResultSet from this node.
     */
    public ResultSetNode getRightResultSet(){
        return rightResultSet;
    }

    /**
     * Set the (query block) level (0-based) for this FromTable.
     *
     * @param level The query block level for this FromTable.
     */
    @Override
    public void setLevel(int level){
        super.setLevel(level);
        if(leftResultSet instanceof FromTable){
            ((FromTable)leftResultSet).setLevel(level);
        }
        if(rightResultSet instanceof FromTable){
            ((FromTable)rightResultSet).setLevel(level);
        }
    }

    /**
     * Return the exposed name for this table, which is the name that
     * can be used to refer to this table in the rest of the query.
     *
     * @return The exposed name for this table.
     */
    @Override
    public String getExposedName(){
        return null;
    }

    /**
     * Mark whether or not this node is nested in parens.  (Useful to parser
     * since some trees get created left deep and others right deep.)
     * The resulting state of this cal was never used so its
     * field was removed to save runtimespace for this node.
     * Further cleanup can be done including parser changes
     * if this call is really nor required.
     *
     * @param nestedInParens Whether or not this node is nested in parens.
     */
    public void setNestedInParens(boolean nestedInParens){ }


    /**
     * Bind the non VTI tables in this TableOperatorNode. This means getting
     * their TableDescriptors from the DataDictionary.
     * We will build an unbound RCL for this node.  This RCL must be
     * "bound by hand" after the underlying left and right RCLs
     * are bound.
     *
     * @param dataDictionary The DataDictionary to use for binding
     * @param fromListParam  FromList to use/append to.
     * @throws StandardException Thrown on error
     * @return ResultSetNode        Returns this.
     */
    @Override
    public ResultSetNode bindNonVTITables(DataDictionary dataDictionary,FromList fromListParam)throws StandardException{
        return bindNonVTITables(dataDictionary, fromListParam, false);
    }

    public ResultSetNode bindNonVTITables(DataDictionary dataDictionary,FromList fromListParam, boolean bindRightOnly)throws StandardException{
        if (skipBindAndOptimize)
            return this;
        if (!bindRightOnly)
            leftResultSet=leftResultSet.bindNonVTITables(dataDictionary,fromListParam);
        rightResultSet=rightResultSet.bindNonVTITables(dataDictionary,fromListParam);
        /* Assign the tableNumber */
        if(tableNumber==-1)  // allow re-bind, in which case use old number
            tableNumber=getCompilerContext().getNextTableNumber();

        return this;
    }

    /**
     * Bind the VTI tables in this TableOperatorNode. This means getting
     * their TableDescriptors from the DataDictionary.
     * We will build an unbound RCL for this node.  This RCL must be
     * "bound by hand" after the underlying left and right RCLs
     * are bound.
     *
     * @param fromListParam FromList to use/append to.
     * @throws StandardException Thrown on error
     * @return ResultSetNode        Returns this.
     */
    @Override
    public ResultSetNode bindVTITables(FromList fromListParam) throws StandardException{
        return bindVTITables(fromListParam, false);
    }

    public ResultSetNode bindVTITables(FromList fromListParam, boolean bindRightOnly) throws StandardException{
        if (skipBindAndOptimize)
            return this;
        if (!bindRightOnly)
            leftResultSet=leftResultSet.bindVTITables(fromListParam);
        rightResultSet=rightResultSet.bindVTITables(fromListParam);

        return this;
    }
    /**
     * Bind the expressions under this TableOperatorNode.  This means
     * binding the sub-expressions, as well as figuring out what the
     * return type is for each expression.
     *
     * @throws StandardException Thrown on error
     */
    @Override
    public void bindExpressions(FromList fromListParam) throws StandardException{
        bindExpressions(fromListParam, false);
    }

    public void bindExpressions(FromList fromListParam, boolean bindRightOnly) throws StandardException{
        if (skipBindAndOptimize)
            return;
        if (!bindRightOnly) {
            if (!(this instanceof UnionNode)) {
                leftResultSet.rejectParameters();
                rightResultSet.rejectParameters();
            }

            leftResultSet.bindExpressions(fromListParam);
        }
        rightResultSet.bindExpressions(fromListParam);
    }
    /**
     * Check for (and reject) ? parameters directly under the ResultColumns.
     * This is done for SELECT statements.  For TableOperatorNodes, we
     * simply pass the check through to the left and right children.
     *
     * @throws StandardException Thrown if a ? parameter found
     *                           directly under a ResultColumn
     */
    @Override
    public void rejectParameters() throws StandardException{
        leftResultSet.rejectParameters();
        rightResultSet.rejectParameters();
    }

    /**
     * Bind the expressions in this ResultSetNode if it has tables.  This means binding the
     * sub-expressions, as well as figuring out what the return type is for
     * each expression.
     *
     * @param fromListParam FromList to use/append to.
     * @throws StandardException Thrown on error
     */
    @Override
    public void bindExpressionsWithTables(FromList fromListParam) throws StandardException{
        if (skipBindAndOptimize)
            return;
        /*
        ** Parameters not allowed in select list of either side of a set operator,
        ** except when the set operator is for a table constructor.
        */
        if(!(this instanceof UnionNode) || !((UnionNode)this).tableConstructor()){
            leftResultSet.rejectParameters();
            rightResultSet.rejectParameters();
        }

        leftResultSet.bindExpressionsWithTables(fromListParam);
        rightResultSet.bindExpressionsWithTables(fromListParam);
    }

    /**
     * Bind the result columns of this ResultSetNode when there is no
     * base table to bind them to.  This is useful for SELECT statements,
     * where the result columns get their types from the expressions that
     * live under them.
     *
     * @param fromListParam FromList to use/append to.
     * @throws StandardException Thrown on error
     */
    @Override
    public void bindResultColumns(FromList fromListParam) throws StandardException{
        bindResultColumns(fromListParam, false);
    }

    public void bindResultColumns(FromList fromListParam, boolean bindRightOnly) throws StandardException{
        if (skipBindAndOptimize)
            return;
        if (!bindRightOnly)
            leftResultSet.bindResultColumns(fromListParam);
        rightResultSet.bindResultColumns(fromListParam);

        if (this instanceof UnionNode) {
            assert leftResultSet.getResultColumns().size() == rightResultSet.getResultColumns().size();
            for (int i = 0; i < leftResultSet.getResultColumns().size(); ++i) {
                ResultColumn left = leftResultSet.getResultColumns().elementAt(i);
                ResultColumn right = rightResultSet.getResultColumns().elementAt(i);
                right.setName(left.getName());
            }
        }
    }

    /**
     * Bind the result columns for this ResultSetNode to a base table.
     * This is useful for INSERT and UPDATE statements, where the
     * result columns get their types from the table being updated or
     * inserted into.
     * If a result column list is specified, then the verification that the
     * result column list does not contain any duplicates will be done when
     * binding them by name.
     *
     * @param targetTableDescriptor The TableDescriptor for the table being
     *                              updated or inserted into
     * @param targetColumnList      For INSERT statements, the user
     *                              does not have to supply column
     *                              names (for example, "insert into t
     *                              values (1,2,3)".  When this
     *                              parameter is null, it means that
     *                              the user did not supply column
     *                              names, and so the binding should
     *                              be done based on order.  When it
     *                              is not null, it means do the binding
     *                              by name, not position.
     * @param statement             Calling DMLStatementNode (Insert or Update)
     * @param fromListParam         FromList to use/append to.
     * @throws StandardException Thrown on error
     */
    @Override
    public void bindResultColumns(TableDescriptor targetTableDescriptor,
                                  FromVTI targetVTI,
                                  ResultColumnList targetColumnList,
                                  DMLStatementNode statement,
                                  FromList fromListParam) throws StandardException{
        if (skipBindAndOptimize)
            return;
        leftResultSet.bindResultColumns(targetTableDescriptor,
                targetVTI,
                targetColumnList,
                statement,fromListParam);
        rightResultSet.bindResultColumns(targetTableDescriptor,
                targetVTI,
                targetColumnList,
                statement,fromListParam);
    }

    /**
     * Determine whether or not the specified name is an exposed name in
     * the current query block.
     *
     * @param name       The specified name to search for as an exposed name.
     * @param schemaName Schema name, if non-null.
     * @param exactMatch Whether or not we need an exact match on specified schema and table
     *                   names or match on table id.
     * @return The FromTable, if any, with the exposed name.
     * @throws StandardException Thrown on error
     */
    @Override
    protected FromTable getFromTableByName(String name,String schemaName,boolean exactMatch) throws StandardException{
        FromTable result=leftResultSet.getFromTableByName(name,schemaName,exactMatch);

        /* We search both sides for a TableOperatorNode (join nodes)
         * but only the left side for a UnionNode.
         */
        if(result==null){
            result=rightResultSet.getFromTableByName(name,schemaName,exactMatch);
        }
        return result;
    }

    /**
     * Put a ProjectRestrictNode on top of each FromTable in the FromList.
     * ColumnReferences must continue to point to the same ResultColumn, so
     * that ResultColumn must percolate up to the new PRN.  However,
     * that ResultColumn will point to a new expression, a VirtualColumnNode,
     * which points to the FromTable and the ResultColumn that is the source for
     * the ColumnReference.
     * (The new PRN will have the original of the ResultColumnList and
     * the ResultColumns from that list.  The FromTable will get shallow copies
     * of the ResultColumnList and its ResultColumns.  ResultColumn.expression
     * will remain at the FromTable, with the PRN getting a new
     * VirtualColumnNode for each ResultColumn.expression.)
     * We then project out the non-referenced columns.  If there are no referenced
     * columns, then the PRN's ResultColumnList will consist of a single ResultColumn
     * whose expression is 1.
     *
     * @param numTables Number of tables in the DML Statement
     * @param gbl       The group by list, if any
     * @param fromList  The from list, if any
     * @return The generated ProjectRestrictNode atop the original FromTable.
     * @throws StandardException Thrown on error
     */
    @Override
    public ResultSetNode preprocess(int numTables, GroupByList gbl, FromList fromList) throws StandardException{
        if (skipBindAndOptimize)
            return this;
        /* DB-10817 note
         * For a non-flattenable join, set the non-flattenable flag to all nested joins.
         * This has nothing to do with flattening, but to build a PRN on top of each
         * nested joins. This is necessary because JoinConditionVisitor may add extra
         * hash key columns into children's result column lists. If any child is a
         * JoinNode, not PRN, then it breaks the equation that
         * resultColumns.size() = leftResultSet.resultColumns.size() + rightResultSet.resultColumns.size(),
         * which is the assumption in generated code.
         */
        if (!isFlattenableJoinNode()) {
            leftResultSet.notFlattenableJoin();
            rightResultSet.notFlattenableJoin();
        }
        leftResultSet=leftResultSet.preprocess(numTables,gbl,fromList);
        /* If leftResultSet is a FromSubquery, then we must explicitly extract
         * out the subquery (flatten it).  (SelectNodes have their own
         * method of flattening them.
         */
        if(leftResultSet instanceof FromSubquery){
            leftResultSet=((FromSubquery)leftResultSet).extractSubquery(numTables);
        }
        rightResultSet=rightResultSet.preprocess(numTables,gbl,fromList);
        /* If rightResultSet is a FromSubquery, then we must explicitly extract
         * out the subquery (flatten it).  (SelectNodes have their own
         * method of flattening them.
         */
        if(rightResultSet instanceof FromSubquery){
            rightResultSet=((FromSubquery)rightResultSet).extractSubquery(numTables);
        }

        /* Build the referenced table map (left || right) */
        referencedTableMap=(JBitSet)leftResultSet.getReferencedTableMap().clone();
        referencedTableMap.or(rightResultSet.getReferencedTableMap());
        referencedTableMap.set(tableNumber);

        /* Only generate a PRN if this node is not a flattenable join node. */
        if(isFlattenableJoinNode()){
            return this;
        }else{
            /* Project out any unreferenced RCs before we generate the PRN.
             * NOTE: We have to do this at the end of preprocess since it has to
             * be from the bottom up.  We can't do it until the join expression is
             * bound, since the join expression may contain column references that
             * are not referenced anywhere else above us.
             */
            return genProjectRestrict();
        }
    }

    @Override
    public ResultSetNode genProjectRestrict()
            throws StandardException {
        projectResultColumns();
        return super.genProjectRestrict();
    }
    /**
     * Find the unreferenced result columns and project them out. This is used in pre-processing joins
     * that are not flattened into the where clause.
     */
    @Override
    void projectResultColumns() throws StandardException{
        resultColumns.doProjection(true);
    }

    /**
     * Optimize a TableOperatorNode.
     *
     * @param dataDictionary The DataDictionary to use for optimization
     * @param predicateList  The PredicateList to apply.
     * @param forSpark
     * @throws StandardException Thrown on error
     * @return ResultSetNode    The top of the optimized query tree
     */
    @Override
    public ResultSetNode optimize(DataDictionary dataDictionary,
                                  PredicateList predicateList,
                                  double outerRows,
                                  boolean forSpark) throws StandardException{
        /* Get an optimizer, so we can get a cost structure */
        Optimizer optimizer = getOptimizer(
                (FromList)getNodeFactory().getNode(
                        C_NodeTypes.FROM_LIST,
                        getNodeFactory().doJoinOrderOptimization(),
                        this,
                        getContextManager()),
                predicateList,
                dataDictionary,
                null);
        optimizer.setForSpark(forSpark);

        costEstimate=optimizer.newCostEstimate();

        /* RESOLVE: This is just a stub for now */
        leftResultSet=leftResultSet.optimize(
                dataDictionary,
                predicateList,
                outerRows,
                forSpark);
        rightResultSet=rightResultSet.optimize(
                dataDictionary,
                predicateList,
                outerRows,
                forSpark);

        /* The cost is the sum of the two child costs */
        costEstimate.setCost(leftResultSet.getCostEstimate().getEstimatedCost(),
                             leftResultSet.getCostEstimate().rowCount(),
                             leftResultSet.getCostEstimate().singleScanRowCount() + rightResultSet.getCostEstimate().singleScanRowCount(),
                             leftResultSet.getCostEstimate().getRawRowCount() + rightResultSet.getCostEstimate().getRawRowCount());

        costEstimate.add(rightResultSet.costEstimate,costEstimate);

        return this;
    }

    @Override
    public ResultSetNode modifyAccessPaths() throws StandardException{
        /* Beetle 4454 - union all with another union all would modify access
         * paths twice causing NullPointerException, make sure we don't
         * do this again, if we have already done it in modifyAccessPaths(outertables)
         */
        if(!leftModifyAccessPathsDone){
            if(leftOptimizer!=null){
                /* We know leftOptimizer's list of Optimizables consists of
                 * exactly one Optimizable, and we know that the Optimizable
                 * is actually leftResultSet (see optimizeSource() of this
                 * class). That said, the following call to modifyAccessPaths()
                 * will effectively replace leftResultSet as it exists in
                 * leftOptimizer's list with a "modified" node that *may* be
                 * different from the original leftResultSet--for example, it
                 * could be a new DISTINCT node whose child is the original
                 * leftResultSet.  So after we've modified the node's access
                 * path(s) we have to explicitly set this.leftResulSet to
                 * point to the modified node. Otherwise leftResultSet would
                 * continue to point to the node as it existed *before* it was
                 * modified, and that could lead to incorrect behavior for
                 * certain queries.  DERBY-1852.
                 */
                leftOptimizer.modifyAccessPaths(null);
                leftResultSet=(ResultSetNode)leftOptimizer.getOptimizableList().getOptimizable(0);
            }else{
                // If this is a SetOperatorNode then we may have pushed
                // predicates down to the children.  If that's the case
                // then we need to pass those predicates down as part
                // of the modifyAccessPaths call so that they can be
                // pushed one last time, in prep for generation.
                if(this instanceof SetOperatorNode){
                    SetOperatorNode setOp=(SetOperatorNode)this;
                    leftResultSet=leftResultSet.modifyAccessPaths(
                            setOp.getLeftOptPredicateList());
                }else
                    leftResultSet=leftResultSet.modifyAccessPaths();
            }
        }
        if(!rightModifyAccessPathsDone){
            if(rightOptimizer!=null){
                /* For the same reasons outlined above we need to make sure
                 * we set rightResultSet to point to the *modified* right result
                 * set node, which sits at position "0" in rightOptimizer's
                 * list.
                 */
                rightOptimizer.modifyAccessPaths(leftResultSet.getReferencedTableMap());
                rightResultSet=(ResultSetNode)rightOptimizer.getOptimizableList().getOptimizable(0);
            }else{
                if(this instanceof SetOperatorNode){
                    SetOperatorNode setOp=(SetOperatorNode)this;
                    rightResultSet=rightResultSet.modifyAccessPaths(
                            setOp.getRightOptPredicateList());
                }else
                    rightResultSet=rightResultSet.modifyAccessPaths();
            }
        }
        return this;
    }

    /**
     * Search to see if a query references the specifed table name.
     *
     * @param name      Table name (String) to search for.
     * @param baseTable Whether or not name is for a base table
     * @throws StandardException Thrown on error
     * @return true if found, else false
     */
    @Override
    public boolean referencesTarget(String name,boolean baseTable) throws StandardException{
        return leftResultSet.referencesTarget(name,baseTable) || rightResultSet.referencesTarget(name,baseTable);
    }

    /**
     * Return true if the node references SESSION schema tables (temporary or permanent)
     *
     * @throws StandardException Thrown on error
     * @return true if references SESSION schema tables, else false
     */
    @Override
    public boolean referencesSessionSchema() throws StandardException{
        return leftResultSet.referencesSessionSchema() || rightResultSet.referencesSessionSchema();
    }

    /**
     * Return true if the node references temporary tables no matter under which schema
     *
     * @return true if references temporary tables, else false
     */
    @Override
    public boolean referencesTemporaryTable() {
        return leftResultSet.referencesTemporaryTable() || rightResultSet.referencesTemporaryTable();
    }

    /**
     * Optimize a source result set to this table operator.
     *
     * @throws StandardException Thrown on error
     */
    protected ResultSetNode optimizeSource(Optimizer optimizer,
                                           ResultSetNode sourceResultSet,
                                           PredicateList predList,
                                           PredicateList nonPushablePredicates,
                                           JBitSet otherChildReferenceMap,
                                           CostEstimate outerCost) throws StandardException{
        ResultSetNode retval;

        if(sourceResultSet instanceof FromTable){
            FromList optList=(FromList)getNodeFactory().getNode(
                    C_NodeTypes.FROM_LIST,
                    getNodeFactory().doJoinOrderOptimization(),
                    sourceResultSet,
                    getContextManager());

            /* If there is no predicate list, create an empty one */
            if(predList==null)
                predList=(PredicateList)getNodeFactory().getNode(
                        C_NodeTypes.PREDICATE_LIST,
                        getContextManager());

            LanguageConnectionContext lcc=getLanguageConnectionContext();
            OptimizerFactory optimizerFactory=lcc.getOptimizerFactory();

            boolean forSpark = optimizer != null ? optimizer.isForSpark() : false;
            optimizer=optimizerFactory.getOptimizer(optList,
                                                    predList,
                                                    getDataDictionary(),
                                                    null,
                                                    getCompilerContext().getMaximalPossibleTableCount(),
<<<<<<< HEAD
                                                    lcc);
=======
                                                    lcc,
                                                    lcc.getCostModel());

>>>>>>> 27e07fcf
            optimizer.prepForNextRound();
            optimizer.setAssignedTableMap(otherChildReferenceMap);
            optimizer.setForSpark(forSpark);
            optimizer.setNonPushablePredicates(nonPushablePredicates);

            if(sourceResultSet==leftResultSet){
                leftOptimizer=optimizer;
            }else if(sourceResultSet==rightResultSet){
                rightOptimizer=optimizer;
            }else{
                if(SanityManager.DEBUG)
                    SanityManager.THROWASSERT("Result set being optimized is neither left nor right");
            }

            /*
            ** Set the estimated number of outer rows from the outer part of
            ** the plan.
            */

            // Encapsulate this transfer logic.
            if (outerCost != null)
                optimizer.transferOuterCost(outerCost);

            /* Optimize the underlying result set */
            while(optimizer.nextJoinOrder()){
                while(optimizer.getNextDecoratedPermutation()){
                    optimizer.costPermutation();
                }
            }

            optimizer.verifyBestPlanFound(); //modify the access paths to the correct version
            retval=sourceResultSet;
        }else{
            retval=sourceResultSet.optimize(
                    optimizer.getDataDictionary(),
                    predList,
                    outerCost == null? 1.0 : outerCost.rowCount(),
                    optimizer.isForSpark());
        }

        return retval;
    }

    /**
     * Decrement (query block) level (0-based) for
     * all of the tables in this ResultSet tree.
     * This is useful when flattening a subquery.
     *
     * @param decrement The amount to decrement by.
     */
    @Override
    void decrementLevel(int decrement){
        leftResultSet.decrementLevel(decrement);
        rightResultSet.decrementLevel(decrement);
    }

    @Override
    void adjustForSortElimination(){
        leftResultSet.adjustForSortElimination();
        rightResultSet.adjustForSortElimination();
    }

    @Override
    void adjustForSortElimination(RequiredRowOrdering rowOrdering) throws StandardException{
        leftResultSet.adjustForSortElimination(rowOrdering);
        rightResultSet.adjustForSortElimination(rowOrdering);
    }

    @Override
    public void acceptChildren(Visitor v) throws StandardException{
        super.acceptChildren(v);
        if(leftResultSet!=null){
            leftResultSet=(ResultSetNode)leftResultSet.accept(v, this);
        }
        if(rightResultSet!=null){
            rightResultSet=(ResultSetNode)rightResultSet.accept(v, this);
        }
    }

    @Override
    public boolean needsSpecialRCLBinding(){
        return true;
    }

    @Override
    public void buildTree(Collection<Pair<QueryTreeNode,Integer>> tree, int depth) throws StandardException {
        addNodeToExplainTree(tree, this, depth);
        rightResultSet.buildTree(tree,depth+1);
        leftResultSet.buildTree(tree,depth+1);
    }

    @Override
    public void replaceIndexExpressions(ResultColumnList childRCL) throws StandardException {
        if (leftResultSet != null) {
            leftResultSet.replaceIndexExpressions(childRCL);
        }
        if (rightResultSet != null) {
            rightResultSet.replaceIndexExpressions(childRCL);
        }
    }

    @Override
    public boolean collectExpressions(Map<Integer, Set<ValueNode>> exprMap) {
        boolean result = true;
        if (leftResultSet != null) {
            result = leftResultSet.collectExpressions(exprMap);
        }
        if (rightResultSet != null) {
            result = result && rightResultSet.collectExpressions(exprMap);
        }
        return result;
    }
}<|MERGE_RESOLUTION|>--- conflicted
+++ resolved
@@ -784,13 +784,9 @@
                                                     getDataDictionary(),
                                                     null,
                                                     getCompilerContext().getMaximalPossibleTableCount(),
-<<<<<<< HEAD
-                                                    lcc);
-=======
                                                     lcc,
                                                     lcc.getCostModel());
 
->>>>>>> 27e07fcf
             optimizer.prepForNextRound();
             optimizer.setAssignedTableMap(otherChildReferenceMap);
             optimizer.setForSpark(forSpark);
