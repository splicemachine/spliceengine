/*
 * This file is part of Splice Machine.
 * Splice Machine is free software: you can redistribute it and/or modify it under the terms of the
 * GNU Affero General Public License as published by the Free Software Foundation, either
 * version 3, or (at your option) any later version.
 * Splice Machine is distributed in the hope that it will be useful, but WITHOUT ANY WARRANTY;
 * without even the implied warranty of MERCHANTABILITY or FITNESS FOR A PARTICULAR PURPOSE.
 * See the GNU Affero General Public License for more details.
 * You should have received a copy of the GNU Affero General Public License along with Splice Machine.
 * If not, see <http://www.gnu.org/licenses/>.
 *
 * Some parts of this source code are based on Apache Derby, and the following notices apply to
 * Apache Derby:
 *
 * Apache Derby is a subproject of the Apache DB project, and is licensed under
 * the Apache License, Version 2.0 (the "License"); you may not use these files
 * except in compliance with the License. You may obtain a copy of the License at:
 *
 * http://www.apache.org/licenses/LICENSE-2.0
 *
 * Unless required by applicable law or agreed to in writing, software distributed
 * under the License is distributed on an "AS IS" BASIS, WITHOUT WARRANTIES OR
 * CONDITIONS OF ANY KIND, either express or implied. See the License for the
 * specific language governing permissions and limitations under the License.
 *
 * Splice Machine, Inc. has modified the Apache Derby code in this file.
 *
 * All such Splice Machine modifications are Copyright 2012 - 2020 Splice Machine, Inc.,
 * and are licensed to you under the GNU Affero General Public License.
 */

package com.splicemachine.db.impl.sql.compile;

import com.splicemachine.db.catalog.UUID;
import com.splicemachine.db.iapi.error.ExceptionSeverity;
import com.splicemachine.db.iapi.error.StandardException;
import com.splicemachine.db.iapi.services.compiler.JavaFactory;
import com.splicemachine.db.iapi.services.context.ContextImpl;
import com.splicemachine.db.iapi.services.context.ContextManager;
import com.splicemachine.db.iapi.services.io.FormatableBitSet;
import com.splicemachine.db.iapi.services.loader.ClassFactory;
import com.splicemachine.db.iapi.services.sanity.SanityManager;
import com.splicemachine.db.iapi.sql.compile.*;
import com.splicemachine.db.iapi.sql.conn.Authorizer;
import com.splicemachine.db.iapi.sql.conn.LanguageConnectionContext;
import com.splicemachine.db.iapi.sql.conn.LanguageConnectionFactory;
import com.splicemachine.db.iapi.sql.depend.DependencyManager;
import com.splicemachine.db.iapi.sql.depend.Dependent;
import com.splicemachine.db.iapi.sql.depend.Provider;
import com.splicemachine.db.iapi.sql.depend.ProviderList;
import com.splicemachine.db.iapi.sql.dictionary.*;
import com.splicemachine.db.iapi.sql.execute.ExecutionContext;
import com.splicemachine.db.iapi.store.access.SortCostController;
import com.splicemachine.db.iapi.store.access.StoreCostController;
import com.splicemachine.db.iapi.types.DataTypeDescriptor;
import com.splicemachine.db.iapi.util.ReuseFactory;
import com.splicemachine.system.SparkVersion;
import com.splicemachine.utils.Pair;

import java.sql.SQLWarning;
import java.util.*;

/**
 *
 * CompilerContextImpl, implementation of CompilerContext.
 * CompilerContext and hence CompilerContextImpl objects are private to a LanguageConnectionContext.
 *
 */
public class CompilerContextImpl extends ContextImpl
    implements CompilerContext {

    //
    // Context interface
    //

    /**
        @exception StandardException thrown by makeInvalid() call
     */
    public void cleanupOnError(Throwable error) throws StandardException {

        setInUse(false);
        resetContext();

        if (error instanceof StandardException) {

            StandardException se = (StandardException) error;
            // if something went wrong with the compile,
            // we need to mark the statement invalid.
            // REVISIT: do we want instead to remove it,
            // so the cache doesn't get full of garbage input
            // that won't even parse?
            
            int severity = se.getSeverity();

            if (severity < ExceptionSeverity.SYSTEM_SEVERITY)
            {
                if (currentDependent != null)
                {
                    currentDependent.makeInvalid(DependencyManager.COMPILE_FAILED,
                                                 lcc);
                }
                closeStoreCostControllers();
                closeSortCostControllers();
            }
            // anything system or worse, or non-DB errors,
            // will cause the whole system to shut down.
            
            if (severity >= ExceptionSeverity.SESSION_SEVERITY)
                popMe();
        }

    }

    /**
      *    Reset compiler context (as for instance, when we recycle a context for
      *    use by another compilation.
      */
    public void resetContext()
    {
        nextColumnNumber = 1;
        nextTableNumber = 0;
        nextSubqueryNumber = 0;
        resetNextResultSetNumber();
        nextEquivalenceClass = -1;
        compilationSchema = null;
        parameterList = null;
        parameterDescriptors = null;
        scanIsolationLevel = ExecutionContext.UNSPECIFIED_ISOLATION_LEVEL;
        warnings = null;
        savedObjects = null;
        reliability = CompilerContext.SQL_LEGAL;
        returnParameterFlag = false;
        initRequiredPriv();
        defaultSchemaStack = null;
        referencedSequences = null;
        dataSetProcessorType = DataSetProcessorType.DEFAULT_CONTROL;
        skipStatsTableList.clear();
        selectivityEstimationIncludingSkewedDefault = false;
        projectionPruningEnabled = false;
        maxMulticolumnProbeValues = DEFAULT_MAX_MULTICOLUMN_PROBE_VALUES;
        nextOJLevel = 1;
        outerJoinFlatteningDisabled = false;
    }

    //
    // CompilerContext interface
    //
    // we might want these to refuse to return
    // anything if they are in-use -- would require
    // the interface provide a 'done' call, and
    // we would mark them in-use whenever a get happened.
    public Parser getParser() {
        return parser;
    }

    /**
      *    Get the NodeFactory for this context
      *
      *    @return    The NodeFactory for this context.
      */
    public    NodeFactory    getNodeFactory()
    {    return lcf.getNodeFactory(); }


    public int getNextColumnNumber()
    {
        return nextColumnNumber++;
    }

    public int getNextTableNumber()
    {
        return nextTableNumber++;
    }

    /**
     *
     * Utilized as a placeholder by the subquery unrolling logic.
     *
     * @return
     */
    public int getNumTables()
    {
        return nextTableNumber;
    }
    /**
     *
     * Utilized as a placeholder by the subquery unrolling logic.
     *
     * @return
     */
    public void setNumTables(int num){
        nextTableNumber = num;
    }

    public int getMaximalPossibleTableCount() {
        return maximalPossibleTableCount;
    }

    public void setMaximalPossibleTableCount(int num) {
        maximalPossibleTableCount = num;
    }

    public boolean getSelectivityEstimationIncludingSkewedDefault() {
        return selectivityEstimationIncludingSkewedDefault;
    }

    public void setSelectivityEstimationIncludingSkewedDefault(boolean onOff) {
        selectivityEstimationIncludingSkewedDefault = onOff;
    }

    public boolean isProjectionPruningEnabled() {
        return projectionPruningEnabled;
    }

    public void setProjectionPruningEnabled(boolean onOff) {
        projectionPruningEnabled = onOff;
    }

    public int getMaxMulticolumnProbeValues() {
        return maxMulticolumnProbeValues;
    }

    public void setMaxMulticolumnProbeValues(int newValue) {
        maxMulticolumnProbeValues = newValue;
    }

    public void setMulticolumnInlistProbeOnSparkEnabled(boolean newValue) {
        multicolumnInlistProbeOnSparkEnabled = newValue;
    }

    public void setConvertMultiColumnDNFPredicatesToInList(boolean newValue) {
        convertMultiColumnDNFPredicatesToInList = newValue;
    }

    public boolean getConvertMultiColumnDNFPredicatesToInList() {
        return convertMultiColumnDNFPredicatesToInList;
    }

    public boolean getMulticolumnInlistProbeOnSparkEnabled() { return multicolumnInlistProbeOnSparkEnabled; }

    public void setDisablePredicateSimplification(boolean newValue) {
        disablePredicateSimplification = newValue;
    }

    public boolean getDisablePredicateSimplification() {
        return disablePredicateSimplification;
    }

    public void setSparkVersion(SparkVersion newValue) {
        sparkVersionInitialized = true;
        sparkVersion = newValue;
    }

    public SparkVersion getSparkVersion() {
        return sparkVersion;
    }

    public boolean isSparkVersionInitialized() {
        return sparkVersionInitialized;
    }

        public void setNativeSparkAggregationMode(CompilerContext.NativeSparkModeType newValue) {
        nativeSparkAggregationMode = newValue;
    }

    public CompilerContext.NativeSparkModeType getNativeSparkAggregationMode() {
        return nativeSparkAggregationMode;
    }

    public void setAllowOverflowSensitiveNativeSparkExpressions(boolean newValue) {
        allowOverflowSensitiveNativeSparkExpressions = newValue;
    }

    public boolean getAllowOverflowSensitiveNativeSparkExpressions() {
        return allowOverflowSensitiveNativeSparkExpressions;
    }

    public void setCurrentTimestampPrecision(int newValue) {
        currentTimestampPrecision = newValue;
    }

    public int getCurrentTimestampPrecision() {
        return currentTimestampPrecision;
    }

    public boolean isOuterJoinFlatteningDisabled() {
        return outerJoinFlatteningDisabled;
    }

    public void setOuterJoinFlatteningDisabled(boolean onOff) {
        outerJoinFlatteningDisabled = onOff;
    }

    /**
     * Get the current next subquery number from this CompilerContext.
     *
     * @return int    The next subquery number for the current statement.
     *
     */

    public int getNextSubqueryNumber()
    {
        return nextSubqueryNumber++;
    }

    /**
     * Get the number of subquerys in the current statement from this CompilerContext.
     *
     * @return int    The number of subquerys in the current statement.
     *
     */

    public int getNumSubquerys()
    {
        return nextSubqueryNumber;
    }

    public int getNextResultSetNumber()
    {
        return nextResultSetNumber++;
    }

    public void resetNextResultSetNumber()
    {
        nextResultSetNumber = 0;
    }

    public int getNumResultSets()
    {
        return nextResultSetNumber;
    }

    public String getUniqueClassName()
    {
        // REMIND: should get a new UUID if we roll over...
        if (SanityManager.DEBUG)
        {
            SanityManager.ASSERT(nextClassName <= Long.MAX_VALUE);
        }
        return classPrefix + Long.toHexString(nextClassName++);
    }

    /**
     * Get the next equivalence class for equijoin clauses.
     *
     * @return The next equivalence class for equijoin clauses.
     */
    public int getNextEquivalenceClass()
    {
        return ++nextEquivalenceClass;
    }

    public ClassFactory getClassFactory()
    {
        return lcf.getClassFactory();
    }

    public JavaFactory getJavaFactory()
    {
        return lcf.getJavaFactory();
    }

    public void setCurrentDependent(Dependent d) {
        currentDependent = d;
    }

        public Dependent getCurrentDependent(){
                return currentDependent;
        }

    /**
     * Get the current auxiliary provider list from this CompilerContext.
     *
     * @return    The current AuxiliaryProviderList.
     *
     */

    public ProviderList getCurrentAuxiliaryProviderList()
    {
        return currentAPL;
    }

    /**
     * Set the current auxiliary provider list for this CompilerContext.
     *
     * @param apl    The new current AuxiliaryProviderList.
     */

    public void setCurrentAuxiliaryProviderList(ProviderList apl)
    {
        currentAPL = apl;
    }

    public void createDependency(Provider p) throws StandardException {
        if (SanityManager.DEBUG)
        SanityManager.ASSERT(currentDependent != null,
                "no current dependent for compilation");

        if (dm == null)
            dm = lcc.getDataDictionary().getDependencyManager();
        dm.addDependency(currentDependent, p, getContextManager());
        addProviderToAuxiliaryList(p);
    }

    /**
     * Add a dependency between two objects.
     *
     * @param d    The Dependent object.
     * @param p    The Provider of the dependency.
     * @exception StandardException thrown on failure.
     *
     */
    public    void createDependency(Dependent d, Provider p) throws StandardException
    {
        if (dm == null)
            dm = lcc.getDataDictionary().getDependencyManager();

        dm.addDependency(d, p, getContextManager());
        addProviderToAuxiliaryList(p);
    }

    /**
     * Add a Provider to the current AuxiliaryProviderList, if one exists.
     *
     * @param p        The Provider to add.
     */
    private void addProviderToAuxiliaryList(Provider p)
    {
        if (currentAPL != null)
        {
            currentAPL.addProvider(p);
        }
    }

    public int addSavedObject(Object obj) {
        if (savedObjects == null) savedObjects = new Vector();

        savedObjects.add(obj);
        return savedObjects.size()-1;
    }

    public Object[] getSavedObjects() {
        if (savedObjects == null) return null;

        Object[] retVal = new Object[savedObjects.size()];
        savedObjects.copyInto(retVal);
        savedObjects = null; // erase to start over
        return retVal;
    }

    /** @see CompilerContext#setSavedObjects */
    public void setSavedObjects(Object[] objs)
    {
        if (objs == null)
        {
            return;
        }

        for (Object obj : objs) {
            addSavedObject(obj);
        }
    }

    /** @see CompilerContext#setCursorInfo */
    public void setCursorInfo(Object cursorInfo)
    {
        this.cursorInfo = cursorInfo;
    }

    /** @see CompilerContext#getCursorInfo */
    public Object getCursorInfo()
    {
        return cursorInfo;
    }


    /** @see CompilerContext#firstOnStack */
    public void firstOnStack()
    {
        firstOnStack = true;
    }

    /** @see CompilerContext#isFirstOnStack */
    public boolean isFirstOnStack()
    {
        return firstOnStack;
    }

    /**
     * Set the in use state for the compiler context.
     *
     * @param inUse     The new inUse state for the compiler context.
     */
    public void setInUse(boolean inUse)
    {
        this.inUse = inUse;

        /*
        ** Close the StoreCostControllers associated with this CompilerContext
        ** when the context is no longer in use.
        */
        if ( ! inUse)
        {
            closeStoreCostControllers();
            closeSortCostControllers();
        }
    }

    /**
     * Return the in use state for the compiler context.
     *
     * @return boolean    The in use state for the compiler context.
     */
    public boolean getInUse()
    {
        return inUse;
    }

    /**
     * Sets which kind of query fragments are NOT allowed. Basically,
     * these are fragments which return unstable results. CHECK CONSTRAINTS
     * and CREATE PUBLICATION want to forbid certain kinds of fragments.
     *
     * @param reliability    bitmask of types of query fragments to be forbidden
     *                        see the reliability bitmasks in CompilerContext.java
     *
     */
    public void    setReliability(int reliability) { this.reliability = reliability; }

    /**
     * Return the reliability requirements of this clause. See setReliability()
     * for a definition of clause reliability.
     *
     * @return a bitmask of which types of query fragments are to be forbidden
     */
    public int getReliability() { return reliability; }

    /**
     * @see CompilerContext#getStoreCostController
     *
     * @exception StandardException        Thrown on error
     */
    @Override
    public StoreCostController getStoreCostController(TableDescriptor td, ConglomerateDescriptor cd, boolean skipStats, long defaultRowCount) throws StandardException {
          long conglomerateNumber = cd.getConglomerateNumber();
        /*
        ** Try to find the given conglomerate number in the array of
        ** conglom ids.
        */
        Pair<Long, Boolean> pairedKey = Pair.newPair(conglomerateNumber, skipStats);
        StoreCostController scc = storeCostControllers.get(pairedKey);
        if (scc != null)
            return scc;

        /*
        ** Not found, so get a StoreCostController from the store.
        */
        StoreCostController retval = lcc.getTransactionCompile().openStoreCost(td,cd,skipStats, defaultRowCount);

        /* Put it in the array */
        storeCostControllers.put(pairedKey, retval);

        return retval;
    }

    /**
     *
     */
    private void closeStoreCostControllers()
    {
        for (Map.Entry<Pair<Long, Boolean>, StoreCostController> entry: storeCostControllers.entrySet()) {
            StoreCostController scc = entry.getValue();
            try {
                scc.close();
            } catch (StandardException ignored) {
            }
        }

        storeCostControllers.clear();
        skipStatsTableList.clear();
    }

    /**
     * @see CompilerContext#getSortCostController
     *
     * @exception StandardException        Thrown on error
     */
    public SortCostController getSortCostController() throws StandardException
    {
        /*
        ** Re-use a single SortCostController for each compilation
        */
        if (sortCostController == null)
        {
            /*
            ** Get a StoreCostController from the store.
            */

            sortCostController = lcc.getTransactionCompile().openSortCostController(null);
        }

        return sortCostController;
    }

    /**
     *
     * @exception StandardException        Thrown on error
     */
    private void closeSortCostControllers()
    {
        if (sortCostController != null)
        {
            sortCostController.close();
            sortCostController = null;
        }
    }

    /**
     * Get the compilation schema descriptor for this compilation context.
       Will be null if no default schema lookups have occured. Ie.
       the statement is independent of the current schema.
     *
     * @return the compilation schema descirptor
     */
    public SchemaDescriptor getCompilationSchema()
    {
        return compilationSchema;
    }

    /**
     * Set the compilation schema descriptor for this compilation context.
     *
     * @param newDefault    the compilation schema
     *
     * @return the previous compilation schema descirptor
     */
    public SchemaDescriptor setCompilationSchema(SchemaDescriptor newDefault)
    {
        SchemaDescriptor tmpSchema = compilationSchema;
        compilationSchema = newDefault;
        return tmpSchema;
    }

    /**
     * @see CompilerContext#pushCompilationSchema
     */
    public void pushCompilationSchema(SchemaDescriptor sd)
    {
        if (defaultSchemaStack == null) {
            defaultSchemaStack = new ArrayList(2);
        }

        defaultSchemaStack.add(defaultSchemaStack.size(),
                               getCompilationSchema());
        setCompilationSchema(sd);
    }

    /**
     * @see CompilerContext#popCompilationSchema
     */
    public void popCompilationSchema()
    {
        SchemaDescriptor sd =
            (SchemaDescriptor)defaultSchemaStack.remove(
                defaultSchemaStack.size() - 1);
        setCompilationSchema(sd);
    }

    /**
     * @see CompilerContext#setParameterList
     */
    public void setParameterList(Vector parameterList)
    {
        this.parameterList = parameterList;

        /* Don't create param descriptors array if there are no params */
        int numberOfParameters = (parameterList == null) ? 0 : parameterList.size();

        if (numberOfParameters > 0)
        {
            parameterDescriptors = new DataTypeDescriptor[numberOfParameters];
        }
    }

    /**
     * @see CompilerContext#getParameterList
     */
    public Vector getParameterList()
    {
        return parameterList;
    }

    /**
     * @see CompilerContext#setReturnParameterFlag
     */
    public void setReturnParameterFlag()
    {
        returnParameterFlag = true;
    }

    /**
     * @see CompilerContext#getReturnParameterFlag
     */
    public boolean getReturnParameterFlag()
    {
        return returnParameterFlag;
    }

    /**
     * @see CompilerContext#getParameterTypes
     */
    public DataTypeDescriptor[] getParameterTypes()
    {
        return parameterDescriptors;
    }

    /**
     * @see CompilerContext#setScanIsolationLevel
     */
    public void setScanIsolationLevel(int isolationLevel)
    {
        scanIsolationLevel = isolationLevel;
    }

    /**
     * @see CompilerContext#getScanIsolationLevel
     */
    public int getScanIsolationLevel()
    {
        return scanIsolationLevel;
    }

    /**
     * @see CompilerContext#getTypeCompilerFactory
     */
    public TypeCompilerFactory getTypeCompilerFactory()
    {
        return typeCompilerFactory;
    }


    /**
        Add a compile time warning.
    */
    public void addWarning(SQLWarning warning) {
        if (warnings == null)
            warnings = warning;
        else
            warnings.setNextWarning(warning);
    }

    /**
        Get the chain of compile time warnings.
    */
    public SQLWarning getWarnings() {
        return warnings;
    }

    /////////////////////////////////////////////////////////////////////////////////////
    //
    // class interface
    //
    // this constructor is called with the parser
    // to be saved when the context
    // is created (when the first statement comes in, likely).
    //
    /////////////////////////////////////////////////////////////////////////////////////

    public CompilerContextImpl(ContextManager cm,
            LanguageConnectionContext lcc,
        TypeCompilerFactory typeCompilerFactory )
    {
        super(cm, CompilerContext.CONTEXT_ID);

        this.lcc = lcc;
        lcf = lcc.getLanguageConnectionFactory();
        this.parser = lcf.newParser(this);
        this.typeCompilerFactory = typeCompilerFactory;

        // the prefix for classes in this connection
        classPrefix = "ac"+lcf.getUUIDFactory().createUUID().toString().replace('-','x');

        initRequiredPriv();
    }

    private void initRequiredPriv()
    {
        currPrivType = Authorizer.NULL_PRIV;
        privTypeStack.clear();
        requiredColumnPrivileges = null;
        requiredTablePrivileges = null;
        requiredSchemaPrivileges = null;
        requiredRoutinePrivileges = null;
        requiredUsagePrivileges = null;
        requiredRolePrivileges = null;
        LanguageConnectionContext lcc = (LanguageConnectionContext)
        getContextManager().getContext(LanguageConnectionContext.CONTEXT_ID);
        if(lcc != null && lcc.usesSqlAuthorization())
        {
            requiredColumnPrivileges = new HashMap();
            requiredTablePrivileges = new HashMap();
            requiredSchemaPrivileges = new HashMap();
            requiredRoutinePrivileges = new HashMap();
            requiredUsagePrivileges = new HashMap();
            requiredRolePrivileges = new HashMap();
        }
    } // end of initRequiredPriv

    /**
     * Sets the current privilege type context. Column and table nodes do not know
     * how they are being used. Higher level nodes in the query tree do not know what
     * is being referenced.
     * Keeping the context allows the two to come together.
     *
     * @param privType One of the privilege types in com.splicemachine.db.iapi.sql.conn.Authorizer.
     */
    public void pushCurrentPrivType( int privType)
    {
        privTypeStack.push( ReuseFactory.getInteger( currPrivType));
        currPrivType = privType;
    }

    public void popCurrentPrivType( )
    {
        currPrivType = (Integer) privTypeStack.pop();
    }

    /**
     * Add a column privilege to the list of used column privileges.
     *
     * @param column The column whose privileges we're interested in.
     */
    public void addRequiredColumnPriv( ColumnDescriptor column)
    {
        if( requiredColumnPrivileges == null // Using old style authorization
            || currPrivType == Authorizer.NULL_PRIV
            || currPrivType == Authorizer.DELETE_PRIV // Table privilege only
            || currPrivType == Authorizer.INSERT_PRIV // Table privilege only
            || currPrivType == Authorizer.TRIGGER_PRIV // Table privilege only
            || currPrivType == Authorizer.EXECUTE_PRIV
            || column == null)
            return;
        /*
        * Note that to look up the privileges for this column,
        * we need to know what table the column is in. However,
        * not all ColumnDescriptor objects are associated with
        * a table object. Sometimes a ColumnDescriptor
        * describes a column but doesn't specify the table. An
        * example of this occurs in the set-clause of the
        * UPDATE statement in SQL, where we may have a
        * ColumnDescriptor which describes the expression that
        * is being used in the UPDATE statement to provide the
        * new value that will be computed by the UPDATE. In such a
        * case, there is no column privilege to be added, so we
        * just take an early return. DERBY-1583 has more details.
        */
        TableDescriptor td = column.getTableDescriptor();
        if (td == null)
            return;

        if (td.getTableType() ==
                TableDescriptor.GLOBAL_TEMPORARY_TABLE_TYPE || td.getTableType() == TableDescriptor.WITH_TYPE) {
            return; // no priv needed, it is per session anyway
        }

        UUID tableUUID = td.getUUID();
        UUID schemaUUID = td.getSchemaDescriptor().getUUID();

        //DERBY-4191
        if( currPrivType == Authorizer.MIN_SELECT_PRIV){
            //If we are here for MIN_SELECT_PRIV requirement, then first
            //check if there is already a SELECT privilege requirement on any
            //of the columns in the table. If yes, then we do not need to add
            //MIN_SELECT_PRIV requirement for the table because that
            //requirement is already getting satisfied with the already
            //existing SELECT privilege requirement
            StatementTablePermission key = new StatementTablePermission(
                    schemaUUID, tableUUID, Authorizer.SELECT_PRIV);
            StatementColumnPermission tableColumnPrivileges
              = (StatementColumnPermission) requiredColumnPrivileges.get( key);
            if( tableColumnPrivileges != null)
                return;
        }
        if( currPrivType == Authorizer.SELECT_PRIV){
            //If we are here for SELECT_PRIV requirement, then first check
            //if there is already any MIN_SELECT_PRIV privilege required
            //on this table. If yes, then that requirement will be fulfilled
            //by the SELECT_PRIV requirement we are adding now. Because of
            //that, remove the MIN_SELECT_PRIV privilege requirement
            StatementTablePermission key = new StatementTablePermission(
                    schemaUUID, tableUUID, Authorizer.MIN_SELECT_PRIV);
            StatementColumnPermission tableColumnPrivileges
              = (StatementColumnPermission) requiredColumnPrivileges.get( key);
            if( tableColumnPrivileges != null)
                requiredColumnPrivileges.remove(key);
        }

        StatementTablePermission key = new StatementTablePermission( schemaUUID, tableUUID, currPrivType);
        StatementColumnPermission tableColumnPrivileges
          = (StatementColumnPermission) requiredColumnPrivileges.get( key);
        if( tableColumnPrivileges == null)
        {
            addRequiredAccessSchemaPriv(schemaUUID);
            tableColumnPrivileges = new StatementColumnPermission( schemaUUID,
                                                                   tableUUID,
                                                                   currPrivType,
                                                                   new FormatableBitSet( td.getMaxColumnID()));
            requiredColumnPrivileges.put(key, tableColumnPrivileges);
        }
        tableColumnPrivileges.getColumns().set(column.getPosition() - 1);
    } // end of addRequiredColumnPriv

    /**
     * Add a table or view privilege to the list of used table privileges.
     *
     * @see CompilerContext#addRequiredRoutinePriv
     */
    public void addRequiredTablePriv( TableDescriptor table)
    {
        if( requiredTablePrivileges == null || table == null)
            return;

        if (table.getTableType() ==
                TableDescriptor.GLOBAL_TEMPORARY_TABLE_TYPE) {
            return; // no priv needed, it is per session anyway
        }

        if( currPrivType == Authorizer.SELECT_PRIV){
            //DERBY-4191
            //Check if there is any MIN_SELECT_PRIV select privilege required
            //on this table. If yes, then that requirement will be fulfilled
            //by the SELECT_PRIV requirement we are adding now. Because of
            //that, remove the MIN_SELECT_PRIV privilege requirement
            UUID tableUUID     = table.getUUID();
            UUID schemaUUID = table.getSchemaDescriptor().getUUID();

            StatementTablePermission key = new StatementTablePermission(
                    schemaUUID, tableUUID, Authorizer.MIN_SELECT_PRIV);
            StatementColumnPermission tableColumnPrivileges
              = (StatementColumnPermission) requiredColumnPrivileges.get( key);
            if( tableColumnPrivileges != null)
                requiredColumnPrivileges.remove(key);
        }
        UUID tableUUID     = table.getUUID();
        UUID schemaUUID = table.getSchemaDescriptor().getUUID();

        addRequiredAccessSchemaPriv(schemaUUID);
        StatementTablePermission key = new StatementTablePermission(  schemaUUID, tableUUID, currPrivType);
        requiredTablePrivileges.put(key, key);
    }

    /**
     * Add a routine execute privilege to the list of used routine privileges.
     *
     * @see CompilerContext#addRequiredRoutinePriv
     */
    public void addRequiredRoutinePriv( AliasDescriptor routine)
    {
        // routine == null for built in routines
        if( requiredRoutinePrivileges == null || routine == null)
            return;

        // Ignore SYSFUN routines for permission scheme
        if (routine.getSchemaUUID().toString().equals(SchemaDescriptor.SYSFUN_SCHEMA_UUID))
            return;

         if (requiredRoutinePrivileges.get(routine.getUUID()) == null)
             requiredRoutinePrivileges.put(routine.getUUID(), ReuseFactory.getInteger(1));
    }

    /**
     * @see CompilerContext#addRequiredUsagePriv
     */
    public void addRequiredUsagePriv( PrivilegedSQLObject usableObject )
    {
        if( requiredUsagePrivileges == null || usableObject == null) { return; }

        UUID objectID = usableObject.getUUID();
        String objectType = usableObject.getObjectTypeName();

         if (requiredUsagePrivileges.get( objectID ) == null)
        { requiredUsagePrivileges.put( objectID, objectType ); }
    }
    
    /**
     * Add a required schema privilege to the list privileges.
     *
     * @see CompilerContext#addRequiredSchemaPriv
     */
    public void addRequiredSchemaPriv(String schemaName, String aid, int privType)
    {
        if( requiredSchemaPrivileges == null || schemaName == null)
            return;

        StatementSchemaPermission key = new
                StatementSchemaPermission(schemaName, aid, privType);

        requiredSchemaPrivileges.put(key, key);
    }

    public void addRequiredAccessSchemaPriv(UUID uuid) {
        if( requiredSchemaPrivileges == null || uuid == null)
            return;

        // if schema access restriction is not enabled, no need to add access permission check
        if (!lcc.getDataDictionary().isMetadataAccessRestrictionEnabled())
            return;

        StatementSchemaPermission accessPrivileges = new StatementSchemaPermission(uuid, Authorizer.ACCESS_PRIV);
        requiredSchemaPrivileges.put(accessPrivileges, accessPrivileges);
    }

    /**
     * Add a required role privilege to the list privileges.
     *
     * @see CompilerContext#addRequiredRolePriv
     */
    public void addRequiredRolePriv(String roleName, int privType)
    {
        if( requiredRolePrivileges == null)
            return;

        StatementRolePermission key = new
            StatementRolePermission(roleName, privType);

        requiredRolePrivileges.put(key, key);
    }


    /**
     * @return The list of required privileges.
     */
    public List getRequiredPermissionsList()
    {
        int size = 0;
        if( requiredRoutinePrivileges != null)
        { size += requiredRoutinePrivileges.size(); }
        if( requiredUsagePrivileges != null)
        { size += requiredUsagePrivileges.size(); }
        if( requiredTablePrivileges != null)
        { size += requiredTablePrivileges.size(); }
        if( requiredSchemaPrivileges != null)
        { size += requiredSchemaPrivileges.size(); }
        if( requiredColumnPrivileges != null)
        { size += requiredColumnPrivileges.size(); }
        if( requiredRolePrivileges != null)
        { size += requiredRolePrivileges.size(); }

        ArrayList list = new ArrayList( size);
        ArrayList accessList = new ArrayList();
        if( requiredRoutinePrivileges != null)
        {
            for (Object o : requiredRoutinePrivileges.keySet()) {
                UUID routineUUID = (UUID) o;

                list.add(new StatementRoutinePermission(routineUUID));
            }
        }
        if( requiredUsagePrivileges != null)
        {
            for (Object o : requiredUsagePrivileges.keySet()) {
                UUID objectID = (UUID) o;

                list.add(new StatementGenericPermission(objectID, (String) requiredUsagePrivileges.get(objectID), PermDescriptor.USAGE_PRIV));
            }
        }
        if( requiredTablePrivileges != null)
        {
            list.addAll(requiredTablePrivileges.values());
        }
        if( requiredSchemaPrivileges != null)
        {
            for (Object o: requiredSchemaPrivileges.keySet()) {
                StatementSchemaPermission sp = (StatementSchemaPermission) o;
                if (((StatementSchemaPermission) o).getPrivType() == Authorizer.ACCESS_PRIV)
                    accessList.add(requiredSchemaPrivileges.get(sp));
                else
                    list.add(requiredSchemaPrivileges.get(sp));
            }
        }
        if( requiredColumnPrivileges != null)
        {
            list.addAll(requiredColumnPrivileges.values());
        }
        if( requiredRolePrivileges != null)
        {
            list.addAll(requiredRolePrivileges.values());
        }

        // insert all the access check to the beginning of the list
        list.addAll(0, accessList);

        return list;
    } // end of getRequiredPermissionsList

    public void addReferencedSequence( SequenceDescriptor sd )
    {
        if ( referencedSequences == null ) { referencedSequences = new HashMap(); }

        referencedSequences.put( sd.getUUID(), sd );
    }

    /**
     * Report whether the given sequence has been referenced already.
     */
    public boolean isReferenced( SequenceDescriptor sd ) {
        return referencedSequences != null && referencedSequences.containsKey(sd.getUUID());

    }

    public int getNextOJLevel() {
        return nextOJLevel ++;
    }

    /*
    ** Context state must be reset in restContext()
    */

    private final Parser         parser;
    private final LanguageConnectionContext lcc;
    private final LanguageConnectionFactory lcf;
    private TypeCompilerFactory    typeCompilerFactory;
    private Dependent            currentDependent;
    private DependencyManager    dm;
    private boolean                firstOnStack;
    private boolean                inUse;
    private int                    reliability = CompilerContext.SQL_LEGAL;
    private    int                    nextColumnNumber = 1;
    private int                    nextTableNumber;
    private int                    nextSubqueryNumber;
    private int                    nextResultSetNumber;
    private int                    scanIsolationLevel;
    private int                    nextEquivalenceClass = -1;
    private long                nextClassName;
    private Vector                savedObjects;
    private String                classPrefix;
    private SchemaDescriptor    compilationSchema;
    /* this is the number of tables taking into consideration the where Subqueries */
    private int                 maximalPossibleTableCount;
    private boolean             selectivityEstimationIncludingSkewedDefault = false;
    private boolean             projectionPruningEnabled;
    private int                 maxMulticolumnProbeValues = DEFAULT_MAX_MULTICOLUMN_PROBE_VALUES;
    private boolean             multicolumnInlistProbeOnSparkEnabled = DEFAULT_MULTICOLUMN_INLIST_PROBE_ON_SPARK_ENABLED;
    private boolean             convertMultiColumnDNFPredicatesToInList= DEFAULT_CONVERT_MULTICOLUMN_DNF_PREDICATES_TO_INLIST;
    private boolean             disablePredicateSimplification = DEFAULT_DISABLE_PREDICATE_SIMPLIFICATION;
    private SparkVersion        sparkVersion = DEFAULT_SPLICE_SPARK_VERSION;
    private boolean sparkVersionInitialized = false;
    private CompilerContext.NativeSparkModeType nativeSparkAggregationMode = DEFAULT_SPLICE_NATIVE_SPARK_AGGREGATION_MODE;
    private boolean allowOverflowSensitiveNativeSparkExpressions = DEFAULT_SPLICE_ALLOW_OVERFLOW_SENSITIVE_NATIVE_SPARK_EXPRESSIONS;
    private int currentTimestampPrecision = DEFAULT_SPLICE_CURRENT_TIMESTAMP_PRECISION;
    // Used to track the flattened half outer joins.
    private int                 nextOJLevel = 1;
    private boolean             outerJoinFlatteningDisabled;
    /**
     * Saved execution time default schema, if we need to change it
     * temporarily.
     */
    private ArrayList            defaultSchemaStack;

    private ProviderList        currentAPL;
    private boolean returnParameterFlag;

    private HashMap<Pair<Long, Boolean>, StoreCostController> storeCostControllers = new HashMap<>();
    private Vector<Integer> skipStatsTableList = new Vector<>();

    private SortCostController    sortCostController;

    private Vector parameterList;

    /* Type descriptors for the ? parameters */
    private DataTypeDescriptor[]    parameterDescriptors;

    private Object                cursorInfo;

    private SQLWarning warnings;

    private Stack privTypeStack = new Stack();
    private int currPrivType = Authorizer.NULL_PRIV;
    private HashMap requiredColumnPrivileges;
    private HashMap requiredTablePrivileges;
    private HashMap requiredSchemaPrivileges;
    private HashMap requiredRoutinePrivileges;
    private HashMap requiredUsagePrivileges;
    private HashMap requiredRolePrivileges;
    private HashMap referencedSequences;
    private DataSetProcessorType dataSetProcessorType = DataSetProcessorType.DEFAULT_CONTROL;

    @Override
<<<<<<< HEAD
    public void setDataSetProcessorType(DataSetProcessorType type, boolean setDSPTypeinLCC) {
        dataSetProcessorType = type;
        if (setDSPTypeinLCC)
           lcc.setDataSetProcessorType(type);
=======
    public void setDataSetProcessorType(DataSetProcessorType type) throws StandardException {
        dataSetProcessorType = dataSetProcessorType.combine(type);
>>>>>>> 140fd8fc
    }

    @Override
    public DataSetProcessorType getDataSetProcessorType() {
        return dataSetProcessorType;
    }

    @Override
    public boolean skipStats(int tableNumber) {
        return skipStatsTableList.contains(tableNumber);
    }

    @Override
    public Vector<Integer> getSkipStatsTableList() {
        return skipStatsTableList;
    }
} // end of class CompilerContextImpl<|MERGE_RESOLUTION|>--- conflicted
+++ resolved
@@ -1186,15 +1186,8 @@
     private DataSetProcessorType dataSetProcessorType = DataSetProcessorType.DEFAULT_CONTROL;
 
     @Override
-<<<<<<< HEAD
-    public void setDataSetProcessorType(DataSetProcessorType type, boolean setDSPTypeinLCC) {
-        dataSetProcessorType = type;
-        if (setDSPTypeinLCC)
-           lcc.setDataSetProcessorType(type);
-=======
     public void setDataSetProcessorType(DataSetProcessorType type) throws StandardException {
         dataSetProcessorType = dataSetProcessorType.combine(type);
->>>>>>> 140fd8fc
     }
 
     @Override
