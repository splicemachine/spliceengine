/*
 * This file is part of Splice Machine.
 * Splice Machine is free software: you can redistribute it and/or modify it under the terms of the
 * GNU Affero General Public License as published by the Free Software Foundation, either
 * version 3, or (at your option) any later version.
 * Splice Machine is distributed in the hope that it will be useful, but WITHOUT ANY WARRANTY;
 * without even the implied warranty of MERCHANTABILITY or FITNESS FOR A PARTICULAR PURPOSE.
 * See the GNU Affero General Public License for more details.
 * You should have received a copy of the GNU Affero General Public License along with Splice Machine.
 * If not, see <http://www.gnu.org/licenses/>.
 *
 * Some parts of this source code are based on Apache Derby, and the following notices apply to
 * Apache Derby:
 *
 * Apache Derby is a subproject of the Apache DB project, and is licensed under
 * the Apache License, Version 2.0 (the "License"); you may not use these files
 * except in compliance with the License. You may obtain a copy of the License at:
 *
 * http://www.apache.org/licenses/LICENSE-2.0
 *
 * Unless required by applicable law or agreed to in writing, software distributed
 * under the License is distributed on an "AS IS" BASIS, WITHOUT WARRANTIES OR
 * CONDITIONS OF ANY KIND, either express or implied. See the License for the
 * specific language governing permissions and limitations under the License.
 *
 * Splice Machine, Inc. has modified the Apache Derby code in this file.
 *
 * All such Splice Machine modifications are Copyright 2012 - 2020 Splice Machine, Inc.,
 * and are licensed to you under the GNU Affero General Public License.
 */

package com.splicemachine.db.impl.sql.compile;

import com.splicemachine.db.iapi.error.StandardException;
import com.splicemachine.db.iapi.reference.SQLState;
import com.splicemachine.db.iapi.services.context.ContextService;
import com.splicemachine.db.iapi.sql.Activation;
import com.splicemachine.db.iapi.sql.ResultDescription;
import com.splicemachine.db.iapi.sql.compile.*;
import com.splicemachine.db.iapi.sql.compile.costing.CostModel;
import com.splicemachine.db.iapi.sql.conn.LanguageConnectionContext;
import com.splicemachine.db.iapi.sql.dictionary.ConglomerateDescriptor;
import com.splicemachine.db.iapi.sql.dictionary.DataDictionary;
import com.splicemachine.db.iapi.sql.dictionary.IndexRowGenerator;
import com.splicemachine.db.iapi.sql.dictionary.TableDescriptor;
import com.splicemachine.db.iapi.store.access.AggregateCostController;
import com.splicemachine.db.iapi.store.access.SortCostController;
import com.splicemachine.db.iapi.util.JBitSet;
import com.splicemachine.db.iapi.util.StringUtil;

import java.util.Arrays;
import java.util.HashMap;
import java.util.List;
import java.util.Map;

import static com.splicemachine.db.impl.sql.compile.JoinNode.INNERJOIN;

/**
 * This will be the Level 1 Optimizer.
 * RESOLVE - it's a level 0 optimizer right now.
 * Current State:
 * o  No costing services
 * o  We can only cost a derived table with a join once.
 * <p/>
 * Optimizer uses OptimizableList to keep track of the best join order as it
 * builds it.  For each available slot in the join order, we cost all of the
 * Optimizables from that slot til the end of the OptimizableList.  Later,
 * we will choose the best Optimizable for that slot and reorder the list
 * accordingly.
 * In order to do this, we probably need to move the temporary pushing and
 * pulling of join clauses into Optimizer, since the logic will be different
 * for other implementations.  (Of course, we're not pushing and pulling join
 * clauses between permutations yet.)
 */

public class OptimizerImpl implements Optimizer{

    /* This implements a state machine to jump start to a appearingly good join
     * order, when the number of tables is high, and the optimization could take
     * a long time.  A good start can prune better, and timeout sooner.  Otherwise,
     * it may take forever to exhaust or timeout (see beetle 5870).  Basically after
     * we jump, we walk the high part, then fall when we reach the peak, finally we
     * walk the low part til where we jumped to.
     */
    private static final int NO_JUMP=0;
    private static final int READY_TO_JUMP=1;
    private static final int JUMPING=2;
    private static final int WALK_HIGH=3;
    private static final int WALK_LOW=4;
    private static final int STORED_PREPARED_STATEMENT_TIME_LIMIT_LOWER_BOUND = 10;
    private static final int HINTED_JOINSTRATEGY_TIME_LIMIT_LOWER_BOUND = 2;

    protected DataDictionary dDictionary;
    /* The number of tables in the query as a whole.  (Size of bit maps.) */
    protected final int numTablesInQuery;
    /* The number of optimizables in the list to optimize */
    private final int numOptimizables;
    private final boolean compilingTriggerOrStoredPreparedStatement;
    private final boolean hasJoinStrategyHint;

    /* Bit map of tables that have already been assigned to slots.
     * Useful for pushing join clauses as slots are assigned.
     */
    JBitSet assignedTableMap;
    protected OptimizableList optimizableList;
    protected OptimizablePredicateList predicateList;
    private JBitSet nonCorrelatedTableMap;
    int[] proposedJoinOrder;
    int[] bestJoinOrder;
    int joinPosition;
    private boolean desiredJoinOrderFound;
    private int permuteState;
    private int[] firstLookOrder;
    private boolean singleRow = false;

    protected boolean ruleBasedOptimization;

    private CostEstimate outermostCostEstimate;
    CostEstimate currentCost;
    CostEstimate currentSortAvoidanceCost;
    CostEstimate bestCost;

    // The table or "optimizable" number that represents the last join
    // in the join permutation having "bestCost" as marked in the
    // variable above.
    int bestCostOptimizableNumber;

    long timeOptimizationStarted;
    boolean timeExceeded;
    protected boolean noTimeout;
    protected boolean useStatistics;
    private int tableLockThreshold;

    private JoinStrategy[] joinStrategies;

    RequiredRowOrdering requiredRowOrdering;

    private boolean foundABestPlan;

    CostEstimate sortCost;

    private RowOrdering currentRowOrdering;
    private RowOrdering bestRowOrdering;

//    protected boolean conglomerate_OneRowResultSet;

    // optimizer trace
    protected boolean optimizerTrace;
    boolean optimizerTraceHtml;

    // max memory use per table
    protected int maxMemoryPerTable;

    // Whether or not we need to reload the best plan for an Optimizable
    // when we "pull" it.  If the latest complete join order was the
    // best one so far, then the Optimizable will already have the correct
    // best plan loaded so we don't need to do the extra work.  But if
    // the most recent join order was _not_ the best, then this flag tells
    // us that we need to reload the best plan when pulling.
    private boolean reloadBestPlan;

    // Set of optimizer->bestJoinOrder mappings used to keep track of which
    // of this OptimizerImpl's "bestJoinOrder"s was the best with respect to a
    // a specific outer query; the outer query is represented by an instance
    // of Optimizer.  Each outer query could potentially have a different
    // idea of what this OptimizerImpl's "best join order" is, so we have
    // to keep track of them all.
    private Map<Object,int[]> savedJoinOrders;

    // Value used to figure out when/if we've timed out for this
    // Optimizable.
    double timeLimit;

    // Cost estimate for the final "best join order" that we chose--i.e.
    // the one that's actually going to be generated.
    private CostEstimate finalCostEstimate;

    /* Status variables used for "jumping" to previous best join
     * order when possible.  In particular, this helps when this
     * optimizer corresponds to a subquery and we are trying to
     * find out what the best join order is if we do a hash join
     * with the subquery instead of a nested loop join.  In that
     * case the previous best join order will have the best join
     * order for a nested loop, so we want to start there when
     * considering hash join because odds are that same join order
     * will give us the best cost for hash join, as well.  We
     * only try this, though, if neither the previous round of
     * optimization nor this round relies on predicates that have
     * been pushed down from above--because that's the scenario
     * for which the best join order is likely to be same for
     * consecutive rounds.
     */
    private boolean usingPredsPushedFromAbove;
    private boolean bestJoinOrderUsedPredsFromAbove;

    private static final int NANOS_TO_MILLIS = 1000000;
    private boolean forSpark = false;
    private long minPlanTimeout = -1;
    private long maxPlanTimeout = -1;
    boolean foundCompleteJoinPlan = false;

    private CostModel costModel;

    private ResultSetNode outerTableOfJoin;

    protected OptimizerImpl(OptimizableList optimizableList,
                            OptimizablePredicateList predicateList,
                            DataDictionary dDictionary,
                            boolean ruleBasedOptimization,
                            boolean noTimeout,
                            boolean useStatistics,
                            int maxMemoryPerTable,
                            JoinStrategy[] joinStrategies,
                            int tableLockThreshold,
                            RequiredRowOrdering requiredRowOrdering,
                            int numTablesInQuery,
                            CostModel costModel) throws StandardException{
        assert optimizableList!=null: "optimizableList is not expected to be null";

        outermostCostEstimate=getNewCostEstimate(0.0d,1.0d,1.0d);

        currentCost=getNewCostEstimate(0.0d,0.0d,0.0d);

        currentSortAvoidanceCost=getNewCostEstimate(0.0d,0.0d,0.0d);

        bestCost=getNewCostEstimate(Double.MAX_VALUE,Double.MAX_VALUE,Double.MAX_VALUE);

        // Verify that any Properties lists for user overrides are valid
        optimizableList.verifyProperties(dDictionary);

        this.numTablesInQuery=numTablesInQuery;
        numOptimizables=optimizableList.size();

        compilingTriggerOrStoredPreparedStatement = compilingTriggerOrStoredPreparedStatement();
        hasJoinStrategyHint = hasJoinStrategyHint();

        proposedJoinOrder=new int[numOptimizables];
        if(numOptimizables>optimizableList.getTableLimitForExhaustiveSearch() && optimizableList.optimizeJoinOrder()){
            permuteState=READY_TO_JUMP;
            firstLookOrder=new int[numOptimizables];
        }else
            permuteState=NO_JUMP;

        /* Mark all join positions as unused */
        Arrays.fill(proposedJoinOrder,0,numOptimizables,-1);

        bestJoinOrder=new int[numOptimizables];
        joinPosition=-1;
        this.optimizableList=optimizableList;
        this.predicateList=predicateList;
        this.dDictionary=dDictionary;
        this.ruleBasedOptimization=ruleBasedOptimization;
        this.noTimeout=noTimeout;
        this.maxMemoryPerTable=maxMemoryPerTable;
        this.joinStrategies=joinStrategies;
        this.tableLockThreshold=tableLockThreshold;
        this.requiredRowOrdering=requiredRowOrdering;
        this.useStatistics=useStatistics;

        /* initialize variables for tracking permutations */
        assignedTableMap=new JBitSet(numTablesInQuery);

        /*
        ** Make a map of the non-correlated tables, which are the tables
        ** in the list of Optimizables we're optimizing.  An reference
        ** to a table that is not defined in the list of Optimizables
        ** is presumed to be correlated.
        */
        nonCorrelatedTableMap=new JBitSet(numTablesInQuery);
        for(int tabCtr=0;tabCtr<numOptimizables;tabCtr++){
            Optimizable curTable=optimizableList.getOptimizable(tabCtr);
            nonCorrelatedTableMap.or(curTable.getReferencedTableMap());
        }

        /* Get the time that optimization starts */
        timeOptimizationStarted=System.currentTimeMillis();
        reloadBestPlan=false;
        savedJoinOrders=null;
        timeLimit=Double.MAX_VALUE;

        usingPredsPushedFromAbove=false;
        bestJoinOrderUsedPredsFromAbove=false;
        this.currentRowOrdering=newRowOrdering();
        this.bestRowOrdering=newRowOrdering();

        this.costModel = costModel;
    }

    @Override
    public void prepForNextRound(){
        tracer().trace(OptimizerFlag.NEXT_ROUND,0,0,0.0,(Object)null);

        // We initialize reloadBestPlan to false so that if we end up
        // pulling an Optimizable before we find a best join order
        // (which can happen if there is no valid join order for this
        // round) we won't inadvertently reload the best plans based
        // on some previous round.
        reloadBestPlan=false;

        /* Since we're preparing for a new round, we have to clear
         * out the "bestCost" from the previous round to ensure that,
         * when this round of optimizing is done, bestCost will hold
         * the best cost estimate found _this_ round, if there was
         * one.  If there was no best cost found (which can happen if
         * there is no feasible join order) then bestCost will remain
         * at Double.MAX_VALUE.  Then when outer queries check the
         * cost and see that it is so high, they will reject whatever
         * outer join order they're trying in favor of something that's
         * actually valid (and therefore cheaper).
         *
         * Note that we do _not_ reset the "foundABestPlan" variable nor
         * the "bestJoinOrder" array.  This is because it's possible that
         * a "best join order" may not exist for the current round, in
         * which case this OptimizerImpl must know whether or not it found
         * a best join order in a previous round (foundABestPlan) and if
         * so what the corresponding join order was (bestJoinOrder).  This
         * information is required so that the correct query plan can be
         * generated after optimization is complete, even if that best
         * plan was not found in the most recent round.
         *
         * Since timeLimit is used in conjunction with bestCost, both
         * should be reset together
         */
        bestCost=getNewCostEstimate(Double.MAX_VALUE,Double.MAX_VALUE,Double.MAX_VALUE);
        timeLimit = Double.MAX_VALUE;

        /* DB-11161
         * This fixes a corner case in join ordering. In current algorithm,
         * the first join order to explore is always the user specified table
         * order (0,1,2,...), no matter how many tables there are. If we are
         * not in jump mode, after this function is called, next round will
         * always starts from the first order (0,1,2,...) again. However, if
         * we are in jump mode, since we don't reset firstLookOrder and the
         * permuteState, next round will start from firstLookOrder, which is
         * the one calculated based on heuristics. This is usually fine,
         * unless the best join order is just (0,1,2,...). Note that we just
         * reset bestCost above. So the first completely explored join order
         * will be saved as the best temporarily. If, for some reason, the
         * heuristics don't work well and the firstLookOrder is just on the
         * far end in solution space, it's unlikely that we explore
         * (0,1,2,...) before time limit exceeded. As a result, a suboptimal
         * plan is returned.
         */
        if (permuteState == JUMPING) {
            permuteState = READY_TO_JUMP;
        }

        /* If we have predicates that were pushed down to this OptimizerImpl
         * from an outer query, then we reset the timeout state to prepare for
         * the next round of optimization.  Otherwise if we timed out during
         * a previous round and then we get here for another round, we'll
         * immediately "timeout" again before optimizing any of the Optimizables
         * in our list.  This is okay if we don't have any predicates from
         * outer queries because in that case the plan we find this round
         * will be the same one we found in the previous round, in which
         * case there's no point in resetting the timeout state and doing
         * the work a second time.  But if we have predicates from an outer
         * query, those predicates could help us find a much better plan
         * this round than we did in previous rounds--so we reset the timeout
         * state to ensure that we have a chance to consider plans that
         * can take advantage of the pushed predicates.
         */
        usingPredsPushedFromAbove=false;
        if((predicateList!=null) && (predicateList.size()>0)){
            for(int i=predicateList.size()-1;i>=0;i--){
                // If the predicate is "scoped", then we know it was pushed
                // here from an outer query.
                if(((Predicate)predicateList.getOptPredicate(i)).isScopedForPush()){
                    usingPredsPushedFromAbove=true;
                    break;
                }
            }
        }

        if(usingPredsPushedFromAbove){
            timeOptimizationStarted=System.currentTimeMillis();
            timeExceeded=false;
        }

        /* If user specified the optimizer override for a fixed
         * join order, then desiredJoinOrderFound could be true
         * when we get here.  We have to reset it to false in
         * prep for the next round of optimization.  Otherwise
         * we'd end up quitting the optimization before ever
         * finding a plan for this round, and that could, among
         * other things, lead to a never-ending optimization
         * phase in certain situations.  DERBY-1866.
         */
        desiredJoinOrderFound=false;

        currentRowOrdering.removeAllOptimizables();
        bestRowOrdering.removeAllOptimizables();
    }

    @Override
    public int getMaxMemoryPerTable(){
        return maxMemoryPerTable;
    }

    @Override
    public boolean nextJoinOrder() throws StandardException{
        /* Don't get any permutations if there is nothing to optimize */
        OptimizerTrace tracer = tracer();
        if(numOptimizables<1){
            tracer.trace(OptimizerFlag.NO_TABLES,0,0,0.0,(Object)null);

            endOfRoundCleanup();
            return false;
        }

        /* Make sure that all Optimizables init their access paths.
         * (They wait until optimization since the access path
         * references the optimizer.)
         */
        optimizableList.initAccessPaths(this);
        //check whether or not optimization time has been exceeded
        checkTimeout();

        if(bestCost.isUninitialized()
                && foundABestPlan
                && ((!usingPredsPushedFromAbove && !bestJoinOrderUsedPredsFromAbove) || timeExceeded)){
            /* We can get here if this OptimizerImpl is for a subquery
             * that timed out for a previous permutation of the outer
             * query, but then the outer query itself did _not_ timeout.
             * In that case we'll end up back here for another round of
             * optimization, but our timeExceeded flag will be true.
             * We don't want to reset all of the timeout state here
             * because that could lead to redundant work (see comments
             * in prepForNextRound()), but we also don't want to return
             * without having a plan, because then we'd return an unfairly
             * high "bestCost" value--i.e. Double.MAX_VALUE.  Note that
             * we can't just revert back to whatever bestCost we had
             * prior to this because that cost is for some previous
             * permutation of the outer query--not the current permutation--
             * and thus would be incorrect.  So instead we have to delay
             * the timeout until we find a complete (and valid) join order,
             * so that we can return a valid cost estimate.  Once we have
             * a valid cost we'll then go through the timeout logic
             * and stop optimizing.
             *
             * All of that said, instead of just trying the first possible
             * join order, we jump to the join order that gave us the best
             * cost in previous rounds.  We know that such a join order exists
             * because that's how our timeout value was set to begin with--so
             * if there was no best join order, we never would have timed out
             * and thus we wouldn't be here.
             *
             * We can also get here if we've already optimized the list
             * of optimizables once (in a previous round of optimization)
             * and now we're back to do it again.  If that's true AND
             * we did *not* receive any predicates pushed from above AND
             * the bestJoinOrder from the previous round did *not* depend
             * on predicates pushed from above, then we'll jump to the
             * previous join order and start there.  NOTE: if after jumping
             * to the previous join order and calculating the cost we haven't
             * timed out, we will continue looking at other join orders (as
             * usual) until we exhaust them all or we time out.
             */
            if(permuteState!=JUMPING){
                // By setting firstLookOrder to our target join order
                // and then setting our permuteState to JUMPING, we'll
                // jump to the target join order and get the cost.  That
                // cost will then be saved as bestCost, allowing us to
                // proceed with normal timeout logic.
                if(firstLookOrder==null)
                    firstLookOrder=new int[numOptimizables];
                System.arraycopy(bestJoinOrder,0,firstLookOrder,0,numOptimizables);
                permuteState=JUMPING;

                /* If we already assigned at least one position in the
                 * join order when this happened (i.e. if joinPosition
                 * is greater than *or equal* to zero; DERBY-1777), then
                 * reset the join order before jumping.  The call to
                 * rewindJoinOrder() here will put joinPosition back
                 * to 0.  But that said, we'll then end up incrementing
                 * joinPosition before we start looking for the next
                 * join order (see below), which means we need to set
                 * it to -1 here so that it gets incremented to "0" and
                 * then processing can continue as normal from there.
                 * Note: we don't need to set reloadBestPlan to true
                 * here because we only get here if we have *not* found
                 * a best plan yet.
                 */
                if(joinPosition>=0){
                    rewindJoinOrder();
                    joinPosition=-1;
                }
            }

            // Reset the timeExceeded flag so that we'll keep going
            // until we find a complete join order.  NOTE: we intentionally
            // do _not_ reset the timeOptimizationStarted value because we
            // we want to go through this timeout logic for every
            // permutation, to make sure we timeout as soon as we have
            // our first complete join order.
            timeExceeded=false;
        }

        /*
        ** Pick the next table in the join order, if there is an unused position
        ** in the join order, and the current plan is less expensive than
        ** the best plan so far, and the amount of time spent optimizing is
        ** still less than the cost of the best plan so far, and a best
        ** cost has been found in the current join position.  Otherwise,
        ** just pick the next table in the current position.
        */
        boolean joinPosAdvanced=false;

        /* Determine if the current plan is still less expensive than
         * the best plan so far.  If bestCost is uninitialized then
         * we want to return false here; if we didn't, then in the (rare)
         * case where the current cost is greater than Double.MAX_VALUE
         * (esp. if it's Double.POSITIVE_INFINITY, which can occur
         * for very deeply nested queries with long FromLists) we would
         * give up on the current plan even though we didn't have a
         * best plan yet, which would be wrong.  Also note: if we have
         * a required row ordering then we might end up using the
         * sort avoidance plan--but we don't know at this point
         * which plan (sort avoidance or "normal") we're going to
         * use, so we error on the side of caution and only short-
         * circuit if both currentCost and currentSortAvoidanceCost
         * (if the latter is applicable) are greater than bestCost.
         */
        /* the total cost of a plan = localcost of all conglomerates participated in the join
         * + remotecost of the last join in the join sequence.
         * total cost is not monotonically increasing as we add more joins due to the remotecost
         * of the last join which is affected by the number of output rows of the last join
         * and could vary from join to join. To use the alreadyCostsMore flag to prune the join order
         * search space, we can not use the totalcost but just the sum of local cost, which should
         * be monotonically increasing.
         */
        boolean alreadyCostsMore=!bestCost.isUninitialized() &&
                (currentCost.compareLocal(bestCost)>0) &&
                ((requiredRowOrdering==null) || (currentSortAvoidanceCost.compareLocal(bestCost)>0));

        if (joinPosition < numOptimizables-1 && !alreadyCostsMore && !timeExceeded) {
            /*
            ** Are we either starting at the first join position (in which
            ** case joinPosition will be -1), or has a best cost been found
            ** in the current join position?  The latter case might not be
            ** true if there is no feasible join order.
            */
            if(joinPosition < 0 || bestCostFoundForCurrentPosition()){
                joinPosition++;
                joinPosAdvanced=true;

                /*
                ** When adding a table to the join order, the best row
                ** row ordering for the outer tables becomes the starting
                ** point for the row ordering of the current table.
                */
                bestRowOrdering.copy(currentRowOrdering);
            }
        }else{
            /*
             * Not considered short-circuiting if all slots in join
             * order are taken.
             */
            if (joinPosition < numOptimizables-1) {
                tracer.trace(OptimizerFlag.SHORT_CIRCUITING,0,0,0.0,(Object)null);
            }

            // If we short-circuited the current join order then we need
            // to make sure that, when we start pulling optimizables to find
            // a new join order, we reload the best plans for those
            // optimizables as we pull them.  Otherwise we could end up
            // generating a plan for an optimizable even though that plan
            // was part of a short-circuited (and thus rejected) join
            // order.
            if(joinPosition<(numOptimizables-1))
                reloadBestPlan=true;
        }

        if(permuteState==JUMPING && !joinPosAdvanced && joinPosition>=0){
            //not feeling well in the middle of jump
            // Note: we have to make sure we reload the best plans
            // as we rewind since they may have been clobbered
            // (as part of the current join order) before we gave
            // up on jumping.
            reloadBestPlan=true;
            rewindJoinOrder();  //fall
            permuteState=NO_JUMP;  //give up
        }

        /*
        ** The join position becomes < 0 when all the permutations have been
        ** looked at.
        */
        while(joinPosition>=0){
            int nextOptimizable=proposedJoinOrder[joinPosition]+1;
            if(proposedJoinOrder[joinPosition]>=0){
                /* We are either going to try another table at the current
                 * join order position, or we have exhausted all the tables
                 * at the current join order position.  In either case, we
                 * need to pull the table at the current join order position
                 * and remove it from the join order.  Do this BEFORE we
                 * search for the next optimizable so that assignedTableMap,
                 * which is updated to reflect the PULL, has the correct
                 * information for enforcing join order depdendencies.
                 * DERBY-3288.
                 */
                pullOptimizableFromJoinOrder();
            }

            if(desiredJoinOrderFound || timeExceeded){
                /*
                ** If the desired join order has been found (which will happen
                ** if the user specifies a join order), pretend that there are
                ** no more optimizables at this join position.  This will cause
                ** us to back out of the current join order.
                **
                ** Also, don't look at any more join orders if we have taken
                ** too much time with this optimization.
                */
                nextOptimizable=numOptimizables;
            }else if(permuteState==JUMPING){  //still jumping
                /* We're "jumping" to a join order that puts the optimizables
                ** with the lowest estimated costs first (insofar as it
                ** is legal to do so).  The "firstLookOrder" array holds the
                ** ideal join order for position <joinPosition> up thru
                ** position <numOptimizables-1>.  So here, we look at the
                ** ideal optimizable to place at <joinPosition> and see if
                ** it's legal; if it is, then we're done.  Otherwise, we
                ** swap it with <numOptimizables-1> and see if that gives us
                ** a legal join order w.r.t <joinPosition>.  If not, then we
                ** swap it with <numOptimizables-2> and check, and if that
                ** fails, then we swap it with <numOptimizables-3>, and so
                ** on.  For example, assume we have 6 optimizables whose
                ** order from least expensive to most expensive is 2, 1, 4,
                ** 5, 3, 0.  Assume also that we've already verified the
                ** legality of the first two positions--i.e. that joinPosition
                ** is now "2". That means that "firstLookOrder" currently
                ** contains the following:
                **
                ** [ pos ]    0  1  2  3  4  5
                ** [ opt ]    2  1  4  5  3  0
                **
                ** Then at this point, we do the following:
                **
                **  -- Check to see if the ideal optimizable "4" is valid
                **     at its current position (2)
                **  -- If opt "4" is valid, then we're done; else we
                **     swap it with the value at position _5_:
                **
                ** [ pos ]    0  1  2  3  4  5
                ** [ opt ]    2  1  0  5  3  4
                **
                **  -- Check to see if optimizable "0" is valid at its
                **     new position (2).
                **  -- If opt "0" is valid, then we're done; else we
                **     put "0" back in its original position and swap
                **     the ideal optimizer ("4") with the value at
                **     position _4_:
                **
                ** [ pos ]    0  1  2  3  4  5
                ** [ opt ]    2  1  3  5  4  0
                **
                **  -- Check to see if optimizable "3" is valid at its
                **     new position (2).
                **  -- If opt "3" is valid, then we're done; else we
                **     put "3" back in its original position and swap
                **     the ideal optimizer ("4") with the value at
                **     position _3_:
                **
                ** [ pos ]    0  1  2  3  4  5
                ** [ opt ]    2  1  5  4  3  0
                **
                **  -- Check to see if optimizable "5" is valid at its
                **     new position (2).
                **  -- If opt "5" is valid, then we're done; else we've
                **     tried all the available optimizables and none
                **     of them are legal at position 2.  In this case,
                **     we give up on "JUMPING" and fall back to normal
                **     join-order processing.
                */

                int idealOptimizable=firstLookOrder[joinPosition];
                nextOptimizable=idealOptimizable;
                int lookPos=numOptimizables;
                int lastSwappedOpt=-1;

                Optimizable nextOpt;
                for(nextOpt=optimizableList.getOptimizable(nextOptimizable);
                    !(nextOpt.legalJoinOrder(assignedTableMap));
                    nextOpt=optimizableList.getOptimizable(nextOptimizable)){
                    // Undo last swap, if we had one.
                    if(lastSwappedOpt>=0){
                        firstLookOrder[joinPosition]=idealOptimizable;
                        firstLookOrder[lookPos]=lastSwappedOpt;
                    }

                    if(lookPos>joinPosition+1){
                        // we still have other possibilities; get the next
                        // one by "swapping" it into the current position.
                        lastSwappedOpt=firstLookOrder[--lookPos];
                        firstLookOrder[joinPosition]=lastSwappedOpt;
                        firstLookOrder[lookPos]=idealOptimizable;
                        nextOptimizable=lastSwappedOpt;
                    }else{
                        // we went through all of the available optimizables
                        // and none of them were legal in the current position;
                        // so we give up and fall back to normal processing.
                        // Note: we have to make sure we reload the best plans
                        // as we rewind since they may have been clobbered
                        // (as part of the current join order) before we got
                        // here.
                        if(joinPosition>0){
                            joinPosition--;
                            reloadBestPlan=true;
                            rewindJoinOrder();
                        }
                        permuteState=NO_JUMP;
                        break;
                    }
                }

                if(permuteState==NO_JUMP)
                    continue;

                if(joinPosition==numOptimizables-1){
                    // we just set the final position within our
                    // "firstLookOrder" join order; now go ahead
                    // and search for the best join order, starting from
                    // the join order stored in "firstLookOrder".  This
                    // is called walking "high" because we're searching
                    // the join orders that are at or "above" (after) the
                    // order found in firstLookOrder.  Ex. if we had three
                    // optimizables and firstLookOrder was [1 2 0], then
                    // the "high" would be [1 2 0], [2 0 1] and [2 1 0];
                    // the "low" would be [0 1 2], [0 2 1], and [1 0 2].
                    // We walk the "high" first, then fall back and
                    // walk the "low".
                    permuteState=WALK_HIGH;
                }
            }else{
                /* Find the next unused table at this join position */
                for(;nextOptimizable<numOptimizables;nextOptimizable++){
                    boolean found=false;
                    for(int posn=0;posn<joinPosition;posn++){
                        /*
                        ** Is this optimizable already somewhere
                        ** in the join order?
                        */
                        if(proposedJoinOrder[posn]==nextOptimizable){
                            found=true;
                            break;
                        }
                    }

                    /* No need to check the dependencies if the optimizable
                     * is already in the join order--because we should have
                     * checked its dependencies before putting it there.
                     */
                    if(found){
                        assert nextOptimizable>=numOptimizables ||joinOrderMeetsDependencies(nextOptimizable):
                                "Found optimizable '"+nextOptimizable+"' in current join order even though its" +
                                        "dependencies were NOT satisfied.";

                        continue;
                    }

                    /* Check to make sure that all of the next optimizable's
                     * dependencies have been satisfied.
                     */
                    if((nextOptimizable<numOptimizables) && !joinOrderMeetsDependencies(nextOptimizable)){
                        if(optimizerTrace){
                            tracer.trace(OptimizerFlag.SKIPPING_JOIN_ORDER,nextOptimizable,0,0.0,(Object)null);
                        }

                        /*
                        ** If this is a user specified join order then it is illegal.
                        */
                        if(!optimizableList.optimizeJoinOrder()){
                            if(optimizerTrace){
                                tracer.trace(OptimizerFlag.ILLEGAL_USER_JOIN_ORDER,0,0,0.0,(Object)null);
                            }
                            throw StandardException.newException(SQLState.LANG_ILLEGAL_FORCED_JOIN_ORDER);
                        }
                        continue;
                    }
                    break;
                }
            }

            /* Have we exhausted all the optimizables at this join position? */
            if(nextOptimizable>=numOptimizables){
                /*
                ** If we're not optimizing the join order, remember the first
                ** join order.
                */
                if(!optimizableList.optimizeJoinOrder()){
                    // Verify that the user specified a legal join order
                    if(!optimizableList.legalJoinOrder(numTablesInQuery)){
                        if(optimizerTrace){
                            tracer.trace(OptimizerFlag.ILLEGAL_USER_JOIN_ORDER,0,0,0.0,(Object)null);
                        }

                        throw StandardException.newException(SQLState.LANG_ILLEGAL_FORCED_JOIN_ORDER);
                    }

                    if(optimizerTrace){
                        tracer.trace(OptimizerFlag.USER_JOIN_ORDER_OPTIMIZED,0,0,0.0,(Object)null);
                    }

                    desiredJoinOrderFound=true;
                }

                if(permuteState==READY_TO_JUMP && joinPosition>0 && joinPosition==numOptimizables-1){
                    permuteState=JUMPING;

                    /* A simple heuristics is that the row count we got indicates a potentially
                     * good join order.  We'd like row count to get big as late as possible, so
                     * that less load is carried over.
                     */
                    double rc[]=new double[numOptimizables];
                    for(int i=0;i<numOptimizables;i++){
                        firstLookOrder[i]=i;
                        CostEstimate ce=optimizableList.getOptimizable(i).getBestAccessPath().getCostEstimate();
                        if(ce==null){
                            permuteState=READY_TO_JUMP;  //come again?
                            break;
                        }
                        rc[i]=ce.singleScanRowCount();
                    }
                    if(permuteState==JUMPING){
                        boolean doIt=false;
                        int temp;
                        for(int i=0;i<numOptimizables;i++){    //simple selection sort
                            int k=i;
                            for(int j=i+1;j<numOptimizables;j++)
                                if(rc[j]<rc[k]) k=j;
                            if(k!=i){
                                rc[k]=rc[i];    //destroy the bridge
                                temp=firstLookOrder[i];
                                firstLookOrder[i]=firstLookOrder[k];
                                firstLookOrder[k]=temp;
                                doIt=true;
                            }
                        }

                        if(doIt){
                            joinPosition--;
                            rewindJoinOrder();  //jump from ground
                            continue;
                        }else permuteState=NO_JUMP;    //never
                    }
                }

                /*
                ** We have exhausted all the optimizables at this level.
                ** Go back up one level.
                */

                /* Go back up one join position */
                joinPosition--;

                if(joinPosition<0 && permuteState==WALK_HIGH){ //reached peak
                    joinPosition=0;    //reset, fall down the hill
                    permuteState=WALK_LOW;
                }
                continue;
            }

            /*
            ** We have found another optimizable to try at this join position.
            */
            proposedJoinOrder[joinPosition]=nextOptimizable;

            if(permuteState==WALK_LOW){
                boolean finishedCycle=true;
                for(int i=0;i<numOptimizables;i++){
                    if(proposedJoinOrder[i]<firstLookOrder[i]){
                        finishedCycle=false;
                        break;
                    }else if(proposedJoinOrder[i]>firstLookOrder[i])  //done
                        break;
                }
                if(finishedCycle){
                    // We just set proposedJoinOrder[joinPosition] above, so
                    // if we're done we need to put it back to -1 to indicate
                    // that it's an empty slot.  Then we rewind and pull any
                    // other Optimizables at positions < joinPosition.
                    // Note: we have to make sure we reload the best plans
                    // as we rewind since they may have been clobbered
                    // (as part of the current join order) before we got
                    // here.
                    proposedJoinOrder[joinPosition]=-1;
                    joinPosition--;
                    if(joinPosition>=0){
                        reloadBestPlan=true;
                        rewindJoinOrder();
                        joinPosition=-1;
                    }

                    permuteState=READY_TO_JUMP;
                    endOfRoundCleanup();
                    return false;
                }
            }

            // If we want to re-use this Optimizable without re-planning it, return now.
            // This is the case where nextOptimizable uses a Unioned Index Scans access path,
            // and it is being joined with another table which itself might use a UIS access path.
            // We want to set the join cost estimate to an uninitialized state and set assignedTableMap
            // to include the proper tables, but we don't want to push any new predicates to this
            // table because it has already been materialized into a sequence of statements that
            // can't be modified.
            ResultSetNode optimizableResultSet = (ResultSetNode) optimizableList.getOptimizable(nextOptimizable);
            if (optimizableResultSet.skipBindAndOptimize) {
                if (optimizableResultSet instanceof FromTable) {
                    FromTable fromTable = (FromTable)optimizableResultSet;
                    AccessPath bestAP = fromTable.getBestAccessPath();
                    fromTable.startOptimizing(this,currentRowOrdering);
                    if (nextOptimizable == proposedJoinOrder[0] )
                        bestAP.setCostEstimate(fromTable.getTrulyTheBestAccessPath().getCostEstimate());
                    AccessPath currentAP = fromTable.getCurrentAccessPath();
                    CostEstimate costEstimate=fromTable.getCostEstimate(this);
                    costEstimate.setCost(Double.MAX_VALUE,Double.MAX_VALUE,Double.MAX_VALUE);
                    currentAP.setCostEstimate(costEstimate);
                }
                assignedTableMap.or(optimizableResultSet.getReferencedTableMap());
                return true;
            }

            /* Re-init (clear out) the cost for the best access path
             * when placing a table.
             */
            optimizableList.getOptimizable(nextOptimizable).getBestAccessPath().setCostEstimate(null);

            tracer.trace(OptimizerFlag.CONSIDERING_JOIN_ORDER,0,0,0.0, currentCost);

            Optimizable nextOpt= optimizableList.getOptimizable(nextOptimizable);

            /* Update the assigned table map to include the newly-placed
             * Optimizable in the current join order.  Assumption is that
             * this OR can always be undone using an XOR, which will only
             * be true if none of the Optimizables have overlapping table
             * maps.  The XOR itself occurs as part of optimizable "PULL"
             * processing.
             */
            //check that each table is only referenced a single time
            assert !assignedTableMap.intersects(nextOpt.getReferencedTableMap()):
                    "Multiple optimizables share one or more referenced table numbers";

            assignedTableMap.or(nextOpt.getReferencedTableMap());
            nextOpt.startOptimizing(this,currentRowOrdering);

            pushPredicates(optimizableList.getOptimizable(nextOptimizable), assignedTableMap);

            if (((FromTable)nextOpt).getOuterJoinLevel() > 0) {
                PredicateList pList = ((FromTable) nextOpt).getPostJoinPredicates();
                PredicateList pList2 = pickPostJoinPredicates(nextOpt, assignedTableMap);

                if (pList != null && pList2 != null)
                    pList.destructiveAppend(pList2);
                else if (pList == null)
                    pList = pList2;

                ((FromTable) nextOpt).setPostJoinPredicates(pList);
            }

            return true;
        }

        endOfRoundCleanup();
        return false;
    }

    @Override
    public boolean getNextDecoratedPermutation() throws StandardException{
        boolean hasNextPermutation;
        Optimizable curOpt= optimizableList.getOptimizable(proposedJoinOrder[joinPosition]);
        AccessPath bestAccessPath=curOpt.getBestAccessPath();
        AccessPath currentAccessPath=curOpt.getCurrentAccessPath();
        hasNextPermutation=updatePlanMaps(curOpt,bestAccessPath,currentAccessPath);
        OptimizerTrace tracer = tracer();

        /*
        ** When all the access paths have been looked at, we know what the
        ** cheapest one is, so remember it.  Only do this if a cost estimate
        ** has been set for the best access path - one will not have been
        ** set if no feasible plan has been found.
        */
        CostEstimate bestCostEstimate=bestAccessPath.getCostEstimate();
        if(!hasNextPermutation && bestCostEstimate!=null){
            /*
            ** Add the cost of the current optimizable to the total cost.
            ** The total cost is the sum of all the costs, but the total
            ** number of rows is the number of rows returned by the innermost
            ** optimizable.
            */
            addCost(bestCostEstimate,currentCost);
            // store accumulated cost in curOpt
            curOpt.setAccumulatedCost(currentCost);

            if(curOpt.considerSortAvoidancePath() && requiredRowOrdering!=null){
                /* Add the cost for the sort avoidance path, if there is one */
                bestCostEstimate=curOpt.getBestSortAvoidancePath().getCostEstimate();

                addCost(bestCostEstimate,currentSortAvoidanceCost);
                curOpt.setAccumulatedCostForSortAvoidancePlan(currentSortAvoidanceCost);
            }

            if(optimizerTrace){
                tracer.trace(OptimizerFlag.TOTAL_COST_NON_SA_PLAN,0,0,0.0);
                if(curOpt.considerSortAvoidancePath()){
                    tracer.trace(OptimizerFlag.TOTAL_COST_SA_PLAN,0,0,0.0);
                }
            }

            /* Do we have a complete join order? */
            if(joinPosition==(numOptimizables-1)){
                tracer.trace(OptimizerFlag.COMPLETE_JOIN_ORDER,0,0,0.0);

                /* Add cost of sorting to non-sort-avoidance cost */
                if(requiredRowOrdering!=null){

                    /* Only get the sort cost once */
                    if(sortCost==null){
                        sortCost=newCostEstimate();
                    } else {
                        //reset the sort cost
                        sortCost.setLocalCost(Double.MAX_VALUE);
                        sortCost.setLocalCostPerParallelTask(Double.MAX_VALUE);
                    }
                    /* requiredRowOrdering records if the bestCost so far is
                     * sort-needed or not, as done in rememberBestCost.  If
                     * the bestCost so far is sort-needed, and assume
                     * currentCost is also sort-needed, we want this comparison
                     * to be as accurate as possible.  Different plans may
                     * produce different estimated row count (eg., heap scan
                     * vs. index scan during a join), sometimes the difference
                     * could be very big.  However the actual row count should
                     * be only one value.  So when comparing these two plans,
                     * we want them to have the same sort cost.  We want to
                     * take the smaller row count, because a better estimation
                     * (eg. through index) would yield a smaller number.  We
                     * adjust the bestCost here if it had a bigger rowCount
                     * estimate.  The performance improvement of doing this
                     * sometimes is quite dramatic, eg. from 17 sec to 0.5 sec,
                     * see beetle 4353.
                     */
                    if(!curOpt.considerSortAvoidancePath()){
                        requiredRowOrdering.estimateCost(this, bestRowOrdering, currentCost, sortCost);
                    }

                    tracer.trace(OptimizerFlag.COST_OF_SORTING,0,0,0.0);
                    tracer.trace(OptimizerFlag.TOTAL_COST_WITH_SORTING,0,0,0.0);
                }

                // Mark whether the current query block (e.g. SelectNode) is
                // known to return a single row.
                bestCostEstimate.setSingleRow(isSingleRow());

                /*
                ** Is the cost of this join order lower than the best one we've
                ** found so far?
                **
                ** NOTE: If the user has specified a join order, it will be the
                ** only join order the optimizer considers, so it is OK to use
                ** costing to decide that it is the "best" join order.
                **
                ** For very deeply nested queries, it's possible that the optimizer
                ** will return an estimated cost of Double.INFINITY, which is
                ** greater than our uninitialized cost of Double.MAX_VALUE and
                ** thus the "compare" check below will return false.   So we have
                ** to check to see if bestCost is uninitialized and, if so, we
                ** save currentCost regardless of what value it is--because we
                ** haven't found anything better yet.
                **
                ** That said, it's also possible for bestCost to be infinity
                ** AND for current cost to be infinity, as well.  In that case
                ** we can't really tell much by comparing the two, so for lack
                ** of better alternative we look at the row counts.  See
                ** CostEstimateImpl.compare() for more.
                *
                *  If the current access path's join strategy is null, that
                *  means we just found a hinted join, so remember it as
                *  our best if the previous best join permutation was not
                *  a hinted join.
                */
                if(!currentCost.isUninitialized() &&
                   ((!foundABestPlan) || (currentCost.compare(bestCost)<0) ||
                   (bestCost.isUninitialized() ||
                    (curOpt.getCurrentAccessPath().getJoinStrategy() == null &&
                     !optimizableList.getOptimizable(bestCostOptimizableNumber).
                              getTrulyTheBestAccessPath().isHintedJoinStrategy())))){
                    rememberBestCost(currentCost, Optimizer.NORMAL_PLAN, proposedJoinOrder[joinPosition]);

                    // Since we just remembered all of the best plans,
                    // no need to reload them when pulling Optimizables
                    // from this join order.
                    reloadBestPlan=false;
                }else
                    reloadBestPlan=true;

                /*
                ** This may be the best sort-avoidance plan if there is a
                ** required row ordering, and we are to consider a sort
                ** avoidance path on the last Optimizable in the join order.
                */
                if(requiredRowOrdering!=null && curOpt.considerSortAvoidancePath()){
                    boolean hasSortMergeJoin = joinPathContainsSortMergeJoin(Optimizer.SORT_AVOIDANCE_PLAN);
                    if(!hasSortMergeJoin && requiredRowOrdering.sortRequired(bestRowOrdering,optimizableList)==RequiredRowOrdering.NOTHING_REQUIRED){
                        tracer.trace(OptimizerFlag.CURRENT_PLAN_IS_SA_PLAN,0,0,0.0);

                        if((currentSortAvoidanceCost.compare(bestCost)<=0) || bestCost.isUninitialized()){
                            rememberBestCost(currentSortAvoidanceCost, Optimizer.SORT_AVOIDANCE_PLAN, proposedJoinOrder[joinPosition]);
                        }
                    }
                }
            }
        }

        tracer.trace(OptimizerFlag.HAS_REMAINING_PERMUTATIONS,(hasNextPermutation?1:0),0,0.0);
        return hasNextPermutation;
    }


    private boolean joinPathContainsSortMergeJoin(int planType) {
        for (int i=0; i < numOptimizables; i++) {
            Optimizable optimizable = optimizableList.getOptimizable(proposedJoinOrder[i]);

            if(optimizable.bestPathPicksSortMergeJoin(planType))
                return true;
        }
        return false;
    }

    @Override
    public void costPermutation() throws StandardException{
        /*
        ** Get the cost of the outer plan so far.  This gives us the current
        ** estimated rows, ordering, etc.
        */
        CostEstimate outerCost;
        if(joinPosition==0){
            outerCost=outermostCostEstimate;
        }else{
            /*
            ** NOTE: This is somewhat problematic.  We assume here that the
            ** outer cost from the best access path for the outer table
            ** is OK to use even when costing the sort avoidance path for
            ** the inner table.  This is probably OK, since all we use
            ** from the outer cost is the row count.
            */
            Optimizable outerOptimizable=optimizableList.getOptimizable(proposedJoinOrder[joinPosition-1]);
            outerCost=outerOptimizable.getBestAccessPath().getCostEstimate();
            /*
             * It is possible that the join strategy cloned out the base outer cost (a la MergeSortJoin). Because
             * we want to consider the actual scan order BEFORE any previous operations, we look at the
             * base Cost in this scenario
             */
        }

        /* At this point outerCost should be non-null (DERBY-1777).
         * Do the assertion here so that we catch it right away;
         * otherwise we'd end up with an NPE somewhere further
         * down the tree and it'd be harder to figure out where
         * it came from.
         */
        assert outerCost!=null: "outerCost is not expected to be null";

        Optimizable optimizable=optimizableList.getOptimizable(proposedJoinOrder[joinPosition]);

        /* We need to run isIndexUseful for all predicates on the
         * current conglomerate, no matter if they are useful or not,
         * to set flags of index expressions referencing optimizable
         * properly so that utility methods relying on them can work.
         * Note that not all predicates are in predicateList, some
         * may have been pushed down to optimizable.
         */
        ConglomerateDescriptor currentCd = optimizable.getCurrentAccessPath().getConglomerateDescriptor();
        IndexRowGenerator irg = currentCd == null ? null : currentCd.getIndexDescriptor();
        if (irg != null && irg.isOnExpression()) {
            for (int i = 0; i < predicateList.size(); i++) {
                PredicateList.isIndexUseful((Predicate) predicateList.getOptPredicate(i), optimizable,
                        false, false, currentCd);
            }
        }

        /* if the current optimizable is from SSQ, we need to use outer join, set the OuterJoin flag in cost accordingly */
        int savedJoinType = JoinNode.INNERJOIN;
        if (optimizable instanceof FromTable) {
            FromTable fromTable = (FromTable)optimizable;
            if (fromTable.getFromSSQ() || fromTable.getOuterJoinLevel() > 0) {
                savedJoinType = outerCost.getJoinType();
                outerCost.setJoinType(JoinNode.LEFTOUTERJOIN);
            }
        }

        /*
        ** Don't consider non-feasible join strategies.
        */
        if(!optimizable.feasibleJoinStrategy(predicateList,this,outerCost)){
            tracer().trace(OptimizerFlag.INFEASIBLE_JOIN,0,0,0.0,optimizable.getCurrentAccessPath().getJoinStrategy());
            return;
        }
        if (joinPosition == numOptimizables-1 && !foundCompleteJoinPlan)
            foundCompleteJoinPlan = true;

        /* Cost the optimizable at the current join position */
        optimizable.optimizeIt(this, predicateList, outerCost, currentRowOrdering);
        /* reset the OuterJoin flag so that we can cost correctly if the outer optimizable later joins with
           other optimizable through inner join
         */
        if (optimizable instanceof FromTable) {
            FromTable fromTable = (FromTable)optimizable;
            if (fromTable.getFromSSQ() || fromTable.getOuterJoinLevel() > 0)
                outerCost.setJoinType(savedJoinType);
        }
    }

    @Override
    public void costOptimizable(Optimizable optimizable,
                                TableDescriptor td,
                                AccessPath accessPath,
                                OptimizablePredicateList predList,
                                CostEstimate outerCost) throws StandardException{
        /*
        ** Don't consider non-feasible join strategies.
        */
        if(!optimizable.feasibleJoinStrategy(predList,this,outerCost)){
            tracer().trace(OptimizerFlag.INFEASIBLE_JOIN,0,0,0.0,accessPath.getJoinStrategy());
            return;
        }

        /*
        ** Classify the predicates according to the given conglomerate.
        ** The predicates are classified as start keys, stop keys,
        ** qualifiers, and none-of-the-above.  They are also ordered
        ** to match the ordering of columns in keyed conglomerates (no
        ** ordering is done for heaps).
        */
        // if (predList != null)
        //     predList.classify(optimizable, cd);

        if(ruleBasedOptimization){
            ruleBasedCostOptimizable(optimizable,accessPath,predList,outerCost);
        }else{
            costBasedCostOptimizable(optimizable,accessPath,predList,outerCost);
        }
    }

    @Override
    public void considerCost(Optimizable optimizable,
                             OptimizablePredicateList predList,
                             CostEstimate estimatedCost,
                             CostEstimate outerCost) throws StandardException{
        /*
        ** Don't consider non-feasible join strategies.
        */
        if(!optimizable.feasibleJoinStrategy(predList,this,outerCost)){
            return;
        }

        // Before considering the cost, make sure we set the optimizable's
        // "current" cost to be the one that we received.  Doing this allows
        // us to compare "current" with "best" later on to find out if
        // the "current" plan is also the "best" one this round--if it's
        // not then we'll have to revert back to whatever the best plan is.
        // That check is performed in getNextDecoratedPermutation() of
        // this class.
        optimizable.getCurrentAccessPath().setCostEstimate(estimatedCost);

//        double rowCount=estimatedCost.rowCount()/outerCost.rowCount();

        /* Pick the cheapest cost for this particular optimizable.
         * NOTE: Originally, the code only chose the new access path if
         * it was cheaper than the old access path.  However, I (Jerry)
         * found that the new and old costs were the same for a derived
         * table and the old access path did not have a join strategy
         * associated with it in that case.  So, we now choose the new
         * access path if it is the same cost or cheaper than the current
         * access path.
         */
        AccessPath ap=optimizable.getBestAccessPath();
        CostEstimate bestCostEstimate=ap.getCostEstimate();

        boolean memoryOK = checkPathMemoryUsage(optimizable, false);

        if (memoryOK) {
            if ((bestCostEstimate == null) || bestCostEstimate.isUninitialized() || (estimatedCost.compare(bestCostEstimate) <= 0)) {
                ap.setCostEstimate(estimatedCost);
                optimizable.rememberJoinStrategyAsBest(ap);
            }
        }

        /*
        ** Keep track of the best sort-avoidance path if there is a
        ** required row ordering.
        */
        if(requiredRowOrdering!=null){
            /*
            ** The current optimizable can avoid a sort only if the
            ** outer one does, also (if there is an outer one).
            */
            if(joinPosition==0 ||
                    optimizableList.getOptimizable(proposedJoinOrder[joinPosition-1]).considerSortAvoidancePath()){
                /*
                ** There is a required row ordering - does the proposed access
                ** path avoid a sort?
                */
                if(requiredRowOrdering.sortRequired(currentRowOrdering, assignedTableMap, optimizableList)
                        ==RequiredRowOrdering.NOTHING_REQUIRED){
                    ap=optimizable.getBestSortAvoidancePath();
                    bestCostEstimate=ap.getCostEstimate();

                    memoryOK = checkPathMemoryUsage(optimizable, true);
                    /* Is this the cheapest sort-avoidance path? */
                    if (memoryOK) {
                        if ((bestCostEstimate == null) ||
                                bestCostEstimate.isUninitialized() ||
                                (estimatedCost.compare(bestCostEstimate) < 0)) {
                            ap.setCostEstimate(estimatedCost);
                            optimizable.rememberJoinStrategyAsBest(ap);
                            optimizable.rememberSortAvoidancePath();

                        /*
                        ** Remember the current row ordering as best
                        */
                            currentRowOrdering.copy(bestRowOrdering);
                        }
                    }
                }
            }
        }
    }

    @Override public DataDictionary getDataDictionary(){ return dDictionary; }

    @Override
    public void verifyBestPlanFound() throws StandardException{
        if(!foundABestPlan){
            if(optimizerTrace){
                tracer().trace(OptimizerFlag.NO_BEST_PLAN,0,0,0.0);
            }

            throw StandardException.newException(SQLState.LANG_NO_BEST_PLAN_FOUND);
        }
    }

    @Override
    public void modifyAccessPaths(JBitSet outerSet) throws StandardException{
        OptimizerTrace tracer = tracer();
        if(optimizerTrace){
            tracer.trace(OptimizerFlag.MODIFYING_ACCESS_PATHS,0,0,0.0);
        }

        verifyBestPlanFound();

        /* Change the join order of the list of optimizables */
        optimizableList.reOrder(bestJoinOrder);

        /* Form a bit map of the tables as they are put into the join order */
        JBitSet outerTables=new JBitSet(numOptimizables);
        if (outerSet != null)
            outerTables.or(outerSet);

        /* Modify the access path of each table, as necessary */
        for(int ictr=0;ictr<numOptimizables;ictr++){
            Optimizable optimizable=optimizableList.getOptimizable(ictr);

            /* Current table is treated as an outer table */
            outerTables.or(optimizable.getReferencedTableMap());

            int oJLevel = ((FromTable)optimizable).getOuterJoinLevel();

            /*
            ** Push any appropriate predicates from this optimizer's list
            ** to the optimizable, as appropriate.
            */
            pushPredicates(optimizable,outerTables);

            // get also the list of predicates that can be applied after the current join if it is an outer join
            if (oJLevel > 0) {
                PredicateList pList = ((FromTable) optimizable).getPostJoinPredicates();
                PredicateList pList2 = pickPostJoinPredicates(optimizable, outerTables);

                if (pList != null && pList2 != null)
                    pList.destructiveAppend(pList2);
                else if (pList == null)
                    pList = pList2;

                ((FromTable) optimizable).setPostJoinPredicates(pList);
            }

            optimizableList.setOptimizable(ictr,optimizable.modifyAccessPath(outerTables));
        }
    }

    @Override
    public CostEstimate newCostEstimate(){
        return new CostEstimateImpl();
    }

    @Override
    public AccessPath newAccessPath(){
        return new AccessPathImpl(this);
    }

    @Override
    public CostEstimate getOptimizedCost(){
        return bestCost;
    }

    /**
     * @see Optimizer#getFinalCost
     * <p/>
     * Sum up the cost of all of the trulyTheBestAccessPaths
     * for the Optimizables in our list.  Assumption is that
     * we only get here after optimization has completed--i.e.
     * while modifying access paths.
     */
    @Override
    public CostEstimate getFinalCost(){
        // If we already did this once, just return the result.
        if(finalCostEstimate!=null)
            return finalCostEstimate;

        // The total cost is the sum of all the costs, but the total
        // number of rows is the number of rows returned by the innermost
        // optimizable.
        finalCostEstimate=getNewCostEstimate(0.0d,0.0d,0.0d);
        CostEstimate ce;
        for(int joinPosition : bestJoinOrder){
            ce=optimizableList.getOptimizable(joinPosition).getTrulyTheBestAccessPath().getCostEstimate();

            addCost(ce,finalCostEstimate);
        }

        return finalCostEstimate;
    }

    @Override public void setOuterRows(double outerRows){ outermostCostEstimate.setRowCount(outerRows); }

    @Override public void setOuterRowOrdering(RowOrdering rowOrdering){ outermostCostEstimate.setRowOrdering(rowOrdering); }


    public void transferOuterCost(CostEstimate currentOuterCostEstimate) {
        outermostCostEstimate.setCost(currentOuterCostEstimate);
    }



    /**
     * Set whether it is participating in an outer join.
     *
     * @param joinType
     */
    @Override public void setJoinType(int joinType){ outermostCostEstimate.setJoinType(joinType); }

    @Override public int getJoinType(){ return outermostCostEstimate.getJoinType(); }

    @Override
    public int tableLockThreshold(){ return tableLockThreshold; }

    @Override public int getNumberOfJoinStrategies(){ return joinStrategies.length; }

    @Override
    public String[] getJoinStrategyNames(){
        String[] names=new String[getNumberOfJoinStrategies()];
        for(int i=0;i<joinStrategies.length;i++){
            names[i]=joinStrategies[i].getName();
        }
        return names;
    }

    @Override
    public JoinStrategy getJoinStrategy(int whichStrategy){
        assert whichStrategy>=0: "whichStrategy["+whichStrategy+"] out of range";
        assert whichStrategy<joinStrategies.length:"whichStrategy["+ whichStrategy+"] exceeds joinstrategies.length";
        assert joinStrategies[whichStrategy]!=null: "Strategy "+ whichStrategy+" not filled in.";

        return joinStrategies[whichStrategy];
    }

    @Override
    public JoinStrategy getJoinStrategy(String whichStrategy){
        JoinStrategy retval=null;
        String upperValue=StringUtil.SQLToUpperCase(whichStrategy);

        for(JoinStrategy joinStrategy : joinStrategies){
            if(upperValue.equals(joinStrategy.getName())){
                retval=joinStrategy;
            }
        }

        return retval;
    }

    @Override
    public double uniqueJoinWithOuterTable(OptimizablePredicateList predList) throws StandardException{
        double retval=-1.0;
        double numUniqueKeys=1.0;
        double currentRows=currentCost.rowCount();

        if(predList!=null){
            for(int i=joinPosition-1;i>=0;i--){
                Optimizable opt=optimizableList.getOptimizable(proposedJoinOrder[i]);
                double uniqueKeysThisOptimizable=opt.uniqueJoin(predList);
                if(uniqueKeysThisOptimizable>0.0)
                    numUniqueKeys*=opt.uniqueJoin(predList);
            }
        }

        if(numUniqueKeys!=1.0){
            retval=numUniqueKeys/currentRows;
        }

        return retval;
    }

    @Override
    public AggregateCostController newAggregateCostController(GroupByList groupingList,List<AggregateNode> aggregateVector){
        throw new UnsupportedOperationException();
    }

    @Override
    public SortCostController newSortCostController(OrderByList orderByList){
        throw new UnsupportedOperationException();
    }

    @Override
    public int getLevel(){ return 1; }

    @Override
    public CostEstimate getNewCostEstimate(double theCost, double theRowCount, double theSingleScanRowCount){
        return new CostEstimateImpl(theCost,theRowCount,theSingleScanRowCount);
    }

    @Override public OptimizerTrace tracer(){ return NoOpOptimizerTrace.INSTANCE; }

    @Override
    public boolean useStatistics(){
        return useStatistics && optimizableList.useStatistics();
    }

    /**
     * Process (i.e. add, load, or remove) current best join order as the
     * best one for some outer query or ancestor node, represented by another
     * OptimizerImpl or an instance of FromTable, respectively. Then
     * iterate through our optimizableList and tell each Optimizable
     * to do the same.  See Optimizable.updateBestPlan() for more on why
     * this is necessary.
     *
     * @param action  Indicates whether to add, load, or remove the plan
     * @param planKey Object to use as the map key when adding/looking up
     *                a plan.  If this is an instance of OptimizerImpl then it corresponds
     *                to an outer query; otherwise it's some Optimizable above this
     *                OptimizerImpl that could potentially reject plans chosen by this
     *                OptimizerImpl.
     */
    @Override
    public void updateBestPlanMaps(short action, Object planKey) throws StandardException{
        // First we process this OptimizerImpl's best join order.  If there's
        // only one optimizable in the list, then there's only one possible
        // join order, so don't bother.
        if(numOptimizables>1){
            int[] joinOrder=null;
            if(action==FromTable.REMOVE_PLAN){
                if(savedJoinOrders!=null){
                    savedJoinOrders.remove(planKey);
                    if(savedJoinOrders.isEmpty())
                        savedJoinOrders=null;
                }
            }else if(action==FromTable.ADD_PLAN){
                // If the savedJoinOrder map already exists, search for the
                // join order for the target optimizer and reuse that.
                if(savedJoinOrders==null)
                    savedJoinOrders=new HashMap<>();
                else
                    joinOrder=savedJoinOrders.get(planKey);

                // If we don't already have a join order array for the optimizer,
                // create a new one.
                if(joinOrder==null)
                    joinOrder=new int[numOptimizables];

                // Now copy current bestJoinOrder and save it.
                System.arraycopy(bestJoinOrder,0,joinOrder,0,bestJoinOrder.length);

                //noinspection unchecked
                savedJoinOrders.put(planKey,joinOrder);
            }else{
                // If we get here, we want to load the best join order from our
                // map into this OptimizerImpl's bestJoinOrder array.

                // If we don't have any join orders saved, then there's nothing to
                // load.  This can happen if the optimizer tried some join order
                // for which there was no valid plan.
                if(savedJoinOrders!=null){
                    joinOrder=savedJoinOrders.get(planKey);
                    if(joinOrder!=null){
                        // Load the join order we found into our
                        // bestJoinOrder array.
                        System.arraycopy(joinOrder,0,bestJoinOrder,0,joinOrder.length);
                    }
                }
            }
        }

        // Now iterate through all Optimizables in this OptimizerImpl's
        // list and add/load/remove the best plan "mapping" for each one,
        // as described in in Optimizable.updateBestPlanMap().
        for(int i=optimizableList.size()-1;i>=0;i--){
            optimizableList.getOptimizable(i).updateBestPlanMap(action,planKey);
        }
    }

    /**
     * Add scoped predicates to this optimizer's predicateList. This method
     * is intended for use during the modifyAccessPath() phase of
     * compilation, as it allows nodes (esp. SelectNodes) to add to the
     * list of predicates available for the final "push" before code
     * generation.  Just as the constructor for this class allows a
     * caller to specify a predicate list to use during the optimization
     * phase, this method allows a caller to specify a predicate list to
     * use during the modify-access-paths phase.
     * <p/>
     * Before adding the received predicates, this method also
     * clears out any scoped predicates that might be sitting in
     * OptimizerImpl's list from the last round of optimizing.
     *
     * @param pList List of predicates to add to this OptimizerImpl's
     *              own list for pushing.
     */
    @Override
    public void addScopedPredicatesToList(OptimizablePredicateList pList) throws StandardException{
        if((pList==null) || (pList==predicateList))
            // nothing to do.
            return;

        if(predicateList==null)
            // in this case, there is no 'original' predicateList, so we
            // can just create one.
            predicateList=new PredicateList();

        // First, we need to go through and remove any predicates in this
        // optimizer's list that may have been pushed here from outer queries
        // during the previous round(s) of optimization.  We know if the
        // predicate was pushed from an outer query because it will have
        // been scoped to the node for which this OptimizerImpl was
        // created.
        Predicate pred;
        for(int i=predicateList.size()-1;i>=0;i--){
            pred=(Predicate)predicateList.getOptPredicate(i);
            if(pred.isScopedForPush())
                predicateList.removeOptPredicate(i);
        }

        // Now transfer scoped predicates in the received list to
        // this OptimizerImpl's list, where appropriate.
        for(int i=pList.size()-1;i>=0;i--){
            pred=(Predicate)pList.getOptPredicate(i);
            if(pred.isScopedToSourceResultSet()){
                // Clear the scoped predicate's scan flags; they'll be set
                // as appropriate when they make it to the restrictionList
                // of the scoped pred's source result set.
                pred.clearScanFlags();
                predicateList.addOptPredicate(pred);
                pList.removeOptPredicate(i);
            }
        }
    }


    @Override
    public OptimizableList getOptimizableList(){
        return optimizableList;
    }

    @Override
    public JBitSet getAssignedTableMap() {
        return assignedTableMap;
    }

    @Override
    public void setAssignedTableMap(JBitSet refMap) {
        if (refMap != null) {
            assignedTableMap.setTo(refMap);
        }
    }

    private void addCost(CostEstimate addend,CostEstimate destCost){
        destCost.setRemoteCost(addend.remoteCost());
        destCost.setLocalCost(destCost.localCost()+addend.localCost());
        destCost.setRemoteCostPerParallelTask(addend.getRemoteCostPerParallelTask());
        destCost.setLocalCostPerParallelTask(destCost.getLocalCostPerParallelTask()+addend.getLocalCostPerParallelTask());
        destCost.setRowCount(addend.rowCount());
        destCost.setSingleScanRowCount(addend.singleScanRowCount());
        destCost.setEstimatedHeapSize(addend.getEstimatedHeapSize());
        destCost.setFirstColumnStats(addend.getFirstColumnStats());
        destCost.setNumPartitions(addend.partitionCount());
        destCost.setParallelism(addend.getParallelism());
        destCost.setOpenCost(addend.getOpenCost());
        destCost.setCloseCost(addend.getCloseCost());
    }

    private RowOrdering newRowOrdering(){
        return new RowOrderingImpl();
    }

    private boolean bestCostFoundForCurrentPosition() {
        Optimizable optimizable = optimizableList.getOptimizable(proposedJoinOrder[joinPosition]);
        return optimizable.getBestAccessPath().getCostEstimate() != null;
    }

    private void rewindJoinOrder() throws StandardException{
        for(;;joinPosition--){
            Optimizable pullMe= optimizableList.getOptimizable(proposedJoinOrder[joinPosition]);
            pullMe.pullOptPredicates(predicateList);
            pullMe.pullOptPostJoinPredicates(predicateList);
            if(reloadBestPlan)
                pullMe.updateBestPlanMap(FromTable.LOAD_PLAN,this);
            proposedJoinOrder[joinPosition]=-1;
            if(joinPosition==0) break;
        }
        currentCost.setCost(0.0d,0.0d,0.0d);
        currentCost.setRemoteCost(0.0d);
        currentCost.setRemoteCostPerParallelTask(0.0d);
        currentCost.setBase(null);
        currentCost.setRowOrdering(null);


        currentSortAvoidanceCost.setCost(0.0d,0.0d,0.0d);
        currentSortAvoidanceCost.setRemoteCost(0.0d);
        currentSortAvoidanceCost.setRemoteCostPerParallelTask(0.0d);
        currentSortAvoidanceCost.setBase(null);
        currentSortAvoidanceCost.setRowOrdering(null);
        assignedTableMap.clearAll();
        outermostCostEstimate.setCost(0.0d,outermostCostEstimate.getEstimatedRowCount(),0d);
        outermostCostEstimate.setBase(null);
        outermostCostEstimate.setRowOrdering(null);

        OptimizerTrace tracer = tracer();
        if(optimizerTrace){
            tracer.trace(OptimizerFlag.REWIND_JOINORDER,0,0,0.0, currentCost);
        }
    }

    /*
    ** Push predicates from this optimizer's list to the given optimizable,
    ** as appropriate given the outer tables.
    **
    ** @param curTable    The Optimizable to push predicates down to
    ** @param outerTables    A bit map of outer tables
    **
    ** @exception StandardException        Thrown on error
    */
    private void pushPredicates(Optimizable curTable,JBitSet outerTables) throws StandardException{
        /*
        ** Push optimizable clauses to current position in join order.
        **
        ** RESOLVE - We do not push predicates with subqueries not materializable.
        */

        int numPreds=predicateList.size();
        JBitSet predMap=new JBitSet(numTablesInQuery);
        JBitSet curTableNums=null;
        BaseTableNumbersVisitor btnVis=null;
        boolean pushPredNow;
        int tNum;
        Predicate pred;

        /* Walk the OptimizablePredicateList.  For each OptimizablePredicate,
         * see if it can be assigned to the Optimizable at the current join
         * position.
         *
         * NOTE - We walk the OPL backwards since we will hopefully be deleted
         * entries as we walk it.
         */
        FromTable fromTable = (FromTable)curTable;
        for(int predCtr=numPreds-1;predCtr>=0;predCtr--){
            pred=(Predicate)predicateList.getOptPredicate(predCtr);

            /* Skip over non-pushable predicates */
            if(!isPushable(pred)){
                continue;
            }


            if (fromTable.getOuterJoinLevel() > 0) {
                // if inner table flattened from an outer join, only consider the ON clause join conditions
                pushPredNow = pred.getOuterJoinLevel() == fromTable.getOuterJoinLevel();
            } else {
                // On clause condition for outer join cannot be pushed to the left table
                // eg. select * from t1 left join t2 on a1=a2 and a1=1
                // a1=1 cannot be applied to t1 as a single table condition
                if (pred.getOuterJoinLevel() > 0)
                    continue;

            /* Make copy of referenced map so that we can do destructive
             * manipulation on the copy.
             */
                predMap.setTo(pred.getReferencedMap());

            /* Clear bits representing those tables that have already been
             * assigned, except for the current table.  The outer table map
             * includes the current table, so if the predicate is ready to
             * be pushed, predMap will end up with no bits set.
             */
                for (int index = 0; index < predMap.size(); index++) {
                    if (outerTables.get(index)) {
                        predMap.clear(index);
                    }
                }

            /*
            ** Only consider non-correlated variables when deciding where
            ** to push predicates down to.
            */
                predMap.and(nonCorrelatedTableMap);

            /* At this point what we've done is figure out what FromTables
             * the predicate references (using the predicate's "referenced
             * map") and then: 1) unset the table numbers for any FromTables
             * that have already been optimized, 2) unset the table number
             * for curTable, which we are about to optimize, and 3) cleared
             * out any remaining table numbers which do NOT directly
             * correspond to UN-optimized FromTables in this OptimizerImpl's
             * optimizableList.
             *
             * Note: the optimizables in this OptImpl's optimizableList are
             * called "non-correlated".
             *
             * So at this point predMap holds a list of tableNumbers which
             * correspond to "non-correlated" FromTables that are referenced
             * by the predicate but that have NOT yet been optimized.  If any
             * such FromTable exists then we canNOT push the predicate yet.
             * We can only push the predicate if every FromTable that it
             * references either 1) has already been optimized, or 2) is
             * about to be optimized (i.e. the FromTable is curTable itself).
             * We can check for this condition by seeing if predMap is empty,
             * which is what the following line does.
             */
                pushPredNow = (predMap.getFirstSetBit() == -1);
            }

            /* If the predicate is scoped, there's more work to do. A
             * scoped predicate's "referenced map" may not be in sync
             * with its actual column references.  Or put another way,
             * the predicate's referenced map may not actually represent
             * the tables that are referenced by the predicate.  For
             * example, assume the query tree is something like:
             *
             *      SelectNode0
             *     (PRN0, PRN1)
             *       |     |
             *       T1 UnionNode
             *           /   |
             *         PRN2  PRN3
             *          |     |
             *  SelectNode1   SelectNode2
             *   (PRN4, PRN5)    (PRN6)
             *     |     |         |
             *     T2    T3        T4
             *
             * Assume further that we have an equijoin predicate between
             * T1 and the Union node, and that the column reference that
             * points to the Union ultimately maps to T3.  The predicate
             * will then be scoped to PRN2 and PRN3 and the newly-scoped
             * predicates will get passed to the optimizers for SelectNode1
             * and SelectNode2--which brings us here.  Assume for this
             * example that we're here for SelectNode1 and that "curTable"
             * is PRN4.  Since the predicate has been scoped to SelectNode1,
             * its referenced map will hold the table numbers for T1 and
             * PRN2--it will NOT hold the table number for PRN5, even
             * though PRN5 (T3) is the actual target for the predicate.
             * Given that, the above logic will determine that the predicate
             * should be pushed to curTable (PRN4)--but that's not correct.
             * We said at the start that the predicate ultimately maps to
             * T3--so we should NOT be pushing it to T2.  And hence the
             * need for some additional logic.  DERBY-1866.
             */
            if(pushPredNow && pred.isScopedForPush() && (numOptimizables>1)){
                if(btnVis==null){
                    curTableNums=new JBitSet(numTablesInQuery);
                    btnVis=new BaseTableNumbersVisitor(curTableNums);
                }

                /* What we want to do is find out if the scoped predicate
                 * is really supposed to be pushed to curTable.  We do
                 * that by getting the base table numbers referenced by
                 * curTable along with curTable's own table number.  Then
                 * we get the base table numbers referenced by the scoped
                 * predicate. If the two sets have at least one table
                 * number in common, then we know that the predicate
                 * should be pushed to curTable.  In the above example
                 * predMap will end up holding the base table number
                 * for T3, and thus this check will fail when curTable
                 * is PRN4 but will pass when it is PRN5, which is what
                 * we want.
                 */
                tNum=curTable.getTableNumber();
                curTableNums.clearAll();
                btnVis.setTableMap(curTableNums);
                ((FromTable)curTable).accept(btnVis);
                if(tNum>=0)
                    curTableNums.set(tNum);

                btnVis.setTableMap(predMap);
                pred.accept(btnVis);

                predMap.and(curTableNums);
                if((predMap.getFirstSetBit()==-1))
                    pushPredNow=false;
            }

            /*
            ** Finally, push the predicate down to the Optimizable at the
            ** end of the current proposed join order, if it can be evaluated
            ** there.
            */
            if(pushPredNow){
                /* Push the predicate and remove it from the list */
                if(curTable.pushOptPredicate(pred)){
                    predicateList.removeOptPredicate(predCtr);
                }
            }
        }
    }


    PredicateList pickPostJoinPredicates(Optimizable curTable, JBitSet outerTables) throws StandardException{
        int numPreds=predicateList.size();
        JBitSet predMap=new JBitSet(numTablesInQuery);
        PredicateList pList = null;
        BaseTableNumbersVisitor btnVis=null;
        JBitSet curTableNums=null;
        int tNum;
        Predicate pred;

        for(int predCtr=numPreds-1;predCtr>=0;predCtr--){
            pred=(Predicate)predicateList.getOptPredicate(predCtr);

            /* Skip over non-pushable predicates */
            if(!isPushable(pred)){
                continue;
            }

            if (pred.getOuterJoinLevel() > 0)
                continue;

            /* Make copy of referenced map so that we can do destructive
             * manipulation on the copy.
             */

            predMap.setTo(pred.getReferencedMap());
            predMap.andNot(outerTables);

            predMap.and(nonCorrelatedTableMap);

            if (predMap.getFirstSetBit() == -1) {
                if (pred.isScopedForPush() && (numOptimizables>1)){
                    if (btnVis == null) {
                        curTableNums=new JBitSet(numTablesInQuery);
                        btnVis=new BaseTableNumbersVisitor(curTableNums);
                    }

                    tNum = curTable.getTableNumber();
                    curTableNums.clearAll();
                    btnVis.setTableMap(curTableNums);
                    ((FromTable)curTable).accept(btnVis);
                    if (tNum >= 0)
                        curTableNums.set(tNum);

                    btnVis.setTableMap(predMap);
                    pred.accept(btnVis);

                    predMap.and(curTableNums);
                    if (predMap.getFirstSetBit() == -1)
                        continue;
                }

                if (pList == null)
                    pList = new PredicateList();
                pList.addOptPredicate(pred);
                predicateList.removeOptPredicate(predCtr);
            }
        }
        return pList;
    }

    private boolean updatePlanMaps(Optimizable curOpt,AccessPath bestAccessPath,AccessPath currentAccessPath) throws StandardException{
        boolean retval;// RESOLVE: Should we step through the different join strategies here?

        /* Returns true until all access paths are exhausted */
        retval=curOpt.nextAccessPath(this, null, currentRowOrdering);

        // If the previous path that we considered for curOpt was _not_ the best
        // path for this round, then we need to revert back to whatever the
        // best plan for curOpt was this round.  Note that the cost estimate
        // for bestAccessPath could be null here if the last path that we
        // checked was the only one possible for this round.
        CostEstimate bestCostEstimate=bestAccessPath.getCostEstimate();
        CostEstimate currentCostEstimate=currentAccessPath.getCostEstimate();
        if((bestCostEstimate!=null) && (currentCostEstimate!=null)){
            /*
             * Note: we can't just check to see if bestCost is cheaper
             * than currentCost because it's possible that currentCost
             * is actually cheaper--but it may have been 'rejected' because
             * it would have required too much memory.  So we just check
             * to see if bestCost and currentCost are different.  If so
             * then we know that the most recent access path (represented
             * by "current" access path) was not the best.
             */
            if(bestCostEstimate.compare(currentCostEstimate)!=0){
                curOpt.updateBestPlanMap(FromTable.LOAD_PLAN,curOpt);
            }else if(bestCostEstimate.rowCount()< currentCostEstimate.rowCount()){
                /*
                 * If currentCost and bestCost have the same cost estimate
                 * but currentCost has been rejected because of memory, we
                 * still need to revert the plans.  In this case the row
                 * count for currentCost will be greater than the row count
                 * for bestCost, so that's what we just checked.
                 */
                curOpt.updateBestPlanMap(FromTable.LOAD_PLAN,curOpt);
            }
        }

        /*
         * If we needed to revert plans for curOpt, we just did it above.
         * So we no longer need to keep the previous best plan--and in fact,
         * keeping it can lead to extreme memory usage for very large
         * queries.  So delete the stored plan for curOpt. DERBY-1315.
         */
        curOpt.updateBestPlanMap(FromTable.REMOVE_PLAN,curOpt);
        return retval;
    }

    /**
     * Do any work that needs to be done after the current round
     * of optimization has completed.  For now this just means walking
     * the subtrees for each optimizable and removing the "bestPlan"
     * that we saved (w.r.t to this OptimizerImpl) from all of the
     * nodes.  If we don't do this post-optimization cleanup we
     * can end up consuming a huge amount of memory for deeply-
     * nested queries, which can lead to OOM errors.  DERBY-1315.
     */
    private void endOfRoundCleanup() throws StandardException{
        for(int i=0;i<numOptimizables;i++){
            optimizableList.getOptimizable(i).updateBestPlanMap(FromTable.REMOVE_PLAN,this);
        }
    }

    /**
     * Iterate through all optimizables in the current proposedJoinOrder
     * and find the accumulated sum of their estimated costs.  This method
     * is used to 'recover' cost estimate sums that have been lost due to
     * the addition/subtraction of the cost estimate for the Optimizable
     * at position "joinPosition".  Ex. If the total cost for Optimizables
     * at positions < joinPosition is 1500, and then the Optimizable at
     * joinPosition has an estimated cost of 3.14E40, adding those two
     * numbers effectively "loses" the 1500. When we later subtract 3.14E40
     * from the total cost estimate (as part of "pull" processing), we'll
     * end up with 0 as the result--which is wrong. This method allows us
     * to recover the "1500" that we lost in the process of adding and
     * subtracting 3.14E40.
     */
    private double recoverCostFromProposedJoinOrder(boolean sortAvoidance) throws StandardException{
        double recoveredCost=0.0d;
        for(int i=0;i<joinPosition;i++){
            if(sortAvoidance){
                recoveredCost+= optimizableList.getOptimizable(proposedJoinOrder[i])
                                .getBestSortAvoidancePath().getCostEstimate()
                                .localCost();
            }else{
                recoveredCost+= optimizableList.getOptimizable(proposedJoinOrder[i])
                                .getBestAccessPath().getCostEstimate()
                                .localCost();
            }
        }

        return recoveredCost;
    }

    /**
     * Check to see if the optimizable corresponding to the received
     * optNumber can legally be placed within the current join order.
     * More specifically, if the optimizable has any dependencies,
     * check to see if those dependencies are satisified by the table
     * map representing the current join order.
     */
    private boolean joinOrderMeetsDependencies(int optNumber) throws StandardException{
        Optimizable nextOpt=optimizableList.getOptimizable(optNumber);
        return nextOpt.legalJoinOrder(assignedTableMap);
    }

    /**
     * Pull whatever optimizable is at joinPosition in the proposed
     * join order from the join order, and update all corresponding
     * state accordingly.
     */
    private void pullOptimizableFromJoinOrder() throws StandardException{
        Optimizable pullMe= optimizableList.getOptimizable(proposedJoinOrder[joinPosition]);

        /*
        ** Restore the previous cost estimate
        */

        int prevPosition=0;
        if(joinPosition==0){
            currentCost.setCost(outermostCostEstimate);
        }else{
            prevPosition=proposedJoinOrder[joinPosition-1];
            CostEstimate  previousAccumulatedCost = optimizableList.getOptimizable(prevPosition).getAccumulatedCost();
            currentCost.setCost(previousAccumulatedCost);
            //reset the accumulatedCost saved in the current optimizable if it has been set
            // currentAccumulatedCost may be null as there is no feasible join strategy for the optimizable and no cost set
            CostEstimate currentAccumulatedCost = pullMe.getAccumulatedCost();
            if (currentAccumulatedCost != null) {
                currentAccumulatedCost.setLocalCost(Double.MAX_VALUE);
                currentAccumulatedCost.setLocalCostPerParallelTask(Double.MAX_VALUE);
                currentAccumulatedCost.setRemoteCost(Double.MAX_VALUE);
                currentAccumulatedCost.setRemoteCostPerParallelTask(Double.MAX_VALUE);
            }
        }

        currentCost.setBase(null);

        OptimizerTrace tracer = tracer();
        if(optimizerTrace){
            tracer.trace(OptimizerFlag.PULL_OPTIMIZABLE,proposedJoinOrder[joinPosition],0,0.0, currentCost);
        }
        /*
        ** Subtract from the sort avoidance cost if there is a
        ** required row ordering.
        **
        ** NOTE: It is not necessary here to check whether the
        ** best cost was ever set for the sort avoidance path,
        ** because it considerSortAvoidancePath() would not be
        ** set if there cost were not set.
        */
        if(requiredRowOrdering!=null){
            if(pullMe.considerSortAvoidancePath()){
                /*
                ** Restore the previous sort avoidance cost estimate
                */
                if(joinPosition==0){
                    currentSortAvoidanceCost.setCost(outermostCostEstimate);
                }else{
                    CostEstimate previousAccumulatedSACost = optimizableList.getOptimizable(prevPosition).getAccumulatedCostforSortAvoidancePlan();
                    currentSortAvoidanceCost.setCost(previousAccumulatedSACost);
                    //reset the accumulatedCost saved in the current optimizable
                    CostEstimate currentAccumulatedSACost = pullMe.getAccumulatedCostforSortAvoidancePlan();
                    if (currentAccumulatedSACost != null) {
                        currentAccumulatedSACost.setLocalCost(Double.MAX_VALUE);
                        currentAccumulatedSACost.setLocalCostPerParallelTask(Double.MAX_VALUE);
                        currentAccumulatedSACost.setRemoteCost(Double.MAX_VALUE);
                        currentAccumulatedSACost.setRemoteCostPerParallelTask(Double.MAX_VALUE);
                    }
                }
                currentSortAvoidanceCost.setBase(null);

                if(optimizerTrace){
                    tracer.trace(OptimizerFlag.PULL_OPTIMIZABLE,proposedJoinOrder[joinPosition],1,0.0, currentSortAvoidanceCost);
                }

                /*
                ** Remove the table from the best row ordering.
                ** It should not be necessary to remove it from
                ** the current row ordering, because it is
                ** maintained as we step through the access paths
                ** for the current Optimizable.
                */
                bestRowOrdering.removeOptimizable(pullMe.getTableNumber());

                /*
                ** When removing a table from the join order,
                ** the best row ordering for the remaining outer tables
                ** becomes the starting point for the row ordering of
                ** the current table.
                */
                bestRowOrdering.copy(currentRowOrdering);
            }
        }

        /*
        ** Pull the predicates at from the optimizable and put
        ** them back in the predicate list.
        **
        ** NOTE: This is a little inefficient because it pulls the
        ** single-table predicates, which are guaranteed to always
        ** be pushed to the same optimizable.  We could make this
        ** leave the single-table predicates where they are.
        */
        pullMe.pullOptPredicates(predicateList);
        pullMe.pullOptPostJoinPredicates(predicateList);

        /*
        ** When we pull an Optimizable we need to go through and
        ** load whatever best path we found for that Optimizable
        ** with respect to this OptimizerImpl.  The reason is that
        ** we could be pulling the Optimizable for the last time
        ** (before returning false), in which case we want it (the
        ** Optimizable) to be holding the best access path that it
        ** had at the time we found bestJoinOrder.  This ensures
        ** that the access path which is generated and executed for
        ** the Optimizable matches the the access path decisions
        ** made by this OptimizerImpl for the best join order.
        **
        ** NOTE: We we only reload the best plan if it's necessary
        ** to do so--i.e. if the best plans aren't already loaded.
        ** The plans will already be loaded if the last complete
        ** join order we had was the best one so far, because that
        ** means we called "rememberAsBest" on every Optimizable
        ** in the list and, as part of that call, we will run through
        ** and set trulyTheBestAccessPath for the entire subtree.
        ** So if we haven't tried any other plans since then,
        ** we know that every Optimizable (and its subtree) already
        ** has the correct best plan loaded in its trulyTheBest
        ** path field.  It's good to skip the load in this case
        ** because 'reloading best plans' involves walking the
        ** entire subtree of _every_ Optimizable in the list, which
        ** can be expensive if there are deeply nested subqueries.
        */
        if(reloadBestPlan)
            pullMe.updateBestPlanMap(FromTable.LOAD_PLAN,this);

        /* Mark current join position as unused */
        proposedJoinOrder[joinPosition]=-1;

        /* If we didn't advance the join position then the optimizable
         * which currently sits at proposedJoinOrder[joinPosition]--call
         * it PULL_ME--is *not* going to remain there. Instead, we're
         * going to pull that optimizable from its position and attempt
         * to put another one in its place.  That said, when we try to
         * figure out which of the other optimizables to place at
         * joinPosition, we'll first do some "dependency checking", the
         * result of which relies on the contents of assignedTableMap.
         * Since assignedTableMap currently holds info about PULL_ME
         * and since PULL_ME is *not* going to remain in the join order,
         * we need to remove the info for PULL_ME from assignedTableMap.
         * Otherwise an Optimizable which depends on PULL_ME could
         * incorrectly be placed in the join order *before* PULL_ME,
         * which would violate the dependency and lead to incorrect
         * results. DERBY-3288.
         */
        assignedTableMap.xor(pullMe.getReferencedTableMap());
    }

    /* This check may have other side effects but we couldn't find
     * a better way at this point. Problems:
     * 1) The same statement, when executed at a different time (being
     *    the first statement or executed after some other statements)
     *    , may have 0 or 1 returned from lcc.getActivationCount().
     * 2) Not all kinds of statement have a ResultDescription.
     */
    private boolean isPreparedStatement() {
        LanguageConnectionContext lcc =
            (LanguageConnectionContext) ContextService.
                getContextOrNull(LanguageConnectionContext.CONTEXT_ID);
        if (lcc == null || lcc.getActivationCount() < 1)
            return false;
        Activation ac = lcc.getLastActivation();
        ResultDescription rd = ac.getResultDescription();
        return ac.getPreparedStatement() != null && rd != null &&
                !"Explain".equals(rd.getStatementType());
    }

    private boolean compilingTriggerOrStoredPreparedStatement() {
        LanguageConnectionContext lcc =
            (LanguageConnectionContext) ContextService.
                getContextOrNull(LanguageConnectionContext.CONTEXT_ID);
        if (lcc == null)
            return false;
        return lcc.compilingStoredPreparedStatement();
    }

    private boolean hasJoinStrategyHint() {
        LanguageConnectionContext lcc =
            (LanguageConnectionContext) ContextService.
                getContextOrNull(LanguageConnectionContext.CONTEXT_ID);
        if (lcc == null)
            return false;
        return lcc.hasJoinStrategyHint();
    }

    /**
     * Is the cost of this join order lower than the best one we've
     * found so far?  If so, remember it.
     * <p/>
     * NOTE: If the user has specified a join order, it will be the
     * only join order the optimizer considers, so it is OK to use
     * costing to decide that it is the "best" join order.
     *
     * @throws StandardException Thrown on error
     */
    private void rememberBestCost(CostEstimate currentCost,int planType, int optimizableNumber) throws StandardException{
        foundABestPlan=true;

        OptimizerTrace tracer = tracer();
        if(optimizerTrace){
            tracer.trace(OptimizerFlag.CHEAPEST_PLAN_SO_FAR,0,0,0.0);
            tracer.trace(OptimizerFlag.PLAN_TYPE,planType,0,0.0);
            tracer.trace(OptimizerFlag.COST_OF_CHEAPEST_PLAN_SO_FAR,0,0,0.0);
        }

        /* Remember the current cost as best... */
        bestCost.setCost(currentCost);

        /* ... and the inner table of the last join in this join permutation. */
        bestCostOptimizableNumber = optimizableNumber;

        // Our time limit for optimizing this round is the time we think
        // it will take us to execute the best join order that we've
        // found so far (across all rounds of optimizing).  In other words,
        // don't spend more time optimizing this OptimizerImpl than we think
        // it's going to take to execute the best plan.  So if we've just
        // found a new "best" join order, use that to update our time limit.
        //
        // Splice Notes:
        //
        // bestCode.getEstimatedCost() was in milliseconds in Derby
        // but is in nanoseconds in Splice (and it is presented in
        // Splice explain plans in microseconds).
        //
        // timeLimit is in milliseconds (in both Derby and Splice),
        // because it is compared against millisecond values
        // (e.g., timeOptimizationStarted) in checkTimeout() method.
        //
        // So we need to convert from nanoseconds to milliseconds here.
        // Consider consolidating all these into nanoseconds in the future.
        if((bestCost.getEstimatedCost()/NANOS_TO_MILLIS)<timeLimit) {
            timeLimit=bestCost.getEstimatedCost()/NANOS_TO_MILLIS;

            // Triggers and other prepared statements may have a very low
            // cost estimate because the size of the involved trigger rows
            // is not known up-front.  We don't want to quit query compilation
            // early, resulting in a bad query plan or a plan which fails to
            // pick up query hints, especially since the
            // prepared statement does not need to be compiled on every
            // invocation, just once in a while.  So, it is time well
            // spent if it means we can compile a more optimal plan.
            // The same applies to queries with join strategy hints.
            // We need more planning time to try enough permutations
            // to pick up all the hints.
            if (compilingTriggerOrStoredPreparedStatement &&
                timeLimit < STORED_PREPARED_STATEMENT_TIME_LIMIT_LOWER_BOUND)
                timeLimit = STORED_PREPARED_STATEMENT_TIME_LIMIT_LOWER_BOUND;
            if (hasJoinStrategyHint &&
                timeLimit < HINTED_JOINSTRATEGY_TIME_LIMIT_LOWER_BOUND)
                    timeLimit = HINTED_JOINSTRATEGY_TIME_LIMIT_LOWER_BOUND;
        }

        /*
        ** Remember the current join order and access path
        ** selections as best.
        ** NOTE: We want the optimizer trace to print out in
        ** join order instead of in table number order, so
        ** we use 2 loops.
        */
        bestJoinOrderUsedPredsFromAbove=usingPredsPushedFromAbove;
        System.arraycopy(proposedJoinOrder,0,bestJoinOrder,0,numOptimizables);
        for(int i=0;i<numOptimizables;i++){
            optimizableList.getOptimizable(bestJoinOrder[i]).
                    rememberAsBest(planType,this);
        }

        /* Remember if a sort is not needed for this plan */
        if(requiredRowOrdering!=null){
            if(planType==Optimizer.SORT_AVOIDANCE_PLAN)
                requiredRowOrdering.sortNotNeeded();
            else
                requiredRowOrdering.sortNeeded();
        }

        if(optimizerTrace){
            if(requiredRowOrdering!=null){
                tracer.trace(OptimizerFlag.SORT_NEEDED_FOR_ORDERING,planType,0,0.0);
            }
            tracer.trace(OptimizerFlag.REMEMBERING_BEST_JOIN_ORDER,0,0,0.0);
        }
    }

    /**
     * This method decides whether the given conglomerate descriptor is
     * cheapest based on rules, rather than based on cost estimates.
     * The rules are:
     * <p/>
     * Covering matching indexes are preferred above all
     * Non-covering matching indexes are next in order of preference
     * Covering non-matching indexes are next in order of preference
     * Heap scans are next in order of preference
     * Non-covering, non-matching indexes are last in order of
     * preference.
     * <p/>
     * In the current language architecture, there will always be a
     * heap, so a non-covering, non-matching index scan will never be
     * chosen.  However, the optimizer may see a non-covering, non-matching
     * index first, in which case it will choose it temporarily as the
     * best conglomerate seen so far.
     * <p/>
     * NOTE: This method sets the cost in the optimizable, even though it
     * doesn't use the cost to determine which access path to choose.  There
     * are two reasons for this: the cost might be needed to determine join
     * order, and the cost information is copied to the query plan.
     */
    private void ruleBasedCostOptimizable(Optimizable optimizable,
                                          AccessPath currentAccessPath,
                                          OptimizablePredicateList predList,
                                          CostEstimate outerCost) throws StandardException{
        ConglomerateDescriptor cd = currentAccessPath.getConglomerateDescriptor();

        /* CHOOSE BEST CONGLOMERATE HERE */
        ConglomerateDescriptor bestConglomerateDescriptor;
        AccessPath bestAp=optimizable.getBestAccessPath();

        /*
        ** If the current conglomerate better than the best so far?
        ** The pecking order is:
        **        o  covering index useful for predicates
        **            (if there are predicates)
        **        o  index useful for predicates (if there are predicates)
        **        o  covering index
        **        o  table scan
        */

        /*
        ** If there is more than one conglomerate descriptor
        ** choose any index that is potentially useful.
        */
        if(predList!=null && predList.useful(optimizable,currentAccessPath)){
            /*
            ** Do not let a non-covering matching index scan supplant a
            ** covering matching index scan.
            */
            boolean newCoveringIndex=optimizable.isCoveringIndex(cd);
            if((!bestAp.getCoveringIndexScan()) || bestAp.getNonMatchingIndexScan() || newCoveringIndex){
                bestAp.setCostEstimate(estimateTotalCost(predList, cd, outerCost, optimizable));
                bestAp.setConglomerateDescriptor(cd);
                bestAp.setNonMatchingIndexScan(false);
                bestAp.setCoveringIndexScan(newCoveringIndex);

                bestAp.setLockMode(currentAccessPath.getLockMode());
                bestAp.setMissingHashKeyOK(currentAccessPath.isMissingHashKeyOK());
                bestAp.setNumUnusedLeadingIndexFields(currentAccessPath.getNumUnusedLeadingIndexFields());
                bestAp.setUisFields(currentAccessPath);
                optimizable.rememberJoinStrategyAsBest(bestAp);
            }

            return;
        }

        /* Remember the "last" covering index.
         * NOTE - Since we don't have costing, we just go for the
         * last one since that's as good as any
         */
        if(optimizable.isCoveringIndex(cd)){
            bestAp.setCostEstimate(estimateTotalCost(predList, cd, outerCost, optimizable));
            bestAp.setConglomerateDescriptor(cd);
            bestAp.setNonMatchingIndexScan(true);
            bestAp.setCoveringIndexScan(true);

            bestAp.setLockMode(currentAccessPath.getLockMode());
            bestAp.setMissingHashKeyOK(currentAccessPath.isMissingHashKeyOK());
            bestAp.setNumUnusedLeadingIndexFields(currentAccessPath.getNumUnusedLeadingIndexFields());
            bestAp.setUisFields(currentAccessPath);
            optimizable.rememberJoinStrategyAsBest(bestAp);
            return;
        }

        /*
        ** If this is the heap, and the best conglomerate so far is a
        ** non-covering, non-matching index scan, pick the heap.
        */
        if((!bestAp.getCoveringIndexScan()) && bestAp.getNonMatchingIndexScan() && (!cd.isIndex())){
            bestAp.setCostEstimate(estimateTotalCost(predList, cd, outerCost, optimizable));

            bestAp.setConglomerateDescriptor(cd);

            bestAp.setLockMode(currentAccessPath.getLockMode());
            bestAp.setMissingHashKeyOK(currentAccessPath.isMissingHashKeyOK());
            bestAp.setNumUnusedLeadingIndexFields(currentAccessPath.getNumUnusedLeadingIndexFields());
            bestAp.setUisFields(currentAccessPath);
            optimizable.rememberJoinStrategyAsBest(bestAp);

            /*
            ** No need to set non-matching index scan and covering
            ** index scan, as these are already correct.
            */
            return;
        }


        /*
        ** If all else fails, and no conglomerate has been picked yet,
        ** pick this one.
        */
        bestConglomerateDescriptor=bestAp.getConglomerateDescriptor();
        if(bestConglomerateDescriptor==null){
            bestAp.setCostEstimate(estimateTotalCost(predList, cd, outerCost, optimizable) );

            bestAp.setConglomerateDescriptor(cd);

            /*
            ** We have determined above that this index is neither covering
            ** nor matching.
            */
            bestAp.setCoveringIndexScan(false);
            bestAp.setNonMatchingIndexScan(cd.isIndex());

            bestAp.setLockMode(currentAccessPath.getLockMode());
            bestAp.setMissingHashKeyOK(currentAccessPath.isMissingHashKeyOK());
            bestAp.setNumUnusedLeadingIndexFields(currentAccessPath.getNumUnusedLeadingIndexFields());
            bestAp.setUisFields(currentAccessPath);
            optimizable.rememberJoinStrategyAsBest(bestAp);
        }

    }

    /**
     * This method decides whether the given conglomerate descriptor is
     * cheapest based on cost, rather than based on rules.  It compares
     * the cost of using the given ConglomerateDescriptor with the cost
     * of using the best ConglomerateDescriptor so far.
     */
    private void costBasedCostOptimizable(Optimizable optimizable,
                                          AccessPath currentAccessPath,
                                          OptimizablePredicateList predList,
                                          CostEstimate outerCost) throws StandardException{
        ConglomerateDescriptor cd = currentAccessPath.getConglomerateDescriptor();
        CostEstimate estimatedCost = estimateTotalCost(predList, cd, outerCost, optimizable);

        // Before considering the cost, make sure we set the optimizable's
        // "current" cost to be the one that we found.  Doing this allows
        // us to compare "current" with "best" later on to find out if
        // the "current" plan is also the "best" one this round--if it's
        // not then we'll have to revert back to whatever the best plan is.
        // That check is performed in getNextDecoratedPermutation() of
        // this class.
        currentAccessPath.setCostEstimate(estimatedCost);

        /* Pick the cheapest cost for this particular optimizable. */
        AccessPath ap=optimizable.getBestAccessPath();
        CostEstimate bestCostEstimate=ap.getCostEstimate();

        boolean memoryOK = checkPathMemoryUsage(optimizable, false);

        // only update the best access path if the current access path passes the memory limit check
        if (memoryOK) {
            if ((bestCostEstimate == null) || bestCostEstimate.isUninitialized() || (estimatedCost.compare(bestCostEstimate) < 0)) {
                ap.setConglomerateDescriptor(cd);
                ap.setCostEstimate(estimatedCost);
                ap.setCoveringIndexScan(optimizable.isCoveringIndex(cd));
                ap.setSpecialMaxScan(currentAccessPath.getSpecialMaxScan());
                ap.setMissingHashKeyOK(currentAccessPath.isMissingHashKeyOK());
                ap.setNumUnusedLeadingIndexFields(currentAccessPath.getNumUnusedLeadingIndexFields());
                ap.setUisFields(currentAccessPath);

            /*
            ** It's a non-matching index scan either if there is no
            ** predicate list, or nothing in the predicate list is useful
            ** for limiting the scan.
            */
                ap.setNonMatchingIndexScan((cd == null) || (predList == null) ||
                                           (!(predList.useful(optimizable, currentAccessPath))));
                ap.setLockMode(currentAccessPath.getLockMode());
                optimizable.rememberJoinStrategyAsBest(ap);
            }
        }

        /*
        ** Keep track of the best sort-avoidance path if there is a
        ** required row ordering.
        */
        if(requiredRowOrdering!=null){
            /*
            ** The current optimizable can avoid a sort only if the
            ** outer one does, also (if there is an outer one).
            */
            if(joinPosition==0 ||
                    optimizableList.getOptimizable(proposedJoinOrder[joinPosition-1]).considerSortAvoidancePath()){
                /*
                ** There is a required row ordering - does the proposed access
                ** path avoid a sort?
                */
                if(requiredRowOrdering.sortRequired(currentRowOrdering, assignedTableMap, optimizableList)
                        ==RequiredRowOrdering.NOTHING_REQUIRED){
                    ap=optimizable.getBestSortAvoidancePath();
                    bestCostEstimate=ap.getCostEstimate();

                    memoryOK = checkPathMemoryUsage(optimizable, true);

                    /* Is this the cheapest sort-avoidance path? */
                    if (memoryOK) {
                        if ((bestCostEstimate == null) ||
                                bestCostEstimate.isUninitialized() ||
                                (estimatedCost.compare(bestCostEstimate) < 0)) {
                            ap.setConglomerateDescriptor(cd);
                            ap.setCostEstimate(estimatedCost);
                            ap.setCoveringIndexScan(
                                    optimizable.isCoveringIndex(cd));
                            ap.setSpecialMaxScan(currentAccessPath.getSpecialMaxScan());
                            ap.setMissingHashKeyOK(currentAccessPath.isMissingHashKeyOK());
                            ap.setNumUnusedLeadingIndexFields(currentAccessPath.getNumUnusedLeadingIndexFields());
                            ap.setUisFields(currentAccessPath);

                        /*
                        ** It's a non-matching index scan either if there is no
                        ** predicate list, or nothing in the predicate list is
                        ** useful for limiting the scan.
                        */
                            ap.setNonMatchingIndexScan((predList == null) || (!(predList.useful(optimizable, currentAccessPath))));
                            ap.setLockMode(currentAccessPath.getLockMode());
                            optimizable.rememberJoinStrategyAsBest(ap);
                            optimizable.rememberSortAvoidancePath();

                        /*
                        ** Remember the current row ordering as best
                        */
                            currentRowOrdering.copy(bestRowOrdering);
                        }
                    }
                }
            }
        }
    }


    public boolean isSingleRow() {return singleRow;}

    public void setSingleRow(boolean singleRowInRelation) { singleRow = singleRowInRelation;}

    @Override
    public void setForSpark(boolean forSpark) {
        this.forSpark = forSpark;
    }

    @Override
    public boolean isForSpark() {
        return forSpark;
    }


    private boolean isPushable(OptimizablePredicate pred){
        /* Predicates which contain subqueries that are not materializable are
         * not currently pushable.
         */
        return !pred.hasSubquery();
    }

    /**
     * Estimate the total cost of doing a join with the given optimizable.
     *
     * @throws StandardException Thrown on error
     */
    private CostEstimate estimateTotalCost(OptimizablePredicateList predList,
                                           ConglomerateDescriptor cd,
                                           CostEstimate outerCost,
                                           Optimizable optimizable) throws StandardException{
        /* Get the cost of a single scan */
        return optimizable.estimateCost(predList, cd, outerCost,this, currentRowOrdering);
    }

    private long getSessionMinPlanTimeout() {
        LanguageConnectionContext lcc =
            (LanguageConnectionContext) ContextService.
                getContextOrNull(LanguageConnectionContext.CONTEXT_ID);
        if (lcc == null)
            return -1;
        return lcc.getMinPlanTimeout();
    }

    private long minPlanTimeOut() {
        if (minPlanTimeout == -1) {
            minPlanTimeout = getSessionMinPlanTimeout() >= 0 ?
                             getSessionMinPlanTimeout() : getMinTimeout();
        }
        return minPlanTimeout;
    }

    private long maxPlanTimeOut() {
        if (maxPlanTimeout == -1) {
            if (minPlanTimeout == -1)
                minPlanTimeOut();
            maxPlanTimeout = Long.max(getMaxTimeout(), minPlanTimeout);
        }
        return maxPlanTimeout;
    }

    private boolean checkTimeout(){
        /*
         * Check whether or not optimization time as timed out
         *
         * --DERBY's prior comment:
         *
         ** Experiments show that optimization time only starts to
         ** become a problem with seven tables, so only check for
         ** too much time if there are more than seven tables.
         ** Also, don't check for too much time if user has specified
         ** no timeout.
         */
        if(noTimeout) return false;
        if(timeExceeded || numOptimizables<=optimizableList.getTableLimitForExhaustiveSearch()) return timeExceeded;

        // Must at least find one complete join plan, otherwise
        // the query will not run at all.
        if (!foundCompleteJoinPlan)
            return false;

        // All of the following are assumed to be in milliseconds,
        // even if originally derived from a different unit:
        // currentTime, timeOptimizationStarted, timeLimit, getMinTimeout(), getMaxTimeout()

        long searchDuration = System.currentTimeMillis() - timeOptimizationStarted;

        if (searchDuration > timeLimit && searchDuration > minPlanTimeOut()) {
            // We've exceeded the best time seen so far to process a permutation
            timeExceeded = true;
            tracer().trace(OptimizerFlag.BEST_TIME_EXCEEDED, 0, 0, searchDuration);
        } else if (searchDuration > maxPlanTimeOut()) {
            // We've exceeded max time allowed to process a permutation
            timeExceeded = true;
            tracer().trace(OptimizerFlag.MAX_TIME_EXCEEDED, 0, 0, searchDuration);
        }
        return timeExceeded;
    }

    /**
     * Returns minimum duration that should be allowed to lapse before
     * the method checkTimeout() returns true. By default, this returns
     * zero, which means there's no minimum and the determination
     * is made by using {@link #timeLimit} alone, which is
     * the best cost estimate for a permutation seen so far.<br/>
     * Should only be called by checkTimeout().
     *
     * @return minimum timeout regardless of cost based time limit
     */
    protected long getMinTimeout() {
        return 0L; // milliseconds
    }

    /**
     * Returns minimum duration that should be allowed to lapse before
     * the method checkTimeout() returns true. By default, this returns
     * {@link Long#MAX_VALUE}, which effectively means no maximum and determination
     * is made by using {@link #timeLimit} alone, which is
     * the best cost estimate for a permutation seen so far.<br/>
     * Should only be called by checkTimeout().
     *
     * @return maximum timeout regardless of cost based time limit
     */
    protected long getMaxTimeout() {
        return Long.MAX_VALUE; // milliseconds
    }

    /**
     * In the presence of consecutive broadcast joins, we should not only check whether
     * individual join can fit in memory but also the accumulative memory usage.
     * The memory check for individual join has already been conducted as part of the broadcast join costing,
     * here, we check whether the accumulative memory usage is still under the limit.
     * @return true if the accumulative memory usage is under the limit, false otherwise
     */

    boolean checkPathMemoryUsage(Optimizable optimizable, boolean checkSortAvoidancePlan) {
        AccessPath currentAp = optimizable.getCurrentAccessPath();
        if (currentAp.getJoinStrategy().getJoinStrategyType() != JoinStrategy.JoinStrategyType.BROADCAST)
            return true;

        /* if it is hinted, skip the check */
        if (currentAp.isHintedJoinStrategy())
            return true;

        double memoryAlreadyConsumed = 0;
        int i=joinPosition-1;
        while (i>=0) {
            AccessPath ap;

            if (checkSortAvoidancePlan)
                ap = optimizableList.getOptimizable(proposedJoinOrder[i]).getBestSortAvoidancePath();
            else
                ap = optimizableList.getOptimizable(proposedJoinOrder[i]).getBestAccessPath();

            if (ap == null || ap.getJoinStrategy().getJoinStrategyType() != JoinStrategy.JoinStrategyType.BROADCAST)
                break;
            memoryAlreadyConsumed += ap.getCostEstimate().getBase().getEstimatedHeapSize();
            i--;
        }

        // if we have broadcast join all along the join path, need to check if the sequence
        // is a continuation from the outer block
        if (i<0) {
            memoryAlreadyConsumed += outermostCostEstimate.getAccumulatedMemory();
        }

        return !(memoryAlreadyConsumed > 0 && !currentAp.isJoinPathMemoryUsageUnderLimit(memoryAlreadyConsumed));
    }

    @Override
    public double getAccumulatedMemory() {
        if (optimizableList.size() == 0)
            return 0.0d;

        double memoryAlreadyConsumed = 0;
        int i = optimizableList.size()-1;

        while (i>=0) {
            double memoryUsedByOneOptimizable = optimizableList.getOptimizable(bestJoinOrder[i]).getMemoryUsage4BroadcastJoin();
            // broadcast join is not picked
            if (memoryUsedByOneOptimizable < 1.0)
                break;
            memoryAlreadyConsumed += memoryUsedByOneOptimizable;
            i--;
        }

        // if we have broadcast join all along the join path, need to check if the sequence
        // is a continuation from the outer block
        if (i<0)
            memoryAlreadyConsumed += outermostCostEstimate.getAccumulatedMemory();
        return memoryAlreadyConsumed;
    }

    public RowOrdering getCurrentRowOrdering() {
        return currentRowOrdering;
    }

    public int getJoinPosition() {
        return joinPosition;
    }

    @Override
    public CostModel getCostModel() {
        return costModel;
    }

    @Override
<<<<<<< HEAD
    public void setOuterTableOfJoin(ResultSetNode outerTableOfJoin) {
        this.outerTableOfJoin = outerTableOfJoin;
    }

    @Override
    public ResultSetNode getOuterTable() {
        if (joinPosition == 0) {
            if (getJoinType() >= INNERJOIN)
                return outerTableOfJoin;
            return null;
        }
        int propJoinOrder = proposedJoinOrder[joinPosition-1];
        ResultSetNode thisOpt = (ResultSetNode)optimizableList.getOptimizable(propJoinOrder);
        return thisOpt;
    }

=======
    public OptimizablePredicateList getPredicateList() {
        return predicateList;
    }

    @Override
    public Optimizable getOuterTable() {
        if (joinPosition == 0)
            return null;
        int propJoinOrder = proposedJoinOrder[joinPosition-1];
        Optimizable thisOpt = optimizableList.getOptimizable(propJoinOrder);
        return thisOpt;
    }

    @Override
    public FromBaseTable getOuterBaseTable() throws StandardException {
       FromTable outerTable = (FromTable) getOuterTable();
       if (outerTable == null)
           return null;

       // Traverse to the named table.  A FromTable is expected
       // to be named in order to do proper binding.
       while (outerTable instanceof SingleChildResultSetNode) {
           if (outerTable.getTableName() != null)
               break;

           SingleChildResultSetNode resultSetNode = (SingleChildResultSetNode) outerTable;
           outerTable = (FromTable)resultSetNode.getChildResult();
       }
       FromBaseTable outerBaseTable = null;
       if (outerTable instanceof FromBaseTable) {
           outerBaseTable = (FromBaseTable) outerTable;
       }
       return outerBaseTable;
    }

>>>>>>> f9918634
}<|MERGE_RESOLUTION|>--- conflicted
+++ resolved
@@ -2826,7 +2826,6 @@
     }
 
     @Override
-<<<<<<< HEAD
     public void setOuterTableOfJoin(ResultSetNode outerTableOfJoin) {
         this.outerTableOfJoin = outerTableOfJoin;
     }
@@ -2843,18 +2842,8 @@
         return thisOpt;
     }
 
-=======
     public OptimizablePredicateList getPredicateList() {
         return predicateList;
-    }
-
-    @Override
-    public Optimizable getOuterTable() {
-        if (joinPosition == 0)
-            return null;
-        int propJoinOrder = proposedJoinOrder[joinPosition-1];
-        Optimizable thisOpt = optimizableList.getOptimizable(propJoinOrder);
-        return thisOpt;
     }
 
     @Override
@@ -2879,5 +2868,4 @@
        return outerBaseTable;
     }
 
->>>>>>> f9918634
 }