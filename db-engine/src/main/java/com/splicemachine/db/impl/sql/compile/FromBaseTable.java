/*
 * This file is part of Splice Machine.
 * Splice Machine is free software: you can redistribute it and/or modify it under the terms of the
 * GNU Affero General Public License as published by the Free Software Foundation, either
 * version 3, or (at your option) any later version.
 * Splice Machine is distributed in the hope that it will be useful, but WITHOUT ANY WARRANTY;
 * without even the implied warranty of MERCHANTABILITY or FITNESS FOR A PARTICULAR PURPOSE.
 * See the GNU Affero General Public License for more details.
 * You should have received a copy of the GNU Affero General Public License along with Splice Machine.
 * If not, see <http://www.gnu.org/licenses/>.
 *
 * Some parts of this source code are based on Apache Derby, and the following notices apply to
 * Apache Derby:
 *
 * Apache Derby is a subproject of the Apache DB project, and is licensed under
 * the Apache License, Version 2.0 (the "License"); you may not use these files
 * except in compliance with the License. You may obtain a copy of the License at:
 *
 * http://www.apache.org/licenses/LICENSE-2.0
 *
 * Unless required by applicable law or agreed to in writing, software distributed
 * under the License is distributed on an "AS IS" BASIS, WITHOUT WARRANTIES OR
 * CONDITIONS OF ANY KIND, either express or implied. See the License for the
 * specific language governing permissions and limitations under the License.
 *
 * Splice Machine, Inc. has modified the Apache Derby code in this file.
 *
 * All such Splice Machine modifications are Copyright 2012 - 2020 Splice Machine, Inc.,
 * and are licensed to you under the GNU Affero General Public License.
 */

package com.splicemachine.db.impl.sql.compile;

import com.splicemachine.db.catalog.IndexDescriptor;
import com.splicemachine.db.catalog.types.ReferencedColumnsDescriptorImpl;
import com.splicemachine.db.iapi.error.StandardException;
import com.splicemachine.db.iapi.reference.ClassName;
import com.splicemachine.db.iapi.reference.SQLState;
import com.splicemachine.db.iapi.services.classfile.VMOpcode;
import com.splicemachine.db.iapi.services.compiler.MethodBuilder;
import com.splicemachine.db.iapi.services.context.ContextManager;
import com.splicemachine.db.iapi.services.io.FormatableArrayHolder;
import com.splicemachine.db.iapi.services.io.FormatableBitSet;
import com.splicemachine.db.iapi.services.io.FormatableIntHolder;
import com.splicemachine.db.iapi.services.sanity.SanityManager;
import com.splicemachine.db.iapi.sql.compile.*;
import com.splicemachine.db.iapi.sql.compile.costing.ScanCostEstimator;
import com.splicemachine.db.iapi.sql.conn.LanguageConnectionContext;
import com.splicemachine.db.iapi.sql.conn.SessionProperties;
import com.splicemachine.db.iapi.sql.dictionary.*;
import com.splicemachine.db.iapi.sql.execute.ExecRow;
import com.splicemachine.db.iapi.sql.execute.ExecutionContext;
import com.splicemachine.db.iapi.store.access.StaticCompiledOpenConglomInfo;
import com.splicemachine.db.iapi.store.access.StoreCostController;
import com.splicemachine.db.iapi.store.access.TransactionController;
import com.splicemachine.db.iapi.types.DataTypeDescriptor;
import com.splicemachine.db.iapi.types.DataValueDescriptor;
import com.splicemachine.db.iapi.types.TypeId;
import com.splicemachine.db.iapi.util.JBitSet;
import com.splicemachine.db.iapi.util.ReuseFactory;
import com.splicemachine.db.iapi.util.StringUtil;
import com.splicemachine.db.impl.ast.CollectingVisitorBuilder;
import com.splicemachine.db.impl.ast.PredicateUtils;
import com.splicemachine.db.impl.ast.RSUtils;
import com.splicemachine.db.impl.sql.catalog.SYSTOKENSRowFactory;
import com.splicemachine.db.impl.sql.catalog.SYSUSERSRowFactory;
import edu.umd.cs.findbugs.annotations.SuppressFBWarnings;
import org.apache.commons.lang3.tuple.Pair;
import splice.com.google.common.base.Joiner;
import splice.com.google.common.base.Predicates;
import splice.com.google.common.collect.Lists;

import java.lang.reflect.Modifier;
import java.util.*;

import static com.splicemachine.db.impl.ast.RSUtils.isNLJ;
import static com.splicemachine.db.impl.ast.RSUtils.isRSN;
import static com.splicemachine.db.impl.sql.compile.ColumnReference.*;
import static com.splicemachine.db.shared.common.reference.SQLState.LANG_INTERNAL_ERROR;

// Temporary until user override for disposable stats has been removed.

/**
 * A FromBaseTable represents a table in the FROM list of a DML statement,
 * as distinguished from a FromSubquery, which represents a subquery in the
 * FROM list. A FromBaseTable may actually represent a view.  During parsing,
 * we can't distinguish views from base tables. During binding, when we
 * find FromBaseTables that represent views, we replace them with FromSubqueries.
 * By the time we get to code generation, all FromSubqueries have been eliminated,
 * and all FromBaseTables will represent only true base tables.
 * <p/>
 * <B>Positioned Update</B>: Currently, all columns of an updatable cursor
 * are selected to deal with a positioned update.  This is because we don't
 * know what columns will ultimately be needed from the UpdateNode above
 * us.  For example, consider:<pre><i>
 * <p/>
 *     get c as 'select cint from t for update of ctinyint'
 *  update t set ctinyint = csmallint
 * <p/>
 * </pre></i> Ideally, the cursor only selects cint.  Then,
 * something akin to an IndexRowToBaseRow is generated to
 * take the CursorResultSet and get the appropriate columns
 * out of the base table from the RowLocation retunrned by the
 * cursor.  Then the update node can generate the appropriate
 * NormalizeResultSet (or whatever else it might need) to
 * get things into the correct format for the UpdateResultSet.
 * See CurrentOfNode for more information.
 */

public class FromBaseTable extends FromTable {
    static final int UNSET=-1;
    /**
     * Whether or not we have checked the index statistics for staleness.
     * Used to avoid performing the check multiple times per compilation.
     */
//    private boolean hasCheckedIndexStats;

    TableName tableName;
    TableDescriptor tableDescriptor;

    ConglomerateDescriptor baseConglomerateDescriptor;
    ConglomerateDescriptor[] conglomDescs;
    int updateOrDelete;
    boolean skipStats;
    boolean useRealTableStats;
    HashSet<Integer> usedNoStatsColumnIds;
    int splits;
    long defaultRowCount;
    double defaultSelectivityFactor = -1d;

    private boolean disableIndexPrefixIteration = false;

    // Statistics about the first column in the conglomerate currently
    // being considered as the access path of this table:
    private final FirstColumnOfIndexStats currentIndexFirstColumnStats = new FirstColumnOfIndexStats();

    // The maximum number of estimated first index column values
    // per parallel task to support for IndexPrefixIteratorMode.
    private final long MAX_PER_PARALLEL_TASK_INDEX_PREFIX_VALUES = 200000;

    // The absolute maximum number of index values for IndexPrefixIteratorMode.
    // Iterating through these values will be divided by n tasks.
    private final long MAX_ABSOLUTE_INDEX_PREFIX_VALUES = 50000000;

    /*
    ** The number of rows to bulkFetch.
    ** Initially it is unset.  If the user
    ** uses the bulkFetch table property,
    ** it is set to that.  Otherwise, it
    ** may be turned on if it isn't an updatable
    ** cursor and it is the right type of
    ** result set (more than 1 row expected to
    ** be returned, and not hash, which does its
    ** own bulk fetch, and subquery).
    */
    int bulkFetch=UNSET;

    /* We may turn off bulk fetch for a variety of reasons,
     * including because of the min optimization.
     * bulkFetchTurnedOff is set to true in those cases.
     */
    boolean bulkFetchTurnedOff;

    /* Whether or not we are going to do execution time "multi-probing"
     * on the table scan for this FromBaseTable.
     */
    boolean multiProbing=false;

    /* If non-zero, indicates the scan from this base table is using
       an access path that builds partial start keys, and prepends
       first index column values that are present in the table
       to complete the start keys.
     */
    int numUnusedLeadingIndexFields = 0;

    /* If non-null, an access path of unioned index scans was chosen
       as truly the best access path, and this is the tree of operations
       which performs the UNIONs of index accesses plus the final rowid
       join back to the base table.
     */
    private ResultSetNode uisRowIdJoinBackToBaseTableResultSet = null;

    private double singleScanRowCount;

    private FormatableBitSet heapReferencedCols;
    private FormatableBitSet referencedCols;
    private ResultColumnList templateColumns;


    /* A 0-based array of column names for this table used
     * for optimizer trace.
     */
    private String[] columnNames;

    /* Keep a copy of original base table result columns for binding
     * expressions after changeAccessPath() for index on expressions.
     */
    private ResultColumnList originalBaseTableResultColumns;

    // true if we are to do a special scan to retrieve the last value
    // in the index
    private boolean specialMaxScan;

    // true if we are to do a distinct scan
    private boolean distinctScan;

    /**
     * Information for dependent table scan for Referential Actions
     */
    private String raParentResultSetId;
    private long fkIndexConglomId;
    private int[] fkColArray;

    /**
     * Restriction as a PredicateList
     */
    PredicateList baseTableRestrictionList;
    PredicateList nonBaseTableRestrictionList;
    PredicateList restrictionList;
    public PredicateList storeRestrictionList;
    PredicateList nonStoreRestrictionList;
    PredicateList requalificationRestrictionList;

    public static final int UPDATE=1;
    public static final int DELETE=2;

    private boolean getUpdateLocks;

    // true if we are running with sql authorization and this is the SYSUSERS table
    private boolean authorizeSYSUSERS;

    private ResultColumn rowIdColumn;

    private boolean isAntiJoin;

    private AggregateNode aggrForSpecialMaxScan;

    private boolean isBulkDelete = false;

    private ValueNode pastTxIdExpression = null;

    private long minRetentionPeriod = -1;

    // expressions in whole query referencing columns in this base table
    private Set<ValueNode> referencingExpressions = null;

    private boolean considerOnlyBaseConglomerate;

    private static final String BASEROWID2 = "BASEROWID2";

    @Override
    public boolean isParallelizable(){
        return false;
    }

    /**
     * Initializer for a table in a FROM list.
     * @param tableName The name of the table
     * @param correlationName The correlation name
     * @param rclOrUD update/delete flag or result column list
     * @param propsOrRcl properties or result column list
     * @param isBulkDelete bulk delete flag or past tx id.
     * @param pastTxIdExpr the past transaction expression.
     */
    @Override
    public void init(Object tableName,Object correlationName,Object rclOrUD,Object propsOrRcl, Object isBulkDelete, Object pastTxIdExpr){
        this.isBulkDelete = (Boolean) isBulkDelete;
        if(pastTxIdExpr != null) {
            this.pastTxIdExpression = (ValueNode) pastTxIdExpr;
        }
        init(tableName, correlationName, rclOrUD, propsOrRcl);
    }

    @Override
    public void init(Object tableName,Object correlationName,Object rclOrUD,Object propsOrRcl){
        if(rclOrUD instanceof Integer){
            init(correlationName,null);
            this.tableName=(TableName)tableName;
            this.updateOrDelete=(Integer)rclOrUD;
            resultColumns=(ResultColumnList)propsOrRcl;
        }else{
            init(correlationName,propsOrRcl);
            this.tableName=(TableName)tableName;
            resultColumns=(ResultColumnList)rclOrUD;
        }

        setOrigTableName(this.tableName);
        templateColumns=resultColumns;
        usedNoStatsColumnIds=new HashSet<>();
    }

    /**
     * no LOJ reordering for base table.
     */
    @Override
    public boolean LOJ_reorderable(int numTables) throws StandardException{
        return false;
    }

    @Override
    public JBitSet LOJgetReferencedTables(int numTables) throws StandardException{
        JBitSet map=new JBitSet(numTables);
        fillInReferencedTableMap(map);
        return map;
    }

    @SuppressWarnings("unused")
    public boolean isMultiProbing(){  return multiProbing; } //used in Splice engine code

    private boolean isIndexEligible(ConglomerateDescriptor currentConglomerateDescriptor,
                                    OptimizablePredicateList predList) throws StandardException {
        if (currentConglomerateDescriptor !=null && currentConglomerateDescriptor.isIndex()) {
            if (currentConglomerateDescriptor.getIndexDescriptor().excludeNulls()
                    && (predList == null || !predList.canSupportIndexExcludedNulls(tableNumber,currentConglomerateDescriptor, tableDescriptor))) {
                return false;
            }
            else if (currentConglomerateDescriptor.getIndexDescriptor().excludeDefaults()
                    && (predList == null || !predList.canSupportIndexExcludedDefaults(tableNumber,currentConglomerateDescriptor, tableDescriptor))) {
                return false;
            }
        }
        return true;
    }

    /*
     * Optimizable interface.
     */

    @Override
    public boolean nextAccessPath(Optimizer optimizer,
                                  OptimizablePredicateList predList,
                                  RowOrdering rowOrdering) throws StandardException{
        String userSpecifiedIndexName=getUserSpecifiedIndexName();
        AccessPath ap=getCurrentAccessPath();
        ConglomerateDescriptor currentConglomerateDescriptor=ap.getConglomerateDescriptor();

        OptimizerTrace tracer=optimizer.tracer();
        tracer.trace(OptimizerFlag.CALLING_NEXT_ACCESS_PATH,((predList==null)?0:predList.size()),0,0.0,getExposedName(), predList);

        /*
         ** Remove the ordering of the current conglomerate descriptor,
         ** if any.
         */
        rowOrdering.removeOptimizable(getTableNumber());

        // RESOLVE: This will have to be modified to step through the
        // join strategies as well as the conglomerates.

        if(userSpecifiedIndexName!=null){
            /*
             ** User specified an index name, so we should look at only one
             ** index.  If there is a current conglomerate descriptor, and there
             ** are no more join strategies, we've already looked at the index,
             ** so go back to null.
             */
            if(currentConglomerateDescriptor!=null){
                if(!super.nextAccessPath(optimizer,predList,rowOrdering)){
                    currentConglomerateDescriptor=null;
                }
            }else{
                tracer.trace(OptimizerFlag.LOOKING_FOR_SPECIFIED_INDEX,tableNumber,0,0.0,userSpecifiedIndexName,
                             correlationName);

                if(StringUtil.SQLToUpperCase(userSpecifiedIndexName).equals("NULL")){
                    /* Special case - user-specified table scan */
                    currentConglomerateDescriptor=tableDescriptor.getConglomerateDescriptor(
                            tableDescriptor.getHeapConglomerateId());
                }else{
                    /* User-specified index name */
                    getConglomDescs();

                    for(ConglomerateDescriptor conglomDesc : conglomDescs){
                        currentConglomerateDescriptor=conglomDesc;
                        String conglomerateName=currentConglomerateDescriptor.getConglomerateName();
                        if(conglomerateName!=null){
                            /* Have we found the desired index? */
                            if(conglomerateName.equals(userSpecifiedIndexName)){
                                break;
                            }
                        }
                    }

                    /* We should always find a match */
                    assert currentConglomerateDescriptor!=null:"Expected to find match for forced index "+userSpecifiedIndexName;
                    if (!isIndexEligible(currentConglomerateDescriptor, predList))
                        currentConglomerateDescriptor = null;
                }

                if(currentConglomerateDescriptor != null) {
                    if (!super.nextAccessPath(optimizer, predList, rowOrdering)) {
                        if (SanityManager.DEBUG) {
                            SanityManager.THROWASSERT("No join strategy found");
                        }
                    }
                }
            }
        }else{
            if(currentConglomerateDescriptor!=null){
                /*
                 ** Once we have a conglomerate descriptor, cycle through
                 ** the join strategies (done in parent).
                 */
                if(!super.nextAccessPath(optimizer,predList,rowOrdering)){
                    /*
                     ** When we're out of join strategies, go to the next
                     ** conglomerate descriptor.
                     */
                    currentConglomerateDescriptor=getNextConglom(currentConglomerateDescriptor, predList, optimizer);

                    if (currentConglomerateDescriptor != null) {
                    /*
                     ** New conglomerate, so step through join strategies
                     ** again.
                     */
                        resetJoinStrategies();

                        if (!super.nextAccessPath(optimizer, predList, rowOrdering)) {
                            if (SanityManager.DEBUG) {
                                SanityManager.THROWASSERT("No join strategy found");
                            }
                        }
                    }
                }
            }else{
                /* Get the first conglomerate descriptor */
                currentConglomerateDescriptor=getFirstConglom(predList, optimizer);

                if (currentConglomerateDescriptor != null) {
                    if (!super.nextAccessPath(optimizer, predList, rowOrdering)) {
                        if (SanityManager.DEBUG) {
                            SanityManager.THROWASSERT("No join strategy found");
                        }
                    }
                }
            }
        }

        if(currentConglomerateDescriptor==null){
            tracer.trace(OptimizerFlag.NO_MORE_CONGLOMERATES,tableNumber,0,0.0,correlationName);
        }else{
            currentConglomerateDescriptor.setColumnNames(columnNames);
            tracer.trace(OptimizerFlag.CONSIDERING_CONGLOMERATE,tableNumber,0,0.0,currentConglomerateDescriptor,
                         correlationName);
        }

        /*
         * Tell the rowOrdering that what the ordering of this conglomerate is
         */
        IndexRowGenerator irg=null;
        if(currentConglomerateDescriptor!=null){
            if(currentConglomerateDescriptor.isIndex()){ // Index
                irg=currentConglomerateDescriptor.getIndexDescriptor();
            }else{ // Primary Key
                if(conglomDescs==null)
                    getConglomDescs();
                for(ConglomerateDescriptor primaryKeyCheck : conglomDescs){
                    IndexDescriptor indexDec=primaryKeyCheck.getIndexDescriptor();
                    if(indexDec!=null){
                        String indexType=indexDec.indexType();
                        if(indexType!=null && indexType.contains("PRIMARY")){
                            irg=currentConglomerateDescriptor.getIndexDescriptor();
                        }
                    }
                }
            }
            if(irg==null){ // We are scanning a table without a primary key
                /* If we are scanning the heap, but there
                 * is a full match on a unique key, then
                 * we can say that the table IS NOT unordered.
                 * (We can't currently say what the ordering is
                 * though.)
                 */
                if(!isOneRowResultSet(predList)){
                    tracer.trace(OptimizerFlag.ADDING_UNORDERED_OPTIMIZABLE,((predList==null)?0:predList.size()),0,0.0,predList);

                    rowOrdering.addUnorderedOptimizable(this);
                }else{
                    tracer.trace(OptimizerFlag.SCANNING_HEAP_FULL_MATCH_ON_UNIQUE_KEY,0,0,0.0,null);
                }
            }else{
                int[] baseColumnPositions=irg.baseColumnPositions();
                boolean[] isAscending=irg.isAscending();

                if (irg.isOnExpression()) {
                    if (isCoveringIndex(currentConglomerateDescriptor)) {
                        for (int i = 0; i < isAscending.length; i++) {
                            int rowOrderDirection = isAscending[i] ? RowOrdering.ASCENDING : RowOrdering.DESCENDING;
                            setRowOrderingForColumn(i, rowOrderDirection, rowOrdering, predList);
                        }
                    }
                    // if it's an expression-based index and not covering, nothing can be assumed
                    // for the row ordering of base columns
                } else {
                    for (int i = 0; i < baseColumnPositions.length; i++) {
                        int rowOrderDirection = isAscending[i] ? RowOrdering.ASCENDING : RowOrdering.DESCENDING;
                        setRowOrderingForColumn(baseColumnPositions[i], rowOrderDirection, rowOrdering, predList);
                    }
                }
            }
        }
        ap.setConglomerateDescriptor(currentConglomerateDescriptor);
        return currentConglomerateDescriptor!=null;
    }

    private void setRowOrderingForColumn(int columnPosition, int rowOrderDirection, RowOrdering rowOrdering,
                                         OptimizablePredicateList predList) throws StandardException {
        int pos = rowOrdering.orderedPositionForColumn(rowOrderDirection, getTableNumber(), columnPosition);
        if (pos == -1) {
            rowOrdering.nextOrderPosition(rowOrderDirection);
            pos = rowOrdering.addOrderedColumn(rowOrderDirection, getTableNumber(), columnPosition);
        }
        // check if the column has a constant predicate like "col=constant" defined on it,
        // if so, we can treat it as sorted as it has only one value
        // TODO: DB-10335, setBoundByConstant for index expressions
        if (pos >= 0 &&    /* a column ordering is added or exists */
                hasConstantPredicate(getTableNumber(), columnPosition, predList)) {
            ColumnOrdering co = rowOrdering.getOrderedColumn(pos);
            co.setBoundByConstant(true);
        }
    }

    @Override
    protected boolean canBeOrdered(){
        /** Tell super-class that this Optimizable can be ordered */
        return true;
    }

    @Override
    public CostEstimate optimizeIt(Optimizer optimizer,
                                   OptimizablePredicateList predList,
                                   CostEstimate outerCost,
                                   RowOrdering rowOrdering) throws StandardException{
        optimizer.costOptimizable(this,
                tableDescriptor,
                getCurrentAccessPath(),
                predList,
                outerCost);

        // The cost that we found from the above call is now stored in the
        // cost field of this FBT's current access path.  So that's the
        // cost we want to return here.
        //        costEstimate.setRowOrdering(rowOrdering);
        return getCurrentAccessPath().getCostEstimate();
    }

    @Override
    public TableDescriptor getTableDescriptor(){
        return tableDescriptor;
    }

    @Override
    public boolean isMaterializable() throws StandardException{
            /* base tables are always materializable */
        return true;
    }

    @Override
    public boolean pushOptPredicate(OptimizablePredicate optimizablePredicate) throws StandardException{
        assert optimizablePredicate instanceof Predicate: "optimizablePredicate expected to be instanceof Predicate";

        /* Add the matching predicate to the restrictionList */
        restrictionList.addPredicate((Predicate)optimizablePredicate);

        return true;
    }

    @Override
    public void pullOptPredicates(OptimizablePredicateList optimizablePredicates) throws StandardException{
        for(int i=restrictionList.size()-1;i>=0;i--){
            optimizablePredicates.addOptPredicate(restrictionList.getOptPredicate(i));
            restrictionList.removeOptPredicate(i);
        }
    }

    // Collects the "preds" for the EXPLAIN text.
    public void pullNonKeyPredicates(OptimizablePredicateList optimizablePredicates) throws StandardException{
        for(int i=restrictionList.size()-1;i>=0;i--){
            OptimizablePredicate pred = restrictionList.getOptPredicate(i);
            if (pred.isScanKey())
                continue;
            optimizablePredicates.addOptPredicate(restrictionList.getOptPredicate(i));
            restrictionList.removeOptPredicate(i);
        }
    }

    // Collects the "keys" for the EXPLAIN text.
    public void pullKeyPredicates(OptimizablePredicateList optimizablePredicates) throws StandardException{
        for(int i=restrictionList.size()-1;i>=0;i--){
            OptimizablePredicate pred = restrictionList.getOptPredicate(i);
            if (!pred.isScanKey())
                continue;
            optimizablePredicates.addOptPredicate(restrictionList.getOptPredicate(i));
            restrictionList.removeOptPredicate(i);
        }
    }

    @Override
    public boolean isCoveringIndex(ConglomerateDescriptor cd) throws StandardException{
        /* You can only be a covering index if you're an index */
        if(!cd.isIndex())
            return false;

        IndexRowGenerator irg=cd.getIndexDescriptor();

        if (irg.isOnExpression()) {
            return areAllReferencingExprsCoveredByIndex(irg);
        }

        int[] baseCols=irg.baseColumnPositions();
        int rclSize=resultColumns.size();
        boolean coveringIndex=true;
        int colPos;
        for(int index=0;index<rclSize;index++){
            ResultColumn rc=resultColumns.elementAt(index);

            /* Ignore unreferenced columns */
            if(!rc.isReferenced()){
                continue;
            }

            /* Ignore constants - this can happen if all of the columns
             * were projected out and we ended up just generating
             * a "1" in RCL.doProject().
             */
            if(rc.getExpression() instanceof ConstantNode){
                continue;
            }

            coveringIndex=false;

            colPos=rc.getColumnPosition();

            /* Is this column in the index? */
            for(int baseCol : baseCols){
                if(colPos==baseCol){
                    coveringIndex=true;
                    break;
                }
            }

            /* No need to continue if the column was not in the index */
            if(!coveringIndex){
                break;
            }
        }
        return coveringIndex;
    }

    private boolean areAllReferencingExprsCoveredByIndex(IndexDescriptor id) throws StandardException {
        if (referencingExpressions == null || referencingExpressions.isEmpty()) {
            return true;
        }
        return getRefExprIndexPositions(id).size() == referencingExpressions.size();
    }

    private List<Integer> getRefExprIndexPositions(IndexDescriptor id) throws StandardException {
        if (referencingExpressions == null || referencingExpressions.isEmpty()) {
            return new ArrayList<>();
        }

        ValueNode[] exprAsts = id.getParsedIndexExpressions(getLanguageConnectionContext(), this);
        List<Integer> exprIndexPositions = new ArrayList<>();
        boolean match;
        for (ValueNode refExpr : referencingExpressions) {
            match = false;
            for (int j = 0; j < exprAsts.length; j++) {
                if (refExpr.semanticallyEquals(exprAsts[j])) {
                    exprIndexPositions.add(j);
                    match = true;
                    break;
                }
            }
            if (!match)
                break;
        }
        return exprIndexPositions;
    }

    @Override
    public void verifyProperties(DataDictionary dDictionary) throws StandardException{
        if (tableDescriptor.getStoredAs()!=null) {
            dataSetProcessorType = dataSetProcessorType.combine(DataSetProcessorType.FORCED_OLAP);
        }

        /* check if we need to inherit some property from the connection */
        Boolean skipStatsObj = (Boolean)getLanguageConnectionContext().getSessionProperties().getProperty(SessionProperties.PROPERTYNAME.SKIPSTATS);
        skipStats = skipStatsObj != null && skipStatsObj;
        Double defaultSelectivityFactorObj = (Double)getLanguageConnectionContext().getSessionProperties().getProperty(SessionProperties.PROPERTYNAME.DEFAULTSELECTIVITYFACTOR);
        defaultSelectivityFactor = defaultSelectivityFactorObj==null?-1d: defaultSelectivityFactorObj;
        boolean isCompilingTrigger = getCompilerContext().compilingTrigger();
        Boolean useSparkObj = isCompilingTrigger ? null :
            (Boolean)getLanguageConnectionContext().getSessionProperties().getProperty(SessionProperties.PROPERTYNAME.USEOLAP);
        if (useSparkObj != null)
            dataSetProcessorType = dataSetProcessorType.combine(useSparkObj ?
                    DataSetProcessorType.SESSION_HINTED_OLAP :
                    DataSetProcessorType.SESSION_HINTED_OLTP);
        Boolean useNativeSparkObj = isCompilingTrigger ? null :
            (Boolean)getLanguageConnectionContext().getSessionProperties().getProperty(SessionProperties.PROPERTYNAME.USE_NATIVE_SPARK);
        if (useNativeSparkObj != null)
            sparkExecutionType = sparkExecutionType.combine(useNativeSparkObj ?
                    SparkExecutionType.SESSION_HINTED_NATIVE :
                    SparkExecutionType.SESSION_HINTED_NON_NATIVE);

        if (defaultSelectivityFactor > 0)
            skipStats = true;

        if(tableProperties==null){
            return;
        }
        /* Check here for:
         *        invalid properties key
         *        index and constraint properties
         *        non-existent index
         *        non-existent constraint
         *        invalid joinStrategy
         *        invalid value for hashInitialCapacity
         *        invalid value for hashLoadFactor
         *        invalid value for hashMaxCapacity
         */
        boolean indexSpecified=false;
        boolean constraintSpecified=false;
        ConstraintDescriptor consDesc=null;

        Enumeration e=tableProperties.keys();
        while(e.hasMoreElements()){
            String key=(String)e.nextElement();
            String value=(String)tableProperties.get(key);

            switch (key.toLowerCase()) {
                case "index":
                    userSpecifiedIndexName = null;
                    // User only allowed to specify 1 of index and constraint, not both
                    if(constraintSpecified){
                        throw StandardException.newException(SQLState.LANG_BOTH_FORCE_INDEX_AND_CONSTRAINT_SPECIFIED,
                                getBaseTableName());
                    }
                    indexSpecified=true;

                    /* Validate index name - NULL means table scan */
                    if(!StringUtil.SQLToUpperCase(value).equals("NULL")){
                        ConglomerateDescriptor[] cds=tableDescriptor.getConglomerateDescriptors();

                        ConglomerateDescriptor cd=null;
                        for(ConglomerateDescriptor toFind : cds){
                            cd=toFind;
                            String conglomerateName=cd.getConglomerateName();
                            if(conglomerateName!=null){
                                if(conglomerateName.equals(value)){
                                    break;
                                }
                            }
                            // Not a match, clear cd
                            cd=null;
                        }

                        // Throw exception if user specified index not found
                        if(cd==null){
                            throw StandardException.newException(SQLState.LANG_INVALID_FORCED_INDEX1, value,getBaseTableName());
                        }
                        /* Query is dependent on the ConglomerateDescriptor */
                        getCompilerContext().createDependency(cd);
                    }
                    break;
                case "constraint":
                    // User only allowed to specify 1 of index and constraint, not both
                    if(indexSpecified){
                        throw StandardException.newException(SQLState.LANG_BOTH_FORCE_INDEX_AND_CONSTRAINT_SPECIFIED,
                                getBaseTableName());
                    }
                    constraintSpecified=true;

                    if(!StringUtil.SQLToUpperCase(value).equals("NULL")){
                        consDesc=dDictionary.getConstraintDescriptorByName(tableDescriptor,null,value,false);

                        /* Throw exception if user specified constraint not found
                         * or if it does not have a backing index.
                         */
                        if((consDesc==null) || !consDesc.hasBackingIndex()){
                            throw StandardException.newException(SQLState.LANG_INVALID_FORCED_INDEX2,value,getBaseTableName());
                        }

                        /* Query is dependent on the ConstraintDescriptor */
                        getCompilerContext().createDependency(consDesc);
                    }
                    break;
                case "joinstrategy":
                    getLanguageConnectionContext().setHasJoinStrategyHint(true);
                    userSpecifiedJoinStrategy=StringUtil.SQLToUpperCase(value);
                    if (userSpecifiedJoinStrategy.equals("CROSS")) {
                        dataSetProcessorType = dataSetProcessorType.combine(DataSetProcessorType.FORCED_OLAP);
                    }
                    break;
                case "usespark":
                case "useolap":
                    try {
                        dataSetProcessorType = dataSetProcessorType.combine(
                                Boolean.parseBoolean(StringUtil.SQLToUpperCase(value))?
                                        DataSetProcessorType.QUERY_HINTED_OLAP :
                                        DataSetProcessorType.QUERY_HINTED_OLTP);
                    } catch (Exception sparkE) {
                        throw StandardException.newException(SQLState.LANG_INVALID_FORCED_SPARK, key, value);
                    }
                    break;
                case "usenativespark":
                    sparkExecutionType = sparkExecutionType.combine(
                            Boolean.parseBoolean(StringUtil.SQLToUpperCase(value))?
                                    SparkExecutionType.QUERY_HINTED_NATIVE :
                                    SparkExecutionType.QUERY_HINTED_NON_NATIVE);
                    break;
                case "skipstats":
                    try {
                        boolean bValue = Boolean.parseBoolean(StringUtil.SQLToUpperCase(value));
                        // skipStats may have been set to true by the other hint useDefaultRowCount or defaultSelectivityFactor
                        // in that case, useDefaultRowCount and defaultSelectivityFactor take precedence and we don't want to override that decision
                        if (!skipStats)
                            skipStats = bValue;
                    } catch (Exception skipStatsE) {
                        throw StandardException.newException(SQLState.LANG_INVALID_FORCED_SKIPSTATS, value);
                    }
                    break;
                case "splits":
                    try {
                        splits = Integer.parseInt(value);
                        if (splits <= 0)
                            throw StandardException.newException(SQLState.LANG_INVALID_SPLITS, value);
                    } catch (NumberFormatException skipStatsE) {
                        throw StandardException.newException(SQLState.LANG_INVALID_SPLITS, value);
                    }
                    break;
                case "usedefaultrowcount":
                    try {
                        skipStats = true;
                        defaultRowCount = Long.parseLong(value);
                    } catch (NumberFormatException parseLongE) {
                        throw StandardException.newException(SQLState.LANG_INVALID_ROWCOUNT, value);
                    }
                    if (defaultRowCount <= 0) {
                        throw StandardException.newException(SQLState.LANG_INVALID_ROWCOUNT, value);
                    }
                    break;
                case "defaultselectivityfactor":
                    try {
                        skipStats = true;
                        defaultSelectivityFactor = Double.parseDouble(value);
                    } catch (NumberFormatException parseDoubleE) {
                        throw StandardException.newException(SQLState.LANG_INVALID_SELECTIVITY, value);
                    }
                    if (defaultSelectivityFactor <= 0 || defaultSelectivityFactor > 1.0)
                        throw StandardException.newException(SQLState.LANG_INVALID_SELECTIVITY, value);
                    break;
                case "broadcastcrossright":
                case "unboundedtimetravel":
                    // no op since parseBoolean never throw
                    break;
                default:
                    throw StandardException.newException(SQLState.LANG_INVALID_FROM_TABLE_PROPERTY,key,
                            "index, constraint, joinStrategy, useSpark, useOLAP, skipStats, splits, " +
                                    "useDefaultRowcount, defaultSelectivityFactor, broadcastCrossRight," +
                                    "unboundedTimeTravel");
            }

            /* If user specified a non-null constraint name(DERBY-1707), then
             * replace it in the properties list with the underlying index name to
             * simplify the code in the optimizer.
             * NOTE: The code to get from the constraint name, for a constraint
             * with a backing index, to the index name is convoluted.  Given
             * the constraint name, we can get the conglomerate id from the
             * ConstraintDescriptor.  We then use the conglomerate id to get
             * the ConglomerateDescriptor from the DataDictionary and, finally,
             * we get the index name (conglomerate name) from the ConglomerateDescriptor.
             */
            if(constraintSpecified && consDesc!=null){
                ConglomerateDescriptor cd=dDictionary.getConglomerateDescriptor(consDesc.getConglomerateId());
                String indexName=cd.getConglomerateName();

                tableProperties.remove("constraint");
                tableProperties.put("index",indexName);
                userSpecifiedIndexName = null;
            }
        }
    }

    @Override
    public String getBaseTableName(){
        return tableName.getTableName();
    }

    @Override
    public void startOptimizing(Optimizer optimizer,RowOrdering rowOrdering){
        AccessPath ap=getCurrentAccessPath();
        AccessPath bestAp=getBestAccessPath();
        AccessPath bestSortAp=getBestSortAvoidancePath();

        ap.setConglomerateDescriptor(null);
        bestAp.setConglomerateDescriptor(null);
        bestSortAp.setConglomerateDescriptor(null);
        ap.setCoveringIndexScan(false);
        bestAp.setCoveringIndexScan(false);
        bestSortAp.setCoveringIndexScan(false);
        ap.setSpecialMaxScan(false);
        bestAp.setSpecialMaxScan(false);
        bestSortAp.setSpecialMaxScan(false);
        ap.setLockMode(0);
        bestAp.setLockMode(0);
        bestSortAp.setLockMode(0);
        ap.setMissingHashKeyOK(false);
        bestAp.setMissingHashKeyOK(false);
        bestSortAp.setMissingHashKeyOK(false);
        ap.setUisPredicate(null);
        bestAp.setUisPredicate(null);
        bestSortAp.setUisPredicate(null);
        ap.setUisRowIdPredicate(null);
        bestAp.setUisRowIdPredicate(null);
        bestSortAp.setUisRowIdPredicate(null);
        ap.setUnionOfIndexes(null);
        bestAp.setUnionOfIndexes(null);
        bestSortAp.setUnionOfIndexes(null);
        ap.setUisRowIdJoinBackToBaseTableResultSet(null);
        bestAp.setUisRowIdJoinBackToBaseTableResultSet(null);
        bestSortAp.setUisRowIdJoinBackToBaseTableResultSet(null);
        ap.setNumUnusedLeadingIndexFields(0);
        bestAp.setNumUnusedLeadingIndexFields(0);
        bestSortAp.setNumUnusedLeadingIndexFields(0);

        /*
         ** Only need to do this for current access path, because the
         ** costEstimate will be copied to the best access paths as
         ** necessary.
         */
        CostEstimate costEstimate=getCostEstimate(optimizer);
        ap.setCostEstimate(costEstimate);

        /*
         ** This is the initial cost of this optimizable.  Initialize it
         ** to the maximum cost so that the optimizer will think that
         ** any access path is better than none.
         */
        costEstimate.setCost(Double.MAX_VALUE,Double.MAX_VALUE,Double.MAX_VALUE,Double.MAX_VALUE);

        super.startOptimizing(optimizer,rowOrdering);
    }

    @Override
    public int convertAbsoluteToRelativeColumnPosition(int absolutePosition){
        return mapAbsoluteToRelativeColumnPosition(absolutePosition);
    }

    // To get the cost of a Unioned Index Scans access path by building
    // and optimizing a statement tree to be used as an altenative to the
    // current FromBaseTable object.  If this access path is picked, we can
    // "generate" the operation tree from this statement tree instead of
    // generating a TableScanOperation.  The statement tree is a UNION of
    // multiple index and/or PK accesses followed by a RowID join back to the
    // base table to collect all referenced columns.
    private void bindAndOptimizeUnionedIndexScansPath(AccessPath uisAccessPath,
                                                      ConglomerateDescriptor cd,
                                                      CostEstimate outerCost,
                                                      Optimizer optimizer,
                                                      OptimizablePredicateList predList) throws StandardException {
        UnionNode unionOfIndexes = uisAccessPath.getUnionOfIndexes();
        NodeFactory nodeFactory = getNodeFactory();
        // A copy of this base table which we can bind and optimize without
        // affecting the original.
        FromBaseTable baseTable = this.shallowClone();

        // Only the base table has all table columns, so forcing the RowId join
        // to use the base table conglomerate is guaranteed to work for all cases.
        baseTable.setConsiderOnlyBaseConglomerate(true);

        // Only consider nested loop and merge joins (though merge join does
        // not currently support rowid join, that may be a good future enhancement).
        baseTable.setIndexFriendlyJoinsOnly(true);

        FromList fromList = (FromList) nodeFactory.getNode(
                            C_NodeTypes.FROM_LIST,
                            getNodeFactory().doJoinOrderOptimization(),
                            getContextManager());

        // Nested loop join (and merge join) requires the index join keys
        // to be applied on the inner table, so force the UNION of RowIds
        // to be the outer table of the join.  Not doing this may leave it
        // to chance that we pick a performant join.
        unionOfIndexes.setOuterTableOnly(true);
        SubqueryNode    derivedTable = (SubqueryNode) nodeFactory.getNode(
                                        C_NodeTypes.SUBQUERY_NODE,
                                        unionOfIndexes,  // UnionNode
                                        ReuseFactory.getInteger(SubqueryNode.FROM_SUBQUERY),
                                        null,
                                        null,
                                        null,
                                        null,
                                        true,
                                        getContextManager());

        String unionAllCorrelationName = "dnfPathDT_###_" + baseTable.getExposedTableName();
        FromTable fromSubquery = (FromTable) nodeFactory.getNode(
                                            C_NodeTypes.FROM_SUBQUERY,
                                            derivedTable.getResultSet(),
                                            derivedTable.getOrderByList(),
                                            derivedTable.getOffset(),
                                            derivedTable.getFetchFirst(),
                                            Boolean.valueOf( derivedTable.hasJDBClimitClause() ),
                                            unionAllCorrelationName,
                                            null,  // derivedRCL
                                            (Properties) null,
                                            getContextManager());
        fromSubquery.setOuterTableOnly(true);
        fromList.addFromTable(baseTable);
        fromList.addFromTable(fromSubquery);

        // Build a baseTable.BASEROWID = UIS_Statement_Tree.BASEROWID join predicate.
        ColumnReference ridCol1 = (ColumnReference) nodeFactory.getNode(
                                C_NodeTypes.COLUMN_REFERENCE,
                                BASEROWID,
                                this.getExposedTableName(),
                                getContextManager());
        ColumnReference ridCol2 =
        (ColumnReference) nodeFactory.getNode(
                                C_NodeTypes.COLUMN_REFERENCE,
                                BASEROWID,
                                fromSubquery.getTableName(),
                                getContextManager());

        // Set up the rowid = rowid predicate to join back to the base table.
        BinaryRelationalOperatorNode whereClause =
                (BinaryRelationalOperatorNode)
                nodeFactory.getNode(
                        C_NodeTypes.BINARY_EQUALS_OPERATOR_NODE,
                        ridCol2,
                        ridCol1,
                        getContextManager());

        // Include all referenced columns.
        ResultColumnList    finalResultColumns = (ResultColumnList) nodeFactory.getNode(
                                    C_NodeTypes.RESULT_COLUMN_LIST,
                                    getContextManager());

        for (ResultColumn rc : resultColumns) {
            if (!rc.isReferenced())
                continue;
            ColumnReference newCol = (ColumnReference) nodeFactory.getNode(
                                    C_NodeTypes.COLUMN_REFERENCE,
                                    rc.getName(),
                                    this.getExposedTableName(),
                                    getContextManager());
            ResultColumn newRC = (ResultColumn) getNodeFactory().getNode(
                    C_NodeTypes.RESULT_COLUMN,
                    rc.getName(),
                    newCol,
                    getContextManager());
            finalResultColumns.addResultColumn(newRC);
        }

        ResultColumn baseRowId2RC = null;

        // The base rowid of the outer table needs a different name in order
        // to maintain unique column names.  This RowID refers to the outer table,
        // not the current FromBaseTable object we're sitting in.
        if (unionOfIndexes.resultColumns.getResultColumn(BASEROWID2) != null) {
            ColumnReference newCol = (ColumnReference) nodeFactory.getNode(
                                    C_NodeTypes.COLUMN_REFERENCE,
                                    BASEROWID2,
                                    fromSubquery.getTableName(),
                                    getContextManager());
            baseRowId2RC = (ResultColumn) getNodeFactory().getNode(
                    C_NodeTypes.RESULT_COLUMN,
                    BASEROWID2,
                    newCol,
                    getContextManager());
            finalResultColumns.addResultColumn(baseRowId2RC);
        }

        SelectNode selectNode = (SelectNode) nodeFactory.getNode(
                            C_NodeTypes.SELECT_NODE,
                            finalResultColumns,
                            null,         /* AGGREGATE list */
                            fromList,
                            whereClause,
                            null,
                            null,
                            null,
                            getContextManager());
        DMLStatementNode
        stmt = (CursorNode) nodeFactory.getNode(
                C_NodeTypes.CURSOR_NODE,
                "SELECT",
                selectNode,
                null,
                null,
                null,
                null,
                Boolean.valueOf( false ),
                ReuseFactory.getInteger(CursorNode.UNSPECIFIED),
                null,
                getContextManager());
        stmt.setUseSparkOverride(Boolean.valueOf(optimizer.isForSpark()));
        stmt.bindStatement();
        walkAST(getLanguageConnectionContext(), stmt, CompilationPhase.AFTER_BIND);
        stmt.optimizeStatement();
        // The AFTER_OPTIMIZE phase call to walkAST is deferred until we commit to
        // this access path when recordUisAccessPath is called.

        ResultSetNode uisRowIdJoinBackToBaseTableResultSet = stmt.getResultSetNode();

        if (uisRowIdJoinBackToBaseTableResultSet instanceof ScrollInsensitiveResultSetNode) {
            ScrollInsensitiveResultSetNode scrollInsensitiveResultSetNode =
            (ScrollInsensitiveResultSetNode) uisRowIdJoinBackToBaseTableResultSet;
            uisRowIdJoinBackToBaseTableResultSet = scrollInsensitiveResultSetNode.getChildResult();
        }
        ResultSetNode uisJoin = uisRowIdJoinBackToBaseTableResultSet;

        // If there is an outer table base rowid saved in the AST, construct a
        // BASEROWID = BASEROWID join predicate between the outer table and the
        // Unioned Index Scans result, and attach it to the access path.
        if (baseRowId2RC != null) {
            baseRowId2RC = uisRowIdJoinBackToBaseTableResultSet.getResultColumns().getResultColumn(BASEROWID2);
            Predicate outerTableRowIdJoinPred =
                buildRowIdPredWithOuterTable(optimizer, baseRowId2RC, fromSubquery);
            uisAccessPath.setUisRowIdPredicate(outerTableRowIdJoinPred);
        }

        // Traverse down to the JoinNode to verify it was built.
        // Also, set up an access path for it (for completeness).
        while (uisJoin instanceof SingleChildResultSetNode)
            uisJoin = ((SingleChildResultSetNode)uisJoin).getChildResult();

        if (!(uisJoin instanceof JoinNode))
            throw StandardException.newException(LANG_INTERNAL_ERROR,
                 "Join node missing in unioned index scan query plan.");

        JoinNode rowidJoin = (JoinNode)uisJoin;
        initializeUnionedIndexScanAccessPath(rowidJoin, optimizer);

        // We actually want the ProjectRestrictNode as the FromTable
        // to use in place of this FromBaseTable because it should have the
        // same exact resultColumnList as the base table.
        // The JoinNode will include the RowId columns and the column numbers
        // won't match up.
        FromTable uisFromTable = ((FromTable) uisRowIdJoinBackToBaseTableResultSet);
        initializeUnionedIndexScanAccessPath(uisFromTable, optimizer);

        // Save the final set of statements in the access path.
        uisAccessPath.setUisRowIdJoinBackToBaseTableResultSet(uisRowIdJoinBackToBaseTableResultSet);

        // We don't want to bind or re-optimize this tree if we re-use it again.
        unionOfIndexes.setSkipBindAndOptimize(true);

        // Finally, record the cost of the UIS operations in the access path.
        CostEstimate uisCost = uisRowIdJoinBackToBaseTableResultSet.getCostEstimate().cloneMe();
        if (baseRowId2RC == null && optimizer.getOuterTable() != null) {
            // Now add the cost of the join with the outer table.
            AccessPath currentAccessPath = getCurrentAccessPath();
            JoinStrategy currentJoinStrategy=currentAccessPath.getJoinStrategy();
            currentJoinStrategy.getBasePredicates(predList,baseTableRestrictionList,this);
            uisCost.setPredicateList(baseTableRestrictionList);
            currentJoinStrategy.estimateCost(this, baseTableRestrictionList, cd, outerCost, optimizer, uisCost);
            currentJoinStrategy.putBasePredicates(predList, baseTableRestrictionList);
            uisAccessPath.setJoinStrategy(currentJoinStrategy);
            uisAccessPath.setMissingHashKeyOK(currentAccessPath.isMissingHashKeyOK());
        }
        uisAccessPath.setCostEstimate(uisCost);
    }

    // Build a uisResultSet.BASEROWID2 = outerTable.BASEROWID join predicate.
    private Predicate buildRowIdPredWithOuterTable(Optimizer optimizer,
                                                   ResultColumn baseRowId2RC,
                                                   FromTable uisResultSet) throws StandardException {
        if (optimizer.getJoinPosition() == 0)
            return null;

        FromList fromList = (FromList)optimizer.getOptimizableList();

        FromTable outerTable = (FromTable) optimizer.getOuterTable();

        // Traverse to the named table.  A FromTable is expected
        // to be named in order to do proper binding.
        SingleChildResultSetNode aboveResultSetNode = null;
        while (outerTable instanceof SingleChildResultSetNode) {
            aboveResultSetNode = (SingleChildResultSetNode) outerTable;
            outerTable = (FromTable)aboveResultSetNode.getChildResult();
        }
        if (!(outerTable instanceof FromBaseTable))
            return null;

        FromBaseTable outerBaseTable = (FromBaseTable)outerTable;

        NodeFactory nodeFactory = getNodeFactory();
        ColumnReference ridCol1 = (ColumnReference) nodeFactory.getNode(
                                C_NodeTypes.COLUMN_REFERENCE,
                                BASEROWID2,
                                uisResultSet.getTableName(),
                                getContextManager());
        ridCol1.setType(new DataTypeDescriptor(TypeId.getBuiltInTypeId(TypeId.REF_NAME),
                                               false    /* Not nullable */
                                               ));
        ridCol1.setSource(baseRowId2RC);

        ColumnReference ridCol2 =
        (ColumnReference) nodeFactory.getNode(
                                C_NodeTypes.COLUMN_REFERENCE,
                                BASEROWID,
                                outerBaseTable.getExposedTableName(),
                                getContextManager());
        ridCol2 = (ColumnReference)fromList.bindColumnReference(ridCol2);
        ridCol2.setType(new DataTypeDescriptor(TypeId.getBuiltInTypeId(TypeId.REF_NAME),
                                               false    /* Not nullable */
                                               ));

        // Set up the rowid = rowid predicate to join back to the base table.
        BinaryRelationalOperatorNode whereClause =
                (BinaryRelationalOperatorNode)
                nodeFactory.getNode(
                        C_NodeTypes.BINARY_EQUALS_OPERATOR_NODE,
                        ridCol1,
                        ridCol2,
                        getContextManager());

        whereClause.bindComparisonOperator();

        AndNode andNode = AndNode.newAndNode(whereClause, false);

        JBitSet newJBitSet=new JBitSet(getCompilerContext().getNumTables());
        Predicate
        newPred=(Predicate)getNodeFactory().getNode(C_NodeTypes.PREDICATE,
                  andNode, newJBitSet, getContextManager());
        newPred.setOuterJoinLevel(whereClause.getOuterJoinLevel());
        if (aboveResultSetNode instanceof ProjectRestrictNode) {
            ProjectRestrictNode prn = (ProjectRestrictNode)aboveResultSetNode;
            // Add the BASEROWID column to the ProjectRestrictNode resultColumns
            // if it hasn't been added yet.
            if (prn.getResultColumns().getResultColumn(BASEROWID) == null) {
                ResultColumn rowIdResultColumn = outerBaseTable.getRowIdColumn();
                rowIdResultColumn.setVirtualColumnId(prn.getResultColumns().size()+1);
                rowIdResultColumn.setReferenced();
                rowIdResultColumn.markGenerated();
                ridCol2.setSource(rowIdResultColumn);

                prn.getResultColumns().addResultColumn(rowIdResultColumn);
                prn.assignResultSetNumber();
            }
        }
        return newPred;
    }

    // In case we need to join the result to another table, since we are skipping
    // binding and optimizing of this FromTable, we need to make sure certain items
    // are set up that the join planner requires for proper processing.
    void initializeUnionedIndexScanAccessPath(FromTable fromTable, Optimizer optimizer) throws StandardException {
        fromTable.setCorrelationName(getExposedTableName().getTableName());
        fromTable.initAccessPaths(optimizer);
        AccessPath currentAP = fromTable.getCurrentAccessPath();
        AccessPath bestAP = fromTable.getBestAccessPath();
        AccessPath trulyBestAP = fromTable.getTrulyTheBestAccessPath();

        CostEstimate costEstimate=getCostEstimate(optimizer);
        currentAP.setCostEstimate(costEstimate);
        costEstimate.setCost(Double.MAX_VALUE, Double.MAX_VALUE, Double.MAX_VALUE, Double.MAX_VALUE);

        bestAP.setCostEstimate(fromTable.getCostEstimate());
        trulyBestAP.setCostEstimate(fromTable.getCostEstimate());
        bestAP.setJoinStrategy(bestAP.getOptimizer().getJoinStrategy(JoinStrategy.JoinStrategyType.NESTED_LOOP.ordinal()));
        trulyBestAP.setJoinStrategy(trulyBestAP.getOptimizer().getJoinStrategy(JoinStrategy.JoinStrategyType.NESTED_LOOP.ordinal()));
        fromTable.setSkipBindAndOptimize(true);
    }

    // A special purpose assignResultSetNumber method which gets a result set number
    // for the FromBaseTable object which is separate from that used in the
    // Unioned Index Scans access path, if any.
    // The resultColumns are updated to refer to the Unioned Index Scans result columns.
    private void assignResultSetNumber(int resultSetNumber,
                                       ResultSetNode replacementResultSet) throws StandardException{
        // only set if currently unset
        if(this.resultSetNumber==-1){
            ResultColumnList replacementResultColumns = replacementResultSet.getResultColumns();
            this.resultSetNumber = getCompilerContext().getNextResultSetNumber();
            resultColumns.setResultSetNumber(resultSetNumber);
            // There may be an extra column reserved for the RowID.
            int minColumns = Integer.min(replacementResultColumns.size(), resultColumns.size());
            int maxColumns = Integer.max(replacementResultColumns.size(), resultColumns.size());
            if (maxColumns != minColumns &&
                maxColumns != minColumns + 1)
                throw StandardException.newException(LANG_INTERNAL_ERROR,
                     "Incorrectly built result columns for unioned index scan.");

            updateResultColumnExpressions(replacementResultColumns);
        }
    }

    public void assignResultSetNumber() throws StandardException{
        int uisResultSetNumber = getUnionIndexScanResultSetNumber();
        // We have the result set number of the Union Index Scans, if set.
        if (uisResultSetNumber > -1)
            assignResultSetNumber(uisResultSetNumber, getUnionIndexScanResultSet());
        else if(resultSetNumber==-1){
            // only set if currently unset
            resultSetNumber=getCompilerContext().getNextResultSetNumber();
            resultColumns.setResultSetNumber(resultSetNumber);
        }
    }

    // Find the truly the best access path's Unioned Index Scans result set number.
    public int getUnionIndexScanResultSetNumber() throws StandardException {
        ResultSetNode uisRowIdJoinBackToBaseTableResultSet;
        if (trulyTheBestAccessPath != null &&
            trulyTheBestAccessPath.getUisRowIdJoinBackToBaseTableResultSet() != null) {
            uisRowIdJoinBackToBaseTableResultSet =
                trulyTheBestAccessPath.getUisRowIdJoinBackToBaseTableResultSet();
            uisRowIdJoinBackToBaseTableResultSet.assignResultSetNumber();
            return uisRowIdJoinBackToBaseTableResultSet.getResultSetNumber();
        }
        else
            return -1;
    }

    // Find the truly the best access path's Unioned Index Scans result set (statements).
    public ResultSetNode getUnionIndexScanResultSet() {
        if (trulyTheBestAccessPath != null &&
            trulyTheBestAccessPath.getUisRowIdJoinBackToBaseTableResultSet() != null)
            return trulyTheBestAccessPath.getUisRowIdJoinBackToBaseTableResultSet();
        return null;
    }

    private void walkAST(LanguageConnectionContext lcc, Visitable queryTree, CompilationPhase phase) throws StandardException {
        ASTVisitor visitor = lcc.getASTVisitor();
        if (visitor != null) {
            try {
                visitor.begin("", phase);
                queryTree.accept(visitor);
            } finally {
                visitor.end(phase);
            }
        }
    }

    @Override
    public CostEstimate estimateCost(OptimizablePredicateList predList,
                                     ConglomerateDescriptor cd,
                                     CostEstimate outerCost,
                                     Optimizer optimizer,
                                     RowOrdering rowOrdering) throws StandardException {
        CostEstimate finalCostEstimate;
        CostEstimate firstPassCostEstimate;

        // Reset Unioned Index Scans access path in case the
        // previous path chose to use it.
        currentAccessPath.setUisPredicate(null);
        currentAccessPath.setUisRowIdPredicate(null);
        currentAccessPath.setUnionOfIndexes(null);
        currentAccessPath.setUisRowIdJoinBackToBaseTableResultSet(null);

        // Unioned index scans access path
        AccessPath uisAccessPath = null;

        // Unioned Index Scans currently not eligible for semijoin.
        // Build and cost the Unioned Index Scans access path.
        OptimizablePredicate uisPred =
            (isOneRowResultSet() || getCompilerContext().getDisableUnionedIndexScans()) ? null :
            getUsefulPredicateForUnionedIndexScan(predList);
        if (uisPred != null) {
            // Using the found DNF predicate of index accesses, build the UNION
            // statements to apply each ORed conditional expression in a separate
            // scan, and combine all of the scans together.  The UNIONs will eliminate
            // duplicate ROWIDs.
            uisAccessPath =
                buildUnionedScans(uisPred, optimizer);

            // If a UIS UNION tree was built, construct the ROWID join(s) to get
            // the final rows, optimize the tree, and cost it.
            if (uisAccessPath != null)
                bindAndOptimizeUnionedIndexScansPath(uisAccessPath, cd, outerCost, optimizer, predList);
        }

        // Cost the standard base table access path.
        finalCostEstimate = firstPassCostEstimate =
            estimateCostHelper(predList, cd, outerCost, optimizer, rowOrdering);
        AccessPath currentAccessPath = getCurrentAccessPath();

        LanguageConnectionContext lcc = getLanguageConnectionContext();

        boolean hintedUISAccessPath = false;

        // Cost accessing this conglomerate using a Unioned Index Scans
        // access path vs. standard access path.
        if (uisAccessPath != null &&
            (getCompilerContext().getFavorUnionedIndexScans() ||
            uisAccessPath.getCostEstimate().compare(firstPassCostEstimate) < 0)) {

            hintedUISAccessPath = getCompilerContext().getFavorUnionedIndexScans();
            if (hintedUISAccessPath)
                reduceEstimatedCosts(uisAccessPath);
            currentAccessPath.copy(uisAccessPath);
            finalCostEstimate = firstPassCostEstimate = uisAccessPath.getCostEstimate();
        }

        // Cost index access where the first index column is not present
        // in any useful predicates the best cost currentAccessPath from above.
        if (currentAccessPath.getNumUnusedLeadingIndexFields() > 0 &&
            !hintedUISAccessPath &&
            !lcc.favorIndexPrefixIteration()) {

            finalCostEstimate = firstPassCostEstimate = firstPassCostEstimate.cloneMe();
            AccessPath firstPassAccessPath = new AccessPathImpl(optimizer);
            firstPassAccessPath.copy(currentAccessPath);
            currentAccessPath.setNumUnusedLeadingIndexFields(0);
            disableIndexPrefixIteration = true;
            CostEstimate secondPassCostEstimate =
                estimateCostHelper(predList, cd, outerCost, optimizer, rowOrdering);
            disableIndexPrefixIteration = false;
            if (firstPassCostEstimate.compare(secondPassCostEstimate) < 0)
                currentAccessPath.copy(firstPassAccessPath);
            else
                finalCostEstimate = secondPassCostEstimate;
        }

        return finalCostEstimate;
    }

<<<<<<< HEAD
=======
    private void reduceEstimatedCosts(AccessPath accessPath) {
        accessPath.setCostEstimate(accessPath.getCostEstimate().cloneMe());
        CostEstimate estimate = accessPath.getCostEstimate();

        reduceEstimatedCosts(estimate);
    }

>>>>>>> 3bc6fd00
    private void reduceEstimatedCosts(CostEstimate estimate) {
        double costScaleFactor = 1e-9;
        estimate.setLocalCost(estimate.getLocalCost() * costScaleFactor);
        estimate.setRemoteCost(estimate.getRemoteCost() * costScaleFactor);
        estimate.setLocalCostPerParallelTask(estimate.getLocalCostPerParallelTask() * costScaleFactor);
        estimate.setRemoteCostPerParallelTask(estimate.getRemoteCostPerParallelTask() * costScaleFactor);
    }
<<<<<<< HEAD
=======

    private OptimizablePredicate getUsefulPredicateForUnionedIndexScan(OptimizablePredicateList predicateList) throws StandardException {
        // Only consider the unioned index scan path once per table,
        // on the first conglomerate, or on the current, user-specified one.
        boolean hintedIndex = getUserSpecifiedIndexName() != null;
        if (currentAccessPath.getConglomerateDescriptor().isIndex() &&
            !hintedIndex)
            return null;
        if (currentAccessPath.getUisRowIdJoinBackToBaseTableResultSet() != null)
            return null;
        if (predicateList == null)
            return null;
        AccessPath accessPath = hintedIndex ? currentAccessPath : null;
        return predicateList.getUsefulPredicateForUnionedIndexScan(this, accessPath, currentAccessPath.getOptimizer());
    }

    // Generate a new AccessPath with its unionOfIndexes field populated
    // with a UnionNode of the PK or index accesses to perform, if legal.
    // Otherwise, return null.
    private AccessPath buildUnionedScans(OptimizablePredicate uisPred,
                                         Optimizer optimizer) throws StandardException {
        List<OptimizablePredicateList> predicateLists;
        FromTable combinedResults = null;
        predicateLists = uisPred.separateOredPredicates();
        if (predicateLists == null || predicateLists.size() == 0)
            return null;

        FromBaseTable baseTable;
        for (OptimizablePredicateList predList:predicateLists) {
            baseTable = shallowClone();
            baseTable.setIndexFriendlyJoinsOnly(true);
            if (predList.size() != 1)
                return null;

            AccessPath currentAccessPath = getCurrentAccessPath();
            JoinStrategy currentJoinStrategy=currentAccessPath.getJoinStrategy();
            currentJoinStrategy.getBasePredicates(predList, baseTable.baseTableRestrictionList, this);
            if (combinedResults != null) {
                combinedResults = getUnionNode(combinedResults, baseTable, optimizer);
                if (combinedResults == null)
                    return null;
            }
            else
                combinedResults = baseTable;
        }

        combinedResults.setOuterTableOnly(true);
        AccessPath uisAccessPath = new AccessPathImpl(optimizer);
        uisAccessPath.copy(currentAccessPath);
        uisAccessPath.setUisPredicate((Predicate)uisPred);
        uisAccessPath.setUnionOfIndexes((UnionNode)combinedResults);
        return uisAccessPath;
    }

    // RCL with a single BASEROWID.
    ResultColumnList singleRowIdColumnResultColumnList() throws StandardException {
        String columnName = BASEROWID;
        ColumnReference columnReference = (ColumnReference) getNodeFactory().getNode(
                                C_NodeTypes.COLUMN_REFERENCE,
                                columnName,
                                getExposedTableName(),
                                getContextManager());

        ResultColumn rowIdResultColumn =
            (ResultColumn)getNodeFactory().getNode(
                C_NodeTypes.RESULT_COLUMN,
                columnName,
                columnReference,
                getContextManager());
        ResultColumnList
            newList=(ResultColumnList)getNodeFactory().getNode(
                    C_NodeTypes.RESULT_COLUMN_LIST,
                    getContextManager());

        newList.addResultColumn(rowIdResultColumn);
        return newList;
    }

    // Add a BASEROWID2 column referencing the base rowid of the outer table of the current join.
    void addOuterTableRowIdToRCList(ResultColumnList resultColumnList, FromTable outerTable) throws StandardException {
        String columnName = BASEROWID;
        TableName outerTableName = outerTable instanceof FromBaseTable ?
                                   ((FromBaseTable) outerTable).getExposedTableName() : outerTable.getTableName();
        ColumnReference columnReference = (ColumnReference) getNodeFactory().getNode(
                                C_NodeTypes.COLUMN_REFERENCE,
                                columnName,
                                outerTableName,
                                getContextManager());
        ResultColumn rowIdResultColumn =
            (ResultColumn)getNodeFactory().getNode(
                C_NodeTypes.RESULT_COLUMN,
                BASEROWID2,
                columnReference,
                getContextManager());

        resultColumnList.addResultColumn(rowIdResultColumn);
    }

    // Build one branch of the UNION tree for UIS access path.
    ResultSetNode buildSelectNode(ResultSetNode source, Optimizer optimizer) throws StandardException {
        if (source instanceof UnionNode)
            return source;
        PredicateList predList;
        ValueNode whereClause = null;
        Predicate pred = null;
        if (source instanceof FromBaseTable) {
            predList = new PredicateList();
            FromBaseTable baseTable = (FromBaseTable)source;
            optimizer.getJoinStrategy(0).putBasePredicates(predList, baseTable.baseTableRestrictionList);
            if (predList.size() > 1)
                throw StandardException.newException(LANG_INTERNAL_ERROR,
                    "Improperly built internal predicate list while processing unioned index scan.");
            pred = (Predicate)predList.getOptPredicate(0);
            whereClause = pred.getAndNode();
       }
       else
           throw StandardException.newException(LANG_INTERNAL_ERROR,
                "Expected a base table source while processing unioned index scan.");

       FromList fromList = (FromList) getNodeFactory().getNode(
                                    C_NodeTypes.FROM_LIST,
                                    getNodeFactory().doJoinOrderOptimization(),
                                    getContextManager());

       FromBaseTable innerTableCopy = ((FromBaseTable)source).shallowClone();
       innerTableCopy.setIndexFriendlyJoinsOnly(true);

       fromList.addFromTable(innerTableCopy);
       ResultColumnList resultColumnList = singleRowIdColumnResultColumnList();

       int joinPosition = optimizer.getJoinPosition();
       if (pred.getReferencedSet().cardinality() > 1) {

           if (joinPosition > 0) {
               FromTable outerTable = (FromTable) optimizer.getOuterTable();
               ProjectRestrictNode
                   projectRestrict = outerTable instanceof ProjectRestrictNode ?
                                     (ProjectRestrictNode) outerTable : null;

               // Traverse to the named table.  A FromTable is expected
               // to be named in order to do proper binding.
               while (outerTable instanceof SingleChildResultSetNode) {
                   if (outerTable.getTableName() != null)
                       break;

                   SingleChildResultSetNode resultSetNode = (SingleChildResultSetNode) outerTable;
                   outerTable = (FromTable)resultSetNode.getChildResult();
               }
               FromBaseTable outerBaseTable = null;
               ResultSetNode unionIndexScanResultSet = null;
               if (!(outerTable instanceof FromBaseTable)) {
                   if (outerTable.getCorrelationName() == null)
                       throw StandardException.newException(LANG_INTERNAL_ERROR,
                        "Unexpected outer table source result set while processing unioned index scan.");
               }
               else {
                   outerBaseTable = (FromBaseTable) outerTable;
                   unionIndexScanResultSet = outerBaseTable.getUnionIndexScanResultSet();
               }
               FromTable outerRelation;
               if (unionIndexScanResultSet != null)
                   outerRelation = (FromTable) unionIndexScanResultSet;
               else {
                   outerRelation = outerBaseTable.shallowClone();
                   boolean noError =
                       addPredsFromOuterRestrictionList(projectRestrict, whereClause);
                   // If an error occurred in constructing the UNIONs, abandon the
                   // attempt at this access path.
                   if (!noError)
                       return null;

                   // Need to correlate each reference to an outer table row in the inner
                   // result set with the matching outer table row in the join back to the
                   // outer table.  Save the base rowid to facilitate this join back.
                   addOuterTableRowIdToRCList(resultColumnList, outerRelation);
               }

               // Join predicates that enable the union index scans require
               // that current optimizable be planned as the inner table,
               // so mark the other table as outer table only.
               outerRelation.setOuterTableOnly(true);
               fromList.addFromTable(outerRelation);
           }
           else  // Must be joining to a table if the UIS predicate is a join predicate
               return null;
       }
       else if (optimizer.isForSpark() && joinPosition > 0) {
           AccessPath currentAccessPath = getCurrentAccessPath();
           // Similar to the spark nested loop join cost penalty,
           // avoid nested loop joins on spark when there are no
           // index-enabling join predicates.
           if (isNLJ(currentAccessPath))
               return null;
       }

       SelectNode selectNode = (SelectNode) getNodeFactory().getNode(
                            C_NodeTypes.SELECT_NODE,
                            resultColumnList,
                            null,
                            fromList,
                            whereClause,
                            null,
                            null,
                            null,
                            getContextManager());
       return selectNode;
    }

    // If the UIS access path table has join predicates, pull in the single-table predicates
    // on the outer tables so they can reduce the number of rows considered in the join of each
    // UNION branch of a UIS access path.
    @SuppressFBWarnings(value = "RCN_REDUNDANT_NULLCHECK_OF_NONNULL_VALUE", justification = "intentional")
    private boolean addPredsFromOuterRestrictionList(ProjectRestrictNode projectRestrict, ValueNode whereClause) {
       if (projectRestrict != null) {
           PredicateList restrictionList = null;
           restrictionList = projectRestrict.getRestrictionList();
           // Applying Unioned Index Scan join predicates is typically only effective
           // if the outer table has predicates limiting the scan.
           // Avoid costly plans with no such predicates for now, unless we can find
           // some reason to use them in the future.
           if (restrictionList == null || restrictionList.isEmpty())
               return false;
           if (restrictionList != null) {
               CloneCRsVisitor cloneCRsVisitor = new CloneCRsVisitor();
               cloneCRsVisitor.setInitializeSourceOfCR(true);
               AndNode tempAnd = (AndNode)whereClause;
   nextPred:   for(int i=0; i < restrictionList.size(); i++) {
                   Predicate predicate = restrictionList.elementAt(i);
                   AndNode andNodeToAdd = predicate.getAndNode();
                   if (tempAnd == andNodeToAdd)
                       continue nextPred;
                   while (!tempAnd.getRightOperand().isBooleanTrue()) {
                       tempAnd = (AndNode) tempAnd.getRightOperand();
                       if (tempAnd == andNodeToAdd)
                           continue nextPred;
                   }
                   try {
                       andNodeToAdd = (AndNode)andNodeToAdd.accept(cloneCRsVisitor);
                   }
                   catch (StandardException e) {
                       // If unable to clone all ColumnReferences, it is
                       // unsafe to use this predicate tree.
                       return false;
                   }
                   tempAnd.setRightOperand(andNodeToAdd);
               }
           }
       }
       return true;
    }

    // Build a UNION node between 2 branches in a Unioned Index Scans access path.
    private UnionNode getUnionNode(ResultSetNode leftSide, ResultSetNode rightSide, Optimizer optimizer) throws StandardException {
       ResultSetNode leftTree = buildSelectNode(leftSide, optimizer);
       if (leftTree == null)
           return null;
       ResultSetNode rightTree = buildSelectNode(rightSide, optimizer);
       if (rightTree == null)
           return null;

       return
        (UnionNode) getNodeFactory().getNode(
                C_NodeTypes.UNION_NODE,
                leftTree,
                rightTree,
                Boolean.FALSE,
                Boolean.FALSE,
                null,
                getContextManager());
    }
>>>>>>> 3bc6fd00

    CostEstimate estimateCostHelper(OptimizablePredicateList predList,
                                    ConglomerateDescriptor cd,
                                    CostEstimate outerCost,
                                    Optimizer optimizer,
                                    RowOrdering rowOrdering) throws StandardException{

        AccessPath currentAccessPath = getCurrentAccessPath();
        JoinStrategy currentJoinStrategy=currentAccessPath.getJoinStrategy();
        OptimizerTrace tracer =optimizer.tracer();
        tracer.trace(OptimizerFlag.ESTIMATING_COST_OF_CONGLOMERATE,tableNumber,0,0.0,cd,correlationName);
        /* Get the uniqueness factory for later use (see below) */
        /* Get the predicates that can be used for scanning the base table */
        baseTableRestrictionList.removeAllElements();
        baseTableRestrictionList.countScanFlags();

        /* RESOLVE: Need to figure out how to cache the StoreCostController */
        StoreCostController scc=getStoreCostController(tableDescriptor,cd);
        useRealTableStats=scc.useRealTableStatistics();
        if (!currentIndexFirstColumnStats.setFrom(scc.getFirstColumnStats())) {
            scc.computeFirstIndexColumnRowsPerValue(cd);
            currentIndexFirstColumnStats.setFrom(scc.getFirstColumnStats());
        }
        currentJoinStrategy.getBasePredicates(predList,baseTableRestrictionList,this);
        CostEstimate costEstimate=getScratchCostEstimate(optimizer);
        costEstimate.setRowOrdering(rowOrdering);
        costEstimate.setPredicateList(baseTableRestrictionList);

        //get a BitSet representing the column positions of interest
        BitSet scanColumnList = null;
        BitSet indexLookupList = null;
        int[] baseColumnPositions = null;
        ResultColumnList rcl = templateColumns;
        if(rcl!=null&& !rcl.isEmpty()){
            scanColumnList = new BitSet(rcl.size());
            for(ResultColumn rc:rcl){
                int columnPosition=rc.getColumnPosition();
                scanColumnList.set(columnPosition);
            }
            /*
             * It's possible that we are scanning an index. In that case, we don't necessarily
             * have access to all the columns in the scanColumnList. Thus, we go through
             * the index baseColumnPositions, and remove everything else
             */

            if (cd.isIndex() || cd.isPrimaryKey()) {
                if (!isCoveringIndex(cd) && !cd.isPrimaryKey()) {
                    if (cd.getIndexDescriptor().isOnExpression()) {
                        // If the index is defined on expressions and is not covering, all columns
                        // of the base table need to be looked up. Special cases like part of the
                        // index columns are covering or some index expressions are simply column
                        // references are not considered here.
                        indexLookupList = scanColumnList;
                    } else {
                        baseColumnPositions = cd.getIndexDescriptor().baseColumnPositions();
                        indexLookupList = new BitSet();
                        for (int i = scanColumnList.nextSetBit(0); i >= 0; i = scanColumnList.nextSetBit(i + 1)) {
                            boolean found = false;
                            for (int baseColumnPosition : baseColumnPositions) {
                                if (i == baseColumnPosition) {
                                    found = true;
                                    break;
                                }
                            }
                            if (!found) {
                                indexLookupList.set(i);
                                scanColumnList.clear(i);
                            }
                        }
                    }
                }
            }
        }else{
            scanColumnList = new BitSet();
        }
        DataValueDescriptor[] rowTemplate=getRowTemplate(cd,getBaseCostController());
        ScanCostEstimator scf = optimizer.getCostModel().getNewScanCostEstimator(
                this,
                cd,
                scc,
                costEstimate,
                resultColumns,       // not correct in case of covering index on expressions
                rowTemplate,         // this is a correct row template for all cases
                scanColumnList,      // meaningless in case of index on expressions
                indexLookupList,
                getLanguageConnectionContext().getOptimizerFactory().getIndexBatchSize(),
                getLanguageConnectionContext().getOptimizerFactory().getIndexLookupBlocks(),
                forUpdate(),
                optimizer.isForSpark(),
                usedNoStatsColumnIds);

        // check if specialMaxScan is applicable
        currentAccessPath.setSpecialMaxScan(false);
        if (!optimizer.isForSpark() && aggrForSpecialMaxScan != null) {
            ColumnReference cr = (ColumnReference)aggrForSpecialMaxScan.getOperand();
            boolean isMax = ((MaxMinAggregateDefinition)aggrForSpecialMaxScan.getAggregateDefinition()).isMax();
            if (cd.isIndex() || cd.isPrimaryKey()) {
                IndexDescriptor id = cd.getIndexDescriptor();
                baseColumnPositions = id.baseColumnPositions();
                if (baseColumnPositions[0] == cr.getColumnNumber()) {
                    if (id.isAscending()[0] && isMax)
                        currentAccessPath.setSpecialMaxScan(true);
                    else if (!id.isAscending()[0] && !isMax)
                        currentAccessPath.setSpecialMaxScan(true);
                }
            }
        }
        if(currentJoinStrategy.allowsJoinPredicatePushdown() && isOneRowResultSet(cd,baseTableRestrictionList) || currentAccessPath.getSpecialMaxScan()){ // Retrieving only one row...
            singleScanRowCount=1.0;
            scf.generateOneRowCost();
        }
        else {
            int numUnusedLeadingIndexFields = 0;
            int predListSize = predList!=null?baseTableRestrictionList.size():0;
            for(int i=0;i<predListSize;i++){
                Predicate p = (Predicate)baseTableRestrictionList.getOptPredicate(i);
                if(!p.isStartKey()&&!p.isStopKey()){
                    if(baseTableRestrictionList.isRedundantPredicate(i)) continue;
                }

                //skip join predicates unless they support predicate pushdown
                if(!p.isHashableJoinPredicate()&& !p.isFullJoinPredicate() || currentJoinStrategy.allowsJoinPredicatePushdown()) {
                    scf.addPredicate(p, defaultSelectivityFactor, optimizer);
                    numUnusedLeadingIndexFields = currentAccessPath.getNumUnusedLeadingIndexFields();
                }
            }
            long numFirstIndexColumnProbes =
                numUnusedLeadingIndexFields > 0 ? scc.getFirstColumnStats().getFirstIndexColumnCardinality() : 0;
            scf.generateCost(numFirstIndexColumnProbes);
            singleScanRowCount=costEstimate.singleScanRowCount();
        }
        tracer.trace(OptimizerFlag.COST_OF_CONGLOMERATE_SCAN1,tableNumber,0,0.0,cd, correlationName, costEstimate);

        costEstimate.setSingleScanRowCount(singleScanRowCount);

        // Clamp to 1.0d anything under 1.0d
        if (costEstimate.singleScanRowCount() < 1.0d || costEstimate.getEstimatedRowCount() < 1.0d) {
            costEstimate.setSingleScanRowCount(1.0d);
            costEstimate.setRowCount(1.0d);
        }

        /*
         * Now compute the joinStrategy costs.
         */
        boolean oldIsAntiJoin = outerCost.isAntiJoin();
        outerCost.setAntiJoin(isAntiJoin);
        currentJoinStrategy.estimateCost(this, baseTableRestrictionList, cd, outerCost, optimizer, costEstimate);
        adjustCostsForHintedIndexPrefixIteration(costEstimate, baseTableRestrictionList, optimizer);
        outerCost.setAntiJoin(oldIsAntiJoin);
        tracer.trace(OptimizerFlag.COST_OF_N_SCANS,tableNumber,0,outerCost.rowCount(),costEstimate, correlationName);

        /* Put the base predicates back in the predicate list */
        currentJoinStrategy.putBasePredicates(predList, baseTableRestrictionList);

        return costEstimate;
    }

    // Make the cost of Index Prefix Iteration cheaper if the
    // favorUnionedIndexScans session hint is used.
    private void
    adjustCostsForHintedIndexPrefixIteration(CostEstimate costEstimate, PredicateList predList, Optimizer optimizer) {
        if (!getLanguageConnectionContext().favorIndexPrefixIteration())
            return;

        if (optimizer.getOuterTable() instanceof Optimizable) {
            Optimizable opt = (Optimizable)optimizer.getOuterTable();
            AccessPath ap = opt.getCurrentAccessPath();
            if (ap.getNumUnusedLeadingIndexFields() > 0)
                reduceEstimatedCosts(costEstimate);
        }
        else if (currentAccessPath.getNumUnusedLeadingIndexFields() > 0) {
            reduceEstimatedCosts(costEstimate);
        }
    }

    @Override
    public boolean isBaseTable(){
        return true;
    }

    @Override
    public boolean forUpdate(){
        /* This table is updatable if it is the
         * target table of an update or delete,
         * or it is (or was) the target table of an
         * updatable cursor.
         */
        return (updateOrDelete!=0) || cursorTargetTable || getUpdateLocks;
    }

    @Override public boolean isTargetTable(){ return (updateOrDelete!=0); }

    public double uniqueJoin(OptimizablePredicateList predList) throws StandardException{
        double retval=-1.0;
        PredicateList pl=(PredicateList)predList;
        int numColumns=getTableDescriptor().getNumberOfColumns();
        int tableNumber=getTableNumber();

        // This is supposed to be an array of table numbers for the current
        // query block. It is used to determine whether a join is with a
        // correlation column, to fill in eqOuterCols properly. We don't care
        // about eqOuterCols, so just create a zero-length array, pretending
        // that all columns are correlation columns.
        int[] tableNumbers=new int[0];
        JBitSet[] tableColMap=new JBitSet[1];
        tableColMap[0]=new JBitSet(numColumns+1);

        pl.checkTopPredicatesForEqualsConditions(tableNumber,
                null,
                tableNumbers,
                tableColMap,
                false);

        if(supersetOfUniqueIndex(tableColMap)){
            retval= getBestAccessPath().getCostEstimate().singleScanRowCount();
        }

        return retval;
    }

    @Override
    public boolean isOneRowScan() throws StandardException{
        /* EXISTS FBT will never be a 1 row scan.
         * Otherwise call method in super class.
         */
        return !existsTable && super.isOneRowScan();
    }

    @Override
    public boolean legalJoinOrder(JBitSet assignedTableMap){
        /* Have all of our dependencies been satisfied? */
        if (dependencyMap != null) {
            if (existsTable || fromSSQ)
                // the check of getFirstSetBit()!= -1 ensures that exists table or table converted from SSQ won't be the leftmost table
                return (assignedTableMap.getFirstSetBit()!= -1) && assignedTableMap.contains(dependencyMap);
            else
                return assignedTableMap.contains(dependencyMap);
        }
        return true;
    }

    /**
     * Convert this object to a String.  See comments in QueryTreeNode.java
     * for how this should be done for tree printing.
     *
     * @return This object as a String
     */
    @Override
    public String toString(){
        if(SanityManager.DEBUG){
            return "tableName: "+
                    (tableName!=null?tableName.toString():"null")+"\n"+
                    "tableDescriptor: "+tableDescriptor+"\n"+
                    "updateOrDelete: "+updateOrDelete+"\n"+
                    (tableProperties!=null?
                            tableProperties.toString():"null")+"\n"+
                    "existsTable: "+existsTable+"\n"+
                    "dependencyMap: "+
                    (dependencyMap!=null
                            ?dependencyMap.toString()
                            :"null")+"\n"+
                    super.toString();
        }else{
            return "";
        }
    }


    /**
     * Set the table properties for this table.
     *
     * @param tableProperties The new table properties.
     */
    public void setTableProperties(Properties tableProperties){ this.tableProperties=tableProperties; }

    /**
     * Bind the table in this FromBaseTable.
     * This is where view resolution occurs
     *
     * @param dataDictionary The DataDictionary to use for binding
     * @param fromListParam  FromList to use/append to.
     * @throws StandardException Thrown on error
     * @return ResultSetNode    The FromTable for the table or resolved view.
     */
    @Override
    public ResultSetNode bindNonVTITables(DataDictionary dataDictionary,
                                          FromList fromListParam)throws StandardException{
        if (skipBindAndOptimize)
            return this;
        TableDescriptor tableDescriptor=bindTableDescriptor();

        int tableType = tableDescriptor.getTableType();
        if(pastTxIdExpression != null)
        {
            if(tableType==TableDescriptor.VIEW_TYPE) {
                throw StandardException.newException(SQLState.LANG_ILLEGAL_TIME_TRAVEL, "views");
            }
            else if(tableType==TableDescriptor.EXTERNAL_TYPE) {
                throw StandardException.newException(SQLState.LANG_ILLEGAL_TIME_TRAVEL, "external tables");
            }
            else if(tableType==TableDescriptor.WITH_TYPE) {
                throw StandardException.newException(SQLState.LANG_ILLEGAL_TIME_TRAVEL, "common table expressions");
            }
            if(tableProperties != null && Boolean.parseBoolean(tableProperties.getProperty("unboundedTimeTravel"))) {
                this.minRetentionPeriod = -1;
            } else {
                Long minRetentionPeriod = tableDescriptor.getMinRetentionPeriod();
                this.minRetentionPeriod = minRetentionPeriod == null ? -1 : minRetentionPeriod;
            }
        }

        if(tableDescriptor.getTableType()==TableDescriptor.VTI_TYPE){
            ResultSetNode vtiNode=mapTableAsVTI(
                    tableDescriptor,
                    getCorrelationName(),
                    resultColumns,
                    getProperties(),
                    getContextManager());
            return vtiNode.bindNonVTITables(dataDictionary,fromListParam);
        }

        ResultColumnList derivedRCL=resultColumns;

        // make sure there's a restriction list
        restrictionList = new PredicateList(getContextManager());
        baseTableRestrictionList = new PredicateList(getContextManager());

        CompilerContext compilerContext=getCompilerContext();

        /* Generate the ResultColumnList */
        resultColumns=genResultColList();
        templateColumns=resultColumns;

        /* Resolve the view, if this is a view */
        if(tableDescriptor.getTableType()==TableDescriptor.VIEW_TYPE || tableDescriptor.getTableType()==TableDescriptor.WITH_TYPE){
            FromSubquery fsq;
            ResultSetNode rsn;
            ViewDescriptor vd;
            CreateViewNode cvn;
            SchemaDescriptor compSchema;

            /* Get the associated ViewDescriptor so that we can get
             * the view definition text.
             */
            vd=dataDictionary.getViewDescriptor(tableDescriptor);

            /*
            ** Set the default compilation schema to be whatever
            ** this schema this view was originally compiled against.
            ** That way we pick up the same tables no matter what
            ** schema we are running against.
            */
            compSchema=dataDictionary.getSchemaDescriptor(vd.getCompSchemaId(),null);

            compilerContext.pushCompilationSchema(compSchema);

            try{
                /* This represents a view - query is dependent on the ViewDescriptor */
                // Removes with clause dependency creation.
                // No reason to create dependency.
                if (vd.getUUID() != null)
                    compilerContext.createDependency(vd);

                if(SanityManager.DEBUG){
                    //noinspection ConstantConditions
                    SanityManager.ASSERT(vd!=null,"vd not expected to be null for "+tableName);
                }        // make sure there's a restriction list
                restrictionList=(PredicateList)getNodeFactory().getNode(C_NodeTypes.PREDICATE_LIST, getContextManager());
                baseTableRestrictionList=(PredicateList)getNodeFactory().getNode(C_NodeTypes.PREDICATE_LIST, getContextManager());


                cvn=(CreateViewNode)parseStatement(vd.getViewText(),false);

                if (cvn.isRecursive()) {
                    cvn.replaceSelfReferenceForRecursiveView(tableDescriptor);
                }

                rsn=cvn.getParsedQueryExpression();


                /* If the view contains a '*' then we mark the views derived column list
                 * so that the view will still work, and return the expected results,
                 * if any of the tables referenced in the view have columns added to
                 * them via ALTER TABLE.  The expected results means that the view
                 * will always return the same # of columns.
                 */
                if(rsn.getResultColumns().containsAllResultColumn()){
                    resultColumns.setCountMismatchAllowed(true);
                }
                //Views execute with definer's privileges and if any one of
                //those privileges' are revoked from the definer, the view gets
                //dropped. So, a view can exist in Derby only if it's owner has
                //all the privileges needed to create one. In order to do a
                //select from a view, a user only needs select privilege on the
                //view and doesn't need any privilege for objects accessed by
                //the view. Hence, when collecting privilege requirement for a
                //sql accessing a view, we only need to look for select privilege
                //on the actual view and that is what the following code is
                //checking.
                // we only need to collect privilege requirement if the current
                // view's isPrivilegeCollectionRequired is set
                if(isPrivilegeCollectionRequired()) {
                    for (ResultColumn rc : resultColumns) {
                        compilerContext.addRequiredColumnPriv(rc.getTableColumnDescriptor());
                    }
                }

                fsq=(FromSubquery)getNodeFactory().getNode(
                        C_NodeTypes.FROM_SUBQUERY,
                        rsn,
                        cvn.getOrderByList(),
                        cvn.getOffset(),
                        cvn.getFetchFirst(),
                        cvn.hasJDBClimitClause(),
                        (correlationName!=null)?
                                correlationName:getOrigTableName().getTableName(),
                        resultColumns,
                        tableProperties,
                        getContextManager());
                // Transfer the nesting level to the new FromSubquery
                fsq.setLevel(level);
                //We are getting ready to bind the query underneath the view. Since
                //that query is going to run with definer's privileges, we do not
                //need to collect any privilege requirement for that query.
                //Following call is marking the query to run with definer
                //privileges. This marking will make sure that we do not collect
                //any privilege requirement for it.
                CollectNodesVisitor cnv=
                        new CollectNodesVisitor(QueryTreeNode.class,null);

                fsq.accept(cnv, null);

                for(Object o : cnv.getList()){
                    ((QueryTreeNode)o).disablePrivilegeCollection();
                }

                fsq.setOrigTableName(this.getOrigTableName());

                // since we reset the compilation schema when we return, we
                // need to save it for use when we bind expressions:
                fsq.setOrigCompilationSchema(compSchema);
                ResultSetNode fsqBound= fsq.bindNonVTITables(dataDictionary,fromListParam);

                /* Do error checking on derived column list and update "exposed"
                 * column names if valid.
                 */
                if(derivedRCL!=null){
                    fsqBound.getResultColumns().propagateDCLInfo(derivedRCL, origTableName.getFullTableName());
                }

                return fsqBound;
            }finally{
                compilerContext.popCompilationSchema();
            }
        }else{
            /* This represents a table - query is dependent on the TableDescriptor */
            compilerContext.createDependency(tableDescriptor);

            long heapConglomerateId = tableDescriptor.getHeapConglomerateId();
            /* Get the base conglomerate descriptor */
            baseConglomerateDescriptor= tableDescriptor.getConglomerateDescriptor(heapConglomerateId);

            // Bail out if the descriptor couldn't be found. The conglomerate
            // probably doesn't exist anymore.
            if(baseConglomerateDescriptor==null){
                //noinspection UnnecessaryBoxing
                throw StandardException.newException(SQLState.STORE_CONGLOMERATE_DOES_NOT_EXIST,Long.valueOf(heapConglomerateId));
            }

            /* Build the 0-based array of base column names. */
            columnNames=resultColumns.getColumnNames();

            /* Do error checking on derived column list and update "exposed"
             * column names if valid.
             */
            if(derivedRCL!=null){
                resultColumns.propagateDCLInfo(derivedRCL,origTableName.getFullTableName());
            }

            /* Assign the tableNumber */
            if(tableNumber==-1)  // allow re-bind, in which case use old number
                tableNumber=compilerContext.getNextTableNumber();
        }

        //
        // Only the DBO can select from SYS.SYSUSERS or SYS.SYSTOKENS
        //
        authorizeSYSUSERS= dataDictionary.usesSqlAuthorization() &&
                tableDescriptor.getUUID().toString().equals(SYSUSERSRowFactory.SYSUSERS_UUID);
        boolean authorizeSYSTOKENS= dataDictionary.usesSqlAuthorization() &&
                tableDescriptor.getUUID().toString().equals(SYSTOKENSRowFactory.SYSTOKENS_UUID);
        if(authorizeSYSUSERS || authorizeSYSTOKENS){
            String databaseOwner=dataDictionary.getAuthorizationDatabaseOwner();
            String currentUser=getLanguageConnectionContext().getStatementContext().getSQLSessionContext().getCurrentUser();
            List<String> groupuserlist = getLanguageConnectionContext().getStatementContext().getSQLSessionContext().getCurrentGroupUser();

            if(! (databaseOwner.equals(currentUser) || (groupuserlist != null && groupuserlist.contains(databaseOwner)))){
                throw StandardException.newException(SQLState.DBO_ONLY);
            }
        }

        return this;
    }

    /**
     * Return a node that represents invocation of the virtual table for the
     * given table descriptor. The mapping of the table descriptor to a specific
     * VTI class name will occur as part of the "init" phase for the
     * NewInvocationNode that we create here.
     * <p/>
     * Currently only handles no argument VTIs corresponding to a subset of the
     * diagnostic tables. (e.g. lock_table). The node returned is a FROM_VTI
     * node with a passed in NEW_INVOCATION_NODE representing the class, with no
     * arguments. Other attributes of the original FROM_TABLE node (such as
     * resultColumns) are passed into the FROM_VTI node.
     */
    private ResultSetNode mapTableAsVTI(
            TableDescriptor td,
            String correlationName,
            ResultColumnList resultColumns,
            Properties tableProperties,
            ContextManager cm)
            throws StandardException{


        // The fact that we pass a non-null table descriptor to the following
        // call is an indication that we are mapping to a no-argument VTI. Since
        // we have the table descriptor we do not need to pass in a TableName.
        // See NewInvocationNode for more.
        QueryTreeNode newNode=(QueryTreeNode)getNodeFactory().getNode(
                C_NodeTypes.NEW_INVOCATION_NODE,
                null, // TableName
                td, // TableDescriptor
                Collections.EMPTY_LIST,
                Boolean.FALSE,
                cm);

        QueryTreeNode vtiNode;

        if(correlationName!=null){
            vtiNode=(QueryTreeNode)getNodeFactory().getNode(
                    C_NodeTypes.FROM_VTI,
                    newNode,
                    correlationName,
                    resultColumns,
                    tableProperties,
                    cm);
        }else{
            TableName exposedName=newNode.makeTableName(td.getSchemaName(),
                    td.getDescriptorName());

            vtiNode=(QueryTreeNode)getNodeFactory().getNode(
                    C_NodeTypes.FROM_VTI,
                    newNode,
                    null,
                    resultColumns,
                    tableProperties,
                    exposedName,
                    cm);
        }

        return (ResultSetNode)vtiNode;
    }

    /**
     * Determine whether or not the specified name is an exposed name in
     * the current query block.
     *
     * @param name       The specified name to search for as an exposed name.
     * @param schemaName Schema name, if non-null.
     * @param exactMatch Whether or not we need an exact match on specified schema and table
     *                   names or match on table id.
     * @return The FromTable, if any, with the exposed name.
     * @throws StandardException Thrown on error
     */
    @Override
    protected FromTable getFromTableByName(String name,String schemaName,boolean exactMatch) throws StandardException{
        // ourSchemaName can be null if correlation name is specified.
        String ourSchemaName=getOrigTableName().getSchemaName();
        String fullName=(schemaName!=null)?(schemaName+'.'+name):name;

        /* If an exact string match is required then:
         *    o  If schema name specified on 1 but not both then no match.
         *  o  If schema name not specified on either, compare exposed names.
         *  o  If schema name specified on both, compare schema and exposed names.
         */
        if(exactMatch){

            if((schemaName!=null && ourSchemaName==null) ||
                    (schemaName==null && ourSchemaName!=null)){
                return null;
            }

            if(getExposedName().equals(fullName)){
                return this;
            }

            return null;
        }

        /* If an exact string match is not required then:
         *  o  If schema name specified on both, compare schema and exposed names.
         *  o  If schema name not specified on either, compare exposed names.
         *    o  If schema name specified on column but not table, then compare
         *       the column's schema name against the schema name from the TableDescriptor.
         *       If they agree, then the column's table name must match the exposed name
         *       from the table, which must also be the base table name, since a correlation
         *       name does not belong to a schema.
         *  o  If schema name not specified on column then just match the exposed names.
         */
        // Both or neither schema name specified
        if(getExposedName().equals(fullName)){
            return this;
        }else if((schemaName!=null && ourSchemaName!=null) ||
                (schemaName==null && ourSchemaName==null)){
            return null;
        }

        // Schema name only on column
        // e.g.:  select w1.i from t1 w1 order by test2.w1.i;  (incorrect)
        if(schemaName!=null){
            // Compare column's schema name with table descriptor's if it is
            // not a synonym since a synonym can be declared in a different
            // schema.
            if(tableName.equals(origTableName) &&
                    !schemaName.equals(tableDescriptor.getSchemaDescriptor().getSchemaName())){
                return null;
            }

            // Compare exposed name with column's table name
            if(!getExposedName().equals(name)){
                return null;
            }

            // Make sure exposed name is not a correlation name
            if(!getExposedName().equals(getOrigTableName().getTableName())){
                return null;
            }

            return this;
        }

        /* Schema name only specified on table. Compare full exposed name
         * against table's schema name || "." || column's table name.
         */
        if(!getExposedName().equals(getOrigTableName().getSchemaName()+"."+name)){
            return null;
        }

        return this;
    }

    /**
     * Bind the table descriptor for this table.
     * <p/>
     * If the tableName is a synonym, it will be resolved here.
     * The original table name is retained in origTableName.
     *
     * @throws StandardException Thrown on error
     */
    TableDescriptor bindTableDescriptor()
            throws StandardException{
        String schemaName=tableName.getSchemaName();
        SchemaDescriptor sd=getSchemaDescriptor(schemaName);

        tableDescriptor=getTableDescriptor(tableName.getTableName(),sd);

        // Find With Descriptors
        if (tableDescriptor==null && getLanguageConnectionContext().getWithDescriptor(tableName.tableName) !=null) {
            tableDescriptor = getLanguageConnectionContext().getWithDescriptor(tableName.tableName);
        }

        if(tableDescriptor==null){
            // Check if the reference is for a synonym.
            TableName synonymTab=resolveTableToSynonym(tableName);
            if(synonymTab==null)
                throw StandardException.newException(SQLState.LANG_TABLE_NOT_FOUND,tableName.toString());

            tableName=synonymTab;
            sd=getSchemaDescriptor(tableName.getSchemaName());

            tableDescriptor=getTableDescriptor(synonymTab.getTableName(),sd);
            if(tableDescriptor==null)
                throw StandardException.newException(SQLState.LANG_TABLE_NOT_FOUND,tableName.toString());
        }

        return tableDescriptor;
    }


    /**
     * Bind the expressions in this FromBaseTable.  This means binding the
     * sub-expressions, as well as figuring out what the return type is for
     * each expression.
     *
     * @param fromListParam FromList to use/append to.
     * @throws StandardException Thrown on error
     */
    @Override
    public void bindExpressions(FromList fromListParam) throws StandardException{
        if(pastTxIdExpression != null)
        {
            // not sure if this is necessary
            ValueNode result = pastTxIdExpression.bindExpression(fromListParam, null, null);
            // the result of the expression should either be:
            // a. timestamp (then we have to map it to closest tx id).
            // b. numeric (representing the tx id itself).
            TypeId typeId = result.getTypeId();
            if(!typeId.isDateTimeTimeStampTypeID() && !typeId.isNumericTypeId())
            {
                throw StandardException.newException(SQLState.DATA_TYPE_NOT_SUPPORTED, typeId.getSQLTypeName());
            }
        }
    }

    /**
     * Bind the result columns of this ResultSetNode when there is no
     * base table to bind them to.  This is useful for SELECT statements,
     * where the result columns get their types from the expressions that
     * live under them.
     *
     * @param fromListParam FromList to use/append to.
     * @throws StandardException Thrown on error
     */

    public void bindResultColumns(FromList fromListParam)
            throws StandardException{
        /* Nothing to do, since RCL bound in bindNonVTITables() */
    }

    private void buildRowIdColumn(boolean isRowId) throws StandardException {
        String colName = isRowId ? ROWID : BASEROWID;

        if(rowIdColumn==null){
            ResultColumn match = resultColumns.getResultColumn(colName);
            if (match != null) {
                rowIdColumn = match;
                return;
            }

            ValueNode rowLocationNode = new CurrentRowLocationNode(getContextManager());
            rowLocationNode.setType(new DataTypeDescriptor(TypeId.getBuiltInTypeId(TypeId.REF_NAME),
                                                            false /* Not nullable */ ));

            rowIdColumn = new ResultColumn(colName, rowLocationNode, getContextManager());
            rowIdColumn.markGenerated();
        }
    }

    /**
     * Try to find a ResultColumn in the table represented by this FromBaseTable
     * that matches the name in the given ColumnReference.
     *
     * @param columnReference The columnReference whose name we're looking
     *                        for in the given table.
     * @throws StandardException Thrown on error
     * @return A ResultColumn whose expression is the ColumnNode
     * that matches the ColumnReference.
     * Returns null if there is no match.
     */
    @Override
    public ResultColumn getMatchingColumn(ColumnReference columnReference) throws StandardException{
        ResultColumn resultColumn=null;
        TableName columnsTableName;
        TableName exposedTableName;

        columnsTableName=columnReference.getTableNameNode();

        if(columnsTableName!=null){
            if(columnsTableName.getSchemaName()==null && correlationName==null)
                columnsTableName.bind(this.getDataDictionary());
        }
        /*
        ** If there is a correlation name, use that instead of the
        ** table name.
        */
        exposedTableName=getExposedTableName();

        if(exposedTableName.getSchemaName()==null && correlationName==null)
            exposedTableName.bind(this.getDataDictionary());

        TableName temporaryTableName = new TableName(exposedTableName.getSchemaName(),
                                           getLanguageConnectionContext().mangleTableName(exposedTableName.getTableName()),
                                           exposedTableName.getContextManager());
        /*
        ** If the column did not specify a name, or the specified name
        ** matches the table we're looking at, see whether the column
        ** is in this table.
        */
        ResultColumnList resultColumnsToUse = resultColumns.isFromExprIndex() ? originalBaseTableResultColumns : resultColumns;
        if(columnsTableName==null || columnsTableName.equals(exposedTableName) || columnsTableName.equals(temporaryTableName)){
            resultColumn=resultColumnsToUse.getResultColumn(columnReference.getColumnName());
            /* Did we find a match? */
            if(resultColumn!=null){
                columnReference.setTableNumber(tableNumber);
                columnReference.setColumnNumber(
                        resultColumn.getColumnPosition());

                if(tableDescriptor!=null){
                    FormatableBitSet referencedColumnMap=tableDescriptor.getReferencedColumnMap();
                    if(referencedColumnMap==null)
                        referencedColumnMap=new FormatableBitSet(
                                tableDescriptor.getMaxColumnID()+1);
                    referencedColumnMap.set(resultColumn.getColumnPosition());
                    tableDescriptor.setReferencedColumnMap(referencedColumnMap);
                }
            }else if(isBaseRowIdOrRowId(columnReference.columnName)){
                buildRowIdColumn(isRowId(columnReference.columnName));
                columnReference.setTableNumber(tableNumber);
                resultColumn=rowIdColumn;
            }
        }

        return resultColumn;
    }

    /**
     * Preprocess a ResultSetNode - this currently means:
     * o  Generating a referenced table map for each ResultSetNode.
     * o  Putting the WHERE and HAVING clauses in conjunctive normal form (CNF).
     * o  Converting the WHERE and HAVING clauses into PredicateLists and
     * classifying them.
     * o  Ensuring that a ProjectRestrictNode is generated on top of every
     * FromBaseTable and generated in place of every FromSubquery.
     * o  Pushing single table predicates down to the new ProjectRestrictNodes.
     *
     * @param numTables The number of tables in the DML Statement
     * @param gbl       The group by list, if any
     * @param fromList  The from list, if any
     * @return ResultSetNode at top of preprocessed tree.
     * @throws StandardException Thrown on error
     */

    public ResultSetNode preprocess(int numTables,
                                    GroupByList gbl,
                                    FromList fromList)
            throws StandardException{
        /* Generate the referenced table map */
        referencedTableMap=new JBitSet(numTables);
        referencedTableMap.set(tableNumber);

        return genProjectRestrict(numTables);
    }

    /**
     * Put a ProjectRestrictNode on top of each FromTable in the FromList.
     * ColumnReferences must continue to point to the same ResultColumn, so
     * that ResultColumn must percolate up to the new PRN.  However,
     * that ResultColumn will point to a new expression, a VirtualColumnNode,
     * which points to the FromTable and the ResultColumn that is the source for
     * the ColumnReference.
     * (The new PRN will have the original of the ResultColumnList and
     * the ResultColumns from that list.  The FromTable will get shallow copies
     * of the ResultColumnList and its ResultColumns.  ResultColumn.expression
     * will remain at the FromTable, with the PRN getting a new
     * VirtualColumnNode for each ResultColumn.expression.)
     * We then project out the non-referenced columns.  If there are no referenced
     * columns, then the PRN's ResultColumnList will consist of a single ResultColumn
     * whose expression is 1.
     *
     * @param numTables Number of tables in the DML Statement
     * @return The generated ProjectRestrictNode atop the original FromTable.
     * @throws StandardException Thrown on error
     */

    protected ResultSetNode genProjectRestrict(int numTables)
            throws StandardException{
        /* We get a shallow copy of the ResultColumnList and its
         * ResultColumns.  (Copy maintains ResultColumn.expression for now.)
         */
        ResultColumnList prRCList=resultColumns;
        resultColumns=resultColumns.copyListAndObjects();

        /* Replace ResultColumn.expression with new VirtualColumnNodes
         * in the ProjectRestrictNode's ResultColumnList.  (VirtualColumnNodes include
         * pointers to source ResultSetNode, this, and source ResultColumn.)
         * NOTE: We don't want to mark the underlying RCs as referenced, otherwise
         * we won't be able to project out any of them.
         */
        prRCList.genVirtualColumnNodes(this,resultColumns,false);

        /* Project out any unreferenced columns.  If there are no referenced
         * columns, generate and bind a single ResultColumn whose expression is 1.
         */
        prRCList.doProjection(true);

        /* Finally, we create the new ProjectRestrictNode */
        ResultSetNode projectRestrict =
            (ResultSetNode)getNodeFactory().getNode(
                C_NodeTypes.PROJECT_RESTRICT_NODE,
                this,
                prRCList,
                null,    /* Restriction */
                null,   /* Restriction as PredicateList */
                null,    /* Project subquery list */
                null,    /* Restrict subquery list */
                null,
                getContextManager());

        // Add rowId column to prRCList
        if(rowIdColumn!=null){
            ((CurrentRowLocationNode)rowIdColumn.getExpression()).setSourceResultSet(projectRestrict);
            prRCList.addResultColumn(rowIdColumn);
        }
        return projectRestrict;
    }

    private void markFirstColumnReferencedForIndexIteratorMode() throws StandardException {
        IndexRowGenerator indexDescriptor =
            getTrulyTheBestAccessPath().getConglomerateDescriptor().getIndexDescriptor();
        if (numUnusedLeadingIndexFields > 0 && !indexDescriptor.isOnExpression()) {
            int firstIndexCol = indexDescriptor.baseColumnPositions()[0];
            if (referencedCols != null && !referencedCols.isSet(firstIndexCol-1))
                referencedCols.set(firstIndexCol - 1);

            boolean found = false;
            for (int index = 0; index < resultColumns.size(); index++) {
                ResultColumn column = resultColumns.elementAt(index);
                if (column.getColumnPosition() == firstIndexCol) {
                    column.setReferenced();
                    found = true;
                    break;
                }
            }
            if (!found)
                throw StandardException.newException(LANG_INTERNAL_ERROR,
                    "IndexPrefixIteratorOperation chosen, but first index column not found in resultColumns.");
        }
    }

    /**
     * @throws StandardException Thrown on error
     * @see ResultSetNode#changeAccessPath
     */
    public ResultSetNode changeAccessPath(JBitSet joinedTableSet) throws StandardException{
        ResultSetNode retval;
        AccessPath ap=getTrulyTheBestAccessPath();
        ConglomerateDescriptor trulyTheBestConglomerateDescriptor= ap.getConglomerateDescriptor();
        JoinStrategy trulyTheBestJoinStrategy=ap.getJoinStrategy();
        Optimizer optimizer=ap.getOptimizer();

        optimizer.tracer().trace(OptimizerFlag.CHANGING_ACCESS_PATH_FOR_TABLE, tableNumber,0,0.0,correlationName);

        if(SanityManager.DEBUG){
            SanityManager.ASSERT(trulyTheBestConglomerateDescriptor!=null,
                    "Should only modify access path after conglomerate has been chosen.");
        }

        /*
        ** Make sure user-specified bulk fetch is OK with the chosen join
        ** strategy.
        */
        if(bulkFetch!=UNSET){
            if(!trulyTheBestJoinStrategy.bulkFetchOK()){
                throw StandardException.newException(SQLState.LANG_INVALID_BULK_FETCH_WITH_JOIN_TYPE,
                        trulyTheBestJoinStrategy.getName());
            }
            // bulkFetch has no meaning for hash join, just ignore it
            else if(trulyTheBestJoinStrategy.ignoreBulkFetch()){
                disableBulkFetch();
            }
            // bug 4431 - ignore bulkfetch property if it's 1 row resultset
            else if(isOneRowResultSet()){
                disableBulkFetch();
            }
        }

        // bulkFetch = 1 is the same as no bulk fetch
        if(bulkFetch==1){
            disableBulkFetch();
        }

        /* Remove any redundant join clauses.  A redundant join clause is one
         * where there are other join clauses in the same equivalence class
         * after it in the PredicateList.
         */
        restrictionList.removeRedundantPredicates();

        /*
        ** Divide up the predicates for different processing phases of the
        ** best join strategy.
        */
        ContextManager ctxMgr=getContextManager();
        storeRestrictionList = new PredicateList(ctxMgr);
        nonStoreRestrictionList = new PredicateList(ctxMgr);
        requalificationRestrictionList = new PredicateList(ctxMgr);
        trulyTheBestJoinStrategy.divideUpPredicateLists(
                this,
                joinedTableSet,
                restrictionList,
                storeRestrictionList,
                nonStoreRestrictionList,
                requalificationRestrictionList,
                getDataDictionary());

        /* Check to see if we are going to do execution-time probing
         * of an index using IN-list values.  We can tell by looking
         * at the restriction list: if there is an IN-list probe
         * predicate that is also a start/stop key then we know that
         * we're going to do execution-time probing.  In that case
         * we disable bulk fetching to minimize the number of non-
         * matching rows that we read from disk.  RESOLVE: Do we
         * really need to completely disable bulk fetching here,
         * or can we do something else?
         */

        /* Derby originally only looked in the restrictionList for InList predicates when considering whether or
         * not to do multiProbing. Some implementations of JoinStrategy.divideUpPredicateLists() (but not all)
         * will *move* InList predicates referencing this table from restrictionList to storeRestrictionList, other
         * implementations *copy* the original predicates to restrictionList. To always multiProve when possible
         * Splice changed the below loop to iterate over storeRestrictionList instead of restrictionList */
        for(int i=0;i<storeRestrictionList.size();i++){
            Predicate pred=storeRestrictionList.elementAt(i);
            if(pred.isStartKey()){
                if (pred.isInListProbePredicate()) {
                    disableBulkFetch();
                    multiProbing = true;
                }
            }
            if (pred.isStartKey() || pred.isStopKey()){
                if (numUnusedLeadingIndexFields == 0) {
                    numUnusedLeadingIndexFields = ap.getNumUnusedLeadingIndexFields();
                    if (numUnusedLeadingIndexFields >= 1) {
                        currentIndexFirstColumnStats.setFrom(ap.getFirstColumnStats());
                        if (numUnusedLeadingIndexFields > 1)
                            throw StandardException.newException(LANG_INTERNAL_ERROR,
                               "IndexPrefixIteratorMode currently allows at most one leading index column to be unspecified in predicates.");
                    }
                }
                if (multiProbing)
                    break;
            }
        }

        // Make sure the first column is marked referenced for
        // if using a special index access path that loops through
        // all first column values present in the conglomerate.
        markFirstColumnReferencedForIndexIteratorMode();

        /*
        ** Consider turning on bulkFetch if it is turned
        ** off.  Only turn it on if it is a not an updatable
        ** scan and if it isn't a oneRowResultSet, and
        ** not a subquery, and it is OK to use bulk fetch
        ** with the chosen join strategy.  NOTE: the subquery logic
        ** could be more sophisticated -- we are taking
        ** the safe route in avoiding reading extra
        ** data for something like:
        **
        **    select x from t where x in (select y from t)
         **
        ** In this case we want to stop the subquery
        ** evaluation as soon as something matches.
        */
        if(trulyTheBestJoinStrategy.bulkFetchOK() &&
                !(trulyTheBestJoinStrategy.ignoreBulkFetch()) &&
                !bulkFetchTurnedOff &&
                (bulkFetch==UNSET) &&
                (!forUpdate() || isBulkDelete)&&
                !isOneRowResultSet() &&
                getLevel()==0){
            bulkFetch=getDefaultBulkFetch();
        }

        /* Statement is dependent on the chosen conglomerate. */
        getCompilerContext().createDependency(trulyTheBestConglomerateDescriptor);

        /* No need to modify access path if conglomerate is the heap */
        //noinspection ConstantConditions
        if(!trulyTheBestConglomerateDescriptor.isIndex()){
            /*
            ** We need a little special logic for SYSSTATEMENTS
            ** here.  SYSSTATEMENTS has a hidden column at the
            ** end.  When someone does a select * we don't want
            ** to get that column from the store.  So we'll always
            ** generate a partial read bitSet if we are scanning
            ** SYSSTATEMENTS to ensure we don't get the hidden
            ** column.
            */
            boolean isSysstatements=tableName.equals("SYS","SYSSTATEMENTS");
            /* Template must reflect full row.
             * Compact RCL down to partial row.
             */

            templateColumns=resultColumns;
            referencedCols=resultColumns.getReferencedFormatableBitSet(cursorTargetTable,isSysstatements,false,false);
            resultColumns=resultColumns.compactColumns(cursorTargetTable,isSysstatements);
            resultColumns.setFromExprIndex(false);
            return this;
        }

        boolean isOnExpression = trulyTheBestConglomerateDescriptor.getIndexDescriptor().isOnExpression();

        /* No need to go to the data page if this is a covering index */
        /* Derby-1087: use data page when returning an updatable resultset */
        if(ap.getCoveringIndexScan() && (!cursorTargetTable())){
            originalBaseTableResultColumns = resultColumns;
            /* Generate new resultColumns so that it matches the index.
             * fromExprIndex needs to be set immediately after resultColumns
             * is modified. Otherwise it may not be possible to bind index
             * expressions afterwards.
             */
            resultColumns = newResultColumns(resultColumns,
                    trulyTheBestConglomerateDescriptor,
                    baseConglomerateDescriptor,
                    false);
            resultColumns.setFromExprIndex(isOnExpression);

            /* We are going against the index.  The template row must be the full index row.
             * The template row will have the RID but the result row will not
             * since there is no need to go to the data page.
             */
            templateColumns = newResultColumns(resultColumns,
                    trulyTheBestConglomerateDescriptor,
                    baseConglomerateDescriptor,
                    false);
            templateColumns.addRCForRID();
            // Resolve the row id column to the last column in the index
            // instead of the index row's CurrentRowLocation (key) if the
            // base row id is requested.
            if (rowIdColumn != null && isBaseRowId(rowIdColumn.getName()))
                resultColumns.addRCForRID();

            // If this is for update then we need to get the RID in the result row
            if(forUpdate()){
                resultColumns.addRCForRID();
            }

            if (isOnExpression) {
                resultColumns.markAllUnreferenced();
                for (int i = 0; i < numUnusedLeadingIndexFields; i++)
                    resultColumns.elementAt(i).setReferenced();
                /* Don't try to "optimize" the following by setting ref expr index positions
                 * in isCoveringIndex() and reuse here. Although referencingExpressions will
                 * not change, there matching index positions can be different when there are
                 * multiple expression-based indexes defined on table. isCoveringIndex() is
                 * called for each index when estimating cost and truly the best access path
                 * does not have to be the last one considered.
                 */
                for (int indexPosition : getRefExprIndexPositions(trulyTheBestConglomerateDescriptor.getIndexDescriptor())) {
                    resultColumns.elementAt(indexPosition).setReferenced();
                }
            }

            /* Compact RCL down to the partial row.  We always want a new
             * RCL and FormatableBitSet because this is a covering index.  (This is
             * because we don't want the RID in the partial row returned
             * by the store.)
             */
            referencedCols=resultColumns.getReferencedFormatableBitSet(cursorTargetTable,true,false,true);
            resultColumns=resultColumns.compactColumns(cursorTargetTable,true);

            resultColumns.setIndexRow(
                    baseConglomerateDescriptor.getConglomerateNumber(),
                    forUpdate());

            if (isOnExpression) {
                // do translation before replacing index expressions, otherwise
                // orderUsefulPredicates() doesn't recognize generated column
                translateBetweenOnIndexExprToGEAndLE();
                // for expressions from outer tables, replace them later
                replaceIndexExpressions(resultColumns);
            }

            return this;
        }

        /* Statement is dependent on the base conglomerate if this is
         * a non-covering index.
         */
        getCompilerContext().createDependency(baseConglomerateDescriptor);

        /*
        ** On bulkFetch, we need to add the restrictions from
        ** the TableScan and reapply them  here.
        */
        if(bulkFetch!=UNSET){
            restrictionList.copyPredicatesToOtherList(
                    requalificationRestrictionList);
        }

        /*
        ** We know the chosen conglomerate is an index.  We need to allocate
        ** an IndexToBaseRowNode above us, and to change the result column
        ** list for this FromBaseTable to reflect the columns in the index.
        ** We also need to shift "cursor target table" status from this
        ** FromBaseTable to the new IndexToBaseRowNow (because that's where
        ** a cursor can fetch the current row).
        ** Here we allocate a full index column list.
        */
        ResultColumnList newResultColumns= newResultColumns(resultColumns,
                trulyTheBestConglomerateDescriptor,
                baseConglomerateDescriptor,
                true);

        /* Compact the RCL for the IndexToBaseRowNode down to
         * the partial row for the heap.  The referenced BitSet
         * will reflect only those columns coming from the heap.
         * (ie, it won't reflect columns coming from the index.)
         * NOTE: We need to re-get all of the columns from the heap
         * when doing a bulk fetch because we will be requalifying
         * the row in the IndexRowToBaseRow.
         */
        // Get the BitSet for all of the referenced columns
        FormatableBitSet indexReferencedCols=null;
        FormatableBitSet indexReferencedStorageCols=null;

        //FormatableBitSet heapReferencedCols;
        if((bulkFetch==UNSET) && (requalificationRestrictionList==null || requalificationRestrictionList.isEmpty())){
            /* No BULK FETCH or requalification, XOR off the columns coming from the heap
             * to get the columns coming from the index.
             */
            indexReferencedCols=resultColumns.getReferencedFormatableBitSet(cursorTargetTable,true,false,false);
            heapReferencedCols=resultColumns.getReferencedFormatableBitSet(cursorTargetTable,true,true,false);
            if(heapReferencedCols!=null){
                indexReferencedCols.xor(heapReferencedCols);
            }
        }else{
            // BULK FETCH or requalification - re-get all referenced columns from the heap
            heapReferencedCols=resultColumns.getReferencedFormatableBitSet(cursorTargetTable,true,false,false);
        }
        ResultColumnList heapRCL=resultColumns.compactColumns(cursorTargetTable,false);
        retval=(ResultSetNode)getNodeFactory().getNode(
                C_NodeTypes.INDEX_TO_BASE_ROW_NODE,
                this,
                baseConglomerateDescriptor,
                heapRCL,
                cursorTargetTable,
                heapReferencedCols,
                indexReferencedCols,
                requalificationRestrictionList,
                forUpdate(),
                tableProperties,
                ctxMgr);

        /*
        ** The template row is all the columns.  The
        ** result set is the compacted column list.
        */
        originalBaseTableResultColumns = resultColumns;
        resultColumns = newResultColumns;
        if (isOnExpression) {
            templateColumns = resultColumns.copyListAndObjects();
            /* newResultColumns was built with all columns set to referenced. But we only
             * need index columns referenced in predicates since all expression-based
             * indexes are non-covering index. This is similar to the bulkFetch logic
             * below, but calling markReferencedColumns() will not work since there is no
             * index column to base column mapping anymore.
             */
            resultColumns.markAllUnreferenced();
            for (int i = 0; i < numUnusedLeadingIndexFields; i++)
                resultColumns.elementAt(i).setReferenced();
            markReferencedIndexExpr(resultColumns, storeRestrictionList);
            if (nonStoreRestrictionList != null) {
                markReferencedIndexExpr(resultColumns, nonStoreRestrictionList);
            }
            resultColumns.setFromExprIndex(true);
        } else {
            templateColumns = newResultColumns(resultColumns,trulyTheBestConglomerateDescriptor,baseConglomerateDescriptor,false);
            /* Since we are doing a non-covered index scan, if bulkFetch is on, then
             * the only columns that we need to get are those columns referenced in the start and stop positions
             * and the qualifiers (and the RID) because we will need to re-get all of the other
             * columns from the heap anyway.
             * At this point in time, columns referenced anywhere in the column tree are
             * marked as being referenced.  So, we clear all of the references, walk the
             * predicate list and remark the columns referenced from there and then add
             * the RID before compacting the columns.
             */
            if (bulkFetch != UNSET) {
                resultColumns.markAllUnreferenced();
                markFirstColumnReferencedForIndexIteratorMode();
                storeRestrictionList.markReferencedColumns();
                if (nonStoreRestrictionList != null) {
                    nonStoreRestrictionList.markReferencedColumns();
                }
            }
            resultColumns.setFromExprIndex(false);
        }
        resultColumns.addRCForRID();
        templateColumns.addRCForRID();

        // Compact the RCL for the index scan down to the partial row.
        referencedCols=resultColumns.getReferencedFormatableBitSet(cursorTargetTable,false,false,true);
        resultColumns=resultColumns.compactColumns(cursorTargetTable,false);
        resultColumns.setIndexRow(
                baseConglomerateDescriptor.getConglomerateNumber(),
                forUpdate());

        /* We must remember if this was the cursorTargetTable
          * in order to get the right locking on the scan.
         */
        getUpdateLocks=cursorTargetTable;
        cursorTargetTable=false;

        if (isOnExpression) {
            translateBetweenOnIndexExprToGEAndLE();
        }

        return retval;
    }

    private static void markReferencedIndexExpr(ResultColumnList rcList, PredicateList preds) {
        for (Predicate p : preds) {
            if (p.matchIndexExpression()) {
                int indexColumnPosition = p.getIndexPosition(); // 0-based
                rcList.elementAt(indexColumnPosition).setReferenced();
            }
        }
    }

    /*
     * Create a new ResultColumnList to reflect the columns in the
     * index described by the given ConglomerateDescriptor.  The columns
     * in the new ResultColumnList are based on the columns in the given
     * ResultColumnList, which reflects the columns in the base table.
     *
     * @param oldColumns The original list of columns, which reflects
     *                   the columns in the base table.
     * @param idxCD      The ConglomerateDescriptor, which describes
     *                   the index that the new ResultColumnList will
     *                   reflect.
     * @param heapCD     The ConglomerateDescriptor for the base heap
     * @param cloneRCs   Whether or not to clone the RCs
     * @throws StandardException Thrown on error
     * @return A new ResultColumnList that reflects the columns in the index.
     */
    private ResultColumnList newResultColumns(
            ResultColumnList oldColumns,
            ConglomerateDescriptor idxCD,
            ConglomerateDescriptor heapCD,
            boolean cloneRCs)
            throws StandardException{
        IndexRowGenerator irg=idxCD.getIndexDescriptor();
        ResultColumnList newCols = new ResultColumnList(getContextManager());

        if (irg.isOnExpression()) {
            assert !oldColumns.isEmpty();
            DataTypeDescriptor[] indexColumnTypes = irg.getIndexColumnTypes();
            ValueNode[] exprAsts = irg.getParsedIndexExpressions(getLanguageConnectionContext(), this);

            for (int i = 0; i < indexColumnTypes.length; i++) {
                ResultColumn rc = (ResultColumn) getNodeFactory().getNode(
                        C_NodeTypes.RESULT_COLUMN,
                        indexColumnTypes[i],
                        null,
                        getContextManager());
                rc.setIndexExpression(exprAsts[i]);
                rc.setReferenced();
                rc.setVirtualColumnId(i + 1);  // virtual column IDs are 1-based
                rc.setName(idxCD.getConglomerateName() + "_col" + rc.getColumnPosition());
                // don't set isNameGenerated flag, otherwise cannot be used as an order-by column
                rc.setSourceTableName(this.getBaseTableName());
                rc.setSourceSchemaName(this.getTableDescriptor().getSchemaName());
                rc.setSourceConglomerateNumber(idxCD.getConglomerateNumber());
                rc.setSourceConglomerateColumnPosition(i + 1);
                newCols.addResultColumn(rc);
            }
        } else {
            int[] baseCols = irg.baseColumnPositions();
            for (int basePosition : baseCols) {
                ResultColumn oldCol = oldColumns.getResultColumn(basePosition);
                ResultColumn newCol;

                if (SanityManager.DEBUG) {
                    SanityManager.ASSERT(oldCol != null,
                            "Couldn't find base column " + basePosition +
                                    "\n.  RCL is\n" + oldColumns);
                }

                /* If we're cloning the RCs its because we are
                 * building an RCL for the index when doing
                 * a non-covering index scan.  Set the expression
                 * for the old RC to be a VCN pointing to the
                 * new RC.
                 */
                if (cloneRCs) {
                    //noinspection ConstantConditions
                    newCol = oldCol.cloneMe();
                    oldCol.setExpression(
                            (ValueNode) getNodeFactory().getNode(
                                    C_NodeTypes.VIRTUAL_COLUMN_NODE,
                                    this,
                                    newCol,
                                    ReuseFactory.getInteger(oldCol.getVirtualColumnId()),
                                    getContextManager()));
                } else {
                    newCol = oldCol;
                }

                newCols.addResultColumn(newCol);
            }
        }

        /*
        ** The conglomerate is an index, so we need to generate a RowLocation
        ** as the last column of the result set.  Notify the ResultColumnList
        ** that it needs to do this.  Also tell the RCL whether this is
        ** the target of an update, so it can tell the conglomerate controller
        ** when it is getting the RowLocation template.
        */
        newCols.setIndexRow(heapCD.getConglomerateNumber(),forUpdate());

        return newCols;
    }

    /**
     * Generation on a FromBaseTable creates a scan on the
     * optimizer-selected conglomerate.
     *
     * @param acb The ActivationClassBuilder for the class being built
     * @param mb  the execute() method to be built
     * @throws StandardException Thrown on error
     */
    public void generate(ActivationClassBuilder acb,
                         MethodBuilder mb)
            throws StandardException{
        //
        // By now the map of referenced columns has been filled in.
        // We check to see if SYSUSERS.PASSWORD is referenced.
        // Even the DBO is not allowed to SELECT that column.
        // This is to prevent us from instantiating the password as a
        // String. The char[] inside the String can hang around, unzeroed
        // and be read by a memory-sniffer. See DERBY-866.
        //
        if(authorizeSYSUSERS){
            int passwordColNum=SYSUSERSRowFactory.PASSWORD_COL_NUM;

            //if we are using index we still must not be able to access PASSWORD column
            //so use heapReferencedColumns to check original columns referenced
            if((referencedCols==null) || // select * from sys.sysusers results in a null referecedCols
                    ((referencedCols.getLength()>=passwordColNum) && referencedCols.isSet(passwordColNum-1)) ||
                    ((heapReferencedCols != null) &&
                            ((heapReferencedCols.getLength()>=passwordColNum) && heapReferencedCols.isSet(passwordColNum-1))))
            {
                throw StandardException.newException
                    (SQLState.HIDDEN_COLUMN,SYSUSERSRowFactory.TABLE_NAME,SYSUSERSRowFactory.PASSWORD_COL_NAME);
            }
        }

        if (getTrulyTheBestAccessPath().getUisRowIdJoinBackToBaseTableResultSet() != null)
            getTrulyTheBestAccessPath().getUisRowIdJoinBackToBaseTableResultSet().generate(acb, mb);
        else
            generateResultSet(acb,mb);

        /*
        ** Remember if this base table is the cursor target table, so we can
        ** know which table to use when doing positioned update and delete
        */
        if(cursorTargetTable){
            acb.rememberCursorTarget(mb);
        }
    }

    private void generateIndexPrefixIteratorOperation(ExpressionClassBuilder acb,
                                                      MethodBuilder mb) throws StandardException {
        if (numUnusedLeadingIndexFields > 0) {
            AccessPath ap=getTrulyTheBestAccessPath();
            JoinStrategy savedJoinStrategy=ap.getJoinStrategy();
            ap.setJoinStrategy(ap.getOptimizer().getJoinStrategy(JoinStrategy.JoinStrategyType.NESTED_LOOP.ordinal()));
            boolean savedMultiProbing = multiProbing;
            multiProbing = false;
            int firstIndexColumnNumber =
                getTrulyTheBestAccessPath().getConglomerateDescriptor().isIndex() ? 1 :
                getTrulyTheBestAccessPath().getConglomerateDescriptor().getIndexDescriptor().baseColumnPositions()[0];
            mb.push(firstIndexColumnNumber);
            int nargs=getScanArguments(acb, mb);
            nargs+=2;  // +1 for the source result set and +1 for first item in baseColumnPositions.

            // IndexPrefixIteratorOperation is a
            // high-level driver operation that finds
            // index prefix values (first column of the index) with rows,
            // and builds those values into a list, which the underlying operation
            // prepends to its own partial start keys.
            // In this usage of "index", a primary key
            // is also considered an index because it provides a
            // start/stop key access path.
            mb.callMethod(VMOpcode.INVOKEINTERFACE,null,
                "getIndexPrefixIteratorResultSet",
                ClassName.NoPutResultSet, nargs);
            multiProbing = savedMultiProbing;
            ap.setJoinStrategy(savedJoinStrategy);
        }
    }

    /**
     * Generation on a FromBaseTable for a SELECT. This logic was separated
     * out so that it could be shared with PREPARE SELECT FILTER.
     *
     * @param acb The ExpressionClassBuilder for the class being built
     * @param mb  The execute() method to be built
     * @throws StandardException Thrown on error
     */
    public void generateResultSet(ExpressionClassBuilder acb,
                                  MethodBuilder mb)
            throws StandardException{
        /* We must have been a best conglomerate descriptor here */
        if(SanityManager.DEBUG)
            SanityManager.ASSERT(
                    getTrulyTheBestAccessPath().getConglomerateDescriptor()!=null);

        if (numUnusedLeadingIndexFields > 0) {
            // We have an extra method call coming up...
            acb.pushGetResultSetFactoryExpression(mb);
        }

        /* Get the next ResultSet #, so that we can number this ResultSetNode, its
         * ResultColumnList and ResultSet.
         */
        assignResultSetNumber();

        /*
        ** If we are doing a special scan to get the last row
        ** of an index, generate it separately.
        */
        if(specialMaxScan){
            generateMaxSpecialResultSet(acb,mb);
            generateIndexPrefixIteratorOperation(acb, mb);
            return;
        }

        /*
        ** If we are doing a special distinct scan, generate
        ** it separately.
        */
        if(distinctScan){
            generateDistinctScan(acb,mb);
            generateIndexPrefixIteratorOperation(acb, mb);
            return;
        }

        JoinStrategy trulyTheBestJoinStrategy=
                getTrulyTheBestAccessPath().getJoinStrategy();

        // the table scan generator is what we return
        acb.pushGetResultSetFactoryExpression(mb);

        int nargs=getScanArguments(acb,mb);

        mb.callMethod(VMOpcode.INVOKEINTERFACE,null,
                trulyTheBestJoinStrategy.resultSetMethodName(multiProbing),
                ClassName.NoPutResultSet,nargs);
        generateIndexPrefixIteratorOperation(acb, mb);

        if (rowIdColumn != null) {
            String type = ClassName.CursorResultSet;
            String name = acb.newRowLocationScanResultSetName();
            if (!acb.cb.existsField(type, name)) {
                acb.newFieldDeclaration(Modifier.PRIVATE, type, name);
            }
            else {
                boolean doSomethingUseless = true;
            }
        }
        else {
            boolean doSomethingUseless = true;
        }
        /* If this table is the target of an update or a delete, then we must
         * wrap the Expression up in an assignment expression before
         * returning.
         * NOTE - scanExpress is a ResultSet.  We will need to cast it to the
         * appropriate subclass.
         * For example, for a DELETE, instead of returning a call to the
         * ResultSetFactory, we will generate and return:
         *        this.SCANRESULTSET = (cast to appropriate ResultSet type)
         * The outer cast back to ResultSet is needed so that
         * we invoke the appropriate method.
         *                                        (call to the ResultSetFactory)
         */
        if((updateOrDelete==UPDATE) || (updateOrDelete==DELETE) || rowIdColumn!=null){
            String type = ClassName.CursorResultSet;
            String fieldName = acb.getRowLocationScanResultSetName();
            if (!acb.cb.existsField(type, fieldName)) {
                acb.newFieldDeclaration(Modifier.PRIVATE, type, fieldName);
            }
            mb.cast(ClassName.CursorResultSet);
            mb.putField(acb.getRowLocationScanResultSetName(),ClassName.CursorResultSet);
            mb.cast(ClassName.NoPutResultSet);
        }
    }

    /**
     * Get the final CostEstimate for this ResultSetNode.
     *
     * @return The final CostEstimate for this ResultSetNode.
     */
    public CostEstimate getFinalCostEstimate(boolean useSelf){
        return getTrulyTheBestAccessPath().getCostEstimate();
    }

    /* helper method used by generateMaxSpecialResultSet and
     * generateDistinctScan to return the name of the index if the
     * conglomerate is an index.
     * @param cd   Conglomerate for which we need to push the index name
     * @param mb   Associated MethodBuilder
     * @throws StandardException
     */
    private void pushIndexName(ConglomerateDescriptor cd,MethodBuilder mb)
            throws StandardException{
        if(cd.isConstraint()){
            DataDictionary dd=getDataDictionary();
            ConstraintDescriptor constraintDesc=
                    dd.getConstraintDescriptor(tableDescriptor,cd.getUUID());
            mb.push(constraintDesc.getConstraintName());
        }else if(cd.isIndex()){
            mb.push(cd.getConglomerateName());
        }else{
            // If the conglomerate is the base table itself, make sure we push null.
            //  Before the fix for DERBY-578, we would push the base table name
            //  and  this was just plain wrong and would cause statistics information to be incorrect.
            mb.pushNull("java.lang.String");
        }
    }
        /**
        ** getLastIndexKeyResultSet
        ** (
        **        activation,
        **        resultSetNumber,
        **        resultRowAllocator,
        **        conglomereNumber,
        **        tableName,
        **        optimizeroverride
        **        indexName,
        **        colRefItem,
        **        lockMode,
        **        tableLocked,
        **        isolationLevel,
        **        optimizerEstimatedRowCount,
        **        optimizerEstimatedRowCost,
        **    );
        */
    private void generateMaxSpecialResultSet ( ExpressionClassBuilder acb, MethodBuilder mb ) throws StandardException{
        ConglomerateDescriptor cd=getTrulyTheBestAccessPath().getConglomerateDescriptor();
        CostEstimate costEstimate=getFinalCostEstimate(false);
        int colRefItem=(referencedCols==null)?
                -1:
                acb.addItem(referencedCols);
        boolean tableLockGranularity=tableDescriptor.getLockGranularity()==TableDescriptor.TABLE_LOCK_GRANULARITY;


        acb.pushGetResultSetFactoryExpression(mb);

        acb.pushThisAsActivation(mb);
        mb.push(getResultSetNumber());
        resultColumns.generateHolder(acb,mb,referencedCols,null);
        mb.push(cd.getConglomerateNumber());
        mb.push(tableDescriptor.getName());
        //User may have supplied optimizer overrides in the sql
        //Pass them onto execute phase so it can be shown in
        //run time statistics.
        if(tableProperties!=null)
            mb.push(com.splicemachine.db.iapi.util.PropertyUtil.sortProperties(tableProperties));
        else
            mb.pushNull("java.lang.String");
        pushIndexName(cd,mb);
        mb.push(colRefItem);
        mb.push(getTrulyTheBestAccessPath().getLockMode());
        mb.push(tableLockGranularity);
        mb.push(getCompilerContext().getScanIsolationLevel());
        mb.push(costEstimate.singleScanRowCount());
        mb.push(costEstimate.getEstimatedCost());
        mb.push(tableDescriptor.getVersion());
        mb.push(printExplainInformationForActivation());
        generatePastTxFunc(acb, mb);
        mb.push(minRetentionPeriod);
        mb.push(numUnusedLeadingIndexFields);
        mb.callMethod(VMOpcode.INVOKEINTERFACE,null,"getLastIndexKeyResultSet", ClassName.NoPutResultSet,18);

    }

    private void generateDistinctScan ( ExpressionClassBuilder acb, MethodBuilder mb ) throws StandardException{
        ConglomerateDescriptor cd=getTrulyTheBestAccessPath().getConglomerateDescriptor();
        CostEstimate costEstimate=getFinalCostEstimate(false);
        int colRefItem=(referencedCols==null)? -1: acb.addItem(referencedCols);
        boolean tableLockGranularity=tableDescriptor.getLockGranularity()==TableDescriptor.TABLE_LOCK_GRANULARITY;

        /* Get the hash key columns and wrap them in a formattable */
        int[] hashKeyColumns;

        hashKeyColumns=new int[resultColumns.size()];
        if(referencedCols==null){
            for(int index=0;index<hashKeyColumns.length;index++){
                hashKeyColumns[index]=index;
            }
        }else{
            int index=0;
            for(int colNum=referencedCols.anySetBit();
                colNum!=-1;
                colNum=referencedCols.anySetBit(colNum)){
                hashKeyColumns[index++]=colNum;
            }
        }

                /* Generate Partitions if Applicable */
        int partitionReferenceItem = -1;
        int[] partitionBy = tableDescriptor.getPartitionBy();
        if (partitionBy.length != 0)
            partitionReferenceItem=acb.addItem(new ReferencedColumnsDescriptorImpl(partitionBy));




        FormatableIntHolder[] fihArray=
                FormatableIntHolder.getFormatableIntHolders(hashKeyColumns);
        FormatableArrayHolder hashKeyHolder=new FormatableArrayHolder(fihArray);
        int hashKeyItem=acb.addItem(hashKeyHolder);
        long conglomNumber=cd.getConglomerateNumber();
        StaticCompiledOpenConglomInfo scoci=getLanguageConnectionContext().
                getTransactionCompile().
                getStaticCompiledConglomInfo(conglomNumber);

        acb.pushGetResultSetFactoryExpression(mb);

        acb.pushThisAsActivation(mb);
        mb.push(conglomNumber);
        mb.push(acb.addItem(scoci));
        resultColumns.generateHolder(acb,mb,referencedCols,null);
        mb.push(getResultSetNumber());
        mb.push(hashKeyItem);
        mb.push(tableDescriptor.getName());
        //User may have supplied optimizer overrides in the sql
        //Pass them onto execute phase so it can be shown in
        //run time statistics.
        if(tableProperties!=null)
            mb.push(com.splicemachine.db.iapi.util.PropertyUtil.sortProperties(tableProperties));
        else
            mb.pushNull("java.lang.String");
        pushIndexName(cd,mb);
        mb.push(cd.isConstraint());
        mb.push(colRefItem);
        mb.push(getTrulyTheBestAccessPath().getLockMode());
        mb.push(tableLockGranularity);
        mb.push(getCompilerContext().getScanIsolationLevel());
        mb.push(costEstimate.singleScanRowCount());
        mb.push(costEstimate.getEstimatedCost());
        mb.push(tableDescriptor.getVersion());
        mb.push(printExplainInformationForActivation());
        mb.push(splits);
        BaseJoinStrategy.pushNullableString(mb,tableDescriptor.getDelimited());
        BaseJoinStrategy.pushNullableString(mb,tableDescriptor.getEscaped());
        BaseJoinStrategy.pushNullableString(mb,tableDescriptor.getLines());
        BaseJoinStrategy.pushNullableString(mb,tableDescriptor.getStoredAs());
        BaseJoinStrategy.pushNullableString(mb,tableDescriptor.getLocation());
        mb.push(partitionReferenceItem);
        generateDefaultRow((ActivationClassBuilder)acb, mb);
        generatePastTxFunc(acb, mb);
        mb.push(minRetentionPeriod);
        mb.push(numUnusedLeadingIndexFields);
        mb.callMethod(VMOpcode.INVOKEINTERFACE,null,"getDistinctScanResultSet",
                ClassName.NoPutResultSet,30);
    }

    private void generatePastTxFunc(ExpressionClassBuilder acb, MethodBuilder mb) throws StandardException {
        if(pastTxIdExpression != null) {
            MethodBuilder pastTxExpr = acb.newUserExprFun();
            pastTxIdExpression.generateExpression(acb, pastTxExpr);
            pastTxExpr.methodReturn();
            pastTxExpr.complete();
            acb.pushMethodReference(mb, pastTxExpr);
        }
        else
        {
            mb.pushNull(ClassName.GeneratedMethod);
        }
    }

    private int getScanArguments(ExpressionClassBuilder acb,
                                 MethodBuilder mb) throws StandardException{
        // get a function to allocate scan rows of the right shape and size
        MethodBuilder resultRowAllocator= resultColumns.generateHolderMethod(acb, referencedCols, null);

        // pass in the referenced columns on the saved objects
        // chain
        int colRefItem=-1;
        if(referencedCols!=null){
            colRefItem=acb.addItem(referencedCols);
        }

        //
        int indexColItem=-1;
        ConglomerateDescriptor cd=getTrulyTheBestAccessPath().getConglomerateDescriptor();
        if(cd.isIndex()){
            int [] baseColumnPositions = cd.getIndexDescriptor().baseColumnPositions();
            FormatableIntHolder[] fihArrayIndex = new FormatableIntHolder[baseColumnPositions.length];
            for (int index = 0; index < baseColumnPositions.length; index++) {
                fihArrayIndex[index] = new FormatableIntHolder(tableDescriptor.getColumnDescriptor(baseColumnPositions[index]).getStoragePosition());
            }
            FormatableArrayHolder hashKeyHolder=new FormatableArrayHolder(fihArrayIndex);
            indexColItem=acb.addItem(hashKeyHolder);
        }
        /*
        // beetle entry 3865: updateable cursor using index
        int indexColItem = -1;
        if (cursorTargetTable || getUpdateLocks)
        {
            cd = getTrulyTheBestAccessPath().getConglomerateDescriptor();
            if (cd.isIndex())
            {
                int[] baseColPos = cd.getIndexDescriptor().baseColumnPositions();
                boolean[] isAscending = cd.getIndexDescriptor().isAscending();
                int[] indexCols = new int[baseColPos.length];
                for (int i = 0; i < indexCols.length; i++)
                    indexCols[i] = isAscending[i] ? baseColPos[i] : -baseColPos[i];
                indexColItem = acb.addItem(indexCols);
            }
        }
        */

        int partitionReferenceItem = -1;
        int[] partitionBy = tableDescriptor.getPartitionBy();
        if (partitionBy.length != 0)
            partitionReferenceItem=acb.addItem(new ReferencedColumnsDescriptorImpl(partitionBy));


        AccessPath ap=getTrulyTheBestAccessPath();
        JoinStrategy trulyTheBestJoinStrategy=ap.getJoinStrategy();

        /*
        ** We can only do bulkFetch on NESTEDLOOP
        */
        if(SanityManager.DEBUG){
            if((!trulyTheBestJoinStrategy.bulkFetchOK()) &&
                    (bulkFetch!=UNSET)){
                SanityManager.THROWASSERT("bulkFetch should not be set "+
                        "for the join strategy "+
                        trulyTheBestJoinStrategy.getName());
            }
        }

        int numArgs = trulyTheBestJoinStrategy.getScanArgs(
                getLanguageConnectionContext().getTransactionCompile(),
                mb,
                this,
                storeRestrictionList,
                nonStoreRestrictionList,
                acb,
                bulkFetch,
                resultRowAllocator,
                colRefItem,
                indexColItem,
                getTrulyTheBestAccessPath().getLockMode(),
                (tableDescriptor.getLockGranularity()==TableDescriptor.TABLE_LOCK_GRANULARITY),
                getCompilerContext().getScanIsolationLevel(),
                ap.getOptimizer().getMaxMemoryPerTable(),
                multiProbing,
                tableDescriptor.getVersion(),
                splits,
                tableDescriptor.getDelimited(),
                tableDescriptor.getEscaped(),
                tableDescriptor.getLines(),
                tableDescriptor.getStoredAs(),
                tableDescriptor.getLocation(),
                partitionReferenceItem
        );

        // compute the default row
        numArgs += generateDefaultRow((ActivationClassBuilder)acb, mb);

        // also add the past transaction id functor
        generatePastTxFunc(acb, mb);
        numArgs++;

        mb.push(minRetentionPeriod);
        numArgs++;

        mb.push(numUnusedLeadingIndexFields);
        numArgs++;

        return numArgs;
    }

    /**
     * Convert an absolute to a relative 0-based column position.
     *
     * @param absolutePosition The absolute 0-based column position.
     * @return The relative 0-based column position.
     */
    private int mapAbsoluteToRelativeColumnPosition(int absolutePosition){
        if(referencedCols==null){
            return absolutePosition;
        }

        /* setBitCtr counts the # of columns in the row,
         * from the leftmost to the absolutePosition, that will be
         * in the partial row returned by the store.  This becomes
         * the new value for column position.
         */
        int setBitCtr=0;
        int bitCtr=0;
        for(;
            bitCtr<referencedCols.size() && bitCtr<absolutePosition;
            bitCtr++){
            if(referencedCols.get(bitCtr)){
                setBitCtr++;
            }
        }
        return setBitCtr;
    }

    /**
     * Get the exposed name for this table, which is the name that can
     * be used to refer to it in the rest of the query.
     *
     * @return The exposed name of this table.
     */
    public String getExposedName(){
        if(correlationName!=null)
            return correlationName;
        else
            return getOrigTableName().getFullTableName();
    }

    /**
     * Get the exposed table name for this table, which is the name that can
     * be used to refer to it in the rest of the query.
     *
     * @throws StandardException Thrown on error
     * @return TableName The exposed name of this table.
     */
    private TableName getExposedTableName() throws StandardException{
        if(correlationName!=null)
            return makeTableName(null,correlationName);
        else
            return getOrigTableName();
    }

    /**
     * Return the table name for this table.
     *
     * @return The table name for this table.
     */
    public TableName getTableNameField(){
        return tableName;
    }

    /**
     * Return a ResultColumnList with all of the columns in this table.
     * (Used in expanding '*'s.)
     * NOTE: Since this method is for expanding a "*" in the SELECT list,
     * ResultColumn.expression will be a ColumnReference.
     *
     * @param allTableName The qualifier on the "*"
     * @return ResultColumnList    List of result columns from this table.
     * @throws StandardException Thrown on error
     */
    @Override
    public ResultColumnList getAllResultColumns(TableName allTableName) throws StandardException{
        return getResultColumnsForList(allTableName,resultColumns,
                getOrigTableName());
    }

    /**
     * Build a ResultColumnList based on all of the columns in this FromBaseTable.
     * NOTE - Since the ResultColumnList generated is for the FromBaseTable,
     * ResultColumn.expression will be a BaseColumnNode.
     *
     * @return ResultColumnList representing all referenced columns
     * @throws StandardException Thrown on error
     */
    public ResultColumnList genResultColList() throws StandardException{
        ResultColumnList rcList;
        ResultColumn resultColumn;
        ValueNode valueNode;
        ColumnDescriptor colDesc;
        TableName exposedName;

        /* Cache exposed name for this table.
         * The exposed name becomes the qualifier for each column
         * in the expanded list.
         */
        exposedName=getExposedTableName();

        /* Add all of the columns in the table */
        rcList = new ResultColumnList(getContextManager());
        ColumnDescriptorList cdl=tableDescriptor.getColumnDescriptorList();
        int cdlSize=cdl.size();

        for(int index=0;index<cdlSize;index++){
            /* Build a ResultColumn/BaseColumnNode pair for the column */
            colDesc=cdl.elementAt(index);
            //A ColumnDescriptor instantiated through SYSCOLUMNSRowFactory only has
            //the uuid set on it and no table descriptor set on it. Since we know here
            //that this columnDescriptor is tied to tableDescriptor, set it so using
            //setTableDescriptor method. ColumnDescriptor's table descriptor is used
            //to get ResultSetMetaData.getTableName & ResultSetMetaData.getSchemaName
            colDesc.setTableDescriptor(tableDescriptor);

            valueNode=(ValueNode)getNodeFactory().getNode(
                    C_NodeTypes.BASE_COLUMN_NODE,
                    colDesc.getColumnName(),
                    exposedName,
                    colDesc.getType(),
                    getContextManager());
            resultColumn=(ResultColumn)getNodeFactory().getNode(
                    C_NodeTypes.RESULT_COLUMN,
                    colDesc,
                    valueNode,
                    getContextManager());

            /* Build the ResultColumnList to return */
            rcList.addResultColumn(resultColumn);
        }

        return rcList;
    }

    /**
     * Augment the RCL to include the columns in the FormatableBitSet.
     * If the column is already there, don't add it twice.
     * Column is added as a ResultColumn pointing to a
     * ColumnReference.
     *
     * @param inputRcl   The original list
     * @param colsWeWant bit set of cols we want
     * @return ResultColumnList the rcl
     * @throws StandardException Thrown on error
     */
    public ResultColumnList addColsToList
    (
            ResultColumnList inputRcl,
            FormatableBitSet colsWeWant
    )
            throws StandardException{
        ResultColumn resultColumn;
        ValueNode valueNode;
        ColumnDescriptor cd;
        TableName exposedName;

        /* Cache exposed name for this table.
         * The exposed name becomes the qualifier for each column
         * in the expanded list.
         */
        exposedName=getExposedTableName();

        /* Add all of the columns in the table */
        ResultColumnList newRcl = new ResultColumnList(getContextManager());
        ColumnDescriptorList cdl=tableDescriptor.getColumnDescriptorList();
        int cdlSize=cdl.size();

        for(int index=0;index<cdlSize;index++){
            /* Build a ResultColumn/BaseColumnNode pair for the column */
            cd=cdl.elementAt(index);
            int position=cd.getPosition();

            if(!colsWeWant.get(position)){
                continue;
            }

            if((resultColumn=inputRcl.getResultColumn(position))==null){
                valueNode = new ColumnReference(cd.getColumnName(),
                        exposedName, getContextManager());
                resultColumn=(ResultColumn)getNodeFactory().
                        getNode(
                                C_NodeTypes.RESULT_COLUMN,
                                cd,
                                valueNode,
                                getContextManager());
            }

            /* Build the ResultColumnList to return */
            newRcl.addResultColumn(resultColumn);
        }

        return newRcl;
    }

    /**
     * Return a TableName node representing this FromTable.
     *
     * @return a TableName node representing this FromTable.
     * @throws StandardException Thrown on error
     */
    @Override
    public TableName getTableName()
            throws StandardException{
        TableName tn;

        tn=super.getTableName();

        if(tn!=null){
            if(tn.getSchemaName()==null && correlationName==null)
                tn.bind(this.getDataDictionary());
        }

        return (tn!=null?tn:tableName);
    }

    /**
     * Mark this ResultSetNode as the target table of an updatable
     * cursor.
     */
    @Override
    public boolean markAsCursorTargetTable(){
        cursorTargetTable=true;
        return true;
    }

    /**
     * Is this a table that has a FOR UPDATE
     * clause?
     *
     * @return true/false
     */
    @Override
    protected boolean cursorTargetTable(){
        return cursorTargetTable;
    }

    /*
     * Mark as updatable all the columns in the result column list of this
     * FromBaseTable that match the columns in the given update column list.
     *
     * @param updateColumns A ResultColumnList representing the columns
     *                      to be updated.
     */
    void markUpdated(ResultColumnList updateColumns){
        resultColumns.markUpdated(updateColumns);
    }

    /**
     * Search to see if a query references the specifed table name.
     *
     * @param name      Table name (String) to search for.
     * @param baseTable Whether or not name is for a base table
     * @throws StandardException Thrown on error
     * @return true if found, else false
     */
    @Override
    public boolean referencesTarget(String name,boolean baseTable) throws StandardException{
        return baseTable && name.equals(getBaseTableName());
    }

    /**
     * Return true if the node references SESSION schema tables (temporary or permanent)
     *
     * @throws StandardException Thrown on error
     * @return true if references SESSION schema tables, else false
     */
    @Override
    public boolean referencesSessionSchema() throws StandardException{
        //If base table is a SESSION schema table, then return true.
        return isSessionSchema(tableDescriptor.getSchemaDescriptor());
    }

    /**
     * Return true if the node references temporary tables no matter under which schema
     *
     * @return true if references temporary tables, else false
     */
    @Override
    public boolean referencesTemporaryTable() {
        return tableDescriptor.isTemporary();
    }


    /**
     * Return whether or not the underlying ResultSet tree will return
     * a single row, at most.  This method is intended to be used during
     * generation, after the "truly" best conglomerate has been chosen.
     * This is important for join nodes where we can save the extra next
     * on the right side if we know that it will return at most 1 row.
     *
     * @return Whether or not the underlying ResultSet tree will return a single row.
     * @throws StandardException Thrown on error
     */
    @Override
    public boolean isOneRowResultSet() throws StandardException{
        // EXISTS FBT will only return a single row
        if (matchRowId) {
            return false;
        }
        if(existsTable ){
            return true;
        }

        /* For hash join, we need to consider both the qualification
         * and hash join predicates and we consider them against all
         * conglomerates since we are looking for any uniqueness
         * condition that holds on the columns in the hash table,
         * otherwise we just consider the predicates in the
         * restriction list and the conglomerate being scanned.

         */
        AccessPath ap=getTrulyTheBestAccessPath();
        JoinStrategy trulyTheBestJoinStrategy=ap.getJoinStrategy();
        PredicateList pl;
        if (trulyTheBestJoinStrategy==null)
            return false;

        if(trulyTheBestJoinStrategy.isHashJoin()){
            pl = new PredicateList(getContextManager());
            if(storeRestrictionList!=null){
                pl.nondestructiveAppend(storeRestrictionList);
            }
            if(nonStoreRestrictionList!=null){
                pl.nondestructiveAppend(nonStoreRestrictionList);
            }
            return isOneRowResultSet(pl);
        }else{
            AccessPath trulyTheBestAccessPath=getTrulyTheBestAccessPath();
            return isOneRowResultSet(trulyTheBestAccessPath.getConglomerateDescriptor(),restrictionList);
        }
    }

    /**
     * Return whether or not this is actually a EBT for NOT EXISTS.
     */
    @Override
    public boolean isNotExists(){
        return isNotExists;
    }

    public boolean isOneRowResultSet(OptimizablePredicateList predList) throws StandardException{
        ConglomerateDescriptor[] cds=tableDescriptor.getConglomerateDescriptors();

        for(ConglomerateDescriptor cd : cds){
            if(isOneRowResultSet(cd,predList)){
                return true;
            }
        }

        return false;
    }

    /**
     * Determine whether or not the columns marked as true in
     * the passed in array are a superset of any unique index
     * on this table.
     * This is useful for subquery flattening and distinct elimination
     * based on a uniqueness condition.
     *
     * @param eqCols The columns to consider
     * @return Whether or not the columns marked as true are a superset
     */
    protected boolean supersetOfUniqueIndex(boolean[] eqCols) throws StandardException{
        ConglomerateDescriptor[] cds=tableDescriptor.getConglomerateDescriptors();

        /* Cycle through the ConglomerateDescriptors */
        IndexDescriptor id;
        for(ConglomerateDescriptor cd : cds){
            if(!cd.isIndex()) {
                if (!cd.isPrimaryKey())
                    continue;
                else
                    id = cd.getIndexDescriptor();
            } else {
                id=cd.getIndexDescriptor();
                if(!id.isUnique()){
                    continue;
                }
            }

            int[] keyColumns=id.baseColumnPositions();

            int inner=0;
            for(;inner<keyColumns.length;inner++){
                if(!eqCols[keyColumns[inner]]){
                    break;
                }
            }

            /* Did we get a full match? */
            if(inner==keyColumns.length){
                return true;
            }
        }

        return false;
    }

    /**
     * Determine whether or not the columns marked as true in
     * the passed in join table matrix are a superset of any single column unique index
     * on this table.
     * This is useful for distinct elimination
     * based on a uniqueness condition.
     *
     * @param tableColMap The columns to consider
     * @return Whether or not the columns marked as true for one at least
     * one table are a superset
     */
    protected boolean supersetOfUniqueIndex(JBitSet[] tableColMap)
            throws StandardException{
        ConglomerateDescriptor[] cds=tableDescriptor.getConglomerateDescriptors();

        /* Cycle through the ConglomerateDescriptors */
        IndexDescriptor id;
        for(ConglomerateDescriptor cd : cds){
            if(!cd.isIndex()) {
                if (!cd.isPrimaryKey())
                    continue;
                else
                    id = cd.getIndexDescriptor();
            } else {
                id=cd.getIndexDescriptor();
                if(!id.isUnique()){
                    continue;
                }
            }

            int[] keyColumns=id.baseColumnPositions();
            int numBits=tableColMap[0].size();
            JBitSet keyMap=new JBitSet(numBits);
            JBitSet resMap=new JBitSet(numBits);

            int inner=0;
            for(;inner<keyColumns.length;inner++){
                keyMap.set(keyColumns[inner]);
            }
            int table=0;
            for(;table<tableColMap.length;table++){
                resMap.setTo(tableColMap[table]);
                resMap.and(keyMap);
                if(keyMap.equals(resMap)){
                    tableColMap[table].set(0);
                    return true;
                }
            }

        }

        return false;
    }

    /**
     * Get the lock mode for the target table heap of an update or delete
     * statement.  It is not always MODE_RECORD.  We want the lock on the
     * heap to be consistent with optimizer and eventually system's decision.
     * This is to avoid deadlock (beetle 4318).  During update/delete's
     * execution, it will first use this lock mode we return to lock heap to
     * open a RowChanger, then use the lock mode that is the optimizer and
     * system's combined decision to open the actual source conglomerate.
     * We've got to make sure they are consistent.  This is the lock chart (for
     * detail reason, see comments below):
     * BEST ACCESS PATH            LOCK MODE ON HEAP
     * ----------------------        -----------------------------------------
     * index                      row lock
     * <p/>
     * heap                      row lock if READ_COMMITTED,
     * REPEATBLE_READ, or READ_UNCOMMITTED &&
     * not specified table lock otherwise,
     * use optimizer decided best acess
     * path's lock mode
     *
     * @return The lock mode
     */
    @Override
    public int updateTargetLockMode(){
        /* if best access path is index scan, we always use row lock on heap,
         * consistent with IndexRowToBaseRowResultSet's openCore().  We don't
         * need to worry about the correctness of serializable isolation level
         * because index will have previous key locking if it uses row locking
         * as well.
         */
        if(getTrulyTheBestAccessPath().getConglomerateDescriptor().isIndex())
            return TransactionController.MODE_RECORD;

        /* we override optimizer's decision of the lock mode on heap, and
         * always use row lock if we are read committed/uncommitted or
         * repeatable read isolation level, and no forced table lock.  
         *
         * This is also reflected in TableScanResultSet's constructor, 
         * KEEP THEM CONSISTENT!  
         *
         * This is to improve concurrency, while maintaining correctness with 
         * serializable level.  Since the isolation level can change between 
         * compilation and execution if the statement is cached or stored, we 
         * encode both the SERIALIZABLE lock mode and the non-SERIALIZABLE
         * lock mode in the returned lock mode if they are different.
         */
        int isolationLevel= getLanguageConnectionContext().getCurrentIsolationLevel();


        if((isolationLevel!=ExecutionContext.SERIALIZABLE_ISOLATION_LEVEL) &&
                (tableDescriptor.getLockGranularity()!=
                        TableDescriptor.TABLE_LOCK_GRANULARITY)){
            int lockMode=getTrulyTheBestAccessPath().getLockMode();
            if(lockMode!=TransactionController.MODE_RECORD)
                lockMode=(lockMode&0xff)<<16;
            else
                lockMode=0;
            lockMode+=TransactionController.MODE_RECORD;

            return lockMode;
        }

        /* if above don't apply, use optimizer's decision on heap's lock
         */
        return getTrulyTheBestAccessPath().getLockMode();
    }

    /**
     * Return whether or not the underlying ResultSet tree
     * is ordered on the specified columns.
     * RESOLVE - This method currently only considers the outermost table
     * of the query block.
     * RESOLVE - We do not currently push method calls down, so we don't
     * worry about whether the equals comparisons can be against a variant method.
     *
     * @throws StandardException Thrown on error
     * @param    crs                    The specified ColumnReference[]
     * @param    permuteOrdering        Whether or not the order of the CRs in the array can be permuted
     * @param    fbtVector            Vector that is to be filled with the FromBaseTable
     * @return Whether the underlying ResultSet tree
     * is ordered on the specified column.
     */
    @Override
    boolean isOrderedOn(ColumnReference[] crs,boolean permuteOrdering,Vector fbtVector) throws StandardException{
        /* The following conditions must be met, regardless of the value of permuteOrdering,
         * in order for the table to be ordered on the specified columns:
         *    o  Each column is from this table. (RESOLVE - handle joins later)
         *    o  The access path for this table is an index.
         */
        // Verify that all CRs are from this table
        for(ColumnReference cr : crs){
            if(cr.getTableNumber()!=tableNumber){
                return false;
            }
        }
        // Verify access path is an index or table with primary key constraint
        ConglomerateDescriptor cd=getTrulyTheBestAccessPath().getConglomerateDescriptor();
        if(cd.getIndexDescriptor()==null || cd.getIndexDescriptor().indexType()==null){
            return false;
        }

        // Now consider whether or not the CRs can be permuted
        boolean isOrdered;
        if(permuteOrdering){
            isOrdered=isOrdered(crs,cd);
        }else{
            isOrdered=isStrictlyOrdered(crs,cd);
        }

        if(fbtVector!=null){
            //noinspection unchecked
            fbtVector.add(this);
        }

        return isOrdered;
    }

    /**
     * Turn off bulk fetch
     */
    void disableBulkFetch(){
        bulkFetchTurnedOff=true;
        bulkFetch=UNSET;
    }

    /**
     * Do a special scan for max.
     */
    void doSpecialMaxScan(){
        if(SanityManager.DEBUG){
            if((!restrictionList.isEmpty()) ||
                    (!storeRestrictionList.isEmpty()) ||
                    (!nonStoreRestrictionList.isEmpty())){
                SanityManager.THROWASSERT("shouldn't be setting max special scan because there is a restriction");
            }
        }
        specialMaxScan=true;
    }

    /**
     * Is it possible to do a distinct scan on this ResultSet tree.
     * (See SelectNode for the criteria.)
     *
     * @param distinctColumns the set of distinct columns
     * @return Whether or not it is possible to do a distinct scan on this ResultSet tree.
     */
    boolean isPossibleDistinctScan(Set<BaseColumnNode> distinctColumns){
        if((restrictionList!=null && !restrictionList.isEmpty())){
            return false;
        }

        HashSet columns=new HashSet();
        for(int i=0;i<resultColumns.size();i++){
            ResultColumn rc=resultColumns.elementAt(i);
            //noinspection unchecked
            columns.add(rc.getExpression());
        }

        return columns.equals(distinctColumns);
    }

    /**
     * Mark the underlying scan as a distinct scan.
     */
    @Override
    void markForDistinctScan() throws StandardException {
        distinctScan=true;
        resultColumns.computeDistinctCardinality(getFinalCostEstimate(false));
    }


    /**
     * @see ResultSetNode#adjustForSortElimination
     */
    @Override
    void adjustForSortElimination(){
        /* NOTE: IRTBR will use a different method to tell us that
         * it cannot do a bulk fetch as the ordering issues are
         * specific to a FBT being under an IRTBR as opposed to a
         * FBT being under a PRN, etc.
         * So, we just ignore this call for now.
         */
    }

    /**
     * @see ResultSetNode#adjustForSortElimination
     */
    @Override
    void adjustForSortElimination(RequiredRowOrdering rowOrdering) throws StandardException{
        /* We may have eliminated a sort with the assumption that
         * the rows from this base table will naturally come back
         * in the correct ORDER BY order. But in the case of IN
         * list probing predicates (see DERBY-47) the predicate
         * itself may affect the order of the rows.  In that case
         * we need to notify the predicate so that it does the
         * right thing--i.e. so that it preserves the natural
         * ordering of the rows as expected from this base table.
         * DERBY-3279.
         */
        if(restrictionList!=null)
            restrictionList.adjustForSortElimination(rowOrdering);
    }

    /**
     * Return whether or not this index is ordered on a permutation of the specified columns.
     *
     * @throws StandardException Thrown on error
     * @param    crs        The specified ColumnReference[]
     * @param    cd        The ConglomerateDescriptor for the chosen index.
     * @return Whether or not this index is ordered exactly on the specified columns.
     */
    private boolean isOrdered(ColumnReference[] crs,ConglomerateDescriptor cd) throws StandardException{
        /* This table is ordered on a permutation of the specified columns if:
         *  o  For each key column, until a match has been found for all of the
         *       ColumnReferences, it is either in the array of ColumnReferences
         *       or there is an equality predicate on it.
         *       (NOTE: It is okay to exhaust the key columns before the ColumnReferences
         *       if the index is unique.  In other words if we have CRs left over after
         *       matching all of the columns in the key then the table is considered ordered
         *       iff the index is unique. For example:
         *        i1 on (c1, c2), unique
         *        select distinct c3 from t1 where c1 = 1 and c2 = ?;
         *       is ordered on c3 since there will be at most 1 qualifying row.)
         */
        boolean[] matchedCRs=new boolean[crs.length];

        int nextKeyColumn=0;
        int[] keyColumns=cd.getIndexDescriptor().baseColumnPositions();

        // Walk through the key columns
        for(;nextKeyColumn<keyColumns.length;nextKeyColumn++){
            boolean currMatch=false;
            // See if the key column is in crs
            for(int nextCR=0;nextCR<crs.length;nextCR++){
                if(crs[nextCR].getColumnNumber()==keyColumns[nextKeyColumn]){
                    matchedCRs[nextCR]=true;
                    currMatch=true;
                    break;
                }
            }

            // Advance to next key column if we found a match on this one
            if(currMatch){
                continue;
            }

            // Stop search if there is no equality predicate on this key column
            if(!storeRestrictionList.hasOptimizableEqualityPredicate(this,keyColumns[nextKeyColumn],true)){
                break;
            }
        }

        /* Count the number of matched CRs. The table is ordered if we matched all of them. */
        int numCRsMatched=0;
        for(boolean matchedCR : matchedCRs){
            if(matchedCR){
                numCRsMatched++;
            }
        }

        if(numCRsMatched==matchedCRs.length){
            return true;
        }

        /* We didn't match all of the CRs, but if
         * we matched all of the key columns then
         * we need to check if the index is unique.
         */
        return nextKeyColumn==keyColumns.length && cd.getIndexDescriptor().isUnique();
    }

    /**
     * Return whether or not this index is ordered on a permutation of the specified columns.
     *
     * @throws StandardException Thrown on error
     * @param    crs        The specified ColumnReference[]
     * @param    cd        The ConglomerateDescriptor for the chosen index.
     * @return Whether or not this index is ordered exactly on the specified columns.
     */
    private boolean isStrictlyOrdered(ColumnReference[] crs,ConglomerateDescriptor cd)
            throws StandardException{
        /* This table is ordered on the specified columns in the specified order if:
         *  o  For each ColumnReference, it is either the next key column or there
         *       is an equality predicate on all key columns prior to the ColumnReference.
         *       (NOTE: If the index is unique, then it is okay to have a suffix of
         *       unmatched ColumnReferences because the set is known to be ordered. For example:
         *        i1 on (c1, c2), unique
         *        select distinct c3 from t1 where c1 = 1 and c2 = ?;
         *       is ordered on c3 since there will be at most 1 qualifying row.)
         */
        int nextCR=0;
        int nextKeyColumn=0;
        int[] keyColumns=cd.getIndexDescriptor().baseColumnPositions();

        // Walk through the CRs
        for(;nextCR<crs.length;nextCR++){
            /* If we've walked through all of the key columns then
             * we need to check if the index is unique.
             * Beetle 4402
             */
            if(nextKeyColumn==keyColumns.length){
                if(cd.getIndexDescriptor().isUnique()){
                    break;
                }else{
                    return false;
                }
            }
            while(crs[nextCR].getColumnNumber()!=keyColumns[nextKeyColumn]){
                // Stop if there is no equality predicate on this key column
                if(!storeRestrictionList.hasOptimizableEqualityPredicate(this,keyColumns[nextKeyColumn],true)){
                    return false;
                }

                // Advance to the next key column
                nextKeyColumn++;

                /* If we've walked through all of the key columns then
                 * we need to check if the index is unique.
                 */
                if(nextKeyColumn==keyColumns.length){
                    if(cd.getIndexDescriptor().isUnique()){
                        break;
                    }else{
                        return false;
                    }
                }
            }
            nextKeyColumn++;
        }
        return true;
    }

    /**
     * Is this a one-row result set with the given conglomerate descriptor?
     */
    public boolean isOneRowResultSet(ConglomerateDescriptor cd,
                                      OptimizablePredicateList predList) throws StandardException{
        if(predList==null){
            return false;
        }

        assert predList instanceof PredicateList;

        @SuppressWarnings("ConstantConditions") PredicateList restrictionList=(PredicateList)predList;

        if(!cd.isIndex() && !cd.isPrimaryKey())
            return false;
        IndexRowGenerator irg= cd.getIndexDescriptor();

        // is this a unique index
        if(!irg.isUnique())
            return false;

        if (irg.isOnExpression()) {
            LanguageConnectionContext lcc = getLanguageConnectionContext();
            ValueNode[] exprAsts = irg.getParsedIndexExpressions(lcc, this);
            for (ValueNode exprAst : exprAsts) {
                List<Predicate> optimizableEqualityPredicateList =
                        restrictionList.getOptimizableEqualityPredicateList(this, exprAst, true);

                // No equality predicate for this column, so this is not a one row result set
                if (optimizableEqualityPredicateList == null)
                    return false;

                // Look for equality predicate that is not a join predicate
                // If all equality predicates are join predicates, then this is NOT a one row result set
                if (areAllJoinPredicates(optimizableEqualityPredicateList))
                    return false;
            }
        } else {
            int[] baseColumnPositions = irg.baseColumnPositions();

            // Do we have an exact match on the full key

            for (int curCol : baseColumnPositions) {
                // get the column number at this position
                /* Is there a pushable equality predicate on this key column?
                 * (IS NULL is also acceptable)
                 */
                List<Predicate> optimizableEqualityPredicateList =
                        restrictionList.getOptimizableEqualityPredicateList(this, curCol, true);

                // No equality predicate for this column, so this is not a one row result set
                if (optimizableEqualityPredicateList == null)
                    return false;

                // Look for equality predicate that is not a join predicate
                // If all equality predicates are join predicates, then this is NOT a one row result set
                if (areAllJoinPredicates(optimizableEqualityPredicateList))
                    return false;
            }
        }
        return true;
    }

    private boolean areAllJoinPredicates(List<Predicate> predList) {
        for (Predicate predicate : predList) {
            if (!predicate.isHashableJoinPredicate() && !predicate.isFullJoinPredicate()) {
                return false;
            }
        }
        return true;
    }

    private int getDefaultBulkFetch() throws StandardException{
        return 16; // Stop Going to the database for parsing this number.  JL
    }

    private String getUserSpecifiedIndexName(){
        String retval=null;
        if (userSpecifiedIndexName != null)
            return userSpecifiedIndexName;

        if(tableProperties!=null){
            retval=tableProperties.getProperty(INDEX_PROPERTY_NAME);
        }

        return retval;
    }

    /*
    ** RESOLVE: This whole thing should probably be moved somewhere else,
    ** like the optimizer or the data dictionary.
    */
    private StoreCostController getStoreCostController(TableDescriptor td, ConglomerateDescriptor cd) throws StandardException{
        if (skipStats) {
            if (!getCompilerContext().skipStats(this.getTableNumber()))
                getCompilerContext().getSkipStatsTableList().add(this.getTableNumber());
            return getCompilerContext().getStoreCostController(td, cd, true, defaultRowCount, splits);
        }
        else {
            return getCompilerContext().getStoreCostController(td, cd,
                    getCompilerContext().skipStats(this.getTableNumber()), 0, splits);
        }
    }

    private StoreCostController getBaseCostController() throws StandardException{
        return getStoreCostController(this.tableDescriptor,baseConglomerateDescriptor);
    }

    private DataValueDescriptor[] getRowTemplate(ConglomerateDescriptor cd,
                                                 StoreCostController scc) throws StandardException{
        /*
        ** If it's for a heap scan, just get all the columns in the
        ** table.
        */
        if(!cd.isIndex())
            return templateColumns.buildEmptyRow().getRowArray();

        /* It's an index scan, so get all the columns in the index */
        ExecRow emptyIndexRow=templateColumns.buildEmptyIndexRow(
                tableDescriptor,
                cd,
                scc
        );

        return emptyIndexRow.getRowArray();
    }

    private ConglomerateDescriptor getFirstConglom(OptimizablePredicateList predList,
                                                   Optimizer optimizer) throws StandardException{
        getConglomDescs();
        return getNextConglom(null, predList, optimizer);
    }

    private ConglomerateDescriptor getNextConglom(ConglomerateDescriptor currCD,
                                                  OptimizablePredicateList predList,
                                                  Optimizer optimizer) throws StandardException {
        OptimizerTrace tracer=optimizer.tracer();
        int index=-1;

        if (currCD != null){
            if (considerOnlyBaseConglomerate)
                return null;

            for (index=0; index < conglomDescs.length; index++) {
                if (currCD == conglomDescs[index]) {
                    break;
                }
            }
        }

        index ++;
        while (index<conglomDescs.length) {
            if (considerOnlyBaseConglomerate) {
                if (!conglomDescs[index].isIndex())
                    return conglomDescs[index];
                index ++;
                continue;
            }
            if (isIndexEligible(conglomDescs[index], predList))
                return conglomDescs[index];
            tracer.trace(OptimizerFlag.SPARSE_INDEX_NOT_ELIGIBLE,0,0,0.0,conglomDescs[index]);
            index ++;
        }

        return null;
    }

    private void getConglomDescs() throws StandardException{
        if(conglomDescs==null){
            conglomDescs=tableDescriptor.getConglomerateDescriptors();
        }
    }

    /**
     * set the Information gathered from the parent table that is
     * required to peform a referential action on dependent table.
     */
    @SuppressFBWarnings(value = "EI_EXPOSE_REP2",justification = "Intentional")
    @Override
    public void setRefActionInfo(long fkIndexConglomId,
                                 int[] fkColArray,
                                 String parentResultSetId,
                                 boolean dependentScan){


        this.fkIndexConglomId=fkIndexConglomId;
        this.fkColArray=fkColArray;
        this.raParentResultSetId=parentResultSetId;
        if (dependentScan)
            throw new RuntimeException("Not implemented");
    }

    /**
     * Accept the visitor for all visitable children of this node.
     *
     * @param v the visitor
     */
    @Override
    public void acceptChildren(Visitor v)  throws StandardException{
        super.acceptChildren(v);

        if(nonStoreRestrictionList!=null){
            nonStoreRestrictionList.accept(v, this);
        }

        if(restrictionList!=null){
            restrictionList.accept(v, this);
        }

        if(nonBaseTableRestrictionList!=null){
            nonBaseTableRestrictionList.accept(v, this);
        }

        if(requalificationRestrictionList!=null){
            requalificationRestrictionList.accept(v, this);
        }

        if (uisRowIdJoinBackToBaseTableResultSet!=null) {
            uisRowIdJoinBackToBaseTableResultSet.accept(v, this);
        }
    }

    @Override
    public ResultColumn getRowIdColumn(){
        return rowIdColumn;
    }

    @Override
    public void setRowIdColumn(ResultColumn rc) {
        rowIdColumn = rc;
    }

    /**
     *
     * Is this FromBaseTable node a distinct scan (effects cost estimate)
     *
     * @return
     */
    public boolean isDistinctScan() {
        return distinctScan;
    }

    public void setAntiJoin (boolean isAntiJoin) {
        this.isAntiJoin = isAntiJoin;
    }

    public boolean isAntiJoin() {
        return this.isAntiJoin;
    }

    @Override
    public String printRuntimeInformation() throws StandardException {
        StringBuilder sb = new StringBuilder();
        String indexName = getIndexName();
        sb.append(getClassName(indexName, ", ")).append("(")
                .append(",").append(getFinalCostEstimate(false).prettyFromBaseTableString());
        if (indexName != null)
            sb.append(",baseTable=").append(getPrettyTableName());
        List<String> keys =  Lists.transform(PredicateUtils.PLtoList(RSUtils.getKeyPreds(this)), PredicateUtils.predToString);
        if(keys!=null && !keys.isEmpty()) //add
            sb.append(",keys=[").append(Joiner.on(",").skipNulls().join(keys)).append("]");
        List<String> qualifiers =  Lists.transform(PredicateUtils.PLtoList(RSUtils.getPreds(this)), PredicateUtils.predToString);
        if(qualifiers!=null && !qualifiers.isEmpty()) //add
            sb.append(",preds=[").append(Joiner.on(",").skipNulls().join(qualifiers)).append("]");
        sb.append(")");
        return sb.toString();
    }

    @Override
    public String printExplainInformation(String attrDelim) throws StandardException {
        StringBuilder sb = new StringBuilder();
        String indexName = getIndexName();
        sb.append(spaceToLevel());
        sb.append(getClassName(indexName, attrDelim)).append("(");
        sb.append("n=").append(getResultSetNumber()).append(attrDelim);
        sb.append(getFinalCostEstimate(false).prettyFromBaseTableString(attrDelim));
        if (indexName != null)
            sb.append(attrDelim).append("baseTable=").append(getPrettyTableName());
        List<String> keys =  Lists.transform(PredicateUtils.PLtoList(RSUtils.getKeyPreds(this)), PredicateUtils.predToString);
        if (keys != null && !keys.isEmpty())
            sb.append(attrDelim).append("keys=[").append(Joiner.on(",").skipNulls().join(keys)).append("]");
        List<String> qualifiers = Lists.transform(PredicateUtils.PLtoList(RSUtils.getPreds(this)), PredicateUtils.predToString);
        if (qualifiers != null && !qualifiers.isEmpty())
            sb.append(attrDelim).append("preds=[").append(Joiner.on(",").skipNulls().join(qualifiers)).append("]");
        sb.append(")");
        return sb.toString();
    }

    private String getClassName(String niceIndexName, String attrDelim) throws StandardException {
        String cName = "";
        String indexPrefixIteratorString =
            hasIndexPrefixIterator() ?
                attrDelim + "IndexPrefixIteratorMode(" + currentIndexFirstColumnStats.getFirstIndexColumnCardinality() + " values)" : "";
        if(niceIndexName!=null){
            cName = "IndexScan["+niceIndexName+indexPrefixIteratorString+"]";
        }else{
            cName = "TableScan["+getPrettyTableName()+indexPrefixIteratorString+"]";
        }
        if(isMultiProbing())
            cName = "MultiProbe"+cName;
        if (isDistinctScan())
            cName = "Distinct" + cName;
        if (specialMaxScan)
            cName = "LastKey" + cName;
        return cName;
    }

    private String getIndexName() {
        ConglomerateDescriptor cd = getTrulyTheBestAccessPath().getConglomerateDescriptor();
        if (cd.isIndex())
            return String.format("%s(%s)", cd.getConglomerateName(), cd.getConglomerateNumber());
        return null;
    }

    private String getPrettyTableName() throws StandardException {
        TableDescriptor tableDescriptor=getTableDescriptor();
        return String.format("%s(%s)",tableDescriptor.getName(),tableDescriptor.getHeapConglomerateId());
    }

    @Override
    public void buildTree(Collection<Pair<QueryTreeNode,Integer>> tree, int depth) throws StandardException {
        if (getTrulyTheBestAccessPath().getUisRowIdJoinBackToBaseTableResultSet() != null) {
            getTrulyTheBestAccessPath().getUisRowIdJoinBackToBaseTableResultSet().buildTree(tree, depth);
            return;
        }
        addNodeToExplainTree(tree, this, depth);
        /* predicates in restrictionList after post-opt stage should be redundant, as all the predicates
           should have been either in storeRestrictionList or nonStoreRestrictionList.
           When searching the current FromBaseTable node for subqueries, we may get duplicate SubqueryNodes.
           So collect the subqueries directly from ResultColumns, storeRestrictionList and nonStoreRestrictionList.
        */
        splice.com.google.common.base.Predicate<Object> onAxis = Predicates.not(isRSN);
        CollectingVisitorBuilder<SubqueryNode> builder = CollectingVisitorBuilder.forClass(SubqueryNode.class).onAxis(onAxis);
        builder.collect(resultColumns);
        builder.collect(nonStoreRestrictionList);
        List<SubqueryNode> subqueryNodeList = builder.collect(storeRestrictionList);
        for (SubqueryNode sub: subqueryNodeList)
            sub.buildTree(tree,depth+1);
    }

    /**
     * Added by splice because we, unfortunately, manipulate the AST from post-optimization visitors.
     */
    public void clearAllPredicates() throws StandardException {
        if(this.baseTableRestrictionList != null) {
            this.baseTableRestrictionList.removeAllPredicates();
        }
        if(this.nonBaseTableRestrictionList != null) {
            this.nonBaseTableRestrictionList.removeAllPredicates();
        }
        if(this.restrictionList != null) {
            this.restrictionList.removeAllPredicates();
        }
        if(this.storeRestrictionList != null) {
            this.storeRestrictionList.removeAllPredicates();
        }
        if(this.nonStoreRestrictionList != null) {
            this.nonStoreRestrictionList.removeAllPredicates();
        }
        if(this.requalificationRestrictionList != null) {
            this.requalificationRestrictionList.removeAllPredicates();
        }
    }

    @Override
    public String toHTMLString() {
        return "tableName: " +  Objects.toString(tableName) + "<br/>" +
                "updateOrDelete: " + updateOrDelete + "<br/>" +
                "tableProperties: " + Objects.toString(tableProperties) + "<br/>" +
                "existsTable: " + existsTable + "<br/>" +
                "dependencyMap: " + Objects.toString(dependencyMap) +
                super.toHTMLString();
    }

    private boolean hasConstantPredicate(int tableNum, int colNum, OptimizablePredicateList predList) {
        if (predList instanceof PredicateList)
            return ((PredicateList)predList).constantColumn(tableNum, colNum);
        else
            return false;
    }

    public FormatableBitSet getReferencedCols() {
        return referencedCols;
    }

    public void setAggregateForSpecialMaxScan(AggregateNode aggrNode) {
        aggrForSpecialMaxScan = aggrNode;
    }

    public AggregateNode getAggregateForSpecialMaxScan() {
        return aggrForSpecialMaxScan;
    }

    public boolean useRealTableStats() { return useRealTableStats; }

    public List<Integer> getNoStatsColumnIds() {
        return new ArrayList<>(usedNoStatsColumnIds);
    }

    public void setReferencingExpressions(Map<Integer, Set<ValueNode>> exprMap) {
        referencingExpressions = exprMap.get(tableNumber);
    }

    public void setReferencingExpressionsFromOther(Set<ValueNode> referencingExpressions) {
        this.referencingExpressions = referencingExpressions;
    }

    @Override
    public void replaceIndexExpressions(ResultColumnList childRCL) throws StandardException {
        if (storeRestrictionList != null) {
            storeRestrictionList.replaceIndexExpression(childRCL);
        }
        if (nonStoreRestrictionList != null) {
            nonStoreRestrictionList.replaceIndexExpression(childRCL);
        }
        if (requalificationRestrictionList != null) {
            requalificationRestrictionList.replaceIndexExpression(childRCL);
        }
    }

    private void translateBetweenOnIndexExprToGEAndLE() throws StandardException {
        if (storeRestrictionList != null) {
            storeRestrictionList = translateBetweenHelper(storeRestrictionList);
        }
        if (nonStoreRestrictionList != null) {
            nonStoreRestrictionList = translateBetweenHelper(nonStoreRestrictionList);
        }
        if (requalificationRestrictionList != null) {
            requalificationRestrictionList = translateBetweenHelper(requalificationRestrictionList);
        }
    }

    private PredicateList translateBetweenHelper(PredicateList predList) throws StandardException {
        PredicateList newList = new PredicateList(getContextManager());
        boolean translated = false;

        for (int i = 0; i < predList.size(); i++) {
            Predicate pred = predList.elementAt(i);
            if (pred.isBetween()) {
                BetweenOperatorNode bon = (BetweenOperatorNode) pred.getAndNode().getLeftOperand();
                AndNode newAnd = bon.translateToGEAndLE();

                Predicate le = (Predicate)getNodeFactory().getNode(
                        C_NodeTypes.PREDICATE,
                        newAnd.getRightOperand(),
                        pred.getReferencedSet(),
                        getContextManager());
                le.copyFields(pred, false);
                le.clearScanFlags();
                if (pred.isStopKey()) {
                    le.markStopKey();
                }
                if (pred.isQualifier()) {
                    le.markQualifier();
                }
                newList.addOptPredicate(le);

                BooleanConstantNode trueNode = new BooleanConstantNode(Boolean.TRUE,getContextManager());
                newAnd.setRightOperand(trueNode);

                Predicate ge = (Predicate)getNodeFactory().getNode(
                        C_NodeTypes.PREDICATE,
                        newAnd,
                        pred.getReferencedSet(),
                        getContextManager());
                ge.copyFields(pred, false);
                ge.clearScanFlags();
                if (pred.isStartKey()) {
                    ge.markStartKey();
                }
                if (pred.isQualifier()) {
                    ge.markQualifier();
                }
                newList.addOptPredicate(ge);
                translated = true;
            } else {
                newList.addOptPredicate(pred);
            }
        }
        if (translated) {
            newList.classify(this, getTrulyTheBestAccessPath(), true);
        }
        return newList;
    }

    @Override
    public boolean hasIndexPrefixIterator() { return numUnusedLeadingIndexFields > 0; }

    @Override
    public boolean indexPrefixIteratorAllowed(AccessPath accessPath) {
        if (disableIndexPrefixIteration)
            return false;
        LanguageConnectionContext lcc = getLanguageConnectionContext();
        if (lcc.alwaysAllowIndexPrefixIteration())
            return true;

        if (getCompilerContext().getDisablePrefixIteratorMode())
            return false;

        long parallelism = accessPath.getCostEstimate().getParallelism();

        // We must have statistics collected on the base table to pick IndexPrefixIteratorMode
        // because the operation may get expensive if the number of values is underestimated.
        // Also, building of the MultiRowRangeFilter to handle the iteration may get expensive
        // for large numbers of values, so limit it to 200000 per parallel
        // task.
        long maxPrefixIteratorValues = Long.min(MAX_ABSOLUTE_INDEX_PREFIX_VALUES,
                                                parallelism * MAX_PER_PARALLEL_TASK_INDEX_PREFIX_VALUES);
        return !skipStats &&
               useRealTableStats &&
               currentIndexFirstColumnStats.getFirstIndexColumnCardinality() <= maxPrefixIteratorValues;
    }

    public void setMinRetentionPeriod(long minRetentionPeriod) {
        this.minRetentionPeriod = minRetentionPeriod;
    }

    public void setColumnNames(String [] columnNames) {
        this.columnNames = columnNames;
    }

    public FromBaseTable shallowClone() throws StandardException {
        FromBaseTable
           fromBaseTable = (FromBaseTable) getNodeFactory().getNode(
                                        C_NodeTypes.FROM_BASE_TABLE,
                                        tableName,
                                        correlationName,
                                        resultColumns,
                                        null,
                                        isBulkDelete,
                                        pastTxIdExpression,
                                        getContextManager());
        // make sure there's a restriction list
        fromBaseTable.restrictionList=(PredicateList)getNodeFactory().getNode(C_NodeTypes.PREDICATE_LIST, getContextManager());
        fromBaseTable.baseTableRestrictionList=(PredicateList)getNodeFactory().getNode(C_NodeTypes.PREDICATE_LIST, getContextManager());

        fromBaseTable.shallowCopy(this);
        return fromBaseTable;
    }

    @Override
    protected void shallowCopy(ResultSetNode otherResultSet) throws StandardException {
        super.shallowCopy(otherResultSet);
        if (!(otherResultSet instanceof FromBaseTable))
            return;

        FromBaseTable other = (FromBaseTable)otherResultSet;

        tableDescriptor            = other.tableDescriptor;
        baseConglomerateDescriptor = other.baseConglomerateDescriptor;
        conglomDescs               = other.conglomDescs;
        updateOrDelete             = other.updateOrDelete;
        skipStats                  = other.skipStats;
        useRealTableStats          = other.useRealTableStats;
        splits                     = other.splits;
        defaultRowCount            = other.defaultRowCount;
        defaultSelectivityFactor   = other.defaultSelectivityFactor;
        bulkFetch                  = other.bulkFetch;
        bulkFetchTurnedOff         = other.bulkFetchTurnedOff;
        setColumnNames(other.columnNames);
        if (other.distinctScan)
            markForDistinctScan();

        // The following items are intentionally not copied.
        // Each table must have its own unshared predicates.
        // baseTableRestrictionList       = other.baseTableRestrictionList;
        // nonBaseTableRestrictionList    = other.nonBaseTableRestrictionList;
        // storeRestrictionList           = other.storeRestrictionList;
        // nonStoreRestrictionList        = other.nonStoreRestrictionList;
        // requalificationRestrictionList = other.requalificationRestrictionList;

        setAntiJoin(other.isAntiJoin);
        setAggregateForSpecialMaxScan(other.aggrForSpecialMaxScan);
        setMinRetentionPeriod(other.minRetentionPeriod);
        setReferencingExpressionsFromOther(other.referencingExpressions);
    }

    public void setConsiderOnlyBaseConglomerate(boolean considerOnlyBaseConglomerate) {
        this.considerOnlyBaseConglomerate = considerOnlyBaseConglomerate;
    }

    @Override
    public boolean outerTableOnly() {
        if (outerTableOnly)
            return true;
        return (trulyTheBestAccessPath != null &&
                trulyTheBestAccessPath.getUisRowIdJoinBackToBaseTableResultSet() != null);
    }

    // Save the Unioned Index Scans statement tree from the access path into the base table,
    // and finalize the tree by doing the AFTER_OPTIMIZE walking of the AST.
    @Override
    protected void recordUisAccessPath(AccessPath ap) throws StandardException {
        super.recordUisAccessPath(ap);
        uisRowIdJoinBackToBaseTableResultSet = ap.getUisRowIdJoinBackToBaseTableResultSet();
        if (uisRowIdJoinBackToBaseTableResultSet != null) {
            walkAST(getLanguageConnectionContext(),
                    uisRowIdJoinBackToBaseTableResultSet,
                    CompilationPhase.AFTER_OPTIMIZE);
            uisRowIdJoinBackToBaseTableResultSet.assignResultSetNumber();
        }
    }

    public double getSingleScanRowCount() {
        return singleScanRowCount;
    }
}<|MERGE_RESOLUTION|>--- conflicted
+++ resolved
@@ -1415,8 +1415,6 @@
         return finalCostEstimate;
     }
 
-<<<<<<< HEAD
-=======
     private void reduceEstimatedCosts(AccessPath accessPath) {
         accessPath.setCostEstimate(accessPath.getCostEstimate().cloneMe());
         CostEstimate estimate = accessPath.getCostEstimate();
@@ -1424,7 +1422,6 @@
         reduceEstimatedCosts(estimate);
     }
 
->>>>>>> 3bc6fd00
     private void reduceEstimatedCosts(CostEstimate estimate) {
         double costScaleFactor = 1e-9;
         estimate.setLocalCost(estimate.getLocalCost() * costScaleFactor);
@@ -1432,8 +1429,6 @@
         estimate.setLocalCostPerParallelTask(estimate.getLocalCostPerParallelTask() * costScaleFactor);
         estimate.setRemoteCostPerParallelTask(estimate.getRemoteCostPerParallelTask() * costScaleFactor);
     }
-<<<<<<< HEAD
-=======
 
     private OptimizablePredicate getUsefulPredicateForUnionedIndexScan(OptimizablePredicateList predicateList) throws StandardException {
         // Only consider the unioned index scan path once per table,
@@ -1704,7 +1699,6 @@
                 null,
                 getContextManager());
     }
->>>>>>> 3bc6fd00
 
     CostEstimate estimateCostHelper(OptimizablePredicateList predList,
                                     ConglomerateDescriptor cd,
