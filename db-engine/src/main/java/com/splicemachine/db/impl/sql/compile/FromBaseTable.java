--- conflicted
+++ resolved
@@ -694,13 +694,7 @@
                 try {
                     skipStats = true;
                     defaultRowCount = Long.parseLong(value);
-<<<<<<< HEAD
-                    if (defaultRowCount <= 0)
-                        throw StandardException.newException(SQLState.LANG_INVALID_ROWCOUNT, value);
                 } catch (NumberFormatException parseLongE) {
-=======
-                } catch (Exception parseLongE) {
->>>>>>> d55f5a40
                     throw StandardException.newException(SQLState.LANG_INVALID_ROWCOUNT, value);
                 }
                 if (defaultRowCount <= 0)
@@ -709,13 +703,7 @@
                 try {
                     skipStats = true;
                     defaultSelectivityFactor = Double.parseDouble(value);
-<<<<<<< HEAD
-                    if (defaultSelectivityFactor <= 0 || defaultSelectivityFactor > 1.0)
-                        throw StandardException.newException(SQLState.LANG_INVALID_SELECTIVITY, value);
                 } catch (NumberFormatException parseDoubleE) {
-=======
-                } catch (Exception parseDoubleE) {
->>>>>>> d55f5a40
                     throw StandardException.newException(SQLState.LANG_INVALID_SELECTIVITY, value);
                 }
                 if (defaultSelectivityFactor <= 0 || defaultSelectivityFactor > 1.0)
@@ -3294,7 +3282,6 @@
      */
     @SuppressFBWarnings(value = "EI_EXPOSE_REP2",justification = "Intentional")
     @Override
-    @SuppressFBWarnings(value="EI_EXPOSE_REP2", justification="DB-9366")
     public void setRefActionInfo(long fkIndexConglomId,
                                  int[] fkColArray,
                                  String parentResultSetId,
