/*
 * This file is part of Splice Machine.
 * Splice Machine is free software: you can redistribute it and/or modify it under the terms of the
 * GNU Affero General Public License as published by the Free Software Foundation, either
 * version 3, or (at your option) any later version.
 * Splice Machine is distributed in the hope that it will be useful, but WITHOUT ANY WARRANTY;
 * without even the implied warranty of MERCHANTABILITY or FITNESS FOR A PARTICULAR PURPOSE.
 * See the GNU Affero General Public License for more details.
 * You should have received a copy of the GNU Affero General Public License along with Splice Machine.
 * If not, see <http://www.gnu.org/licenses/>.
 *
 * Some parts of this source code are based on Apache Derby, and the following notices apply to
 * Apache Derby:
 *
 * Apache Derby is a subproject of the Apache DB project, and is licensed under
 * the Apache License, Version 2.0 (the "License"); you may not use these files
 * except in compliance with the License. You may obtain a copy of the License at:
 *
 * http://www.apache.org/licenses/LICENSE-2.0
 *
 * Unless required by applicable law or agreed to in writing, software distributed
 * under the License is distributed on an "AS IS" BASIS, WITHOUT WARRANTIES OR
 * CONDITIONS OF ANY KIND, either express or implied. See the License for the
 * specific language governing permissions and limitations under the License.
 *
 * Splice Machine, Inc. has modified the Apache Derby code in this file.
 *
 * All such Splice Machine modifications are Copyright 2012 - 2020 Splice Machine, Inc.,
 * and are licensed to you under the GNU Affero General Public License.
 */

package com.splicemachine.db.impl.sql.compile;

import com.splicemachine.db.catalog.IndexDescriptor;
import com.splicemachine.db.catalog.types.ReferencedColumnsDescriptorImpl;
import com.splicemachine.db.iapi.error.StandardException;
import com.splicemachine.db.iapi.reference.ClassName;
import com.splicemachine.db.iapi.reference.SQLState;
import com.splicemachine.db.iapi.services.classfile.VMOpcode;
import com.splicemachine.db.iapi.services.compiler.MethodBuilder;
import com.splicemachine.db.iapi.services.context.ContextManager;
import com.splicemachine.db.iapi.services.io.FormatableArrayHolder;
import com.splicemachine.db.iapi.services.io.FormatableBitSet;
import com.splicemachine.db.iapi.services.io.FormatableIntHolder;
import com.splicemachine.db.iapi.services.sanity.SanityManager;
import com.splicemachine.db.iapi.sql.compile.*;
import com.splicemachine.db.iapi.sql.conn.LanguageConnectionContext;
import com.splicemachine.db.iapi.sql.conn.SessionProperties;
import com.splicemachine.db.iapi.sql.dictionary.*;
import com.splicemachine.db.iapi.sql.execute.ExecRow;
import com.splicemachine.db.iapi.sql.execute.ExecutionContext;
import com.splicemachine.db.iapi.store.access.StaticCompiledOpenConglomInfo;
import com.splicemachine.db.iapi.store.access.StoreCostController;
import com.splicemachine.db.iapi.store.access.TransactionController;
import com.splicemachine.db.iapi.types.DataTypeDescriptor;
import com.splicemachine.db.iapi.types.DataValueDescriptor;
import com.splicemachine.db.iapi.types.TypeId;
import com.splicemachine.db.iapi.util.JBitSet;
import com.splicemachine.db.iapi.util.ReuseFactory;
import com.splicemachine.db.iapi.util.StringUtil;
import com.splicemachine.db.impl.ast.CollectingVisitorBuilder;
import com.splicemachine.db.impl.ast.PredicateUtils;
import com.splicemachine.db.impl.ast.RSUtils;
import com.splicemachine.db.impl.sql.catalog.SYSTOKENSRowFactory;
import com.splicemachine.db.impl.sql.catalog.SYSUSERSRowFactory;
import edu.umd.cs.findbugs.annotations.SuppressFBWarnings;
import splice.com.google.common.base.Joiner;
import splice.com.google.common.base.Predicates;
import splice.com.google.common.collect.Lists;

import java.lang.reflect.Modifier;
import java.util.*;

import static com.splicemachine.db.impl.ast.RSUtils.isRSN;

// Temporary until user override for disposable stats has been removed.

/**
 * A FromBaseTable represents a table in the FROM list of a DML statement,
 * as distinguished from a FromSubquery, which represents a subquery in the
 * FROM list. A FromBaseTable may actually represent a view.  During parsing,
 * we can't distinguish views from base tables. During binding, when we
 * find FromBaseTables that represent views, we replace them with FromSubqueries.
 * By the time we get to code generation, all FromSubqueries have been eliminated,
 * and all FromBaseTables will represent only true base tables.
 * <p/>
 * <B>Positioned Update</B>: Currently, all columns of an updatable cursor
 * are selected to deal with a positioned update.  This is because we don't
 * know what columns will ultimately be needed from the UpdateNode above
 * us.  For example, consider:<pre><i>
 * <p/>
 *     get c as 'select cint from t for update of ctinyint'
 *  update t set ctinyint = csmallint
 * <p/>
 * </pre></i> Ideally, the cursor only selects cint.  Then,
 * something akin to an IndexRowToBaseRow is generated to
 * take the CursorResultSet and get the appropriate columns
 * out of the base table from the RowLocation retunrned by the
 * cursor.  Then the update node can generate the appropriate
 * NormalizeResultSet (or whatever else it might need) to
 * get things into the correct format for the UpdateResultSet.
 * See CurrentOfNode for more information.
 */

public class FromBaseTable extends FromTable {
    static final int UNSET=-1;
    /**
     * Whether or not we have checked the index statistics for staleness.
     * Used to avoid performing the check multiple times per compilation.
     */
//    private boolean hasCheckedIndexStats;

    TableName tableName;
    TableDescriptor tableDescriptor;

    ConglomerateDescriptor baseConglomerateDescriptor;
    ConglomerateDescriptor[] conglomDescs;
    int updateOrDelete;
    boolean skipStats;
    boolean useRealTableStats;
    HashSet<Integer> usedNoStatsColumnIds;
    int splits;
    long defaultRowCount;
    double defaultSelectivityFactor = -1d;

    /*
    ** The number of rows to bulkFetch.
    ** Initially it is unset.  If the user
    ** uses the bulkFetch table property,
    ** it is set to that.  Otherwise, it
    ** may be turned on if it isn't an updatable
    ** cursor and it is the right type of
    ** result set (more than 1 row expected to
    ** be returned, and not hash, which does its
    ** own bulk fetch, and subquery).
    */
    int bulkFetch=UNSET;

    /* We may turn off bulk fetch for a variety of reasons,
     * including because of the min optimization.
     * bulkFetchTurnedOff is set to true in those cases.
     */
    boolean bulkFetchTurnedOff;

    /* Whether or not we are going to do execution time "multi-probing"
     * on the table scan for this FromBaseTable.
     */
    boolean multiProbing=false;

    private double singleScanRowCount;

    private FormatableBitSet heapReferencedCols;
    private FormatableBitSet referencedCols;
    private ResultColumnList templateColumns;


    /* A 0-based array of column names for this table used
     * for optimizer trace.
     */
    private String[] columnNames;

    /* Keep a copy of original base table result columns for binding
     * expressions after changeAccessPath() for index on expressions.
     */
    private ResultColumnList originalBaseTableResultColumns;

    // true if we are to do a special scan to retrieve the last value
    // in the index
    private boolean specialMaxScan;

    // true if we are to do a distinct scan
    private boolean distinctScan;

    /**
     * Information for dependent table scan for Referential Actions
     */
    private String raParentResultSetId;
    private long fkIndexConglomId;
    private int[] fkColArray;

    /**
     * Restriction as a PredicateList
     */
    PredicateList baseTableRestrictionList;
    PredicateList nonBaseTableRestrictionList;
    PredicateList restrictionList;
    public PredicateList storeRestrictionList;
    PredicateList nonStoreRestrictionList;
    PredicateList requalificationRestrictionList;

    public static final int UPDATE=1;
    public static final int DELETE=2;

    private boolean getUpdateLocks;

    // true if we are running with sql authorization and this is the SYSUSERS table
    private boolean authorizeSYSUSERS;

    private ResultColumn rowIdColumn;

    private boolean isAntiJoin;

    private AggregateNode aggrForSpecialMaxScan;

    private boolean isBulkDelete = false;

    private ValueNode pastTxIdExpression = null;

    private long minRetentionPeriod = -1;

    // expressions in whole query referencing columns in this base table
    private Set<ValueNode> referencingExpressions = null;

    @Override
    public boolean isParallelizable(){
        return false;
    }

    /**
     * Initializer for a table in a FROM list.
     * @param tableName The name of the table
     * @param correlationName The correlation name
     * @param rclOrUD update/delete flag or result column list
     * @param propsOrRcl properties or result column list
     * @param isBulkDelete bulk delete flag or past tx id.
     * @param pastTxIdExpr the past transaction expression.
     */
    @Override
    public void init(Object tableName,Object correlationName,Object rclOrUD,Object propsOrRcl, Object isBulkDelete, Object pastTxIdExpr){
        this.isBulkDelete = (Boolean) isBulkDelete;
        if(pastTxIdExpr != null) {
            this.pastTxIdExpression = (ValueNode) pastTxIdExpr;
        }
        init(tableName, correlationName, rclOrUD, propsOrRcl);
    }

    @Override
    public void init(Object tableName,Object correlationName,Object rclOrUD,Object propsOrRcl){
        if(rclOrUD instanceof Integer){
            init(correlationName,null);
            this.tableName=(TableName)tableName;
            this.updateOrDelete=(Integer)rclOrUD;
            resultColumns=(ResultColumnList)propsOrRcl;
        }else{
            init(correlationName,propsOrRcl);
            this.tableName=(TableName)tableName;
            resultColumns=(ResultColumnList)rclOrUD;
        }

        setOrigTableName(this.tableName);
        templateColumns=resultColumns;
        usedNoStatsColumnIds=new HashSet<>();
    }

    /**
     * no LOJ reordering for base table.
     */
    @Override
    public boolean LOJ_reorderable(int numTables) throws StandardException{
        return false;
    }

    @Override
    public JBitSet LOJgetReferencedTables(int numTables) throws StandardException{
        JBitSet map=new JBitSet(numTables);
        fillInReferencedTableMap(map);
        return map;
    }

    @SuppressWarnings("unused")
    public boolean isMultiProbing(){  return multiProbing; } //used in Splice engine code

    private boolean isIndexEligible(ConglomerateDescriptor currentConglomerateDescriptor,
                                    OptimizablePredicateList predList) throws StandardException {
        if (currentConglomerateDescriptor !=null && currentConglomerateDescriptor.isIndex()) {
            if (currentConglomerateDescriptor.getIndexDescriptor().excludeNulls()
                    && (predList == null || !predList.canSupportIndexExcludedNulls(tableNumber,currentConglomerateDescriptor, tableDescriptor))) {
                return false;
            }
            else if (currentConglomerateDescriptor.getIndexDescriptor().excludeDefaults()
                    && (predList == null || !predList.canSupportIndexExcludedDefaults(tableNumber,currentConglomerateDescriptor, tableDescriptor))) {
                return false;
            }
        }
        return true;
    }

    /*
     * Optimizable interface.
     */

    @Override
    public boolean nextAccessPath(Optimizer optimizer,
                                  OptimizablePredicateList predList,
                                  RowOrdering rowOrdering) throws StandardException{
        String userSpecifiedIndexName=getUserSpecifiedIndexName();
        AccessPath ap=getCurrentAccessPath();
        ConglomerateDescriptor currentConglomerateDescriptor=ap.getConglomerateDescriptor();

        OptimizerTrace tracer=optimizer.tracer();
        tracer.trace(OptimizerFlag.CALLING_NEXT_ACCESS_PATH,((predList==null)?0:predList.size()),0,0.0,getExposedName(), predList);

        /*
         ** Remove the ordering of the current conglomerate descriptor,
         ** if any.
         */
        rowOrdering.removeOptimizable(getTableNumber());

        // RESOLVE: This will have to be modified to step through the
        // join strategies as well as the conglomerates.

        if(userSpecifiedIndexName!=null){
            /*
             ** User specified an index name, so we should look at only one
             ** index.  If there is a current conglomerate descriptor, and there
             ** are no more join strategies, we've already looked at the index,
             ** so go back to null.
             */
            if(currentConglomerateDescriptor!=null){
                if(!super.nextAccessPath(optimizer,predList,rowOrdering)){
                    currentConglomerateDescriptor=null;
                }
            }else{
                tracer.trace(OptimizerFlag.LOOKING_FOR_SPECIFIED_INDEX,tableNumber,0,0.0,userSpecifiedIndexName,
                             correlationName);

                if(StringUtil.SQLToUpperCase(userSpecifiedIndexName).equals("NULL")){
                    /* Special case - user-specified table scan */
                    currentConglomerateDescriptor=tableDescriptor.getConglomerateDescriptor(
                            tableDescriptor.getHeapConglomerateId());
                }else{
                    /* User-specified index name */
                    getConglomDescs();

                    for(ConglomerateDescriptor conglomDesc : conglomDescs){
                        currentConglomerateDescriptor=conglomDesc;
                        String conglomerateName=currentConglomerateDescriptor.getConglomerateName();
                        if(conglomerateName!=null){
                            /* Have we found the desired index? */
                            if(conglomerateName.equals(userSpecifiedIndexName)){
                                break;
                            }
                        }
                    }

                    /* We should always find a match */
                    assert currentConglomerateDescriptor!=null:"Expected to find match for forced index "+userSpecifiedIndexName;
                    if (!isIndexEligible(currentConglomerateDescriptor, predList))
                        currentConglomerateDescriptor = null;
                }

                if(currentConglomerateDescriptor != null) {
                    if (!super.nextAccessPath(optimizer, predList, rowOrdering)) {
                        if (SanityManager.DEBUG) {
                            SanityManager.THROWASSERT("No join strategy found");
                        }
                    }
                }
            }
        }else{
            if(currentConglomerateDescriptor!=null){
                /*
                 ** Once we have a conglomerate descriptor, cycle through
                 ** the join strategies (done in parent).
                 */
                if(!super.nextAccessPath(optimizer,predList,rowOrdering)){
                    /*
                     ** When we're out of join strategies, go to the next
                     ** conglomerate descriptor.
                     */
                    currentConglomerateDescriptor=getNextConglom(currentConglomerateDescriptor, predList, optimizer);

                    if (currentConglomerateDescriptor != null) {
                    /*
                     ** New conglomerate, so step through join strategies
                     ** again.
                     */
                        resetJoinStrategies();

                        if (!super.nextAccessPath(optimizer, predList, rowOrdering)) {
                            if (SanityManager.DEBUG) {
                                SanityManager.THROWASSERT("No join strategy found");
                            }
                        }
                    }
                }
            }else{
                /* Get the first conglomerate descriptor */
                currentConglomerateDescriptor=getFirstConglom(predList, optimizer);

                if (currentConglomerateDescriptor != null) {
                    if (!super.nextAccessPath(optimizer, predList, rowOrdering)) {
                        if (SanityManager.DEBUG) {
                            SanityManager.THROWASSERT("No join strategy found");
                        }
                    }
                }
            }
        }

        if(currentConglomerateDescriptor==null){
            tracer.trace(OptimizerFlag.NO_MORE_CONGLOMERATES,tableNumber,0,0.0,correlationName);
        }else{
            currentConglomerateDescriptor.setColumnNames(columnNames);
            tracer.trace(OptimizerFlag.CONSIDERING_CONGLOMERATE,tableNumber,0,0.0,currentConglomerateDescriptor,
                         correlationName);
        }

        /*
         * Tell the rowOrdering that what the ordering of this conglomerate is
         */
        IndexRowGenerator irg=null;
        if(currentConglomerateDescriptor!=null){
            if(currentConglomerateDescriptor.isIndex()){ // Index
                irg=currentConglomerateDescriptor.getIndexDescriptor();
            }else{ // Primary Key
                if(conglomDescs==null)
                    getConglomDescs();
                for(ConglomerateDescriptor primaryKeyCheck : conglomDescs){
                    IndexDescriptor indexDec=primaryKeyCheck.getIndexDescriptor();
                    if(indexDec!=null){
                        String indexType=indexDec.indexType();
                        if(indexType!=null && indexType.contains("PRIMARY")){
                            irg=currentConglomerateDescriptor.getIndexDescriptor();
                        }
                    }
                }
            }
            if(irg==null){ // We are scanning a table without a primary key
                /* If we are scanning the heap, but there
                 * is a full match on a unique key, then
                 * we can say that the table IS NOT unordered.
                 * (We can't currently say what the ordering is
                 * though.)
                 */
                if(!isOneRowResultSet(predList)){
                    tracer.trace(OptimizerFlag.ADDING_UNORDERED_OPTIMIZABLE,((predList==null)?0:predList.size()),0,0.0,predList);

                    rowOrdering.addUnorderedOptimizable(this);
                }else{
                    tracer.trace(OptimizerFlag.SCANNING_HEAP_FULL_MATCH_ON_UNIQUE_KEY,0,0,0.0,null);
                }
            }else{
                int[] baseColumnPositions=irg.baseColumnPositions();
                boolean[] isAscending=irg.isAscending();

                if (irg.isOnExpression()) {
                    if (isCoveringIndex(currentConglomerateDescriptor)) {
                        for (int i = 0; i < isAscending.length; i++) {
                            int rowOrderDirection = isAscending[i] ? RowOrdering.ASCENDING : RowOrdering.DESCENDING;
                            setRowOrderingForColumn(i, rowOrderDirection, rowOrdering, predList);
                        }
                    }
                    // if it's an expression-based index and not covering, nothing can be assumed
                    // for the row ordering of base columns
                } else {
                    for (int i = 0; i < baseColumnPositions.length; i++) {
                        int rowOrderDirection = isAscending[i] ? RowOrdering.ASCENDING : RowOrdering.DESCENDING;
                        setRowOrderingForColumn(baseColumnPositions[i], rowOrderDirection, rowOrdering, predList);
                    }
                }
            }
        }
        ap.setConglomerateDescriptor(currentConglomerateDescriptor);
        return currentConglomerateDescriptor!=null;
    }

    private void setRowOrderingForColumn(int columnPosition, int rowOrderDirection, RowOrdering rowOrdering,
                                         OptimizablePredicateList predList) throws StandardException {
        int pos = rowOrdering.orderedPositionForColumn(rowOrderDirection, getTableNumber(), columnPosition);
        if (pos == -1) {
            rowOrdering.nextOrderPosition(rowOrderDirection);
            pos = rowOrdering.addOrderedColumn(rowOrderDirection, getTableNumber(), columnPosition);
        }
        // check if the column has a constant predicate like "col=constant" defined on it,
        // if so, we can treat it as sorted as it has only one value
        // TODO: DB-10335, setBoundByConstant for index expressions
        if (pos >= 0 &&    /* a column ordering is added or exists */
                hasConstantPredicate(getTableNumber(), columnPosition, predList)) {
            ColumnOrdering co = rowOrdering.getOrderedColumn(pos);
            co.setBoundByConstant(true);
        }
    }

    @Override
    protected boolean canBeOrdered(){
        /** Tell super-class that this Optimizable can be ordered */
        return true;
    }

    @Override
    public CostEstimate optimizeIt(Optimizer optimizer,
                                   OptimizablePredicateList predList,
                                   CostEstimate outerCost,
                                   RowOrdering rowOrdering) throws StandardException{
        optimizer.costOptimizable(this,
                tableDescriptor,
                getCurrentAccessPath().getConglomerateDescriptor(),
                predList,
                outerCost);

        // The cost that we found from the above call is now stored in the
        // cost field of this FBT's current access path.  So that's the
        // cost we want to return here.
        //        costEstimate.setRowOrdering(rowOrdering);
        return getCurrentAccessPath().getCostEstimate();
    }

    @Override
    public TableDescriptor getTableDescriptor(){
        return tableDescriptor;
    }

    @Override
    public boolean isMaterializable() throws StandardException{
            /* base tables are always materializable */
        return true;
    }

    @Override
    public boolean pushOptPredicate(OptimizablePredicate optimizablePredicate) throws StandardException{
        assert optimizablePredicate instanceof Predicate: "optimizablePredicate expected to be instanceof Predicate";

        /* Add the matching predicate to the restrictionList */
        restrictionList.addPredicate((Predicate)optimizablePredicate);

        return true;
    }

    @Override
    public void pullOptPredicates(OptimizablePredicateList optimizablePredicates) throws StandardException{
        for(int i=restrictionList.size()-1;i>=0;i--){
            optimizablePredicates.addOptPredicate(restrictionList.getOptPredicate(i));
            restrictionList.removeOptPredicate(i);
        }
    }

    @Override
    public boolean isCoveringIndex(ConglomerateDescriptor cd) throws StandardException{
        /* You can only be a covering index if you're an index */
        if(!cd.isIndex())
            return false;

        IndexRowGenerator irg=cd.getIndexDescriptor();

        if (irg.isOnExpression()) {
            return areAllReferencingExprsCoveredByIndex(irg);
        }

        int[] baseCols=irg.baseColumnPositions();
        int rclSize=resultColumns.size();
        boolean coveringIndex=true;
        int colPos;
        for(int index=0;index<rclSize;index++){
            ResultColumn rc=resultColumns.elementAt(index);

            /* Ignore unreferenced columns */
            if(!rc.isReferenced()){
                continue;
            }

            /* Ignore constants - this can happen if all of the columns
             * were projected out and we ended up just generating
             * a "1" in RCL.doProject().
             */
            if(rc.getExpression() instanceof ConstantNode){
                continue;
            }

            coveringIndex=false;

            colPos=rc.getColumnPosition();

            /* Is this column in the index? */
            for(int baseCol : baseCols){
                if(colPos==baseCol){
                    coveringIndex=true;
                    break;
                }
            }

            /* No need to continue if the column was not in the index */
            if(!coveringIndex){
                break;
            }
        }
        return coveringIndex;
    }

    private boolean areAllReferencingExprsCoveredByIndex(IndexDescriptor id) throws StandardException {
        if (referencingExpressions == null || referencingExpressions.isEmpty()) {
            return true;
        }
        return getRefExprIndexPositions(id).size() == referencingExpressions.size();
    }

    private List<Integer> getRefExprIndexPositions(IndexDescriptor id) throws StandardException {
        if (referencingExpressions == null || referencingExpressions.isEmpty()) {
            return new ArrayList<>();
        }

        ValueNode[] exprAsts = id.getParsedIndexExpressions(getLanguageConnectionContext(), this);
        List<Integer> exprIndexPositions = new ArrayList<>();
        boolean match;
        for (ValueNode refExpr : referencingExpressions) {
            match = false;
            for (int j = 0; j < exprAsts.length; j++) {
                if (refExpr.semanticallyEquals(exprAsts[j])) {
                    exprIndexPositions.add(j);
                    match = true;
                    break;
                }
            }
            if (!match)
                break;
        }
        return exprIndexPositions;
    }

    @Override
    public void verifyProperties(DataDictionary dDictionary) throws StandardException{
        if (tableDescriptor.getStoredAs()!=null) {
            dataSetProcessorType = dataSetProcessorType.combine(DataSetProcessorType.FORCED_SPARK);
        }

        /* check if we need to inherent some property from the connection */
        Boolean skipStatsObj = (Boolean)getLanguageConnectionContext().getSessionProperties().getProperty(SessionProperties.PROPERTYNAME.SKIPSTATS);
        skipStats = skipStatsObj==null?false:skipStatsObj.booleanValue();
        Double defaultSelectivityFactorObj = (Double)getLanguageConnectionContext().getSessionProperties().getProperty(SessionProperties.PROPERTYNAME.DEFAULTSELECTIVITYFACTOR);
        defaultSelectivityFactor = defaultSelectivityFactorObj==null?-1d:defaultSelectivityFactorObj.doubleValue();
        Boolean useSparkObj = (Boolean)getLanguageConnectionContext().getSessionProperties().getProperty(SessionProperties.PROPERTYNAME.USEOLAP);
        if (useSparkObj != null)
            dataSetProcessorType = dataSetProcessorType.combine(useSparkObj ?
                    DataSetProcessorType.SESSION_HINTED_SPARK:
                    DataSetProcessorType.SESSION_HINTED_CONTROL);

        if (defaultSelectivityFactor > 0)
            skipStats = true;

        if(tableProperties==null){
            return;
        }
        /* Check here for:
         *        invalid properties key
         *        index and constraint properties
         *        non-existent index
         *        non-existent constraint
         *        invalid joinStrategy
         *        invalid value for hashInitialCapacity
         *        invalid value for hashLoadFactor
         *        invalid value for hashMaxCapacity
         */
        boolean indexSpecified=false;
        boolean constraintSpecified=false;
        ConstraintDescriptor consDesc=null;

        Enumeration e=tableProperties.keys();
        while(e.hasMoreElements()){
            String key=(String)e.nextElement();
            String value=(String)tableProperties.get(key);


            //noinspection IfCanBeSwitch
            if(key.equals("index")){
                // User only allowed to specify 1 of index and constraint, not both
                if(constraintSpecified){
                    throw StandardException.newException(SQLState.LANG_BOTH_FORCE_INDEX_AND_CONSTRAINT_SPECIFIED,
                            getBaseTableName());
                }
                indexSpecified=true;

                /* Validate index name - NULL means table scan */
                if(!StringUtil.SQLToUpperCase(value).equals("NULL")){
                    ConglomerateDescriptor[] cds=tableDescriptor.getConglomerateDescriptors();

                    ConglomerateDescriptor cd=null;
                    for(ConglomerateDescriptor toFind : cds){
                        cd=toFind;
                        String conglomerateName=cd.getConglomerateName();
                        if(conglomerateName!=null){
                            if(conglomerateName.equals(value)){
                                break;
                            }
                        }
                        // Not a match, clear cd
                        cd=null;
                    }

                    // Throw exception if user specified index not found
                    if(cd==null){
                        throw StandardException.newException(SQLState.LANG_INVALID_FORCED_INDEX1, value,getBaseTableName());
                    }
                                  /* Query is dependent on the ConglomerateDescriptor */
                    getCompilerContext().createDependency(cd);
                }
            } else if(key.equals("constraint")){
                // User only allowed to specify 1 of index and constraint, not both
                if(indexSpecified){
                    throw StandardException.newException(SQLState.LANG_BOTH_FORCE_INDEX_AND_CONSTRAINT_SPECIFIED,
                            getBaseTableName());
                }
                constraintSpecified=true;

             if(!StringUtil.SQLToUpperCase(value).equals("NULL")){
                 consDesc=dDictionary.getConstraintDescriptorByName(tableDescriptor,null,value,false);

                    /* Throw exception if user specified constraint not found
                     * or if it does not have a backing index.
                     */
                    if((consDesc==null) || !consDesc.hasBackingIndex()){
                        throw StandardException.newException(SQLState.LANG_INVALID_FORCED_INDEX2,value,getBaseTableName());
                    }

                    /* Query is dependent on the ConstraintDescriptor */
                    getCompilerContext().createDependency(consDesc);
                }
            }else if(key.equals("joinStrategy")){
                userSpecifiedJoinStrategy=StringUtil.SQLToUpperCase(value);
                if (userSpecifiedJoinStrategy.equals("CROSS")) {
                    dataSetProcessorType = dataSetProcessorType.combine(DataSetProcessorType.FORCED_SPARK);
                }
            }
            else if (key.equals("useSpark") || key.equals("useOLAP")) {
                try {
                    dataSetProcessorType = dataSetProcessorType.combine(
                            Boolean.parseBoolean(StringUtil.SQLToUpperCase(value))?
                                    DataSetProcessorType.QUERY_HINTED_SPARK:
                                    DataSetProcessorType.QUERY_HINTED_CONTROL);
                } catch (Exception sparkE) {
                    throw StandardException.newException(SQLState.LANG_INVALID_FORCED_SPARK, key, value);
                }
            }
            else if (key.equals("skipStats")) {
                try {
                    boolean bValue = Boolean.parseBoolean(StringUtil.SQLToUpperCase(value));
                    // skipStats may have been set to true by the other hint useDefaultRowCount or defaultSelectivityFactor
                    // in that case, useDefaultRowCount and defaultSelectivityFactor take precedence and we don't want to override that decision
                    if (!skipStats)
                        skipStats = bValue;
                } catch (Exception skipStatsE) {
                    throw StandardException.newException(SQLState.LANG_INVALID_FORCED_SKIPSTATS, value);
                }
            } else if (key.equals("splits")) {
                try {
                    splits = Integer.parseInt(value);
                    if (splits <= 0)
                        throw StandardException.newException(SQLState.LANG_INVALID_SPLITS, value);
                } catch (NumberFormatException skipStatsE) {
                    throw StandardException.newException(SQLState.LANG_INVALID_SPLITS, value);
                }
            } else if (key.equals("useDefaultRowCount")) {
                try {
                    skipStats = true;
                    defaultRowCount = Long.parseLong(value);
                } catch (NumberFormatException parseLongE) {
                    throw StandardException.newException(SQLState.LANG_INVALID_ROWCOUNT, value);
                }
                if (defaultRowCount <= 0) {
                    throw StandardException.newException(SQLState.LANG_INVALID_ROWCOUNT, value);
                }
            } else if (key.equals("defaultSelectivityFactor")) {
                try {
                    skipStats = true;
                    defaultSelectivityFactor = Double.parseDouble(value);
                } catch (NumberFormatException parseDoubleE) {
                    throw StandardException.newException(SQLState.LANG_INVALID_SELECTIVITY, value);
                }
                if (defaultSelectivityFactor <= 0 || defaultSelectivityFactor > 1.0)
                    throw StandardException.newException(SQLState.LANG_INVALID_SELECTIVITY, value);
            } else if (key.equals("broadcastCrossRight") || key.equals("unboundedTimeTravel")) {
                // no op since parseBoolean never throw
            }else {
                // No other "legal" values at this time
                throw StandardException.newException(SQLState.LANG_INVALID_FROM_TABLE_PROPERTY,key,
                        "index, constraint, joinStrategy, useSpark, useOLAP, skipStats, splits, " +
                                "useDefaultRowcount, defaultSelectivityFactor, broadcastCrossRight," +
                                "unboundedTimeTravel");
            }


            /* If user specified a non-null constraint name(DERBY-1707), then
             * replace it in the properties list with the underlying index name to
             * simplify the code in the optimizer.
             * NOTE: The code to get from the constraint name, for a constraint
             * with a backing index, to the index name is convoluted.  Given
             * the constraint name, we can get the conglomerate id from the
             * ConstraintDescriptor.  We then use the conglomerate id to get
             * the ConglomerateDescriptor from the DataDictionary and, finally,
             * we get the index name (conglomerate name) from the ConglomerateDescriptor.
             */
            if(constraintSpecified && consDesc!=null){
                ConglomerateDescriptor cd=dDictionary.getConglomerateDescriptor(consDesc.getConglomerateId());
                String indexName=cd.getConglomerateName();

                tableProperties.remove("constraint");
                tableProperties.put("index",indexName);
            }
        }
    }

    @Override
    public String getBaseTableName(){
        return tableName.getTableName();
    }

    @Override
    public void startOptimizing(Optimizer optimizer,RowOrdering rowOrdering){
        AccessPath ap=getCurrentAccessPath();
        AccessPath bestAp=getBestAccessPath();
        AccessPath bestSortAp=getBestSortAvoidancePath();

        ap.setConglomerateDescriptor(null);
        bestAp.setConglomerateDescriptor(null);
        bestSortAp.setConglomerateDescriptor(null);
        ap.setCoveringIndexScan(false);
        bestAp.setCoveringIndexScan(false);
        bestSortAp.setCoveringIndexScan(false);
        ap.setSpecialMaxScan(false);
        bestAp.setSpecialMaxScan(false);
        bestSortAp.setSpecialMaxScan(false);
        ap.setLockMode(0);
        bestAp.setLockMode(0);
        bestSortAp.setLockMode(0);
        ap.setMissingHashKeyOK(false);
        bestAp.setMissingHashKeyOK(false);
        bestSortAp.setMissingHashKeyOK(false);

        /*
         ** Only need to do this for current access path, because the
         ** costEstimate will be copied to the best access paths as
         ** necessary.
         */
        CostEstimate costEstimate=getCostEstimate(optimizer);
        ap.setCostEstimate(costEstimate);

        /*
         ** This is the initial cost of this optimizable.  Initialize it
         ** to the maximum cost so that the optimizer will think that
         ** any access path is better than none.
         */
        costEstimate.setCost(Double.MAX_VALUE,Double.MAX_VALUE,Double.MAX_VALUE);

        super.startOptimizing(optimizer,rowOrdering);
    }

    @Override
    public int convertAbsoluteToRelativeColumnPosition(int absolutePosition){
        return mapAbsoluteToRelativeColumnPosition(absolutePosition);
    }

    @Override
    public CostEstimate estimateCost(OptimizablePredicateList predList,
                                     ConglomerateDescriptor cd,
                                     CostEstimate outerCost,
                                     Optimizer optimizer,
                                     RowOrdering rowOrdering) throws StandardException{

        AccessPath currentAccessPath=getCurrentAccessPath();
        JoinStrategy currentJoinStrategy=currentAccessPath.getJoinStrategy();
        OptimizerTrace tracer =optimizer.tracer();
        tracer.trace(OptimizerFlag.ESTIMATING_COST_OF_CONGLOMERATE,tableNumber,0,0.0,cd,correlationName);
        /* Get the uniqueness factory for later use (see below) */
        /* Get the predicates that can be used for scanning the base table */
        baseTableRestrictionList.removeAllElements();
        baseTableRestrictionList.countScanFlags();

        currentJoinStrategy.getBasePredicates(predList,baseTableRestrictionList,this);
        /* RESOLVE: Need to figure out how to cache the StoreCostController */
        StoreCostController scc=getStoreCostController(tableDescriptor,cd);
        useRealTableStats=scc.useRealTableStatistics();
        CostEstimate costEstimate=getScratchCostEstimate(optimizer);
        costEstimate.setRowOrdering(rowOrdering);
        costEstimate.setPredicateList(baseTableRestrictionList);

        //get a BitSet representing the column positions of interest
        BitSet scanColumnList = null;
        BitSet indexLookupList = null;
        int[] baseColumnPositions = null;
        ResultColumnList rcl = templateColumns;
        if(rcl!=null&& !rcl.isEmpty()){
            scanColumnList = new BitSet(rcl.size());
            for(ResultColumn rc:rcl){
                int columnPosition=rc.getColumnPosition();
                scanColumnList.set(columnPosition);
            }
            /*
             * It's possible that we are scanning an index. In that case, we don't necessarily
             * have access to all the columns in the scanColumnList. Thus, we go through
             * the index baseColumnPositions, and remove everything else
             */

            if (cd.isIndex() || cd.isPrimaryKey()) {
                if (!isCoveringIndex(cd) && !cd.isPrimaryKey()) {
                    if (cd.getIndexDescriptor().isOnExpression()) {
                        // If the index is defined on expressions and is not covering, all columns
                        // of the base table need to be looked up. Special cases like part of the
                        // index columns are covering or some index expressions are simply column
                        // references are not considered here.
                        indexLookupList = scanColumnList;
                    } else {
                        baseColumnPositions = cd.getIndexDescriptor().baseColumnPositions();
                        indexLookupList = new BitSet();
                        for (int i = scanColumnList.nextSetBit(0); i >= 0; i = scanColumnList.nextSetBit(i + 1)) {
                            boolean found = false;
                            for (int baseColumnPosition : baseColumnPositions) {
                                if (i == baseColumnPosition) {
                                    found = true;
                                    break;
                                }
                            }
                            if (!found) {
                                indexLookupList.set(i);
                                scanColumnList.clear(i);
                            }
                        }
                    }
                }
            }
        }else{
            scanColumnList = new BitSet();
        }
        DataValueDescriptor[] rowTemplate=getRowTemplate(cd,getBaseCostController());
        ScanCostFunction scf = new ScanCostFunction(
                this,
                cd,
                scc,
                costEstimate,
                resultColumns,       // not correct in case of covering index on expressions
                rowTemplate,         // this is a correct row template for all cases
                scanColumnList,      // meaningless in case of index on expressions
                indexLookupList,
                forUpdate(),
                usedNoStatsColumnIds);

        // check if specialMaxScan is applicable
        currentAccessPath.setSpecialMaxScan(false);
        if (!optimizer.isForSpark() && aggrForSpecialMaxScan != null) {
            ColumnReference cr = (ColumnReference)aggrForSpecialMaxScan.getOperand();
            boolean isMax = ((MaxMinAggregateDefinition)aggrForSpecialMaxScan.getAggregateDefinition()).isMax();
            if (cd.isIndex() || cd.isPrimaryKey()) {
                IndexDescriptor id = cd.getIndexDescriptor();
                baseColumnPositions = id.baseColumnPositions();
                if (baseColumnPositions[0] == cr.getColumnNumber()) {
                    if (id.isAscending()[0] && isMax)
                        currentAccessPath.setSpecialMaxScan(true);
                    else if (!id.isAscending()[0] && !isMax)
                        currentAccessPath.setSpecialMaxScan(true);
                }
            }
        }
        if(currentJoinStrategy.allowsJoinPredicatePushdown() && isOneRowResultSet(cd,baseTableRestrictionList) || currentAccessPath.getSpecialMaxScan()){ // Retrieving only one row...
            singleScanRowCount=1.0;
            scf.generateOneRowCost();
        }
        else {
            int predListSize = predList!=null?baseTableRestrictionList.size():0;
            for(int i=0;i<predListSize;i++){
                Predicate p = (Predicate)baseTableRestrictionList.getOptPredicate(i);
                if(!p.isStartKey()&&!p.isStopKey()){
                    if(baseTableRestrictionList.isRedundantPredicate(i)) continue;
                }

                if(!p.isJoinPredicate()&& !p.isFullJoinPredicate() || currentJoinStrategy.allowsJoinPredicatePushdown()) //skip join predicates unless they support predicate pushdown
                    scf.addPredicate(p, defaultSelectivityFactor);
            }
            scf.generateCost();
            singleScanRowCount=costEstimate.singleScanRowCount();
        }
        tracer.trace(OptimizerFlag.COST_OF_CONGLOMERATE_SCAN1,tableNumber,0,0.0,cd, correlationName, costEstimate);

        costEstimate.setSingleScanRowCount(singleScanRowCount);

        // Clamp to 1.0d anything under 1.0d
        if (costEstimate.singleScanRowCount() < 1.0d || costEstimate.getEstimatedRowCount() < 1.0d) {
            costEstimate.setSingleScanRowCount(1.0d);
            costEstimate.setRowCount(1.0d);
        }

        /*
         * Now compute the joinStrategy costs.
         */
        boolean oldIsAntiJoin = outerCost.isAntiJoin();
        outerCost.setAntiJoin(isAntiJoin);
        currentJoinStrategy.estimateCost(this, baseTableRestrictionList, cd, outerCost, optimizer, costEstimate);
        outerCost.setAntiJoin(oldIsAntiJoin);
        tracer.trace(OptimizerFlag.COST_OF_N_SCANS,tableNumber,0,outerCost.rowCount(),costEstimate, correlationName);

        /* Put the base predicates back in the predicate list */
        currentJoinStrategy.putBasePredicates(predList, baseTableRestrictionList);

        return costEstimate;
    }

    @Override
    public boolean isBaseTable(){
        return true;
    }

    @Override
    public boolean forUpdate(){
        /* This table is updatable if it is the
         * target table of an update or delete,
         * or it is (or was) the target table of an
         * updatable cursor.
         */
        return (updateOrDelete!=0) || cursorTargetTable || getUpdateLocks;
    }

    @Override public boolean isTargetTable(){ return (updateOrDelete!=0); }

    public double uniqueJoin(OptimizablePredicateList predList) throws StandardException{
        double retval=-1.0;
        PredicateList pl=(PredicateList)predList;
        int numColumns=getTableDescriptor().getNumberOfColumns();
        int tableNumber=getTableNumber();

        // This is supposed to be an array of table numbers for the current
        // query block. It is used to determine whether a join is with a
        // correlation column, to fill in eqOuterCols properly. We don't care
        // about eqOuterCols, so just create a zero-length array, pretending
        // that all columns are correlation columns.
        int[] tableNumbers=new int[0];
        JBitSet[] tableColMap=new JBitSet[1];
        tableColMap[0]=new JBitSet(numColumns+1);

        pl.checkTopPredicatesForEqualsConditions(tableNumber,
                null,
                tableNumbers,
                tableColMap,
                false);

        if(supersetOfUniqueIndex(tableColMap)){
            retval= getBestAccessPath().getCostEstimate().singleScanRowCount();
        }

        return retval;
    }

    @Override
    public boolean isOneRowScan() throws StandardException{
        /* EXISTS FBT will never be a 1 row scan.
         * Otherwise call method in super class.
         */
        return !existsTable && super.isOneRowScan();
    }

    @Override
    public boolean legalJoinOrder(JBitSet assignedTableMap){
        /* Have all of our dependencies been satisfied? */
        if (dependencyMap != null) {
            if (existsTable || fromSSQ)
                // the check of getFirstSetBit()!= -1 ensures that exists table or table converted from SSQ won't be the leftmost table
                return (assignedTableMap.getFirstSetBit()!= -1) && assignedTableMap.contains(dependencyMap);
            else
                return assignedTableMap.contains(dependencyMap);
        }
        return true;
    }

    /**
     * Convert this object to a String.  See comments in QueryTreeNode.java
     * for how this should be done for tree printing.
     *
     * @return This object as a String
     */
    @Override
    public String toString(){
        if(SanityManager.DEBUG){
            return "tableName: "+
                    (tableName!=null?tableName.toString():"null")+"\n"+
                    "tableDescriptor: "+tableDescriptor+"\n"+
                    "updateOrDelete: "+updateOrDelete+"\n"+
                    (tableProperties!=null?
                            tableProperties.toString():"null")+"\n"+
                    "existsTable: "+existsTable+"\n"+
                    "dependencyMap: "+
                    (dependencyMap!=null
                            ?dependencyMap.toString()
                            :"null")+"\n"+
                    super.toString();
        }else{
            return "";
        }
    }


    /**
     * Set the table properties for this table.
     *
     * @param tableProperties The new table properties.
     */
    public void setTableProperties(Properties tableProperties){ this.tableProperties=tableProperties; }

    /**
     * Bind the table in this FromBaseTable.
     * This is where view resolution occurs
     *
     * @param dataDictionary The DataDictionary to use for binding
     * @param fromListParam  FromList to use/append to.
     * @throws StandardException Thrown on error
     * @return ResultSetNode    The FromTable for the table or resolved view.
     */
    @Override
    public ResultSetNode bindNonVTITables(DataDictionary dataDictionary,
                                          FromList fromListParam)throws StandardException{
        TableDescriptor tableDescriptor=bindTableDescriptor();

        int tableType = tableDescriptor.getTableType();
        if(pastTxIdExpression != null)
        {
            if(tableType==TableDescriptor.VIEW_TYPE) {
                throw StandardException.newException(SQLState.LANG_ILLEGAL_TIME_TRAVEL, "views");
            }
            else if(tableType==TableDescriptor.EXTERNAL_TYPE) {
                throw StandardException.newException(SQLState.LANG_ILLEGAL_TIME_TRAVEL, "external tables");
            }
            else if(tableType==TableDescriptor.WITH_TYPE) {
                throw StandardException.newException(SQLState.LANG_ILLEGAL_TIME_TRAVEL, "common table expressions");
            }
            if(tableProperties != null && Boolean.parseBoolean(tableProperties.getProperty("unboundedTimeTravel"))) {
                this.minRetentionPeriod = -1;
            } else {
                Long minRetentionPeriod = tableDescriptor.getMinRetentionPeriod();
                this.minRetentionPeriod = minRetentionPeriod == null ? -1 : minRetentionPeriod;
            }
        }

        if(tableDescriptor.getTableType()==TableDescriptor.VTI_TYPE){
            ResultSetNode vtiNode=mapTableAsVTI(
                    tableDescriptor,
                    getCorrelationName(),
                    resultColumns,
                    getProperties(),
                    getContextManager());
            return vtiNode.bindNonVTITables(dataDictionary,fromListParam);
        }

        ResultColumnList derivedRCL=resultColumns;

        // make sure there's a restriction list
        restrictionList=(PredicateList)getNodeFactory().getNode(C_NodeTypes.PREDICATE_LIST, getContextManager());
        baseTableRestrictionList=(PredicateList)getNodeFactory().getNode(C_NodeTypes.PREDICATE_LIST, getContextManager());

        CompilerContext compilerContext=getCompilerContext();

        /* Generate the ResultColumnList */
        resultColumns=genResultColList();
        templateColumns=resultColumns;

        /* Resolve the view, if this is a view */
        if(tableDescriptor.getTableType()==TableDescriptor.VIEW_TYPE || tableDescriptor.getTableType()==TableDescriptor.WITH_TYPE){
            FromSubquery fsq;
            ResultSetNode rsn;
            ViewDescriptor vd;
            CreateViewNode cvn;
            SchemaDescriptor compSchema;

            /* Get the associated ViewDescriptor so that we can get
             * the view definition text.
             */
            vd=dataDictionary.getViewDescriptor(tableDescriptor);

            /*
            ** Set the default compilation schema to be whatever
            ** this schema this view was originally compiled against.
            ** That way we pick up the same tables no matter what
            ** schema we are running against.
            */
            compSchema=dataDictionary.getSchemaDescriptor(vd.getCompSchemaId(),null);

            compilerContext.pushCompilationSchema(compSchema);

            try{
                /* This represents a view - query is dependent on the ViewDescriptor */
                // Removes with clause dependency creation.
                // No reason to create dependency.
                if (vd.getUUID() != null)
                    compilerContext.createDependency(vd);

                if(SanityManager.DEBUG){
                    //noinspection ConstantConditions
                    SanityManager.ASSERT(vd!=null,"vd not expected to be null for "+tableName);
                }

                cvn=(CreateViewNode)parseStatement(vd.getViewText(),false);

                if (cvn.isRecursive()) {
                    cvn.replaceSelfReferenceForRecursiveView(tableDescriptor);
                }

                rsn=cvn.getParsedQueryExpression();


                /* If the view contains a '*' then we mark the views derived column list
                 * so that the view will still work, and return the expected results,
                 * if any of the tables referenced in the view have columns added to
                 * them via ALTER TABLE.  The expected results means that the view
                 * will always return the same # of columns.
                 */
                if(rsn.getResultColumns().containsAllResultColumn()){
                    resultColumns.setCountMismatchAllowed(true);
                }
                //Views execute with definer's privileges and if any one of
                //those privileges' are revoked from the definer, the view gets
                //dropped. So, a view can exist in Derby only if it's owner has
                //all the privileges needed to create one. In order to do a
                //select from a view, a user only needs select privilege on the
                //view and doesn't need any privilege for objects accessed by
                //the view. Hence, when collecting privilege requirement for a
                //sql accessing a view, we only need to look for select privilege
                //on the actual view and that is what the following code is
                //checking.
                // we only need to collect privilege requirement if the current
                // view's isPrivilegeCollectionRequired is set
                if(isPrivilegeCollectionRequired()) {
                    for (ResultColumn rc : resultColumns) {
                        compilerContext.addRequiredColumnPriv(rc.getTableColumnDescriptor());
                    }
                }

                fsq=(FromSubquery)getNodeFactory().getNode(
                        C_NodeTypes.FROM_SUBQUERY,
                        rsn,
                        cvn.getOrderByList(),
                        cvn.getOffset(),
                        cvn.getFetchFirst(),
                        cvn.hasJDBClimitClause(),
                        (correlationName!=null)?
                                correlationName:getOrigTableName().getTableName(),
                        resultColumns,
                        tableProperties,
                        getContextManager());
                // Transfer the nesting level to the new FromSubquery
                fsq.setLevel(level);
                //We are getting ready to bind the query underneath the view. Since
                //that query is going to run with definer's privileges, we do not
                //need to collect any privilege requirement for that query.
                //Following call is marking the query to run with definer
                //privileges. This marking will make sure that we do not collect
                //any privilege requirement for it.
                CollectNodesVisitor cnv=
                        new CollectNodesVisitor(QueryTreeNode.class,null);

                fsq.accept(cnv, null);

                for(Object o : cnv.getList()){
                    ((QueryTreeNode)o).disablePrivilegeCollection();
                }

                fsq.setOrigTableName(this.getOrigTableName());

                // since we reset the compilation schema when we return, we
                // need to save it for use when we bind expressions:
                fsq.setOrigCompilationSchema(compSchema);
                ResultSetNode fsqBound= fsq.bindNonVTITables(dataDictionary,fromListParam);

                /* Do error checking on derived column list and update "exposed"
                 * column names if valid.
                 */
                if(derivedRCL!=null){
                    fsqBound.getResultColumns().propagateDCLInfo(derivedRCL, origTableName.getFullTableName());
                }

                return fsqBound;
            }finally{
                compilerContext.popCompilationSchema();
            }
        }else{
            /* This represents a table - query is dependent on the TableDescriptor */
            compilerContext.createDependency(tableDescriptor);

            long heapConglomerateId = tableDescriptor.getHeapConglomerateId();
            /* Get the base conglomerate descriptor */
            baseConglomerateDescriptor= tableDescriptor.getConglomerateDescriptor(heapConglomerateId);

            // Bail out if the descriptor couldn't be found. The conglomerate
            // probably doesn't exist anymore.
            if(baseConglomerateDescriptor==null){
                //noinspection UnnecessaryBoxing
                throw StandardException.newException(SQLState.STORE_CONGLOMERATE_DOES_NOT_EXIST,Long.valueOf(heapConglomerateId));
            }

            /* Build the 0-based array of base column names. */
            columnNames=resultColumns.getColumnNames();

            /* Do error checking on derived column list and update "exposed"
             * column names if valid.
             */
            if(derivedRCL!=null){
                resultColumns.propagateDCLInfo(derivedRCL,origTableName.getFullTableName());
            }

            /* Assign the tableNumber */
            if(tableNumber==-1)  // allow re-bind, in which case use old number
                tableNumber=compilerContext.getNextTableNumber();
        }

        //
        // Only the DBO can select from SYS.SYSUSERS or SYS.SYSTOKENS
        //
        authorizeSYSUSERS= dataDictionary.usesSqlAuthorization() &&
                tableDescriptor.getUUID().toString().equals(SYSUSERSRowFactory.SYSUSERS_UUID);
        boolean authorizeSYSTOKENS= dataDictionary.usesSqlAuthorization() &&
                tableDescriptor.getUUID().toString().equals(SYSTOKENSRowFactory.SYSTOKENS_UUID);
        if(authorizeSYSUSERS || authorizeSYSTOKENS){
            String databaseOwner=dataDictionary.getAuthorizationDatabaseOwner();
            String currentUser=getLanguageConnectionContext().getStatementContext().getSQLSessionContext().getCurrentUser();
            List<String> groupuserlist = getLanguageConnectionContext().getStatementContext().getSQLSessionContext().getCurrentGroupUser();

            if(! (databaseOwner.equals(currentUser) || (groupuserlist != null && groupuserlist.contains(databaseOwner)))){
                throw StandardException.newException(SQLState.DBO_ONLY);
            }
        }

        return this;
    }

    /**
     * Return a node that represents invocation of the virtual table for the
     * given table descriptor. The mapping of the table descriptor to a specific
     * VTI class name will occur as part of the "init" phase for the
     * NewInvocationNode that we create here.
     * <p/>
     * Currently only handles no argument VTIs corresponding to a subset of the
     * diagnostic tables. (e.g. lock_table). The node returned is a FROM_VTI
     * node with a passed in NEW_INVOCATION_NODE representing the class, with no
     * arguments. Other attributes of the original FROM_TABLE node (such as
     * resultColumns) are passed into the FROM_VTI node.
     */
    private ResultSetNode mapTableAsVTI(
            TableDescriptor td,
            String correlationName,
            ResultColumnList resultColumns,
            Properties tableProperties,
            ContextManager cm)
            throws StandardException{


        // The fact that we pass a non-null table descriptor to the following
        // call is an indication that we are mapping to a no-argument VTI. Since
        // we have the table descriptor we do not need to pass in a TableName.
        // See NewInvocationNode for more.
        QueryTreeNode newNode=(QueryTreeNode)getNodeFactory().getNode(
                C_NodeTypes.NEW_INVOCATION_NODE,
                null, // TableName
                td, // TableDescriptor
                Collections.EMPTY_LIST,
                Boolean.FALSE,
                cm);

        QueryTreeNode vtiNode;

        if(correlationName!=null){
            vtiNode=(QueryTreeNode)getNodeFactory().getNode(
                    C_NodeTypes.FROM_VTI,
                    newNode,
                    correlationName,
                    resultColumns,
                    tableProperties,
                    cm);
        }else{
            TableName exposedName=newNode.makeTableName(td.getSchemaName(),
                    td.getDescriptorName());

            vtiNode=(QueryTreeNode)getNodeFactory().getNode(
                    C_NodeTypes.FROM_VTI,
                    newNode,
                    null,
                    resultColumns,
                    tableProperties,
                    exposedName,
                    cm);
        }

        return (ResultSetNode)vtiNode;
    }

    /**
     * Determine whether or not the specified name is an exposed name in
     * the current query block.
     *
     * @param name       The specified name to search for as an exposed name.
     * @param schemaName Schema name, if non-null.
     * @param exactMatch Whether or not we need an exact match on specified schema and table
     *                   names or match on table id.
     * @return The FromTable, if any, with the exposed name.
     * @throws StandardException Thrown on error
     */
    @Override
    protected FromTable getFromTableByName(String name,String schemaName,boolean exactMatch) throws StandardException{
        // ourSchemaName can be null if correlation name is specified.
        String ourSchemaName=getOrigTableName().getSchemaName();
        String fullName=(schemaName!=null)?(schemaName+'.'+name):name;

        /* If an exact string match is required then:
         *    o  If schema name specified on 1 but not both then no match.
         *  o  If schema name not specified on either, compare exposed names.
         *  o  If schema name specified on both, compare schema and exposed names.
         */
        if(exactMatch){

            if((schemaName!=null && ourSchemaName==null) ||
                    (schemaName==null && ourSchemaName!=null)){
                return null;
            }

            if(getExposedName().equals(fullName)){
                return this;
            }

            return null;
        }

        /* If an exact string match is not required then:
         *  o  If schema name specified on both, compare schema and exposed names.
         *  o  If schema name not specified on either, compare exposed names.
         *    o  If schema name specified on column but not table, then compare
         *       the column's schema name against the schema name from the TableDescriptor.
         *       If they agree, then the column's table name must match the exposed name
         *       from the table, which must also be the base table name, since a correlation
         *       name does not belong to a schema.
         *  o  If schema name not specified on column then just match the exposed names.
         */
        // Both or neither schema name specified
        if(getExposedName().equals(fullName)){
            return this;
        }else if((schemaName!=null && ourSchemaName!=null) ||
                (schemaName==null && ourSchemaName==null)){
            return null;
        }

        // Schema name only on column
        // e.g.:  select w1.i from t1 w1 order by test2.w1.i;  (incorrect)
        if(schemaName!=null){
            // Compare column's schema name with table descriptor's if it is
            // not a synonym since a synonym can be declared in a different
            // schema.
            if(tableName.equals(origTableName) &&
                    !schemaName.equals(tableDescriptor.getSchemaDescriptor().getSchemaName())){
                return null;
            }

            // Compare exposed name with column's table name
            if(!getExposedName().equals(name)){
                return null;
            }

            // Make sure exposed name is not a correlation name
            if(!getExposedName().equals(getOrigTableName().getTableName())){
                return null;
            }

            return this;
        }

        /* Schema name only specified on table. Compare full exposed name
         * against table's schema name || "." || column's table name.
         */
        if(!getExposedName().equals(getOrigTableName().getSchemaName()+"."+name)){
            return null;
        }

        return this;
    }

    /**
     * Bind the table descriptor for this table.
     * <p/>
     * If the tableName is a synonym, it will be resolved here.
     * The original table name is retained in origTableName.
     *
     * @throws StandardException Thrown on error
     */
    private TableDescriptor bindTableDescriptor()
            throws StandardException{
        String schemaName=tableName.getSchemaName();
        SchemaDescriptor sd=getSchemaDescriptor(schemaName);

        tableDescriptor=getTableDescriptor(tableName.getTableName(),sd);

        // Find With Descriptors
        if (tableDescriptor==null && getLanguageConnectionContext().getWithDescriptor(tableName.tableName) !=null) {
            tableDescriptor = getLanguageConnectionContext().getWithDescriptor(tableName.tableName);
        }

        if(tableDescriptor==null){
            // Check if the reference is for a synonym.
            TableName synonymTab=resolveTableToSynonym(tableName);
            if(synonymTab==null)
                throw StandardException.newException(SQLState.LANG_TABLE_NOT_FOUND,tableName.toString());

            tableName=synonymTab;
            sd=getSchemaDescriptor(tableName.getSchemaName());

            tableDescriptor=getTableDescriptor(synonymTab.getTableName(),sd);
            if(tableDescriptor==null)
                throw StandardException.newException(SQLState.LANG_TABLE_NOT_FOUND,tableName.toString());
        }

        return tableDescriptor;
    }


    /**
     * Bind the expressions in this FromBaseTable.  This means binding the
     * sub-expressions, as well as figuring out what the return type is for
     * each expression.
     *
     * @param fromListParam FromList to use/append to.
     * @throws StandardException Thrown on error
     */
    @Override
    public void bindExpressions(FromList fromListParam) throws StandardException{
        if(pastTxIdExpression != null)
        {
            // not sure if this is necessary
            ValueNode result = pastTxIdExpression.bindExpression(fromListParam, null, null);
            // the result of the expression should either be:
            // a. timestamp (then we have to map it to closest tx id).
            // b. numeric (representing the tx id itself).
            TypeId typeId = result.getTypeId();
            if(!typeId.isDateTimeTimeStampTypeID() && !typeId.isNumericTypeId())
            {
                throw StandardException.newException(SQLState.DATA_TYPE_NOT_SUPPORTED, typeId.getSQLTypeName());
            }
        }
    }

    /**
     * Bind the result columns of this ResultSetNode when there is no
     * base table to bind them to.  This is useful for SELECT statements,
     * where the result columns get their types from the expressions that
     * live under them.
     *
     * @param fromListParam FromList to use/append to.
     * @throws StandardException Thrown on error
     */

    public void bindResultColumns(FromList fromListParam)
            throws StandardException{
        /* Nothing to do, since RCL bound in bindNonVTITables() */
    }

    /**
     * Try to find a ResultColumn in the table represented by this FromBaseTable
     * that matches the name in the given ColumnReference.
     *
     * @param columnReference The columnReference whose name we're looking
     *                        for in the given table.
     * @throws StandardException Thrown on error
     * @return A ResultColumn whose expression is the ColumnNode
     * that matches the ColumnReference.
     * Returns null if there is no match.
     */
    @Override
    public ResultColumn getMatchingColumn(ColumnReference columnReference) throws StandardException{
        ResultColumn resultColumn=null;
        TableName columnsTableName;
        TableName exposedTableName;

        columnsTableName=columnReference.getTableNameNode();

        if(columnsTableName!=null){
            if(columnsTableName.getSchemaName()==null && correlationName==null)
                columnsTableName.bind(this.getDataDictionary());
        }
        /*
        ** If there is a correlation name, use that instead of the
        ** table name.
        */
        exposedTableName=getExposedTableName();

        if(exposedTableName.getSchemaName()==null && correlationName==null)
            exposedTableName.bind(this.getDataDictionary());

        TableName temporaryTableName = (TableName) getNodeFactory().getNode(
                                           C_NodeTypes.TABLE_NAME,
                                           exposedTableName.getSchemaName(),
                                           getLanguageConnectionContext().mangleTableName(exposedTableName.getTableName()),
                                           exposedTableName.getContextManager());
        /*
        ** If the column did not specify a name, or the specified name
        ** matches the table we're looking at, see whether the column
        ** is in this table.
        */
        ResultColumnList resultColumnsToUse = resultColumns.isFromExprIndex() ? originalBaseTableResultColumns : resultColumns;
        if(columnsTableName==null || columnsTableName.equals(exposedTableName) || columnsTableName.equals(temporaryTableName)){
            resultColumn=resultColumnsToUse.getResultColumn(columnReference.getColumnName());
            /* Did we find a match? */
            if(resultColumn!=null){
                columnReference.setTableNumber(tableNumber);
                columnReference.setColumnNumber(
                        resultColumn.getColumnPosition());

                if(tableDescriptor!=null){
                    FormatableBitSet referencedColumnMap=tableDescriptor.getReferencedColumnMap();
                    if(referencedColumnMap==null)
                        referencedColumnMap=new FormatableBitSet(
                                tableDescriptor.getMaxColumnID()+1);
                    referencedColumnMap.set(resultColumn.getColumnPosition());
                    tableDescriptor.setReferencedColumnMap(referencedColumnMap);
                }
            }else if(columnReference.columnName.compareTo("ROWID")==0){
                if(rowIdColumn==null){
                    ValueNode rowLocationNode=(ValueNode)getNodeFactory().getNode(
                            C_NodeTypes.CURRENT_ROW_LOCATION_NODE,
                            getContextManager());

                    rowLocationNode.setType(new DataTypeDescriptor(TypeId.getBuiltInTypeId(TypeId.REF_NAME),
                                    false        /* Not nullable */
                            )
                    );

                    rowIdColumn=(ResultColumn)getNodeFactory().getNode(
                            C_NodeTypes.RESULT_COLUMN,
                            columnReference.columnName,
                            rowLocationNode,
                            getContextManager());
                }
                columnReference.setTableNumber(tableNumber);
                resultColumn=rowIdColumn;
            }
        }

        return resultColumn;
    }

    /**
     * Preprocess a ResultSetNode - this currently means:
     * o  Generating a referenced table map for each ResultSetNode.
     * o  Putting the WHERE and HAVING clauses in conjunctive normal form (CNF).
     * o  Converting the WHERE and HAVING clauses into PredicateLists and
     * classifying them.
     * o  Ensuring that a ProjectRestrictNode is generated on top of every
     * FromBaseTable and generated in place of every FromSubquery.
     * o  Pushing single table predicates down to the new ProjectRestrictNodes.
     *
     * @param numTables The number of tables in the DML Statement
     * @param gbl       The group by list, if any
     * @param fromList  The from list, if any
     * @return ResultSetNode at top of preprocessed tree.
     * @throws StandardException Thrown on error
     */

    public ResultSetNode preprocess(int numTables,
                                    GroupByList gbl,
                                    FromList fromList)
            throws StandardException{
        /* Generate the referenced table map */
        referencedTableMap=new JBitSet(numTables);
        referencedTableMap.set(tableNumber);

        return genProjectRestrict(numTables);
    }

    /**
     * Put a ProjectRestrictNode on top of each FromTable in the FromList.
     * ColumnReferences must continue to point to the same ResultColumn, so
     * that ResultColumn must percolate up to the new PRN.  However,
     * that ResultColumn will point to a new expression, a VirtualColumnNode,
     * which points to the FromTable and the ResultColumn that is the source for
     * the ColumnReference.
     * (The new PRN will have the original of the ResultColumnList and
     * the ResultColumns from that list.  The FromTable will get shallow copies
     * of the ResultColumnList and its ResultColumns.  ResultColumn.expression
     * will remain at the FromTable, with the PRN getting a new
     * VirtualColumnNode for each ResultColumn.expression.)
     * We then project out the non-referenced columns.  If there are no referenced
     * columns, then the PRN's ResultColumnList will consist of a single ResultColumn
     * whose expression is 1.
     *
     * @param numTables Number of tables in the DML Statement
     * @return The generated ProjectRestrictNode atop the original FromTable.
     * @throws StandardException Thrown on error
     */

    protected ResultSetNode genProjectRestrict(int numTables)
            throws StandardException{
        /* We get a shallow copy of the ResultColumnList and its
         * ResultColumns.  (Copy maintains ResultColumn.expression for now.)
         */
        ResultColumnList prRCList=resultColumns;
        resultColumns=resultColumns.copyListAndObjects();

        /* Replace ResultColumn.expression with new VirtualColumnNodes
         * in the ProjectRestrictNode's ResultColumnList.  (VirtualColumnNodes include
         * pointers to source ResultSetNode, this, and source ResultColumn.)
         * NOTE: We don't want to mark the underlying RCs as referenced, otherwise
         * we won't be able to project out any of them.
         */
        prRCList.genVirtualColumnNodes(this,resultColumns,false);

        /* Project out any unreferenced columns.  If there are no referenced
         * columns, generate and bind a single ResultColumn whose expression is 1.
         */
        prRCList.doProjection(true);

        // Add rowId column to prRCList
        if(rowIdColumn!=null){
            prRCList.addResultColumn(rowIdColumn);
        }

        /* Finally, we create the new ProjectRestrictNode */
        return (ResultSetNode)getNodeFactory().getNode(
                C_NodeTypes.PROJECT_RESTRICT_NODE,
                this,
                prRCList,
                null,    /* Restriction */
                null,   /* Restriction as PredicateList */
                null,    /* Project subquery list */
                null,    /* Restrict subquery list */
                null,
                getContextManager());
    }

    /**
     * @throws StandardException Thrown on error
     * @see ResultSetNode#changeAccessPath
     */
    public ResultSetNode changeAccessPath(JBitSet joinedTableSet) throws StandardException{
        ResultSetNode retval;
        AccessPath ap=getTrulyTheBestAccessPath();
        ConglomerateDescriptor trulyTheBestConglomerateDescriptor= ap.getConglomerateDescriptor();
        JoinStrategy trulyTheBestJoinStrategy=ap.getJoinStrategy();
        Optimizer optimizer=ap.getOptimizer();

        optimizer.tracer().trace(OptimizerFlag.CHANGING_ACCESS_PATH_FOR_TABLE, tableNumber,0,0.0,correlationName);

        if(SanityManager.DEBUG){
            SanityManager.ASSERT(trulyTheBestConglomerateDescriptor!=null,
                    "Should only modify access path after conglomerate has been chosen.");
        }

        /*
        ** Make sure user-specified bulk fetch is OK with the chosen join
        ** strategy.
        */
        if(bulkFetch!=UNSET){
            if(!trulyTheBestJoinStrategy.bulkFetchOK()){
                throw StandardException.newException(SQLState.LANG_INVALID_BULK_FETCH_WITH_JOIN_TYPE,
                        trulyTheBestJoinStrategy.getName());
            }
            // bulkFetch has no meaning for hash join, just ignore it
            else if(trulyTheBestJoinStrategy.ignoreBulkFetch()){
                disableBulkFetch();
            }
            // bug 4431 - ignore bulkfetch property if it's 1 row resultset
            else if(isOneRowResultSet()){
                disableBulkFetch();
            }
        }

        // bulkFetch = 1 is the same as no bulk fetch
        if(bulkFetch==1){
            disableBulkFetch();
        }

        /* Remove any redundant join clauses.  A redundant join clause is one
         * where there are other join clauses in the same equivalence class
         * after it in the PredicateList.
         */
        restrictionList.removeRedundantPredicates();

        /*
        ** Divide up the predicates for different processing phases of the
        ** best join strategy.
        */
        ContextManager ctxMgr=getContextManager();
        storeRestrictionList=(PredicateList)getNodeFactory().getNode(C_NodeTypes.PREDICATE_LIST,ctxMgr);
        nonStoreRestrictionList=(PredicateList)getNodeFactory().getNode(C_NodeTypes.PREDICATE_LIST,ctxMgr);
        requalificationRestrictionList=(PredicateList)getNodeFactory().getNode(C_NodeTypes.PREDICATE_LIST,ctxMgr);
        trulyTheBestJoinStrategy.divideUpPredicateLists(
                this,
                joinedTableSet,
                restrictionList,
                storeRestrictionList,
                nonStoreRestrictionList,
                requalificationRestrictionList,
                getDataDictionary());

        /* Check to see if we are going to do execution-time probing
         * of an index using IN-list values.  We can tell by looking
         * at the restriction list: if there is an IN-list probe
         * predicate that is also a start/stop key then we know that
         * we're going to do execution-time probing.  In that case
         * we disable bulk fetching to minimize the number of non-
         * matching rows that we read from disk.  RESOLVE: Do we
         * really need to completely disable bulk fetching here,
         * or can we do something else?
         */

        /* Derby originally only looked in the restrictionList for InList predicates when considering whether or
         * not to do multiProbing. Some implementations of JoinStrategy.divideUpPredicateLists() (but not all)
         * will *move* InList predicates referencing this table from restrictionList to storeRestrictionList, other
         * implementations *copy* the original predicates to restrictionList. To always multiProve when possible
         * Splice changed the below loop to iterate over storeRestrictionList instead of restrictionList */
        for(int i=0;i<storeRestrictionList.size();i++){
            Predicate pred=storeRestrictionList.elementAt(i);
            if(pred.isInListProbePredicate() && pred.isStartKey()){
                disableBulkFetch();
                multiProbing=true;
                break;
            }
        }

        /*
        ** Consider turning on bulkFetch if it is turned
        ** off.  Only turn it on if it is a not an updatable
        ** scan and if it isn't a oneRowResultSet, and
        ** not a subquery, and it is OK to use bulk fetch
        ** with the chosen join strategy.  NOTE: the subquery logic
        ** could be more sophisticated -- we are taking
        ** the safe route in avoiding reading extra
        ** data for something like:
        **
        **    select x from t where x in (select y from t)
         **
        ** In this case we want to stop the subquery
        ** evaluation as soon as something matches.
        */
        if(trulyTheBestJoinStrategy.bulkFetchOK() &&
                !(trulyTheBestJoinStrategy.ignoreBulkFetch()) &&
                !bulkFetchTurnedOff &&
                (bulkFetch==UNSET) &&
                (!forUpdate() || isBulkDelete)&&
                !isOneRowResultSet() &&
                getLevel()==0){
            bulkFetch=getDefaultBulkFetch();
        }

        /* Statement is dependent on the chosen conglomerate. */
        getCompilerContext().createDependency(trulyTheBestConglomerateDescriptor);

        /* No need to modify access path if conglomerate is the heap */
        //noinspection ConstantConditions
        if(!trulyTheBestConglomerateDescriptor.isIndex()){
            /*
            ** We need a little special logic for SYSSTATEMENTS
            ** here.  SYSSTATEMENTS has a hidden column at the
            ** end.  When someone does a select * we don't want
            ** to get that column from the store.  So we'll always
            ** generate a partial read bitSet if we are scanning
            ** SYSSTATEMENTS to ensure we don't get the hidden
            ** column.
            */
            boolean isSysstatements=tableName.equals("SYS","SYSSTATEMENTS");
            /* Template must reflect full row.
             * Compact RCL down to partial row.
             */

            templateColumns=resultColumns;
            referencedCols=resultColumns.getReferencedFormatableBitSet(cursorTargetTable,isSysstatements,false,false);
            resultColumns=resultColumns.compactColumns(cursorTargetTable,isSysstatements);
            resultColumns.setFromExprIndex(false);
            return this;
        }

        boolean isOnExpression = trulyTheBestConglomerateDescriptor.getIndexDescriptor().isOnExpression();

        /* No need to go to the data page if this is a covering index */
        /* Derby-1087: use data page when returning an updatable resultset */
        if(ap.getCoveringIndexScan() && (!cursorTargetTable())){
            originalBaseTableResultColumns = resultColumns;
            /* Generate new resultColumns so that it matches the index.
             * fromExprIndex needs to be set immediately after resultColumns
             * is modified. Otherwise it may not be possible to bind index
             * expressions afterwards.
             */
            resultColumns = newResultColumns(resultColumns,
                    trulyTheBestConglomerateDescriptor,
                    baseConglomerateDescriptor,
                    false);
            resultColumns.setFromExprIndex(isOnExpression);

            /* We are going against the index.  The template row must be the full index row.
             * The template row will have the RID but the result row will not
             * since there is no need to go to the data page.
             */
            templateColumns = newResultColumns(resultColumns,
                    trulyTheBestConglomerateDescriptor,
                    baseConglomerateDescriptor,
                    false);
            templateColumns.addRCForRID();

            // If this is for update then we need to get the RID in the result row
            if(forUpdate()){
                resultColumns.addRCForRID();
            }

            if (isOnExpression) {
                resultColumns.markAllUnreferenced();
                /* Don't try to "optimize" the following by setting ref expr index positions
                 * in isCoveringIndex() and reuse here. Although referencingExpressions will
                 * not change, there matching index positions can be different when there are
                 * multiple expression-based indexes defined on table. isCoveringIndex() is
                 * called for each index when estimating cost and truly the best access path
                 * does not have to be the last one considered.
                 */
                for (int indexPosition : getRefExprIndexPositions(trulyTheBestConglomerateDescriptor.getIndexDescriptor())) {
                    resultColumns.elementAt(indexPosition).setReferenced();
                }
            }

            /* Compact RCL down to the partial row.  We always want a new
             * RCL and FormatableBitSet because this is a covering index.  (This is
             * because we don't want the RID in the partial row returned
             * by the store.)
             */
            referencedCols=resultColumns.getReferencedFormatableBitSet(cursorTargetTable,true,false,true);
            resultColumns=resultColumns.compactColumns(cursorTargetTable,true);

            resultColumns.setIndexRow(
                    baseConglomerateDescriptor.getConglomerateNumber(),
                    forUpdate());

            if (isOnExpression) {
<<<<<<< HEAD
                // do translation before replacing index expressions, otherwise
                // orderUsefulPredicates() doesn't recognize generated column
                translateBetweenOnIndexExprToGEAndLE();
=======
>>>>>>> e2872374
                // for expressions from outer tables, replace them later
                replaceIndexExpressions(resultColumns);
            }

            return this;
        }

        /* Statement is dependent on the base conglomerate if this is
         * a non-covering index.
         */
        getCompilerContext().createDependency(baseConglomerateDescriptor);

        /*
        ** On bulkFetch, we need to add the restrictions from
        ** the TableScan and reapply them  here.
        */
        if(bulkFetch!=UNSET){
            restrictionList.copyPredicatesToOtherList(
                    requalificationRestrictionList);
        }

        /*
        ** We know the chosen conglomerate is an index.  We need to allocate
        ** an IndexToBaseRowNode above us, and to change the result column
        ** list for this FromBaseTable to reflect the columns in the index.
        ** We also need to shift "cursor target table" status from this
        ** FromBaseTable to the new IndexToBaseRowNow (because that's where
        ** a cursor can fetch the current row).
        ** Here we allocate a full index column list.
        */
        ResultColumnList newResultColumns= newResultColumns(resultColumns,
                trulyTheBestConglomerateDescriptor,
                baseConglomerateDescriptor,
                true);

        /* Compact the RCL for the IndexToBaseRowNode down to
         * the partial row for the heap.  The referenced BitSet
         * will reflect only those columns coming from the heap.
         * (ie, it won't reflect columns coming from the index.)
         * NOTE: We need to re-get all of the columns from the heap
         * when doing a bulk fetch because we will be requalifying
         * the row in the IndexRowToBaseRow.
         */
        // Get the BitSet for all of the referenced columns
        FormatableBitSet indexReferencedCols=null;
        FormatableBitSet indexReferencedStorageCols=null;

        //FormatableBitSet heapReferencedCols;
        if((bulkFetch==UNSET) && (requalificationRestrictionList==null || requalificationRestrictionList.isEmpty())){
            /* No BULK FETCH or requalification, XOR off the columns coming from the heap
             * to get the columns coming from the index.
             */
            indexReferencedCols=resultColumns.getReferencedFormatableBitSet(cursorTargetTable,true,false,false);
            heapReferencedCols=resultColumns.getReferencedFormatableBitSet(cursorTargetTable,true,true,false);
            if(heapReferencedCols!=null){
                indexReferencedCols.xor(heapReferencedCols);
            }
        }else{
            // BULK FETCH or requalification - re-get all referenced columns from the heap
            heapReferencedCols=resultColumns.getReferencedFormatableBitSet(cursorTargetTable,true,false,false);
        }
        ResultColumnList heapRCL=resultColumns.compactColumns(cursorTargetTable,false);
        retval=(ResultSetNode)getNodeFactory().getNode(
                C_NodeTypes.INDEX_TO_BASE_ROW_NODE,
                this,
                baseConglomerateDescriptor,
                heapRCL,
                cursorTargetTable,
                heapReferencedCols,
                indexReferencedCols,
                requalificationRestrictionList,
                forUpdate(),
                tableProperties,
                ctxMgr);

        /*
        ** The template row is all the columns.  The
        ** result set is the compacted column list.
        */
        originalBaseTableResultColumns = resultColumns;
        resultColumns = newResultColumns;
        if (isOnExpression) {
            templateColumns = resultColumns.copyListAndObjects();
            /* newResultColumns was built with all columns set to referenced. But we only
             * need index columns referenced in predicates since all expression-based
             * indexes are non-covering index. This is similar to the bulkFetch logic
             * below, but calling markReferencedColumns() will not work since there is no
             * index column to base column mapping anymore.
             */
            resultColumns.markAllUnreferenced();
            markReferencedIndexExpr(resultColumns, storeRestrictionList);
            if (nonStoreRestrictionList != null) {
                markReferencedIndexExpr(resultColumns, nonStoreRestrictionList);
            }
            resultColumns.setFromExprIndex(true);
        } else {
            templateColumns = newResultColumns(resultColumns,trulyTheBestConglomerateDescriptor,baseConglomerateDescriptor,false);
            /* Since we are doing a non-covered index scan, if bulkFetch is on, then
             * the only columns that we need to get are those columns referenced in the start and stop positions
             * and the qualifiers (and the RID) because we will need to re-get all of the other
             * columns from the heap anyway.
             * At this point in time, columns referenced anywhere in the column tree are
             * marked as being referenced.  So, we clear all of the references, walk the
             * predicate list and remark the columns referenced from there and then add
             * the RID before compacting the columns.
             */
            if (bulkFetch != UNSET) {
                resultColumns.markAllUnreferenced();
                storeRestrictionList.markReferencedColumns();
                if (nonStoreRestrictionList != null) {
                    nonStoreRestrictionList.markReferencedColumns();
                }
            }
            resultColumns.setFromExprIndex(false);
        }
        resultColumns.addRCForRID();
        templateColumns.addRCForRID();

        // Compact the RCL for the index scan down to the partial row.
        referencedCols=resultColumns.getReferencedFormatableBitSet(cursorTargetTable,false,false,true);
        resultColumns=resultColumns.compactColumns(cursorTargetTable,false);
        resultColumns.setIndexRow(
                baseConglomerateDescriptor.getConglomerateNumber(),
                forUpdate());

        /* We must remember if this was the cursorTargetTable
          * in order to get the right locking on the scan.
         */
        getUpdateLocks=cursorTargetTable;
        cursorTargetTable=false;

        if (isOnExpression) {
            translateBetweenOnIndexExprToGEAndLE();
        }

        return retval;
    }

    private static void markReferencedIndexExpr(ResultColumnList rcList, PredicateList preds) {
        for (Predicate p : preds) {
            if (p.matchIndexExpression()) {
                int indexColumnPosition = p.getIndexPosition(); // 0-based
                rcList.elementAt(indexColumnPosition).setReferenced();
            }
        }
    }

    /*
     * Create a new ResultColumnList to reflect the columns in the
     * index described by the given ConglomerateDescriptor.  The columns
     * in the new ResultColumnList are based on the columns in the given
     * ResultColumnList, which reflects the columns in the base table.
     *
     * @param oldColumns The original list of columns, which reflects
     *                   the columns in the base table.
     * @param idxCD      The ConglomerateDescriptor, which describes
     *                   the index that the new ResultColumnList will
     *                   reflect.
     * @param heapCD     The ConglomerateDescriptor for the base heap
     * @param cloneRCs   Whether or not to clone the RCs
     * @throws StandardException Thrown on error
     * @return A new ResultColumnList that reflects the columns in the index.
     */
    private ResultColumnList newResultColumns(
            ResultColumnList oldColumns,
            ConglomerateDescriptor idxCD,
            ConglomerateDescriptor heapCD,
            boolean cloneRCs)
            throws StandardException{
        IndexRowGenerator irg=idxCD.getIndexDescriptor();
        ResultColumnList newCols =
                (ResultColumnList) getNodeFactory().getNode(
                        C_NodeTypes.RESULT_COLUMN_LIST,
                        getContextManager());

        if (irg.isOnExpression()) {
            assert !oldColumns.isEmpty();
            DataTypeDescriptor[] indexColumnTypes = irg.getIndexColumnTypes();
            ValueNode[] exprAsts = irg.getParsedIndexExpressions(getLanguageConnectionContext(), this);

            for (int i = 0; i < indexColumnTypes.length; i++) {
                ResultColumn rc = (ResultColumn) getNodeFactory().getNode(
                        C_NodeTypes.RESULT_COLUMN,
                        indexColumnTypes[i],
                        exprAsts[i],
                        getContextManager());
                rc.setIndexExpression(exprAsts[i]);
                rc.setReferenced();
                rc.setVirtualColumnId(i + 1);  // virtual column IDs are 1-based
                rc.setName(idxCD.getConglomerateName() + "_col" + rc.getColumnPosition());
<<<<<<< HEAD
                // don't set isNameGenerated flag, otherwise cannot be used as an order-by column
                rc.setSourceTableName(this.getBaseTableName());
                rc.setSourceSchemaName(this.getTableDescriptor().getSchemaName());
                rc.setSourceConglomerateNumber(idxCD.getConglomerateNumber());
                rc.setSourceConglomerateColumnPosition(i + 1);
=======
>>>>>>> e2872374
                newCols.addResultColumn(rc);
            }
        } else {
            int[] baseCols = irg.baseColumnPositions();
            for (int basePosition : baseCols) {
                ResultColumn oldCol = oldColumns.getResultColumn(basePosition);
                ResultColumn newCol;

                if (SanityManager.DEBUG) {
                    SanityManager.ASSERT(oldCol != null,
                            "Couldn't find base column " + basePosition +
                                    "\n.  RCL is\n" + oldColumns);
                }

                /* If we're cloning the RCs its because we are
                 * building an RCL for the index when doing
                 * a non-covering index scan.  Set the expression
                 * for the old RC to be a VCN pointing to the
                 * new RC.
                 */
                if (cloneRCs) {
                    //noinspection ConstantConditions
                    newCol = oldCol.cloneMe();
                    oldCol.setExpression(
                            (ValueNode) getNodeFactory().getNode(
                                    C_NodeTypes.VIRTUAL_COLUMN_NODE,
                                    this,
                                    newCol,
                                    ReuseFactory.getInteger(oldCol.getVirtualColumnId()),
                                    getContextManager()));
                } else {
                    newCol = oldCol;
                }

                newCols.addResultColumn(newCol);
            }
        }

        /*
        ** The conglomerate is an index, so we need to generate a RowLocation
        ** as the last column of the result set.  Notify the ResultColumnList
        ** that it needs to do this.  Also tell the RCL whether this is
        ** the target of an update, so it can tell the conglomerate controller
        ** when it is getting the RowLocation template.
        */
        newCols.setIndexRow(heapCD.getConglomerateNumber(),forUpdate());

        return newCols;
    }

    /**
     * Generation on a FromBaseTable creates a scan on the
     * optimizer-selected conglomerate.
     *
     * @param acb The ActivationClassBuilder for the class being built
     * @param mb  the execute() method to be built
     * @throws StandardException Thrown on error
     */
    public void generate(ActivationClassBuilder acb,
                         MethodBuilder mb)
            throws StandardException{
        //
        // By now the map of referenced columns has been filled in.
        // We check to see if SYSUSERS.PASSWORD is referenced.
        // Even the DBO is not allowed to SELECT that column.
        // This is to prevent us from instantiating the password as a
        // String. The char[] inside the String can hang around, unzeroed
        // and be read by a memory-sniffer. See DERBY-866.
        //
        if(authorizeSYSUSERS){
            int passwordColNum=SYSUSERSRowFactory.PASSWORD_COL_NUM;

            //if we are using index we still must not be able to access PASSWORD column
            //so use heapReferencedColumns to check original columns referenced
            if((referencedCols==null) || // select * from sys.sysusers results in a null referecedCols
                    ((referencedCols.getLength()>=passwordColNum) && referencedCols.isSet(passwordColNum-1)) ||
                    ((heapReferencedCols != null) &&
                            ((heapReferencedCols.getLength()>=passwordColNum) && heapReferencedCols.isSet(passwordColNum-1))))
            {
                throw StandardException.newException
                    (SQLState.HIDDEN_COLUMN,SYSUSERSRowFactory.TABLE_NAME,SYSUSERSRowFactory.PASSWORD_COL_NAME);
            }
        }

        generateResultSet(acb,mb);

        /*
        ** Remember if this base table is the cursor target table, so we can
        ** know which table to use when doing positioned update and delete
        */
        if(cursorTargetTable){
            acb.rememberCursorTarget(mb);
        }
    }

    /**
     * Generation on a FromBaseTable for a SELECT. This logic was separated
     * out so that it could be shared with PREPARE SELECT FILTER.
     *
     * @param acb The ExpressionClassBuilder for the class being built
     * @param mb  The execute() method to be built
     * @throws StandardException Thrown on error
     */
    public void generateResultSet(ExpressionClassBuilder acb,
                                  MethodBuilder mb)
            throws StandardException{
        /* We must have been a best conglomerate descriptor here */
        if(SanityManager.DEBUG)
            SanityManager.ASSERT(
                    getTrulyTheBestAccessPath().getConglomerateDescriptor()!=null);

        /* Get the next ResultSet #, so that we can number this ResultSetNode, its
         * ResultColumnList and ResultSet.
         */
        assignResultSetNumber();

        /*
        ** If we are doing a special scan to get the last row
        ** of an index, generate it separately.
        */
        if(specialMaxScan){
            generateMaxSpecialResultSet(acb,mb);
            return;
        }

        /*
        ** If we are doing a special distinct scan, generate
        ** it separately.
        */
        if(distinctScan){
            generateDistinctScan(acb,mb);
            return;
        }

        JoinStrategy trulyTheBestJoinStrategy=
                getTrulyTheBestAccessPath().getJoinStrategy();

        // the table scan generator is what we return
        acb.pushGetResultSetFactoryExpression(mb);

        int nargs=getScanArguments(acb,mb);

        mb.callMethod(VMOpcode.INVOKEINTERFACE,null,
                trulyTheBestJoinStrategy.resultSetMethodName(multiProbing),
                ClassName.NoPutResultSet,nargs);

        if (rowIdColumn != null) {
            String type = ClassName.CursorResultSet;
            String name = acb.newRowLocationScanResultSetName();
            if (!acb.cb.existsField(type, name)) {
                acb.newFieldDeclaration(Modifier.PRIVATE, type, name);
            }
        }
        /* If this table is the target of an update or a delete, then we must
         * wrap the Expression up in an assignment expression before
         * returning.
         * NOTE - scanExpress is a ResultSet.  We will need to cast it to the
         * appropriate subclass.
         * For example, for a DELETE, instead of returning a call to the
         * ResultSetFactory, we will generate and return:
         *        this.SCANRESULTSET = (cast to appropriate ResultSet type)
         * The outer cast back to ResultSet is needed so that
         * we invoke the appropriate method.
         *                                        (call to the ResultSetFactory)
         */
        if((updateOrDelete==UPDATE) || (updateOrDelete==DELETE) || rowIdColumn!=null){
            mb.cast(ClassName.CursorResultSet);
            mb.putField(acb.getRowLocationScanResultSetName(),ClassName.CursorResultSet);
            mb.cast(ClassName.NoPutResultSet);
        }
    }

    /**
     * Get the final CostEstimate for this ResultSetNode.
     *
     * @return The final CostEstimate for this ResultSetNode.
     */
    public CostEstimate getFinalCostEstimate(boolean useSelf){
        return getTrulyTheBestAccessPath().getCostEstimate();
    }

    /* helper method used by generateMaxSpecialResultSet and
     * generateDistinctScan to return the name of the index if the
     * conglomerate is an index.
     * @param cd   Conglomerate for which we need to push the index name
     * @param mb   Associated MethodBuilder
     * @throws StandardException
     */
    private void pushIndexName(ConglomerateDescriptor cd,MethodBuilder mb)
            throws StandardException{
        if(cd.isConstraint()){
            DataDictionary dd=getDataDictionary();
            ConstraintDescriptor constraintDesc=
                    dd.getConstraintDescriptor(tableDescriptor,cd.getUUID());
            mb.push(constraintDesc.getConstraintName());
        }else if(cd.isIndex()){
            mb.push(cd.getConglomerateName());
        }else{
            // If the conglomerate is the base table itself, make sure we push null.
            //  Before the fix for DERBY-578, we would push the base table name
            //  and  this was just plain wrong and would cause statistics information to be incorrect.
            mb.pushNull("java.lang.String");
        }
    }
        /**
        ** getLastIndexKeyResultSet
        ** (
        **        activation,
        **        resultSetNumber,
        **        resultRowAllocator,
        **        conglomereNumber,
        **        tableName,
        **        optimizeroverride
        **        indexName,
        **        colRefItem,
        **        lockMode,
        **        tableLocked,
        **        isolationLevel,
        **        optimizerEstimatedRowCount,
        **        optimizerEstimatedRowCost,
        **    );
        */
    private void generateMaxSpecialResultSet ( ExpressionClassBuilder acb, MethodBuilder mb ) throws StandardException{
        ConglomerateDescriptor cd=getTrulyTheBestAccessPath().getConglomerateDescriptor();
        CostEstimate costEstimate=getFinalCostEstimate(false);
        int colRefItem=(referencedCols==null)?
                -1:
                acb.addItem(referencedCols);
        boolean tableLockGranularity=tableDescriptor.getLockGranularity()==TableDescriptor.TABLE_LOCK_GRANULARITY;


        acb.pushGetResultSetFactoryExpression(mb);

        acb.pushThisAsActivation(mb);
        mb.push(getResultSetNumber());
        resultColumns.generateHolder(acb,mb,referencedCols,null);
        mb.push(cd.getConglomerateNumber());
        mb.push(tableDescriptor.getName());
        //User may have supplied optimizer overrides in the sql
        //Pass them onto execute phase so it can be shown in
        //run time statistics.
        if(tableProperties!=null)
            mb.push(com.splicemachine.db.iapi.util.PropertyUtil.sortProperties(tableProperties));
        else
            mb.pushNull("java.lang.String");
        pushIndexName(cd,mb);
        mb.push(colRefItem);
        mb.push(getTrulyTheBestAccessPath().getLockMode());
        mb.push(tableLockGranularity);
        mb.push(getCompilerContext().getScanIsolationLevel());
        mb.push(costEstimate.singleScanRowCount());
        mb.push(costEstimate.getEstimatedCost());
        mb.push(tableDescriptor.getVersion());
        mb.push(printExplainInformationForActivation());
        generatePastTxFunc(acb, mb);
        mb.push(minRetentionPeriod);
        mb.callMethod(VMOpcode.INVOKEINTERFACE,null,"getLastIndexKeyResultSet", ClassName.NoPutResultSet,17);
    }

    private void generateDistinctScan ( ExpressionClassBuilder acb, MethodBuilder mb ) throws StandardException{
        ConglomerateDescriptor cd=getTrulyTheBestAccessPath().getConglomerateDescriptor();
        CostEstimate costEstimate=getFinalCostEstimate(false);
        int colRefItem=(referencedCols==null)? -1: acb.addItem(referencedCols);
        boolean tableLockGranularity=tableDescriptor.getLockGranularity()==TableDescriptor.TABLE_LOCK_GRANULARITY;

        /* Get the hash key columns and wrap them in a formattable */
        int[] hashKeyColumns;

        hashKeyColumns=new int[resultColumns.size()];
        if(referencedCols==null){
            for(int index=0;index<hashKeyColumns.length;index++){
                hashKeyColumns[index]=index;
            }
        }else{
            int index=0;
            for(int colNum=referencedCols.anySetBit();
                colNum!=-1;
                colNum=referencedCols.anySetBit(colNum)){
                hashKeyColumns[index++]=colNum;
            }
        }

                /* Generate Partitions if Applicable */
        int partitionReferenceItem = -1;
        int[] partitionBy = tableDescriptor.getPartitionBy();
        if (partitionBy.length != 0)
            partitionReferenceItem=acb.addItem(new ReferencedColumnsDescriptorImpl(partitionBy));




        FormatableIntHolder[] fihArray=
                FormatableIntHolder.getFormatableIntHolders(hashKeyColumns);
        FormatableArrayHolder hashKeyHolder=new FormatableArrayHolder(fihArray);
        int hashKeyItem=acb.addItem(hashKeyHolder);
        long conglomNumber=cd.getConglomerateNumber();
        StaticCompiledOpenConglomInfo scoci=getLanguageConnectionContext().
                getTransactionCompile().
                getStaticCompiledConglomInfo(conglomNumber);

        acb.pushGetResultSetFactoryExpression(mb);

        acb.pushThisAsActivation(mb);
        mb.push(conglomNumber);
        mb.push(acb.addItem(scoci));
        resultColumns.generateHolder(acb,mb,referencedCols,null);
        mb.push(getResultSetNumber());
        mb.push(hashKeyItem);
        mb.push(tableDescriptor.getName());
        //User may have supplied optimizer overrides in the sql
        //Pass them onto execute phase so it can be shown in
        //run time statistics.
        if(tableProperties!=null)
            mb.push(com.splicemachine.db.iapi.util.PropertyUtil.sortProperties(tableProperties));
        else
            mb.pushNull("java.lang.String");
        pushIndexName(cd,mb);
        mb.push(cd.isConstraint());
        mb.push(colRefItem);
        mb.push(getTrulyTheBestAccessPath().getLockMode());
        mb.push(tableLockGranularity);
        mb.push(getCompilerContext().getScanIsolationLevel());
        mb.push(costEstimate.singleScanRowCount());
        mb.push(costEstimate.getEstimatedCost());
        mb.push(tableDescriptor.getVersion());
        mb.push(printExplainInformationForActivation());
        mb.push(splits);
        BaseJoinStrategy.pushNullableString(mb,tableDescriptor.getDelimited());
        BaseJoinStrategy.pushNullableString(mb,tableDescriptor.getEscaped());
        BaseJoinStrategy.pushNullableString(mb,tableDescriptor.getLines());
        BaseJoinStrategy.pushNullableString(mb,tableDescriptor.getStoredAs());
        BaseJoinStrategy.pushNullableString(mb,tableDescriptor.getLocation());
        mb.push(partitionReferenceItem);
        generateDefaultRow((ActivationClassBuilder)acb, mb);
        generatePastTxFunc(acb, mb);
        mb.push(minRetentionPeriod);
        mb.callMethod(VMOpcode.INVOKEINTERFACE,null,"getDistinctScanResultSet",
                ClassName.NoPutResultSet,29);
    }

    private void generatePastTxFunc(ExpressionClassBuilder acb, MethodBuilder mb) throws StandardException {
        if(pastTxIdExpression != null) {
            MethodBuilder pastTxExpr = acb.newUserExprFun();
            pastTxIdExpression.generateExpression(acb, pastTxExpr);
            pastTxExpr.methodReturn();
            pastTxExpr.complete();
            acb.pushMethodReference(mb, pastTxExpr);
        }
        else
        {
            mb.pushNull(ClassName.GeneratedMethod);
        }
    }

    private int getScanArguments(ExpressionClassBuilder acb, MethodBuilder mb) throws StandardException{
        // get a function to allocate scan rows of the right shape and size
        MethodBuilder resultRowAllocator= resultColumns.generateHolderMethod(acb, referencedCols, null);

        // pass in the referenced columns on the saved objects
        // chain
        int colRefItem=-1;
        if(referencedCols!=null){
            colRefItem=acb.addItem(referencedCols);
        }

        //
        int indexColItem=-1;
        ConglomerateDescriptor cd=getTrulyTheBestAccessPath().getConglomerateDescriptor();
        if(cd.isIndex()){
            int [] baseColumnPositions = cd.getIndexDescriptor().baseColumnPositions();
            FormatableIntHolder[] fihArrayIndex = new FormatableIntHolder[baseColumnPositions.length];
            for (int index = 0; index < baseColumnPositions.length; index++) {
                fihArrayIndex[index] = new FormatableIntHolder(tableDescriptor.getColumnDescriptor(baseColumnPositions[index]).getStoragePosition());
            }
            FormatableArrayHolder hashKeyHolder=new FormatableArrayHolder(fihArrayIndex);
            indexColItem=acb.addItem(hashKeyHolder);
        }
        /*
        // beetle entry 3865: updateable cursor using index
        int indexColItem = -1;
        if (cursorTargetTable || getUpdateLocks)
        {
            cd = getTrulyTheBestAccessPath().getConglomerateDescriptor();
            if (cd.isIndex())
            {
                int[] baseColPos = cd.getIndexDescriptor().baseColumnPositions();
                boolean[] isAscending = cd.getIndexDescriptor().isAscending();
                int[] indexCols = new int[baseColPos.length];
                for (int i = 0; i < indexCols.length; i++)
                    indexCols[i] = isAscending[i] ? baseColPos[i] : -baseColPos[i];
                indexColItem = acb.addItem(indexCols);
            }
        }
        */

        int partitionReferenceItem = -1;
        int[] partitionBy = tableDescriptor.getPartitionBy();
        if (partitionBy.length != 0)
            partitionReferenceItem=acb.addItem(new ReferencedColumnsDescriptorImpl(partitionBy));


        AccessPath ap=getTrulyTheBestAccessPath();
        JoinStrategy trulyTheBestJoinStrategy=ap.getJoinStrategy();

        /*
        ** We can only do bulkFetch on NESTEDLOOP
        */
        if(SanityManager.DEBUG){
            if((!trulyTheBestJoinStrategy.bulkFetchOK()) &&
                    (bulkFetch!=UNSET)){
                SanityManager.THROWASSERT("bulkFetch should not be set "+
                        "for the join strategy "+
                        trulyTheBestJoinStrategy.getName());
            }
        }

        int numArgs = trulyTheBestJoinStrategy.getScanArgs(
                getLanguageConnectionContext().getTransactionCompile(),
                mb,
                this,
                storeRestrictionList,
                nonStoreRestrictionList,
                acb,
                bulkFetch,
                resultRowAllocator,
                colRefItem,
                indexColItem,
                getTrulyTheBestAccessPath().getLockMode(),
                (tableDescriptor.getLockGranularity()==TableDescriptor.TABLE_LOCK_GRANULARITY),
                getCompilerContext().getScanIsolationLevel(),
                ap.getOptimizer().getMaxMemoryPerTable(),
                multiProbing,
                tableDescriptor.getVersion(),
                splits,
                tableDescriptor.getDelimited(),
                tableDescriptor.getEscaped(),
                tableDescriptor.getLines(),
                tableDescriptor.getStoredAs(),
                tableDescriptor.getLocation(),
                partitionReferenceItem
        );

        // compute the default row
        numArgs += generateDefaultRow((ActivationClassBuilder)acb, mb);

        // also add the past transaction id functor
        generatePastTxFunc(acb, mb);
        numArgs++;

        mb.push(minRetentionPeriod);
        numArgs++;

        return numArgs;
    }

    /**
     * Convert an absolute to a relative 0-based column position.
     *
     * @param absolutePosition The absolute 0-based column position.
     * @return The relative 0-based column position.
     */
    private int mapAbsoluteToRelativeColumnPosition(int absolutePosition){
        if(referencedCols==null){
            return absolutePosition;
        }

        /* setBitCtr counts the # of columns in the row,
         * from the leftmost to the absolutePosition, that will be
         * in the partial row returned by the store.  This becomes
         * the new value for column position.
         */
        int setBitCtr=0;
        int bitCtr=0;
        for(;
            bitCtr<referencedCols.size() && bitCtr<absolutePosition;
            bitCtr++){
            if(referencedCols.get(bitCtr)){
                setBitCtr++;
            }
        }
        return setBitCtr;
    }

    /**
     * Get the exposed name for this table, which is the name that can
     * be used to refer to it in the rest of the query.
     *
     * @return The exposed name of this table.
     */
    public String getExposedName(){
        if(correlationName!=null)
            return correlationName;
        else
            return getOrigTableName().getFullTableName();
    }

    /**
     * Get the exposed table name for this table, which is the name that can
     * be used to refer to it in the rest of the query.
     *
     * @throws StandardException Thrown on error
     * @return TableName The exposed name of this table.
     */
    private TableName getExposedTableName() throws StandardException{
        if(correlationName!=null)
            return makeTableName(null,correlationName);
        else
            return getOrigTableName();
    }

    /**
     * Return the table name for this table.
     *
     * @return The table name for this table.
     */
    public TableName getTableNameField(){
        return tableName;
    }

    /**
     * Return a ResultColumnList with all of the columns in this table.
     * (Used in expanding '*'s.)
     * NOTE: Since this method is for expanding a "*" in the SELECT list,
     * ResultColumn.expression will be a ColumnReference.
     *
     * @param allTableName The qualifier on the "*"
     * @return ResultColumnList    List of result columns from this table.
     * @throws StandardException Thrown on error
     */
    @Override
    public ResultColumnList getAllResultColumns(TableName allTableName) throws StandardException{
        return getResultColumnsForList(allTableName,resultColumns,
                getOrigTableName());
    }

    /**
     * Build a ResultColumnList based on all of the columns in this FromBaseTable.
     * NOTE - Since the ResultColumnList generated is for the FromBaseTable,
     * ResultColumn.expression will be a BaseColumnNode.
     *
     * @return ResultColumnList representing all referenced columns
     * @throws StandardException Thrown on error
     */
    public ResultColumnList genResultColList() throws StandardException{
        ResultColumnList rcList;
        ResultColumn resultColumn;
        ValueNode valueNode;
        ColumnDescriptor colDesc;
        TableName exposedName;

        /* Cache exposed name for this table.
         * The exposed name becomes the qualifier for each column
         * in the expanded list.
         */
        exposedName=getExposedTableName();

        /* Add all of the columns in the table */
        rcList=(ResultColumnList)getNodeFactory().getNode(
                C_NodeTypes.RESULT_COLUMN_LIST,
                getContextManager());
        ColumnDescriptorList cdl=tableDescriptor.getColumnDescriptorList();
        int cdlSize=cdl.size();

        for(int index=0;index<cdlSize;index++){
            /* Build a ResultColumn/BaseColumnNode pair for the column */
            colDesc=cdl.elementAt(index);
            //A ColumnDescriptor instantiated through SYSCOLUMNSRowFactory only has
            //the uuid set on it and no table descriptor set on it. Since we know here
            //that this columnDescriptor is tied to tableDescriptor, set it so using
            //setTableDescriptor method. ColumnDescriptor's table descriptor is used
            //to get ResultSetMetaData.getTableName & ResultSetMetaData.getSchemaName
            colDesc.setTableDescriptor(tableDescriptor);

            valueNode=(ValueNode)getNodeFactory().getNode(
                    C_NodeTypes.BASE_COLUMN_NODE,
                    colDesc.getColumnName(),
                    exposedName,
                    colDesc.getType(),
                    getContextManager());
            resultColumn=(ResultColumn)getNodeFactory().getNode(
                    C_NodeTypes.RESULT_COLUMN,
                    colDesc,
                    valueNode,
                    getContextManager());

            /* Build the ResultColumnList to return */
            rcList.addResultColumn(resultColumn);
        }

        return rcList;
    }

    /**
     * Augment the RCL to include the columns in the FormatableBitSet.
     * If the column is already there, don't add it twice.
     * Column is added as a ResultColumn pointing to a
     * ColumnReference.
     *
     * @param inputRcl   The original list
     * @param colsWeWant bit set of cols we want
     * @return ResultColumnList the rcl
     * @throws StandardException Thrown on error
     */
    public ResultColumnList addColsToList
    (
            ResultColumnList inputRcl,
            FormatableBitSet colsWeWant
    )
            throws StandardException{
        ResultColumn resultColumn;
        ValueNode valueNode;
        ColumnDescriptor cd;
        TableName exposedName;

        /* Cache exposed name for this table.
         * The exposed name becomes the qualifier for each column
         * in the expanded list.
         */
        exposedName=getExposedTableName();

        /* Add all of the columns in the table */
        ResultColumnList newRcl=(ResultColumnList)getNodeFactory().getNode(
                C_NodeTypes.RESULT_COLUMN_LIST,
                getContextManager());
        ColumnDescriptorList cdl=tableDescriptor.getColumnDescriptorList();
        int cdlSize=cdl.size();

        for(int index=0;index<cdlSize;index++){
            /* Build a ResultColumn/BaseColumnNode pair for the column */
            cd=cdl.elementAt(index);
            int position=cd.getPosition();

            if(!colsWeWant.get(position)){
                continue;
            }

            if((resultColumn=inputRcl.getResultColumn(position))==null){
                valueNode=(ValueNode)getNodeFactory().getNode(
                        C_NodeTypes.COLUMN_REFERENCE,
                        cd.getColumnName(),
                        exposedName,
                        getContextManager());
                resultColumn=(ResultColumn)getNodeFactory().
                        getNode(
                                C_NodeTypes.RESULT_COLUMN,
                                cd,
                                valueNode,
                                getContextManager());
            }

            /* Build the ResultColumnList to return */
            newRcl.addResultColumn(resultColumn);
        }

        return newRcl;
    }

    /**
     * Return a TableName node representing this FromTable.
     *
     * @return a TableName node representing this FromTable.
     * @throws StandardException Thrown on error
     */
    @Override
    public TableName getTableName()
            throws StandardException{
        TableName tn;

        tn=super.getTableName();

        if(tn!=null){
            if(tn.getSchemaName()==null && correlationName==null)
                tn.bind(this.getDataDictionary());
        }

        return (tn!=null?tn:tableName);
    }

    /**
     * Mark this ResultSetNode as the target table of an updatable
     * cursor.
     */
    @Override
    public boolean markAsCursorTargetTable(){
        cursorTargetTable=true;
        return true;
    }

    /**
     * Is this a table that has a FOR UPDATE
     * clause?
     *
     * @return true/false
     */
    @Override
    protected boolean cursorTargetTable(){
        return cursorTargetTable;
    }

    /*
     * Mark as updatable all the columns in the result column list of this
     * FromBaseTable that match the columns in the given update column list.
     *
     * @param updateColumns A ResultColumnList representing the columns
     *                      to be updated.
     */
    void markUpdated(ResultColumnList updateColumns){
        resultColumns.markUpdated(updateColumns);
    }

    /**
     * Search to see if a query references the specifed table name.
     *
     * @param name      Table name (String) to search for.
     * @param baseTable Whether or not name is for a base table
     * @throws StandardException Thrown on error
     * @return true if found, else false
     */
    @Override
    public boolean referencesTarget(String name,boolean baseTable) throws StandardException{
        return baseTable && name.equals(getBaseTableName());
    }

    /**
     * Return true if the node references SESSION schema tables (temporary or permanent)
     *
     * @throws StandardException Thrown on error
     * @return true if references SESSION schema tables, else false
     */
    @Override
    public boolean referencesSessionSchema() throws StandardException{
        //If base table is a SESSION schema table, then return true.
        return isSessionSchema(tableDescriptor.getSchemaDescriptor());
    }

    /**
     * Return true if the node references temporary tables no matter under which schema
     *
     * @return true if references temporary tables, else false
     */
    @Override
    public boolean referencesTemporaryTable() {
        return tableDescriptor.isTemporary();
    }


    /**
     * Return whether or not the underlying ResultSet tree will return
     * a single row, at most.  This method is intended to be used during
     * generation, after the "truly" best conglomerate has been chosen.
     * This is important for join nodes where we can save the extra next
     * on the right side if we know that it will return at most 1 row.
     *
     * @return Whether or not the underlying ResultSet tree will return a single row.
     * @throws StandardException Thrown on error
     */
    @Override
    public boolean isOneRowResultSet() throws StandardException{
        // EXISTS FBT will only return a single row
        if (matchRowId) {
            return false;
        }
        if(existsTable ){
            return true;
        }

        /* For hash join, we need to consider both the qualification
         * and hash join predicates and we consider them against all
         * conglomerates since we are looking for any uniqueness
         * condition that holds on the columns in the hash table,
         * otherwise we just consider the predicates in the
         * restriction list and the conglomerate being scanned.

         */
        AccessPath ap=getTrulyTheBestAccessPath();
        JoinStrategy trulyTheBestJoinStrategy=ap.getJoinStrategy();
        PredicateList pl;
        if (trulyTheBestJoinStrategy==null)
            return false;

        if(trulyTheBestJoinStrategy.isHashJoin()){
            pl=(PredicateList)getNodeFactory().getNode(
                    C_NodeTypes.PREDICATE_LIST,
                    getContextManager());
            if(storeRestrictionList!=null){
                pl.nondestructiveAppend(storeRestrictionList);
            }
            if(nonStoreRestrictionList!=null){
                pl.nondestructiveAppend(nonStoreRestrictionList);
            }
            return isOneRowResultSet(pl);
        }else{
            AccessPath trulyTheBestAccessPath=getTrulyTheBestAccessPath();
            return isOneRowResultSet(trulyTheBestAccessPath.getConglomerateDescriptor(),restrictionList);
        }
    }

    /**
     * Return whether or not this is actually a EBT for NOT EXISTS.
     */
    @Override
    public boolean isNotExists(){
        return isNotExists;
    }

    public boolean isOneRowResultSet(OptimizablePredicateList predList) throws StandardException{
        ConglomerateDescriptor[] cds=tableDescriptor.getConglomerateDescriptors();

        for(ConglomerateDescriptor cd : cds){
            if(isOneRowResultSet(cd,predList)){
                return true;
            }
        }

        return false;
    }

    /**
     * Determine whether or not the columns marked as true in
     * the passed in array are a superset of any unique index
     * on this table.
     * This is useful for subquery flattening and distinct elimination
     * based on a uniqueness condition.
     *
     * @param eqCols The columns to consider
     * @return Whether or not the columns marked as true are a superset
     */
    protected boolean supersetOfUniqueIndex(boolean[] eqCols) throws StandardException{
        ConglomerateDescriptor[] cds=tableDescriptor.getConglomerateDescriptors();

        /* Cycle through the ConglomerateDescriptors */
        IndexDescriptor id;
        for(ConglomerateDescriptor cd : cds){
            if(!cd.isIndex()) {
                if (!cd.isPrimaryKey())
                    continue;
                else
                    id = cd.getIndexDescriptor();
            } else {
                id=cd.getIndexDescriptor();
                if(!id.isUnique()){
                    continue;
                }
            }

            int[] keyColumns=id.baseColumnPositions();

            int inner=0;
            for(;inner<keyColumns.length;inner++){
                if(!eqCols[keyColumns[inner]]){
                    break;
                }
            }

            /* Did we get a full match? */
            if(inner==keyColumns.length){
                return true;
            }
        }

        return false;
    }

    /**
     * Determine whether or not the columns marked as true in
     * the passed in join table matrix are a superset of any single column unique index
     * on this table.
     * This is useful for distinct elimination
     * based on a uniqueness condition.
     *
     * @param tableColMap The columns to consider
     * @return Whether or not the columns marked as true for one at least
     * one table are a superset
     */
    protected boolean supersetOfUniqueIndex(JBitSet[] tableColMap)
            throws StandardException{
        ConglomerateDescriptor[] cds=tableDescriptor.getConglomerateDescriptors();

        /* Cycle through the ConglomerateDescriptors */
        IndexDescriptor id;
        for(ConglomerateDescriptor cd : cds){
            if(!cd.isIndex()) {
                if (!cd.isPrimaryKey())
                    continue;
                else
                    id = cd.getIndexDescriptor();
            } else {
                id=cd.getIndexDescriptor();
                if(!id.isUnique()){
                    continue;
                }
            }

            int[] keyColumns=id.baseColumnPositions();
            int numBits=tableColMap[0].size();
            JBitSet keyMap=new JBitSet(numBits);
            JBitSet resMap=new JBitSet(numBits);

            int inner=0;
            for(;inner<keyColumns.length;inner++){
                keyMap.set(keyColumns[inner]);
            }
            int table=0;
            for(;table<tableColMap.length;table++){
                resMap.setTo(tableColMap[table]);
                resMap.and(keyMap);
                if(keyMap.equals(resMap)){
                    tableColMap[table].set(0);
                    return true;
                }
            }

        }

        return false;
    }

    /**
     * Get the lock mode for the target table heap of an update or delete
     * statement.  It is not always MODE_RECORD.  We want the lock on the
     * heap to be consistent with optimizer and eventually system's decision.
     * This is to avoid deadlock (beetle 4318).  During update/delete's
     * execution, it will first use this lock mode we return to lock heap to
     * open a RowChanger, then use the lock mode that is the optimizer and
     * system's combined decision to open the actual source conglomerate.
     * We've got to make sure they are consistent.  This is the lock chart (for
     * detail reason, see comments below):
     * BEST ACCESS PATH            LOCK MODE ON HEAP
     * ----------------------        -----------------------------------------
     * index                      row lock
     * <p/>
     * heap                      row lock if READ_COMMITTED,
     * REPEATBLE_READ, or READ_UNCOMMITTED &&
     * not specified table lock otherwise,
     * use optimizer decided best acess
     * path's lock mode
     *
     * @return The lock mode
     */
    @Override
    public int updateTargetLockMode(){
        /* if best access path is index scan, we always use row lock on heap,
         * consistent with IndexRowToBaseRowResultSet's openCore().  We don't
         * need to worry about the correctness of serializable isolation level
         * because index will have previous key locking if it uses row locking
         * as well.
         */
        if(getTrulyTheBestAccessPath().getConglomerateDescriptor().isIndex())
            return TransactionController.MODE_RECORD;

        /* we override optimizer's decision of the lock mode on heap, and
         * always use row lock if we are read committed/uncommitted or
         * repeatable read isolation level, and no forced table lock.  
         *
         * This is also reflected in TableScanResultSet's constructor, 
         * KEEP THEM CONSISTENT!  
         *
         * This is to improve concurrency, while maintaining correctness with 
         * serializable level.  Since the isolation level can change between 
         * compilation and execution if the statement is cached or stored, we 
         * encode both the SERIALIZABLE lock mode and the non-SERIALIZABLE
         * lock mode in the returned lock mode if they are different.
         */
        int isolationLevel= getLanguageConnectionContext().getCurrentIsolationLevel();


        if((isolationLevel!=ExecutionContext.SERIALIZABLE_ISOLATION_LEVEL) &&
                (tableDescriptor.getLockGranularity()!=
                        TableDescriptor.TABLE_LOCK_GRANULARITY)){
            int lockMode=getTrulyTheBestAccessPath().getLockMode();
            if(lockMode!=TransactionController.MODE_RECORD)
                lockMode=(lockMode&0xff)<<16;
            else
                lockMode=0;
            lockMode+=TransactionController.MODE_RECORD;

            return lockMode;
        }

        /* if above don't apply, use optimizer's decision on heap's lock
         */
        return getTrulyTheBestAccessPath().getLockMode();
    }

    /**
     * Return whether or not the underlying ResultSet tree
     * is ordered on the specified columns.
     * RESOLVE - This method currently only considers the outermost table
     * of the query block.
     * RESOLVE - We do not currently push method calls down, so we don't
     * worry about whether the equals comparisons can be against a variant method.
     *
     * @throws StandardException Thrown on error
     * @param    crs                    The specified ColumnReference[]
     * @param    permuteOrdering        Whether or not the order of the CRs in the array can be permuted
     * @param    fbtVector            Vector that is to be filled with the FromBaseTable
     * @return Whether the underlying ResultSet tree
     * is ordered on the specified column.
     */
    @Override
    boolean isOrderedOn(ColumnReference[] crs,boolean permuteOrdering,Vector fbtVector) throws StandardException{
        /* The following conditions must be met, regardless of the value of permuteOrdering,
         * in order for the table to be ordered on the specified columns:
         *    o  Each column is from this table. (RESOLVE - handle joins later)
         *    o  The access path for this table is an index.
         */
        // Verify that all CRs are from this table
        for(ColumnReference cr : crs){
            if(cr.getTableNumber()!=tableNumber){
                return false;
            }
        }
        // Verify access path is an index or table with primary key constraint
        ConglomerateDescriptor cd=getTrulyTheBestAccessPath().getConglomerateDescriptor();
        if(cd.getIndexDescriptor()==null || cd.getIndexDescriptor().indexType()==null){
            return false;
        }

        // Now consider whether or not the CRs can be permuted
        boolean isOrdered;
        if(permuteOrdering){
            isOrdered=isOrdered(crs,cd);
        }else{
            isOrdered=isStrictlyOrdered(crs,cd);
        }

        if(fbtVector!=null){
            //noinspection unchecked
            fbtVector.add(this);
        }

        return isOrdered;
    }

    /**
     * Turn off bulk fetch
     */
    void disableBulkFetch(){
        bulkFetchTurnedOff=true;
        bulkFetch=UNSET;
    }

    /**
     * Do a special scan for max.
     */
    void doSpecialMaxScan(){
        if(SanityManager.DEBUG){
            if((!restrictionList.isEmpty()) ||
                    (!storeRestrictionList.isEmpty()) ||
                    (!nonStoreRestrictionList.isEmpty())){
                SanityManager.THROWASSERT("shouldn't be setting max special scan because there is a restriction");
            }
        }
        specialMaxScan=true;
    }

    /**
     * Is it possible to do a distinct scan on this ResultSet tree.
     * (See SelectNode for the criteria.)
     *
     * @param distinctColumns the set of distinct columns
     * @return Whether or not it is possible to do a distinct scan on this ResultSet tree.
     */
    boolean isPossibleDistinctScan(Set<BaseColumnNode> distinctColumns){
        if((restrictionList!=null && !restrictionList.isEmpty())){
            return false;
        }

        HashSet columns=new HashSet();
        for(int i=0;i<resultColumns.size();i++){
            ResultColumn rc=resultColumns.elementAt(i);
            //noinspection unchecked
            columns.add(rc.getExpression());
        }

        return columns.equals(distinctColumns);
    }

    /**
     * Mark the underlying scan as a distinct scan.
     */
    @Override
    void markForDistinctScan() throws StandardException {
        distinctScan=true;
        resultColumns.computeDistinctCardinality(getFinalCostEstimate(false));
    }


    /**
     * @see ResultSetNode#adjustForSortElimination
     */
    @Override
    void adjustForSortElimination(){
        /* NOTE: IRTBR will use a different method to tell us that
         * it cannot do a bulk fetch as the ordering issues are
         * specific to a FBT being under an IRTBR as opposed to a
         * FBT being under a PRN, etc.
         * So, we just ignore this call for now.
         */
    }

    /**
     * @see ResultSetNode#adjustForSortElimination
     */
    @Override
    void adjustForSortElimination(RequiredRowOrdering rowOrdering) throws StandardException{
        /* We may have eliminated a sort with the assumption that
         * the rows from this base table will naturally come back
         * in the correct ORDER BY order. But in the case of IN
         * list probing predicates (see DERBY-47) the predicate
         * itself may affect the order of the rows.  In that case
         * we need to notify the predicate so that it does the
         * right thing--i.e. so that it preserves the natural
         * ordering of the rows as expected from this base table.
         * DERBY-3279.
         */
        if(restrictionList!=null)
            restrictionList.adjustForSortElimination(rowOrdering);
    }

    /**
     * Return whether or not this index is ordered on a permutation of the specified columns.
     *
     * @throws StandardException Thrown on error
     * @param    crs        The specified ColumnReference[]
     * @param    cd        The ConglomerateDescriptor for the chosen index.
     * @return Whether or not this index is ordered exactly on the specified columns.
     */
    private boolean isOrdered(ColumnReference[] crs,ConglomerateDescriptor cd) throws StandardException{
        /* This table is ordered on a permutation of the specified columns if:
         *  o  For each key column, until a match has been found for all of the
         *       ColumnReferences, it is either in the array of ColumnReferences
         *       or there is an equality predicate on it.
         *       (NOTE: It is okay to exhaust the key columns before the ColumnReferences
         *       if the index is unique.  In other words if we have CRs left over after
         *       matching all of the columns in the key then the table is considered ordered
         *       iff the index is unique. For example:
         *        i1 on (c1, c2), unique
         *        select distinct c3 from t1 where c1 = 1 and c2 = ?;
         *       is ordered on c3 since there will be at most 1 qualifying row.)
         */
        boolean[] matchedCRs=new boolean[crs.length];

        int nextKeyColumn=0;
        int[] keyColumns=cd.getIndexDescriptor().baseColumnPositions();

        // Walk through the key columns
        for(;nextKeyColumn<keyColumns.length;nextKeyColumn++){
            boolean currMatch=false;
            // See if the key column is in crs
            for(int nextCR=0;nextCR<crs.length;nextCR++){
                if(crs[nextCR].getColumnNumber()==keyColumns[nextKeyColumn]){
                    matchedCRs[nextCR]=true;
                    currMatch=true;
                    break;
                }
            }

            // Advance to next key column if we found a match on this one
            if(currMatch){
                continue;
            }

            // Stop search if there is no equality predicate on this key column
            if(!storeRestrictionList.hasOptimizableEqualityPredicate(this,keyColumns[nextKeyColumn],true)){
                break;
            }
        }

        /* Count the number of matched CRs. The table is ordered if we matched all of them. */
        int numCRsMatched=0;
        for(boolean matchedCR : matchedCRs){
            if(matchedCR){
                numCRsMatched++;
            }
        }

        if(numCRsMatched==matchedCRs.length){
            return true;
        }

        /* We didn't match all of the CRs, but if
         * we matched all of the key columns then
         * we need to check if the index is unique.
         */
        return nextKeyColumn==keyColumns.length && cd.getIndexDescriptor().isUnique();
    }

    /**
     * Return whether or not this index is ordered on a permutation of the specified columns.
     *
     * @throws StandardException Thrown on error
     * @param    crs        The specified ColumnReference[]
     * @param    cd        The ConglomerateDescriptor for the chosen index.
     * @return Whether or not this index is ordered exactly on the specified columns.
     */
    private boolean isStrictlyOrdered(ColumnReference[] crs,ConglomerateDescriptor cd)
            throws StandardException{
        /* This table is ordered on the specified columns in the specified order if:
         *  o  For each ColumnReference, it is either the next key column or there
         *       is an equality predicate on all key columns prior to the ColumnReference.
         *       (NOTE: If the index is unique, then it is okay to have a suffix of
         *       unmatched ColumnReferences because the set is known to be ordered. For example:
         *        i1 on (c1, c2), unique
         *        select distinct c3 from t1 where c1 = 1 and c2 = ?;
         *       is ordered on c3 since there will be at most 1 qualifying row.)
         */
        int nextCR=0;
        int nextKeyColumn=0;
        int[] keyColumns=cd.getIndexDescriptor().baseColumnPositions();

        // Walk through the CRs
        for(;nextCR<crs.length;nextCR++){
            /* If we've walked through all of the key columns then
             * we need to check if the index is unique.
             * Beetle 4402
             */
            if(nextKeyColumn==keyColumns.length){
                if(cd.getIndexDescriptor().isUnique()){
                    break;
                }else{
                    return false;
                }
            }
            while(crs[nextCR].getColumnNumber()!=keyColumns[nextKeyColumn]){
                // Stop if there is no equality predicate on this key column
                if(!storeRestrictionList.hasOptimizableEqualityPredicate(this,keyColumns[nextKeyColumn],true)){
                    return false;
                }

                // Advance to the next key column
                nextKeyColumn++;

                /* If we've walked through all of the key columns then
                 * we need to check if the index is unique.
                 */
                if(nextKeyColumn==keyColumns.length){
                    if(cd.getIndexDescriptor().isUnique()){
                        break;
                    }else{
                        return false;
                    }
                }
            }
            nextKeyColumn++;
        }
        return true;
    }

    /**
     * Is this a one-row result set with the given conglomerate descriptor?
     */
    public boolean isOneRowResultSet(ConglomerateDescriptor cd,
                                      OptimizablePredicateList predList) throws StandardException{
        if(predList==null){
            return false;
        }

        assert predList instanceof PredicateList;

        @SuppressWarnings("ConstantConditions") PredicateList restrictionList=(PredicateList)predList;

        if(!cd.isIndex() && !cd.isPrimaryKey())
            return false;
        IndexRowGenerator irg= cd.getIndexDescriptor();

        // is this a unique index
        if(!irg.isUnique())
            return false;

        if (irg.isOnExpression()) {
            LanguageConnectionContext lcc = getLanguageConnectionContext();
            ValueNode[] exprAsts = irg.getParsedIndexExpressions(lcc, this);
            for (ValueNode exprAst : exprAsts) {
                List<Predicate> optimizableEqualityPredicateList =
                        restrictionList.getOptimizableEqualityPredicateList(this, exprAst, true);

                // No equality predicate for this column, so this is not a one row result set
                if (optimizableEqualityPredicateList == null)
                    return false;

                // Look for equality predicate that is not a join predicate
                // If all equality predicates are join predicates, then this is NOT a one row result set
                if (areAllJoinPredicates(optimizableEqualityPredicateList))
                    return false;
            }
        } else {
            int[] baseColumnPositions = irg.baseColumnPositions();

            // Do we have an exact match on the full key

            for (int curCol : baseColumnPositions) {
                // get the column number at this position
                /* Is there a pushable equality predicate on this key column?
                 * (IS NULL is also acceptable)
                 */
                List<Predicate> optimizableEqualityPredicateList =
                        restrictionList.getOptimizableEqualityPredicateList(this, curCol, true);

                // No equality predicate for this column, so this is not a one row result set
                if (optimizableEqualityPredicateList == null)
                    return false;

                // Look for equality predicate that is not a join predicate
                // If all equality predicates are join predicates, then this is NOT a one row result set
                if (areAllJoinPredicates(optimizableEqualityPredicateList))
                    return false;
            }
        }
        return true;
    }

    private boolean areAllJoinPredicates(List<Predicate> predList) {
        for (Predicate predicate : predList) {
            if (!predicate.isJoinPredicate() && !predicate.isFullJoinPredicate()) {
                return false;
            }
        }
        return true;
    }

    private int getDefaultBulkFetch() throws StandardException{
        return 16; // Stop Going to the database for parsing this number.  JL
    }

    private String getUserSpecifiedIndexName(){
        String retval=null;

        if(tableProperties!=null){
            retval=tableProperties.getProperty("index");
        }

        return retval;
    }

    /*
    ** RESOLVE: This whole thing should probably be moved somewhere else,
    ** like the optimizer or the data dictionary.
    */
    private StoreCostController getStoreCostController(TableDescriptor td, ConglomerateDescriptor cd) throws StandardException{
        if (skipStats) {
            if (!getCompilerContext().skipStats(this.getTableNumber()))
                getCompilerContext().getSkipStatsTableList().add(this.getTableNumber());
            return getCompilerContext().getStoreCostController(td, cd, true, defaultRowCount, splits);
        }
        else {
            return getCompilerContext().getStoreCostController(td, cd,
                    getCompilerContext().skipStats(this.getTableNumber()), 0, splits);
        }
    }

    private StoreCostController getBaseCostController() throws StandardException{
        return getStoreCostController(this.tableDescriptor,baseConglomerateDescriptor);
    }

    private boolean gotRowCount=false;
    private long rowCount=0;

    private long baseRowCount() throws StandardException{
        if(!gotRowCount){
            StoreCostController scc=getBaseCostController();
            rowCount=scc.getEstimatedRowCount();
            gotRowCount=true;
        }

        return rowCount;
    }

    private DataValueDescriptor[] getRowTemplate(ConglomerateDescriptor cd,
                                                 StoreCostController scc) throws StandardException{
        /*
        ** If it's for a heap scan, just get all the columns in the
        ** table.
        */
        if(!cd.isIndex())
            return templateColumns.buildEmptyRow().getRowArray();

        /* It's an index scan, so get all the columns in the index */
        ExecRow emptyIndexRow=templateColumns.buildEmptyIndexRow(
                tableDescriptor,
                cd,
                scc
        );

        return emptyIndexRow.getRowArray();
    }

    private ConglomerateDescriptor getFirstConglom(OptimizablePredicateList predList,
                                                   Optimizer optimizer) throws StandardException{
        getConglomDescs();
        return getNextConglom(null, predList, optimizer);
    }

    private ConglomerateDescriptor getNextConglom(ConglomerateDescriptor currCD,
                                                  OptimizablePredicateList predList,
                                                  Optimizer optimizer) throws StandardException {
        OptimizerTrace tracer=optimizer.tracer();
        int index=-1;

        if (currCD != null){
            for (index=0; index < conglomDescs.length; index++) {
                if (currCD == conglomDescs[index]) {
                    break;
                }
            }
        }

        index ++;
        while (index<conglomDescs.length) {
            if (isIndexEligible(conglomDescs[index], predList))
                return conglomDescs[index];
            tracer.trace(OptimizerFlag.SPARSE_INDEX_NOT_ELIGIBLE,0,0,0.0,conglomDescs[index]);
            index ++;
        }

        return null;
    }

    private void getConglomDescs() throws StandardException{
        if(conglomDescs==null){
            conglomDescs=tableDescriptor.getConglomerateDescriptors();
        }
    }

    /**
     * set the Information gathered from the parent table that is
     * required to peform a referential action on dependent table.
     */
    @SuppressFBWarnings(value = "EI_EXPOSE_REP2",justification = "Intentional")
    @Override
    public void setRefActionInfo(long fkIndexConglomId,
                                 int[] fkColArray,
                                 String parentResultSetId,
                                 boolean dependentScan){


        this.fkIndexConglomId=fkIndexConglomId;
        this.fkColArray=fkColArray;
        this.raParentResultSetId=parentResultSetId;
        if (dependentScan)
            throw new RuntimeException("Not implemented");
    }

    /**
     * Accept the visitor for all visitable children of this node.
     *
     * @param v the visitor
     */
    @Override
    public void acceptChildren(Visitor v)  throws StandardException{
        super.acceptChildren(v);

        if(nonStoreRestrictionList!=null){
            nonStoreRestrictionList.accept(v, this);
        }

        if(restrictionList!=null){
            restrictionList.accept(v, this);
        }

        if(nonBaseTableRestrictionList!=null){
            nonBaseTableRestrictionList.accept(v, this);
        }

        if(requalificationRestrictionList!=null){
            requalificationRestrictionList.accept(v, this);
        }
    }

    @Override
    public ResultColumn getRowIdColumn(){
        return rowIdColumn;
    }

    @Override
    public void setRowIdColumn(ResultColumn rc) {
        rowIdColumn = rc;
    }

    /**
     *
     * Is this FromBaseTable node a distinct scan (effects cost estimate)
     *
     * @return
     */
    public boolean isDistinctScan() {
        return distinctScan;
    }

    public void setAntiJoin (boolean isAntiJoin) {
        this.isAntiJoin = isAntiJoin;
    }

    public boolean isAntiJoin() {
        return this.isAntiJoin;
    }

    @Override
    public String printRuntimeInformation() throws StandardException {
        StringBuilder sb = new StringBuilder();
        String indexName = getIndexName();
        sb.append(getClassName(indexName)).append("(")
                .append(",").append(getFinalCostEstimate(false).prettyFromBaseTableString());
        if (indexName != null)
            sb.append(",baseTable=").append(getPrettyTableName());
        List<String> qualifiers =  Lists.transform(PredicateUtils.PLtoList(RSUtils.getPreds(this)), PredicateUtils.predToString);
        if(qualifiers!=null && !qualifiers.isEmpty()) //add
            sb.append(",preds=[").append(Joiner.on(",").skipNulls().join(qualifiers)).append("]");
        sb.append(")");
        return sb.toString();
    }

    @Override
    public String printExplainInformation(String attrDelim) throws StandardException {
        StringBuilder sb = new StringBuilder();
        String indexName = getIndexName();
        sb.append(spaceToLevel());
        sb.append(getClassName(indexName)).append("(");
        sb.append("n=").append(getResultSetNumber()).append(attrDelim);
        sb.append(getFinalCostEstimate(false).prettyFromBaseTableString(attrDelim));
        if (indexName != null)
            sb.append(attrDelim).append("baseTable=").append(getPrettyTableName());
        List<String> qualifiers = Lists.transform(PredicateUtils.PLtoList(RSUtils.getPreds(this)), PredicateUtils.predToString);
        if (qualifiers != null && !qualifiers.isEmpty())
            sb.append(attrDelim).append("preds=[").append(Joiner.on(",").skipNulls().join(qualifiers)).append("]");
        sb.append(")");
        return sb.toString();
    }

    private String getClassName(String niceIndexName) throws StandardException {
        String cName = "";
        if(niceIndexName!=null){
            cName = "IndexScan["+niceIndexName+"]";
        }else{
            cName = "TableScan["+getPrettyTableName()+"]";
        }
        if(isMultiProbing())
            cName = "MultiProbe"+cName;
        if (isDistinctScan())
            cName = "Distinct" + cName;
        if (specialMaxScan)
            cName = "LastKey" + cName;
        return cName;
    }

    private String getIndexName() {
        ConglomerateDescriptor cd = getTrulyTheBestAccessPath().getConglomerateDescriptor();
        if (cd.isIndex())
            return String.format("%s(%s)", cd.getConglomerateName(), cd.getConglomerateNumber());
        return null;
    }

    private String getPrettyTableName() throws StandardException {
        TableDescriptor tableDescriptor=getTableDescriptor();
        return String.format("%s(%s)",tableDescriptor.getName(),tableDescriptor.getHeapConglomerateId());
    }

    @Override
    public void buildTree(Collection<QueryTreeNode> tree, int depth) throws StandardException {
        setDepth(depth);
        tree.add(this);
        /* predicates in restrictionList after post-opt stage should be redundant, as all the predicates
           should have been either in storeRestrictionList or nonStoreRestrictionList.
           When searching the current FromBaseTable node for subqueries, we may get duplicate SubqueryNodes.
           So collect the subqueries directly from ResultColumns, storeRestrictionList and nonStoreRestrictionList.
        */
        splice.com.google.common.base.Predicate<Object> onAxis = Predicates.not(isRSN);
        CollectingVisitorBuilder<SubqueryNode> builder = CollectingVisitorBuilder.forClass(SubqueryNode.class).onAxis(onAxis);
        builder.collect(resultColumns);
        builder.collect(nonStoreRestrictionList);
        List<SubqueryNode> subqueryNodeList = builder.collect(storeRestrictionList);
        for (SubqueryNode sub: subqueryNodeList)
            sub.buildTree(tree,depth+1);
    }

    /**
     * Added by splice because we, unfortunately, manipulate the AST from post-optimization visitors.
     */
    public void clearAllPredicates() throws StandardException {
        if(this.baseTableRestrictionList != null) {
            this.baseTableRestrictionList.removeAllPredicates();
        }
        if(this.nonBaseTableRestrictionList != null) {
            this.nonBaseTableRestrictionList.removeAllPredicates();
        }
        if(this.restrictionList != null) {
            this.restrictionList.removeAllPredicates();
        }
        if(this.storeRestrictionList != null) {
            this.storeRestrictionList.removeAllPredicates();
        }
        if(this.nonStoreRestrictionList != null) {
            this.nonStoreRestrictionList.removeAllPredicates();
        }
        if(this.requalificationRestrictionList != null) {
            this.requalificationRestrictionList.removeAllPredicates();
        }
    }

    @Override
    public String toHTMLString() {
        return "tableName: " +  Objects.toString(tableName) + "<br/>" +
                "updateOrDelete: " + updateOrDelete + "<br/>" +
                "tableProperties: " + Objects.toString(tableProperties) + "<br/>" +
                "existsTable: " + existsTable + "<br/>" +
                "dependencyMap: " + Objects.toString(dependencyMap) +
                super.toHTMLString();
    }

    public void determineSpark() {
        setDataSetProcessorType(getDataSetProcessorTypeForAccessPath(getTrulyTheBestAccessPath()));
    }

    /**
     * Return the data set processor type for a given access path.
     *
     * @param accessPath the access path
     */
    public DataSetProcessorType getDataSetProcessorTypeForAccessPath(AccessPath accessPath) {
        if (! dataSetProcessorType.isDefaultControl()) {
            // No need to assess cost
            return dataSetProcessorType;
        }
        long sparkRowThreshold = getLanguageConnectionContext().getOptimizerFactory().getDetermineSparkRowThreshold();
        // we need to check not only the number of row scanned, but also the number of output rows for the
        // join result
        assert dataSetProcessorType.isDefaultControl();
        if (accessPath != null &&
                (accessPath.getCostEstimate().getScannedBaseTableRows() > sparkRowThreshold ||
                 accessPath.getCostEstimate().getEstimatedRowCount() > sparkRowThreshold)) {
                return DataSetProcessorType.COST_SUGGESTED_SPARK;
        }
        return dataSetProcessorType;
    }

    private boolean hasConstantPredicate(int tableNum, int colNum, OptimizablePredicateList predList) {
        if (predList instanceof PredicateList)
            return ((PredicateList)predList).constantColumn(tableNum, colNum);
        else
            return false;
    }

    public FormatableBitSet getReferencedCols() {
        return referencedCols;
    }

    public void setAggregateForSpecialMaxScan(AggregateNode aggrNode) {
        aggrForSpecialMaxScan = aggrNode;
    }

    public AggregateNode getAggregateForSpecialMaxScan() {
        return aggrForSpecialMaxScan;
    }

    public boolean useRealTableStats() { return useRealTableStats; }

    public List<Integer> getNoStatsColumnIds() {
        return new ArrayList<>(usedNoStatsColumnIds);
    }

    public void setReferencingExpressions(Map<Integer, Set<ValueNode>> exprMap) {
        referencingExpressions = exprMap.get(tableNumber);
    }

    @Override
    public void replaceIndexExpressions(ResultColumnList childRCL) throws StandardException {
        if (storeRestrictionList != null) {
            storeRestrictionList.replaceIndexExpression(childRCL);
        }
        if (nonStoreRestrictionList != null) {
            nonStoreRestrictionList.replaceIndexExpression(childRCL);
        }
        if (requalificationRestrictionList != null) {
            requalificationRestrictionList.replaceIndexExpression(childRCL);
        }
    }
<<<<<<< HEAD

    private void translateBetweenOnIndexExprToGEAndLE() throws StandardException {
        if (storeRestrictionList != null) {
            storeRestrictionList = translateBetweenHelper(storeRestrictionList);
        }
        if (nonStoreRestrictionList != null) {
            nonStoreRestrictionList = translateBetweenHelper(nonStoreRestrictionList);
        }
        if (requalificationRestrictionList != null) {
            requalificationRestrictionList = translateBetweenHelper(requalificationRestrictionList);
        }
    }

    private PredicateList translateBetweenHelper(PredicateList predList) throws StandardException {
        PredicateList newList = (PredicateList)getNodeFactory().getNode(
                C_NodeTypes.PREDICATE_LIST,
                getContextManager());

        for (int i = 0; i < predList.size(); i++) {
            Predicate pred = predList.elementAt(i);
            if (pred.isBetween()) {
                BetweenOperatorNode bon = (BetweenOperatorNode) pred.getAndNode().getLeftOperand();
                AndNode newAnd = bon.translateToGEAndLE();

                Predicate le = (Predicate)getNodeFactory().getNode(
                        C_NodeTypes.PREDICATE,
                        newAnd.getRightOperand(),
                        pred.getReferencedSet(),
                        getContextManager());
                le.copyFields(pred);
                le.clearScanFlags();
                if (pred.isStopKey()) {
                    le.markStopKey();
                }
                if (pred.isQualifier()) {
                    le.markQualifier();
                }
                newList.addOptPredicate(le);

                BooleanConstantNode trueNode = (BooleanConstantNode)getNodeFactory().getNode(
                        C_NodeTypes.BOOLEAN_CONSTANT_NODE,
                        Boolean.TRUE,
                        getContextManager());
                newAnd.setRightOperand(trueNode);

                Predicate ge = (Predicate)getNodeFactory().getNode(
                        C_NodeTypes.PREDICATE,
                        newAnd,
                        pred.getReferencedSet(),
                        getContextManager());
                ge.copyFields(pred);
                ge.clearScanFlags();
                if (pred.isStartKey()) {
                    ge.markStartKey();
                }
                if (pred.isQualifier()) {
                    ge.markQualifier();
                }
                newList.addOptPredicate(ge);
            } else {
                newList.addOptPredicate(pred);
            }
        }
        newList.classify(this, getTrulyTheBestAccessPath().getConglomerateDescriptor(), true);
        return newList;
    }
=======
>>>>>>> e2872374
}<|MERGE_RESOLUTION|>--- conflicted
+++ resolved
@@ -1914,12 +1914,9 @@
                     forUpdate());
 
             if (isOnExpression) {
-<<<<<<< HEAD
                 // do translation before replacing index expressions, otherwise
                 // orderUsefulPredicates() doesn't recognize generated column
                 translateBetweenOnIndexExprToGEAndLE();
-=======
->>>>>>> e2872374
                 // for expressions from outer tables, replace them later
                 replaceIndexExpressions(resultColumns);
             }
@@ -2110,14 +2107,11 @@
                 rc.setReferenced();
                 rc.setVirtualColumnId(i + 1);  // virtual column IDs are 1-based
                 rc.setName(idxCD.getConglomerateName() + "_col" + rc.getColumnPosition());
-<<<<<<< HEAD
                 // don't set isNameGenerated flag, otherwise cannot be used as an order-by column
                 rc.setSourceTableName(this.getBaseTableName());
                 rc.setSourceSchemaName(this.getTableDescriptor().getSchemaName());
                 rc.setSourceConglomerateNumber(idxCD.getConglomerateNumber());
                 rc.setSourceConglomerateColumnPosition(i + 1);
-=======
->>>>>>> e2872374
                 newCols.addResultColumn(rc);
             }
         } else {
@@ -3794,7 +3788,6 @@
             requalificationRestrictionList.replaceIndexExpression(childRCL);
         }
     }
-<<<<<<< HEAD
 
     private void translateBetweenOnIndexExprToGEAndLE() throws StandardException {
         if (storeRestrictionList != null) {
@@ -3861,6 +3854,4 @@
         newList.classify(this, getTrulyTheBestAccessPath().getConglomerateDescriptor(), true);
         return newList;
     }
-=======
->>>>>>> e2872374
 }