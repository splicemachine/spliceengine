--- conflicted
+++ resolved
@@ -1642,25 +1642,6 @@
                                      getTypeName().equals(TypeId.VARCHAR_NAME);
     }
 
-<<<<<<< HEAD
-    @Override
-    public boolean hasCorrelatedSubquery() throws StandardException {
-        if(hasCorrelatedSubquerySet) {
-            return hasCorrelatedSubquery;
-        }
-        hasCorrelatedSubquerySet = true;
-        CollectNodesVisitor visitor= new CollectNodesVisitor(SubqueryNode.class);
-        this.accept(visitor);
-        @SuppressWarnings("unchecked") List<SubqueryNode> subqueryNodes=visitor.getList();
-        for(SubqueryNode subqueryNode : subqueryNodes) {
-            if(subqueryNode.hasCorrelatedCRs()) {
-                hasCorrelatedSubquery = true;
-                return hasCorrelatedSubquery;
-            }
-        }
-        hasCorrelatedSubquery = false;
-        return hasCorrelatedSubquery;
-=======
     // Build a raw AndNode boolean expression into a Predicate.
     private Predicate getNewPredicate(ValueNode booleanExpression) throws StandardException {
         int numTables = getCompilerContext().getMaximalPossibleTableCount();
@@ -1820,6 +1801,24 @@
             getReferencedSet(),
             getContextManager());
         return newPred;
->>>>>>> f9918634
+    }
+
+    @Override
+    public boolean hasCorrelatedSubquery() throws StandardException {
+        if(hasCorrelatedSubquerySet) {
+            return hasCorrelatedSubquery;
+        }
+        hasCorrelatedSubquerySet = true;
+        CollectNodesVisitor visitor= new CollectNodesVisitor(SubqueryNode.class);
+        this.accept(visitor);
+        @SuppressWarnings("unchecked") List<SubqueryNode> subqueryNodes=visitor.getList();
+        for(SubqueryNode subqueryNode : subqueryNodes) {
+            if(subqueryNode.hasCorrelatedCRs()) {
+                hasCorrelatedSubquery = true;
+                return hasCorrelatedSubquery;
+            }
+        }
+        hasCorrelatedSubquery = false;
+        return hasCorrelatedSubquery;
     }
 }