--- conflicted
+++ resolved
@@ -83,13 +83,11 @@
     // getPredScopedForResultSet() method of this class for more.
     private boolean scoped;
 
-<<<<<<< HEAD
     private boolean matchIndexExpression;
-=======
+
     // The original list of IN list probe predicates that were combined
     // to make the current combined multicolumn IN list probe predicate.
     private PredicateList originalInListPredList;
->>>>>>> 4dfad58b
 
     public void setPulled(boolean pulled){
         this.pulled=pulled;
@@ -1476,7 +1474,6 @@
         outerJoinLevel = level;
     }
 
-<<<<<<< HEAD
     public boolean matchIndexExpression() {
         return matchIndexExpression;
     }
@@ -1484,9 +1481,8 @@
     public void setMatchIndexExpression(boolean matchIndexExpression) {
         this.matchIndexExpression = matchIndexExpression;
     }
-=======
+
     public PredicateList getOriginalInListPredList() { return originalInListPredList; }
 
     public void setOriginalInListPredList (PredicateList predList) { originalInListPredList = predList;}
->>>>>>> 4dfad58b
 }