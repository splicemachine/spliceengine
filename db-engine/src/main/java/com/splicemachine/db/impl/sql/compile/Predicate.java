--- conflicted
+++ resolved
@@ -1541,13 +1541,12 @@
         return op.collectExpressions(exprMap);
     }
 
-<<<<<<< HEAD
     public boolean isBetween() {
         return andNode.getLeftOperand() instanceof BetweenOperatorNode;
     }
-=======
+
     public PredicateList getOriginalInListPredList() { return originalInListPredList; }
 
-    public void setOriginalInListPredList (PredicateList predList) { originalInListPredList = predList;}
->>>>>>> 2208d1c4
+    public void setOriginalInListPredList (PredicateList predList) { originalInListPredList = predList; }
+
 }