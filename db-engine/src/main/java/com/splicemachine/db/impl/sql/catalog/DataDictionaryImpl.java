--- conflicted
+++ resolved
@@ -6219,12 +6219,9 @@
 
         /* Set up the start/stop position for the scan */
         SYSSCHEMASRowFactory rf=(SYSSCHEMASRowFactory)ti.getCatalogRowFactory();
-<<<<<<< HEAD
         keyRow=exFactory.getIndexableRow(rf.getIndexColumnCount(SYSSCHEMASRowFactory.SYSSCHEMAS_INDEX1_ID));
         keyRow.setColumn(SYSSCHEMASRowFactory.SYSSCHEMAS_INDEX1_SCHEMANAME, schemaNameOrderable);
         keyRow.setColumn(SYSSCHEMASRowFactory.SYSSCHEMAS_INDEX1_DATABASEID, dbIdOrderable);
-=======
->>>>>>> 7b3ff4b1
 
         ExecRow row=rf.makeEmptyRow();
 
