--- conflicted
+++ resolved
@@ -8310,13 +8310,10 @@
     protected TabInfoImpl getNonCoreTI(int catalogNumber, TransactionController tc) throws StandardException{
         TabInfoImpl ti=getNonCoreTIByNumber(catalogNumber);
 
-<<<<<<< HEAD
-=======
         if(ti == null) { // catalog number is invalid.
             return null;
         }
 
->>>>>>> ff927aee
         faultInTabInfo(ti, tc);
 
         return ti;
