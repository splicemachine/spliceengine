--- conflicted
+++ resolved
@@ -5965,22 +5965,6 @@
                 ScanController.GE,              // startSearchOperation
                 null,        //scanQualifier,
                 null,    //stop position-through last row
-<<<<<<< HEAD
-                ScanController.GT);             // stopSearchOperation
-
-        // it is important for read uncommitted scans to use fetchNext() rather
-        // than fetch, so that the fetch happens while latch is held, otherwise
-        // the next() might position the scan on a row, but the subsequent
-        // fetch() may find the row deleted or purged from the table.
-        while(scanController.fetchNext(outRow.getRowArray())){
-            TableDescriptor td=(TableDescriptor)
-                    rf.buildDescriptor(
-                            outRow,
-                            null,
-                            this,
-                            TransactionController.ISOLATION_READ_UNCOMMITTED, tc);
-            ht.put(td.getUUID(),td);
-=======
                 ScanController.GT)) {           // stopSearchOperation
 
             // it is important for read uncommitted scans to use fetchNext() rather
@@ -5993,10 +5977,9 @@
                                 outRow,
                                 null,
                                 this,
-                                TransactionController.ISOLATION_READ_UNCOMMITTED);
+                            TransactionController.ISOLATION_READ_UNCOMMITTED, tc);
                 ht.put(td.getUUID(), td);
             }
->>>>>>> ae6d492a
         }
         return ht;
     }
