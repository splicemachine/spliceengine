/*
 * This file is part of Splice Machine.
 * Splice Machine is free software: you can redistribute it and/or modify it under the terms of the
 * GNU Affero General Public License as published by the Free Software Foundation, either
 * version 3, or (at your option) any later version.
 * Splice Machine is distributed in the hope that it will be useful, but WITHOUT ANY WARRANTY;
 * without even the implied warranty of MERCHANTABILITY or FITNESS FOR A PARTICULAR PURPOSE.
 * See the GNU Affero General Public License for more details.
 * You should have received a copy of the GNU Affero General Public License along with Splice Machine.
 * If not, see <http://www.gnu.org/licenses/>.
 *
 * Some parts of this source code are based on Apache Derby, and the following notices apply to
 * Apache Derby:
 *
 * Apache Derby is a subproject of the Apache DB project, and is licensed under
 * the Apache License, Version 2.0 (the "License"); you may not use these files
 * except in compliance with the License. You may obtain a copy of the License at:
 *
 * http://www.apache.org/licenses/LICENSE-2.0
 *
 * Unless required by applicable law or agreed to in writing, software distributed
 * under the License is distributed on an "AS IS" BASIS, WITHOUT WARRANTIES OR
 * CONDITIONS OF ANY KIND, either express or implied. See the License for the
 * specific language governing permissions and limitations under the License.
 *
 * Splice Machine, Inc. has modified the Apache Derby code in this file.
 *
 * All such Splice Machine modifications are Copyright 2012 - 2020 Splice Machine, Inc.,
 * and are licensed to you under the GNU Affero General Public License.
 */

package com.splicemachine.db.impl.sql.catalog;

import com.splicemachine.db.catalog.AliasInfo;
import com.splicemachine.db.catalog.DependableFinder;
import com.splicemachine.db.catalog.TypeDescriptor;
import com.splicemachine.db.catalog.UUID;
import com.splicemachine.db.catalog.types.BaseTypeIdImpl;
import com.splicemachine.db.catalog.types.RoutineAliasInfo;
import com.splicemachine.db.iapi.error.StandardException;
import com.splicemachine.db.iapi.reference.*;
import com.splicemachine.db.iapi.services.context.ContextManager;
import com.splicemachine.db.iapi.services.context.ContextService;
import com.splicemachine.db.iapi.services.io.FormatableBitSet;
import com.splicemachine.db.iapi.services.locks.LockFactory;
import com.splicemachine.db.iapi.services.locks.ShExLockable;
import com.splicemachine.db.iapi.services.monitor.Monitor;
import com.splicemachine.db.iapi.services.monitor.PersistentService;
import com.splicemachine.db.iapi.services.property.PropertyUtil;
import com.splicemachine.db.iapi.services.sanity.SanityManager;
import com.splicemachine.db.iapi.services.uuid.UUIDFactory;
import com.splicemachine.db.iapi.sql.compile.Visitable;
import com.splicemachine.db.iapi.sql.conn.Authorizer;
import com.splicemachine.db.iapi.sql.conn.ConnectionUtil;
import com.splicemachine.db.iapi.sql.conn.LanguageConnectionContext;
import com.splicemachine.db.iapi.sql.conn.LanguageConnectionFactory;
import com.splicemachine.db.iapi.sql.depend.DependencyManager;
import com.splicemachine.db.iapi.sql.dictionary.*;
import com.splicemachine.db.iapi.sql.execute.*;
import com.splicemachine.db.iapi.store.access.*;
import com.splicemachine.db.iapi.store.access.conglomerate.Conglomerate;
import com.splicemachine.db.iapi.types.*;
import com.splicemachine.db.iapi.util.IdUtil;
import com.splicemachine.db.impl.jdbc.EmbedConnection;
import com.splicemachine.db.impl.jdbc.LOBStoredProcedure;
import com.splicemachine.db.impl.services.locks.Timeout;
import com.splicemachine.db.impl.sql.compile.ColumnReference;
import com.splicemachine.db.impl.sql.compile.QueryTreeNode;
import com.splicemachine.db.impl.sql.compile.SetNode;
import com.splicemachine.db.impl.sql.compile.TableName;
import com.splicemachine.db.impl.sql.execute.GenericScanQualifier;
import com.splicemachine.db.impl.sql.execute.JarUtil;
import com.splicemachine.db.impl.sql.execute.TriggerEventDML;
import com.splicemachine.db.impl.sql.execute.ValueRow;
import com.splicemachine.utils.Pair;
import org.apache.log4j.Logger;
import splice.com.google.common.base.Function;
import splice.com.google.common.base.Optional;
import splice.com.google.common.collect.FluentIterable;
import splice.com.google.common.collect.ImmutableListMultimap;
import splice.com.google.common.collect.Lists;
import splice.com.google.common.collect.Multimaps;

import javax.annotation.Nullable;
import java.io.File;
import java.io.IOException;
import java.io.InputStream;
import java.security.MessageDigest;
import java.security.NoSuchAlgorithmException;
import java.security.SecureRandom;
import java.sql.Types;
import java.util.*;
import java.util.concurrent.ExecutorService;
import java.util.concurrent.Executors;
import java.util.concurrent.TimeUnit;
import java.util.regex.Matcher;
import java.util.regex.Pattern;

/**
 * Standard database implementation of the data dictionary that stores the information in the system catlogs.
 *
 * See SpliceDataDictionary in spliceengine repo.
 */
public abstract class DataDictionaryImpl extends BaseDataDictionary{
    private static final Logger LOG = Logger.getLogger(DataDictionaryImpl.class);

    /**
     * Runtime definition of the functions from SYSFUN_FUNCTIONS.
     * Populated dynamically as functions are called.
     */
    protected final AliasDescriptor[] sysfunDescriptors=new AliasDescriptor[SYSFUN_FUNCTIONS.length];

    // the structure that holds all the core table info
    protected TabInfoImpl[] coreInfo;

    /*
    ** SchemaDescriptors for system and app schemas.  Both
    ** are canonical.  We cache them for fast lookup.
    */

    protected SchemaDescriptor systemSchemaDesc;
    protected SchemaDescriptor sysIBMSchemaDesc;
    protected SchemaDescriptor sysIBMADMSchemaDesc;
    protected SchemaDescriptor declaredGlobalTemporaryTablesSchemaDesc;
    protected SchemaDescriptor systemUtilSchemaDesc;
    protected SchemaDescriptor sysFunSchemaDesc;
    protected SchemaDescriptor sysViewSchemaDesc;
<<<<<<< HEAD
    protected DatabaseDescriptor spliceDbDesc;
=======
    protected SchemaDescriptor sysCatSchemaDesc;
>>>>>>> c3b26a01

    /**
     * Dictionary version of the on-disk database
     */
    protected DD_Version dictionaryVersion;
    /**
     * Dictionary version of the currently running engine
     */
    protected DD_Version softwareVersion;
    protected String authorizationDatabaseOwner;
    protected boolean usesSqlAuthorization;

    /**
     * When enabled, will update the data dictionary with all system stored procedures defined in the Derby jar.
     * If a system stored procedure already exists in the data dictionary, it will be dropped and then created again.
     * <p/>
     * Defaults to false (off).
     */
    private static boolean updateSystemProcs=
            PropertyUtil.getSystemBoolean(Property.LANG_UPDATE_SYSTEM_PROCS,Property.LANG_UPDATE_SYSTEM_PROCS_DEFAULT);

    /*
    ** This property and value are written into the database properties
    ** when the database is created, and are used to determine whether
    ** the system catalogs need to be upgraded.
    */

    // the structure that holds all the noncore info
    protected TabInfoImpl[] noncoreInfo;

    // no other system tables have id's in the configuration.

    public DataDescriptorGenerator dataDescriptorGenerator;
    protected DataValueFactory dvf;
    AccessFactory af;
    //DataDictionaryContext                ddc;

    protected ExecutionFactory exFactory;
    protected UUIDFactory uuidFactory;
    Properties startupParameters;
    int engineType;

    /* Information about whether or not we are at boot time */
    protected boolean booting;
    protected TransactionController bootingTC;
    protected DependencyManager dmgr;

    protected DataDictionaryCache dataDictionaryCache;

    /*
    ** Lockable object for synchronizing transition from caching to non-caching
    */
    ShExLockable cacheCoordinator;
    public LockFactory lockFactory;

    private Map<String, Map<String, String>> sequenceIDs;

    /**
     * True if the database is read only and requires
     * some form of upgrade, that makes the stored prepared
     * statements invalid.
     * With this case the engine is running at a different
     * version to the underlying stored database. This
     * can happen in 5.1 if the database is read only
     * and a different point release (later than 5.1.25?)
     * to the one that created it, has been booted. (Beetle 5170).
     * <p/>
     * <p/>
     * In 5.2 and newer this will be the case if the engine
     * booting the database is newer than the engine
     * that created it.
     */
    private boolean readOnlyUpgrade;


    //systemSQLNameNumber is the number used as the last digit during the previous call to getSystemSQLName.
    //If it is 9 for a given calendarForLastSystemSQLName, we will restart the counter to 0
    //and increment the calendarForLastSystemSQLName by 10ms.
    private int systemSQLNameNumber;
    private GregorianCalendar calendarForLastSystemSQLName=new GregorianCalendar();
    private long timeForLastSystemSQLName;


    /**
     * Collation Type for SYSTEM schemas. In Derby 10.3, this will always
     * be UCS_BASIC
     */
    private int collationTypeOfSystemSchemas;

    /**
     * Collation Type for user schemas. In Derby 10.3, this is either
     * UCS_BASIC or TERRITORY_BASED. The exact value is decided by what has
     * user asked for through JDBC url optional attribute COLLATION. If that
     * atrribute is set to UCS_BASIC, the collation type for user schemas
     * will be UCS_BASIC. If that attribute is set to TERRITORY_BASED, the
     * collation type for user schemas will be TERRITORY_BASED. If the user
     * has not provide COLLATION attribute value in the JDBC url at database
     * create time, then collation type of user schemas will default to
     * UCS_BASIC. Pre-10.3 databases after upgrade to Derby 10.3 will also
     * use UCS_BASIC for collation type of user schemas.
     */
    private int collationTypeOfUserSchemas;

    /*
    ** Constructor
    */

    public DataDictionaryImpl(){

    }


    /**
     * This is the data dictionary implementation for
     * the standard database engine.
     *
     * @return true if this service requested is for a database engine.
     */
    @Override
    public boolean canSupport(Properties startParams){
        return Monitor.isDesiredType(startParams,EngineType.STANDALONE_DB);
    }

    /**
     * Start-up method for this instance of the data dictionary.
     *
     * @param startParams The start-up parameters
     * @throws StandardException Thrown if the module fails to start
     */
    @Override
    public void boot(boolean create,Properties startParams) throws StandardException{
        softwareVersion=new DD_Version(this,DataDictionary.DD_VERSION_DERBY_10_9);
        startupParameters=startParams;
        uuidFactory=Monitor.getMonitor().getUUIDFactory();
        engineType=Monitor.getEngineType(startParams);
        //Set the collation type of system schemas before we start loading
        //built-in schemas's SchemaDescriptor(s). This is because
        //SchemaDescriptor will look to DataDictionary to get the correct
        //collation type for themselves. We can't load SD for SESSION schema
        //just yet because we do not know the collation type for user schemas
        //yet. We will know the right collation for user schema little later
        //in this boot method.
        collationTypeOfSystemSchemas=StringDataValue.COLLATION_TYPE_UCS_BASIC;

        /* Get AccessFactory in order to transaction stuff */
        af=(AccessFactory)Monitor.findServiceModule(this,AccessFactory.MODULE);

        getBuiltinSpliceDb();
        getBuiltinSystemSchemas();

        // REMIND: actually, we're supposed to get the DataValueFactory
        // out of the connection context...this is a bit of a shortcut.
        // We get the DataValueFactory early in order to help bootstrap the system catalogs.
        LanguageConnectionFactory langConnFactory=(LanguageConnectionFactory)Monitor.bootServiceModule(
                create,this,LanguageConnectionFactory.MODULE,startParams);

        dvf=langConnFactory.getDataValueFactory();
        exFactory=(ExecutionFactory)Monitor.bootServiceModule(
                create,this,
                ExecutionFactory.MODULE,
                startParams);

        // initailze the arrays of core and noncore tables
        initializeCatalogInfo();

        // indicate that we are in the process of booting
        booting=true;

        // set only if child class hasn't overriden this already
        if(dataDescriptorGenerator==null){
            dataDescriptorGenerator=new DataDescriptorGenerator(this);
        }

        if(!create){
            // SYSTABLES
            coreInfo[SYSTABLES_CORE_NUM].setHeapConglomerate(
                    getBootParameter(startParams,CFG_SYSTABLES_ID,true));

            coreInfo[SYSTABLES_CORE_NUM].setIndexConglomerate(SYSTABLESRowFactory.SYSTABLES_INDEX1_ID,
                    getBootParameter(startParams,CFG_SYSTABLES_INDEX1_ID,true));


            coreInfo[SYSTABLES_CORE_NUM].setIndexConglomerate(
                    SYSTABLESRowFactory.SYSTABLES_INDEX2_ID,
                    getBootParameter(startParams,CFG_SYSTABLES_INDEX2_ID,true));

            // SYSCOLUMNS

            coreInfo[SYSCOLUMNS_CORE_NUM].setHeapConglomerate(
                    getBootParameter(startParams,CFG_SYSCOLUMNS_ID,true));


            coreInfo[SYSCOLUMNS_CORE_NUM].setIndexConglomerate(
                    SYSCOLUMNSRowFactory.SYSCOLUMNS_INDEX1_ID,
                    getBootParameter(startParams,CFG_SYSCOLUMNS_INDEX1_ID,true));
            // 2nd syscolumns index added in Xena, hence may not be there
            coreInfo[SYSCOLUMNS_CORE_NUM].setIndexConglomerate(
                    SYSCOLUMNSRowFactory.SYSCOLUMNS_INDEX2_ID,
                    getBootParameter(startParams,CFG_SYSCOLUMNS_INDEX2_ID,false));

            // SYSCONGLOMERATES

            coreInfo[SYSCONGLOMERATES_CORE_NUM].setHeapConglomerate(
                    getBootParameter(startParams,CFG_SYSCONGLOMERATES_ID,true));


            coreInfo[SYSCONGLOMERATES_CORE_NUM].setIndexConglomerate(
                    SYSCONGLOMERATESRowFactory.SYSCONGLOMERATES_INDEX1_ID,
                    getBootParameter(startParams,CFG_SYSCONGLOMERATES_INDEX1_ID,true));


            coreInfo[SYSCONGLOMERATES_CORE_NUM].setIndexConglomerate(
                    SYSCONGLOMERATESRowFactory.SYSCONGLOMERATES_INDEX2_ID,
                    getBootParameter(startParams,CFG_SYSCONGLOMERATES_INDEX2_ID,true));

            coreInfo[SYSCONGLOMERATES_CORE_NUM].setIndexConglomerate(
                    SYSCONGLOMERATESRowFactory.SYSCONGLOMERATES_INDEX3_ID,
                    getBootParameter(startParams,CFG_SYSCONGLOMERATES_INDEX3_ID,true));


            // SYSSCHEMAS
            coreInfo[SYSSCHEMAS_CORE_NUM].setHeapConglomerate(
                    getBootParameter(startParams,CFG_SYSSCHEMAS_ID,true));


            coreInfo[SYSSCHEMAS_CORE_NUM].setIndexConglomerate(
                    SYSSCHEMASRowFactory.SYSSCHEMAS_INDEX1_ID,
                    getBootParameter(startParams,CFG_SYSSCHEMAS_INDEX1_ID,true));

            coreInfo[SYSSCHEMAS_CORE_NUM].setIndexConglomerate(
                    SYSSCHEMASRowFactory.SYSSCHEMAS_INDEX2_ID,
                    getBootParameter(startParams,CFG_SYSSCHEMAS_INDEX2_ID,true));

            // SYSDATABASES
            coreInfo[SYSDATABASES_CORE_NUM].setHeapConglomerate(
                    getBootParameter(startParams, CFG_SYSDATABASES_ID, true));

            coreInfo[SYSDATABASES_CORE_NUM].setIndexConglomerate(
                    SYSDATABASESRowFactory.SYSDATABASES_INDEX1_ID,
                    getBootParameter(startParams, CFG_SYSDATABASES_INDEX1_ID, true));

            coreInfo[SYSDATABASES_CORE_NUM].setIndexConglomerate(
                    SYSDATABASESRowFactory.SYSDATABASES_INDEX2_ID,
                    getBootParameter(startParams, CFG_SYSDATABASES_INDEX2_ID, true));
        }

        dataDictionaryCache = new DataDictionaryCache(startParams,this);

        sequenceIDs=new HashMap<>();

        /* Get the object to coordinate cache transitions */
        cacheCoordinator=new ShExLockable();

        /* Get the lock factory */
        lockFactory=af.getLockFactory();

        /*
         * now we need to setup a context stack for the database creation work.
         * We assume the System boot process has created a context
         * manager already, but not that contexts we need are there.
         */
        ContextService csf=ContextService.getFactory();

        ContextManager cm=csf.getCurrentContextManager();
        if(SanityManager.DEBUG)
            SanityManager.ASSERT((cm!=null),"Failed to get current ContextManager");

        // RESOLVE other non-StandardException errors.
        bootingTC=null;
        try{
            // Get a transaction controller. This has the side effect of
            // creating a transaction context if there isn't one already.
            bootingTC=af.getTransaction(cm);

            /*
                We need an execution context so that we can generate rows
                REMIND: maybe only for create case?
             */
            exFactory.newExecutionContext(cm);

            DataDescriptorGenerator ddg=getDataDescriptorGenerator();

            //We should set the user schema collation type here now because
            //later on, we are going to create user schema SPLICE. By the time any
            //user schema gets created, we should have the correct collation
            //type set for such schemas to use. For this reason, don't remove
            //the following if else statement and don't move it later in this 
            //method.
            String userDefinedCollation;
            if(create){
                //Get the collation attribute from the JDBC url. It can only 
                //have one of 2 possible values - UCS_BASIC or TERRITORY_BASED
                //This attribute can only be specified at database create time. 
                //The attribute value has already been verified in DVF.boot and
                //hence we can be assured that the attribute value if provided
                //is either UCS_BASIC or TERRITORY_BASED. If none provided, 
                //then we will take it to be the default which is UCS_BASIC.
                userDefinedCollation=startParams.getProperty(
                        Attribute.COLLATION,Property.UCS_BASIC_COLLATION);
                bootingTC.setProperty(Property.COLLATION,userDefinedCollation,true);
            }else{
                userDefinedCollation=startParams.getProperty(
                        Property.COLLATION,Property.UCS_BASIC_COLLATION);
            }

            //Initialize the collation type of user schemas by looking at
            //collation property/attribute.
            collationTypeOfUserSchemas=DataTypeDescriptor.getCollationType(userDefinedCollation);
            if(SanityManager.DEBUG)
                SanityManager.ASSERT((collationTypeOfUserSchemas!=-1),"Invalid collation type: "+userDefinedCollation);

            //Now is also a good time to create schema descriptor for global
            //temporary tables. Since this is a user schema, it should use the
            //collation type associated with user schemas. Since we just 
            //finished setting up the collation type of user schema, it is 
            //safe to create user SchemaDescriptor(s) now.
            declaredGlobalTemporaryTablesSchemaDesc=
                    newDeclaredGlobalTemporaryTablesSchemaDesc(
                            SchemaDescriptor.STD_DECLARED_GLOBAL_TEMPORARY_TABLES_SCHEMA_NAME);

            boolean nativeAuthenticationEnabled=PropertyUtil.nativeAuthenticationEnabled(startParams);

            HashSet newlyCreatedRoutines = null;

            if(create) {
                String userName = IdUtil.getUserNameFromURLProps(startParams);
                authorizationDatabaseOwner = IdUtil.getUserAuthorizationId(userName);
                newlyCreatedRoutines = new HashSet();

                // create any required tables.
                createDictionaryTables(startParams,bootingTC,ddg);
                //create metadata sps statement required for network server
                createSystemSps(bootingTC);

                // As part of Splice Derby fork, we abstracted out the
                // create_SYSIBM_procedures and create_SYSCS_procedures
                // methods into a generalized SystemProcedureGenerator.
                //
                // create procedures for network server metadata
                // create_SYSIBM_procedures(bootingTC, newlyCreatedRoutines );
                //
                // create the SYSCS_UTIL system procedures
                // create_SYSCS_procedures(bootingTC, newlyCreatedRoutines );

                // create stored procedures
                SystemProcedureGenerator procedureGenerator=getSystemProcedures();
                procedureGenerator.createProcedures(bootingTC,newlyCreatedRoutines);

                // create system aggregates
                SystemAggregateGenerator aggregateGenerator=getSystemAggregateGenerator();
                aggregateGenerator.createAggregates(bootingTC);

                // now grant execute permission on some of these routines
                grantPublicAccessToSystemRoutines(newlyCreatedRoutines,bootingTC,authorizationDatabaseOwner);
                // log the current dictionary version
                dictionaryVersion=softwareVersion;
                
                /* Set properties for current and create time
                 * DataDictionary versions.
                 */
                bootingTC.setProperty(DataDictionary.CORE_DATA_DICTIONARY_VERSION,
                        dictionaryVersion,true);

                bootingTC.setProperty(DataDictionary.CREATE_DATA_DICTIONARY_VERSION,
                        dictionaryVersion,true);

                //
                // If SqlAuthorization is set as a system property during database
                // creation, set it as a database property also, so that it gets persisted.
                //
                // We also turn on SqlAuthorization if NATIVE authentication has been specified.
                //
                if(PropertyUtil.getSystemBoolean(Property.SQL_AUTHORIZATION_PROPERTY)){
                    bootingTC.setProperty(Property.SQL_AUTHORIZATION_PROPERTY,"true",true);
                }
                if(PropertyUtil.getSystemBoolean(Property.SQL_AUTHORIZATION_PROPERTY) || nativeAuthenticationEnabled){
                    usesSqlAuthorization=true;
                }

                // Set default hash algorithm used to protect passwords stored
                // in the database for BUILTIN and NATIVE authentication.
                bootingTC.setProperty(
                        Property.AUTHENTICATION_BUILTIN_ALGORITHM,
                        findDefaultBuiltinAlgorithm(),
                        false);
            }else{
                // Get the ids for non-core tables
                loadDictionaryTables(bootingTC,startParams);

                String sqlAuth=PropertyUtil.getDatabaseProperty(bootingTC,
                        Property.SQL_AUTHORIZATION_PROPERTY);

                // Feature compatibility check.
                if(Boolean.parseBoolean(startParams.getProperty(Attribute.SOFT_UPGRADE_NO_FEATURE_CHECK))){
                    // Do not perform check if this boot is the first
                    // phase (soft upgrade boot) of a hard upgrade,
                    // which happens in two phases beginning with
                    // DERBY-2264. In this case, we need to always be
                    // able to boot to authenticate, notwithstanding
                    // any feature properties set
                    // (e.g. db.database.sqlAuthorization) which
                    // may not yet be supported until that hard
                    // upgrade has happened, normally causing an error
                    // below.
                    //
                    // Feature sqlAuthorization is a special case:
                    // Since database ownership checking only happens
                    // when sqlAuthorization is true, we can't afford
                    // to *not* use it for upgrades from 10.2 or
                    // later, lest we lose the database owner check.
                    // For upgrades from 10.1 and earlier there is no
                    // database owner check at a hard upgrade.
                    if(dictionaryVersion.majorVersionNumber>=DataDictionary.DD_VERSION_DERBY_10_2){
                        usesSqlAuthorization=Boolean.parseBoolean(sqlAuth) || nativeAuthenticationEnabled;
                    }
                }else{
                    if(Boolean.parseBoolean(sqlAuth) || nativeAuthenticationEnabled){
                        usesSqlAuthorization=true;
                    }
                }
            }

            if (create || isCurrentlyCreatingSecondaryDatabase(startParams)) {
                createSpliceSchema(bootingTC, startParams);
            }

            assert authorizationDatabaseOwner!=null:"Failed to get Database Owner authorization";

            // Update (or create) the system stored procedures if requested.
            updateSystemProcedures(bootingTC);

            // read the system configuration setting about whether access restriction is enabled
            // and determine if sysvw.sysschemasview should be updated
            setMetadataAccessRestrictionEnabled();
            updateSystemSchemasView(bootingTC);

            /* Commit & destroy the create database */
            bootingTC.commit();
            assert cm!=null;
            cm.getContext(ExecutionContext.CONTEXT_ID).popMe(); // done with ctx
        }finally{

            if(bootingTC!=null){
                bootingTC.destroy();  // gets rid of the transaction context
                bootingTC=null;
            }
        }

        setDependencyManager();
        booting=false;
    }

    protected boolean isCurrentlyCreatingSecondaryDatabase(Properties startParams) {
        return Boolean.TRUE.equals(EmbedConnection.isCreate.get()) &&
                !getCurrentlyBootingDatabaseName(startParams).equals(spliceDbDesc.getDatabaseName());
    }

    protected String getCurrentlyBootingDatabaseName(Properties startParams) {
        return startParams.getProperty(PersistentService.SERVICE_NAME);
    }

    protected UUID getCurrentlyBootingDatabaseUuid(Properties startParams, TransactionController tc) throws StandardException {
        String dbIdKey = DataDictionary.getDatabaseId(getCurrentlyBootingDatabaseName(startParams));
        return (UUID) tc.getProperty(dbIdKey);
    }

    /**
     * Factory method for generating System Procedure information.
     * <p/>
     * Replace this method with a subimplementation to change which
     * SystemProcedures are installed at boot time.
     *
     * @return a generator for SystemProcedures.
     */
    protected abstract SystemProcedureGenerator getSystemProcedures();

    protected abstract SystemAggregateGenerator getSystemAggregateGenerator();

    /**
     * Find the default message digest algorithm to use for BUILTIN
     * authentication on this database.
     *
     * @return the name of the algorithm to use as the default
     */
    private String findDefaultBuiltinAlgorithm(){
        try{
            // First check for the preferred default, and return it if present
            MessageDigest.getInstance(Property.AUTHENTICATION_BUILTIN_ALGORITHM_DEFAULT);
            return Property.AUTHENTICATION_BUILTIN_ALGORITHM_DEFAULT;
        }catch(NoSuchAlgorithmException nsae){
            // Couldn't find the preferred algorithm, so use the fallback
            return Property.AUTHENTICATION_BUILTIN_ALGORITHM_FALLBACK;
        }
    }

    /**
     * sets the dependencymanager associated with this dd. subclasses can
     * override this to install their own funky dependency manager.
     */
    protected abstract void setDependencyManager();

    /**
     * returns the dependencymanager associated with this datadictionary.
     *
     * @see DataDictionary#getDependencyManager
     */
    @Override
    public DependencyManager getDependencyManager(){
        return dmgr;
    }

    /**
     * Stop this module.  In this case, nothing needs to be done.
     */
    @Override
    public void stop(){
    }

    @Override
    public void startWriting(LanguageConnectionContext lcc) throws StandardException{
       throw StandardException.plainWrapException(new RuntimeException("Not Implemented"));
    }

    /**
     * Get a DataDescriptorGenerator, through which we can create
     * objects to be stored in the DataDictionary.
     *
     * @return A DataDescriptorGenerator
     */
    @Override
    public DataDescriptorGenerator getDataDescriptorGenerator(){
        return dataDescriptorGenerator;
    }

    /**
     * Get authorizationID of Database Owner
     *
     * @return authorizationID
     */
    @Override
    public String getAuthorizationDatabaseOwner(){
        return authorizationDatabaseOwner;
    }

    @Override
    public boolean usesSqlAuthorization(){
        return usesSqlAuthorization;
    }

    @Override
    public int getCollationTypeOfSystemSchemas(){
        return collationTypeOfSystemSchemas;
    }

    @Override
    public int getCollationTypeOfUserSchemas(){
        return collationTypeOfUserSchemas;
    }

    @Override
    public DataValueFactory getDataValueFactory(){
        return dvf;
    }

    @Override
    public ExecutionFactory getExecutionFactory(){
        return exFactory;
    }

    /**
     * Set up the builtin schema descriptors for system schemas.
     */
    private void getBuiltinSystemSchemas(){
        if(systemSchemaDesc!=null)
            return;

        systemSchemaDesc=newSystemSchemaDesc(SchemaDescriptor.STD_SYSTEM_SCHEMA_NAME,SchemaDescriptor.SYSTEM_SCHEMA_UUID);
        sysIBMSchemaDesc=newSystemSchemaDesc(SchemaDescriptor.IBM_SYSTEM_SCHEMA_NAME,SchemaDescriptor.SYSIBM_SCHEMA_UUID);
        sysIBMADMSchemaDesc=newSystemSchemaDesc(SchemaDescriptor.IBM_SYSTEM_ADM_SCHEMA_NAME,SchemaDescriptor.SYSIBMADM_SCHEMA_UUID);
        systemUtilSchemaDesc=newSystemSchemaDesc(SchemaDescriptor.STD_SYSTEM_UTIL_SCHEMA_NAME,SchemaDescriptor.SYSCS_UTIL_SCHEMA_UUID);
        sysFunSchemaDesc=newSystemSchemaDesc(SchemaDescriptor.IBM_SYSTEM_FUN_SCHEMA_NAME,SchemaDescriptor.SYSFUN_SCHEMA_UUID);
        sysViewSchemaDesc=newSystemSchemaDesc(SchemaDescriptor.STD_SYSTEM_VIEW_SCHEMA_NAME,SchemaDescriptor.SYSVW_SCHEMA_UUID);
        sysCatSchemaDesc=newSystemSchemaDesc(SchemaDescriptor.IBM_SYSTEM_CAT_SCHEMA_NAME,SchemaDescriptor.SYSCAT_SCHEMA_UUID);
    }

    private void getBuiltinSpliceDb() throws StandardException {
        if (spliceDbDesc != null)
            return;

        ContextService.getFactory();
        TransactionController tc = af.getTransaction(ContextService.getCurrentContextManager());
        UUID databaseID = (UUID) tc.getProperty(DataDictionary.DATABASE_ID);

        spliceDbDesc = new DatabaseDescriptor(
                this, DatabaseDescriptor.STD_DB_NAME, "PLACEHOLDER", // XXX(arnaud multidb) replace placeholder
                databaseID);
    }

    public List<SchemaDescriptor> getAllSchemas(TransactionController tc) throws StandardException{
        List<SchemaDescriptor> lists =new ArrayList<>();
        TabInfoImpl ti=coreInfo[SYSSCHEMAS_CORE_NUM];
        SYSSCHEMASRowFactory rf=(SYSSCHEMASRowFactory)ti.getCatalogRowFactory();
        // don't hold open across commit
        // for update
        // all fields as objects
        // start position -
        // startSearchOperation - none
        //
        // stop position -through last row
        // stopSearchOperation - none
        try (ScanController sc = tc.openScan(
                ti.getHeapConglomerate(),
                false,   // don't hold open across commit
                0,       // for update
                TransactionController.MODE_RECORD,
                TransactionController.ISOLATION_REPEATABLE_READ,
                null,      // all fields as objects
                null, // start position -
                0,                            // startSearchOperation - none
                null,                //
                null, // stop position -through last row
                0)) {
            ExecRow outRow = rf.makeEmptyRow();
            SchemaDescriptor schemaDescr;
            while (sc.fetchNext(outRow.getRowArray())) {
                schemaDescr = (SchemaDescriptor) rf.buildDescriptor(outRow, null, this);
                lists.add(schemaDescr);
            }
        }
        return lists;
    }


    // returns null if database is at rev level 10.5 or earlier
    @Override
    public PasswordHasher makePasswordHasher(Dictionary props) throws StandardException{
        // Support for configurable hash algorithm was added in Derby 10.6, so
        // we don't want to store a hash using the new scheme if the database
        // is running in soft upgrade and may be used with an older version
        // later.
        boolean supportConfigurableHash=true;

        // Support for key stretching was added in Derby 10.9, so don't use it
        // if the database may still be used with an older version.
        boolean supportKeyStretching=true;

        if(!supportConfigurableHash){
            return null;
        }else{
            String algorithm=(String)PropertyUtil.getPropertyFromSet(props,Property.AUTHENTICATION_BUILTIN_ALGORITHM);

            if(algorithm==null){
                return null;
            }

            byte[] salt=null;
            int iterations=1;

            if(!algorithm.isEmpty()){

                if(supportKeyStretching){
                    salt=generateRandomSalt(props);
                    iterations=getIntProperty(
                            props,
                            Property.AUTHENTICATION_BUILTIN_ITERATIONS,
                            Property.AUTHENTICATION_BUILTIN_ITERATIONS_DEFAULT,
                            1,Integer.MAX_VALUE);
                }
            }

            return new PasswordHasher(algorithm,salt,iterations);
        }
    }

    /**
     * Generate an array of random bytes to use as salt when hashing
     * credentials.
     *
     * @param props database properties that possibly specify the desired
     *              length of the salt
     * @return random bytes
     */
    private byte[] generateRandomSalt(Dictionary props){
        int saltLength=getIntProperty(props,
                Property.AUTHENTICATION_BUILTIN_SALT_LENGTH,
                Property.AUTHENTICATION_BUILTIN_SALT_LENGTH_DEFAULT,
                0,Integer.MAX_VALUE);

        SecureRandom random=new SecureRandom();
        byte[] salt=new byte[saltLength];
        random.nextBytes(salt);

        return salt;
    }

    /**
     * Get the value of an integer property.
     *
     * @param props        database properties
     * @param key          the key of the property
     * @param defaultValue which value to return if the property is not set,
     *                     or if the property value is not in the valid range
     * @param minValue     lowest property value to accept
     * @param maxValue     highest property value to accept
     * @return the value of the property
     */
    private int getIntProperty(Dictionary props,String key,int defaultValue,int minValue,int maxValue){

        String sVal=(String)PropertyUtil.getPropertyFromSet(props,key);

        if(sVal!=null){
            try{
                int i=Integer.parseInt(sVal);
                if(i>=minValue && i<=maxValue){
                    return i;
                }
            }catch(NumberFormatException nfe){
                // By convention, Derby ignores property values that cannot be
                // parsed. Use the default value instead.
            }
        }

        return defaultValue;
    }

    /**
     * Get the descriptor for the default splice database.
     */
    @Override
    public DatabaseDescriptor getSpliceDatabaseDescriptor() {
        return spliceDbDesc;
    }


    /**
     * Get the descriptor for the system schema. Schema descriptors include
     * authorization ids and schema ids.
     * <p/>
     * SQL92 allows a schema to specify a default character set - we will
     * not support this.
     *
     * @return The descriptor for the schema.
     * @throws StandardException Thrown on failure
     */
    @Override
    public SchemaDescriptor getSystemSchemaDescriptor() throws StandardException {
        return systemSchemaDesc;
    }


    /**
     * Get the descriptor for the SYSCS_UTIL system schema.
     * Schema descriptors include authorization ids and schema ids.
     * <p/>
     * SQL92 allows a schema to specify a default character set - we will
     * not support this.
     *
     * @return The descriptor for the schema.
     * @throws StandardException Thrown on failure
     */
    @Override
    public SchemaDescriptor getSystemUtilSchemaDescriptor() throws StandardException{
        return systemUtilSchemaDesc;
    }

    /**
     * Get the descriptor for the SYSIBM schema. Schema descriptors include
     * authorization ids and schema ids.
     * <p/>
     * SQL92 allows a schema to specify a default character set - we will
     * not support this.
     *
     * @return The descriptor for the schema.
     * @throws StandardException Thrown on failure
     */
    @Override
    public SchemaDescriptor getSysIBMSchemaDescriptor() throws StandardException{
        return sysIBMSchemaDesc;
    }

    /**
     * Get the descriptor for the SYSFUN schema. Schema descriptors include
     * authorization ids and schema ids.
     * <p/>
     * SQL92 allows a schema to specify a default character set - we will
     * not support this.
     *
     * @return The descriptor for the schema.
     * @throws StandardException Thrown on failure
     */
    @Override
    public SchemaDescriptor getSysFunSchemaDescriptor() throws StandardException{
        return sysFunSchemaDesc;
    }

    /**
     * Get the descriptor for the declared global temporary table schema which
     * is always named "SESSION".
     *
     * @return The descriptor for the schema.
     * @throws StandardException Thrown on failure
     */
    @Override
    public SchemaDescriptor getDeclaredGlobalTemporaryTablesSchemaDescriptor() throws StandardException{
        return declaredGlobalTemporaryTablesSchemaDesc;
    }

    /**
     * Determine whether a string is the name of the system schema.
     *
     * @param name the name of the schema to check
     * @return true or false
     * @throws StandardException Thrown on failure
     */
    @Override
    public boolean isSystemSchemaName(String name) throws StandardException{
        boolean ret_val=false;

        for(int i=systemSchemaNames.length-1;i>=0;){
            if((ret_val=systemSchemaNames[i--].equals(name)))
                break;
        }

        return (ret_val);
    }

    @Override
    public DatabaseDescriptor getDatabaseDescriptor(String dbName, TransactionController tc) throws StandardException {
        return getDatabaseDescriptor(dbName, tc, true);
    }

    @Override
    public DatabaseDescriptor getDatabaseDescriptor(String dbName, TransactionController tc, boolean raiseError) throws StandardException
    {
        /*
         ** Check for SPLICEDB before going any further.
         */

        if(tc==null){
            tc=getTransactionCompile();
        }

        if(getSpliceDatabaseDescriptor().getDatabaseName().equals(dbName)){
            return getSpliceDatabaseDescriptor();
        }

        /*
         ** Manual lookup
         */

        DatabaseDescriptor dd = dataDictionaryCache.databaseCacheFind(dbName);
        if (dd!=null)
            return dd;

        dd = locateDatabaseRow(dbName,tc);

        if (dd!=null)
            dataDictionaryCache.databaseCacheAdd(dbName, dd);

        if(dd==null && raiseError) {
            throw StandardException.newException(SQLState.LANG_DATABASE_DOES_NOT_EXIST, dbName);
        }else{
            return dd;
        }
    }

    /**
     * Get the descriptor for the named schema.
     * Schema descriptors include authorization ids and schema ids.
     * SQL92 allows a schema to specify a default character set - we will
     * not support this.  Will check default schema for a match
     * before scanning a system table.
     *
     * @param schemaName The name of the schema we're interested in. Must not be null.
     * @param tc         TransactionController
     * @param raiseError whether an exception should be thrown if the schema does not exist.
     * @return The descriptor for the schema. Can be null (not found) if raiseError is false.
     * @throws StandardException Thrown on error
     */
    @Override
    public SchemaDescriptor getSchemaDescriptor(UUID dbId, String schemaName,
                                                TransactionController tc,
                                                boolean raiseError) throws StandardException{
        /*
        ** Check for SPLICE and SYS schemas before going any
        ** further.
        */

        if(tc==null){
            tc=getTransactionCompile();
        }
        if (dbId == null) {
            dbId = getLCC().getDatabaseId();
        }

<<<<<<< HEAD
        switch (schemaName) {
            case SchemaDescriptor.STD_SYSTEM_SCHEMA_NAME:
                return getSystemSchemaDescriptor();
            case SchemaDescriptor.IBM_SYSTEM_SCHEMA_NAME:
                // oh you are really asking SYSIBM, if this db is soft upgraded
                // from pre 52, I may have 2 versions for you, one on disk
                // (user SYSIBM), one imaginary (builtin). The
                // one on disk (real one, if it exists), should always be used.
                if(dictionaryVersion.checkVersion(DataDictionary.DD_VERSION_CS_5_2,null)){
                    return getSysIBMSchemaDescriptor();
                }
                break;
            case SchemaDescriptor.IBM_SYSTEM_ADM_SCHEMA_NAME:
                return sysIBMADMSchemaDesc;
            case SchemaDescriptor.STD_SYSTEM_UTIL_SCHEMA_NAME:
                return getSystemUtilSchemaDescriptor();
            case SchemaDescriptor.IBM_SYSTEM_FUN_SCHEMA_NAME:
                return getSysFunSchemaDescriptor();
            case SchemaDescriptor.STD_SYSTEM_VIEW_SCHEMA_NAME:
                return sysViewSchemaDesc;
            default:
                break;
=======
        if(getSystemSchemaDescriptor().getSchemaName().equals(schemaName)){
            return getSystemSchemaDescriptor();
        }else if(getSysIBMSchemaDescriptor().getSchemaName().equals(schemaName)){
            // oh you are really asking SYSIBM, if this db is soft upgraded
            // from pre 52, I may have 2 versions for you, one on disk
            // (user SYSIBM), one imaginary (builtin). The
            // one on disk (real one, if it exists), should always be used.
            if(dictionaryVersion.checkVersion(DataDictionary.DD_VERSION_CS_5_2,null)){
                return getSysIBMSchemaDescriptor();
            }
>>>>>>> c3b26a01
        }

        /*
        ** Manual lookup
        */



        SchemaDescriptor sd = dataDictionaryCache.schemaCacheFind(dbId, schemaName);
        if (sd!=null)
            return sd;

        sd=locateSchemaRow(dbId, schemaName,tc);

        if (sd!=null)
            dataDictionaryCache.schemaCacheAdd(dbId, schemaName,sd);
        //if no schema found and schema name is SESSION, then create an 
        //in-memory schema descriptor
        if(sd==null && getDeclaredGlobalTemporaryTablesSchemaDescriptor().getSchemaName().equals(schemaName)){
            return getDeclaredGlobalTemporaryTablesSchemaDescriptor();
        }

        if(sd==null && raiseError){
            throw StandardException.newException(SQLState.LANG_SCHEMA_DOES_NOT_EXIST,schemaName);
        }else{
            return sd;
        }
    }

    /**
     * Get the target schema by searching for a matching row
     * in SYSSCHEMAS by schemaId.  Read only scan.
     *
     * @param schemaId       The id of the schema we're interested in.
     *                       If non-null, overrides schemaName
     * @param isolationLevel Use this explicit isolation level. Only
     *                       ISOLATION_REPEATABLE_READ (normal usage) or
     *                       ISOLATION_READ_UNCOMMITTED (corner cases)
     *                       supported for now.
     * @param tc             TransactionController.  If null, one
     *                       is gotten off of the language connection context.
     * @return The row for the schema
     * @throws StandardException Thrown on error
     */
    private SchemaDescriptor locateSchemaRow(UUID schemaId,
                                             int isolationLevel,
                                             TransactionController tc) throws StandardException{
        return locateSchemaRowBody(schemaId,isolationLevel,tc);
    }


    private SchemaDescriptor locateSchemaRowBody(UUID schemaId,
                                                 int isolationLevel,
                                                 TransactionController tc) throws StandardException{
        DataValueDescriptor UUIDStringOrderable;
        TabInfoImpl ti=coreInfo[SYSSCHEMAS_CORE_NUM];

        /* Use UUIDStringOrderable in both start and stop positions for scan */
        UUIDStringOrderable=getIDValueAsCHAR(schemaId);

        /* Set up the start/stop position for the scan */
        ExecIndexRow keyRow=exFactory.getIndexableRow(1);
        keyRow.setColumn(1,UUIDStringOrderable);

        return (SchemaDescriptor)
                getDescriptorViaIndex(
                        SYSSCHEMASRowFactory.SYSSCHEMAS_INDEX2_ID,
                        keyRow,
                        null,
                        ti,
                        null,
                        null,
                        false,
                        isolationLevel,
                        tc);
    }

    /**
     * Get the target database by searching for a matching row
     * in SYSDATABASES by database name.  Read only scan.
     *
     * @param dbName The name of the schema we're interested in.
     *                   If schemaId is null, used to qual.
     * @param tc         TransactionController.  If null, one
     *                   is gotten off of the language connection context.
     * @return The row for the schema
     * @throws StandardException Thrown on error
     */
    public DatabaseDescriptor locateDatabaseRow(String dbName,TransactionController tc) throws StandardException{
        DataValueDescriptor databaseNameOrderable;
        TabInfoImpl ti=coreInfo[SYSDATABASES_CORE_NUM];

        databaseNameOrderable=new SQLVarchar(dbName);

        ExecIndexRow keyRow=exFactory.getIndexableRow(1);
        keyRow.setColumn(1,databaseNameOrderable);

        return (DatabaseDescriptor)
                getDescriptorViaIndex(
                        SYSDATABASESRowFactory.SYSDATABASES_INDEX1_ID,
                        keyRow,
                        null,
                        ti,
                        null,
                        null,
                        false,
                        TransactionController.ISOLATION_REPEATABLE_READ,
                        tc);
    }

    /**
     * Get the target schema by searching for a matching row
     * in SYSSCHEMAS by schema name.  Read only scan.
     *
     * @param schemaName The name of the schema we're interested in.
     *                   If schemaId is null, used to qual.
     * @param tc         TransactionController.  If null, one
     *                   is gotten off of the language connection context.
     * @return The row for the schema
     * @throws StandardException Thrown on error
     */
    @Override
    public SchemaDescriptor locateSchemaRow(UUID dbId, String schemaName,TransactionController tc) throws StandardException{
        TabInfoImpl ti=coreInfo[SYSSCHEMAS_CORE_NUM];

        DataValueDescriptor schemaNameOrderable=new SQLVarchar(schemaName);
        DataValueDescriptor dbIdOrderable = getIDValueAsCHAR(dbId);

        ExecIndexRow keyRow=exFactory.getIndexableRow(2);
        keyRow.setColumn(1,schemaNameOrderable);
        keyRow.setColumn(2,dbIdOrderable);

        return (SchemaDescriptor)
                getDescriptorViaIndex(
                        SYSSCHEMASRowFactory.SYSSCHEMAS_INDEX1_ID,
                        keyRow,
                        null,
                        ti,
                        null,
                        null,
                        false,
                        TransactionController.ISOLATION_REPEATABLE_READ,
                        tc);
    }

    /**
     * Get the SchemaDescriptor for the given schema identifier.
     *
     * @param schemaId The id of the schema we're interested in.
     * @param tc       The transaction controller to us when scanning
     *                 SYSSCHEMAS
     * @return The descriptor for the schema, null if no such schema exists.
     * @throws StandardException Thrown on failure
     */
    @Override
    public SchemaDescriptor getSchemaDescriptor(UUID schemaId,TransactionController tc) throws StandardException{
        SchemaDescriptor sd = null;
        if (schemaId != null)
            sd = dataDictionaryCache.oidSchemaCacheFind(schemaId);
        if (sd != null)
            return sd;
        sd = getSchemaDescriptorBody(schemaId,TransactionController.ISOLATION_REPEATABLE_READ,tc);
        if (schemaId != null && sd != null)
            dataDictionaryCache.oidSchemaCacheAdd(schemaId, sd);
        return sd;
    }

    /**
     * Get the SchemaDescriptor for the given schema identifier.
     *
     * @param schemaId       the uuid of the schema we want a descriptor for
     * @param isolationLevel use this explicit isolation level. Only
     *                       ISOLATION_REPEATABLE_READ (normal usage) or
     *                       ISOLATION_READ_UNCOMMITTED (corner cases)
     *                       supported for now.
     * @param tc             transaction controller
     * @throws StandardException thrown on error
     */
    @Override
    public SchemaDescriptor getSchemaDescriptor(UUID schemaId,
                                                int isolationLevel,
                                                TransactionController tc) throws StandardException{
        return getSchemaDescriptorBody(schemaId,isolationLevel,tc);
    }


    private SchemaDescriptor getSchemaDescriptorBody(UUID schemaId,
                                                     int isolationLevel,
                                                     TransactionController tc) throws StandardException{
        SchemaDescriptor sd;

        if(tc==null){
            tc=getTransactionCompile();
        }

        /*
        ** Check for SPLICE and SYS schemas before going any
        ** further.
        */
        if(schemaId!=null){
            if(getSystemSchemaDescriptor().getUUID().equals(schemaId)){
                return getSystemSchemaDescriptor();
            }else if(getSysIBMSchemaDescriptor().getUUID().equals(schemaId)){
                return getSysIBMSchemaDescriptor();
            }
        }

        /*
        ** If we aren't booting, lets see if we already
        ** have the descriptor.  If we are in the middle
        ** of booting we cannot get the LanguageConnectionContext.
        */
        if(!booting){

            LanguageConnectionContext lcc=getLCC();

            if(lcc!=null){
                sd=lcc.getDefaultSchema();

                if((sd!=null) && ((schemaId==null) || schemaId.equals(sd.getUUID()))){
                    return sd;
                }
            }
        }

        return locateSchemaRow(schemaId,isolationLevel,tc);
    }


    /**
     * Return true of there exists a schema whose authorizationId equals
     * authid, i.e.  SYS.SYSSCHEMAS contains a row whose column
     * (AUTHORIZATIONID) equals authid.
     *
     * @param authid authorizationId
     * @param tc     TransactionController
     * @return true iff there is a matching schema
     * @throws StandardException
     */
    @Override
    public boolean existsSchemaOwnedBy(String authid,TransactionController tc) throws StandardException{
        TabInfoImpl ti=coreInfo[SYSSCHEMAS_CORE_NUM];
        SYSSCHEMASRowFactory rf=(SYSSCHEMASRowFactory)ti.getCatalogRowFactory();
        ConglomerateController heapCC=tc.openConglomerate(
                ti.getHeapConglomerate(),false,0,
                TransactionController.MODE_RECORD,
                TransactionController.ISOLATION_REPEATABLE_READ);

        DataValueDescriptor authIdOrderable=new SQLVarchar(authid);
        ScanQualifier[][] scanQualifier=exFactory.getScanQualifier(1);

        scanQualifier[0][0].setQualifier(
                SYSSCHEMASRowFactory.SYSSCHEMAS_SCHEMAAID-1,    /* to zero-based */
                authIdOrderable,
                Orderable.ORDER_OP_EQUALS,
                false,
                false,
                false);


        boolean result=false;

        try(ScanController sc=tc.openScan(ti.getHeapConglomerate(),
                false,
                0,
                TransactionController.MODE_RECORD,
                TransactionController.ISOLATION_REPEATABLE_READ,
                null,
                null,
                0,
                scanQualifier,
                null,
                0)){
            ExecRow outRow=rf.makeEmptyRow();

            if(sc.fetchNext(outRow.getRowArray())){
                result=true;
            }
        }finally{
            if(heapCC!=null){
                heapCC.close();
            }
        }

        return result;
    }

    @Override
    public void addColumnStatistics(ExecRow row,
                              TransactionController tc) throws StandardException{
        TabInfoImpl ti=getNonCoreTI(SYSCOLUMNSTATS_CATALOG_NUM);
        int insertRetCode = ti.insertRow(row,tc);
        if (insertRetCode != TabInfoImpl.ROWNOTDUPLICATE)
            throw StandardException.newException(SQLState.LANG_DUPLICATE_KEY_CONSTRAINT,
                    "SYSCOLUMNSTATISTICS_INDEX1", SYSCOLUMNSTATISTICSRowFactory.TABLENAME_STRING);
    }

    @Override
    public void addTableStatistics(ExecRow row,
                                    TransactionController tc) throws StandardException{
        TabInfoImpl ti=getNonCoreTI(SYSTABLESTATS_CATALOG_NUM);
        int insertRetCode = ti.insertRow(row,tc);
        if (insertRetCode != TabInfoImpl.ROWNOTDUPLICATE)
            throw StandardException.newException(SQLState.LANG_DUPLICATE_KEY_CONSTRAINT,
                    "SYSTABLESTATS_INDEX1", SYSTABLESTATISTICSRowFactory.TABLENAME_STRING);
    }


    @Override
    public void addDescriptor(TupleDescriptor td,
                              TupleDescriptor parent,
                              int catalogNumber,
                              boolean duplicatesAllowed,
                              TransactionController tc,
                              boolean buildVersion2Descriptor) throws StandardException{
        TabInfoImpl ti=(catalogNumber<NUM_CORE)?coreInfo[catalogNumber]:getNonCoreTI(catalogNumber);

        ExecRow row=ti.getCatalogRowFactory().makeRow(td,parent);

        if (buildVersion2Descriptor && catalogNumber == DataDictionary.SYSTABLES_CATALOG_NUM)
        {
            row.setColumn(SYSTABLESRowFactory.SYSTABLES_VERSION,new SQLVarchar("2.0"));
        }
        int insertRetCode=ti.insertRow(row,tc);

        if(!duplicatesAllowed){
            if(insertRetCode!=TabInfoImpl.ROWNOTDUPLICATE)
                throw duplicateDescriptorException(td,parent);
        }
    }

    protected StandardException duplicateDescriptorException(TupleDescriptor tuple,TupleDescriptor parent){
        if(parent!=null)
            return StandardException.newException(SQLState.LANG_OBJECT_ALREADY_EXISTS_IN_OBJECT,
                    tuple.getDescriptorType(),
                    tuple.getDescriptorName(),
                    parent.getDescriptorType(),
                    parent.getDescriptorName());

        else return StandardException.newException(SQLState.LANG_OBJECT_ALREADY_EXISTS,
                tuple.getDescriptorType(),
                tuple.getDescriptorName());
    }

    @Override
    public void addDescriptorArray(TupleDescriptor[] td,
                                   TupleDescriptor parent,
                                   int catalogNumber,
                                   boolean allowDuplicates,
                                   TransactionController tc) throws StandardException{
        TabInfoImpl ti=(catalogNumber<NUM_CORE)?coreInfo[catalogNumber]:getNonCoreTI(catalogNumber);
        CatalogRowFactory crf=ti.getCatalogRowFactory();

        ExecRow[] rl=new ExecRow[td.length];

        for(int index=0;index<td.length;index++){
            ExecRow row=crf.makeRow(td[index],parent);
            rl[index]=row;
        }

        int insertRetCode=ti.insertRowList(rl,tc);
        if(!allowDuplicates && insertRetCode!=TabInfoImpl.ROWNOTDUPLICATE){
            throw duplicateDescriptorException(td[insertRetCode],parent);
        }
    }

    @Override
    public void dropRoleGrant(String roleName,
                              String grantee,
                              String grantor,
                              TransactionController tc) throws StandardException{
        DataValueDescriptor roleNameOrderable;
        DataValueDescriptor granteeOrderable;
        DataValueDescriptor grantorOrderable;

        TabInfoImpl ti=getNonCoreTI(SYSROLES_CATALOG_NUM);

        roleNameOrderable=new SQLVarchar(roleName);
        granteeOrderable=new SQLVarchar(grantee);
        grantorOrderable=new SQLVarchar(grantor);

        ExecIndexRow keyRow;

        /* Set up the start/stop position for the scan */
        keyRow=exFactory.getIndexableRow(3);
        keyRow.setColumn(1,roleNameOrderable);
        keyRow.setColumn(2,granteeOrderable);
        keyRow.setColumn(3,grantorOrderable);

        ti.deleteRow(tc,keyRow,SYSROLESRowFactory.SYSROLES_INDEX_ID_EE_OR_IDX);
    }


    @Override
    public void deletePartitionStatistics(long conglomerate,
                                          TransactionController tc) throws StandardException{
        TabInfoImpl ti=getNonCoreTI(SYSTABLESTATS_CATALOG_NUM);
        ExecIndexRow keyRow=exFactory.getIndexableRow(1);
        keyRow.setColumn(1, new SQLLongint(conglomerate));
        ti.deleteRow(tc,keyRow, SYSTABLESTATISTICSRowFactory.SYSTABLESTATISTICS_INDEX3_ID);
        deleteColumnStatistics(conglomerate,tc);
    }

    @Override
    public void deleteColumnStatistics(long conglomerate,
                                      TransactionController tc) throws StandardException{
        TabInfoImpl ti=getNonCoreTI(SYSCOLUMNSTATS_CATALOG_NUM);
        ExecIndexRow keyRow=exFactory.getIndexableRow(1);
        keyRow.setColumn(1,new SQLLongint(conglomerate));
        ti.deleteRow(tc,keyRow,SYSCOLUMNSTATISTICSRowFactory.SYSCOLUMNSTATISTICS_INDEX3_ID);
    }

    @Override
    public void deleteColumnStatisticsByColumnId(long conglomerate,
                                                 int columnId,
                                                 TransactionController tc) throws StandardException {
        TabInfoImpl ti=getNonCoreTI(SYSCOLUMNSTATS_CATALOG_NUM);
        ExecIndexRow keyRow=exFactory.getIndexableRow(1);
        keyRow.setColumn(1,new SQLLongint(conglomerate));

        // only drop the rows which have the given columnId
        TupleFilter filter=new ColumnStatsFilter(columnId);

        ti.deleteRows(tc,
                keyRow,                // start row
                ScanController.GE,
                null,                //qualifier
                filter,                // filter on base row
                keyRow,                // stop row
                ScanController.GT,
                SYSCOLUMNSTATISTICSRowFactory.SYSCOLUMNSTATISTICS_INDEX3_ID);
    }

    @Override
    public List<PartitionStatisticsDescriptor> getPartitionStatistics(long conglomerate, TransactionController tc) throws StandardException {
        List<PartitionStatisticsDescriptor> partitionStatisticsDescriptors = dataDictionaryCache.partitionStatisticsCacheFind(conglomerate);
        if (partitionStatisticsDescriptors!=null)
            return partitionStatisticsDescriptors;
        partitionStatisticsDescriptors = new ArrayList<>();
        TabInfoImpl ti=getNonCoreTI(SYSTABLESTATS_CATALOG_NUM);
        DataValueDescriptor startStop =new SQLLongint(conglomerate);
        /* Set up the start/stop position for the scan */
        ExecIndexRow keyRow=exFactory.getIndexableRow(1);
        keyRow.setColumn(1, startStop);
        getDescriptorViaIndex(
                SYSTABLESTATISTICSRowFactory.SYSTABLESTATISTICS_INDEX3_ID,
                keyRow,
                null,
                ti,
                null,
                partitionStatisticsDescriptors,
                false);
        List<ColumnStatisticsDescriptor> columnStats = getColumnStatistics(conglomerate, tc);
        ImmutableListMultimap columnStatsMap = Multimaps.index(columnStats, new Function<ColumnStatisticsDescriptor, String>() {
            @Override
            public String apply(@Nullable ColumnStatisticsDescriptor input) {
                assert input != null;
                return input.getPartitionId();
            }
        });
        for (PartitionStatisticsDescriptor desc: partitionStatisticsDescriptors) {
            desc.setColumnStatsDescriptors(columnStatsMap.get(desc.getPartitionId()));
        }
        dataDictionaryCache.partitionStatisticsCacheAdd(conglomerate,partitionStatisticsDescriptors);
        return partitionStatisticsDescriptors;
    }

    @Override
    public List<ColumnStatisticsDescriptor> getColumnStatistics(long conglomerate, TransactionController tc) throws StandardException {
        TabInfoImpl ti=getNonCoreTI(SYSCOLUMNSTATS_CATALOG_NUM);
        DataValueDescriptor startStop =new SQLLongint(conglomerate);
        /* Set up the start/stop position for the scan */
        ExecIndexRow keyRow=exFactory.getIndexableRow(1);
        keyRow.setColumn(1, startStop);
        List<ColumnStatisticsDescriptor> columnStatisticsDescriptors = new ArrayList();
        getDescriptorViaIndex(
                SYSCOLUMNSTATISTICSRowFactory.SYSCOLUMNSTATISTICS_INDEX1_ID,
                keyRow,
                null,
                ti,
                null,
                columnStatisticsDescriptors,
                false);
        return columnStatisticsDescriptors;
    }

    /**
     * Drop the descriptor for a schema, given the schema's name
     *
     * @param schemaName The name of the schema to drop
     * @param tc         TransactionController for the transaction
     * @throws StandardException Thrown on error
     */
    @Override
    public void dropSchemaDescriptor(UUID dbId, String schemaName,TransactionController tc) throws StandardException{
        ExecIndexRow keyRow1;
        DataValueDescriptor schemaNameOrderable;
        TabInfoImpl ti=coreInfo[SYSSCHEMAS_CORE_NUM];

        if(SanityManager.DEBUG){
            SchemaDescriptor sd = getSchemaDescriptor(dbId, schemaName, getTransactionCompile(), true);
            if(!isSchemaEmpty(sd)){
                SanityManager.THROWASSERT("Attempt to drop schema "+schemaName+" that is not empty");
            }
        }

        /* Use schemaNameOrderable in both start
         * and stop position for index 1 scan.
         */
        schemaNameOrderable=new SQLVarchar(schemaName);

        /* Set up the start/stop position for the scan */
        keyRow1=exFactory.getIndexableRow(1);
        keyRow1.setColumn(1,schemaNameOrderable);

        ti.deleteRow(tc,keyRow1,SYSSCHEMASRowFactory.SYSSCHEMAS_INDEX1_ID);
    }

    /**
     * Get the descriptor for the named table within the given schema.
     * If the schema parameter is NULL, it looks for the table in the
     * current (default) schema. Table descriptors include object ids,
     * object types (table, view, etc.)
     *
     * @param tableName The name of the table to get the descriptor for
     * @param schema    The descriptor for the schema the table lives in.
     *                  If null, use the system schema.
     * @return The descriptor for the table, null if table does not
     * exist.
     * @throws StandardException Thrown on failure
     */
    @Override
    public TableDescriptor getTableDescriptor(String tableName,SchemaDescriptor schema,TransactionController tc) throws StandardException{
        TableDescriptor retval=null;

        /*
        ** If we didn't get a schema descriptor, we had better
        ** have a system table.
        */
        if(SanityManager.DEBUG){
            if((schema==null) && !tableName.startsWith("SYS")){
                SanityManager.THROWASSERT("null schema for non system table "+tableName);
            }
        }

        SchemaDescriptor sd=(schema==null)?getSystemSchemaDescriptor():schema;

        UUID schemaUUID=sd.getUUID();

        if(SchemaDescriptor.STD_SYSTEM_DIAG_SCHEMA_NAME.equals(
                sd.getSchemaName())){
            TableDescriptor td=new TableDescriptor(this,tableName,sd,TableDescriptor.VTI_TYPE,TableDescriptor.DEFAULT_LOCK_GRANULARITY,-1,
                    null,null,null,null,null,null, false,false, null);

            // ensure a vti class exists
            if(getVTIClass(td,false)!=null)
                return td;

            // otherwise just standard search
        }

        TableKey tableKey=new TableKey(schemaUUID,tableName);

        retval = dataDictionaryCache.nameTdCacheFind(tableKey);
        if (retval != null) {
                retval.setReferencedColumnMap(null);
                if (retval.getSchemaDescriptor() == null) {
                    retval.setSchemaDesctiptor(sd);
                }
            return retval;
        }
        if (schemaUUID == null)
            throw StandardException.newException(SQLState.LANG_SCHEMA_DOES_NOT_EXIST, sd.getSchemaName());
        retval = getTableDescriptorIndex1Scan(tableName,schemaUUID.toString());
        if (retval!=null) {
            dataDictionaryCache.nameTdCacheAdd(tableKey, retval);
        }
        return retval;
    }

    /**
     * Scan systables_index1 (tablename, schemaid) for a match.
     *
     * @return TableDescriptor    The matching descriptor, if any.
     * @throws StandardException Thrown on failure
     */
    private TableDescriptor getTableDescriptorIndex1Scan(String tableName,String schemaUUID) throws StandardException{
        DataValueDescriptor schemaIDOrderable;
        DataValueDescriptor tableNameOrderable;
        TableDescriptor td;
        TabInfoImpl ti=coreInfo[SYSTABLES_CORE_NUM];

        /* Use tableNameOrderable and schemaIdOrderable in both start
         * and stop position for scan.
         */
        tableNameOrderable=new SQLVarchar(tableName);
        schemaIDOrderable=new SQLChar(schemaUUID);

        /* Set up the start/stop position for the scan */
        ExecIndexRow keyRow=exFactory.getIndexableRow(2);
        keyRow.setColumn(1,tableNameOrderable);
        keyRow.setColumn(2,schemaIDOrderable);

        td=(TableDescriptor)getDescriptorViaIndex(
                SYSTABLESRowFactory.SYSTABLES_INDEX1_ID,
                keyRow,
                null,
                ti,
                null,
                null,
                false);

        return finishTableDescriptor(td);
    }

    /**
     * Get a list of TableDescriptors whose table names are in a given range within the given schema.
     *
     * @param tableNameStart Starting table name, inclusive.
     * @param tableNameEnd Ending table name, exclusive.
     * @param schema The descriptor for the schema the table lives in.
     *               If null, use the system schema.
     * @return A list of TableDescriptors whose table names are in range of [tableNameStart, tableNameEnd) in given schema.
     * @throws StandardException
     */
    @Override
    public List<TableDescriptor> getTableDescriptors(String tableNameStart,String tableNameEnd,
                                                     SchemaDescriptor schema)
        throws StandardException
    {
        SchemaDescriptor sd=(schema==null)?getSystemSchemaDescriptor():schema;

        UUID schemaUUID=sd.getUUID();
        if (schemaUUID == null)
            throw StandardException.newException(SQLState.LANG_SCHEMA_DOES_NOT_EXIST, sd.getSchemaName());

        return getTableDescriptorsIndex1Scan(tableNameStart,tableNameEnd,schemaUUID.toString());
    }

    /**
     * A ranged scan on systables_index1 (tablename, schemaid).
     *
     * @param tableNameStart Starting table name, inclusive.
     * @param tableNameEnd Ending table name, exclusive.
     * @param schemaUUID Schema UUID.
     * @return A list of TableDescriptors whose table names are in range of [tableNameStart, tableNameEnd) in given schema.
     * @throws StandardException
     */
    private List<TableDescriptor> getTableDescriptorsIndex1Scan(String tableNameStart, String tableNameEnd, String schemaUUID)
            throws StandardException {
        List<TableDescriptor> tds = new ArrayList<>();

        DataValueDescriptor schemaIDOrderable;
        DataValueDescriptor tableNameStartOrderable;
        DataValueDescriptor tableNameEndOrderable;
        TabInfoImpl ti=coreInfo[SYSTABLES_CORE_NUM];

        tableNameStartOrderable=new SQLVarchar(tableNameStart);
        tableNameEndOrderable=new SQLVarchar(tableNameEnd);
        schemaIDOrderable=new SQLChar(schemaUUID);

        /* Set up the start position for the scan */
        ExecIndexRow startKeyRow=exFactory.getIndexableRow(2);
        startKeyRow.setColumn(1,tableNameStartOrderable);
        startKeyRow.setColumn(2,schemaIDOrderable);

        /* Set up the stop position for the scan */
        ExecIndexRow endKeyRow=exFactory.getIndexableRow(2);
        endKeyRow.setColumn(1,tableNameEndOrderable);
        endKeyRow.setColumn(2,schemaIDOrderable);

        /* Set a scan qualifier on SYSTABLES.SCHEMAID */
        GenericScanQualifier[][] qualifiers = new GenericScanQualifier[1][];
        qualifiers[0] = new GenericScanQualifier[1];
        GenericScanQualifier gsq = new GenericScanQualifier();
        // since we are scanning an index, columnId is the index column position of SCHEMAID
        // index column position is 0-based
        gsq.setQualifier(1, new SQLVarchar(schemaUUID), DataValueDescriptor.ORDER_OP_EQUALS, false, false, false);
        qualifiers[0][0] = gsq;

        getDescriptorsViaIndex(
                SYSTABLESRowFactory.SYSTABLES_INDEX1_ID,
                startKeyRow,
                endKeyRow,
                qualifiers,
                ti,
                null,
                tds,
                false);

        for (int i = 0; i < tds.size(); i++) {
            tds.set(i, finishTableDescriptor(tds.get(i)));
        }

        return tds;
    }

    /**
     * This method can get called from the DataDictionary cache.
     *
     * @param tableId The UUID of the table
     * @return The descriptor for the table, null if the table does
     * not exist.
     * @throws StandardException Thrown on failure
     */
    public TableDescriptor getUncachedTableDescriptor(UUID tableId) throws StandardException{
        return getTableDescriptorIndex2Scan(tableId.toString());
    }

    /**
     * Get the descriptor for the table with the given UUID.
     * <p/>
     * NOTE: I'm assuming that the object store will define an UUID for
     * persistent objects. I'm also assuming that UUIDs are unique across
     * schemas, and that the object store will be able to do efficient
     * lookups across schemas (i.e. that no schema descriptor parameter
     * is needed).
     *
     * @param tableID The UUID of the table to get the descriptor for
     * @return The descriptor for the table, null if the table does
     * not exist.
     * @throws StandardException Thrown on failure
     */
    @Override
    public TableDescriptor getTableDescriptor(UUID tableID) throws StandardException{
        TableDescriptor td = dataDictionaryCache.oidTdCacheFind(tableID);
        if (td != null)
            return td;
        td = getTableDescriptorIndex2Scan(tableID.toString());
        if (td != null)
            dataDictionaryCache.oidTdCacheAdd(tableID,td);
        return td;
    }

    /**
     * Scan systables_index2 (tableid) for a match.
     *
     * @return TableDescriptor    The matching descriptor, if any.
     * @throws StandardException Thrown on failure
     */
    private TableDescriptor getTableDescriptorIndex2Scan(String tableUUID) throws StandardException{
        DataValueDescriptor tableIDOrderable;
        TableDescriptor td;
        TabInfoImpl ti=coreInfo[SYSTABLES_CORE_NUM];

        /* Use tableIDOrderable in both start and stop position for scan.
         */
        tableIDOrderable=new SQLChar(tableUUID);

        /* Set up the start/stop position for the scan */
        ExecIndexRow keyRow=exFactory.getIndexableRow(1);
        keyRow.setColumn(1,tableIDOrderable);

        td=(TableDescriptor)
                getDescriptorViaIndex(
                        SYSTABLESRowFactory.SYSTABLES_INDEX2_ID,
                        keyRow,
                        null,
                        ti,
                        null,
                        null,
                        false);

        return finishTableDescriptor(td);
    }

    protected void markSystemTablesAsVersion1(TableDescriptor td) {
        if(td.getSchemaName() != null && td.getSchemaName().equals(SchemaDescriptor.STD_SYSTEM_SCHEMA_NAME)) {
            td.setVersion(SYSTABLESRowFactory.ORIGINAL_TABLE_VERSION);
        }
    }

    /**
     * Finish filling in the TableDescriptor.
     * (Build the various lists that hang off the TD.)
     *
     * @param td The TableDescriptor.
     * @return The completed TableDescriptor.
     * @throws StandardException Thrown on failure
     */
    private TableDescriptor finishTableDescriptor(TableDescriptor td) throws StandardException{

        if(td!=null){
            //noinspection SynchronizationOnLocalVariableOrMethodParameter
            synchronized(td){
                getColumnDescriptorsScan(td);
                getConglomerateDescriptorsScan(td);
                markSystemTablesAsVersion1(td);
                td.getHeapConglomerateId(); // populate heapConglomerateId
             }
        }

        return td;
    }

    /**
     * Indicate whether there is anything in the
     * particular schema.  Checks for tables in the
     * the schema, on the assumption that there cannot
     * be any other objects in a schema w/o a table.
     *
     * @param sd descriptor
     * @return true/false
     * @throws StandardException on error
     */
    @Override
    public boolean isSchemaEmpty(SchemaDescriptor sd) throws StandardException{
        DataValueDescriptor schemaIdOrderable;
        TransactionController tc=getTransactionCompile();

        schemaIdOrderable=getIDValueAsCHAR(sd.getUUID());

        if(isSchemaReferenced(tc,coreInfo[SYSTABLES_CORE_NUM],
                SYSTABLESRowFactory.SYSTABLES_INDEX1_ID,
                SYSTABLESRowFactory.SYSTABLES_INDEX1_SCHEMAID,
                schemaIdOrderable)){
            return false;
        }

        if(isSchemaReferenced(tc,getNonCoreTI(SYSCONSTRAINTS_CATALOG_NUM),
                SYSCONSTRAINTSRowFactory.SYSCONSTRAINTS_INDEX2_ID,
                2,
                schemaIdOrderable)){
            return false;
        }

        if(isSchemaReferenced(tc,getNonCoreTI(SYSSTATEMENTS_CATALOG_NUM),
                SYSSTATEMENTSRowFactory.SYSSTATEMENTS_INDEX2_ID,
                2,
                schemaIdOrderable)){
            return false;
        }

        if(isSchemaReferenced(tc,getNonCoreTI(SYSTRIGGERS_CATALOG_NUM),
                SYSTRIGGERSRowFactory.SYSTRIGGERS_INDEX2_ID,
                2,
                schemaIdOrderable)){
            return false;
        }

        // don't orphan routines or UDTs
        if(isSchemaReferenced(tc,getNonCoreTI(SYSALIASES_CATALOG_NUM),
                SYSALIASESRowFactory.SYSALIASES_INDEX1_ID,
                1,
                schemaIdOrderable)){
            return false;
        }

        // don't orphan Files
        if(isSchemaReferenced(tc,getNonCoreTI(SYSFILES_CATALOG_NUM),
                SYSFILESRowFactory.SYSFILES_INDEX1_ID,
                2,
                schemaIdOrderable)){
            return false;
        }


        // These catalogs were added in 10.6. Don't look for these catalogs if we
        // have soft-upgraded from an older release.
        if(dictionaryVersion.majorVersionNumber>=DataDictionary.DD_VERSION_DERBY_10_6){
            if(isSchemaReferenced(tc,getNonCoreTI(SYSSEQUENCES_CATALOG_NUM),
                    SYSSEQUENCESRowFactory.SYSSEQUENCES_INDEX2_ID,
                    1,
                    schemaIdOrderable)){
                return false;
            }
        }

        return true;
    }

    /**
     * Is the schema id referenced by the system table in question?
     * Currently assumes that the schema id is in an index.
     * NOTE: could be generalized a bit, and possibly used
     * elsewhere...
     *
     * @param tc                transaction controller
     * @param ti                table info for the system table
     * @param indexId           index id
     * @param indexCol          1 based index column
     * @param schemaIdOrderable the schemaid in a char orderable
     * @return true if there is a reference to this schema
     * @throws StandardException on error
     */
    protected boolean isSchemaReferenced(TransactionController tc,
                                         TabInfoImpl ti,
                                         int indexId,
                                         int indexCol,
                                         DataValueDescriptor schemaIdOrderable) throws StandardException{
        ConglomerateController heapCC=null;
        ScanController scanController=null;
        boolean foundRow;
        FormatableBitSet colToCheck=new FormatableBitSet(indexCol);

        assert indexId>=0:"Programmer error: code needs to be enhanced to support a table scan to find the index id";

        colToCheck.set(indexCol-1);

        ScanQualifier[][] qualifier=exFactory.getScanQualifier(1);
        qualifier[0][0].setQualifier
                (indexCol-1,
                        schemaIdOrderable,
                        Orderable.ORDER_OP_EQUALS,
                        false,
                        false,
                        false);

        try{
            heapCC=tc.openConglomerate(
                    ti.getHeapConglomerate(),false,0,
                    TransactionController.MODE_RECORD,
                    TransactionController.ISOLATION_REPEATABLE_READ);

            scanController=tc.openScan(
                    ti.getIndexConglomerate(indexId),    // conglomerate to open
                    false,                                // don't hold open across commit
                    0,                                  // for read
                    TransactionController.MODE_RECORD,    // row locking
                    TransactionController.ISOLATION_REPEATABLE_READ,
                    colToCheck,                        // don't get any rows
                    null,                            // start position - first row
                    ScanController.GE,                // startSearchOperation
                    qualifier,                            // scanQualifier,
                    null,                            // stop position - through last row
                    ScanController.GT);                // stopSearchOperation

            foundRow=(scanController.next());
        }finally{
            if(scanController!=null){
                scanController.close();
            }
            if(heapCC!=null){
                heapCC.close();
            }
        }

        return foundRow;
    }

    public ArrayList<TupleDescriptor> getTablesInSchema(SchemaDescriptor sd) throws StandardException{

        DataValueDescriptor schemaIdOrderable;

        schemaIdOrderable=getIDValueAsCHAR(sd.getUUID());

        TabInfoImpl ti = coreInfo[SYSTABLES_CATALOG_NUM];
        int columnId = SYSTABLESRowFactory.SYSTABLES_SCHEMAID;

        ScanQualifier[][] scanQualifier=exFactory.getScanQualifier(1);
        scanQualifier[0][0].setQualifier(
                columnId - 1,    /* column number */
                schemaIdOrderable,
                Orderable.ORDER_OP_EQUALS,
                false,
                false,
                false);

        ArrayList<TupleDescriptor> list = new ArrayList<>();
        getDescriptorViaHeap(null,scanQualifier,ti,null,list);

        for (int i = 0; i < list.size(); i++) {
            list.set(i, finishTableDescriptor((TableDescriptor)(list.get(i))));
        }
        return list;
    }

    @Override
    public ArrayList<AliasDescriptor> getAliasesInSchema(String schemaId) throws StandardException{
        TabInfoImpl ti=getNonCoreTI(SYSALIASES_CATALOG_NUM);

        /* Set up the start/stop position for the scan */
        ExecIndexRow keyRow=exFactory.getIndexableRow(1);
        keyRow.setColumn(1,new SQLChar(schemaId));

        ArrayList<AliasDescriptor> resultList = new ArrayList<>();
        getDescriptorViaIndex(SYSALIASESRowFactory.SYSALIASES_INDEX1_ID,
                keyRow,
                null,
                ti,
                null,
                resultList,
                false);
        return resultList;
    }

    @Override
    public ArrayList<SequenceDescriptor> getSequencesInSchema(String schemaId) throws StandardException {
        TabInfoImpl ti=getNonCoreTI(SYSSEQUENCES_CATALOG_NUM);

        /* Set up the start/stop position for the scan */
        ExecIndexRow keyRow=exFactory.getIndexableRow(1);
        keyRow.setColumn(1,new SQLChar(schemaId));

        ArrayList<SequenceDescriptor> resultList = new ArrayList<>();
        getDescriptorViaIndex(SYSSEQUENCESRowFactory.SYSSEQUENCES_INDEX2_ID,
                keyRow,
                null,
                ti,
                null,
                resultList,
                false);
        return resultList;
    }

    @Override
    public ArrayList<FileInfoDescriptor> getFilesInSchema(String schemaId) throws StandardException {
        TabInfoImpl ti=getNonCoreTI(SYSFILES_CATALOG_NUM);

        DataValueDescriptor schemaIdOrderable;

        schemaIdOrderable=new SQLChar(schemaId);

        int columnId = SYSFILESRowFactory.SCHEMA_ID_COL_NUM;

        ScanQualifier[][] scanQualifier=exFactory.getScanQualifier(1);
        scanQualifier[0][0].setQualifier(
                columnId - 1,    /* column number */
                schemaIdOrderable,
                Orderable.ORDER_OP_EQUALS,
                false,
                false,
                false);

        ArrayList<FileInfoDescriptor> list = new ArrayList<>();
        getDescriptorViaHeap(null,scanQualifier,ti,null,list);

        return list;
    }

    @Override
    public ArrayList<TriggerDescriptor> getTriggersInSchema(String schemaId) throws StandardException {
        TabInfoImpl ti=getNonCoreTI(SYSTRIGGERS_CATALOG_NUM);

        DataValueDescriptor schemaIdOrderable;

        schemaIdOrderable=new SQLChar(schemaId);

        int columnId = SYSTRIGGERSRowFactory.SYSTRIGGERS_SCHEMAID;

        ScanQualifier[][] scanQualifier=exFactory.getScanQualifier(1);
        scanQualifier[0][0].setQualifier(
                columnId - 1,    /* column number */
                schemaIdOrderable,
                Orderable.ORDER_OP_EQUALS,
                false,
                false,
                false);

        ArrayList<TriggerDescriptor> list = new ArrayList<>();
        getDescriptorViaHeap(null,scanQualifier,ti,null,list);

        return list;
    }

    /**
     * Drop the table descriptor.
     *
     * @param td     The table descriptor to drop
     * @param schema A descriptor for the schema the table
     *               is a part of.  If this parameter is
     *               NULL, then the table is part of the
     *               current (default) schema
     * @param tc     TransactionController for the transaction
     * @throws StandardException Thrown on error
     */
    @Override
    public void dropTableDescriptor(TableDescriptor td,SchemaDescriptor schema,TransactionController tc) throws StandardException{
        ExecIndexRow keyRow1;
        DataValueDescriptor schemaIDOrderable;
        DataValueDescriptor tableNameOrderable;
        TabInfoImpl ti=coreInfo[SYSTABLES_CORE_NUM];

        /* Use tableIdOrderable and schemaIdOrderable in both start
         * and stop position for index 1 scan.
         */
        tableNameOrderable=new SQLVarchar(td.getName());
        schemaIDOrderable=getIDValueAsCHAR(schema.getUUID());

        /* Set up the start/stop position for the scan */
        keyRow1=exFactory.getIndexableRow(2);
        keyRow1.setColumn(1,tableNameOrderable);
        keyRow1.setColumn(2,schemaIDOrderable);

        ti.deleteRow(tc,keyRow1,SYSTABLESRowFactory.SYSTABLES_INDEX1_ID);
    }

    /**
     * Update the lockGranularity for the specified table.
     *
     * @param td              The TableDescriptor for the table
     * @param schema          The SchemaDescriptor for the table
     * @param lockGranularity The new lockGranularity
     * @param tc              The TransactionController to use.
     * @throws StandardException Thrown on error
     */
    @Override
    public void updateLockGranularity(TableDescriptor td,SchemaDescriptor schema,char lockGranularity,TransactionController tc) throws StandardException{
        ExecIndexRow keyRow1;
        ExecRow row;
        DataValueDescriptor schemaIDOrderable;
        DataValueDescriptor tableNameOrderable;
        TabInfoImpl ti=coreInfo[SYSTABLES_CORE_NUM];
        SYSTABLESRowFactory rf=(SYSTABLESRowFactory)ti.getCatalogRowFactory();

        /* Use tableIdOrderable and schemaIdOrderable in both start
         * and stop position for index 1 scan.
         */
        tableNameOrderable=new SQLVarchar(td.getName());
        schemaIDOrderable=getIDValueAsCHAR(schema.getUUID());

        /* Set up the start/stop position for the scan */
        keyRow1=exFactory.getIndexableRow(2);
        keyRow1.setColumn(1,tableNameOrderable);
        keyRow1.setColumn(2,schemaIDOrderable);

        // build the row to be stuffed into SYSTABLES. 
        row=rf.makeRow(td,schema);
        // update row in catalog (no indexes)
        boolean[] bArray=new boolean[2];
        for(int index=0;index<2;index++){
            bArray[index]=false;
        }
        ti.updateRow(keyRow1,row,SYSTABLESRowFactory.SYSTABLES_INDEX1_ID,bArray,null,tc);
    }

    /**
     * 10.6 upgrade logic to update the return type of SYSIBM.CLOBGETSUBSTRING. The length of the
     * return type was changed in 10.5 but old versions of the metadata were not
     * upgraded at that time. See DERBY-4214.
     */
    void upgradeCLOBGETSUBSTRING_10_6(TransactionController tc) throws StandardException{
        TabInfoImpl ti=getNonCoreTI(SYSALIASES_CATALOG_NUM);
        ExecIndexRow keyRow=exFactory.getIndexableRow(3);
        DataValueDescriptor aliasNameOrderable=new SQLVarchar("CLOBGETSUBSTRING");
        DataValueDescriptor nameSpaceOrderable=new SQLChar(new String(new char[]{AliasInfo.ALIAS_TYPE_FUNCTION_AS_CHAR}));

        keyRow.setColumn(1,new SQLChar(SchemaDescriptor.SYSIBM_SCHEMA_UUID));
        keyRow.setColumn(2,aliasNameOrderable);
        keyRow.setColumn(3,nameSpaceOrderable);

        AliasDescriptor oldAD=(AliasDescriptor)getDescriptorViaIndex(
                SYSALIASESRowFactory.SYSALIASES_INDEX1_ID,
                keyRow,
                null,
                ti,
                null,
                null,
                true,
                TransactionController.ISOLATION_REPEATABLE_READ,
                tc);
        RoutineAliasInfo oldRai=(RoutineAliasInfo)oldAD.getAliasInfo();
        TypeDescriptor newReturnType=DataTypeDescriptor.getCatalogType(Types.VARCHAR,Limits.MAX_CLOB_RETURN_LEN);
        RoutineAliasInfo newRai=new RoutineAliasInfo(
                oldRai.getMethodName(),
                oldRai.getLanguage(),
                oldRai.getParameterCount(),
                oldRai.getParameterNames(),
                oldRai.getParameterTypes(),
                oldRai.getParameterModes(),
                oldRai.getMaxDynamicResultSets(),
                oldRai.getParameterStyle(),
                oldRai.getSQLAllowed(),
                oldRai.isDeterministic(),
                oldRai.hasDefinersRights(),
                oldRai.calledOnNullInput(),
                newReturnType,
                null
        );
        AliasDescriptor newAD=new AliasDescriptor(
                this,
                oldAD.getUUID(),
                oldAD.getObjectName(),
                oldAD.getSchemaUUID(),
                oldAD.getJavaClassName(),
                oldAD.getAliasType(),
                oldAD.getNameSpace(),
                oldAD.getSystemAlias(),
                newRai,
                oldAD.getSpecificName()
        );
        ExecRow newRow=ti.getCatalogRowFactory().makeRow(newAD,null);

        ti.updateRow(keyRow,newRow,SYSALIASESRowFactory.SYSALIASES_INDEX1_ID,new boolean[]{false,false,false},null,tc);
    }

    /**
     * 10.6 upgrade logic to update the permissions granted to SYSCS_UTIL.SYSCS_INPLACE_COMPRESS_TABLE.
     * If a 10.0 database was upgraded to 10.2, 10.3, or 10.4, then there will
     * be an extra permissions tuple in SYSROUTINEPERMS--that tuple will have a
     * null grantor field. We must delete this tuple. See DERBY-4215.
     */
    void upgradeSYSROUTINEPERMS_10_6(TransactionController tc) throws StandardException{
        //
        // Get the aliasID of SYSCS_INPLACE_COMPRESS_TABLE
        //
        TabInfoImpl aliasTI=getNonCoreTI(SYSALIASES_CATALOG_NUM);
        ExecIndexRow aliasKeyRow=exFactory.getIndexableRow(3);
        DataValueDescriptor aliasNameOrderable=new SQLVarchar("SYSCS_INPLACE_COMPRESS_TABLE");
        DataValueDescriptor nameSpaceOrderable=new SQLChar(new String(new char[]{AliasInfo.ALIAS_TYPE_PROCEDURE_AS_CHAR}));

        aliasKeyRow.setColumn(1,new SQLChar(SchemaDescriptor.SYSCS_UTIL_SCHEMA_UUID));
        aliasKeyRow.setColumn(2,aliasNameOrderable);
        aliasKeyRow.setColumn(3,nameSpaceOrderable);

        AliasDescriptor oldAD=(AliasDescriptor)getDescriptorViaIndex(
                SYSALIASESRowFactory.SYSALIASES_INDEX1_ID,
                aliasKeyRow,
                null,
                aliasTI,
                null,
                null,
                true,
                TransactionController.ISOLATION_REPEATABLE_READ,
                tc);
        UUID aliasID=oldAD.getUUID();

        //
        // Now delete the permissions tuple which has a null grantor
        //
        TabInfoImpl rpTI=getNonCoreTI(SYSROUTINEPERMS_CATALOG_NUM);
        ExecIndexRow rpKeyRow=exFactory.getIndexableRow(3);

        rpKeyRow.setColumn(1,new SQLVarchar("PUBLIC"));
        rpKeyRow.setColumn(2,new SQLChar(aliasID.toString()));
        rpKeyRow.setColumn(3,new SQLVarchar((String)null));

        rpTI.deleteRow(tc,rpKeyRow,SYSROUTINEPERMSRowFactory.GRANTEE_ALIAS_GRANTOR_INDEX_NUM);
    }

    /**
     * Drop all table descriptors for a schema.
     *
     * @param schema    A descriptor for the schema to drop the tables
     *            from.
     *
     * @return Nothing.
     *
     * @exception StandardException        Thrown on failure
     */
    /*
    public void dropAllTableDescriptors(SchemaDescriptor schema)
                        throws StandardException
    {
        if (SanityManager.DEBUG) SanityManager.NOTREACHED();
    }
    */

    /**
     * Get a ColumnDescriptor given its Default ID.
     *
     * @param uuid The UUID of the default
     * @return The ColumnDescriptor for the column.
     * @throws StandardException Thrown on failure
     */
    @Override
    public ColumnDescriptor getColumnDescriptorByDefaultId(UUID uuid) throws StandardException{
        DataValueDescriptor UUIDStringOrderable;
        TabInfoImpl ti=coreInfo[SYSCOLUMNS_CORE_NUM];

        /* Use UUIDStringOrderable in both start and stop positions for scan */
        UUIDStringOrderable=getIDValueAsCHAR(uuid);

        /* Set up the start/stop position for the scan */
        ExecIndexRow keyRow=exFactory.getIndexableRow(1);
        keyRow.setColumn(1,UUIDStringOrderable);

        return (ColumnDescriptor)getDescriptorViaIndex(SYSCOLUMNSRowFactory.SYSCOLUMNS_INDEX2_ID,keyRow,null,ti,null,null,false);
    }


    /**
     * Populate the ColumnDescriptorList for the specified TableDescriptor.
     * <p/>
     * MT synchronization: it is assumed that the caller has synchronized
     * on the CDL in the given TD.
     *
     * @param td The TableDescriptor.
     * @throws StandardException Thrown on failure
     */
    private void getColumnDescriptorsScan(TableDescriptor td) throws StandardException{
        getColumnDescriptorsScan(td.getUUID(),td.getColumnDescriptorList(),td);
    }

    /**
     * Populate the ColumnDescriptorList for the specified TableDescriptor.
     * <p/>
     * MT synchronization: it is assumed that the caller has synchronized
     * on the CDL in the given TD.
     *
     * @param uuid The referencing UUID
     * @param cdl  The column descriptor list
     * @param td   The parent tuple descriptor
     * @throws StandardException Thrown on failure
     */
    private void getColumnDescriptorsScan(UUID uuid,ColumnDescriptorList cdl,TupleDescriptor td) throws StandardException{
        DataValueDescriptor refIDOrderable;
        TabInfoImpl ti=coreInfo[SYSCOLUMNS_CORE_NUM];

        /* Use refIDOrderable in both start and stop position for scan. */
        refIDOrderable=getIDValueAsCHAR(uuid);

        /* Set up the start/stop position for the scan */
        ExecIndexRow keyRow=exFactory.getIndexableRow(1);
        keyRow.setColumn(1,refIDOrderable);

        getDescriptorViaIndex(
                SYSCOLUMNSRowFactory.SYSCOLUMNS_INDEX1_ID,
                keyRow,
                null,
                ti,
                td,
                cdl,
                false);

        /* The TableDescriptor's column descriptor list must be ordered by
         * columnNumber.  (It is probably not ordered correctly at this point due
         * to the index on syscolumns being on (tableId, columnName).)  The
         * cheapest way to reorder the list appears to be to copy it (above), and then
         * walk the copy and put the elements back into the original in the
         * expected locations.
         */

        Collections.sort(cdl, Comparator.comparingInt(ColumnDescriptor::getPosition));
    }

    /**
     * Given a column name and a table ID, drops the column descriptor
     * from the table.
     *
     * @param tableID    The UUID of the table to drop the column from
     * @param columnName The name of the column to drop
     * @param tc         TransactionController for the transaction
     * @throws StandardException Thrown on error
     */
    @Override
    public void dropColumnDescriptor(UUID tableID,String columnName,TransactionController tc) throws StandardException{
        DataValueDescriptor columnNameOrderable;
        DataValueDescriptor tableIdOrderable;

        /* Use tableIDOrderable and columnNameOrderable in both start
         * and stop position for scan.
         */
        tableIdOrderable=getIDValueAsCHAR(tableID);
        columnNameOrderable=new SQLVarchar(columnName);

        /* Set up the start/stop position for the scan */
        ExecIndexRow keyRow=exFactory.getIndexableRow(2);
        keyRow.setColumn(1,tableIdOrderable);
        keyRow.setColumn(2,columnNameOrderable);

        dropColumnDescriptorCore(tc,keyRow);
    }

    /**
     * Drops all column descriptors from the given table.  Useful for
     * DROP TABLE.
     *
     * @param tableID The UUID of the table from which to drop
     *                all the column descriptors
     * @param tc      TransactionController for the transaction
     * @throws StandardException Thrown on error
     */
    @Override
    public void dropAllColumnDescriptors(UUID tableID,TransactionController tc) throws StandardException{
        DataValueDescriptor tableIdOrderable;

        /* Use tableIDOrderable in both start and stop position for scan. */
        tableIdOrderable=getIDValueAsCHAR(tableID);

        /* Set up the start/stop position for the scan */
        ExecIndexRow keyRow=exFactory.getIndexableRow(1);
        keyRow.setColumn(1,tableIdOrderable);

        dropColumnDescriptorCore(tc,keyRow);
    }

    /**
     * Drops all table and column permission descriptors for the given table.
     *
     * @param tableID The UUID of the table from which to drop
     *                all the permission descriptors
     * @param tc      TransactionController for the transaction
     * @throws StandardException Thrown on error
     */
    @Override
    public void dropAllTableAndColPermDescriptors(UUID tableID,TransactionController tc) throws StandardException{
        DataValueDescriptor tableIdOrderable;

        // In Derby authorization mode, permission catalogs may not be present
        if(!usesSqlAuthorization)
            return;

        /* Use tableIDOrderable in both start and stop position for scan. */
        tableIdOrderable=getIDValueAsCHAR(tableID);

        /* Set up the start/stop position for the scan */
        ExecIndexRow keyRow=exFactory.getIndexableRow(1);
        keyRow.setColumn(1,tableIdOrderable);

        dropTablePermDescriptor(tc,keyRow);
        dropColumnPermDescriptor(tc,keyRow);
    }

    /**
     * Drop all the schemas descriptors for a specific schema.
     * Useful for DROP SCHEMA
     * @param schemaUUID
     * @param tc
     * @throws StandardException
     */

    @Override
    public void dropAllSchemaPermDescriptors(UUID schemaUUID,TransactionController tc) throws StandardException{
        DataValueDescriptor schemaIdOrderable;

        // In Derby authorization mode, permission catalogs may not be present
        if(!usesSqlAuthorization)
            return;

        /* Use schemaIDOrderable in both start and stop position for scan. */
        schemaIdOrderable=getIDValueAsCHAR(schemaUUID);

        /* Set up the start/stop position for the scan */
        ExecIndexRow keyRow=exFactory.getIndexableRow(1);
        keyRow.setColumn(1,schemaIdOrderable);

        dropSchemaPermDescriptor(tc,keyRow);

    }


    /**
     * Need to update SYSCOLPERMS for a given table because a new column has
     * been added to that table. SYSCOLPERMS has a column called "COLUMNS"
     * which is a bit map for all the columns in a given user table. Since
     * ALTER TABLE .. ADD COLUMN .. has added one more column, we need to
     * expand "COLUMNS" for that new column
     * <p/>
     * Currently, this code gets called during execution phase of
     * ALTER TABLE .. ADD COLUMN ..
     *
     * @param tableID The UUID of the table to which a column has been added
     * @param tc      TransactionController for the transaction
     * @throws StandardException Thrown on error
     */
    @Override
    public void updateSYSCOLPERMSforAddColumnToUserTable(UUID tableID,TransactionController tc) throws StandardException{
        rewriteSYSCOLPERMSforAlterTable(tableID,tc,null);
    }

    /**
     * Update SYSCOLPERMS due to dropping a column from a table.
     * <p/>
     * Since ALTER TABLE .. DROP COLUMN .. has removed a column from the
     * table, we need to shrink COLUMNS by removing the corresponding bit
     * position, and shifting all the subsequent bits "left" one position.
     *
     * @param tableID          The UUID of the table from which a col has been dropped
     * @param tc               TransactionController for the transaction
     * @param columnDescriptor Information about the dropped column
     * @throws StandardException Thrown on error
     */
    @Override
    public void updateSYSCOLPERMSforDropColumn(UUID tableID,
                                               TransactionController tc,
                                               ColumnDescriptor columnDescriptor) throws StandardException{
        rewriteSYSCOLPERMSforAlterTable(tableID,tc,columnDescriptor);
    }

    /**
     * Workhorse for ALTER TABLE-driven mods to SYSCOLPERMS
     * <p/>
     * This method finds all the SYSCOLPERMS rows for this table. Then it
     * iterates through each row, either adding a new column to the end of
     * the table, or dropping a column from the table, as appropriate. It
     * updates each SYSCOLPERMS row to store the new COLUMNS value.
     *
     * @param tableID          The UUID of the table being altered
     * @param tc               TransactionController for the transaction
     * @param columnDescriptor Dropped column info, or null if adding
     * @throws StandardException Thrown on error
     */
    private void rewriteSYSCOLPERMSforAlterTable(UUID tableID,
                                                 TransactionController tc,
                                                 ColumnDescriptor columnDescriptor) throws StandardException{
        // In Derby authorization mode, permission catalogs may not be present
        if(!usesSqlAuthorization)
            return;

        /* This method has 2 steps to it. First get all the ColPermsDescriptor
        for given tableid. And next step is to go back to SYSCOLPERMS to find
        unique row corresponding to each of ColPermsDescriptor and update the
        "COLUMNS" column in SYSCOLPERMS. The reason for this 2 step process is
        that SYSCOLPERMS has a non-unique row on "TABLEID" column and hence
        we can't get a unique handle on each of the affected row in SYSCOLPERMS
        using just the "TABLEID" column */

        // First get all the ColPermsDescriptor for the given tableid from   
        //SYSCOLPERMS using getDescriptorViaIndex(). 
        List<ColPermsDescriptor> permissionDescriptorsList;//all ColPermsDescriptor for given tableid
        DataValueDescriptor tableIDOrderable=getIDValueAsCHAR(tableID);
        TabInfoImpl ti=getNonCoreTI(SYSCOLPERMS_CATALOG_NUM);
        SYSCOLPERMSRowFactory rf=(SYSCOLPERMSRowFactory)ti.getCatalogRowFactory();
        ExecIndexRow keyRow=exFactory.getIndexableRow(1);
        keyRow.setColumn(1,tableIDOrderable);
        permissionDescriptorsList=newSList();
        getDescriptorViaIndex(SYSCOLPERMSRowFactory.TABLEID_INDEX_NUM,
                keyRow,
                null,
                ti,
                null,
                permissionDescriptorsList,
                false);

        /* Next, using each of the ColPermDescriptor's uuid, get the unique row
        in SYSCOLPERMS and adjust the "COLUMNS" column in SYSCOLPERMS to
        accomodate the added or dropped column in the tableid*/
        ColPermsDescriptor colPermsDescriptor;
        ExecRow curRow;
        ExecIndexRow uuidKey;
        // Not updating any indexes on SYSCOLPERMS
        boolean[] bArray=new boolean[SYSCOLPERMSRowFactory.TOTAL_NUM_OF_INDEXES];
        int[] colsToUpdate={SYSCOLPERMSRowFactory.COLUMNS_COL_NUM};
        for(ColPermsDescriptor aPermissionDescriptorsList : permissionDescriptorsList){
            colPermsDescriptor=aPermissionDescriptorsList;
            removePermEntryInCache(colPermsDescriptor);
            uuidKey=rf.buildIndexKeyRow(SYSCOLPERMSRowFactory.COLPERMSID_INDEX_NUM,colPermsDescriptor);
            curRow=ti.getRow(tc,uuidKey,SYSCOLPERMSRowFactory.COLPERMSID_INDEX_NUM);
            FormatableBitSet columns=(FormatableBitSet)curRow.getColumn(
                    SYSCOLPERMSRowFactory.COLUMNS_COL_NUM).getObject();
            // See whether this is ADD COLUMN or DROP COLUMN. If ADD, then
            // add a new bit to the bit set. If DROP, then remove the bit
            // for the dropped column.
            if(columnDescriptor==null){
                int currentLength=columns.getLength();
                columns.grow(currentLength+1);
            }else{
                FormatableBitSet modifiedColumns=new FormatableBitSet(columns);
                modifiedColumns.shrink(columns.getLength()-1);
                // All the bits from 0 ... colPosition-2 are OK. The bits from
                // colPosition to the end need to be shifted 1 to the left.
                // The bit for colPosition-1 simply disappears from COLUMNS.
                // ColumnPosition values count from 1, while bits in the
                // FormatableBitSet count from 0.
                for(int i=columnDescriptor.getPosition()-1;
                    i<modifiedColumns.getLength();
                    i++){
                    if(columns.isSet(i+1))
                        modifiedColumns.set(i);
                    else
                        modifiedColumns.clear(i);
                }
                columns=modifiedColumns;
            }
            curRow.setColumn(SYSCOLPERMSRowFactory.COLUMNS_COL_NUM,new UserType(columns));
            ti.updateRow(uuidKey,curRow,
                    SYSCOLPERMSRowFactory.COLPERMSID_INDEX_NUM,
                    bArray,
                    colsToUpdate,
                    tc);
        }
    }


    /**
     * Remove PermissionsDescriptor from permissions cache if present
     */
    private void removePermEntryInCache(PermissionsDescriptor perm) throws StandardException{
        // Remove cached permissions entry if present
        dataDictionaryCache.permissionCacheRemove(perm);
    }

    /**
     * Drops all routine permission descriptors for the given routine.
     *
     * @param routineID The UUID of the routine from which to drop
     *                  all the permission descriptors
     * @param tc        TransactionController for the transaction
     * @throws StandardException Thrown on error
     */
    @Override
    public void dropAllRoutinePermDescriptors(UUID routineID,TransactionController tc) throws StandardException{
        TabInfoImpl ti=getNonCoreTI(SYSROUTINEPERMS_CATALOG_NUM);
        SYSROUTINEPERMSRowFactory rf=(SYSROUTINEPERMSRowFactory)ti.getCatalogRowFactory();
        DataValueDescriptor routineIdOrderable;
        ExecRow curRow;
        PermissionsDescriptor perm;

        // In Derby authorization mode, permission catalogs may not be present
        if(!usesSqlAuthorization)
            return;

        /* Use tableIDOrderable in both start and stop position for scan. */
        routineIdOrderable=getIDValueAsCHAR(routineID);

        /* Set up the start/stop position for the scan */
        ExecIndexRow keyRow=exFactory.getIndexableRow(1);
        keyRow.setColumn(1,routineIdOrderable);

        while((curRow=ti.getRow(tc,keyRow,SYSROUTINEPERMSRowFactory.ALIASID_INDEX_NUM))!=null){
            perm=(PermissionsDescriptor)rf.buildDescriptor(curRow,null,this);
            removePermEntryInCache(perm);

            // Build new key based on UUID and drop the entry as we want to drop
            // only this row
            ExecIndexRow uuidKey;
            uuidKey=rf.buildIndexKeyRow(SYSROUTINEPERMSRowFactory.ROUTINEPERMSID_INDEX_NUM,perm);
            ti.deleteRow(tc,uuidKey,SYSROUTINEPERMSRowFactory.ROUTINEPERMSID_INDEX_NUM);
        }
    }

    @Override
    public void dropRoleGrantsByGrantee(String grantee,TransactionController tc) throws StandardException{
        TabInfoImpl ti=getNonCoreTI(SYSROLES_CATALOG_NUM);
        SYSROLESRowFactory rf=(SYSROLESRowFactory)ti.getCatalogRowFactory();

        visitRoleGrants(ti,
                rf,
                SYSROLESRowFactory.SYSROLES_GRANTEE_COLPOS_IN_INDEX_ID_EE_OR,
                grantee,
                tc,
                DataDictionaryImpl.DROP);
    }


    /**
     * Return true if there exists a role grant to authorization
     * identifier.
     *
     * @param grantee authorization identifier
     * @param tc      Transaction Controller
     * @return true if there exists such a grant
     * @throws StandardException Thrown on failure
     */
    private boolean existsRoleGrantByGrantee(String grantee,TransactionController tc) throws StandardException{
        TabInfoImpl ti=getNonCoreTI(SYSROLES_CATALOG_NUM);
        SYSROLESRowFactory rf=(SYSROLESRowFactory)ti.getCatalogRowFactory();

        return visitRoleGrants(ti,
                rf,
                SYSROLESRowFactory.SYSROLES_GRANTEE_COLPOS_IN_INDEX_ID_EE_OR,
                grantee,
                tc,
                DataDictionaryImpl.EXISTS);
    }

    @Override
    public void dropRoleGrantsByName(String roleName,TransactionController tc) throws StandardException{
        TabInfoImpl ti=getNonCoreTI(SYSROLES_CATALOG_NUM);
        SYSROLESRowFactory rf=(SYSROLESRowFactory)ti.getCatalogRowFactory();
        dataDictionaryCache.roleCacheRemove(roleName);
        visitRoleGrants(ti,
                rf,
                SYSROLESRowFactory.SYSROLES_ROLEID_COLPOS_IN_INDEX_ID_EE_OR,
                roleName,
                tc,
                DataDictionaryImpl.DROP);
    }

    /**
     * Scan the {roleid, grantee, grantor} index on SYSROLES,
     * locate rows containing authId in column columnNo.
     * <p/>
     * The action argument can be either <code>EXISTS</code> or
     * <code>DROP</code> (to check for existence, or to drop that row).
     * <p/>
     * If the scan proves too slow, we should add more indexes.  only.
     *
     * @param ti       <code>TabInfoImpl</code> for SYSROLES.
     * @param rf       row factory for SYSROLES
     * @param columnNo the column number to match <code>authId</code> against
     * @param tc       transaction controller
     * @param action   drop matching rows (<code>DROP</code>), or return
     *                 <code>true</code> if there is a matching row
     *                 (<code>EXISTS</code>)
     * @return action=EXISTS: return {@code true} if there is a matching row
     * else return {@code false}.
     * @throws StandardException
     */
    private boolean visitRoleGrants(TabInfoImpl ti,
                                    SYSROLESRowFactory rf,
                                    int columnNo,
                                    String authId,
                                    TransactionController tc,
                                    int action) throws StandardException{
        ConglomerateController heapCC=tc.openConglomerate(
                ti.getHeapConglomerate(),false,0,
                TransactionController.MODE_RECORD,
                TransactionController.ISOLATION_REPEATABLE_READ);

        DataValueDescriptor authIdOrderable=new SQLVarchar(authId);
        ScanQualifier[][] scanQualifier=exFactory.getScanQualifier(1);

        scanQualifier[0][0].setQualifier(
                columnNo-1,    /* to zero-based */
                authIdOrderable,
                Orderable.ORDER_OP_EQUALS,
                false,
                false,
                false);

        ScanController sc=tc.openScan(
                ti.getIndexConglomerate(SYSROLESRowFactory.SYSROLES_INDEX_ID_EE_OR_IDX),
                false,   // don't hold open across commit
                0,       // for update
                TransactionController.MODE_RECORD,
                TransactionController.ISOLATION_REPEATABLE_READ,
                null,      // all fields as objects
                null, // start position -
                0,                            // startSearchOperation - none
                scanQualifier,                //
                null, // stop position -through last row
                0);                           // stopSearchOperation - none

        try{
            ExecRow outRow=rf.makeEmptyRow();
            ExecIndexRow indexRow=getIndexRowFromHeapRow(
                    ti.getIndexRowGenerator(SYSROLESRowFactory.SYSROLES_INDEX_ID_EE_OR_IDX),
                    heapCC.newRowLocationTemplate(),
                    outRow);

            while(sc.fetchNext(indexRow.getRowArray())){
                if(action==DataDictionaryImpl.EXISTS){
                    return true;
                }else if(action==DataDictionaryImpl.DROP){
                    ti.deleteRow(tc,indexRow,
                            SYSROLESRowFactory.SYSROLES_INDEX_ID_EE_OR_IDX);
                }
            }
        }finally{
            if(sc!=null){
                sc.close();
            }

            if(heapCC!=null){
                heapCC.close();
            }
        }
        return false;
    }


    /**
     * Return an in-memory representation of the role grant graph (sans
     * grant of roles to users, only role-role relation.
     *
     * @param tc      Transaction Controller
     * @param inverse make graph on inverse grant relation
     * @return hash map representing role grant graph.
     * <ul><li>Key: rolename,</li>
     * <li>Value: List<RoleGrantDescriptor> representing a
     * grant of that rolename to another role (not user).
     * </li>
     * </ul>
     * <p/>
     * FIXME: Need to cache graph and invalidate when role graph is modified.
     * Currently, we always read from SYSROLES.
     */
    public Map<String, List<RoleGrantDescriptor>> getRoleGrantGraph(TransactionController tc,boolean inverse, boolean roleOnly) throws StandardException{

        Map<String, List<RoleGrantDescriptor>> hm=new HashMap<>();

        TabInfoImpl ti=getNonCoreTI(SYSROLES_CATALOG_NUM);
        SYSROLESRowFactory rf=(SYSROLESRowFactory)ti.getCatalogRowFactory();

        DataValueDescriptor isDefOrderable=new SQLVarchar("N");
        ScanQualifier[][] scanQualifier=exFactory.getScanQualifier(1);

        scanQualifier[0][0].setQualifier(
                SYSROLESRowFactory.SYSROLES_ISDEF-1, /* to zero-based */
                isDefOrderable,
                Orderable.ORDER_OP_EQUALS,
                false,
                false,
                false);

        ScanController sc=tc.openScan(
                ti.getHeapConglomerate(),
                false,   // don't hold open across commit
                0,       // for update
                TransactionController.MODE_RECORD,
                TransactionController.ISOLATION_REPEATABLE_READ,
                null,      // all fields as objects
                null, // start position -
                0,                            // startSearchOperation - none
                scanQualifier,                //
                null, // stop position -through last row
                0);                           // stopSearchOperation - none

        ExecRow outRow=rf.makeEmptyRow();
        RoleGrantDescriptor grantDescr;

        while(sc.fetchNext(outRow.getRowArray())){
            grantDescr=(RoleGrantDescriptor)rf.buildDescriptor(outRow,null,this);

            if (roleOnly) {
                // Next call is potentially inefficient.  We could read in
                // definitions first in a separate hash table limiting
                // this to a 2-pass scan.
                RoleGrantDescriptor granteeDef = getRoleDefinitionDescriptor(grantDescr.getGrantee());

                if (granteeDef == null) {
                    // not a role, must be user authid, skip
                    continue;
                }
            }

            String hashKey;
            if(inverse){
                hashKey=grantDescr.getGrantee();
            }else{
                hashKey=grantDescr.getRoleName();
            }

            List<RoleGrantDescriptor> arcs=hm.get(hashKey);
            if(arcs==null){
                arcs=new LinkedList<>();
            }

            arcs.add(grantDescr);
            hm.put(hashKey,arcs);
        }

        sc.close();

        return hm;

    }

    @Override
    public RoleClosureIterator createRoleClosureIterator(TransactionController tc,String role,boolean inverse) throws StandardException{
        return new RoleClosureIteratorImpl(role,inverse,this,tc);
    }


    /**
     * Drop all permission descriptors corresponding to a grant to
     * the named authentication identifier
     *
     * @param authId The authentication identifier
     * @param tc     Transaction Controller
     * @throws StandardException Thrown on failure
     */
    @Override
    public void dropAllPermsByGrantee(String authId,TransactionController tc) throws StandardException{
        dropPermsByGrantee(
                authId,
                tc,
                SYSSCHEMAPERMS_CATALOG_NUM,
                SYSSCHEMAPERMSRowFactory.GRANTEE_SCHEMA_GRANTOR_INDEX_NUM,
                SYSSCHEMAPERMSRowFactory.
                        GRANTEE_COL_NUM_IN_GRANTEE_SCHEMA_GRANTOR_INDEX);

        dropPermsByGrantee(
                authId,
                tc,
                SYSTABLEPERMS_CATALOG_NUM,
                SYSTABLEPERMSRowFactory.GRANTEE_TABLE_GRANTOR_INDEX_NUM,
                SYSTABLEPERMSRowFactory.
                        GRANTEE_COL_NUM_IN_GRANTEE_TABLE_GRANTOR_INDEX);

        dropPermsByGrantee(
                authId,
                tc,
                SYSCOLPERMS_CATALOG_NUM,
                SYSCOLPERMSRowFactory.GRANTEE_TABLE_TYPE_GRANTOR_INDEX_NUM,
                SYSCOLPERMSRowFactory.
                        GRANTEE_COL_NUM_IN_GRANTEE_TABLE_TYPE_GRANTOR_INDEX);

        dropPermsByGrantee(
                authId,
                tc,
                SYSROUTINEPERMS_CATALOG_NUM,
                SYSROUTINEPERMSRowFactory.GRANTEE_ALIAS_GRANTOR_INDEX_NUM,
                SYSROUTINEPERMSRowFactory.
                        GRANTEE_COL_NUM_IN_GRANTEE_ALIAS_GRANTOR_INDEX);

        dropPermsByGrantee(
                authId,
                tc,
                SYSPERMS_CATALOG_NUM,
                SYSPERMSRowFactory.GRANTEE_OBJECTID_GRANTOR_INDEX_NUM,
                SYSPERMSRowFactory.
                        GRANTEE_COL_NUM_IN_GRANTEE_OBJECTID_GRANTOR_INDEX);
    }


    /**
     * Presently only used when dropping roles - user dropping is not under
     * Derby control (well, built-in users are if properties are stored in
     * database), any permissions granted to users remain in place even if the
     * user is no more.
     */
    private void dropPermsByGrantee(String authId,
                                    TransactionController tc,
                                    int catalog,
                                    int indexNo,
                                    int granteeColnoInIndex) throws StandardException{
        visitPermsByGrantee(authId,tc,catalog,indexNo,granteeColnoInIndex,DataDictionaryImpl.DROP);
    }

    /**
     * Return true if there exists a permission grant descriptor to this
     * authorization id.
     */
    private boolean existsPermByGrantee(String authId,
                                        TransactionController tc,
                                        int catalog,
                                        int indexNo,
                                        int granteeColnoInIndex) throws StandardException{
        return visitPermsByGrantee(authId,tc,catalog,indexNo,granteeColnoInIndex,DataDictionaryImpl.EXISTS);
    }


    /**
     * Possible action for visitPermsByGrantee and visitRoleGrants.
     */
    static final int DROP=0;
    /**
     * Possible action for visitPermsByGrantee and visitRoleGrants.
     */
    static final int EXISTS=1;

    /**
     * Scan <code>indexNo</code> index on a permission table
     * <code>catalog</code>, looking for match(es) for the grantee column
     * (given by granteeColnoInIndex for the catalog in question).
     * <p/>
     * The action argument can be either <code>EXISTS</code> or
     * <code>DROP</code> (to check for existence, or to drop that row).
     * <p/>
     * There is no index on grantee column only on on any of the
     * permissions tables, so we use the index which contain grantee
     * and scan that, setting up a scan qualifier to match the
     * grantee, then fetch the base row.
     * <p/>
     * If this proves too slow, we should add an index on grantee
     * only.
     *
     * @param authId              grantee to match against
     * @param tc                  transaction controller
     * @param catalog             the underlying permission table to visit
     * @param indexNo             the number of the index by which to access the catalog
     * @param granteeColnoInIndex the column number to match
     *                            <code>authId</code> against
     * @param action              drop matching rows (<code>DROP</code>), or return
     *                            <code>true</code> if there is a matching row
     *                            (<code>EXISTS</code>)
     * @return action=EXISTS: return {@code true} if there is a matching row
     * else return {@code false}.
     * @throws StandardException
     */
    private boolean visitPermsByGrantee(String authId,
                                        TransactionController tc,
                                        int catalog,
                                        int indexNo,
                                        int granteeColnoInIndex,
                                        int action) throws StandardException{
        TabInfoImpl ti=getNonCoreTI(catalog);
        PermissionsCatalogRowFactory rf=(PermissionsCatalogRowFactory)ti.getCatalogRowFactory();

        ConglomerateController heapCC=tc.openConglomerate(
                ti.getHeapConglomerate(),false,0,
                TransactionController.MODE_RECORD,
                TransactionController.ISOLATION_REPEATABLE_READ);

        DataValueDescriptor authIdOrderable=new SQLVarchar(authId);
        ScanQualifier[][] scanQualifier=exFactory.getScanQualifier(1);

        scanQualifier[0][0].setQualifier(
                granteeColnoInIndex-1,    /* to zero-based */
                authIdOrderable,
                Orderable.ORDER_OP_EQUALS,
                false,
                false,
                false);

        ScanController sc=tc.openScan(
                ti.getIndexConglomerate(indexNo),
                false,                        // don't hold open across commit
                0,                            // for update
                TransactionController.MODE_RECORD,
                TransactionController.ISOLATION_REPEATABLE_READ,
                null,      // all fields as objects
                null, // start position -
                0,                            // startSearchOperation - none
                scanQualifier,                //
                null, // stop position -through last row
                0);                           // stopSearchOperation - none

        try{
            ExecRow outRow=rf.makeEmptyRow();
            ExecIndexRow indexRow=getIndexRowFromHeapRow(ti.getIndexRowGenerator(indexNo),heapCC.newRowLocationTemplate(),outRow);

            while(sc.fetchNext(indexRow.getRowArray())){
                RowLocation baseRowLocation=(RowLocation)indexRow.getColumn(indexRow.nColumns());

                boolean base_row_exists=heapCC.fetch(baseRowLocation,outRow,null);

                if(SanityManager.DEBUG){
                    // it can not be possible for heap row to
                    // disappear while holding scan cursor on index at
                    // ISOLATION_REPEATABLE_READ.
                    SanityManager.ASSERT(base_row_exists,"base row doesn't exist");
                }

                if(action==DataDictionaryImpl.EXISTS){
                    return true;
                }else if(action==DataDictionaryImpl.DROP){
                    PermissionsDescriptor perm=(PermissionsDescriptor)rf.buildDescriptor(outRow,null,this);
                    removePermEntryInCache(perm);
                    ti.deleteRow(tc,indexRow,indexNo);
                }
            }
        }finally{
            if(sc!=null){
                sc.close();
            }

            if(heapCC!=null){
                heapCC.close();
            }
        }
        return false;
    }


    /**
     * Delete the appropriate rows from syscolumns when
     * dropping 1 or more columns.
     *
     * @param tc     The TransactionController
     * @param keyRow Start/stop position.
     * @throws StandardException Thrown on failure
     */
    private void dropColumnDescriptorCore(TransactionController tc,ExecIndexRow keyRow) throws StandardException{
        TabInfoImpl ti=coreInfo[SYSCOLUMNS_CORE_NUM];

        ti.deleteRow(tc,keyRow,SYSCOLUMNSRowFactory.SYSCOLUMNS_INDEX1_ID);
    }

    /**
     * Drop Schema descriptor
     * Useful for DROP SCHEMA
     * @param tc
     * @param keyRow
     * @throws StandardException
     */

    private void dropSchemaPermDescriptor(TransactionController tc,ExecIndexRow keyRow) throws StandardException{
        ExecRow curRow;
        PermissionsDescriptor perm;
        TabInfoImpl ti=getNonCoreTI(SYSSCHEMAPERMS_CATALOG_NUM);
        SYSSCHEMAPERMSRowFactory rf=(SYSSCHEMAPERMSRowFactory)ti.getCatalogRowFactory();

        while((curRow=ti.getRow(tc,keyRow,SYSSCHEMAPERMSRowFactory.SCHEMAID_INDEX_NUM))!=null){
            perm=(PermissionsDescriptor)rf.buildDescriptor(curRow,null,this);
            removePermEntryInCache(perm);

            // Build key on UUID and drop the entry as we want to drop only this row
            ExecIndexRow uuidKey;
            uuidKey=rf.buildIndexKeyRow(SYSSCHEMAPERMSRowFactory.SCHEMAID_INDEX_NUM,perm);
            ti.deleteRow(tc,uuidKey,SYSSCHEMAPERMSRowFactory.SCHEMAID_INDEX_NUM);
        }
    }


    /**
     * Delete the appropriate rows from systableperms when
     * dropping a table
     *
     * @param tc     The TransactionController
     * @param keyRow Start/stop position.
     * @throws StandardException Thrown on failure
     */
    private void dropTablePermDescriptor(TransactionController tc,ExecIndexRow keyRow) throws StandardException{
        ExecRow curRow;
        PermissionsDescriptor perm;
        TabInfoImpl ti=getNonCoreTI(SYSTABLEPERMS_CATALOG_NUM);
        SYSTABLEPERMSRowFactory rf=(SYSTABLEPERMSRowFactory)ti.getCatalogRowFactory();

        while((curRow=ti.getRow(tc,keyRow,SYSTABLEPERMSRowFactory.TABLEID_INDEX_NUM))!=null){
            perm=(PermissionsDescriptor)rf.buildDescriptor(curRow,null,this);
            removePermEntryInCache(perm);

            // Build key on UUID and drop the entry as we want to drop only this row
            ExecIndexRow uuidKey;
            uuidKey=rf.buildIndexKeyRow(SYSTABLEPERMSRowFactory.TABLEPERMSID_INDEX_NUM,perm);
            ti.deleteRow(tc,uuidKey,SYSTABLEPERMSRowFactory.TABLEPERMSID_INDEX_NUM);
        }
    }

    /**
     * Delete the appropriate rows from syscolperms when
     * dropping a table
     *
     * @param tc     The TransactionController
     * @param keyRow Start/stop position.
     * @throws StandardException Thrown on failure
     */
    private void dropColumnPermDescriptor(TransactionController tc,ExecIndexRow keyRow) throws StandardException{
        ExecRow curRow;
        PermissionsDescriptor perm;
        TabInfoImpl ti=getNonCoreTI(SYSCOLPERMS_CATALOG_NUM);
        SYSCOLPERMSRowFactory rf=(SYSCOLPERMSRowFactory)ti.getCatalogRowFactory();

        while((curRow=ti.getRow(tc,keyRow,SYSCOLPERMSRowFactory.TABLEID_INDEX_NUM))!=null){
            perm=(PermissionsDescriptor)rf.buildDescriptor(curRow,null,this);
            removePermEntryInCache(perm);

            // Build key on UUID and drop the entry as we want to drop only this row
            ExecIndexRow uuidKey;
            uuidKey=rf.buildIndexKeyRow(SYSCOLPERMSRowFactory.COLPERMSID_INDEX_NUM,perm);
            ti.deleteRow(tc,uuidKey,SYSCOLPERMSRowFactory.COLPERMSID_INDEX_NUM);
        }
    }

    /**
     * Update the column descriptor in question.  Updates
     * every row in the base conglomerate.
     *
     * @param cd         The ColumnDescriptor
     * @param formerUUID The UUID for this column in SYSCOLUMNS,
     *                   may differ from what is in cd if this
     *                   is the column that is being set.
     * @param formerName The name for this column in SYSCOLUMNS
     *                   may differ from what is in cd if this
     *                   is the column that is being set.
     * @param colsToSet  Array of ints of columns to be modified,
     *                   1 based.  May be null (all cols).
     * @param tc         The TransactionController to use
     * @throws StandardException Thrown on failure
     */
    private void updateColumnDescriptor(ColumnDescriptor cd,
                                        UUID formerUUID,
                                        String formerName,
                                        int[] colsToSet,
                                        TransactionController tc) throws StandardException{
        ExecIndexRow keyRow1;
        ExecRow row;
        DataValueDescriptor refIDOrderable;
        DataValueDescriptor columnNameOrderable;
        TabInfoImpl ti=coreInfo[SYSCOLUMNS_CORE_NUM];
        SYSCOLUMNSRowFactory rf=(SYSCOLUMNSRowFactory)ti.getCatalogRowFactory();

        /* Use objectID/columnName in both start
         * and stop position for index 1 scan.
         */
        refIDOrderable=getIDValueAsCHAR(formerUUID);
        columnNameOrderable=new SQLVarchar(formerName);

        /* Set up the start/stop position for the scan */
        keyRow1=exFactory.getIndexableRow(2);
        keyRow1.setColumn(1,refIDOrderable);
        keyRow1.setColumn(2,columnNameOrderable);

        // build the row to be stuffed into SYSCOLUMNS. 
        row=rf.makeRow(cd,null);

        /*
        ** Figure out if the index in syscolumns needs
        ** to be updated.
        */
        if(SanityManager.DEBUG){
            SanityManager.ASSERT(rf.getNumIndexes()==2,
                    "There are more indexes on syscolumns than expected, the code herein needs to change");
        }

        boolean[] bArray=new boolean[rf.getNumIndexes()];

        /*
        ** Do we need to update indexes?
        */
        if(colsToSet==null){
            bArray[0]=true;
            bArray[1]=true;
        }else{
            /*
            ** Check the specific columns for indexed
            ** columns.
            */
            //noinspection ForLoopReplaceableByForEach
            for(int i=0;i<colsToSet.length;i++){
                if((colsToSet[i]==SYSCOLUMNSRowFactory.SYSCOLUMNS_COLUMNNAME) ||
                        (colsToSet[i]==SYSCOLUMNSRowFactory.SYSCOLUMNS_REFERENCEID)){
                    bArray[0]=true;
                    break;
                }else if(colsToSet[i]==SYSCOLUMNSRowFactory.SYSCOLUMNS_COLUMNDEFAULTID){
                    bArray[1]=true;
                    break;
                }
            }
        }

        ti.updateRow(keyRow1,row,SYSCOLUMNSRowFactory.SYSCOLUMNS_INDEX1_ID,bArray,colsToSet,tc);
    }

    /**
     * Gets the viewDescriptor for the view with the given UUID.
     *
     * @param uuid The UUID for the view
     * @return A descriptor for the view
     * @throws StandardException Thrown on error
     */
    @Override
    public ViewDescriptor getViewDescriptor(UUID uuid) throws StandardException{
        return getViewDescriptor(getTableDescriptor(uuid));
    }

    /**
     * Gets the viewDescriptor for the view given the TableDescriptor.
     *
     * @param td The TableDescriptor for the view.
     * @return A descriptor for the view
     * @throws StandardException Thrown on error
     */
    @Override
    public ViewDescriptor getViewDescriptor(TableDescriptor td) throws StandardException{

        /* See if the view info is cached */
        if(td.getViewDescriptor()!=null){
            return td.getViewDescriptor();
        }

        //noinspection SynchronizationOnLocalVariableOrMethodParameter
        synchronized(td){
            /* See if we were waiting on someone who just filled it in */
            if(td.getViewDescriptor()!=null){
                return td.getViewDescriptor();
            }

            td.setViewDescriptor(getViewDescriptorScan(td));
        }
        return td.getViewDescriptor();
    }

    /**
     * Get the information for the view from sys.sysviews.
     *
     * @param tdi The TableDescriptor for the view.
     * @return ViewDescriptor    The ViewDescriptor for the view.
     * @throws StandardException Thrown on error
     */
    private ViewDescriptor getViewDescriptorScan(TableDescriptor tdi) throws StandardException{
        ViewDescriptor vd;
        DataValueDescriptor viewIdOrderable;
        TabInfoImpl ti=getNonCoreTI(SYSVIEWS_CATALOG_NUM);
        UUID viewID=tdi.getUUID();

        /* Use viewIdOrderable in both start
         * and stop position for scan.
         */
        viewIdOrderable=getIDValueAsCHAR(viewID);

        /* Set up the start/stop position for the scan */
        ExecIndexRow keyRow=exFactory.getIndexableRow(1);
        keyRow.setColumn(1,viewIdOrderable);

        vd=(ViewDescriptor)getDescriptorViaIndex(SYSVIEWSRowFactory.SYSVIEWS_INDEX1_ID,keyRow,null,ti,null,null,false);

        if(vd!=null){
            vd.setViewName(tdi.getName());
        }
        return vd;
    }

    /**
     * Drops the view descriptor from the data dictionary.
     *
     * @param vd A descriptor for the view to be dropped
     * @param tc TransactionController to use
     * @throws StandardException Thrown on error
     */
    @Override
    public void dropViewDescriptor(ViewDescriptor vd,TransactionController tc) throws StandardException{
        DataValueDescriptor viewIdOrderable;
        TabInfoImpl ti=getNonCoreTI(SYSVIEWS_CATALOG_NUM);

        /* Use aliasNameOrderable in both start
         * and stop position for scan.
         */
        viewIdOrderable=getIDValueAsCHAR(vd.getUUID());

        /* Set up the start/stop position for the scan */
        ExecIndexRow keyRow=exFactory.getIndexableRow(1);
        keyRow.setColumn(1,viewIdOrderable);

        ti.deleteRow(tc,keyRow,SYSVIEWSRowFactory.SYSVIEWS_INDEX1_ID);
    }

    /**
     * Scan sysfiles_index2 (id) for a match.
     *
     * @return TableDescriptor    The matching descriptor, or null.
     * @throws StandardException Thrown on failure
     */
    private FileInfoDescriptor getFileInfoDescriptorIndex2Scan(UUID id) throws StandardException{
        DataValueDescriptor idOrderable;
        TabInfoImpl ti=getNonCoreTI(SYSFILES_CATALOG_NUM);
        idOrderable=getIDValueAsCHAR(id);

        /* Set up the start/stop position for the scan */
        ExecIndexRow keyRow=exFactory.getIndexableRow(1);
        keyRow.setColumn(1,idOrderable);

        return (FileInfoDescriptor)
                getDescriptorViaIndex(SYSFILESRowFactory.SYSFILES_INDEX2_ID,keyRow,null,ti,null,null,false);
    }

    @Override
    public FileInfoDescriptor getFileInfoDescriptor(UUID id) throws StandardException{
        return getFileInfoDescriptorIndex2Scan(id);
    }

    /**
     * Scan sysfiles_index1 (schemaid,name) for a match.
     *
     * @return The matching descriptor or null.
     * @throws StandardException Thrown on failure
     */
    private FileInfoDescriptor getFileInfoDescriptorIndex1Scan(UUID schemaId,
                                                               String name) throws StandardException{
        DataValueDescriptor schemaIDOrderable;
        DataValueDescriptor nameOrderable;
        TabInfoImpl ti=getNonCoreTI(SYSFILES_CATALOG_NUM);

        nameOrderable=new SQLVarchar(name);
        schemaIDOrderable=getIDValueAsCHAR(schemaId);

        /* Set up the start/stop position for the scan */
        ExecIndexRow keyRow=exFactory.getIndexableRow(2);
        keyRow.setColumn(1,nameOrderable);
        keyRow.setColumn(2,schemaIDOrderable);
        return (FileInfoDescriptor)
                getDescriptorViaIndex(SYSFILESRowFactory.SYSFILES_INDEX1_ID,keyRow,null,ti,null,null,false);
    }

    @Override
    public FileInfoDescriptor getFileInfoDescriptor(SchemaDescriptor sd,String name) throws StandardException{
        return getFileInfoDescriptorIndex1Scan(sd.getUUID(),name);
    }

    @Override
    public void dropFileInfoDescriptor(FileInfoDescriptor fid) throws StandardException{
        ExecIndexRow keyRow1;
        DataValueDescriptor idOrderable;
        TabInfoImpl ti=getNonCoreTI(SYSFILES_CATALOG_NUM);
        TransactionController tc=getTransactionExecute();

        /* Use tableIdOrderable and schemaIdOrderable in both start
         * and stop position for index 1 scan.
         */
        idOrderable=getIDValueAsCHAR(fid.getUUID());

        /* Set up the start/stop position for the scan */
        keyRow1=exFactory.getIndexableRow(1);
        keyRow1.setColumn(1,idOrderable);
        ti.deleteRow(tc,keyRow1,SYSFILESRowFactory.SYSFILES_INDEX2_ID);
    }

    /**
     * Get a SPSDescriptor given its UUID.
     *
     * @param uuid The UUID
     * @return The SPSDescriptor for the constraint.
     * @throws StandardException Thrown on failure
     */
    @Override
    public SPSDescriptor getSPSDescriptor(UUID uuid) throws StandardException{
        SPSDescriptor sps;
        /* Make sure that non-core info is initialized */
        getNonCoreTI(SYSSTATEMENTS_CATALOG_NUM);
        sps = dataDictionaryCache.storedPreparedStatementCacheFind(uuid);
        if(sps!=null)
                return sps;
        sps=getSPSDescriptorIndex2Scan(uuid.toString());
        dataDictionaryCache.storedPreparedStatementCacheAdd(sps);
        return sps;
    }

    /**
     * This method can get called from the DataDictionary cache.
     *
     * @param stmtKey The TableKey of the sps
     * @return The descriptor for the sps, null if the sps does
     * not exist.
     * @throws StandardException Thrown on failure
     */
    public SPSDescriptor getUncachedSPSDescriptor(TableKey stmtKey) throws StandardException{
        return getSPSDescriptorIndex1Scan(stmtKey.getTableName(),stmtKey.getSchemaId().toString());
    }

    /**
     * Scan sysstatements_index2 (stmtid) for a match.
     * Note that we do not do a lookup of parameter info.
     *
     * @return SPSDescriptor    The matching descriptor, if any.
     * @throws StandardException Thrown on failure
     */
    private SPSDescriptor getSPSDescriptorIndex2Scan(String stmtUUID) throws StandardException{
        DataValueDescriptor stmtIDOrderable;
        TabInfoImpl ti=getNonCoreTI(SYSSTATEMENTS_CATALOG_NUM);

        /* Use stmtIdOrderable in both start
         * and stop position for scan.
         */
        stmtIDOrderable=new SQLChar(stmtUUID);

        /* Set up the start/stop position for the scan */
        ExecIndexRow keyRow=exFactory.getIndexableRow(1);
        keyRow.setColumn(1,stmtIDOrderable);

        return (SPSDescriptor)getDescriptorViaIndex(
                SYSSTATEMENTSRowFactory.SYSSTATEMENTS_INDEX1_ID,
                keyRow,
                null,
                ti,
                null,
                null,
                false);
    }

    /**
     * Get a SPSDescriptor given its name.
     * Currently no cacheing.  With caching
     * we need to be very careful about invalidation.
     * No caching means invalidations block on
     * existing SPSD instances (since they were read in
     *
     * @param stmtName the statement name
     * @param sd       The SchemaDescriptor
     * @return The SPSDescriptor for the constraint.
     * @throws StandardException Thrown on failure
     */
    @Override
    public SPSDescriptor getSPSDescriptor(String stmtName,SchemaDescriptor sd) throws StandardException{
        /*
        ** If we didn't get a schema descriptor, we had better
        ** have a system table.
        */
        assert sd!=null:"null schema for statement "+stmtName;

        UUID schemaUUID =sd.getUUID();
        TableKey stmtKey =new TableKey(schemaUUID,stmtName);
        SPSDescriptor sps = dataDictionaryCache.spsNameCacheFind(stmtKey);
        if (sps!=null)
            return sps;
        sps = getSPSDescriptorIndex1Scan(stmtName,schemaUUID.toString());
        dataDictionaryCache.spsNameCacheAdd(stmtKey,sps);
        return sps;
    }

    /**
     * Scan sysschemas_index1 (stmtname, schemaid) for a match.
     *
     * @return SPSDescriptor    The matching descriptor, if any.
     * @throws StandardException Thrown on failure
     */
    private SPSDescriptor getSPSDescriptorIndex1Scan(String stmtName,String schemaUUID) throws StandardException{
        DataValueDescriptor schemaIDOrderable;
        DataValueDescriptor stmtNameOrderable;
        TabInfoImpl ti=getNonCoreTI(SYSSTATEMENTS_CATALOG_NUM);

        /* Use stmtNameOrderable and schemaIdOrderable in both start
         * and stop position for scan.
         */
        stmtNameOrderable=new SQLVarchar(stmtName);
        schemaIDOrderable=new SQLChar(schemaUUID);

        /* Set up the start/stop position for the scan */
        ExecIndexRow keyRow=exFactory.getIndexableRow(2);
        keyRow.setColumn(1,stmtNameOrderable);
        keyRow.setColumn(2,schemaIDOrderable);

        SPSDescriptor spsd=(SPSDescriptor)
                getDescriptorViaIndex(
                        SYSSTATEMENTSRowFactory.SYSSTATEMENTS_INDEX2_ID,
                        keyRow,
                        null,
                        ti,
                        null,
                        null,
                        false);

        /*
        ** Set up the parameter defaults.  We are only
        ** doing this when we look up by name because
        ** this is the only time we cache, and it can
        ** be foolish to look up the parameter defaults
        ** for someone that doesn't need them.
        */
        if(spsd!=null){
            List<DataValueDescriptor> tmpDefaults=new ArrayList<>();
            spsd.setParams(getSPSParams(spsd,tmpDefaults));
            Object[] defaults=tmpDefaults.toArray();
            spsd.setParameterDefaults(defaults);
        }

        return spsd;
    }

    /**
     * Adds the given SPSDescriptor to the data dictionary,
     * associated with the given table and constraint type.
     *
     * @param descriptor The descriptor to add
     * @param tc         The transaction controller
     * @throws StandardException Thrown on error
     */
    @Override
    public void addSPSDescriptor(SPSDescriptor descriptor,TransactionController tc) throws StandardException{
        ExecRow row;
        TabInfoImpl ti=getNonCoreTI(SYSSTATEMENTS_CATALOG_NUM);
        SYSSTATEMENTSRowFactory rf=(SYSSTATEMENTSRowFactory)ti.getCatalogRowFactory();
        int insertRetCode;

        /*
        ** We must make sure the descriptor is locked
        ** while we are writing it out.  Otherwise,
        ** the descriptor could be invalidated while
        ** we are writing.
        */
        //noinspection SynchronizationOnLocalVariableOrMethodParameter
        synchronized(descriptor){
            // build the row to be stuffed into SYSSTATEMENTS. this will stuff an
            // UUID into the descriptor
            boolean compileMe=descriptor.initiallyCompilable();
            row=rf.makeSYSSTATEMENTSrow(compileMe,descriptor);

            // insert row into catalog and all its indices
            insertRetCode=ti.insertRow(row,tc);

        }

        // Throw an exception duplicate table descriptor
        if(insertRetCode!=TabInfoImpl.ROWNOTDUPLICATE){
            throw StandardException.newException(SQLState.LANG_OBJECT_ALREADY_EXISTS_IN_OBJECT,
                    descriptor.getDescriptorType(),
                    descriptor.getDescriptorName(),
                    descriptor.getSchemaDescriptor().getDescriptorType(),
                    descriptor.getSchemaDescriptor().getSchemaName());
        }

        addSPSParams(descriptor,tc);
    }

    /**
     * Add a column in SYS.SYSCOLUMNS for each parameter in the
     * parameter list.
     */
    private void addSPSParams(SPSDescriptor spsd,TransactionController tc) throws StandardException{
        UUID uuid=spsd.getUUID();
        DataTypeDescriptor[] params=spsd.getParams();
        Object[] parameterDefaults=spsd.getParameterDefaults();

        if(params==null)
            return;

        /* Create the columns */
        int pdlSize=params.length;
        for(int index=0;index<pdlSize;index++){
            int parameterId=index+1;

            //RESOLVEAUTOINCREMENT
            ColumnDescriptor cd=
                    new ColumnDescriptor(
                            "PARAM"+parameterId,
                            parameterId,    // position
                            parameterId,    // storagePosition
                            params[index],
                            ((parameterDefaults==null) || (index>=parameterDefaults.length))?
                                    null:
                                    (DataValueDescriptor)parameterDefaults[index],
                            null,
                            uuid,
                            null,0,0,0,parameterId-1);
            // no chance of duplicates here
            addDescriptor(cd,null,SYSCOLUMNS_CATALOG_NUM,false,tc,false);
        }
    }

    /**
     * Get all the parameter descriptors for an SPS.
     * Look up the params in SYSCOLUMNS and turn them
     * into parameter descriptors.
     *
     * @param spsd     sps descriptor
     * @param defaults list for storing column defaults
     * @return array of data type descriptors
     * @throws StandardException Thrown on error
     */
    @Override
    public DataTypeDescriptor[] getSPSParams(SPSDescriptor spsd,List<DataValueDescriptor> defaults) throws StandardException{
        ColumnDescriptorList cdl=new ColumnDescriptorList();
        getColumnDescriptorsScan(spsd.getUUID(),cdl,spsd);

        int cdlSize=cdl.size();
        DataTypeDescriptor[] params=new DataTypeDescriptor[cdlSize];
        for(int index=0;index<cdlSize;index++){
            ColumnDescriptor cd=cdl.elementAt(index);
            params[index]=cd.getType();
            if(defaults!=null){
                defaults.add(cd.getDefaultValue());
            }
        }

        return params;
    }

    /**
     * Updates SYS.SYSSTATEMENTS with the info from the
     * SPSD.
     *
     * @param spsd                   The descriptor to add
     * @param tc                     The transaction controller
     * @param updateParamDescriptors If true, will update the
     *                               parameter descriptors in SYS.SYSCOLUMNS.
     * @param firstCompilation       true, if Statement is getting compiled for first
     *                               time and SPS was created with NOCOMPILE option.
     * @throws StandardException Thrown on error
     */
    @Override
    public void updateSPS(SPSDescriptor spsd,
                          TransactionController tc,
                          boolean recompile,
                          boolean updateParamDescriptors,
                          boolean firstCompilation) throws StandardException{
        ExecIndexRow keyRow1;
        ExecRow row;
        DataValueDescriptor idOrderable;
        TabInfoImpl ti=getNonCoreTI(SYSSTATEMENTS_CATALOG_NUM);
        SYSSTATEMENTSRowFactory rf=(SYSSTATEMENTSRowFactory)ti.getCatalogRowFactory();
        int[] updCols;
        if(recompile){
            if(firstCompilation){
                updCols=new int[]{SYSSTATEMENTSRowFactory.SYSSTATEMENTS_VALID,
                        SYSSTATEMENTSRowFactory.SYSSTATEMENTS_TEXT,
                        SYSSTATEMENTSRowFactory.SYSSTATEMENTS_LASTCOMPILED,
                        SYSSTATEMENTSRowFactory.SYSSTATEMENTS_USINGTEXT,
                        SYSSTATEMENTSRowFactory.SYSSTATEMENTS_CONSTANTSTATE,
                        SYSSTATEMENTSRowFactory.SYSSTATEMENTS_INITIALLY_COMPILABLE};
            }else{

                updCols=new int[]{SYSSTATEMENTSRowFactory.SYSSTATEMENTS_VALID,
                        SYSSTATEMENTSRowFactory.SYSSTATEMENTS_TEXT,
                        SYSSTATEMENTSRowFactory.SYSSTATEMENTS_LASTCOMPILED,
                        SYSSTATEMENTSRowFactory.SYSSTATEMENTS_USINGTEXT,
                        SYSSTATEMENTSRowFactory.SYSSTATEMENTS_CONSTANTSTATE};
            }
        }else{
            // This is an invalidation request.
            // Update the VALID column (to false) and clear the plan stored in the CONSTANTSTATE column.
            updCols=new int[]{
                    SYSSTATEMENTSRowFactory.SYSSTATEMENTS_VALID,
                    SYSSTATEMENTSRowFactory.SYSSTATEMENTS_CONSTANTSTATE,
            };
        }

        idOrderable=getIDValueAsCHAR(spsd.getUUID());

        /* Set up the start/stop position for the scan */
        keyRow1=exFactory.getIndexableRow(1);
        keyRow1.setColumn(1,idOrderable);

        row=rf.makeSYSSTATEMENTSrow(false,    // don't compile
                spsd);

        /*
        ** Not updating any indexes
        */
        boolean[] bArray=new boolean[2];

        /*
        ** Partial update
        */
        ti.updateRow(keyRow1,row,SYSSTATEMENTSRowFactory.SYSSTATEMENTS_INDEX1_ID,bArray,updCols,tc);

        /*
        ** If we don't need to update the parameter
        ** descriptors, we are done.
        */
        if(!updateParamDescriptors){
            return;
        }

        /*
        ** Set the defaults and datatypes for the parameters, if
        ** there are parameters.
        */
        DataTypeDescriptor[] params=spsd.getParams();
        if(params==null){
            return;
        }

        if(firstCompilation){
            /*beetle:5119, reason for doing add here instead of update
             *is with NOCOMPILE option of create statement/boot time SPS,
             *SPS statement is not compiled to find out the parameter info.
             *Because of the parameter info was not inserted at SPSDescriptor
             *creation time. As this is the first time we are compiling paramter
             *infor should be inserted instead of the update.
             */
            addSPSParams(spsd,tc);
        }else{
            Object[] parameterDefaults=spsd.getParameterDefaults();

            /*
            ** Update each column with the new defaults and with
            ** the new datatypes.  It is possible that someone has
            ** done a drop/create on the underlying table and
            ** changed the type of a column, which has changed
            ** the type of a parameter to our statement.
            */
            int[] columnsToSet=new int[2];
            columnsToSet[0]=SYSCOLUMNSRowFactory.SYSCOLUMNS_COLUMNDATATYPE;
            columnsToSet[1]=SYSCOLUMNSRowFactory.SYSCOLUMNS_COLUMNDEFAULT;

            UUID uuid=spsd.getUUID();

            for(int index=0;index<params.length;index++){
                int parameterId=index+1;

                //RESOLVEAUTOINCREMENT
                ColumnDescriptor cd=new ColumnDescriptor("PARAM"+parameterId,
                        parameterId,    // position
                        parameterId,    // storage position
                        params[index],
                        ((parameterDefaults==null) || // default
                                (index>=parameterDefaults.length))?
                                null:
                                (DataValueDescriptor)parameterDefaults[index],
                        null,
                        uuid,
                        null,
                        0,0,0,parameterId-1);

                updateColumnDescriptor(cd,cd.getReferencingUUID(),cd.getColumnName(),columnsToSet,tc);
            }
        }
    }

    @Override
    public void recompileInvalidSPSPlans(LanguageConnectionContext lcc) throws StandardException{
        for(Object o : getAllSPSDescriptors()){
            SPSDescriptor spsd=(SPSDescriptor)o;
            spsd.getPreparedStatement(true);
        }
    }

    @Override
    public void invalidateAllSPSPlans() throws StandardException{
        LanguageConnectionContext lcc=(LanguageConnectionContext)ContextService.getContext(LanguageConnectionContext.CONTEXT_ID);
        invalidateAllSPSPlans(lcc);
    }

    @Override
    public void invalidateAllSPSPlans(LanguageConnectionContext lcc) throws StandardException{
        startWriting(lcc);

        for(Object o : getAllSPSDescriptors()){
            SPSDescriptor spsd=(SPSDescriptor)o;
            spsd.makeInvalid(DependencyManager.USER_RECOMPILE_REQUEST,lcc);
        }
    }


    /**
     * Mark all SPS plans in the data dictionary invalid. This does
     * not invalidate cached plans. This function is for use by
     * the boot-up code.
     *
     * @throws StandardException Thrown on error
     */
    public void clearSPSPlans() throws StandardException{
        TabInfoImpl ti=getNonCoreTI(SYSSTATEMENTS_CATALOG_NUM);
        faultInTabInfo(ti);

        TransactionController tc=getTransactionExecute();

        FormatableBitSet columnToReadSet=new FormatableBitSet(SYSSTATEMENTSRowFactory.SYSSTATEMENTS_COLUMN_COUNT);
        FormatableBitSet columnToUpdateSet=new FormatableBitSet(SYSSTATEMENTSRowFactory.SYSSTATEMENTS_COLUMN_COUNT);
        for(int i=0;i<SYSSTATEMENTSRowFactory.SYSSTATEMENTS_COLUMN_COUNT;i++){
            // we do not want to read the saved serialized plan
            if (i+1 != SYSSTATEMENTSRowFactory.SYSSTATEMENTS_CONSTANTSTATE) {
                columnToReadSet.set(i);
            }
            columnToUpdateSet.set(i);
        }
        /* Set up a couple of row templates for fetching CHARS */
        DataValueDescriptor[] rowTemplate =
                new DataValueDescriptor[SYSSTATEMENTSRowFactory.SYSSTATEMENTS_COLUMN_COUNT];

        DataValueDescriptor[] replaceRow=
                new DataValueDescriptor[SYSSTATEMENTSRowFactory.SYSSTATEMENTS_COLUMN_COUNT];

        /* Scan the entire heap */
        ScanController sc=
                tc.openScan(
                        ti.getHeapConglomerate(),
                        false,
                        TransactionController.OPENMODE_FORUPDATE,
                        TransactionController.MODE_TABLE,
                        TransactionController.ISOLATION_REPEATABLE_READ,
                        columnToReadSet,
                        null,
                        ScanController.NA,
                        null,
                        null,
                        ScanController.NA);

        while(sc.fetchNext(rowTemplate)){
            /* Replace the column in the table */
            for (int i=0; i<rowTemplate.length; i++) {
                if (i+1 == SYSSTATEMENTSRowFactory.SYSSTATEMENTS_VALID)
                    replaceRow[i] = new SQLBoolean(false);
                else if (i+1 == SYSSTATEMENTSRowFactory.SYSSTATEMENTS_CONSTANTSTATE)
                    replaceRow[i] = new UserType(null);
                else
                    replaceRow[i] = rowTemplate[i].cloneValue(false);
            }
            sc.replace(replaceRow,columnToUpdateSet);
        }

        sc.close();
    }

    /**
     * Drops the given SPSDescriptor.
     *
     * @param descriptor The descriptor to drop
     * @param tc         The TransactionController.
     * @throws StandardException Thrown on failure
     */
    @Override
    public void dropSPSDescriptor(SPSDescriptor descriptor,TransactionController tc) throws StandardException{
        dropSPSDescriptor(descriptor.getUUID(),tc);
    }

    /**
     * Drops the given SPSDescriptor.
     *
     * @param uuid the statement uuid
     * @param tc   The TransactionController.
     * @throws StandardException Thrown on failure
     */
    @Override
    public void dropSPSDescriptor(UUID uuid,TransactionController tc) throws StandardException{
        DataValueDescriptor stmtIdOrderable;
        TabInfoImpl ti=getNonCoreTI(SYSSTATEMENTS_CATALOG_NUM);

        stmtIdOrderable=getIDValueAsCHAR(uuid);

        /* Set up the start/stop position for the scan */
        ExecIndexRow keyRow=exFactory.getIndexableRow(1);
        keyRow.setColumn(1,stmtIdOrderable);

        // DERBY-3870: The compiled plan may not be possible to deserialize
        // during upgrade. Skip the column that contains the compiled plan to
        // prevent deserialization errors when reading the rows. We don't care
        // about the value in that column, since this method is only called
        // when we want to drop or invalidate rows in SYSSTATEMENTS.
        FormatableBitSet cols=new FormatableBitSet(ti.getCatalogRowFactory().getHeapColumnCount());
        for(int i=0;i<cols.size();i++){
            if(i+1==SYSSTATEMENTSRowFactory.SYSSTATEMENTS_CONSTANTSTATE){
                cols.clear(i);
            }else{
                cols.set(i);
            }
        }
        ti.deleteRow(tc,keyRow,SYSSTATEMENTSRowFactory.SYSSTATEMENTS_INDEX1_ID, cols);

        /* drop all columns in SYSCOLUMNS */
        dropAllColumnDescriptors(uuid,tc);
    }

    /**
     * Get every statement in this database.
     * Return the SPSDescriptors in an list.
     * The returned descriptors don't contain the compiled statement, so it
     * it safe to call this method during upgrade when it isn't known if the
     * saved statement can still be deserialized with the new version.
     *
     * @return the list of descriptors
     * @throws StandardException Thrown on failure
     */
    @Override
    public List getAllSPSDescriptors() throws StandardException{
        TabInfoImpl ti=getNonCoreTI(SYSSTATEMENTS_CATALOG_NUM);

        List list=newSList();

        // DERBY-3870: The compiled plan may not be possible to deserialize
        // during upgrade. Skip the column that contains the compiled plan to
        // prevent deserialization errors when reading the rows. We don't care
        // about the value in that column, since this method is only called
        // when we want to drop or invalidate rows in SYSSTATEMENTS.
        FormatableBitSet cols=new FormatableBitSet(ti.getCatalogRowFactory().getHeapColumnCount());
        for(int i=0;i<cols.size();i++){
            if(i+1==SYSSTATEMENTSRowFactory.SYSSTATEMENTS_CONSTANTSTATE){
                cols.clear(i);
            }else{
                cols.set(i);
            }
        }

        getDescriptorViaHeap(cols,null,ti,null,list);

        return list;
    }

    /**
     * Get every constraint in this database.
     * Note that this list of ConstraintDescriptors is
     * not going to be the same objects that are typically
     * cached off of the table descriptors, so this will
     * most likely instantiate some duplicate objects.
     *
     * @return the list of descriptors
     * @throws StandardException Thrown on failure
     */
    private ConstraintDescriptorList getAllConstraintDescriptors() throws StandardException{
        TabInfoImpl ti=getNonCoreTI(SYSCONSTRAINTS_CATALOG_NUM);

        ConstraintDescriptorList list=new ConstraintDescriptorList();

        getConstraintDescriptorViaHeap(null,ti,list);
        return list;
    }

    /**
     * Get every trigger in this database.
     * Note that this list of TriggerDescriptors is
     * not going to be the same objects that are typically
     * cached off of the table descriptors, so this will
     * most likely instantiate some duplicate objects.
     *
     * @return the list of descriptors
     * @throws StandardException Thrown on failure
     */
    private GenericDescriptorList getAllTriggerDescriptors() throws StandardException{
        TabInfoImpl ti=getNonCoreTI(SYSTRIGGERS_CATALOG_NUM);

        GenericDescriptorList list=new GenericDescriptorList();

        getDescriptorViaHeap(null,null,ti,null,list);
        return list;
    }

    /**
     * Comparator that can be used for sorting lists of column references
     * on the position they have in the SQL query string.
     */
    private static final Comparator<ColumnReference> OFFSET_COMPARATOR=new Comparator<ColumnReference>(){
        @Override
        public int compare(ColumnReference o1,ColumnReference o2){
            // Return negative int, zero, or positive int if the first column
            // reference has an offset which is smaller than, equal to, or
            // greater than the offset of the second column reference.
            return o1.getBeginOffset()-o2.getBeginOffset();
        }
    };

    public int[] examineTriggerNodeAndCols(
                    Visitable actionStmt,
                    String oldReferencingName,
                    String newReferencingName,
                    int[] referencedCols,
                    int[] referencedColsInTriggerAction,
                    TableDescriptor triggerTableDescriptor,
                    TriggerEventDML triggerEventMask,
                    boolean createTriggerTime) throws StandardException
    {
            //Total Number of columns in the trigger table
            int numberOfColsInTriggerTable = triggerTableDescriptor.getNumberOfColumns();

            //The purpose of following array(triggerColsAndTriggerActionCols)
            //is to identify all the trigger columns and all the columns from
            //the trigger action which are referenced though old/new
            //transition variables(in other words, accessed through the
            //REFERENCING clause section of CREATE TRIGGER sql). This array
            //will be initialized to -1 at the beginning. By the end of this
            //method, all the columns referenced by the trigger action
            //through the REFERENCING clause and all the trigger columns will
            //have their column positions in the trigger table noted in this
            //array.
            //eg
            //CREATE TRIGGER tr1 AFTER UPDATE OF c12 ON table1
            //    REFERENCING OLD AS oldt NEW AS newt
            //    FOR EACH ROW UPDATE table2 SET c24=oldt.c14;
            //For the trigger above, triggerColsAndTriggerActionCols will
            //finally have [-1,2,-1,4,-1] This list will include all the
            //columns that need to be fetched into memory during trigger
            //execution. All the columns with their entries marked -1 will
            //not be read into memory because they are not referenced in the
            //trigger action through old/new transition variables and they are
            //not recognized as trigger columns.
            int[] triggerColsAndTriggerActionCols = new int[numberOfColsInTriggerTable];

            /**
             * It identifies all the trigger action columns and is initialized to -1.
             */

            int[] triggerActionColsOnly = new int[numberOfColsInTriggerTable];
            java.util.Arrays.fill(triggerActionColsOnly, -1);

            if (referencedCols == null) {
                    //This means that even though the trigger is defined at row
                    //level, it is either an INSERT/DELETE trigger. Or it is an
                    //UPDATE trigger with no specific column(s) identified as the
                    //trigger column(s). In these cases, Derby is going to read all
                    //the columns from the trigger table during trigger execution.
                    //eg of an UPDATE trigger with no specific trigger column(s)
                    // CREATE TRIGGER tr1 AFTER UPDATE ON table1
                    //    REFERENCING OLD AS oldt NEW AS newt
                    //    FOR EACH ROW UPDATE table2 SET c24=oldt.c14;
                    for (int i=0; i < numberOfColsInTriggerTable; i++) {
                            triggerColsAndTriggerActionCols[i]=i+1;
                    }
            } else {
                    //This means that this row level trigger is an UPDATE trigger
                    //defined on specific column(s).
                    java.util.Arrays.fill(triggerColsAndTriggerActionCols, -1);
                    for(int referencedCol : referencedCols){
                        //Make a note of this trigger column's column position in
                        //triggerColsAndTriggerActionCols. This will tell us that
                        //this column needs to be read in when the trigger fires.
                        //eg for the CREATE TRIGGER below, we will make a note of
                        //column c12's position in triggerColsAndTriggerActionCols
                        //eg
                        //CREATE TRIGGER tr1 AFTER UPDATE OF c12 ON table1
                        //    REFERENCING OLD AS oldt NEW AS newt
                        //    FOR EACH ROW UPDATE table2 SET c24=oldt.c14;
                        triggerColsAndTriggerActionCols[referencedCol-1]=referencedCol;
                    }
            }
            if (referencedColsInTriggerAction != null) {
                    for (int i=0; i < referencedColsInTriggerAction.length; i++){
                            if( referencedColsInTriggerAction[i] > 0 )
                            triggerColsAndTriggerActionCols[referencedColsInTriggerAction[i]-1] = referencedColsInTriggerAction[i];
                    }
            }

            /* we need to sort on position in string, beetle 4324
             */
            SortedSet<ColumnReference> refs = getTransitionVariables(
                                                 actionStmt, oldReferencingName, newReferencingName);

            if (createTriggerTime) {
                    //The purpose of following array(triggerActionColsOnly) is to
                    //identify all the columns from the trigger action which are
                    //referenced though old/new transition variables(in other words,
                    //accessed through the REFERENCING clause section of
                    //CREATE TRIGGER sql). This array will be initialized to -1 at the
                    //beginning. By the end of this method, all the columns referenced
                    //by the trigger action through the REFERENCING clause will have
                    //their column positions in the trigger table noted in this array.
                    //eg
                    //CREATE TABLE table1 (c11 int, c12 int, c13 int, c14 int, c15 int);
                    //CREATE TABLE table2 (c21 int, c22 int, c23 int, c24 int, c25 int);
                    //CREATE TRIGGER tr1 AFTER UPDATE OF c12 ON table1
                    //    REFERENCING OLD AS oldt NEW AS newt
                    //    FOR EACH ROW UPDATE table2 SET c24=oldt.c14;
                    //For the trigger above, triggerActionColsOnly will finally have
                    //[-1,-1,-1,4,-1]. We will note all the entries for this array
                    //which are not -1 into SYSTRIGGERS(-1 indiciates columns with
                    //those column positions from the trigger table are not being
                    //referenced in the trigger action through the old/new transition
                    //variables.

                    //By this time, we have collected the positions of the trigger
                    //columns in array triggerColsAndTriggerActionCols. Now we need
                    //to start looking at the columns in trigger action to collect
                    //all the columns referenced through REFERENCES clause. These
                    //columns will be noted in triggerColsAndTriggerActionCols and
                    //triggerActionColsOnly arrays.

                    //At the end of the for loop below, we will have both arrays
                    //triggerColsAndTriggerActionCols & triggerActionColsOnly
                    //filled up with the column positions of the columns which are
                    //either trigger columns or triger action columns which are
                    //referenced through old/new transition variables.
                    //eg
                    //CREATE TRIGGER tr1 AFTER UPDATE OF c12 ON table1
                    //    REFERENCING OLD AS oldt NEW AS newt
                    //    FOR EACH ROW UPDATE table2 SET c24=oldt.c14;
                    //For the above trigger, before the for loop below, the contents
                    //of the 2 arrays will be as follows
                    //triggerActionColsOnly [-1,-1,-1,-1,-1]
                    //triggerColsAndTriggerActionCols [-1,2,-1,-1,-1]
                    //After the for loop below, the 2 arrays will look as follows
                    //triggerActionColsOnly [-1,-1,-1,4,-1]
                    //triggerColsAndTriggerActionCols [-1,2,-1,4,-1]

                    for (ColumnReference ref : refs)
                    {
                            if (ref.getBeginOffset()==-1)
                                continue;
                            TableName tableName = ref.getTableNameNode();

                            if((tableName==null) ||
                                    ((oldReferencingName==null || !oldReferencingName.equals(tableName.getTableName())) &&
                                            (newReferencingName==null || !newReferencingName.equals(tableName.getTableName())))){
                                continue;
                            }

                            if(tableName.getBeginOffset()==-1){
                                continue;
                            }
                            checkInvalidTriggerReference(tableName.getTableName(),
                                            oldReferencingName,
                                            newReferencingName,
                                            triggerEventMask);
                            String colName = ref.getColumnName();

                            ColumnDescriptor triggerColDesc;

                            //Following will catch the case where an invalid column is
                            //used in trigger action through the REFERENCING clause. The
                            //following trigger is trying to use oldt.c13 but there is no
                            //column c13 in trigger table table1
                            //CREATE TRIGGER tr1 AFTER UPDATE OF c12 ON table1
                            //    REFERENCING OLD AS oldt NEW AS newt
                            //    FOR EACH ROW UPDATE table2 SET c24=oldt.c14567;
                            if ((triggerColDesc = triggerTableDescriptor.getColumnDescriptor(colName)) ==
                            null) {
                                    throw StandardException.newException(
                                    SQLState.LANG_COLUMN_NOT_FOUND, tableName+"."+colName);
                            }
                            int triggerColDescPosition = triggerColDesc.getPosition();
                            triggerColsAndTriggerActionCols[triggerColDescPosition-1]=triggerColDescPosition;
                            triggerActionColsOnly[triggerColDescPosition-1]=triggerColDescPosition;
                            referencedColsInTriggerAction[triggerColDescPosition-1] = triggerColDescPosition;
                    }
            } else {
                    //We are here because we have come across an invalidated trigger
                    //which is being fired. This code gets called for such a trigger
                    //only if it is a row level trigger with REFERENCEs clause
                    //
                    // referencedColsInTriggerAction can be null if trigger action
                    // does not use any columns through REFERENCING clause. This can
                    // happen when we are coming here through ALTER TABLE DROP COLUMN
                    // and the trigger being rebuilt does not use any columns through
                    // REFERENCING clause. DERBY-4887
                    if(referencedCols!=null && referencedColsInTriggerAction!=null){
                        for(int aReferencedColsInTriggerAction : referencedColsInTriggerAction){
                            triggerColsAndTriggerActionCols[aReferencedColsInTriggerAction-1]=aReferencedColsInTriggerAction;
                        }
                    }
            }
            Arrays.sort( triggerColsAndTriggerActionCols );

            //Now that we know what columns we need for trigger columns and
            //trigger action columns, we can get rid of remaining -1 entries
            //for the remaining columns from trigger table.
            //eg
            //CREATE TRIGGER tr1 AFTER UPDATE OF c12 ON table1
            //    REFERENCING OLD AS oldt NEW AS newt
            //    FOR EACH ROW UPDATE table2 SET c24=oldt.c14;
            //For the above trigger, before the justTheRequiredColumns() call,
            //the content of triggerColsAndTriggerActionCols array were as
            //follows [-1, 2, -1, 4, -1]
            //After the justTheRequiredColumns() call below,
            //triggerColsAndTriggerActionCols will have [2,4]. What this means
            //that, at run time, during trigger execution, these are the only
            //2 column positions that will be read into memory from the
            //trigger table. The columns in other column positions are not
            //needed for trigger execution.
            triggerColsAndTriggerActionCols = justTheRequiredColumns(
                            triggerColsAndTriggerActionCols, triggerTableDescriptor);

            return triggerColsAndTriggerActionCols;
    }

    /**
     * Get the trigger action string associated with the trigger after the
     * references to old/new transition tables/variables in trigger action
     * sql provided by CREATE TRIGGER have been transformed eg
     *
     * DELETE FROM t WHERE c = old.c
     * turns into
     * DELETE FROM t WHERE c = com.splicemachine.db.iapi.db.Factory::getTriggerExecutionContext().getOldRow().getInt(columnNumberFor'C'inRuntimeResultset)
     * or
     * DELETE FROM t WHERE c in (SELECT c FROM OLD)
     * turns into
     * DELETE FROM t WHERE c in (SELECT c FROM new TriggerOldTransitionTable OLD)
     *
     * @param actionStmt                    This is needed to get access to the various nodes
     *                                      generated by the Parser for the trigger action sql. These nodes will be
     *                                      used to find REFERENCEs column nodes.
     * @param oldReferencingName            The name specified by the user for REFERENCEs
     *                                      to old row columns
     * @param newReferencingName            The name specified by the user for REFERENCEs
     *                                      to new row columns
     * @param triggerDefinition             The original trigger action text provided by
     *                                      the user during CREATE TRIGGER time.
     * @param referencedCols                Trigger is defined on these columns (will be null
     *                                      in case of INSERT AND DELETE Triggers. Can also be null for DELETE
     *                                      Triggers if UPDATE trigger is not defined on specific column(s))
     * @param referencedColsInTriggerAction what columns does the trigger
     *                                      action reference through old/new transition variables (may be null)
     * @param actionOffset                  offset of start of action clause
     * @param triggerTableDescriptor        Table descriptor for trigger table
     * @param triggerEventMask              TriggerDescriptor.TRIGGER_EVENT_XXX
     * @param createTriggerTime             True if here for CREATE TRIGGER,
     *                                      false if here because an invalidated row level trigger with
     *                                      REFERENCEd columns has been fired and hence trigger action
     *                                      sql associated with SPSDescriptor may be invalid too.
     * @return Transformed trigger action sql
     * @throws StandardException
     */
    @Override
    public String getTriggerActionString(
            Visitable actionStmt,
            String oldReferencingName,
            String newReferencingName,
            String triggerDefinition,
            int[] referencedCols,
            int[] referencedColsInTriggerAction,
            int actionOffset,
            TableDescriptor triggerTableDescriptor,
            TriggerEventDML triggerEventMask,
            boolean createTriggerTime,
            List<int[]> replacements,
            int[] cols
            ) throws StandardException{

        StringBuilder newText = new StringBuilder();
        int start = 0;

        SortedSet<ColumnReference> refs = getTransitionVariables(
        actionStmt, oldReferencingName, newReferencingName);

        //This is where we do the actual transformation of trigger action
        //sql. An eg of that is
        //    DELETE FROM t WHERE c = old.c
        // turns into
        //    DELETE FROM t WHERE c = org.apache.derby.iapi.db.Factory::
        //      getTriggerExecutionContext().getOldRow().
        //    getInt(columnNumberFor'C'inRuntimeResultset)
        // or
        //    DELETE FROM t WHERE c in (SELECT c FROM OLD)
        // turns into
        //    DELETE FROM t WHERE c in
        //        (SELECT c FROM new TriggerOldTransitionTable OLD)
        for (ColumnReference ref : refs)
        {
            if(ref.getBeginOffset()==-1){
                continue;
            }
                    TableName tableName=ref.getTableNameNode();
            if((tableName==null) ||
                    ((oldReferencingName==null || !oldReferencingName.equals(tableName.getTableName())) &&
                            (newReferencingName==null || !newReferencingName.equals(tableName.getTableName())))){
                continue;
            }

            if(tableName.getBeginOffset()==-1){
                continue;
            }
            int tableBeginOffset = tableName.getBeginOffset() - actionOffset;

            String colName = ref.getColumnName();

            // Add whatever we've seen after the previous replacement.
            newText.append(triggerDefinition, start, tableBeginOffset);

            int colPositionInRuntimeResultSet = -1;
            ColumnDescriptor triggerColDesc = triggerTableDescriptor.getColumnDescriptor(colName);
            //DERBY-5121 We can come here if the column being used in trigger
            // action is getting dropped and we have come here through that
            // ALTER TABLE DROP COLUMN. In that case, we will not find the
            // column in the trigger table.
            if (triggerColDesc == null) {
                    throw StandardException.newException(
                    SQLState.LANG_COLUMN_NOT_FOUND, tableName+"."+colName);
            }
            int colPositionInTriggerTable = triggerColDesc.getPosition();

            //This part of code is little tricky and following will help
            //understand what mapping is happening here.
            //eg
            //CREATE TRIGGER tr1 AFTER UPDATE OF c12 ON table1
            //    REFERENCING OLD AS oldt NEW AS newt
            //    FOR EACH ROW UPDATE table2 SET c24=oldt.c14;
            //For the above trigger, triggerColsAndTriggerActionCols will
            //have [2,4]. What this means that, at run time, during trigger
            //execution, these are the only 2 column positions that will be
            //read into memory from the trigger table. The columns in other
            //column positions are not needed for trigger execution. But
            //even though column positions in original trigger table are 2
            //and 4, their relative column positions in the columns read at
            //execution time is really [1,2]. At run time, when the trigger
            //gets fired, column position 2 from the trigger table will be
            //read as the first column and column position 4 from the
            //trigger table will be read as the second column. And those
            //relative column positions at runtime is what should be used
            //during trigger action conversion from
            //UPDATE table2 SET c24=oldt.c14
            //to
            //UPDATE table2 SET c24=
            //  org.apache.derby.iapi.db.Factory::getTriggerExecutionContext().
            //  getOldRow().getInt(2)
            //Note that the generated code above refers to column c14 from
            //table1 by position 2 rather than position 4. Column c14's
            //column position in table1 is 4 but in the relative columns
            //that will be fetched during trigger execution, it's position
            //is 2. That is what the following code is doing.
            if (cols != null){
                for (int j = 0; j< cols.length; j++){
                        if (cols[j] == colPositionInTriggerTable)
                                colPositionInRuntimeResultSet=j+1;
                }
            } else
                colPositionInRuntimeResultSet=colPositionInTriggerTable;

            // Add the replacement code that accesses a value in the
            // transition variable.
            final int replacementOffset = newText.length();
            boolean isSetTarget = false;
            if (actionStmt instanceof SetNode) {
                String regex    =   "(^set[\\s]+$)|([\\s]+set[\\s]+$)|(,[\\s]*$)";
                Pattern pattern =   Pattern.compile(regex, Pattern.CASE_INSENSITIVE);
                Matcher matcher =   pattern.matcher(newText);
                if (matcher.find())
                    isSetTarget = true;
            }

            newText.append(genColumnReferenceSQL(triggerTableDescriptor, colName,
                           tableName.getTableName(),
                           tableName.getTableName().equals(oldReferencingName),
                           colPositionInRuntimeResultSet,
                           isSetTarget));

            start = ref.getEndOffset() + 1 - actionOffset;

            if (replacements != null) {
                // Record that we have made a change.
                replacements.add(new int[] {
                    tableBeginOffset,  // offset to replaced text
                    start,             // offset to token after replaced text
                    replacementOffset, // offset to replacement
                    newText.length()   // offset to token after replacement
                });
            }
    }

        //By this point, we are finished transforming the trigger action if
        //it has any references to old/new transition variables.
        if(start<triggerDefinition.length()) {
            newText.append(triggerDefinition, start, triggerDefinition.length());
        }

        return newText.toString();
    }


    /**
     * Get all columns that reference transition variables in triggers.
     * The columns should be returned in the same order as in the SQL text.
     *
     * @param node the node in which to look for transition variables
     * @param oldReferencingName the name of the old transition variable
     * @param newReferencingName the name of the new transition variable
     * @return all references to transition variables
     */
    private static SortedSet<ColumnReference> getTransitionVariables(
        Visitable node, String oldReferencingName, String newReferencingName)
        throws StandardException
    {
        // First get all column references.
        SortedSet<ColumnReference> refs =
            ((QueryTreeNode) node).getOffsetOrderedNodes(ColumnReference.class);

        // Then remove all that are not referencing a transition variable.
        Iterator<ColumnReference> it = refs.iterator();
        while (it.hasNext()) {
            TableName tableName = it.next().getTableNameNode();
            if (!isTransitionVariable(
                    tableName, oldReferencingName, newReferencingName)) {
                it.remove();
            }
        }

        // Return what's left. Should be all references to transition
        // variables.
        return refs;
    }

    /**
     * Check if a table name is actually a transition variable.
     *
     * @param tableName the table name to check
     * @param oldReferencingName the name of the old transition variable
     * @param newReferencingName the name of the new transition variable
     * @return {@code true} if the table name is a transition variable,
     *   {@code false} otherwise
     */
    private static boolean isTransitionVariable(TableName tableName,
            String oldReferencingName, String newReferencingName) {
        if (tableName != null) {
            if (tableName.hasSchema()) {
                // DERBY-6540: Schema-qualified names are not transition
                // variables.
                return false;
            }

            // If there is no schema, and the name is equal to the old or
            // the new transition variable, then it is a transition variable.
            String name = tableName.getTableName();
            if (name != null) {
                return name.equals(oldReferencingName)
                        || name.equals(newReferencingName);
            }
        }

        // Otherwise, it is not a transition variable.
        return false;
    }

    /*
     * The arrary passed will have either -1 or a column position as it's
     * elements. If the array only has -1 as for all it's elements, then
     * this method will return null. Otherwise, the method will create a
     * new arrary with all -1 entries removed from the original arrary.
     */
    private int[] justTheRequiredColumns(int[] columnsArrary,TableDescriptor triggerTableDescriptor){
        int countOfColsRefedInArray=0;
        int numberOfColsInTriggerTable=triggerTableDescriptor.getNumberOfColumns();

        //Count number of non -1 entries
        for(int i=0;i<numberOfColsInTriggerTable;i++){
            if(columnsArrary[i]!=-1)
                countOfColsRefedInArray++;
        }

        if(countOfColsRefedInArray>0){
            int[] tempArrayOfNeededColumns=new int[countOfColsRefedInArray];
            int j=0;
            for(int i=0;i<numberOfColsInTriggerTable;i++){
                if(columnsArrary[i]!=-1)
                    tempArrayOfNeededColumns[j++]=columnsArrary[i];
            }
            return tempArrayOfNeededColumns;
        }else
            return null;
    }

    /*
    * Check for illegal combinations here: insert & old or delete and new
    */
    private void checkInvalidTriggerReference(String tableName,
                                              String oldReferencingName,
                                              String newReferencingName,
                                              TriggerEventDML triggerEventMask) throws StandardException {
        if (tableName.equals(oldReferencingName) && triggerEventMask == TriggerEventDML.INSERT) {
            throw StandardException.newException(SQLState.LANG_TRIGGER_BAD_REF_MISMATCH, "INSERT", "new");
        } else if (tableName.equals(newReferencingName) && triggerEventMask == TriggerEventDML.DELETE) {
            throw StandardException.newException(SQLState.LANG_TRIGGER_BAD_REF_MISMATCH, "DELETE", "old");
        }
    }

    /*
    ** Make sure the given column name is found in the trigger
    ** target table.  Generate the appropriate SQL to get it.
    **
    ** @return a string that is used to get the column using
    ** getObject() on the desired result set and CAST it back
    ** to the proper type in the SQL domain.
    **
    ** @exception StandardException on invalid column name
    */
    private String genColumnReferenceSQL(TableDescriptor td,
                                         String colName,
                                         String tabName,
                                         boolean isOldTable,
                                         int colPositionInRuntimeResultSet,
                                         boolean isSetStatement) throws StandardException{
        ColumnDescriptor colDesc;
        if((colDesc=td.getColumnDescriptor(colName))==null){
            throw StandardException.newException(SQLState.LANG_COLUMN_NOT_FOUND,tabName+"."+colName);
        }

        /*
        ** Generate something like this:
        **
        **         CAST (com.splicemachine.db.iapi.db.Factory::
        **            getTriggerExecutionContext().getNewRow().
        **                getObject(<colPosition>) AS DECIMAL(6,2))
        **
        ** Column position is used to avoid the wrong column being
        ** selected problem (DERBY-1258) caused by the case insensitive
        ** JDBC rules for fetching a column by name.
        **
        ** The cast back to the SQL Domain may seem redundant
        ** but we need it to make the column reference appear
        ** EXACTLY like a regular column reference, so we need
        ** the object in the SQL Domain and we need to have the
        ** type information.  Thus a user should be able to do
        ** something like
        **
        **        CREATE TRIGGER ... INSERT INTO T length(Column), ...
        **
        */

        DataTypeDescriptor dts=colDesc.getType();
        TypeId typeId=dts.getTypeId();

        if(!typeId.isXMLTypeId()){

            @SuppressWarnings("StringBufferReplaceableByString") StringBuilder methodCall=new StringBuilder();
            if (isSetStatement) {
                methodCall.append("com.splicemachine.db.iapi.db.Factory::getTriggerExecutionContext().");
                methodCall.append(isOldTable?"getOldRow()":"getNewRow()");
                methodCall.append(".getColumn(");
                methodCall.append(colPositionInRuntimeResultSet);
                methodCall.append(") ");
            }
            else {
                methodCall.append("CAST (com.splicemachine.db.iapi.db.Factory::getTriggerExecutionContext().");
                methodCall.append(isOldTable ? "getOldRow()" : "getNewRow()");
                methodCall.append(".cloneColumn(");
                methodCall.append(colPositionInRuntimeResultSet);
                methodCall.append(").getObject() AS ");
                /*
                 ** getSQLString() returns <typeName>
                 ** for user types, so call getSQLTypeName in that
                 ** case.
                 */
                methodCall.append((typeId.userType() ? typeId.getSQLTypeName() : dts.getSQLstring()));

                methodCall.append(") ");
            }

            return methodCall.toString();
        }else{
            /*  DERBY-2350
            **
            **  Triggers currently use jdbc 1.2 to access columns.  The default
            **  uses getObject() which is not supported for an XML type until
            **  jdbc 4.  In the meantime use getString() and then call
            **  XMLPARSE() on the string to get the type.  See Derby issue and
            **  http://wiki.apache.org/db-db/TriggerImplementation , for
            **  better long term solutions.  Long term I think changing the
            **  trigger architecture to not rely on jdbc, but instead on an
            **  internal direct access interface to execution nodes would be
            **  best future direction, but believe such a change appropriate
            **  for a major release, not a bug fix.
            **
            **  Rather than the above described code generation, use the
            **  following for XML types to generate an XML column from the
            **  old or new row.
            **
            **          XMLPARSE(DOCUMENT
            **              CAST (com.splicemachine.db.iapi.db.Factory::
            **                  getTriggerExecutionContext().getNewRow().
            **                      getString(<colPosition>) AS CLOB)
            **                        PRESERVE WHITESPACE)
            */

            @SuppressWarnings("StringBufferReplaceableByString") StringBuilder methodCall=new StringBuilder();
            methodCall.append("XMLPARSE(DOCUMENT CAST( ");
            methodCall.append(
                    "com.splicemachine.db.iapi.db.Factory::getTriggerExecutionContext().");
            methodCall.append(isOldTable?"getOldRow()":"getNewRow()");
            methodCall.append(".cloneColumn(");
            methodCall.append(colPositionInRuntimeResultSet);
            methodCall.append(").getString() AS CLOB) PRESERVE WHITESPACE ) ");

            return methodCall.toString();
        }
    }

    /**
     * Get a TriggerDescriptor given its UUID.
     *
     * @param uuid The UUID
     * @return The TriggerDescriptor for the constraint.
     * @throws StandardException Thrown on failure
     */
    @Override
    public TriggerDescriptor getTriggerDescriptor(UUID uuid) throws StandardException{
        TabInfoImpl ti=getNonCoreTI(SYSTRIGGERS_CATALOG_NUM);
        DataValueDescriptor triggerIdOrderable=getIDValueAsCHAR(uuid);

        /* Set up the start/stop position for the scan */
        ExecIndexRow keyRow=exFactory.getIndexableRow(1);
        keyRow.setColumn(1,triggerIdOrderable);

        return (TriggerDescriptor)
                getDescriptorViaIndex(
                        SYSTRIGGERSRowFactory.SYSTRIGGERS_INDEX1_ID,
                        keyRow,
                        null,
                        ti,
                        null,
                        null,
                        false);
    }

    /**
     * Get the stored prepared statement descriptor given
     * a sps name.
     *
     * @param name The sps name.
     * @param sd   The schema descriptor.
     * @return The TriggerDescriptor for the constraint.
     * @throws StandardException Thrown on failure
     */
    @Override
    public TriggerDescriptor getTriggerDescriptor(String name,SchemaDescriptor sd) throws StandardException{
        DataValueDescriptor schemaIDOrderable;
        DataValueDescriptor triggerNameOrderable;
        TabInfoImpl ti=getNonCoreTI(SYSTRIGGERS_CATALOG_NUM);

        /* Use triggerNameOrderable and schemaIdOrderable in both start
         * and stop position for scan.
         */
        triggerNameOrderable=new SQLVarchar(name);
        schemaIDOrderable=getIDValueAsCHAR(sd.getUUID());

        /* Set up the start/stop position for the scan */
        ExecIndexRow keyRow=exFactory.getIndexableRow(2);
        keyRow.setColumn(1,triggerNameOrderable);
        keyRow.setColumn(2,schemaIDOrderable);

        return (TriggerDescriptor)
                getDescriptorViaIndex(SYSTRIGGERSRowFactory.SYSTRIGGERS_INDEX2_ID,keyRow,null,ti,null,null,false);
    }

    /**
     * Load up the trigger descriptor list for this table
     * descriptor and return it.  If the descriptor list
     * is already loaded up, it is retuned without further
     * ado.
     *
     * @param td The table descriptor.
     * @return The ConstraintDescriptorList for the table
     * @throws StandardException Thrown on failure
     */
    @Override
    public GenericDescriptorList getTriggerDescriptors(TableDescriptor td) throws StandardException{
        GenericDescriptorList gdl;

        if(td==null){
            return getAllTriggerDescriptors();
        }

        /* Build the TableDescriptor's TDL if it is currently empty */
        gdl=td.getTriggerDescriptorList();

        /*
        ** Synchronize the building of the TDL.  The TDL itself is created
        ** empty when the TD is created, so there is no need to synchronize
        ** the getting of the TDL.
        */
        //noinspection SynchronizationOnLocalVariableOrMethodParameter
        synchronized(gdl){
            if(!gdl.getScanned()){
                getTriggerDescriptorsScan(td,false);
            }
        }

        return gdl;
    }

    /**
     * Populate the GenericDescriptorList for the specified TableDescriptor.
     * <p/>
     * MT synchronization: it is assumed that the caller has synchronized
     * on the CDL in the given TD.
     *
     * @param td        The TableDescriptor.
     * @param forUpdate Whether or not to open scan for update
     * @throws StandardException Thrown on failure
     */
    private void getTriggerDescriptorsScan(TableDescriptor td,boolean forUpdate) throws StandardException{
        GenericDescriptorList gdl=(td).getTriggerDescriptorList();
        DataValueDescriptor tableIDOrderable;
        TabInfoImpl ti=getNonCoreTI(SYSTRIGGERS_CATALOG_NUM);

        /* Use tableIDOrderable in both start and stop positions for scan */
        tableIDOrderable=getIDValueAsCHAR(td.getUUID());

        /* Set up the start/stop position for the scan */
        ExecIndexRow keyRow=exFactory.getIndexableRow(1);

        keyRow.setColumn(1,tableIDOrderable);

        getDescriptorViaIndex(
                SYSTRIGGERSRowFactory.SYSTRIGGERS_INDEX3_ID,
                keyRow,
                null,
                ti,
                null,
                gdl,
                forUpdate);
        gdl.setScanned(true);
    }

    /**
     * Drops the given TriggerDescriptor.  WARNING: does
     * not drop its SPSes!!!
     *
     * @param descriptor The descriptor to drop
     * @param tc         The TransactionController.
     * @throws StandardException Thrown on failure
     */
    @Override
    public void dropTriggerDescriptor(TriggerDescriptor descriptor,TransactionController tc) throws StandardException{
        DataValueDescriptor idOrderable;
        TabInfoImpl ti=getNonCoreTI(SYSTRIGGERS_CATALOG_NUM);

        idOrderable=getIDValueAsCHAR(descriptor.getUUID());

        /* Set up the start/stop position for the scan */
        ExecIndexRow keyRow=exFactory.getIndexableRow(1);
        keyRow.setColumn(1,idOrderable);

        ti.deleteRow(tc,keyRow,SYSTRIGGERSRowFactory.SYSTRIGGERS_INDEX1_ID);
    }


    /**
     * Get a ConstraintDescriptor given its UUID.  Please
     * use getConstraintDescriptorById() is you have the
     * constraints table descriptor, it is much faster.
     *
     * @param uuid The UUID
     * @return The ConstraintDescriptor for the constraint.
     * @throws StandardException Thrown on failure
     */
    @Override
    public ConstraintDescriptor getConstraintDescriptor(UUID uuid) throws StandardException{
        DataValueDescriptor UUIDStringOrderable;
        TabInfoImpl ti=getNonCoreTI(SYSCONSTRAINTS_CATALOG_NUM);

        /* Use UUIDStringOrderable in both start and stop positions for scan */
        UUIDStringOrderable=getIDValueAsCHAR(uuid);

        /* Set up the start/stop position for the scan */
        ExecIndexRow keyRow=exFactory.getIndexableRow(1);
        keyRow.setColumn(1,UUIDStringOrderable);

        return getConstraintDescriptorViaIndex(SYSCONSTRAINTSRowFactory.SYSCONSTRAINTS_INDEX1_ID,keyRow,ti,null,null,false);
    }

    /**
     * Get a ConstraintDescriptor given its name and schema ID.
     * Please use getConstraintDescriptorByName() if you have the
     * constraint's table descriptor, it is much faster.
     *
     * @param constraintName Constraint name.
     * @param schemaID       The schema UUID
     * @return The ConstraintDescriptor for the constraint.
     * @throws StandardException Thrown on failure
     */
    @Override
    public ConstraintDescriptor getConstraintDescriptor(String constraintName,UUID schemaID) throws StandardException{
        DataValueDescriptor UUIDStringOrderable;
        DataValueDescriptor constraintNameOrderable;
        TabInfoImpl ti=getNonCoreTI(SYSCONSTRAINTS_CATALOG_NUM);

        /* Construct keys for both start and stop positions for scan */
        constraintNameOrderable=new SQLVarchar(constraintName);
        UUIDStringOrderable=getIDValueAsCHAR(schemaID);

        /* Set up the start/stop position for the scan */
        ExecIndexRow keyRow=exFactory.getIndexableRow(2);
        keyRow.setColumn(1,constraintNameOrderable);
        keyRow.setColumn(2,UUIDStringOrderable);

        return getConstraintDescriptorViaIndex(SYSCONSTRAINTSRowFactory.SYSCONSTRAINTS_INDEX2_ID,keyRow,ti,null,null,false);
    }

    /**
     * Load up the constraint descriptor list for this table
     * descriptor and return it.  If the descriptor list
     * is already loaded up, it is retuned without further
     * ado.  If no table descriptor is passed in, then all
     * constraint descriptors are retrieved.  Note that in
     * this case, the constraint descriptor objects may be
     * duplicates of constraint descriptors that are hung
     * off of the table descriptor cache.
     *
     * @param td The table descriptor.  If null,
     *           all constraint descriptors are returned.
     * @return The ConstraintDescriptorList for the table
     * @throws StandardException Thrown on failure
     */
    @Override
    public ConstraintDescriptorList getConstraintDescriptors(TableDescriptor td) throws StandardException{
        ConstraintDescriptorList cdl;

        if(td==null){
            return getAllConstraintDescriptors();
        }

        /* RESOLVE - need to look at multi-user aspects of hanging constraint
         * descriptor list off of table descriptor when we restore the cache.
         */

        /* Build the TableDescriptor's CDL if it is currently empty */
        cdl=td.getConstraintDescriptorList();

        /*
        ** Synchronize the building of the CDL.  The CDL itself is created
        ** empty when the TD is created, so there is no need to synchronize
        ** the getting of the CDL.
        */
        //noinspection SynchronizationOnLocalVariableOrMethodParameter
        synchronized(cdl){
            if(!cdl.getScanned()){
                getConstraintDescriptorsScan(td,false);
            }
        }

        return cdl;
    }

    /**
     * Convert a constraint descriptor list into a list
     * of active constraints, that is, constraints which
     * must be enforced. For the Core product, these
     * are just the constraints on the original list.
     * However, during REFRESH we may have deferred some
     * constraints until statement end. This method returns
     * the corresponding list of constraints which AREN'T
     * deferred.
     *
     * @param cdl The constraint descriptor list to wrap with
     *            an Active constraint descriptor list.
     * @return The corresponding Active ConstraintDescriptorList
     * @throws StandardException Thrown on failure
     */
    @Override
    public ConstraintDescriptorList getActiveConstraintDescriptors(ConstraintDescriptorList cdl) throws StandardException{
        return cdl;
    }

    /**
     * Reports whether an individual constraint must be
     * enforced. For the Core product, this routine always
     * returns true.
     * <p/>
     * However, during REFRESH we may have deferred some
     * constraints until statement end. This method returns
     * false if the constraint deferred
     *
     * @param constraint the constraint to check
     * @return The corresponding Active ConstraintDescriptorList
     * @throws StandardException Thrown on failure
     */
    @Override
    public boolean activeConstraint(ConstraintDescriptor constraint) throws StandardException{
        return true;
    }

    /**
     * Get the constraint descriptor given a table and the UUID String
     * of the backing index.
     *
     * @param td   The table descriptor.
     * @param uuid the UUID for the backing index.
     * @return The ConstraintDescriptor for the constraint.
     * @throws StandardException Thrown on failure
     */
    @Override
    public ConstraintDescriptor getConstraintDescriptor(TableDescriptor td,UUID uuid) throws StandardException{
        return getConstraintDescriptors(td).getConstraintDescriptor(uuid);
    }


    /**
     * Get the constraint descriptor given a table and the UUID String
     * of the constraint
     *
     * @param td   The table descriptor.
     * @param uuid The UUID for the constraint
     * @return The ConstraintDescriptor for the constraint.
     * @throws StandardException Thrown on failure
     */
    @Override
    public ConstraintDescriptor getConstraintDescriptorById(TableDescriptor td,UUID uuid) throws StandardException{
        return getConstraintDescriptors(td).getConstraintDescriptorById(uuid);
    }

    /**
     * Get the constraint descriptor given a TableDescriptor and the constraint name.
     *
     * @param td             The table descriptor.
     * @param sd             The schema descriptor for the constraint
     * @param constraintName The constraint name.
     * @param forUpdate      Whether or not access is for update
     * @return The ConstraintDescriptor for the constraint.
     * @throws StandardException Thrown on failure
     */
    @Override
    public ConstraintDescriptor getConstraintDescriptorByName(TableDescriptor td,
                                                              SchemaDescriptor sd,
                                                              String constraintName,
                                                              boolean forUpdate) throws StandardException{
        /* If forUpdate, then we need to actually read from the table. */
        if(forUpdate){
            td.emptyConstraintDescriptorList();
            getConstraintDescriptorsScan(td,true);
        }
        return getConstraintDescriptors(td).getConstraintDescriptorByName(sd,constraintName);
    }

    /**
     * Populate the ConstraintDescriptorList for the specified TableDescriptor.
     * <p/>
     * MT synchronization: it is assumed that the caller has synchronized
     * on the CDL in the given TD.
     *
     * @param td        The TableDescriptor.
     * @param forUpdate Whether or not to open scan for update
     * @throws StandardException Thrown on failure
     */
    private void getConstraintDescriptorsScan(TableDescriptor td,boolean forUpdate) throws StandardException{
        ConstraintDescriptorList cdl=td.getConstraintDescriptorList();
        DataValueDescriptor tableIDOrderable;
        TabInfoImpl ti=getNonCoreTI(SYSCONSTRAINTS_CATALOG_NUM);

        /* Use tableIDOrderable in both start and stop positions for scan */
        tableIDOrderable=getIDValueAsCHAR(td.getUUID());

        /* Set up the start/stop position for the scan */
        ExecIndexRow keyRow=exFactory.getIndexableRow(1);

        keyRow.setColumn(1,tableIDOrderable);

        getConstraintDescriptorViaIndex(
                SYSCONSTRAINTSRowFactory.SYSCONSTRAINTS_INDEX3_ID,
                keyRow,
                ti,
                td,
                cdl,
                forUpdate);
        cdl.setScanned(true);
    }

    /**
     * Return a (single or list of) ConstraintDescriptor(s) from
     * SYSCONSTRAINTS where the access is from the index to the heap.
     *
     * @param indexId   The id of the index (0 to # of indexes on table) to use
     * @param keyRow    The supplied ExecIndexRow for search
     * @param ti        The TabInfoImpl to use
     * @param td        The TableDescriptor, if supplied.
     * @param dList     The list to build, if supplied.  If null, then caller expects
     *                  a single descriptor
     * @param forUpdate Whether or not to open scan for update
     * @return The last matching descriptor
     * @throws StandardException Thrown on error
     */
    protected ConstraintDescriptor getConstraintDescriptorViaIndex(int indexId,
                                                                   ExecIndexRow keyRow,
                                                                   TabInfoImpl ti,
                                                                   TableDescriptor td,
                                                                   ConstraintDescriptorList dList,
                                                                   boolean forUpdate) throws StandardException{
        SYSCONSTRAINTSRowFactory rf=(SYSCONSTRAINTSRowFactory)ti.getCatalogRowFactory();
        ConglomerateController heapCC;
        ConstraintDescriptor cd=null;
        ExecIndexRow indexRow1;
        ExecRow outRow;
        RowLocation baseRowLocation;
        ScanController scanController;
        TransactionController tc;

        // Get the current transaction controller
        tc=getTransactionCompile();

        outRow=rf.makeEmptyRow();

        heapCC=tc.openConglomerate(ti.getHeapConglomerate(),false,0,
                TransactionController.MODE_RECORD,
                TransactionController.ISOLATION_REPEATABLE_READ);


        /* Scan the index and go to the data pages for qualifying rows to
         * build the column descriptor.
         */
        scanController=tc.openScan(
                ti.getIndexConglomerate(indexId),  // conglomerate to open
                false, // don't hold open across commit
                (forUpdate)?TransactionController.OPENMODE_FORUPDATE:0,
                TransactionController.MODE_RECORD,
                TransactionController.ISOLATION_REPEATABLE_READ,
                null,         // all fields as objects
                keyRow.getRowArray(),   // start position - exact key match.
                ScanController.GE,      // startSearchOperation
                null,                   //scanQualifier,
                keyRow.getRowArray(),   // stop position - exact key match.
                ScanController.GT);     // stopSearchOperation

        while(scanController.next()){
            SubConstraintDescriptor subCD=null;

            // create an index row template
            indexRow1=getIndexRowFromHeapRow(ti.getIndexRowGenerator(indexId),heapCC.newRowLocationTemplate(),outRow);

            scanController.fetch(indexRow1.getRowArray());

            baseRowLocation=(RowLocation)indexRow1.getColumn(
                    indexRow1.nColumns());

            boolean base_row_exists=heapCC.fetch(baseRowLocation,outRow,null);

            // it can not be possible for heap row to disappear while
            // holding scan cursor on index at ISOLATION_REPEATABLE_READ.
            assert base_row_exists:"base row doesn't exist";

            switch(rf.getConstraintType(outRow)){
                case DataDictionary.PRIMARYKEY_CONSTRAINT:
                case DataDictionary.FOREIGNKEY_CONSTRAINT:
                case DataDictionary.UNIQUE_CONSTRAINT:
                    subCD=getSubKeyConstraint(
                            rf.getConstraintId(outRow),rf.getConstraintType(outRow));
                    break;

                case DataDictionary.CHECK_CONSTRAINT:
                    subCD=getSubCheckConstraint(
                            rf.getConstraintId(outRow));
                    break;

                default:
                    if(SanityManager.DEBUG){
                        SanityManager.THROWASSERT("unexpected value from rf.getConstraintType(outRow)"+
                                rf.getConstraintType(outRow));
                    }
            }

            assert subCD!=null:"subCD is expected to be non-null";

            /* Cache the TD in the SCD so that
             * the row factory doesn't need to go
             * out to disk to get it.
             */
            subCD.setTableDescriptor(td);

            cd=(ConstraintDescriptor)rf.buildDescriptor(outRow,subCD,this);

            /* If dList is null, then caller only wants a single descriptor - we're done
             * else just add the current descriptor to the list.
             */
            if(dList==null){
                break;
            }else{
                dList.add(cd);
            }
        }
        scanController.close();
        heapCC.close();
        return cd;
    }

    /**
     * Return a (single or list of) catalog row descriptor(s) from
     * SYSCONSTRAINTS through a heap scan
     *
     * @param scanQualifiers qualifiers
     * @param ti             The TabInfoImpl to use
     * @param list           The list to build, if supplied.
     *                       If null, then caller expects a single descriptor
     * @return The last matching descriptor
     * @throws StandardException Thrown on error
     */
    protected TupleDescriptor getConstraintDescriptorViaHeap(ScanQualifier[][] scanQualifiers,
                                                             TabInfoImpl ti,
                                                             List<ConstraintDescriptor> list) throws StandardException{
        SYSCONSTRAINTSRowFactory rf=(SYSCONSTRAINTSRowFactory)ti.getCatalogRowFactory();
        ExecRow outRow;
        ScanController scanController;
        TransactionController tc;
        ConstraintDescriptor cd=null;

        // Get the current transaction controller
        tc=getTransactionCompile();

        outRow=rf.makeEmptyRow();

        /*
        ** Table scan
        */
        scanController=tc.openScan(
                ti.getHeapConglomerate(),      // conglomerate to open
                false,                          // don't hold open across commit
                0,                              // for read
                TransactionController.MODE_TABLE,
                TransactionController.ISOLATION_REPEATABLE_READ,
                null,               // all fields as objects
                null, // start position - first row
                0,                          // startSearchOperation - none
                scanQualifiers,              // scanQualifier,
                null, // stop position -through last row
                0);                          // stopSearchOperation - none

        try{
            while(scanController.fetchNext(outRow.getRowArray())){
                SubConstraintDescriptor subCD=null;

                switch(rf.getConstraintType(outRow)){
                    case DataDictionary.PRIMARYKEY_CONSTRAINT:
                    case DataDictionary.FOREIGNKEY_CONSTRAINT:
                    case DataDictionary.UNIQUE_CONSTRAINT:
                        subCD=getSubKeyConstraint(rf.getConstraintId(outRow),rf.getConstraintType(outRow));
                        break;

                    case DataDictionary.CHECK_CONSTRAINT:
                        subCD=getSubCheckConstraint(rf.getConstraintId(outRow));
                        break;

                    default:
                        if(SanityManager.DEBUG){
                            SanityManager.THROWASSERT("unexpected value from  rf.getConstraintType(outRow) "
                                    +rf.getConstraintType(outRow));
                        }
                }

                assert subCD!=null:"subCD is expected to be non-null";
                cd=(ConstraintDescriptor)rf.buildDescriptor(outRow,subCD,this);

                /* If dList is null, then caller only wants a single descriptor - we're done
                 * else just add the current descriptor to the list.
                 */
                if(list==null){
                    break;
                }else{
                    list.add(cd);
                }
            }
        }finally{
            scanController.close();
        }
        return cd;
    }

    /**
     * Return a table descriptor corresponding to the TABLEID
     * field in SYSCONSTRAINTS where CONSTRAINTID matches
     * the constraintId passsed in.
     *
     * @param constraintId The id of the constraint
     * @return the corresponding table descriptor
     * @throws StandardException Thrown on error
     */
    @Override
    public TableDescriptor getConstraintTableDescriptor(UUID constraintId) throws StandardException{
        List slist=getConstraints(constraintId,
                SYSCONSTRAINTSRowFactory.SYSCONSTRAINTS_INDEX1_ID,
                SYSCONSTRAINTSRowFactory.SYSCONSTRAINTS_TABLEID);

        if(slist.isEmpty()){
            return null;
        }

        // get the table descriptor
        return getTableDescriptor((UUID)slist.get(0));
    }

    /**
     * Return a list of foreign keys constraints referencing
     * this constraint.  Returns both enabled and disabled
     * foreign keys.
     *
     * @param constraintId The id of the referenced constraint
     * @return list of constraints, empty of there are none
     * @throws StandardException Thrown on error
     */
    @Override
    public ConstraintDescriptorList getForeignKeys(UUID constraintId) throws StandardException{
        TabInfoImpl ti=getNonCoreTI(SYSFOREIGNKEYS_CATALOG_NUM);
        List<SubKeyConstraintDescriptor> fkList=newSList();

        // Use constraintIDOrderable in both start and stop positions for scan
        DataValueDescriptor constraintIDOrderable=getIDValueAsCHAR(constraintId);

        /* Set up the start/stop position for the scan */
        ExecIndexRow keyRow=exFactory.getIndexableRow(1);
        keyRow.setColumn(1,constraintIDOrderable);

        getDescriptorViaIndex(
                SYSFOREIGNKEYSRowFactory.SYSFOREIGNKEYS_INDEX2_ID,
                keyRow,
                null,
                ti,
                null,
                fkList,
                false);

        TableDescriptor td;
        ConstraintDescriptorList cdl=new ConstraintDescriptorList();

        for(SubKeyConstraintDescriptor cd : fkList){
            td=getConstraintTableDescriptor(cd.getUUID());
            cdl.add(getConstraintDescriptors(td).getConstraintDescriptorById(cd.getUUID()));
        }

        return cdl;
    }

    /**
     * Return an List which of the relevant column matching
     * the indexed criteria.  If nothing matches, returns an
     * empty List (never returns null).
     *
     * @param uuid      The id of the constraint
     * @param indexId   The index id in SYS.SYSCONSTRAINTS
     * @param columnNum The column to retrieve
     * @return a list of UUIDs in an List.
     * @throws StandardException Thrown on error
     */
    public List getConstraints(UUID uuid,int indexId,int columnNum) throws StandardException{
        ExecIndexRow indexRow1;
        ExecRow outRow;
        RowLocation baseRowLocation;
        ConglomerateController heapCC=null;
        ScanController scanController=null;
        TransactionController tc;
        TabInfoImpl ti=getNonCoreTI(SYSCONSTRAINTS_CATALOG_NUM);
        SYSCONSTRAINTSRowFactory rf=(SYSCONSTRAINTSRowFactory)ti.getCatalogRowFactory();
        List<UUID> slist=newSList();

        assert indexId==SYSCONSTRAINTSRowFactory.SYSCONSTRAINTS_INDEX1_ID ||
                indexId==SYSCONSTRAINTSRowFactory.SYSCONSTRAINTS_INDEX3_ID:"bad index id: must be an index on a uuid";

        assert columnNum>0:"Invalid column number";
        assert columnNum<=SYSCONSTRAINTSRowFactory.SYSCONSTRAINTS_COLUMN_COUNT:" Invalid column number";

        try{
            /* Use tableIDOrderable in both start and stop positions for scan */
            DataValueDescriptor orderable=getIDValueAsCHAR(uuid);

            /* Set up the start/stop position for the scan */
            ExecIndexRow keyRow=exFactory.getIndexableRow(1);
            keyRow.setColumn(1,orderable);

            // Get the current transaction controller
            tc=getTransactionCompile();

            outRow=rf.makeEmptyRow();

            long heapConglomId=ti.getHeapConglomerate();
            int lockMode=TransactionController.MODE_RECORD;
            int isolationLevel=TransactionController.ISOLATION_REPEATABLE_READ;
            heapCC=tc.openConglomerate(heapConglomId,false,0,lockMode,isolationLevel);

            // create an index row template
            indexRow1=getIndexRowFromHeapRow(ti.getIndexRowGenerator(indexId),heapCC.newRowLocationTemplate(),outRow);

            // just interested in one column
            DataValueDescriptor[] rowTemplate=new DataValueDescriptor[SYSCONSTRAINTSRowFactory.SYSCONSTRAINTS_COLUMN_COUNT];
            FormatableBitSet columnToGetSet=new FormatableBitSet(SYSCONSTRAINTSRowFactory.SYSCONSTRAINTS_COLUMN_COUNT);
            columnToGetSet.set(columnNum-1);

            rowTemplate[columnNum-1]=new SQLChar();

            // Scan the index and go to the data pages for qualifying rows 
            scanController=tc.openScan(
                    ti.getIndexConglomerate(indexId),// conglomerate to open
                    false,                            // don't hold open across commit
                    0,                                // for read
                    lockMode,
                    isolationLevel,// RESOLVE: should be level 2
                    null,                 // all fields as objects
                    keyRow.getRowArray(),            // start position - exact key match.
                    ScanController.GE,                // startSearchOperation
                    null,                            // scanQualifier (none)
                    keyRow.getRowArray(),            // stop position - exact key match.
                    ScanController.GT);                // stopSearchOperation

            ValueRow row = new ValueRow();
            row.setRowArray(rowTemplate);

            while(scanController.fetchNext(indexRow1.getRowArray())){
                baseRowLocation=(RowLocation)indexRow1.getColumn(indexRow1.nColumns());

                // get the row and grab the uuid
                boolean base_row_exists=heapCC.fetch(baseRowLocation,row,columnToGetSet);

                assert base_row_exists:"base row not found"; //SI reads should see the row

                slist.add(uuidFactory.recreateUUID(rowTemplate[columnNum-1].getString()));
            }
        }finally{
            if(heapCC!=null){
                heapCC.close();
            }
            if(scanController!=null){
                scanController.close();
            }
        }
        return slist;
    }

    /**
     * Adds the given ConstraintDescriptor to the data dictionary,
     * associated with the given table and constraint type.
     *
     * @param descriptor The descriptor to add
     * @param tc         The transaction controller
     * @throws StandardException Thrown on error
     */
    @Override
    public void addConstraintDescriptor(ConstraintDescriptor descriptor,TransactionController tc) throws StandardException{
        int type=descriptor.getConstraintType();

        if(SanityManager.DEBUG){
            if(!(type==DataDictionary.PRIMARYKEY_CONSTRAINT ||
                    type==DataDictionary.FOREIGNKEY_CONSTRAINT ||
                    type==DataDictionary.UNIQUE_CONSTRAINT ||
                    type==DataDictionary.CHECK_CONSTRAINT)){
                SanityManager.THROWASSERT("constraint type ("+type+
                        ") is unexpected value");
            }
        }

        addDescriptor(descriptor,descriptor.getSchemaDescriptor(),SYSCONSTRAINTS_CATALOG_NUM,false,tc,false);

        switch(type){
            case DataDictionary.PRIMARYKEY_CONSTRAINT:
            case DataDictionary.FOREIGNKEY_CONSTRAINT:
            case DataDictionary.UNIQUE_CONSTRAINT:
                assert descriptor instanceof KeyConstraintDescriptor:"incorrect type: "+descriptor.getClass();

                addSubKeyConstraint((KeyConstraintDescriptor)descriptor,tc);
                break;

            case DataDictionary.CHECK_CONSTRAINT:
                assert descriptor instanceof CheckConstraintDescriptor:" incorrect type: "+descriptor.getClass();

                addDescriptor(descriptor,null,SYSCHECKS_CATALOG_NUM,true,tc,false);
                break;
            default:
                assert false; // That should never be reached as 
        }
    }

    /**
     * Update the constraint descriptor in question.  Updates
     * every row in the base conglomerate.
     *
     * @param cd         The Constraintescriptor
     * @param formerUUID The UUID for this column in SYSCONSTRAINTS,
     *                   may differ from what is in cd if this
     *                   is the column that is being set.
     * @param colsToSet  Array of ints of columns to be modified,
     *                   1 based.  May be null (all cols).
     * @param tc         The TransactionController to use
     * @throws StandardException Thrown on failure
     */
    @Override
    public void updateConstraintDescriptor(ConstraintDescriptor cd,
                                           UUID formerUUID,
                                           int[] colsToSet,
                                           TransactionController tc) throws StandardException{
        ExecIndexRow keyRow1;
        ExecRow row;
        DataValueDescriptor IDOrderable;
        TabInfoImpl ti=getNonCoreTI(SYSCONSTRAINTS_CATALOG_NUM);
        SYSCONSTRAINTSRowFactory rf=(SYSCONSTRAINTSRowFactory)ti.getCatalogRowFactory();

        /* Use objectID/columnName in both start
         * and stop position for index 1 scan.
         */
        IDOrderable=getIDValueAsCHAR(formerUUID);

        /* Set up the start/stop position for the scan */
        keyRow1=exFactory.getIndexableRow(1);
        keyRow1.setColumn(1,IDOrderable);

        // build the row to be stuffed into SYSCONSTRAINTS. 
        row=rf.makeRow(cd,null);

        /*
        ** Figure out if the index in sysconstraints needs
        ** to be updated.
        */
        assert rf.getNumIndexes()==3:"Programmer error: there are more indexes on sysconstraints than expected";

        boolean[] bArray=new boolean[3];

        /*
        ** Do we need to update indexes?
        */
        if(colsToSet==null){
            bArray[0]=true;
            bArray[1]=true;
            bArray[2]=true;
        }else{
            /*
            ** Check the specific columns for indexed
            ** columns.
            */
            for(int colToSet : colsToSet){
                switch(colToSet){
                    case SYSCONSTRAINTSRowFactory.SYSCONSTRAINTS_CONSTRAINTID:
                        bArray[0]=true;
                        break;

                    case SYSCONSTRAINTSRowFactory.SYSCONSTRAINTS_CONSTRAINTNAME:
                    case SYSCONSTRAINTSRowFactory.SYSCONSTRAINTS_SCHEMAID:
                        bArray[1]=true;
                        break;

                    case SYSCONSTRAINTSRowFactory.SYSCONSTRAINTS_TABLEID:
                        bArray[2]=true;
                        break;
                    default:
                        // Do nothing
                }
            }
        }

        ti.updateRow(keyRow1,row,SYSCONSTRAINTSRowFactory.SYSCONSTRAINTS_INDEX1_ID,bArray,colsToSet,tc);
    }

    /**
     * Drops the given ConstraintDescriptor from the data dictionary.
     *
     * @param descriptor The descriptor to drop
     * @param tc         The TransactionController
     * @throws StandardException Thrown on error
     */
    @Override
    public void dropConstraintDescriptor(ConstraintDescriptor descriptor,
                                         TransactionController tc) throws StandardException{
        ExecIndexRow keyRow;
        DataValueDescriptor schemaIDOrderable;
        DataValueDescriptor constraintNameOrderable;
        TabInfoImpl ti=getNonCoreTI(SYSCONSTRAINTS_CATALOG_NUM);

        switch(descriptor.getConstraintType()){
            case DataDictionary.PRIMARYKEY_CONSTRAINT:
            case DataDictionary.FOREIGNKEY_CONSTRAINT:
            case DataDictionary.UNIQUE_CONSTRAINT:
                dropSubKeyConstraint(descriptor,tc);
                break;

            case DataDictionary.CHECK_CONSTRAINT:
                dropSubCheckConstraint(descriptor.getUUID(),tc);
                break;
            default:
                assert false: "Dropping constraint of type " + descriptor.getConstraintType() + "not implemented";
        }

        /* Use constraintNameOrderable and schemaIdOrderable in both start
         * and stop position for index 2 scan.
         */
        constraintNameOrderable=new SQLVarchar(descriptor.getConstraintName());
        schemaIDOrderable=getIDValueAsCHAR(descriptor.getSchemaDescriptor().getUUID());

        /* Set up the start/stop position for the scan */
        keyRow=exFactory.getIndexableRow(2);
        keyRow.setColumn(1,constraintNameOrderable);
        keyRow.setColumn(2,schemaIDOrderable);

        ti.deleteRow(tc,keyRow,SYSCONSTRAINTSRowFactory.SYSCONSTRAINTS_INDEX2_ID);
    }

    /**
     * Get a SubKeyConstraintDescriptor from syskeys or sysforeignkeys for
     * the specified constraint id.  For primary foreign and and unique
     * key constraints.
     *
     * @param constraintId The UUID for the constraint.
     * @param type         The type of the constraint
     *                     (e.g. DataDictionary.FOREIGNKEY_CONSTRAINT)
     * @return SubKeyConstraintDescriptor    The Sub descriptor for the constraint.
     * @throws StandardException Thrown on failure
     */
    @Override
    public SubKeyConstraintDescriptor getSubKeyConstraint(UUID constraintId,int type) throws StandardException{
        DataValueDescriptor constraintIDOrderable;
        TabInfoImpl ti;
        int indexNum;
        int baseNum;

        switch(type){
            case DataDictionary.FOREIGNKEY_CONSTRAINT:
                baseNum=SYSFOREIGNKEYS_CATALOG_NUM;
                indexNum=SYSFOREIGNKEYSRowFactory.SYSFOREIGNKEYS_INDEX1_ID;
                break;
            case DataDictionary.PRIMARYKEY_CONSTRAINT:
                baseNum=SYSPRIMARYKEYS_CATALOG_NUM;
                indexNum=SYSPRIMARYKEYSRowFactory.SYSPRIMARYKEYS_INDEX1_ID;
                break;
            default:
                baseNum=SYSKEYS_CATALOG_NUM;
                indexNum=SYSKEYSRowFactory.SYSKEYS_INDEX1_ID;
        }
        ti=getNonCoreTI(baseNum);

        /* Use constraintIDOrderable in both start and stop positions for scan */
        constraintIDOrderable=getIDValueAsCHAR(constraintId);

        /* Set up the start/stop position for the scan */
        ExecIndexRow keyRow=exFactory.getIndexableRow(1);
        keyRow.setColumn(1,constraintIDOrderable);

        return (SubKeyConstraintDescriptor)
                getDescriptorViaIndex(
                        indexNum,
                        keyRow,
                        null,
                        ti,
                        null,
                        null,
                        false);
    }

    /**
     * Add the matching row to syskeys when adding a unique or primary key constraint
     *
     * @param descriptor The KeyConstraintDescriptor for the constraint.
     * @param tc         The TransactionController
     * @throws StandardException Thrown on failure
     */
    protected abstract void addSubKeyConstraint(KeyConstraintDescriptor descriptor,
                                       TransactionController tc) throws StandardException;

    /**
     * Drop the matching row from syskeys when dropping a primary key
     * or unique constraint.
     *
     * @param constraint the constraint
     * @param tc         The TransactionController
     * @throws StandardException Thrown on failure
     */
    private void dropSubKeyConstraint(ConstraintDescriptor constraint,TransactionController tc) throws StandardException{
        ExecIndexRow keyRow1;
        DataValueDescriptor constraintIdOrderable;
        TabInfoImpl ti;
        int baseNum;
        int indexNum;

        if(constraint.getConstraintType()==DataDictionary.FOREIGNKEY_CONSTRAINT){
            baseNum=SYSFOREIGNKEYS_CATALOG_NUM;
            indexNum=SYSFOREIGNKEYSRowFactory.SYSFOREIGNKEYS_INDEX1_ID;
            ti = getNonCoreTI(baseNum);
        } else if(constraint.getConstraintType() == DataDictionary.PRIMARYKEY_CONSTRAINT){
            ti=getPkTable();
            faultInTabInfo(ti);
            indexNum=0;
        } else{
            baseNum=SYSKEYS_CATALOG_NUM;
            indexNum=SYSKEYSRowFactory.SYSKEYS_INDEX1_ID;
            ti=getNonCoreTI(baseNum);
        }


        /* Use constraintIdOrderable in both start
         * and stop position for index 1 scan.
         */
        constraintIdOrderable=getIDValueAsCHAR(constraint.getUUID());

        /* Set up the start/stop position for the scan */
        keyRow1=exFactory.getIndexableRow(1);
        keyRow1.setColumn(1,constraintIdOrderable);

        ti.deleteRow(tc,keyRow1,indexNum);
    }

    protected abstract TabInfoImpl getPkTable() throws StandardException;

    /**
     * Get a SubCheckConstraintDescriptor from syschecks for
     * the specified constraint id.  (Useful for check constraints.)
     *
     * @param constraintId The UUID for the constraint.
     * @return SubCheckConstraintDescriptor    The Sub descriptor for the constraint.
     * @throws StandardException Thrown on failure
     */
    private SubCheckConstraintDescriptor getSubCheckConstraint(UUID constraintId) throws StandardException{
        DataValueDescriptor constraintIDOrderable;
        TabInfoImpl ti=getNonCoreTI(SYSCHECKS_CATALOG_NUM);

        /* Use constraintIDOrderable in both start and stop positions for scan */
        constraintIDOrderable=getIDValueAsCHAR(constraintId);

        /* Set up the start/stop position for the scan */
        ExecIndexRow keyRow=exFactory.getIndexableRow(1);
        keyRow.setColumn(1,constraintIDOrderable);

        return (SubCheckConstraintDescriptor)
                getDescriptorViaIndex(SYSCHECKSRowFactory.SYSCHECKS_INDEX1_ID,keyRow,null,ti,null,null,false);
    }

    /**
     * Drop the matching row from syschecks when dropping a check constraint.
     *
     * @param constraintId The constraint id.
     * @param tc           The TransactionController
     * @throws StandardException Thrown on failure
     */
    private void dropSubCheckConstraint(UUID constraintId,TransactionController tc) throws StandardException{
        ExecIndexRow checkRow1;
        DataValueDescriptor constraintIdOrderable;
        TabInfoImpl ti=getNonCoreTI(SYSCHECKS_CATALOG_NUM);

        /* Use constraintIdOrderable in both start
         * and stop position for index 1 scan.
         */
        constraintIdOrderable=getIDValueAsCHAR(constraintId);

        /* Set up the start/stop position for the scan */
        checkRow1=exFactory.getIndexableRow(1);
        checkRow1.setColumn(1,constraintIdOrderable);

        ti.deleteRow(tc,checkRow1,SYSCHECKSRowFactory.SYSCHECKS_INDEX1_ID);
    }

    /**
     * Get all of the ConglomerateDescriptors in the database and
     * hash them by conglomerate number.
     * This is useful as a performance optimization for the locking VTIs.
     * NOTE:  This method will scan SYS.SYSCONGLOMERATES at READ UNCOMMITTED.
     *
     * @param tc TransactionController for the transaction
     * @return A Hashtable with all of the ConglomerateDescriptors
     * in the database hashed by conglomerate number.
     * @throws StandardException Thrown on failure
     */
    @Override
    public Map<Long, ConglomerateDescriptor> hashAllConglomerateDescriptorsByNumber(TransactionController tc) throws StandardException{
        Map<Long, ConglomerateDescriptor> ht=new HashMap<>();
        ConglomerateDescriptor cd;
        ScanController scanController;
        ExecRow outRow;
        TabInfoImpl ti=coreInfo[SYSCONGLOMERATES_CORE_NUM];
        SYSCONGLOMERATESRowFactory rf=(SYSCONGLOMERATESRowFactory)ti.getCatalogRowFactory();

        outRow=rf.makeEmptyRow();
        scanController=tc.openScan(
                ti.getHeapConglomerate(),  // conglomerate to open
                false, // don't hold open across commit
                0, // for read
                TransactionController.MODE_RECORD,  // scans whole table.
                TransactionController.ISOLATION_READ_UNCOMMITTED,
                null, // all fields as objects
                null, //keyRow.getRowArray(),   // start position - first row
                ScanController.GE,      // startSearchOperation
                null,
                null, //keyRow.getRowArray(),   // stop position - through last row
                ScanController.GT);     // stopSearchOperation

        // it is important for read uncommitted scans to use fetchNext() rather
        // than fetch, so that the fetch happens while latch is held, otherwise
        // the next() might position the scan on a row, but the subsequent
        // fetch() may find the row deleted or purged from the table.
        while(scanController.fetchNext(outRow.getRowArray())){
            cd=(ConglomerateDescriptor)rf.buildDescriptor(
                    outRow,
                    null,
                    this);
            ht.put(cd.getConglomerateNumber(),cd);
        }

        scanController.close();

        return ht;
    }

    /**
     * Get all of the TableDescriptors in the database and hash them
     * by TableId This is useful as a performance optimization for the
     * locking VTIs.  NOTE: This method will scan SYS.SYSTABLES and
     * SYS.SYSSCHEMAS at READ UNCOMMITTED.
     *
     * @param tc TransactionController for the transaction
     * @return A Hashtable with all of the Table descriptors in the database
     * hashed by TableId
     * @throws StandardException Thrown on failure
     */
    @Override
    public Map<UUID, TableDescriptor> hashAllTableDescriptorsByTableId(TransactionController tc) throws StandardException{
        Map<UUID, TableDescriptor> ht=new HashMap<>();
        ScanController scanController;
        ExecRow outRow;
        TabInfoImpl ti=coreInfo[SYSTABLES_CORE_NUM];
        SYSTABLESRowFactory
                rf=(SYSTABLESRowFactory)ti.getCatalogRowFactory();

        outRow=rf.makeEmptyRow();

        scanController=tc.openScan(
                ti.getHeapConglomerate(),       // sys.systable
                false,                          // don't hold open across commit
                0,                              // for read
                TransactionController.MODE_RECORD,// scans whole table.
                TransactionController.ISOLATION_READ_UNCOMMITTED,
                null,                 // all fields as objects
                null,    // start position - first row
                ScanController.GE,              // startSearchOperation
                null,        //scanQualifier,
                null,    //stop position-through last row
                ScanController.GT);             // stopSearchOperation

        // it is important for read uncommitted scans to use fetchNext() rather
        // than fetch, so that the fetch happens while latch is held, otherwise
        // the next() might position the scan on a row, but the subsequent
        // fetch() may find the row deleted or purged from the table.
        while(scanController.fetchNext(outRow.getRowArray())){
            TableDescriptor td=(TableDescriptor)
                    rf.buildDescriptor(
                            outRow,
                            null,
                            this,
                            TransactionController.ISOLATION_READ_UNCOMMITTED);
            ht.put(td.getUUID(),td);
        }
        scanController.close();
        return ht;
    }

    /**
     * Get a ConglomerateDescriptor given its UUID.  If it is an index
     * conglomerate shared by at least another duplicate index, this returns
     * one of the ConglomerateDescriptors for those indexes.
     *
     * @param uuid The UUID
     * @return A ConglomerateDescriptor for the conglomerate.
     * @throws StandardException Thrown on failure
     */
    @Override
    public ConglomerateDescriptor getConglomerateDescriptor(UUID uuid) throws StandardException{
        ConglomerateDescriptor[] cds=getConglomerateDescriptors(uuid);
        if(cds.length==0)
            return null;
        return cds[0];
    }

    /**
     * Get an array of ConglomerateDescriptors given the UUID.  If it is a
     * heap conglomerate or an index conglomerate not shared by a duplicate
     * index, the size of the return array is 1. If the uuid argument is null, then
     * this method retrieves descriptors for all of the conglomerates in the database.
     *
     * @param uuid The UUID
     * @return An array of ConglomerateDescriptors for the conglomerate.
     * returns size 0 array if no such conglomerate.
     * @throws StandardException Thrown on failure
     */
    @Override
    public ConglomerateDescriptor[] getConglomerateDescriptors(UUID uuid) throws StandardException{
        DataValueDescriptor UUIDStringOrderable;
        TabInfoImpl ti=coreInfo[SYSCONGLOMERATES_CORE_NUM];

        List cdl=newSList();

        if(uuid!=null){
            /* Use UUIDStringOrderable in both start and stop positions for scan */
            UUIDStringOrderable=getIDValueAsCHAR(uuid);

            /* Set up the start/stop position for the scan */
            ExecIndexRow keyRow=exFactory.getIndexableRow(1);
            keyRow.setColumn(1,UUIDStringOrderable);

            getDescriptorViaIndex(SYSCONGLOMERATESRowFactory.SYSCONGLOMERATES_INDEX1_ID,
                    keyRow,
                    null,
                    ti,
                    null,
                    cdl,
                    false);
        }else{
            getDescriptorViaHeap(null,null,ti,null,cdl);
        }

        ConglomerateDescriptor[] cda=new ConglomerateDescriptor[cdl.size()];
        cdl.toArray(cda);
        return cda;

    }

    /**
     * Get a ConglomerateDescriptor given its conglomerate number.  If it is an
     * index conglomerate shared by at least another duplicate index, this
     * returns one of the ConglomerateDescriptors for those indexes.
     *
     * @param conglomerateNumber The conglomerate number.
     * @return A ConglomerateDescriptor for the conglomerate.  Returns NULL if
     * no such conglomerate.
     * @throws StandardException Thrown on failure
     */
    @Override
    public ConglomerateDescriptor getConglomerateDescriptor(long conglomerateNumber) throws StandardException{
        ConglomerateDescriptor result = dataDictionaryCache.conglomerateDescriptorCacheFind(conglomerateNumber);
        if (result != null) {
            return result;
        }
        ConglomerateDescriptor[] cds=getConglomerateDescriptors(conglomerateNumber);
        if(cds.length==0)
            return null;
        result = cds[0];
        dataDictionaryCache.conglomerateDescriptorCacheAdd(conglomerateNumber, result);
        return result;
    }

    /**
     * Get an array of conglomerate descriptors for the given conglomerate
     * number.  If it is a heap conglomerate or an index conglomerate not
     * shared by a duplicate index, the size of the return array is 1.
     *
     * @param conglomerateNumber The number for the conglomerate
     *                           we're interested in
     * @return An array of ConglomerateDescriptors that share the requested
     * conglomerate. Returns size 0 array if no such conglomerate.
     * @throws StandardException Thrown on failure
     */
    @Override
    public ConglomerateDescriptor[] getConglomerateDescriptors(long conglomerateNumber) throws StandardException{
        DataValueDescriptor conglomNumberOrderable;
        TabInfoImpl ti=coreInfo[SYSCONGLOMERATES_CORE_NUM];

        conglomNumberOrderable=new SQLLongint(conglomerateNumber);

        ScanQualifier[][] scanQualifier=exFactory.getScanQualifier(1);
        scanQualifier[0][0].setQualifier(
                SYSCONGLOMERATESRowFactory.SYSCONGLOMERATES_CONGLOMERATENUMBER-1,    /* column number */
                conglomNumberOrderable,
                Orderable.ORDER_OP_EQUALS,
                false,
                false,
                false);

        ConglomerateDescriptorList cdl=new ConglomerateDescriptorList();
        getDescriptorViaHeap(null,scanQualifier,ti,null,cdl);

        int size=cdl.size();
        ConglomerateDescriptor[] cda=new ConglomerateDescriptor[size];
        for(int index=0;index<size;index++)
            cda[index]=cdl.get(index);

        return cda;
    }


    /**
     * Populate the ConglomerateDescriptorList for the
     * specified TableDescriptor by scanning sysconglomerates.
     * <p/>
     * MT synchronization: it is assumed that the caller has synchronized
     * on the CDL in the given TD.
     *
     * @param td The TableDescriptor.
     * @throws StandardException Thrown on failure
     */
    private void getConglomerateDescriptorsScan(TableDescriptor td) throws StandardException{
        ConglomerateDescriptorList cdl=td.getConglomerateDescriptorList();

        ExecIndexRow keyRow3;
        DataValueDescriptor tableIDOrderable;
        TabInfoImpl ti=coreInfo[SYSCONGLOMERATES_CORE_NUM];

        /* Use tableIDOrderable in both start and stop positions for scan */
        tableIDOrderable=getIDValueAsCHAR(td.getUUID());

        /* Set up the start/stop position for the scan */
        keyRow3=exFactory.getIndexableRow(1);
        keyRow3.setColumn(1,tableIDOrderable);

        getDescriptorViaIndex(
                SYSCONGLOMERATESRowFactory.SYSCONGLOMERATES_INDEX3_ID,
                keyRow3,
                null,
                ti,
                null,
                cdl,
                false);
    }

    /**
     * Gets a conglomerate descriptor for the named index in the given schema,
     * getting an exclusive row lock on the matching row in
     * sys.sysconglomerates (for DDL concurrency) if requested.
     *
     * @param indexName The name of the index we're looking for
     * @param sd        The schema descriptor
     * @param forUpdate Whether or not to get an exclusive row
     *                  lock on the row in sys.sysconglomerates.
     * @return A ConglomerateDescriptor describing the requested
     * conglomerate. Returns NULL if no such conglomerate.
     * @throws StandardException Thrown on failure
     */
    @Override
    public ConglomerateDescriptor getConglomerateDescriptor(String indexName,
                                                            SchemaDescriptor sd,
                                                            boolean forUpdate) throws StandardException{
        ExecIndexRow keyRow2;
        DataValueDescriptor nameOrderable;
        DataValueDescriptor schemaIDOrderable;
        TabInfoImpl ti=coreInfo[SYSCONGLOMERATES_CORE_NUM];

        nameOrderable=new SQLVarchar(indexName);
        schemaIDOrderable=getIDValueAsCHAR(sd.getUUID());

        /* Set up the start/stop position for the scan */
        keyRow2=exFactory.getIndexableRow(2);
        keyRow2.setColumn(1,nameOrderable);
        keyRow2.setColumn(2,schemaIDOrderable);

        return (ConglomerateDescriptor)getDescriptorViaIndex(SYSCONGLOMERATESRowFactory.SYSCONGLOMERATES_INDEX2_ID,
                keyRow2,
                null,
                ti,
                null,
                null,
                forUpdate);
    }

    /**
     * Drops a conglomerate descriptor
     *
     * @param conglomerate The ConglomerateDescriptor for the conglomerate
     * @param tc           TransactionController for the transaction
     * @throws StandardException Thrown on failure
     */
    @Override
    public void dropConglomerateDescriptor(ConglomerateDescriptor conglomerate,
                                           TransactionController tc) throws StandardException{
        ExecIndexRow keyRow2;
        DataValueDescriptor nameOrderable;
        DataValueDescriptor schemaIDOrderable;
        TabInfoImpl ti=coreInfo[SYSCONGLOMERATES_CORE_NUM];

        nameOrderable=new SQLVarchar(conglomerate.getConglomerateName());
        schemaIDOrderable=getIDValueAsCHAR(conglomerate.getSchemaID());

        /* Set up the start/stop position for the scan */
        keyRow2=exFactory.getIndexableRow(2);
        keyRow2.setColumn(1,nameOrderable);
        keyRow2.setColumn(2,schemaIDOrderable);

        ti.deleteRow(tc,keyRow2,SYSCONGLOMERATESRowFactory.SYSCONGLOMERATES_INDEX2_ID);

        tc.markConglomerateDropped(conglomerate.getConglomerateNumber());
    }

    /**
     * Drops all conglomerates associated with a table.
     *
     * @param td The TableDescriptor of the table
     * @param tc TransactionController for the transaction
     * @throws StandardException Thrown on failure
     */
    @Override
    public void dropAllConglomerateDescriptors(TableDescriptor td,TransactionController tc) throws StandardException{
        ExecIndexRow keyRow3;
        DataValueDescriptor tableIDOrderable;
        TabInfoImpl ti=coreInfo[SYSCONGLOMERATES_CORE_NUM];

        /* Use tableIDOrderable in both start
         * and stop position for index 3 scan.
         */
        tableIDOrderable=getIDValueAsCHAR(td.getUUID());

        /* Set up the start/stop position for the scan */
        keyRow3=exFactory.getIndexableRow(1);
        keyRow3.setColumn(1,tableIDOrderable);

        ConglomerateDescriptorList cds = td.getConglomerateDescriptorList();

        ti.deleteRow(tc,keyRow3,SYSCONGLOMERATESRowFactory.SYSCONGLOMERATES_INDEX3_ID);

        if (!td.isExternal()) {
            for (ConglomerateDescriptor cd : cds) {
                tc.markConglomerateDropped(cd.getConglomerateNumber());
            }
        }
    }

    /**
     * Update the conglomerateNumber for a ConglomerateDescriptor.
     * This is useful, in 1.3, when doing a bulkInsert into an
     * empty table where we insert into a new conglomerate.
     * (This will go away in 1.4.)
     *
     * @param cd                 The ConglomerateDescriptor
     * @param conglomerateNumber The new conglomerate number
     * @param tc                 The TransactionController to use
     * @throws StandardException Thrown on failure
     */
    @Override
    public void updateConglomerateDescriptor(ConglomerateDescriptor cd,
                                             long conglomerateNumber,
                                             TransactionController tc) throws StandardException{
        ConglomerateDescriptor[] cds=new ConglomerateDescriptor[1];
        cds[0]=cd;
        updateConglomerateDescriptor(cds,conglomerateNumber,tc);
    }

    /**
     * Update all system schemas to have new authorizationId. This is needed
     * while upgrading pre-10.2 databases to 10.2 or later versions. From 10.2,
     * all system schemas would be owned by database owner's authorizationId.
     *
     * @param aid AuthorizationID of Database Owner
     * @param tc  TransactionController to use
     * @throws StandardException Thrown on failure
     */
    @Override
    public void updateSystemSchemaAuthorization(String aid,TransactionController tc) throws StandardException{
        updateSchemaAuth(SchemaDescriptor.STD_SYSTEM_SCHEMA_NAME,aid,tc);
        updateSchemaAuth(SchemaDescriptor.IBM_SYSTEM_SCHEMA_NAME,aid,tc);
        updateSchemaAuth(SchemaDescriptor.IBM_SYSTEM_ADM_SCHEMA_NAME,aid,tc);

        updateSchemaAuth(SchemaDescriptor.IBM_SYSTEM_CAT_SCHEMA_NAME,aid,tc);
        updateSchemaAuth(SchemaDescriptor.IBM_SYSTEM_FUN_SCHEMA_NAME,aid,tc);
        updateSchemaAuth(SchemaDescriptor.IBM_SYSTEM_PROC_SCHEMA_NAME,aid,tc);
        updateSchemaAuth(SchemaDescriptor.IBM_SYSTEM_STAT_SCHEMA_NAME,aid,tc);
        updateSchemaAuth(SchemaDescriptor.IBM_SYSTEM_NULLID_SCHEMA_NAME,aid,tc);

        updateSchemaAuth(SchemaDescriptor.STD_SQLJ_SCHEMA_NAME,aid,tc);
        updateSchemaAuth(SchemaDescriptor.STD_SYSTEM_DIAG_SCHEMA_NAME,aid,tc);
        updateSchemaAuth(SchemaDescriptor.STD_SYSTEM_UTIL_SCHEMA_NAME,aid,tc);

        // now reset our understanding of who owns the database
        resetDatabaseOwner(tc);
    }

    /**
     * Update authorizationId of specified schemaName
     *
     * @param schemaName      Schema Name of system schema
     * @param authorizationId authorizationId of new schema owner
     * @param tc              The TransactionController to use
     * @throws StandardException Thrown on failure
     */
    public void updateSchemaAuth(String schemaName,String authorizationId,TransactionController tc) throws StandardException{
        ExecIndexRow keyRow;
        DataValueDescriptor schemaNameOrderable;
        TabInfoImpl ti=coreInfo[SYSSCHEMAS_CORE_NUM];

        /* Use schemaNameOrderable in both start
         * and stop position for index 1 scan.
         */
        schemaNameOrderable=new SQLVarchar(schemaName);

        /* Set up the start/stop position for the scan */
        keyRow=exFactory.getIndexableRow(1);
        keyRow.setColumn(1,schemaNameOrderable);

        SYSSCHEMASRowFactory rf=(SYSSCHEMASRowFactory)ti.getCatalogRowFactory();

        ExecRow row=rf.makeEmptyRow();

        row.setColumn(SYSSCHEMASRowFactory.SYSSCHEMAS_SCHEMAAID,new SQLVarchar(authorizationId));

        boolean[] bArray={false,false};

        int[] colsToUpdate={SYSSCHEMASRowFactory.SYSSCHEMAS_SCHEMAAID};

        ti.updateRow(keyRow,row,SYSSCHEMASRowFactory.SYSSCHEMAS_INDEX1_ID,bArray,colsToUpdate,tc);
    }

    /**
     * Update the conglomerateNumber for an array of ConglomerateDescriptors.
     * In case of more than one ConglomerateDescriptor, each descriptor
     * should be updated separately, conglomerate id is not same for all
     * the descriptors. Even when indexes are sharing the same
     * conglomerate(conglomerate number), conglomerate ids are unique.
     * <p/>
     * This is useful, in 1.3, when doing a bulkInsert into an
     * empty table where we insert into a new conglomerate.
     * (This will go away in 1.4.)
     *
     * @param cds                The array of ConglomerateDescriptors
     * @param conglomerateNumber The new conglomerate number
     * @param tc                 The TransactionController to use
     * @throws StandardException Thrown on failure
     */
    @Override
    public void updateConglomerateDescriptor(ConglomerateDescriptor[] cds,
                                             long conglomerateNumber,
                                             TransactionController tc) throws StandardException{
        ExecIndexRow keyRow1;
        ExecRow row;
        DataValueDescriptor conglomIDOrderable;
        TabInfoImpl ti=coreInfo[SYSCONGLOMERATES_CORE_NUM];
        SYSCONGLOMERATESRowFactory rf=(SYSCONGLOMERATESRowFactory)ti.getCatalogRowFactory();
        boolean[] bArray={false,false,false};

        for(ConglomerateDescriptor cd : cds){
            /* Use conglomIDOrderable in both start
             * and stop position for index 1 scan.
             */
            conglomIDOrderable=getIDValueAsCHAR(cd.getUUID());

            tc.markConglomerateDropped(cd.getConglomerateNumber());

            /* Set up the start/stop position for the scan */
            keyRow1=exFactory.getIndexableRow(1);
            keyRow1.setColumn(1,conglomIDOrderable);

            cd.setConglomerateNumber(conglomerateNumber);
            // build the row to be stuffed into SYSCONGLOMERATES.
            row=rf.makeRow(cd,null);

            // update row in catalog (no indexes)
            ti.updateRow(keyRow1,row,SYSCONGLOMERATESRowFactory.SYSCONGLOMERATES_INDEX1_ID,bArray,null,tc);
        }
    }


    /**
     * Gets a list of the dependency descriptors for the given dependent's id.
     *
     * @param dependentID The ID of the dependent we're interested in
     * @return List            Returns a list of DependencyDescriptors.
     * Returns an empty List if no stored dependencies for the
     * dependent's ID.
     * @throws StandardException Thrown on failure
     */
    @Override
    public List<DependencyDescriptor> getDependentsDescriptorList(String dependentID) throws StandardException{
        List<DependencyDescriptor> ddlList=newSList();
        DataValueDescriptor dependentIDOrderable;
        TabInfoImpl ti=getNonCoreTI(SYSDEPENDS_CATALOG_NUM);

        /* Use dependentIDOrderable in both start and stop positions for scan */
        dependentIDOrderable=new SQLChar(dependentID);

        /* Set up the start/stop position for the scan */
        ExecIndexRow keyRow=exFactory.getIndexableRow(1);
        keyRow.setColumn(1,dependentIDOrderable);

        getDescriptorViaIndex(SYSDEPENDSRowFactory.SYSDEPENDS_INDEX1_ID,keyRow,null,ti,null,ddlList,false);

        return ddlList;
    }

    /**
     * Gets a list of the dependency descriptors for the given provider's id.
     *
     * @param providerID The ID of the provider we're interested in
     * @return List            Returns a list of DependencyDescriptors.
     * Returns an empty List if no stored dependencies for the
     * provider's ID.
     * @throws StandardException Thrown on failure
     */
    @Override
    public List<DependencyDescriptor> getProvidersDescriptorList(String providerID) throws StandardException{
        List<DependencyDescriptor> ddlList=newSList();
        DataValueDescriptor providerIDOrderable;
        TabInfoImpl ti=getNonCoreTI(SYSDEPENDS_CATALOG_NUM);

        /* Use providerIDOrderable in both start and stop positions for scan */
        providerIDOrderable=new SQLChar(providerID);

        /* Set up the start/stop position for the scan */
        ExecIndexRow keyRow=exFactory.getIndexableRow(1);
        keyRow.setColumn(1,providerIDOrderable);

        getDescriptorViaIndex(SYSDEPENDSRowFactory.SYSDEPENDS_INDEX2_ID,keyRow,null,ti,null,ddlList,false);
        return ddlList;
    }

    /**
     * Build and return an List with DependencyDescriptors for
     * all of the stored dependencies.
     * This is useful for consistency checking.
     *
     * @return List        List of all DependencyDescriptors.
     * @throws StandardException Thrown on failure
     */
    @Override
    public List<DependencyDescriptor> getAllDependencyDescriptorsList() throws StandardException{
        ScanController scanController;
        TransactionController tc;
        ExecRow outRow;
        List<DependencyDescriptor> ddl=newSList();
        TabInfoImpl ti=getNonCoreTI(SYSDEPENDS_CATALOG_NUM);
        SYSDEPENDSRowFactory rf=(SYSDEPENDSRowFactory)ti.getCatalogRowFactory();


        // Get the current transaction controller
        tc=getTransactionCompile();

        outRow=rf.makeEmptyRow();

        scanController=tc.openScan(
                ti.getHeapConglomerate(),  // conglomerate to open
                false, // don't hold open across commit
                0, // for read
                TransactionController.MODE_TABLE,   // scans entire table.
                TransactionController.ISOLATION_REPEATABLE_READ,
                null,                     // all fields as objects
                null,   // start position - first row
                ScanController.GE,      // startSearchOperation
                null,
                null,   // stop position - through last row
                ScanController.GT);     // stopSearchOperation

        while(scanController.fetchNext(outRow.getRowArray())){
            DependencyDescriptor dependencyDescriptor;

            dependencyDescriptor=(DependencyDescriptor)rf.buildDescriptor(outRow,null,this);

            ddl.add(dependencyDescriptor);
        }

        scanController.close();

        return ddl;
    }

    /**
     * Drop a single dependency from the data dictionary.
     *
     * @param dd The DependencyDescriptor.
     * @param tc TransactionController for the transaction
     * @throws StandardException Thrown on failure
     */
    public void dropStoredDependency(DependencyDescriptor dd,TransactionController tc) throws StandardException{
        if (!tc.isElevated()) {
            StandardException.plainWrapException(new IOException("dropStoredDependency: not writeable"));
        }
        ExecIndexRow keyRow1;
        UUID dependentID=dd.getUUID();
        UUID providerID=dd.getProviderID();
        DataValueDescriptor dependentIDOrderable=getIDValueAsCHAR(dependentID);
        TabInfoImpl ti=getNonCoreTI(SYSDEPENDS_CATALOG_NUM);

        /* Use dependentIDOrderable in both start
         * and stop position for index 1 scan.
         */
        keyRow1=exFactory.getIndexableRow(1);
        keyRow1.setColumn(1,dependentIDOrderable);

        // only drop the rows which have this providerID
        TupleFilter filter=new DropDependencyFilter(providerID);

        ti.deleteRows(tc,
                keyRow1,                // start row
                ScanController.GE,
                null,                //qualifier
                filter,                // filter on base row
                keyRow1,                // stop row
                ScanController.GT,
                SYSDEPENDSRowFactory.SYSDEPENDS_INDEX1_ID);

    }


    /**
     * Remove all of the stored dependencies for a given dependent's ID
     * from the data dictionary.
     *
     * @param dependentsUUID Dependent's uuid
     * @param tc             TransactionController for the transaction
     * @throws StandardException Thrown on failure
     */
    @Override
    public void dropDependentsStoredDependencies(UUID dependentsUUID,TransactionController tc) throws StandardException{
        if (!tc.isElevated()) {
            StandardException.plainWrapException(new IOException("addStoreDependency: not writeable"));
        }

        dropDependentsStoredDependencies(dependentsUUID,tc,true);
    }

    @Override
    public void dropDependentsStoredDependencies(UUID dependentsUUID,
                                                 TransactionController tc,
                                                 boolean wait) throws StandardException{
        ExecIndexRow keyRow1;
        DataValueDescriptor dependentIDOrderable;
        TabInfoImpl ti=getNonCoreTI(SYSDEPENDS_CATALOG_NUM);

        /* Use dependentIDOrderable in both start
         * and stop position for index 1 scan.
         */
        dependentIDOrderable=getIDValueAsCHAR(dependentsUUID);

        /* Set up the start/stop position for the scan */
        keyRow1=exFactory.getIndexableRow(1);
        keyRow1.setColumn(1,dependentIDOrderable);

        ti.deleteRow(tc,keyRow1,SYSDEPENDSRowFactory.SYSDEPENDS_INDEX1_ID,wait);
    }

    /**
     * Get the UUID Factory.  (No need to make the UUIDFactory a module.)
     *
     * @return UUIDFactory    The UUID Factory for this DataDictionary.
     */
    @Override
    public UUIDFactory getUUIDFactory(){
        return uuidFactory;
    }

    /**
     * Get the alias descriptor for an ANSI UDT.
     *
     * @param tc  The transaction to use: if null, use the compilation transaction
     * @param dtd The UDT's type descriptor
     * @return The UDT's alias descriptor if it is an ANSI UDT; null otherwise.
     */
    @Override
    public AliasDescriptor getAliasDescriptorForUDT(TransactionController tc,
                                                    DataTypeDescriptor dtd) throws StandardException{
        if(tc==null){
            tc=getTransactionCompile();
        }

        if(dtd==null){
            return null;
        }

        BaseTypeIdImpl btii=dtd.getTypeId().getBaseTypeId();
        if(!btii.isAnsiUDT()){
            return null;
        }

        SchemaDescriptor sd = getSchemaDescriptor(getLCC().getDatabase().getId(), btii.getSchemaName(), tc, true);

        return getAliasDescriptor(sd.getUUID().toString(),btii.getUnqualifiedName(),AliasInfo.ALIAS_NAME_SPACE_UDT_AS_CHAR);
    }

    /**
     * Get a AliasDescriptor given its UUID.
     *
     * @param uuid The UUID
     * @return The AliasDescriptor for the alias.
     * @throws StandardException Thrown on failure
     */
    @Override
    public AliasDescriptor getAliasDescriptor(UUID uuid) throws StandardException{
        DataValueDescriptor UUIDStringOrderable;
        TabInfoImpl ti=getNonCoreTI(SYSALIASES_CATALOG_NUM);

        /* Use UUIDStringOrderable in both start and stop positions for scan */
        UUIDStringOrderable=getIDValueAsCHAR(uuid);

        /* Set up the start/stop position for the scan */
        ExecIndexRow keyRow=exFactory.getIndexableRow(1);
        keyRow.setColumn(1,UUIDStringOrderable);

        return (AliasDescriptor)getDescriptorViaIndex(SYSALIASESRowFactory.SYSALIASES_INDEX2_ID,
                keyRow,
                null,
                ti,
                null,
                null,
                false);
    }

    /**
     * Get a AliasDescriptor by alias name and name space.
     * NOTE: caller responsible for handling no match.
     *
     * @param schemaId  schema identifier
     * @param aliasName The alias name.
     * @param nameSpace The alias type.
     * @return AliasDescriptor    AliasDescriptor for the alias name and name space
     * @throws StandardException Thrown on failure
     */
    @Override
    public AliasDescriptor getAliasDescriptor(String schemaId,String aliasName,char nameSpace) throws StandardException{
        DataValueDescriptor aliasNameOrderable;
        DataValueDescriptor nameSpaceOrderable;
        TabInfoImpl ti=getNonCoreTI(SYSALIASES_CATALOG_NUM);

        /* Use aliasNameOrderable and aliasTypeOrderable in both start
         * and stop position for scan.
         */
        aliasNameOrderable=new SQLVarchar(aliasName);
        char[] charArray=new char[1];
        charArray[0]=nameSpace;
        nameSpaceOrderable=new SQLChar(new String(charArray));

        /* Set up the start/stop position for the scan */
        ExecIndexRow keyRow=exFactory.getIndexableRow(3);
        keyRow.setColumn(1,new SQLChar(schemaId));
        keyRow.setColumn(2,aliasNameOrderable);
        keyRow.setColumn(3,nameSpaceOrderable);

        return (AliasDescriptor)getDescriptorViaIndex(SYSALIASESRowFactory.SYSALIASES_INDEX1_ID,
                keyRow,
                null,
                ti,
                null,
                null,
                false);
    }

    /**
     * Get the list of routines matching the schema and routine name.
     * While we only support a single alias for a given name,namespace just
     * return a list of zero or one item.
     * If the schema is SYSFUN then do not use the system catalogs,
     * but instead look up the routines from the in-meomry table driven
     * by the contents of SYSFUN_FUNCTIONS.
     */
    @Override
    public List<AliasDescriptor> getRoutineList(String schemaID,String routineName,char nameSpace) throws StandardException{

        // Special in-memory table lookup for SYSFUN
        if(schemaID.equals(SchemaDescriptor.SYSFUN_SCHEMA_UUID) && nameSpace==AliasInfo.ALIAS_NAME_SPACE_FUNCTION_AS_CHAR){
            // We expect to find just a single function, since we currently
            // don't support multiple routines with the same name, but use a
            // list to support future extension.
            List<AliasDescriptor> list=new ArrayList<>(1);

            for(int f=0;f<DataDictionaryImpl.SYSFUN_FUNCTIONS.length;f++){
                String[] details=DataDictionaryImpl.SYSFUN_FUNCTIONS[f];
                String name=details[0];
                if(!name.equals(routineName))
                    continue;

                AliasDescriptor ad=sysfunDescriptors[f];
                if(ad==null){
                    // details[1] Return type
                    TypeDescriptor rt=
                            DataTypeDescriptor.getBuiltInDataTypeDescriptor(details[1]).getCatalogType();

                    boolean isDeterministic=Boolean.valueOf(details[SYSFUN_DETERMINISTIC_INDEX]);

                    // Determine the number of arguments (could be zero).
                    int paramCount=details.length-SYSFUN_FIRST_PARAMETER_INDEX;
                    TypeDescriptor[] pt=new TypeDescriptor[paramCount];
                    String[] paramNames=new String[paramCount];
                    int[] paramModes=new int[paramCount];
                    for(int i=0;i<paramCount;i++){
                        pt[i]=DataTypeDescriptor.getBuiltInDataTypeDescriptor(
                                details[SYSFUN_FIRST_PARAMETER_INDEX+i]).getCatalogType();
                        paramNames[i]="P"+(i+1); // Dummy names
                        // All parameters must be IN.
                        paramModes[i]=JDBC30Translation.PARAMETER_MODE_IN;
                    }

                    // details[3] = java method
                    RoutineAliasInfo ai=new RoutineAliasInfo(details[3],
                            "JAVA", paramCount, paramNames,
                            pt,paramModes,0,
                            RoutineAliasInfo.PS_JAVA,RoutineAliasInfo.NO_SQL,isDeterministic,
                            false, /* hasDefinersRights */
                            false,rt, null);

                    // details[2] = class name
                    ad=new AliasDescriptor(this,uuidFactory.createUUID(),name,
                            uuidFactory.recreateUUID(schemaID),
                            details[2],AliasInfo.ALIAS_TYPE_FUNCTION_AS_CHAR,
                            AliasInfo.ALIAS_NAME_SPACE_FUNCTION_AS_CHAR,
                            true,ai,null);

                    sysfunDescriptors[f]=ad;
                }
                list.add(ad);
            }
            return list;
        }

        AliasDescriptor ad=getAliasDescriptor(schemaID,routineName,nameSpace);
        return ad==null?Collections.<AliasDescriptor>emptyList():Collections.singletonList(ad);
    }

    /**
     * Drop a AliasDescriptor from the DataDictionary
     *
     * @param ad The AliasDescriptor to drop
     * @param tc The TransactionController
     * @throws StandardException Thrown on failure
     */
    @Override
    public void dropAliasDescriptor(AliasDescriptor ad,TransactionController tc) throws StandardException{
        TabInfoImpl ti=getNonCoreTI(SYSALIASES_CATALOG_NUM);

        /* Use aliasNameOrderable and nameSpaceOrderable in both start
         * and stop position for index 1 scan.
         */

        char[] charArray=new char[1];
        charArray[0]=ad.getNameSpace();

        /* Set up the start/stop position for the scan */
        ExecIndexRow keyRow1=exFactory.getIndexableRow(3);
        keyRow1.setColumn(1,getIDValueAsCHAR(ad.getSchemaUUID()));
        keyRow1.setColumn(2,new SQLVarchar(ad.getDescriptorName()));
        keyRow1.setColumn(3,new SQLChar(new String(charArray)));

        ti.deleteRow(tc,keyRow1,SYSALIASESRowFactory.SYSALIASES_INDEX1_ID);

    }

    @Override
    public void updateUser(UserDescriptor newDescriptor,TransactionController tc) throws StandardException{
        ExecIndexRow keyRow;
        TabInfoImpl ti=getNonCoreTI(SYSUSERS_CATALOG_NUM);

        /* Set up the start/stop position for the scan */
        keyRow=exFactory.getIndexableRow(1);
        keyRow.setColumn(1,new SQLVarchar(newDescriptor.getUserName()));

        // this zeroes out the password in the UserDescriptor
        ExecRow row=ti.getCatalogRowFactory().makeRow(newDescriptor,null);

        boolean[] bArray={false};

        int[] colsToUpdate={
                SYSUSERSRowFactory.HASHINGSCHEME_COL_NUM,
                SYSUSERSRowFactory.PASSWORD_COL_NUM,
                SYSUSERSRowFactory.LASTMODIFIED_COL_NUM,
        };

        ti.updateRow(keyRow,row,SYSUSERSRowFactory.SYSUSERS_INDEX1_ID,bArray,colsToUpdate,tc);
    }

    @Override
    public UserDescriptor getUser(String userName) throws StandardException{
        //
        // No sense looking for the SYSUSERS congomerate until the database
        // is hard-upgraded to 10.9 or later.
        //
        dictionaryVersion.checkVersion(DD_VERSION_DERBY_10_9,"NATIVE AUTHENTICATION");

        ExecIndexRow keyRow;
        TabInfoImpl ti=getNonCoreTI(SYSUSERS_CATALOG_NUM);
        /* Set up the start/stop position for the scan */
        keyRow=exFactory.getIndexableRow(1);
        keyRow.setColumn(1,new SQLVarchar(userName));
        return (UserDescriptor)getDescriptorViaIndex(SYSUSERSRowFactory.SYSUSERS_INDEX1_ID,keyRow,null,ti,null,null,false);
    }

    @Override
    public void dropUser(String userName,TransactionController tc) throws StandardException{
        TabInfoImpl ti=getNonCoreTI(SYSUSERS_CATALOG_NUM);

        /* Set up the start/stop position for the scan */
        ExecIndexRow keyRow1=exFactory.getIndexableRow(1);
        keyRow1.setColumn(1,new SQLVarchar(userName));

        ti.deleteRow(tc,keyRow1,SYSUSERSRowFactory.SYSUSERS_INDEX1_ID);
    }

    //
    // class implementation
    //

    /**
     * Initialize system catalogs. This is where we perform upgrade. It is our
     * pious hope that we won't ever have to upgrade the core catalogs, other than
     * to add fields inside Formatable columns in these catalogs.
     * <p/>
     * If we do have to upgrade the core catalogs, then we may need to move the
     * loadCatalog calls into the upgrade machinery. It's do-able, just not pretty.
     *
     * @param tc TransactionController
     * @throws StandardException Thrown on error
     */
    protected void loadDictionaryTables(TransactionController tc,Properties startParams) throws StandardException{
        // load the core catalogs first
        loadCatalogs(coreInfo);

        dictionaryVersion=(DD_Version)tc.getProperty(DataDictionary.CORE_DATA_DICTIONARY_VERSION);

        // NATIVE authentication allowed if the database is at least at level 10.9
        boolean nativeAuthenticationEnabled=PropertyUtil.nativeAuthenticationEnabled(startParams);
        if(nativeAuthenticationEnabled){
            dictionaryVersion.checkVersion(DD_VERSION_DERBY_10_9,"NATIVE AUTHENTICATION");
        }

        resetDatabaseOwner(tc);

        softwareVersion.upgradeIfNeeded(dictionaryVersion,tc,startParams);
    }

    /**
     * Initialize system procedures.
     * This is where Derby updates (reloads) the system stored procedures
     * when the <code>db.language.updateSystemProcs</code> system property is set to true.
     *
     * @param tc TransactionController
     * @throws StandardException Thrown on error
     */
    protected void updateSystemProcedures(TransactionController tc) throws StandardException{
        // Update (or create) the system stored procedures if requested.
        if(updateSystemProcs){
            createOrUpdateAllSystemProcedures(tc);
        }
        // Only update the system procedures once.  Otherwise, each time an ij session is created, the system procedures will be dropped/created again.
        // It would be better if it was possible to detect when the database is being booted during server startup versus the database being booted during ij startup.
        updateSystemProcs=false;
    }

    /**
     * Reset the database owner according to what is stored in the catalogs.
     * This can change at upgrade time so we have factored this logic into
     * a separately callable method.
     *
     * @param tc TransactionController
     * @throws StandardException Thrown on error
     */
    public void resetDatabaseOwner(TransactionController tc) throws StandardException{
        SchemaDescriptor sd=locateSchemaRow(spliceDbDesc.getUUID(), SchemaDescriptor.IBM_SYSTEM_SCHEMA_NAME, tc);
        authorizationDatabaseOwner=sd.getAuthorizationId();

        systemSchemaDesc.setAuthorizationId(authorizationDatabaseOwner);
        sysIBMSchemaDesc.setAuthorizationId(authorizationDatabaseOwner);
        sysIBMADMSchemaDesc.setAuthorizationId(authorizationDatabaseOwner);
        systemUtilSchemaDesc.setAuthorizationId(authorizationDatabaseOwner);
    }

    /**
     * Initialize indices for an array of catalogs
     *
     * @throws StandardException Thrown on error
     */
    public void loadCatalogs(TabInfoImpl[] catalogArray) throws StandardException{
        int ictr;
        int numIndexes;
        int indexCtr;
        TabInfoImpl catalog;
        int catalogCount=catalogArray.length;

        /* Initialize the various variables associated with index scans of these catalogs */
        for(ictr=0;ictr<catalogCount;ictr++){
            // NOTE: This only works for core catalogs, which are initialized
            // up front.
            catalog=catalogArray[ictr];

            numIndexes=catalog.getNumberOfIndexes();

            if(numIndexes>0){
                for(indexCtr=0;indexCtr<numIndexes;indexCtr++){
                    initSystemIndexVariables(catalog,indexCtr);
                }
            }
        }

    }

    /*
    ** Methods related to create
    */

    /**
     * Create all the required dictionary tables. Any classes that extend this class
     * and need to create new tables should override this method, and then
     * call this method as the first action in the new method, e.g.
     * <PRE>
     * protected Configuration createDictionaryTables(Configuration cfg, TransactionController tc,
     * DataDescriptorGenerator ddg)
     * throws StandardException
     * {
     * super.createDictionaryTables(params, tc, ddg);
     * <p/>
     * ...
     * }
     * </PRE>
     */
    protected class NonCoreCreation implements Runnable{
        private int noncoreCtr;
        private TransactionController tc;
        private ExecutionContext ec;

        public NonCoreCreation(int noncoreCtr,TransactionController tc,ExecutionContext ec){
            this.noncoreCtr=noncoreCtr;
            this.tc=tc;
            this.ec=ec;
        }

        @Override
        public void run(){
            try{
                ContextManager cm=ContextService.getFactory().newContextManager();
                cm.pushContext(ec);
                ContextService.getFactory().setCurrentContextManager(cm);
                int catalogNumber=noncoreCtr+NUM_CORE;
                boolean isDummy=(catalogNumber==SYSDUMMY1_CATALOG_NUM);
                SchemaDescriptor sd = systemSchemaDesc;
                if (catalogNumber == SYSMONGETCONNECTION_CATALOG_NUM)
                    sd = sysIBMADMSchemaDesc;
                else if (isDummy)
                    sd = sysIBMSchemaDesc;
                TabInfoImpl ti=getNonCoreTIByNumber(catalogNumber);
                String version = catalogVersions.get(catalogNumber);
                if (ti != null) {
                    makeCatalog(ti, sd, tc, version);
                }
                if(isDummy)
                    populateSYSDUMMY1(tc);
                // Clear the table entry for this non-core table,
                // to allow it to be garbage-collected. The idea
                // is that a running database might never need to
                // reference a non-core table after it was created.
                clearNoncoreTable(noncoreCtr);
            }catch(Exception e){
                e.printStackTrace();
                SanityManager.THROWASSERT("Dictionary Table Failure - exiting");
            }
        }
    }


    protected void createDictionaryTables(Properties params,
                                          TransactionController tc,
                                          DataDescriptorGenerator ddg) throws StandardException{
        /*
        ** Create a new schema descriptor -- with no args
        ** creates the system schema descriptor in which
        ** all tables reside (SYS)
        */
        systemSchemaDesc=newSystemSchemaDesc(SchemaDescriptor.STD_SYSTEM_SCHEMA_NAME,SchemaDescriptor.SYSTEM_SCHEMA_UUID);

        /* Create the core tables and generate the UUIDs for their
         * heaps (before creating the indexes).
         * RESOLVE - This loop will eventually drive all of the
         * work for creating the core tables.
         */
        ExecutionContext ec=(ExecutionContext)ContextService.getContext(ExecutionContext.CONTEXT_ID);

        ExecutorService executor=Executors.newFixedThreadPool(4);
        for(int coreCtr=0;coreCtr<NUM_CORE;coreCtr++){
            executor.execute(new CoreCreation(coreCtr,tc,ec));
        }
        executor.shutdown();
        // Wait until all threads are finish
        while(!executor.isTerminated()){
            try{
                executor.awaitTermination(Long.MAX_VALUE,TimeUnit.SECONDS);
            }catch(InterruptedException e){
                System.out.println("Interrupted");
            }
        }
        for(int coreCtr=0;coreCtr<NUM_CORE;coreCtr++){
            // bootstrap indexes on core tables before bootstraping the tables themselves
            if(coreInfo[coreCtr].getNumberOfIndexes()>0){
                TabInfoImpl ti=coreInfo[coreCtr];
                bootStrapSystemIndexes(systemSchemaDesc,tc,ddg,ti);
            }
        }

        // bootstrap the core tables into the data dictionary
        for(int ictr=0;ictr<NUM_CORE;ictr++){
            /* RESOLVE - need to do something with COLUMNTYPE in following table creating code */
            TabInfoImpl ti=coreInfo[ictr];
            addSystemTableToDictionary(ti,systemSchemaDesc,tc,ddg);
        }

        // Add the bootstrap information to the configuration
        params.put(CFG_SYSTABLES_ID,Long.toString(coreInfo[SYSTABLES_CORE_NUM].getHeapConglomerate()));
        params.put(CFG_SYSTABLES_INDEX1_ID,Long.toString(
                coreInfo[SYSTABLES_CORE_NUM].getIndexConglomerate(
                        SYSTABLESRowFactory.SYSTABLES_INDEX1_ID)));
        params.put(CFG_SYSTABLES_INDEX2_ID,
                Long.toString(
                        coreInfo[SYSTABLES_CORE_NUM].getIndexConglomerate(
                                SYSTABLESRowFactory.SYSTABLES_INDEX2_ID)));

        params.put(CFG_SYSCOLUMNS_ID,Long.toString(coreInfo[SYSCOLUMNS_CORE_NUM].getHeapConglomerate()));
        params.put(CFG_SYSCOLUMNS_INDEX1_ID,
                Long.toString(
                        coreInfo[SYSCOLUMNS_CORE_NUM].getIndexConglomerate(
                                SYSCOLUMNSRowFactory.SYSCOLUMNS_INDEX1_ID)));
        params.put(CFG_SYSCOLUMNS_INDEX2_ID,
                Long.toString(
                        coreInfo[SYSCOLUMNS_CORE_NUM].getIndexConglomerate(
                                SYSCOLUMNSRowFactory.SYSCOLUMNS_INDEX2_ID)));

        params.put(CFG_SYSCONGLOMERATES_ID,Long.toString(coreInfo[SYSCONGLOMERATES_CORE_NUM].getHeapConglomerate()));
        params.put(CFG_SYSCONGLOMERATES_INDEX1_ID,
                Long.toString(
                        coreInfo[SYSCONGLOMERATES_CORE_NUM].getIndexConglomerate(
                                SYSCONGLOMERATESRowFactory.SYSCONGLOMERATES_INDEX1_ID)));
        params.put(CFG_SYSCONGLOMERATES_INDEX2_ID,
                Long.toString(
                        coreInfo[SYSCONGLOMERATES_CORE_NUM].getIndexConglomerate(
                                SYSCONGLOMERATESRowFactory.SYSCONGLOMERATES_INDEX2_ID)));
        params.put(CFG_SYSCONGLOMERATES_INDEX3_ID,
                Long.toString(
                        coreInfo[SYSCONGLOMERATES_CORE_NUM].getIndexConglomerate(
                                SYSCONGLOMERATESRowFactory.SYSCONGLOMERATES_INDEX3_ID)));

        params.put(CFG_SYSSCHEMAS_ID,Long.toString(coreInfo[SYSSCHEMAS_CORE_NUM].getHeapConglomerate()));
        params.put(CFG_SYSSCHEMAS_INDEX1_ID,
                Long.toString(
                        coreInfo[SYSSCHEMAS_CORE_NUM].getIndexConglomerate(
                                SYSSCHEMASRowFactory.SYSSCHEMAS_INDEX1_ID)));
        params.put(CFG_SYSSCHEMAS_INDEX2_ID,
                Long.toString(
                        coreInfo[SYSSCHEMAS_CORE_NUM].getIndexConglomerate(
                                SYSSCHEMASRowFactory.SYSSCHEMAS_INDEX2_ID)));

        params.put(CFG_SYSDATABASES_ID,Long.toString(coreInfo[SYSDATABASES_CORE_NUM].getHeapConglomerate()));
        params.put(CFG_SYSDATABASES_INDEX1_ID,
                Long.toString(
                        coreInfo[SYSDATABASES_CORE_NUM].getIndexConglomerate(
                                SYSDATABASESRowFactory.SYSDATABASES_INDEX1_ID)));
        params.put(CFG_SYSDATABASES_INDEX2_ID,
                Long.toString(
                        coreInfo[SYSDATABASES_CORE_NUM].getIndexConglomerate(
                                SYSDATABASESRowFactory.SYSDATABASES_INDEX2_ID)));

        //Add the SYSIBM Schema
        sysIBMSchemaDesc=addSystemSchema(SchemaDescriptor.IBM_SYSTEM_SCHEMA_NAME,SchemaDescriptor.SYSIBM_SCHEMA_UUID,tc);

        //Add the SYSIBMADM Schema
        sysIBMADMSchemaDesc=addSystemSchema(SchemaDescriptor.IBM_SYSTEM_ADM_SCHEMA_NAME,SchemaDescriptor.SYSIBMADM_SCHEMA_UUID,tc);

        /* Create the non-core tables and generate the UUIDs for their
         * heaps (before creating the indexes).
         * RESOLVE - This loop will eventually drive all of the
         * work for creating the non-core tables.
         */
        ExecutorService nonCoreExecutor=Executors.newFixedThreadPool(10);
        for(int noncoreCtr=0;noncoreCtr<NUM_NONCORE;noncoreCtr++){
            nonCoreExecutor.execute(new NonCoreCreation(noncoreCtr,tc,ec));
        }

        nonCoreExecutor.shutdown();
        while(!nonCoreExecutor.isTerminated()){
            try{
                nonCoreExecutor.awaitTermination(Long.MAX_VALUE,TimeUnit.SECONDS);
            }catch(InterruptedException ie){
                Thread.interrupted();
            }
        }

        // Add the database table
        addDescriptor(spliceDbDesc, null, SYSDATABASES_CATALOG_NUM, false, tc, false);

        //Add ths System Schema
        addDescriptor(systemSchemaDesc,null,SYSSCHEMAS_CATALOG_NUM,false,tc,false);


        // Add the following system Schema's to be compatible with DB2, 
        // currently Derby does not use them, but by creating them as
        // system schema's it will insure applications can't create them,
        // drop them, or create objects in them.  This set includes:
        //     SYSCAT
        //     SYSFUN
        //     SYSPROC
        //     SYSSTAT
        //     NULLID

        //Add the SYSCAT Schema 
        addSystemSchema(SchemaDescriptor.IBM_SYSTEM_CAT_SCHEMA_NAME,SchemaDescriptor.SYSCAT_SCHEMA_UUID,tc);

        //Add the SYSFUN Schema
        addSystemSchema(SchemaDescriptor.IBM_SYSTEM_FUN_SCHEMA_NAME,SchemaDescriptor.SYSFUN_SCHEMA_UUID,tc);

        //Add the SYSPROC Schema
        addSystemSchema(SchemaDescriptor.IBM_SYSTEM_PROC_SCHEMA_NAME,SchemaDescriptor.SYSPROC_SCHEMA_UUID,tc);

        //Add the SYSSTAT Schema
        addSystemSchema(SchemaDescriptor.IBM_SYSTEM_STAT_SCHEMA_NAME,SchemaDescriptor.SYSSTAT_SCHEMA_UUID,tc);

        //Add the NULLID Schema
        addSystemSchema(SchemaDescriptor.IBM_SYSTEM_NULLID_SCHEMA_NAME,SchemaDescriptor.NULLID_SCHEMA_UUID,tc);

        //Add the SQLJ Schema
        addSystemSchema(SchemaDescriptor.STD_SQLJ_SCHEMA_NAME,SchemaDescriptor.SQLJ_SCHEMA_UUID,tc);

        //Add the SYSCS_DIAG Schema
        addSystemSchema(SchemaDescriptor.STD_SYSTEM_DIAG_SCHEMA_NAME,SchemaDescriptor.SYSCS_DIAG_SCHEMA_UUID,tc);

        //Add the SYSCS_UTIL Schema
        addSystemSchema(SchemaDescriptor.STD_SYSTEM_UTIL_SCHEMA_NAME,SchemaDescriptor.SYSCS_UTIL_SCHEMA_UUID,tc);

        //Add the SYSVW schema
        sysViewSchemaDesc = addSystemSchema(SchemaDescriptor.STD_SYSTEM_VIEW_SCHEMA_NAME,SchemaDescriptor.SYSVW_SCHEMA_UUID,tc);
    }

    protected void createSpliceSchema(TransactionController tc, Properties params) throws StandardException {
        UUID schemaUuid = isCurrentlyCreatingSecondaryDatabase(params) ? uuidFactory.createUUID()
                : uuidFactory.recreateUUID(SchemaDescriptor.DEFAULT_SCHEMA_UUID);
        UUID databaseUuid = getCurrentlyBootingDatabaseUuid(params, tc);
                SchemaDescriptor appSchemaDesc=new SchemaDescriptor(this,
                SchemaDescriptor.STD_DEFAULT_SCHEMA_NAME,
                SchemaDescriptor.DEFAULT_USER_NAME,
                schemaUuid,
                databaseUuid,
                false);

        addDescriptor(appSchemaDesc,null,SYSSCHEMAS_CATALOG_NUM,false,tc,false);
    }

    /**
     * Add a system schema to the database.
     * <p/>
     *
     * @param schema_name name of the schema to add.
     * @throws StandardException Standard exception policy.
     */
    protected SchemaDescriptor addSystemSchema(String schema_name,
                                             String schema_uuid,
                                             TransactionController tc) throws StandardException{
        // create the descriptor
        UUID oid=uuidFactory.recreateUUID(schema_uuid);
        SchemaDescriptor schema_desc=new SchemaDescriptor(
                this, schema_name, authorizationDatabaseOwner,
                oid, getSpliceDatabaseDescriptor().getUUID(), true);

        // add it to the catalog.
        addDescriptor(schema_desc,null,SYSSCHEMAS_CATALOG_NUM,false,tc,false);

        return (schema_desc);
    }

    /**
     * called by the upgrade code (dd_xena etc) to add a new system catalog.
     *
     * @param tc            TransactionController to use.
     * @param catalogNumber catalogNumber
     */
    protected void upgradeMakeCatalog(TransactionController tc,int catalogNumber) throws StandardException{
        TabInfoImpl ti;
        if(catalogNumber>=NUM_CORE)
            ti=getNonCoreTIByNumber(catalogNumber);
        else
            ti=coreInfo[catalogNumber];

        String version = catalogVersions.get(catalogNumber);
        makeCatalog(ti,(catalogNumber==SYSDUMMY1_CATALOG_NUM)?getSysIBMSchemaDescriptor():getSystemSchemaDescriptor(),
                tc, version);
    }


    /**
     * Called by the upgrade code to upgrade the way we store jar files in the
     * database.<p/>
     * We now use UUID as part of the file name to avoid problems with path
     * delimiters. Also, we henceforth use no schema subdirectories since there
     * is no chance of name collision with the UUID.
     *
     * @param tc TransactionController to use.
     */
    protected void upgradeJarStorage(TransactionController tc) throws StandardException{
        TabInfoImpl ti=getNonCoreTI(SYSFILES_CATALOG_NUM);
        SYSFILESRowFactory rf=(SYSFILESRowFactory)ti.getCatalogRowFactory();

        ExecRow outRow=rf.makeEmptyRow();

        /*
        ** Table scan
        */

        Set<String> schemas=new HashSet<>();

        try(ScanController scanController=tc.openScan(
                ti.getHeapConglomerate(),     // conglomerate to open
                false,                        // don't hold open across commit
                0,                            // for read
                TransactionController.MODE_TABLE,
                TransactionController.ISOLATION_REPEATABLE_READ,
                null,      // all fields as objects
                null, // start position - first row
                0,                            // startSearchOperation - none
                null,         // scanQualifier,
                null, // stop position -through last row
                0)){
            while(scanController.fetchNext(outRow.getRowArray())){
                FileInfoDescriptor fid=(FileInfoDescriptor)rf.buildDescriptor(outRow,null,this);
                schemas.add(fid.getSchemaDescriptor().getSchemaName());
                JarUtil.upgradeJar(tc,fid);
            }
        }

        Iterator i=schemas.iterator();
        FileResource fh=tc.getFileHandler();

        // remove those directories with their contents
        while(i.hasNext()){
            fh.removeJarDir(FileResource.JAR_DIRECTORY_NAME+File.separatorChar+i.next());
        }
    }

    /**
     * The dirty work of creating a catalog.
     *
     * @param ti TabInfoImpl describing catalog to create.
     * @param sd Schema to create catalogs in.
     * @param tc Transaction context.
     * @throws StandardException Standard Derby error policy
     */
    public void makeCatalog(TabInfoImpl ti,SchemaDescriptor sd,TransactionController tc, String version) throws StandardException{
        makeCatalog(ti,sd,tc,null, version);
    }

    public void makeCatalog(TabInfoImpl ti,SchemaDescriptor sd,
                            TransactionController tc,ColumnOrdering[] columnOrder, String version) throws StandardException{
        DataDescriptorGenerator ddg=getDataDescriptorGenerator();

        Properties heapProperties=new Properties();
        heapProperties.setProperty("tableDisplayName", ti.getTableName());
        if (version != null) {
            heapProperties.setProperty("catalogVersion", version);
        }
        ti.setHeapConglomerate(
                createConglomerate(
                        tc,
                        ti.getCatalogRowFactory().makeEmptyRowForLatestVersion(),
                        heapProperties,
                        columnOrder,
                        Conglomerate.Priority.HIGH)
        );

        // bootstrap indexes on core tables before bootstrapping the tables themselves
        if(ti.getNumberOfIndexes()>0){
            bootStrapSystemIndexes(sd,tc,ddg,ti);
        }

        addSystemTableToDictionary(ti,sd,tc,ddg);
    }

    /**
     * Upgrade an existing system catalog column's definition
     * by setting it to the value it would have in a newly
     * created database. This is only used to for a couple
     * of columns that had incorrectly nullability. Other
     * uses (e.g. changing column type) might require more work.
     *
     * @param columnNumber The column to change
     * @param tc           Transaction controller
     * @throws StandardException Standard Derby error policy
     */
    public void upgradeFixSystemColumnDefinition(CatalogRowFactory rowFactory,
                                                 int columnNumber,
                                                 TransactionController tc) throws StandardException{
        SystemColumn theColumn;
        SystemColumn[] columns=rowFactory.buildColumnList();
        SchemaDescriptor sd=getSystemSchemaDescriptor();

        TableDescriptor td=getTableDescriptor(rowFactory.getCatalogName(),sd,tc);

        theColumn=columns[columnNumber-1];    // from 1 to 0 based
        ColumnDescriptor cd=makeColumnDescriptor(theColumn,columnNumber,td);
        String columnName=cd.getColumnName();
        int[] columnNameColArray=new int[1];
        columnNameColArray[0]=SYSCOLUMNSRowFactory.SYSCOLUMNS_COLUMNDATATYPE;
        updateColumnDescriptor(cd,td.getUUID(),columnName,columnNameColArray,tc);
    }

    /**
     * Get the UUID for the specified system table.  Prior
     * to Plato, system tables did not have canonical UUIDs, so
     * we need to scan systables to get the UUID when we
     * are updating the core tables.
     *
     * @param tableName        Name of the table
     * @param schemaUUID    UUID of schema
     * @param tc            TransactionController to user
     *
     * @return UUID    The UUID of the core table.
     *
     * @exception StandardException        Thrown on failure
     */
    private UUID getUUIDForCoreTable(String tableName,
                                     String schemaUUID,
                                     TransactionController tc)
            throws StandardException {
        ConglomerateController heapCC;
        ExecRow row;
        DataValueDescriptor schemaIDOrderable;
        DataValueDescriptor tableNameOrderable;
        ScanController scanController;
        TabInfoImpl ti = coreInfo[SYSTABLES_CORE_NUM];
        SYSTABLESRowFactory rf = (SYSTABLESRowFactory) ti.getCatalogRowFactory();

        // We only want the 1st column from the heap
        row = exFactory.getValueRow(1);

        /* Use tableNameOrderable and schemaIdOrderable in both start
         * and stop position for scan.
         */
        tableNameOrderable = new SQLVarchar(tableName);
        schemaIDOrderable = new SQLChar(schemaUUID);

        /* Set up the start/stop position for the scan */
        ExecIndexRow keyRow = exFactory.getIndexableRow(2);
        keyRow.setColumn(1, tableNameOrderable);
        keyRow.setColumn(2, schemaIDOrderable);

        heapCC = tc.openConglomerate(
                ti.getHeapConglomerate(), false, 0,
                TransactionController.MODE_RECORD,
                TransactionController.ISOLATION_REPEATABLE_READ);

        ExecRow indexTemplateRow = rf.buildEmptyIndexRow(SYSTABLESRowFactory.SYSTABLES_INDEX1_ID, heapCC.newRowLocationTemplate());

        /* Scan the index and go to the data pages for qualifying rows to
         * build the column descriptor.
         */
        scanController = tc.openScan(
                ti.getIndexConglomerate(SYSTABLESRowFactory.SYSTABLES_INDEX1_ID),  // conglomerate to open
                false, // don't hold open across commit
                0,
                TransactionController.MODE_RECORD,
                TransactionController.ISOLATION_REPEATABLE_READ,
                (FormatableBitSet) null,         // all fields as objects
                keyRow.getRowArray(),   // start position - first row
                ScanController.GE,      // startSearchOperation
                (ScanQualifier[][]) null, //scanQualifier,
                keyRow.getRowArray(),   // stop position - through last row
                ScanController.GT);     // stopSearchOperation

        /* OK to fetch into the template row,
         * since we won't be doing a next.
         */
        if (scanController.fetchNext(indexTemplateRow.getRowArray())) {
            RowLocation baseRowLocation;


            baseRowLocation = (RowLocation) indexTemplateRow.getColumn(indexTemplateRow.nColumns());

            /* 1st column is TABLEID (UUID - char(36)) */
            row.setColumn(SYSTABLESRowFactory.SYSTABLES_TABLEID, new SQLChar());
            FormatableBitSet bi = new FormatableBitSet(1);
            bi.set(0);
            boolean base_row_exists =
                    heapCC.fetch(
                            baseRowLocation, row, (FormatableBitSet) null);

            if (SanityManager.DEBUG) {
                // it can not be possible for heap row to disappear while
                // holding scan cursor on index at ISOLATION_REPEATABLE_READ.
                SanityManager.ASSERT(base_row_exists, "base row not found");
            }
        }

        scanController.close();
        heapCC.close();

        return uuidFactory.recreateUUID(row.getColumn(1).toString());
    }
    /**
      *    Adds columns to the conglomerate underlying a system table.
      *
      *    @param    templateRow            Ultimate shape of base row of table
      *    @param    newColumnIDs            Array of 1-based column ids
      *    @param    conglomID            heap id
      *    @param    tc                Transaction controller
      *
      *    @exception StandardException Standard Derby error policy
      */
    private    void    widenConglomerate
    (
            ExecRow                    templateRow,
            int[]                    newColumnIDs,
            long                    conglomID,
            TransactionController                    tc
    )
            throws StandardException
    {
            int    columnCount = newColumnIDs.length;

            for ( int ix = 0; ix < columnCount; ix++ )
            {
                    int columnID = newColumnIDs[ix];
                    int storablePosition = columnID - 1;  // from 1 to 0 based

        // system catalog columns always have UCS_BASIC collation.

        tc.addColumnToConglomerate(
            conglomID,
            storablePosition,
            templateRow.getColumn( columnID),
            StringDataValue.COLLATION_TYPE_UCS_BASIC);
            }

    }

    /**
      *    Upgrade an existing catalog by adding columns.
      *
      *    @param    rowFactory     Associated with this catalog.
      *    @param    newColumnIDs   Array of 1-based column ids.
      *    @param    tc             Transaction controller
      *
      *    @exception StandardException Standard Derby error policy
      */
        public void upgrade_addColumns( CatalogRowFactory rowFactory,
                                        int[] newColumnIDs,
                                        TransactionController tc )
                    throws StandardException
    {
        int            columnID;
        SystemColumn        currentColumn;

        SystemColumn[]        columns = rowFactory.buildColumnList();
                ExecRow templateRow = rowFactory.makeEmptyRowForLatestVersion();
        int            columnCount = newColumnIDs.length;
        SchemaDescriptor    sd = getSystemSchemaDescriptor();
        TableDescriptor        td;
        long                conglomID;

        // Special case when adding a column to systables or syscolumns,
        // since we can't go to systables/syscolumns to get the
        // table/column descriptor until after we add and populate the new column.
        if (rowFactory instanceof SYSTABLESRowFactory)
        {
                    td = dataDescriptorGenerator.newTableDescriptor(
                                            "SYSTABLES",
                                            sd,
                                            TableDescriptor.BASE_TABLE_TYPE,
                                            TableDescriptor.ROW_LOCK_GRANULARITY,
                                            -1,null,null,null,
                                            null,null,null,false,false,null);
                    td.setUUID(getUUIDForCoreTable("SYSTABLES", sd.getUUID().toString(), tc));

                    conglomID = coreInfo[SYSTABLES_CORE_NUM].getHeapConglomerate();
        }
        else if (rowFactory instanceof SYSCOLUMNSRowFactory)
        {
                    td = dataDescriptorGenerator.newTableDescriptor(
                                            "SYSCOLUMNS",
                                            sd,
                                            TableDescriptor.BASE_TABLE_TYPE,
                                            TableDescriptor.ROW_LOCK_GRANULARITY,
                                            -1,null,null,null,
                                            null,null,null,false,false,null);
                    td.setUUID(getUUIDForCoreTable("SYSCOLUMNS", sd.getUUID().toString(), tc));
                    conglomID = coreInfo[SYSCOLUMNS_CORE_NUM].getHeapConglomerate();
        }
        else
        {
                    td = getTableDescriptor( rowFactory.getCatalogName(), sd, tc );
                    conglomID = td.getHeapConglomerateId();
        }

        widenConglomerate( templateRow, newColumnIDs, conglomID, tc );


        ColumnDescriptor[] cdArray = new ColumnDescriptor[columnCount];
        for ( int ix = 0; ix < columnCount; ix++ )
        {
                    columnID = newColumnIDs[ix];
                    currentColumn = columns[ columnID - 1 ];    // from 1 to 0 based

                    cdArray[ix] = makeColumnDescriptor(currentColumn, columnID, td);
        }
        addDescriptorArray(cdArray, td, SYSCOLUMNS_CATALOG_NUM, false, tc);
    }

    /*
     *******************************************************************************
    *
    *    See RepBasicDataDictionary for sample code on how to create a system
    *    table.
    *
    *    What follows here is special code for the core catalogs. These are catalogs
    *    which have to exist before any other system tables are created.
    *
    *    Creating a core catalog consists of two steps: 1) creating all the infrastructure
    *    needed to make generic systemTableCreation work, 2) actually populating the
    *    Data Dictionary and core conglomerates with tuples.
    *
     *******************************************************************************
    */


    /**
     * Infrastructure work for indexes on catalogs.
     *
     * @throws StandardException Standard Derby error policy
     */
    protected void bootStrapSystemIndexes(SchemaDescriptor sd,
                                          TransactionController tc,
                                          DataDescriptorGenerator ddg,
                                          TabInfoImpl ti) throws StandardException{
        ConglomerateDescriptor[] cgd=new ConglomerateDescriptor[ti.getNumberOfIndexes()];

        /* Ordering problem with sysconglomerates.  We need to create
         * all of the conglomerates first before adding rows to
         * sysconglomerates.  (All of the conglomerates for sysconglomerates
         * must be there before we can add to them.)
         *
         */
        for(int indexCtr=0;indexCtr<ti.getNumberOfIndexes();indexCtr++){
            cgd[indexCtr]=bootstrapOneIndex(sd,tc,ddg,ti,indexCtr,ti.getHeapConglomerate());
        }

        for(int indexCtr=0;indexCtr<ti.getNumberOfIndexes();indexCtr++){
            addDescriptor(cgd[indexCtr],sd,SYSCONGLOMERATES_CATALOG_NUM,false,tc,false);
        }
    }

    @Override
    public RowLocation[] computeAutoincRowLocations(TransactionController tc,
                                                    TableDescriptor td) throws StandardException{
        int size;
        if(!(td.tableHasAutoincrement()))
            return null;

        size=td.getNumberOfColumns();
        RowLocation[] rla=new RowLocation[size];

        for(int i=0;i<size;i++){
            ColumnDescriptor cd=td.getColumnDescriptor(i+1);
            if(cd.isAutoincrement())
                rla[i]=computeRowLocation(tc,td,cd.getColumnName());
        }
        return rla;
    }

    @Override
    public NumberDataValue getSetAutoincrementValue(RowLocation rl,
                                                    TransactionController tc,
                                                    boolean doUpdate,
                                                    NumberDataValue newValue,
                                                    boolean wait) throws StandardException{
        int columnNum=SYSCOLUMNSRowFactory.SYSCOLUMNS_AUTOINCREMENTVALUE;
        TabInfoImpl ti=coreInfo[SYSCOLUMNS_CORE_NUM];
        ConglomerateController heapCC=null;
        SYSCOLUMNSRowFactory rf=(SYSCOLUMNSRowFactory)ti.getCatalogRowFactory();
        ExecRow row=rf.makeEmptyRow();

        FormatableBitSet columnToRead=new FormatableBitSet(SYSCOLUMNSRowFactory.SYSCOLUMNS_COLUMN_COUNT);

        // FormatableBitSet is 0 based.
        columnToRead.set(columnNum-1); // current value.
        columnToRead.set(columnNum);     // start value.
        columnToRead.set(columnNum+1); // increment value.

        try{
            /* if wait is true then we need to do a wait while trying to
               open/fetch from the conglomerate. note we use wait both to
               open as well as fetch from the conglomerate.
            */
            heapCC=tc.openConglomerate(ti.getHeapConglomerate(),false,
                    (TransactionController.OPENMODE_FORUPDATE|((wait)?0:TransactionController.OPENMODE_LOCK_NOWAIT)),
                    TransactionController.MODE_RECORD,
                    TransactionController.ISOLATION_REPEATABLE_READ);

            // fetch the current value
            boolean baseRowExists=heapCC.fetch(rl,row,columnToRead,wait);
            // We're not prepared for a non-existing base row.
            assert baseRowExists:"base row not found";

            // while the Row interface is 1 based.
            NumberDataValue currentAI=(NumberDataValue)row.getColumn(columnNum);
            long currentAIValue=currentAI.getLong();

            if(doUpdate){
                // increment the value
                NumberDataValue increment=(NumberDataValue)row.getColumn(columnNum+2);
                currentAI=currentAI.plus(currentAI,increment,currentAI);
                row.setColumn(columnNum,currentAI);

                // store the new value in SYSCOLUMNS
                FormatableBitSet columnToUpdate=new FormatableBitSet(SYSCOLUMNSRowFactory.SYSCOLUMNS_COLUMN_COUNT);
                columnToUpdate.set(columnNum-1); // current value.
                heapCC.replace(rl,row.getRowArray(),columnToUpdate);
            }

            // but we return the "currentAIValue"-- i.e the value before
            // incrementing it. 
            if(newValue!=null){
                // user has passed in an object; set the current value in there and
                // return it.
                newValue.setValue(currentAIValue);
                return newValue;
            }else{
                // reuse the object read from row.
                currentAI.setValue(currentAIValue);
                return currentAI;
            }
        }finally{
            if(heapCC!=null)
                heapCC.close();
        }
    }

    protected ConglomerateDescriptor bootstrapOneIndex(SchemaDescriptor sd,
                                                     TransactionController tc,
                                                     DataDescriptorGenerator ddg,
                                                     TabInfoImpl ti,
                                                     int indexNumber,
                                                     long heapConglomerateNumber) throws StandardException{
        boolean isUnique;
        ConglomerateController cc;
        ExecRow baseRow;
        ExecIndexRow indexableRow;
        int numColumns;
        long conglomId;
        RowLocation rl;
        CatalogRowFactory rf=ti.getCatalogRowFactory();
        IndexRowGenerator irg;
        ConglomerateDescriptor conglomerateDescriptor;

        initSystemIndexVariables(ti,indexNumber);

        irg=ti.getIndexRowGenerator(indexNumber);

        numColumns=ti.getIndexColumnCount(indexNumber);

        /* Is the index unique */
        isUnique=ti.isIndexUnique(indexNumber);

        // create an index row template
        indexableRow=irg.getIndexRowTemplate();

        baseRow=rf.makeEmptyRowForLatestVersion();

        // Get a RowLocation template
        cc=tc.openConglomerate(heapConglomerateNumber,false,0,TransactionController.MODE_RECORD,TransactionController.ISOLATION_REPEATABLE_READ);

        rl=cc.newRowLocationTemplate();
        cc.close();

        // Get an index row based on the base row
        irg.getIndexRow(baseRow,rl,indexableRow,null);

        // Describe the properties of the index to the store using Properties
        // RESOLVE: The following properties assume a BTREE index.
        Properties indexProperties=new Properties();

        // Tell it the conglomerate id of the base table
        indexProperties.put("baseConglomerateId",Long.toString(heapConglomerateNumber));

        // All indexes are unique because they contain the RowLocation.
        // The number of uniqueness columns must include the RowLocation
        // if the user did not specify a unique index.
        indexProperties.put("nUniqueColumns",Integer.toString(isUnique?numColumns:numColumns+1));

        // By convention, the row location column is the last column
        indexProperties.put("rowLocationColumn",Integer.toString(numColumns));

        // For now, all columns are key fields, including the RowLocation
        indexProperties.put("nKeyFields",Integer.toString(numColumns+1));

        // Cache human readable display name for table and index,
        // which will make it to the relevant descriptor if necessary.
        // These attr names need to match SpliceConstants.TABLE_DISPLAY_NAME_ATTR
        // and SpliceConstants.INDEX_DISPLAY_NAME_ATTR, respectively.
        indexProperties.setProperty("schemaDisplayName", sd.getSchemaName());
        indexProperties.setProperty("tableDisplayName", ti.getTableName());
        indexProperties.setProperty("indexDisplayName", ti.getIndexName(indexNumber));
        /* Create and add the conglomerate (index) */
        conglomId=tc.createConglomerate(false,
                "BTREE", // we're requesting an index conglomerate
                indexableRow.getRowArray(),
                null, //default sort order
                null, //default collation id's for collumns in all system congloms
                indexProperties, // default properties
                TransactionController.IS_DEFAULT,  // not temporary
                Conglomerate.Priority.HIGH);

        conglomerateDescriptor=
                ddg.newConglomerateDescriptor(conglomId,
                        rf.getIndexName(indexNumber),
                        true,
                        irg,
                        false,
                        rf.getCanonicalIndexUUID(indexNumber),
                        rf.getCanonicalTableUUID(),
                        sd.getUUID());
        ti.setIndexConglomerate(conglomerateDescriptor);

        return conglomerateDescriptor;
    }

    public void initSystemIndexVariables(TabInfoImpl ti,int indexNumber) throws StandardException{
        int numCols=ti.getIndexColumnCount(indexNumber);
        int[] baseColumnPositions=new int[numCols];

        for(int colCtr=0;colCtr<numCols;colCtr++){
            baseColumnPositions[colCtr]=ti.getBaseColumnPosition(indexNumber,colCtr);
        }

        int baseColumnLength=baseColumnPositions.length;
        boolean[] isAscending=new boolean[baseColumnLength];
        for(int i=0;i<baseColumnLength;i++)
            isAscending[i]=true;


        boolean isUnique=ti.isIndexUnique(indexNumber);
        //Splice is always higher than 10.4
        IndexRowGenerator irg=new IndexRowGenerator("DENSE",isUnique,false,baseColumnPositions,isAscending,baseColumnLength,false,false);

        // For now, assume that all index columns are ordered columns
        ti.setIndexRowGenerator(indexNumber,irg);
    }

    /**
     * Flush sequence caches to disk so that we don't leak unused, pre-allocated numbers.
     */
    @Override
    public void clearSequenceCaches() throws StandardException{
        dataDictionaryCache.sequenceGeneratorCacheClearAll();
    }


    /**
     * Add the required entries to the data dictionary for a System table.
     */

    private void addSystemTableToDictionary(TabInfoImpl ti,
                                            SchemaDescriptor sd,
                                            TransactionController tc,
                                            DataDescriptorGenerator ddg) throws StandardException{
        CatalogRowFactory crf=ti.getCatalogRowFactory();

        String name=ti.getTableName();
        long conglomId=ti.getHeapConglomerate();
        SystemColumn[] columnList=crf.buildColumnList();
        UUID heapUUID=crf.getCanonicalHeapUUID();
        String heapName=crf.getCanonicalHeapName();
        TableDescriptor td;
        UUID toid;
        int columnCount;
        SystemColumn column;

        // add table to the data dictionary

        columnCount=columnList.length;
        td=ddg.newTableDescriptor(name,sd,TableDescriptor.SYSTEM_TABLE_TYPE,TableDescriptor.ROW_LOCK_GRANULARITY,-1,
                null,null,null,null,null,null,false,false,
                getSystablesMinRetentionPeriod());
        td.setUUID(crf.getCanonicalTableUUID());
        addDescriptor(td,sd,SYSTABLES_CATALOG_NUM,false,tc,false);
        toid=td.getUUID();

        /* Add the conglomerate for the heap */
        ConglomerateDescriptor cgd=ddg.newConglomerateDescriptor(conglomId,
                heapName,
                false,
                null,
                false,
                heapUUID,
                toid,
                sd.getUUID());

        addDescriptor(cgd,sd,SYSCONGLOMERATES_CATALOG_NUM,false,tc,false);

        /* Create the columns */
        ColumnDescriptor[] cdlArray=new ColumnDescriptor[columnCount];

        for(int columnNumber=0;columnNumber<columnCount;columnNumber++){
            column=columnList[columnNumber];

            assert column!=null:"column "+columnNumber+" for table "+ti.getTableName()+" is null";
            cdlArray[columnNumber]=makeColumnDescriptor(column,columnNumber+1,td);
        }
        addDescriptorArray(cdlArray,td,SYSCOLUMNS_CATALOG_NUM,false,tc);

        // now add the columns to the cdl of the table.
        ColumnDescriptorList cdl=td.getColumnDescriptorList();
        //noinspection ManualArrayToCollectionCopy
        for(int i=0;i<columnCount;i++)
            cdl.add(cdlArray[i]);
    }

    /**
     * Converts a SystemColumn to a ColumnDescriptor.
     *
     * @param columnPosition Position of the column in the table, one based.
     * @param column         a SystemColumn
     * @param td             descriptor for table that column lives in
     * @return a ColumnDes*criptor
     * @throws StandardException Standard Derby error policy
     */
    protected ColumnDescriptor makeColumnDescriptor(SystemColumn column,
                                                    int columnPosition,
                                                    TableDescriptor td) throws StandardException{
        //RESOLVEAUTOINCREMENT
        // No defaults yet for system columns
        return new ColumnDescriptor(column.getName(),columnPosition,columnPosition,column.getType(),null,null,td,null,0,0,columnPosition);
    }


    public String getCatalogVersion(long conglomerateNumber) throws  StandardException{
        Optional<String> version = dataDictionaryCache.catalogVersionCacheFind(conglomerateNumber);
        if (version != null)
            return version.orNull();

        TransactionController tc = getTransactionCompile();
        String v = tc.getCatalogVersion(conglomerateNumber);
        dataDictionaryCache.catalogVersionCacheAdd(conglomerateNumber, v == null ? Optional.absent() : Optional.of(v));
        return v;
    }

    /**
     * Create a conglomerate for a system table
     *
     * @param tc          Transaction context.
     * @param rowTemplate Template for rows for the new table
     * @param properties  Properties for createConglomerate
     * @param priority
     * @return Conglomerate id.
     * @throws StandardException Standard Derby error policy.
     */
    protected long createConglomerate(TransactionController tc,
                                      ExecRow rowTemplate,
                                      Properties properties,
                                      Conglomerate.Priority priority) throws StandardException{
        return createConglomerate(tc,rowTemplate,properties,null, priority);
    }

    protected long createConglomerate(TransactionController tc,
                                      ExecRow rowTemplate,
                                      Properties properties,
                                      ColumnOrdering[] columnOrdering,
                                      Conglomerate.Priority priority) throws StandardException{
        long conglomId;

        conglomId=tc.createConglomerate(false,
                "heap", // we're requesting a heap conglomerate
                rowTemplate.getRowArray(), // row template
                columnOrdering,
                null, // default collation ids
                properties, // default properties
                TransactionController.IS_DEFAULT, priority); // not temporary
        return conglomId;
    }

    /**
     * Converts a UUID to an DataValueDescriptor.
     *
     * @return the UUID converted to an DataValueDescriptor
     */
    protected static SQLChar getIDValueAsCHAR(UUID uuid){
        String uuidString=uuid.toString();
        return new SQLChar(uuidString);
    }

    /**
     * Initialize catalog information. This method is overridden by children.
     *
     * @throws StandardException Thrown on error
     */
    public void initializeCatalogInfo() throws StandardException{
        initializeCoreInfo();
        initializeNoncoreInfo();
    }

    /**
     * Initialized the core info array.
     */
    private void initializeCoreInfo() throws StandardException{
        TabInfoImpl[] lcoreInfo=coreInfo=new TabInfoImpl[NUM_CORE];
        UUIDFactory luuidFactory=uuidFactory;
        lcoreInfo[SYSTABLES_CORE_NUM]=new TabInfoImpl(new SYSTABLESRowFactory(luuidFactory,exFactory,dvf, this));
        lcoreInfo[SYSCOLUMNS_CORE_NUM]=new TabInfoImpl(new SYSCOLUMNSRowFactory(luuidFactory,exFactory,dvf,this));
        lcoreInfo[SYSCONGLOMERATES_CORE_NUM]=new TabInfoImpl(new SYSCONGLOMERATESRowFactory(luuidFactory,exFactory,dvf, this));
        lcoreInfo[SYSSCHEMAS_CORE_NUM]=new TabInfoImpl(new SYSSCHEMASRowFactory(luuidFactory,exFactory,dvf, this));
        lcoreInfo[SYSDATABASES_CORE_NUM] = new TabInfoImpl(new SYSDATABASESRowFactory(luuidFactory, exFactory, dvf, this));
    }

    /**
     * Initialized the noncore info array.
     */
    private void initializeNoncoreInfo(){
        noncoreInfo=new TabInfoImpl[NUM_NONCORE];
    }

    /**
     * Get the TransactionController to use, when not
     * passed in as a parameter.  (This hides logic about
     * whether or not we're at boot time in a single
     * place.  NOTE:  There's no LCC at boot time.)
     * NOTE: All <get> methods in the DD should call this method.
     *
     * @return TransactionController    The TC to use.
     * @throws StandardException Thrown on error
     */
    public TransactionController getTransactionCompile() {
        if(bootingTC!=null){
            assert booting:"booting is expected to be true";
            return bootingTC;
        }else{
            assert !booting:"booting is expected to be false";

            LanguageConnectionContext lcc=getLCC();
            return lcc.getTransactionCompile();

        }
    }


    /**
     * Get the TransactionController to use, when not
     * passed in as a parameter.  (This hides logic about
     * whether or not we're at boot time in a single
     * place.  NOTE:  There's no LCC at boot time.)
     * NOTE: All <get> methods in the DD should call this method.
     *
     * @return TransactionController    The TC to use.
     * @throws StandardException Thrown on error
     */
    public TransactionController getTransactionExecute() throws StandardException{
        if(bootingTC!=null){
            assert booting:"booting is expected to be true";
            return bootingTC;
        }else{
            assert !booting:"booting is expected to be false";
            LanguageConnectionContext lcc=getLCC();
            return lcc.getTransactionExecute();
        }
    }

    /**
     * Return a (single or list of) catalog row descriptor(s) from a
     * system table where the access is from the index to the heap.
     *
     * @param indexId               The id of the index (0 to # of indexes on table) to use
     * @param keyRow                The supplied ExecIndexRow for search
     * @param ti                    The TabInfoImpl to use
     * @param parentTupleDescriptor The parentDescriptor, if applicable.
     * @param list                  The list to build, if supplied.  If null, then
     *                              caller expects a single descriptor
     * @param forUpdate             Whether or not to open the index for update.
     * @return The last matching descriptor
     * @throws StandardException Thrown on error
     */
    public final TupleDescriptor getDescriptorViaIndex(int indexId,
                                                       ExecIndexRow keyRow,
                                                       ScanQualifier[][] scanQualifiers,
                                                       TabInfoImpl ti,
                                                       TupleDescriptor parentTupleDescriptor,
                                                       List list,
                                                       boolean forUpdate) throws StandardException{
        // Get the current transaction controller
        TransactionController tc=getTransactionCompile();

        return getDescriptorViaIndexMinion(
                indexId,
                keyRow,
                keyRow,
                scanQualifiers,
                ti,
                parentTupleDescriptor,
                list,
                forUpdate,
                TransactionController.ISOLATION_REPEATABLE_READ,
                tc);
    }

    /**
     * Return a (single or list of) catalog row descriptor(s) from a
     * system table where the access is from the index to the heap.
     * <p/>
     * This overload variant takes an explicit tc, in contrast to the normal
     * one which uses the one returned by getTransactionCompile.
     *
     * @param indexId               The id of the index (0 to # of indexes on table) to use
     * @param keyRow                The supplied ExecIndexRow for search
     * @param ti                    The TabInfoImpl to use
     * @param parentTupleDescriptor The parentDescriptor, if applicable.
     * @param list                  The list to build, if supplied.  If null, then
     *                              caller expects a single descriptor
     * @param forUpdate             Whether or not to open the index for update.
     * @param isolationLevel        Use this explicit isolation level. Only
     *                              ISOLATION_REPEATABLE_READ (normal usage) or
     *                              ISOLATION_READ_UNCOMMITTED (corner cases)
     *                              supported for now.
     * @param tc                    Transaction controller
     * @return The last matching descriptor. If isolationLevel is
     * ISOLATION_READ_UNCOMMITTED, the base row may be gone by the
     * time we access it via the index; in such a case a null is
     * returned.
     * @throws StandardException Thrown on error.
     */
    public final TupleDescriptor getDescriptorViaIndex(int indexId,
                                                       ExecIndexRow keyRow,
                                                       ScanQualifier[][] scanQualifiers,
                                                       TabInfoImpl ti,
                                                       TupleDescriptor parentTupleDescriptor,
                                                       List list,
                                                       boolean forUpdate,
                                                       int isolationLevel,
                                                       TransactionController tc) throws StandardException{
        if(tc==null){
            tc=getTransactionCompile();
        }

        return getDescriptorViaIndexMinion(indexId,
                keyRow,
                keyRow,
                scanQualifiers,
                ti,
                parentTupleDescriptor,
                list,
                forUpdate,
                isolationLevel,
                tc);
    }

    public final void getDescriptorsViaIndex(int indexId,
                                                        ExecIndexRow startKeyRow,
                                                        ExecIndexRow endKeyRow,
                                                        ScanQualifier[][] scanQualifiers,
                                                        TabInfoImpl ti,
                                                        TupleDescriptor parentTupleDescriptor,
                                                        List list,
                                                        boolean forUpdate) throws StandardException{
        // Get the current transaction controller
        TransactionController tc=getTransactionCompile();

        getDescriptorViaIndexMinion(
            indexId,
            startKeyRow,
            endKeyRow,
            scanQualifiers,
            ti,
            parentTupleDescriptor,
            list,
            forUpdate,
            TransactionController.ISOLATION_REPEATABLE_READ,
            tc);
    }


    public final <T extends TupleDescriptor> T getDescriptorViaIndexMinion(int indexId,
                                                                           ExecIndexRow startKeyRow,
                                                                           ExecIndexRow endKeyRow,
                                                                           ScanQualifier[][] scanQualifiers,
                                                                           TabInfoImpl ti,
                                                                           TupleDescriptor parentTupleDescriptor,
                                                                           List<T> list,
                                                                           boolean forUpdate,
                                                                           int isolationLevel,
                                                                           TransactionController tc) throws StandardException{
        CatalogRowFactory rf=ti.getCatalogRowFactory();
        ConglomerateController heapCC;
        ExecIndexRow indexRow1 = null;
        ExecRow outRow;
        ScanController scanController;
        T td=null;

        if(SanityManager.DEBUG){
            SanityManager.ASSERT
                    (isolationLevel==TransactionController.ISOLATION_REPEATABLE_READ ||
                            isolationLevel==TransactionController.ISOLATION_READ_UNCOMMITTED);
        }
        heapCC=tc.openConglomerate(ti.getHeapConglomerate(),false,0,TransactionController.MODE_RECORD,isolationLevel);

        /* Scan the index and go to the data pages for qualifying rows to
         * build the column descriptor.
         */
        scanController=tc.openScan(
                ti.getIndexConglomerate(indexId),  // conglomerate to open
                false, // don't hold open across commit
                (forUpdate)?TransactionController.OPENMODE_FORUPDATE:0,
                TransactionController.MODE_RECORD,
                isolationLevel,
                null,         // all fields as objects
                startKeyRow.getRowArray(),   // start position - first row
                ScanController.GE,      // startSearchOperation
                scanQualifiers,         //scanQualifier,
                endKeyRow.getRowArray(),   // stop position - through last row
                ScanController.GT);     // stopSearchOperation
        List<RowLocation> rowLocations = new ArrayList();

        List<ExecRow> outRows = new ArrayList();
        int i = 0;
        while(true) {
            if (list==null && i==1) // List = null means the caller wants only one record.
                break;
            // create an index row template
            outRow=rf.makeEmptyRow().getClone();
            indexRow1 = getIndexRowFromHeapRow(ti.getIndexRowGenerator(indexId), heapCC.newRowLocationTemplate(), outRow);
            // It is important for read uncommitted scans to use fetchNext()
            // rather than fetch, so that the fetch happens while latch is
            // held, otherwise the next() might position the scan on a row,
            // but the subsequent fetch() may find the row deleted or purged
            // from the table.
            if (!scanController.fetchNext(indexRow1.getRowArray())) {
                break;
            }
            i++;

            outRows.add(outRow);
            rowLocations.add((RowLocation) indexRow1.getColumn(
                    indexRow1.nColumns()).cloneValue(true));
        }
        if (!heapCC.batchFetch(rowLocations,outRows,null)) {
            if(SanityManager.DEBUG){
                // it can not be possible for heap row to disappear while
                // holding scan cursor on index at ISOLATION_REPEATABLE_READ.
                if((isolationLevel==TransactionController.ISOLATION_REPEATABLE_READ)){
                    StringBuilder strbuf=new StringBuilder("Error retrieving base row in table "+ti.getTableName());
                    strbuf.append(": could not locate a row matching index row ").append(indexRow1)
                            .append(" from index ").append(ti.getIndexName(indexId)).append(", conglom number ")
                            .append(ti.getIndexConglomerate(indexId));
                    debugGenerateInfo(strbuf,tc,heapCC,ti,indexId);
                    SanityManager.THROWASSERT(strbuf.toString());
                }
            }
        }

        for (ExecRow retrievedRow: outRows) {
            td=(T)rf.buildDescriptor(retrievedRow,parentTupleDescriptor,this);
            if (td!=null && list !=null)
                list.add(td);
        }
        scanController.close();
        heapCC.close();
        return td;
    }


    private void debugGenerateInfo(StringBuilder strbuf,TransactionController tc,ConglomerateController heapCC,TabInfoImpl ti,int indexId){
        if(SanityManager.DEBUG){
            try{
                strbuf.append("\nadditional information: ");

                // print the lock table
                // will get a NullPointerException if lcc doesn't yet exist e.g. at boot time
                LanguageConnectionContext lcc=(LanguageConnectionContext)
                        ContextService.getContext(LanguageConnectionContext.CONTEXT_ID);
                if(lcc!=null){
                    long currentTime=System.currentTimeMillis();
                    //EXCLUDE-START-lockdiag-
                    Enumeration lockTable=lockFactory.makeVirtualLockTable();
                    String lockTableString=Timeout.buildString(lockTable,currentTime);
                    strbuf.append("lock table at time of failure\n\n");
                    strbuf.append(lockTableString);
                    //EXCLUDE-END-lockdiag-
                }

                // consistency checking etc.
                ConglomerateController btreeCC=tc.openConglomerate(ti.getIndexConglomerate(indexId),
                        false,
                        0,TransactionController.MODE_RECORD,
                        TransactionController.ISOLATION_REPEATABLE_READ);

                btreeCC.debugConglomerate();
                heapCC.debugConglomerate();
                heapCC.checkConsistency();
                strbuf.append("\nheapCC.checkConsistency() = true");
                ConglomerateController indexCC=tc.openConglomerate(
                        ti.getIndexConglomerate(indexId),
                        false,
                        0,
                        TransactionController.MODE_TABLE,
                        TransactionController.ISOLATION_REPEATABLE_READ);
                indexCC.checkConsistency();
                strbuf.append("\nindexCC.checkConsistency() = true");

                System.err.println("ASSERT FAILURE: "+strbuf.toString());
                System.out.println("ASSERT FAILURE: "+strbuf.toString());
                SanityManager.DEBUG_PRINT("ASSERT FAILURE",strbuf.toString());
            }catch(StandardException se){
                strbuf.append("\ngot the following error when doing extra consistency checks:\n").append(se.toString());
            }
        }
    }


    /**
     * Return a (single or list of) catalog row descriptor(s) from a
     * system table where the access a heap scan
     *
     * @param columns               which columns to fetch from the system
     *                              table, or null to fetch all columns
     * @param scanQualifiers        qualifiers
     * @param ti                    The TabInfoImpl to use
     * @param parentTupleDescriptor The parentDescriptor, if applicable.
     * @param list                  The list to build, if supplied.
     *                              If null, then caller expects a single descriptor
     * @return The last matching descriptor
     * @throws StandardException Thrown on error
     */
    protected <T extends TupleDescriptor> T getDescriptorViaHeap(FormatableBitSet columns,
                                                                 ScanQualifier[][] scanQualifiers,
                                                                 TabInfoImpl ti,
                                                                 TupleDescriptor parentTupleDescriptor,
                                                                 List<T> list) throws StandardException{
        CatalogRowFactory rf=ti.getCatalogRowFactory();
        ExecRow outRow;
        ScanController scanController;
        TransactionController tc;
        TupleDescriptor td=null;

        // Get the current transaction controller
        tc=getTransactionCompile();

        outRow=rf.makeEmptyRow();

        /*
        ** Table scan
        */
        scanController=tc.openScan(
                ti.getHeapConglomerate(),    // conglomerate to open
                false,                        // don't hold open across commit
                0,                            // for read
                TransactionController.MODE_TABLE,
                TransactionController.ISOLATION_REPEATABLE_READ,
                columns,
                null,        // start position - first row
                0,                    // startSearchOperation - none
                scanQualifiers,        // scanQualifier,
                null,        // stop position - through last row
                0);                    // stopSearchOperation - none

        while(scanController.fetchNext(outRow.getRowArray())){
            td=rf.buildDescriptor(outRow,parentTupleDescriptor,this);

            /* If dList is null, then caller only wants a single descriptor - we're done
             * else just add the current descriptor to the list.
             */
            if(list==null){
                break;
            }else{
                //noinspection unchecked
                list.add((T)td);
            }
        }
        scanController.close();
        //noinspection unchecked
        return (T)td;
    }

    /**
     * Get a TabInfoImpl for a non-core table.
     * (We fault in information about non-core tables as needed.)
     *
     * @param catalogNumber The index into noncoreTable[].
     * @throws StandardException Thrown on error
     */
    protected TabInfoImpl getNonCoreTI(int catalogNumber) throws StandardException{
        TabInfoImpl ti=getNonCoreTIByNumber(catalogNumber);

        faultInTabInfo(ti);

        return ti;
    }

    /**
     * returns the tabinfo for a non core system catalog. Input is a
     * catalogNumber (defined in DataDictionary).
     */
    public TabInfoImpl getNonCoreTIByNumber(int catalogNumber) throws StandardException{
        int nonCoreNum=catalogNumber-NUM_CORE;

        // Look up the TabInfoImpl in the array. This does not have to be
        // synchronized, because getting a reference is atomic.

        TabInfoImpl retval=noncoreInfo[nonCoreNum];

        if(retval==null){
            // If we did not find the TabInfoImpl, get the right one and
            // load it into the array. There is a small chance that
            // two threads will do this at the same time. The code will
            // work properly in that case, since storing a reference
            // is atomic (although we could get extra object instantiation
            // if two threads come through here at the same time.
            UUIDFactory luuidFactory=uuidFactory;

            switch(catalogNumber){
                case SYSCONSTRAINTS_CATALOG_NUM:
                    retval=new TabInfoImpl(new SYSCONSTRAINTSRowFactory(luuidFactory,exFactory,dvf,this));
                    break;
                case SYSKEYS_CATALOG_NUM:
                    retval=new TabInfoImpl(new SYSKEYSRowFactory(luuidFactory,exFactory,dvf,this));
                    break;
                case SYSPRIMARYKEYS_CATALOG_NUM:
                    retval = new TabInfoImpl(new SYSPRIMARYKEYSRowFactory(luuidFactory,exFactory,dvf,this));
                    break;
                case SYSDEPENDS_CATALOG_NUM:
                    retval=new TabInfoImpl(new SYSDEPENDSRowFactory(luuidFactory,exFactory,dvf,this));
                    break;
                case SYSVIEWS_CATALOG_NUM:
                    retval=new TabInfoImpl(new SYSVIEWSRowFactory(luuidFactory,exFactory,dvf,this));
                    break;
                case SYSCHECKS_CATALOG_NUM:
                    retval=new TabInfoImpl(new SYSCHECKSRowFactory(luuidFactory,exFactory,dvf,this));
                    break;
                case SYSFOREIGNKEYS_CATALOG_NUM:
                    retval=new TabInfoImpl(new SYSFOREIGNKEYSRowFactory(luuidFactory,exFactory,dvf,this));
                    break;
                case SYSSTATEMENTS_CATALOG_NUM:
                    retval=new TabInfoImpl(new SYSSTATEMENTSRowFactory(luuidFactory,exFactory,dvf,this));
                    break;
                case SYSFILES_CATALOG_NUM:
                    retval=new TabInfoImpl(new SYSFILESRowFactory(luuidFactory,exFactory,dvf,this));
                    break;
                case SYSALIASES_CATALOG_NUM:
                    retval=new TabInfoImpl(new SYSALIASESRowFactory(luuidFactory,exFactory,dvf, this));
                    break;
                case SYSTRIGGERS_CATALOG_NUM:
                    retval=new TabInfoImpl(new SYSTRIGGERSRowFactory(this, luuidFactory,exFactory,dvf));
                    break;
                case SYSSCHEMAPERMS_CATALOG_NUM:
                    retval=new TabInfoImpl(new SYSSCHEMAPERMSRowFactory(luuidFactory,exFactory,dvf, this));
                    break;
                case SYSTABLEPERMS_CATALOG_NUM:
                    retval=new TabInfoImpl(new SYSTABLEPERMSRowFactory(luuidFactory,exFactory,dvf,this));
                    break;
                case SYSCOLPERMS_CATALOG_NUM:
                    retval=new TabInfoImpl(new SYSCOLPERMSRowFactory(luuidFactory,exFactory,dvf, this));
                    break;
                case SYSROUTINEPERMS_CATALOG_NUM:
                    retval=new TabInfoImpl(new SYSROUTINEPERMSRowFactory(luuidFactory,exFactory,dvf,this));
                    break;
                case SYSROLES_CATALOG_NUM:
                    retval=new TabInfoImpl(new SYSROLESRowFactory(luuidFactory,exFactory,dvf,this));
                    break;
                case SYSSEQUENCES_CATALOG_NUM:
                    retval=new TabInfoImpl(new SYSSEQUENCESRowFactory(luuidFactory,exFactory,dvf,this));
                    break;
                case SYSPERMS_CATALOG_NUM:
                    retval=new TabInfoImpl(new SYSPERMSRowFactory(luuidFactory,exFactory,dvf,this));
                    break;
                case SYSUSERS_CATALOG_NUM:
                    retval=new TabInfoImpl(new SYSUSERSRowFactory(luuidFactory,exFactory,dvf,this));
                    break;
                case SYSBACKUP_CATALOG_NUM:
                    retval=new TabInfoImpl(new SYSBACKUPRowFactory(luuidFactory,exFactory,dvf, this));
                    break;
                case SYSBACKUPITEMS_CATALOG_NUM:
                    retval=new TabInfoImpl(new SYSBACKUPITEMSRowFactory(luuidFactory,exFactory,dvf,this));
                    break;
                case SYSCOLUMNSTATS_CATALOG_NUM:
                    retval=new TabInfoImpl(new SYSCOLUMNSTATISTICSRowFactory(luuidFactory,exFactory,dvf,this));
                    break;
                case SYSPHYSICALSTATS_CATALOG_NUM:
                    retval=new TabInfoImpl(new SYSPHYSICALSTATISTICSRowFactory(luuidFactory,exFactory,dvf,this));
                    break;
                case SYSTABLESTATS_CATALOG_NUM:
                    retval=new TabInfoImpl(new SYSTABLESTATISTICSRowFactory(luuidFactory,exFactory,dvf,this));
                    break;
                case SYSSOURCECODE_CATALOG_NUM:
                    retval=new TabInfoImpl(new SYSSOURCECODERowFactory(luuidFactory,exFactory,dvf,this));
                    break;
                case SYSDUMMY1_CATALOG_NUM:
                    retval=new TabInfoImpl(new SYSDUMMY1RowFactory(luuidFactory,exFactory,dvf,this));
                    break;
                case SYSSNAPSHOT_NUM:
                    retval=new TabInfoImpl(new SYSSNAPSHOTSRowFactory(luuidFactory,exFactory,dvf,this));
                    break;
                case SYSTOKENS_NUM:
                    retval=new TabInfoImpl(new SYSTOKENSRowFactory(luuidFactory,exFactory,dvf,this));
                    break;
                case SYSREPLICATION_CATALOG_NUM:
                    retval=new TabInfoImpl(new SYSREPLICATIONRowFactory(luuidFactory,exFactory,dvf,this));
                    break;
                case SYSMONGETCONNECTION_CATALOG_NUM:
                    retval=new TabInfoImpl(new SYSMONGETCONNECTIONRowFactory(luuidFactory,exFactory,dvf, this));
                    break;
                case SYSNATURALNUMBERS_CATALOG_NUM:
                    retval=new TabInfoImpl(new SYSNATURALNUMBERSRowFactory(luuidFactory,exFactory,dvf,this));
                    break;
                default:
                    retval=null;
                    break;
            }
            if (retval != null) {
                initSystemIndexVariables(retval);
                noncoreInfo[nonCoreNum] = retval;
            }
        }

        return retval;
    }

    protected void initSystemIndexVariables(TabInfoImpl ti) throws StandardException{
        int numIndexes=ti.getNumberOfIndexes();

        if(numIndexes>0){

            for(int indexCtr=0;indexCtr<numIndexes;indexCtr++){
                initSystemIndexVariables(ti,indexCtr);
            }
        }
    }

    /**
     * Populate SYSDUMMY1 table with a single row.
     *
     * @throws StandardException Standard Derby error policy
     */
    protected void populateSYSDUMMY1(TransactionController tc) throws StandardException{
        TabInfoImpl    ti = getNonCoreTI(SYSDUMMY1_CATALOG_NUM);
        ExecRow row = ti.getCatalogRowFactory().makeRow(null, null);

        // ignore return value because sysdummy1 does not have indexes
        ti.insertRow(row, tc);
    }

    // Expected to be called only during boot time, so no synchronization.
    protected void clearNoncoreTable(int nonCoreNum){
        noncoreInfo[nonCoreNum]=null;
    }

    /**
     * Finishes building a TabInfoImpl if it hasn't already been faulted in.
     * NOP if TabInfoImpl has already been faulted in.
     *
     * @param ti TabInfoImpl to fault in.
     * @throws StandardException Thrown on error
     */
    public void faultInTabInfo(TabInfoImpl ti) throws StandardException{
        int numIndexes;

        /* Most of the time, the noncoreInfo will be complete.
         * It's okay to do an unsynchronized check and return
         * if it is complete, since it never becomes "un-complete".
         * If we change the code, for some reason, to allow
         * it to become "un-complete" after being complete,
         * then we will have to do a synchronized check here
         * as well.
         */
        if(ti.isComplete()){
            return;
        }

        /* The completing of the noncoreInfo entry must be synchronized.
         * NOTE: We are assuming that we will not access a different
         * noncoreInfo in the course of completing of this noncoreInfo,
         * otherwise a deadlock could occur.
         */
        //noinspection SynchronizationOnLocalVariableOrMethodParameter
        synchronized(ti){
            /* Now that we can run, the 1st thing that we must do
             * is to verify that we still need to complete the
             * object.  (We may have been blocked on another user
             * doing the same.)
             */
            if(ti.isComplete()){
                return;
            }

            TableDescriptor td=getTableDescriptor(ti.getTableName(),getSystemSchemaDescriptor(),null);

            // It's possible that the system table is not there right
            // now. This can happen, for example, if we're in the
            // process of upgrading a source or target to Xena, in 
            // which case SYSSYNCINSTANTS is dropped and re-created.
            // Just return in this case, so we don't get a null pointer
            // exception.
            if(td==null){
                // look up from SYSIBM schema
                td=getTableDescriptor(ti.getTableName(),getSysIBMSchemaDescriptor(),null);
                if ( td == null) {
                    // look up from SYSIBMADM schema
                    td = getTableDescriptor(ti.getTableName(), sysIBMADMSchemaDesc, null);
                    if (td == null) {
                        return;
                    }
                }
            }

            ConglomerateDescriptor cd=null;
            ConglomerateDescriptor[] cds=td.getConglomerateDescriptors();

            /* Init the heap conglomerate here */
            for(ConglomerateDescriptor cd1 : cds){
                cd=cd1;

                if(!cd.isIndex()){
                    ti.setHeapConglomerate(cd.getConglomerateNumber());
                    break;
                }
            }

            assert cd!=null:"No heap conglomerate found for "+ti.getTableName();

            /* Initialize the index conglomerates */
            numIndexes=ti.getCatalogRowFactory().getNumIndexes();
            if(numIndexes==0){
                return;
            }

            /* For each index, we get its id from the CDL */
            ConglomerateDescriptor icd;
            int indexCount=0;

            for(ConglomerateDescriptor cd1 : cds){
                icd=cd1;

                if(icd.isIndex()){
                    ti.setIndexConglomerate(icd);
                    indexCount++;
                }
            }

            assert indexCount==ti.getCatalogRowFactory().getNumIndexes():
                    "Number of indexes found does not match the number expected";
        }
    }


    /**
     * Get an index row based on a row from the heap.
     *
     * @param irg     IndexRowGenerator to use
     * @param rl      RowLocation for heap
     * @param heapRow Row from the heap
     * @return ExecIndexRow    Index row.
     * @throws StandardException Thrown on error
     */
    public static ExecIndexRow getIndexRowFromHeapRow(IndexRowGenerator irg,
                                                      RowLocation rl,
                                                      ExecRow heapRow) throws StandardException{
        ExecIndexRow indexRow;

        indexRow=irg.getIndexRowTemplate();
        // Get an index row based on the base row
        irg.getIndexRow(heapRow,rl,indexRow,null);

        return indexRow;
    }

    /**
     * Get the heap conglomerate number for SYS.SYSCOLUMNS.
     * (Useful for adding new index to the table.)
     *
     * @return The heap conglomerate number for SYS.SYSCOLUMNS.
     */
    //used in Splice
    @SuppressWarnings("unused")
    public long getSYSCOLUMNSHeapConglomerateNumber(){
        return coreInfo[SYSCOLUMNS_CORE_NUM].getHeapConglomerate();
    }

    private long getBootParameter(Properties startParams,String key,boolean required) throws StandardException{

        String value=startParams.getProperty(key);
        if(value==null){
            if(!required){
                return -1;
            }
            throw StandardException.newException(SQLState.PROPERTY_MISSING,key);
        }

        try{
            return Long.parseLong(value);
        }catch(NumberFormatException nfe){
            throw StandardException.newException(SQLState.PROPERTY_INVALID_VALUE,key,value);
        }
    }

    /**
     * Returns a unique system generated name of the form SQLyymmddhhmmssxxn
     * yy - year, mm - month, dd - day of month, hh - hour, mm - minute, ss - second,
     * xx - the first 2 digits of millisec because we don't have enough space to keep the exact millisec value,
     * n - number between 0-9
     * <p/>
     * The number at the end is to handle more than one system generated name request came at the same time.
     * In that case, the timestamp will remain the same, we will just increment n at the end of the name.
     * <p/>
     * Following is how we get around the problem of more than 10 system generated name requestes at the same time:
     * When the database boots up, we start a counter with value -1 for the last digit in the generated name.
     * We also keep the time in millisec to keep track of when the last system name was generated. At the
     * boot time, it will be default to 0L. In addition, we have a calendar object for the time in millisec
     * That calendar object is used to fetch yy, mm, dd, etc for the string SQLyymmddhhmmssxxn
     * <p/>
     * When the first request for the system generated name comes, time of last system generated name will be less than
     * the current time. We initialize the counter to 0, set the time of last system generated name to the
     * current time truncated off to lower 10ms time. The first name request is the only time we know for sure the
     * time of last system generated name will be less than the current time. After this first request, the next request
     * could be at any time. We go through the following algorithm for every generated name request.
     * <p/>
     * First check if the current time(truncated off to lower 10ms) is greater than the timestamp for last system generated name
     * <p/>
     * If yes, then we change the timestamp for system generated name to the current timestamp and reset the counter to 0
     * and generate the name using the current timestamp and 0 as the number at the end of the generated name.
     * <p/>
     * If no, then it means this request for generated name has come at the same time as last one.
     * Or it may come at a time less than the last generated name request. This could be because of seasonal time change
     * or somebody manually changing the time on the computer. In any case,
     * if the counter is less than 10(meaning this is not yet our 11th request for generated name at a given time),
     * we use that in the generated name. But if the counter has reached 10(which means, this is the 11th name request
     * at the same time), then we increment the system generated name timestamp by 10ms and reset the counter to 0
     * (notice, at this point, the timestamp for system generated names is not in sync with the real current time, but we
     * need to have this mechanism to get around the problem of more than 10 generated name requests at a same physical time).
     *
     * @return system generated unique name
     */
    @Override
    public String getSystemSQLName(){
        StringBuilder generatedSystemSQLName=new StringBuilder("SQL");
        synchronized(this){
            //get the current timestamp
            long timeNow=(System.currentTimeMillis()/10L)*10L;

            //if the current timestamp is greater than last constraint name generation time, then we reset the counter and
            //record the new timestamp
            if(timeNow>timeForLastSystemSQLName){
                systemSQLNameNumber=0;
                calendarForLastSystemSQLName.setTimeInMillis(timeNow);
                timeForLastSystemSQLName=timeNow;
            }else{
                //the request has come at the same time as the last generated name request
                //or it has come at a time less than the time the last generated name request. This can happen
                //because of seasonal time change or manual update of computer time.

                //get the number that was last used for the last digit of generated name and increment it by 1.
                systemSQLNameNumber++;
                if(systemSQLNameNumber==10){ //we have already generated 10 names at the last system generated timestamp value
                    //so reset the counter
                    systemSQLNameNumber=0;
                    timeForLastSystemSQLName=timeForLastSystemSQLName+10L;
                    //increment the timestamp for system generated names by 10ms
                    calendarForLastSystemSQLName.setTimeInMillis(timeForLastSystemSQLName);
                }
            }

            generatedSystemSQLName.append(twoDigits(calendarForLastSystemSQLName.get(Calendar.YEAR)));
            //have to add 1 to the month value returned because the method give 0-January, 1-February and so on and so forth
            generatedSystemSQLName.append(twoDigits(calendarForLastSystemSQLName.get(Calendar.MONTH)+1));
            generatedSystemSQLName.append(twoDigits(calendarForLastSystemSQLName.get(Calendar.DAY_OF_MONTH)));
            generatedSystemSQLName.append(twoDigits(calendarForLastSystemSQLName.get(Calendar.HOUR_OF_DAY)));
            generatedSystemSQLName.append(twoDigits(calendarForLastSystemSQLName.get(Calendar.MINUTE)));
            generatedSystemSQLName.append(twoDigits(calendarForLastSystemSQLName.get(Calendar.SECOND)));
            //because we don't have enough space to store the entire millisec value, just store the higher 2 digits.
            generatedSystemSQLName.append(twoDigits(calendarForLastSystemSQLName.get(Calendar.MILLISECOND)/10));
            generatedSystemSQLName.append(systemSQLNameNumber);
        }
        return generatedSystemSQLName.toString();
    }

    private static String twoDigits(int val){
        String retval;

        if(val<10){
            retval="0"+val;
        }else{
            int retvalLength=Integer.toString(val).length();
            retval=Integer.toString(val).substring(retvalLength-2);
        }

        return retval;
    }

    /**
     * sets a new value in SYSCOLUMNS for a particular
     * autoincrement column.
     *
     * @param tc              Transaction Controller to use.
     * @param columnName      Name of the column.
     * @param aiValue         Value to write to SYSCOLUMNS.
     * @param incrementNeeded whether to increment the value passed in by the
     *                        user (aiValue) or not before writing it to SYSCOLUMNS.
     */
    @Override
    public void setAutoincrementValue(TransactionController tc,
                                      UUID tableUUID,
                                      String columnName,
                                      long aiValue,
                                      boolean incrementNeeded) throws StandardException{
        TabInfoImpl ti=coreInfo[SYSCOLUMNS_CORE_NUM];
        ExecIndexRow keyRow;

        keyRow=exFactory.getIndexableRow(2);
        keyRow.setColumn(1,getIDValueAsCHAR(tableUUID));
        keyRow.setColumn(2,new SQLChar(columnName));

        SYSCOLUMNSRowFactory rf=(SYSCOLUMNSRowFactory)ti.getCatalogRowFactory();
        ExecRow row=rf.makeEmptyRow();

        boolean[] bArray=new boolean[2];
        for(int index=0;index<2;index++){
            bArray[index]=false;
        }

        int[] colsToUpdate=new int[1];

        colsToUpdate[0]=SYSCOLUMNSRowFactory.SYSCOLUMNS_AUTOINCREMENTVALUE;

        if(incrementNeeded){
            ExecRow readRow=ti.getRow(tc,keyRow,SYSCOLUMNSRowFactory.SYSCOLUMNS_INDEX1_ID);
            NumberDataValue increment=(NumberDataValue)readRow.getColumn(SYSCOLUMNSRowFactory.SYSCOLUMNS_AUTOINCREMENTINC);
            aiValue+=increment.getLong();
        }
        row.setColumn(SYSCOLUMNSRowFactory.SYSCOLUMNS_AUTOINCREMENTVALUE,new SQLLongint(aiValue));

        ti.updateRow(keyRow,row,SYSCOLUMNSRowFactory.SYSCOLUMNS_INDEX1_ID,bArray,colsToUpdate,tc);
    }

    /**
     * sets whether to collect stats for a column
     *
     * @param tc              Transaction Controller to use.
     * @param columnName      Name of the column.
     * @param collectStats         Value to write to SYSCOLUMNS.
     */
    @Override
    public void setCollectStats(TransactionController tc,
                                      UUID tableUUID,
                                      String columnName,
                                      boolean collectStats) throws StandardException{
        TabInfoImpl ti=coreInfo[SYSCOLUMNS_CORE_NUM];
        ExecIndexRow keyRow;

        keyRow=exFactory.getIndexableRow(2);
        keyRow.setColumn(1,getIDValueAsCHAR(tableUUID));
        keyRow.setColumn(2,new SQLChar(columnName));

        SYSCOLUMNSRowFactory rf=(SYSCOLUMNSRowFactory)ti.getCatalogRowFactory();
        ExecRow row=rf.makeEmptyRow();

        boolean[] bArray=new boolean[2];
        for(int index=0;index<2;index++){
            bArray[index]=false;
        }
        int[] colsToUpdate=new int[1];
        colsToUpdate[0]=SYSCOLUMNSRowFactory.SYSCOLUMNS_COLLECTSTATS;
        row.setColumn(SYSCOLUMNSRowFactory.SYSCOLUMNS_COLLECTSTATS,new SQLBoolean(collectStats));
        ti.updateRow(keyRow,row,SYSCOLUMNSRowFactory.SYSCOLUMNS_INDEX1_ID,bArray,colsToUpdate,tc);
    }

    /**
     * sets whether extrapolation is allowed for a column
     *
     * @param tc              Transaction Controller to use.
     * @param tableUUID
     * @param columnName      Name of the column.
     * @param useExtrapolation   Value to write to SYSCOLUMNS.
     */
    @Override
    public void setUseExtrapolation(TransactionController tc,
                                UUID tableUUID,
                                String columnName,
                                byte useExtrapolation) throws StandardException{
        TabInfoImpl ti=coreInfo[SYSCOLUMNS_CORE_NUM];
        ExecIndexRow keyRow;

        keyRow=exFactory.getIndexableRow(2);
        keyRow.setColumn(1,getIDValueAsCHAR(tableUUID));
        keyRow.setColumn(2,new SQLChar(columnName));

        SYSCOLUMNSRowFactory rf=(SYSCOLUMNSRowFactory)ti.getCatalogRowFactory();
        ExecRow row=rf.makeEmptyRow();

        boolean[] bArray=new boolean[2];
        for(int index=0;index<2;index++){
            bArray[index]=false;
        }
        int[] colsToUpdate=new int[1];
        colsToUpdate[0]=SYSCOLUMNSRowFactory.SYSCOLUMNS_USEEXTRAPOLATION;
        row.setColumn(SYSCOLUMNSRowFactory.SYSCOLUMNS_USEEXTRAPOLATION,new SQLTinyint(useExtrapolation));
        ti.updateRow(keyRow,row,SYSCOLUMNSRowFactory.SYSCOLUMNS_INDEX1_ID,bArray,colsToUpdate,tc);
    }

    /**
     * Computes the RowLocation in SYSCOLUMNS for a particular
     * autoincrement column.
     *
     * @param tc         Transaction Controller to use.
     * @param td         Table Descriptor.
     * @param columnName Name of column which has autoincrement column.
     * @throws StandardException thrown on failure.
     */
    private RowLocation computeRowLocation(TransactionController tc,
                                           TableDescriptor td,
                                           String columnName) throws StandardException{
        TabInfoImpl ti=coreInfo[SYSCOLUMNS_CORE_NUM];
        ExecIndexRow keyRow;
        UUID tableUUID=td.getUUID();

        keyRow=exFactory.getIndexableRow(2);
        keyRow.setColumn(1,getIDValueAsCHAR(tableUUID));
        keyRow.setColumn(2,new SQLChar(columnName));
        return ti.getRowLocation(tc,keyRow,SYSCOLUMNSRowFactory.SYSCOLUMNS_INDEX1_ID);
    }

    /**
     * Computes the RowLocation in SYSSEQUENCES for a particular sequence. Also
     * constructs the sequence descriptor.
     *
     * @param tc                 Transaction Controller to use.
     * @param sequenceIDstring   UUID of the sequence as a string
     * @param rowLocation        OUTPUT param for returing the row location
     * @param sequenceDescriptor OUTPUT param for return the sequence descriptor
     * @throws StandardException thrown on failure.
     */
    protected void computeSequenceRowLocation(TransactionController tc,
                                              String sequenceIDstring,
                                              RowLocation[] rowLocation,
                                              SequenceDescriptor[] sequenceDescriptor) throws StandardException{
        TabInfoImpl ti=getNonCoreTI(SYSSEQUENCES_CATALOG_NUM);
        ExecIndexRow keyRow;

        keyRow=exFactory.getIndexableRow(1);
        keyRow.setColumn(1,new SQLChar(sequenceIDstring));

        rowLocation[0]=ti.getRowLocation(tc,keyRow,SYSSEQUENCESRowFactory.SYSSEQUENCES_INDEX1_ID);

        sequenceDescriptor[0]=(SequenceDescriptor)getDescriptorViaIndex(SYSSEQUENCESRowFactory.SYSSEQUENCES_INDEX1_ID,
                keyRow,
                null,
                ti,
                null,
                null,
                false,
                TransactionController.ISOLATION_REPEATABLE_READ,
                tc);
    }

    /**
     * Set the current value of an ANSI/ISO sequence. This method does not perform
     * any sanity checking but assumes that the caller knows what they are doing. If the
     * old value on disk is not what we expect it to be, then we are in a race with another
     * session. They won and we don't update the value on disk. However, if the old value
     * is null, that is a signal to us that we should update the value on disk anyway.
     *
     * @param tc          Transaction Controller to use.
     * @param rowLocation Row in SYSSEQUENCES to update.
     * @param wait        True if we should wait for locks
     * @param oldValue    What we expect to find in the CURRENTVALUE column.
     * @param newValue    What to stuff into the CURRENTVALUE column.
     * @return Returns true if the value was successfully updated, false if we lost a race with another session.
     * @throws StandardException thrown on failure.
     */
    boolean updateCurrentSequenceValue(TransactionController tc,
                                       RowLocation rowLocation,
                                       boolean wait,
                                       Long oldValue,
                                       Long newValue) throws StandardException{
        int columnNum=SYSSEQUENCESRowFactory.SYSSEQUENCES_CURRENT_VALUE;
        FormatableBitSet columnToUpdate=new FormatableBitSet(SYSSEQUENCESRowFactory.SYSSEQUENCES_COLUMN_COUNT);
        TabInfoImpl ti=getNonCoreTI(SYSSEQUENCES_CATALOG_NUM);
        ConglomerateController heapCC=null;
        SYSSEQUENCESRowFactory rf=(SYSSEQUENCESRowFactory)ti.getCatalogRowFactory();
        ExecRow row=rf.makeEmptyRow();

        // FormatableBitSet is 0 based.
        columnToUpdate.set(columnNum-1); // current value.

        try{
            /* if wait is true then we need to do a wait while trying to
               open/fetch from the conglomerate. note we use wait both to
               open as well as fetch from the conglomerate.
            */
            heapCC=tc.openConglomerate(ti.getHeapConglomerate(),
                    false,
                    (TransactionController.OPENMODE_FORUPDATE|((wait)?0:TransactionController.OPENMODE_LOCK_NOWAIT)),
                    TransactionController.MODE_RECORD,
                    TransactionController.ISOLATION_REPEATABLE_READ);

            boolean baseRowExists=heapCC.fetch(rowLocation,row,columnToUpdate,wait);
            // We're not prepared for a non-existing base row.
            assert baseRowExists:"base row not found";

            NumberDataValue oldValueOnDisk=(NumberDataValue)row.getColumn(columnNum);

            SQLLongint expectedOldValue;
            if(oldValue==null){
                expectedOldValue=new SQLLongint();
            }else{
                expectedOldValue=new SQLLongint(oldValue.longValue());
            }

            // only update value if what's on disk is what we expected
            if((oldValue==null) || (expectedOldValue.compare(oldValueOnDisk)==0)){
                SQLLongint newValueOnDisk;
                if(newValue==null){
                    newValueOnDisk=new SQLLongint();
                }else{
                    newValueOnDisk=new SQLLongint(newValue.longValue());
                }

                row.setColumn(columnNum,newValueOnDisk);
                heapCC.replace(rowLocation,row.getRowArray(),columnToUpdate);

                return true;
            }else{
                return false;
            }
        }finally{
            if(heapCC!=null){
                heapCC.close();
            }
        }
    }

    @Override
    public abstract void getCurrentValueAndAdvance(String sequenceUUIDstring,NumberDataValue returnValue, boolean useBatch) throws StandardException;

    @Override
    public abstract Long peekAtSequence(UUID dbId, String schemaName,String sequenceName) throws StandardException;

    @Override
    public RowLocation getRowLocationTemplate(LanguageConnectionContext lcc,TableDescriptor td) throws StandardException{
        RowLocation rl;
        ConglomerateController heapCC;

        TransactionController tc=lcc.getTransactionCompile();

        long tableId=td.getHeapConglomerateId();
        heapCC=tc.openConglomerate(tableId,false,0,TransactionController.MODE_RECORD,TransactionController.ISOLATION_READ_COMMITTED);
        try{
            rl=heapCC.newRowLocationTemplate();
        }finally{
            heapCC.close();
        }

        return rl;
    }

    protected static LanguageConnectionContext getLCC(){
        return (LanguageConnectionContext)ContextService.getContextOrNull(LanguageConnectionContext.CONTEXT_ID);
    }

    private SchemaDescriptor newSystemSchemaDesc(String name,String uuid){
        return new SchemaDescriptor(
                this, name, authorizationDatabaseOwner,
                uuidFactory.recreateUUID(uuid), getSpliceDatabaseDescriptor().getUUID(), true);
    }

    private SchemaDescriptor newDeclaredGlobalTemporaryTablesSchemaDesc(String name){
        return new SchemaDescriptor(
                this, name, authorizationDatabaseOwner,
                uuidFactory.createUUID(), getSpliceDatabaseDescriptor().getUUID(), false);
    }

    /**
     * Check to see if a database has been upgraded to the required
     * level in order to use a language feature.
     *
     * @param requiredMajorVersion Data Dictionary major version
     * @param feature              Non-null to throw an error, null to return the state of the version match.
     * @return True if the database has been upgraded to the required level, false otherwise.
     */
    @Override
    public boolean checkVersion(int requiredMajorVersion,String feature) throws StandardException{
        if(requiredMajorVersion==DataDictionary.DD_VERSION_CURRENT){
            requiredMajorVersion=softwareVersion.majorVersionNumber;
        }

        return dictionaryVersion.checkVersion(requiredMajorVersion,feature);
    }

    @Override
    public boolean isReadOnlyUpgrade(){
        return readOnlyUpgrade;
    }

    /**
     * Mark this database as a read only database whose stored prepared
     * statements are invalid because some kind of upgrade is needed.
     */
    void setReadOnlyUpgrade(){
        readOnlyUpgrade=true;
    }

    /**
     * * Create system built-in metadata stored prepared statements.
     */
    void createSystemSps(TransactionController tc) throws StandardException{
        // DatabaseMetadata stored plans
        createSPSSet(tc,false,getSystemSchemaDescriptor().getUUID());

        // network server stored plans
        createSPSSet(tc,true,getSysIBMSchemaDescriptor().getUUID());
    }

    /**
     * Create a set of stored prepared statements from a properties file.
     * Key is the statement name, value is the SQL statement.
     */
    protected void createSPSSet(TransactionController tc,boolean net,UUID schemaID) throws StandardException{
        Properties p=getQueryDescriptions(net);
        Enumeration e=p.keys();
        //statement will get compiled on first execution
        //Note: Don't change this to FALSE LCC is not available for compiling

        while(e.hasMoreElements()){
            String spsName=(String)e.nextElement();
            String spsText=p.getProperty(spsName);
            SPSDescriptor spsd=new SPSDescriptor(this,spsName,
                    getUUIDFactory().createUUID(),
                    schemaID,
                    schemaID,
                    SPSDescriptor.SPS_TYPE_REGULAR,
                    false,        // it is valid, unless nocompile
                    spsText, //sps text
                    false);
//            if (LOG.isTraceEnabled()) LOG.trace(String.format("Creating metadata SPS: %s.%s", spsd.getSchemaDescriptor().getSchemaName(), spsd.getDescriptorName()));
            addSPSDescriptor(spsd,tc);
        }
    }


    /**
     * Generic create procedure routine.
     * <p/>
     * Takes the input procedure and inserts it into the appropriate
     * catalog.
     * <p/>
     * Assumes all arguments are "IN" type.
     *
     * @param routine_name         name of the routine in java and the SQL
     *                             procedure name.
     * @param arg_names            String array of procedure argument names in order.
     * @param arg_types            Internal SQL types of the arguments
     * @param routine_sql_control  One of the RoutineAliasInfo constants:
     *                             MODIFIES_SQL_DATA
     *                             READS_SQL_DATA
     *                             CONTAINS_SQL
     *                             NO_SQL
     * @param isDeterministic      True if the procedure/function is DETERMINISTIC
     * @param return_type          null for procedure.  For functions the return type
     *                             of the function.
     * @param newlyCreatedRoutines evolving set of routines, some of which may need permissions later on
     * @param tc                   an instance of the TransactionController
     * @param procClass            the fully qualified name of the class that contains
     *                             java definitions for the stored procedures
     * @return UUID        UUID of system routine that got created.
     * @throws StandardException Standard exception policy.
     */
    private UUID createSystemProcedureOrFunction(
            String routine_name,
            UUID schema_uuid,
            String[] arg_names,
            TypeDescriptor[] arg_types,
            int num_out_param,
            int num_result_sets,
            short routine_sql_control,
            boolean isDeterministic,
            TypeDescriptor return_type,
            Set<String> newlyCreatedRoutines,
            TransactionController tc,
            String procClass)
            throws StandardException{
        int num_args=0;
        if(arg_names!=null)
            num_args=arg_names.length;

        if(num_args!=0){
            assert arg_types!=null;
            assert arg_names.length==arg_types.length;
        }


        // all args are only "in" arguments
        int[] arg_modes=null;
        if(num_args!=0){
            arg_modes=new int[num_args];
            int num_in_param=num_args-num_out_param;
            for(int i=0;i<num_in_param;i++)
                arg_modes[i]=JDBC30Translation.PARAMETER_MODE_IN;
            for(int i=0;i<num_out_param;i++)
                arg_modes[num_in_param+i]=JDBC30Translation.PARAMETER_MODE_OUT;
        }

        RoutineAliasInfo routine_alias_info=
                new RoutineAliasInfo(
                        routine_name,                       // name of routine
                        "JAVA",                    // language
                        num_args,                           // number of params
                        arg_names,                          // names of params
                        arg_types,                          // types of params
                        arg_modes,                          // all "IN" params
                        num_result_sets,                    // number of result sets
                        RoutineAliasInfo.PS_JAVA,           // link to java routine
                        routine_sql_control,                // one of:
                        //  MODIFIES_SQL_DATA
                        //  READS_SQL_DATA
                        //  CONTAINS_SQL
                        //  NO_SQL
                        isDeterministic,             // whether the procedure/function is DETERMINISTIC
                        false,                              // not definer's rights
                        true,                               // true - calledOnNullInput
                        return_type,
                        null);

        UUID routine_uuid=getUUIDFactory().createUUID();
        AliasDescriptor ads=new AliasDescriptor(
                this,
                routine_uuid,
                routine_name,
                schema_uuid,
                procClass,
                (return_type==null)?
                        AliasInfo.ALIAS_TYPE_PROCEDURE_AS_CHAR:
                        AliasInfo.ALIAS_TYPE_FUNCTION_AS_CHAR,
                (return_type==null)?
                        AliasInfo.ALIAS_NAME_SPACE_PROCEDURE_AS_CHAR:
                        AliasInfo.ALIAS_NAME_SPACE_FUNCTION_AS_CHAR,
                false,
                routine_alias_info,null);

        addDescriptor(ads,null,DataDictionary.SYSALIASES_CATALOG_NUM,false,tc,false);

        newlyCreatedRoutines.add(routine_name);

        return routine_uuid;
    }

    /**
     * Generic create procedure routine.
     * Takes the input procedure and inserts it into the appropriate
     * catalog.
     * <p/>
     * Assumes all arguments are "IN" type.
     *
     * @param routine_name         name of the routine in java and the SQL
     *                             procedure name.
     * @param arg_names            String array of procedure argument names in order.
     * @param arg_types            Internal SQL types of the arguments
     * @param routine_sql_control  One of the RoutineAliasInfo constants:
     *                             MODIFIES_SQL_DATA
     *                             READS_SQL_DATA
     *                             CONTAINS_SQL
     *                             NO_SQL
     * @param isDeterministic      True if the procedure/function is DETERMINISTIC
     * @param return_type          null for procedure.  For functions the return type
     *                             of the function.
     * @param newlyCreatedRoutines evolving set of routines, some of which may need permissions later on
     * @param tc                   an instance of the TransactionController
     * @return UUID         UUID of system routine that got created.
     * @throws StandardException Standard exception policy.
     */
    private UUID createSystemProcedureOrFunction(
            String routine_name,
            UUID schema_uuid,
            String[] arg_names,
            TypeDescriptor[] arg_types,
            int num_out_param,
            int num_result_sets,
            short routine_sql_control,
            boolean isDeterministic,
            TypeDescriptor return_type,
            Set<String> newlyCreatedRoutines,
            TransactionController tc)
            throws StandardException{
        return createSystemProcedureOrFunction(routine_name,
                schema_uuid,arg_names,arg_types,
                num_out_param,num_result_sets,routine_sql_control,isDeterministic,
                return_type,newlyCreatedRoutines,tc,"com.splicemachine.db.catalog.SystemProcedures");
    }

    /**
     * Grant PUBLIC access to specific system routines. Currently, this is
     * done for some routines in SYSCS_UTIL schema. We grant access to routines
     * which we have just added. Doing it this way lets us declare these
     * routines in one place and re-use this logic during database creation and
     * during upgrade.
     *
     * @param tc              TransactionController to use
     * @param authorizationID authorization ID of the permission grantor
     * @throws StandardException Standard exception policy.
     */
    public void grantPublicAccessToSystemRoutines(HashSet newlyCreatedRoutines,
                                                  TransactionController tc,
                                                  String authorizationID) throws StandardException{

        // Get schema ID for SYSCS_UTIL schema
        String schemaID=getSystemUtilSchemaDescriptor().getUUID().toString();

        for(String routineName : sysUtilProceduresWithPublicAccess){

            if(!newlyCreatedRoutines.contains(routineName)){
                continue;
            }

            grantPublicAccessToSystemRoutine(schemaID,routineName,AliasInfo.ALIAS_NAME_SPACE_PROCEDURE_AS_CHAR,tc,authorizationID);
        }
    }


    /**
     * Grant PUBLIC access to a system routine. This method should be used only
     * for granting access to a system routine (other than routines in SYSFUN
     * schema). It expects the routine to be present in SYSALIASES catalog.
     *
     * @param schemaID        Schema ID
     * @param routineName     Routine Name
     * @param nameSpace       Indicates whether the routine is a function/procedure.
     * @param tc              TransactionController to use
     * @param authorizationID authorization ID of the permission grantor
     * @throws StandardException Standard exception policy.
     */
    private void grantPublicAccessToSystemRoutine(String schemaID,
                                                  String routineName,
                                                  char nameSpace,
                                                  TransactionController tc,
                                                  String authorizationID) throws StandardException{
        // For system routines, a valid alias descriptor will be returned.
        AliasDescriptor ad=getAliasDescriptor(schemaID,routineName,
                nameSpace);
        //
        // When upgrading from 10.1, it can happen that we haven't yet created
        // all public procedures. We forgive that possibility here and just return.
        //
        if(ad==null){
            return;
        }

        UUID routineUUID=ad.getUUID();
        createRoutinePermPublicDescriptor(routineUUID,tc,authorizationID);
    }


    /**
     * Create RoutinePermDescriptor to grant access to PUBLIC for
     * this system routine using the grantor specified in authorizationID.
     *
     * @param routineUUID     uuid of the routine
     * @param tc              TransactionController to use
     * @param authorizationID authorization ID of the permission grantor
     * @throws StandardException Standard exception policy.
     */
    void createRoutinePermPublicDescriptor(UUID routineUUID,
                                           TransactionController tc,
                                           String authorizationID) throws StandardException{
        RoutinePermsDescriptor routinePermDesc=
                new RoutinePermsDescriptor(this,"PUBLIC",authorizationID,routineUUID);
        // add if this permission has not been granted before
        if (getUncachedRoutinePermsDescriptor(routinePermDesc) == null)
            addDescriptor(routinePermDesc,null,DataDictionary.SYSROUTINEPERMS_CATALOG_NUM,false,tc,false);
    }

    /**
     * Create system procedures added in version 10.1.
     * <p/>
     * Create 10.1 system procedures, called by either code creating new
     * database, or code doing hard upgrade from previous version.
     * <p/>
     *
     * @param tc                   booting transaction
     * @param newlyCreatedRoutines set of routines we are creating (used to add permissions later on)
     * @param sysUtilUUID          uuid of the SYSUTIL schema.
     * @throws StandardException Standard exception policy.
     */
    void create_10_1_system_procedures(TransactionController tc,
                                       Set<String> newlyCreatedRoutines,
                                       UUID sysUtilUUID) throws StandardException{
        // void SYSCS_UTIL.SYSCS_INPLACE_COMPRESS_TABLE(
        //     IN SCHEMANAME        VARCHAR(128), 
        //     IN TABLENAME         VARCHAR(128),
        //     IN PURGE_ROWS        SMALLINT,
        //     IN DEFRAGMENT_ROWS   SMALLINT,
        //     IN TRUNCATE_END      SMALLINT
        //     )
        // procedure argument names
        String[] arg_names={
                "SCHEMANAME",
                "TABLENAME",
                "PURGE_ROWS",
                "DEFRAGMENT_ROWS",
                "TRUNCATE_END"};

        // procedure argument types
        TypeDescriptor[] arg_types={
                CATALOG_TYPE_SYSTEM_IDENTIFIER,
                CATALOG_TYPE_SYSTEM_IDENTIFIER,
                TypeDescriptor.SMALLINT,
                TypeDescriptor.SMALLINT,
                TypeDescriptor.SMALLINT
        };

        createSystemProcedureOrFunction(
                "SYSCS_INPLACE_COMPRESS_TABLE",
                sysUtilUUID,
                arg_names,
                arg_types,
                0,
                0,
                RoutineAliasInfo.MODIFIES_SQL_DATA,
                false,
                null,
                newlyCreatedRoutines,
                tc);
    }


    /**
     * Create system procedures added in version 10.2.
     * <p/>
     * Create 10.2 system procedures, called by either code creating new
     * database, or code doing hard upgrade from previous version.
     * <p/>
     *
     * @param tc                   booting transaction
     * @param newlyCreatedRoutines set of routines we are creating (used to add permissions later on)
     * @param sysUtilUUID          uuid of the SYSUTIL schema.
     * @throws StandardException Standard exception policy.
     */
    void create_10_2_system_procedures(TransactionController tc,
                                       Set<String> newlyCreatedRoutines,
                                       UUID sysUtilUUID) throws StandardException{

        // void SYSCS_UTIL.SYSCS_BACKUP_DATABASE_NOWAIT(
        //     IN BACKUPDIR        VARCHAR(Limits.DB2_VARCHAR_MAXWIDTH)
        //     )

        {
            // procedure argument names
            String[] arg_names={"BACKUPDIR"};

            // procedure argument types
            TypeDescriptor[] arg_types={
                    DataTypeDescriptor.getCatalogType(Types.VARCHAR,Limits.DB2_VARCHAR_MAXWIDTH)
            };

            createSystemProcedureOrFunction(
                    "SYSCS_BACKUP_DATABASE_NOWAIT",
                    sysUtilUUID,
                    arg_names,
                    arg_types,
                    0,
                    0,
                    RoutineAliasInfo.MODIFIES_SQL_DATA,
                    false,
                    null,
                    newlyCreatedRoutines,
                    tc);
        }

        {
            // procedure argument names
            String[] arg_names={"BACKUPDIR","DELETE_ARCHIVED_LOG_FILES"};

            // procedure argument types
            TypeDescriptor[] arg_types={
                    DataTypeDescriptor.getCatalogType(Types.VARCHAR,Limits.DB2_VARCHAR_MAXWIDTH),
                    TypeDescriptor.SMALLINT
            };

            createSystemProcedureOrFunction(
                    "SYSCS_BACKUP_DATABASE_AND_ENABLE_LOG_ARCHIVE_MODE_NOWAIT",
                    sysUtilUUID,
                    arg_names,
                    arg_types,
                    0,
                    0,
                    RoutineAliasInfo.MODIFIES_SQL_DATA,
                    false,
                    null,
                    newlyCreatedRoutines,
                    tc);
        }

        // SYSIBM.SQLFUNCTIONS(VARCHAR(128), VARCHAR(128), VARCHAR(128), 
        // VARCHAR(4000))
        {

            // procedure argument names
            String[] arg_names={
                    "CATALOGNAME",
                    "SCHEMANAME",
                    "FUNCNAME",
                    "OPTIONS"};

            // procedure argument types
            TypeDescriptor[] arg_types={
                    CATALOG_TYPE_SYSTEM_IDENTIFIER,
                    CATALOG_TYPE_SYSTEM_IDENTIFIER,
                    CATALOG_TYPE_SYSTEM_IDENTIFIER,
                    DataTypeDescriptor.getCatalogType(Types.VARCHAR,4000)};

            createSystemProcedureOrFunction(
                    "SQLFUNCTIONS",
                    getSysIBMSchemaDescriptor().getUUID(),
                    arg_names,
                    arg_types,
                    0,
                    1,
                    RoutineAliasInfo.READS_SQL_DATA,
                    false,
                    null,
                    newlyCreatedRoutines,
                    tc);
        }

        // SYSIBM.SQLFUNCTIONPARAMS(VARCHAR(128), VARCHAR(128),
        // VARCHAR(128), VARCHAR(128), VARCHAR(4000))
        {

            // procedure argument names
            String[] arg_names={
                    "CATALOGNAME",
                    "SCHEMANAME",
                    "FUNCNAME",
                    "PARAMNAME",
                    "OPTIONS"};

            // procedure argument types
            TypeDescriptor[] arg_types={
                    CATALOG_TYPE_SYSTEM_IDENTIFIER,
                    CATALOG_TYPE_SYSTEM_IDENTIFIER,
                    CATALOG_TYPE_SYSTEM_IDENTIFIER,
                    CATALOG_TYPE_SYSTEM_IDENTIFIER,
                    DataTypeDescriptor.getCatalogType(Types.VARCHAR,4000)};

            createSystemProcedureOrFunction(
                    "SQLFUNCTIONPARAMS",
                    getSysIBMSchemaDescriptor().getUUID(),
                    arg_names,
                    arg_types,
                    0,
                    1,
                    RoutineAliasInfo.READS_SQL_DATA,
                    false,
                    null,
                    newlyCreatedRoutines,
                    tc);
        }
    }

    /**
     * Create system procedures added in version 10.3.
     * Create 10.3 system procedures related to the LOB Methods ,
     * called by either code creating new
     * database, or code doing hard upgrade from previous version.
     *
     * @param tc                   an instance of the TransactionController class.
     * @param newlyCreatedRoutines set of routines we are creating (used to add permissions later on)
     * @throws StandardException Standard exception policy.
     */
    private void create_10_3_system_procedures_SYSIBM(TransactionController tc,
                                                      Set<String> newlyCreatedRoutines) throws StandardException{
        //create 10.3 functions used by LOB methods.
        UUID schema_uuid=getSysIBMSchemaDescriptor().getUUID();
        String procClass=LOBStoredProcedure.class.getCanonicalName();
        {
            createSystemProcedureOrFunction(
                    "CLOBCREATELOCATOR",
                    schema_uuid,
                    null,
                    null,
                    0,
                    0,
                    RoutineAliasInfo.CONTAINS_SQL,
                    false,
                    TypeDescriptor.INTEGER,
                    newlyCreatedRoutines,
                    tc,
                    procClass);
        }
        {
            String[] arg_names={"LOCATOR"};

            TypeDescriptor[] arg_types={TypeDescriptor.INTEGER};

            createSystemProcedureOrFunction(
                    "CLOBRELEASELOCATOR",
                    schema_uuid,
                    arg_names,
                    arg_types,
                    0,
                    0,
                    RoutineAliasInfo.CONTAINS_SQL,
                    false,
                    null,
                    newlyCreatedRoutines,
                    tc,
                    procClass);
        }
        {
            String[] arg_names={"LOCATOR","SEARCHSTR","POS"};

            // procedure argument types
            TypeDescriptor[] arg_types={
                    TypeDescriptor.INTEGER,
                    DataTypeDescriptor.getCatalogType(Types.VARCHAR),
                    DataTypeDescriptor.getCatalogType(Types.BIGINT)
            };
            createSystemProcedureOrFunction(
                    "CLOBGETPOSITIONFROMSTRING",
                    schema_uuid,
                    arg_names,
                    arg_types,
                    0,
                    0,
                    RoutineAliasInfo.CONTAINS_SQL,
                    false,
                    DataTypeDescriptor.getCatalogType(
                            Types.BIGINT),
                    newlyCreatedRoutines,
                    tc,
                    procClass);
        }
        {
            String[] arg_names={"LOCATOR","SEARCHLOCATOR","POS"};

            // procedure argument types
            TypeDescriptor[] arg_types={
                    TypeDescriptor.INTEGER,
                    TypeDescriptor.INTEGER,
                    DataTypeDescriptor.getCatalogType(Types.BIGINT)
            };
            createSystemProcedureOrFunction(
                    "CLOBGETPOSITIONFROMLOCATOR",
                    schema_uuid,
                    arg_names,
                    arg_types,
                    0,
                    0,
                    RoutineAliasInfo.CONTAINS_SQL,
                    false,
                    DataTypeDescriptor.getCatalogType(Types.BIGINT),
                    newlyCreatedRoutines,
                    tc,
                    procClass);
        }
        {
            String[] arg_names={"LOCATOR"};

            // procedure argument types
            TypeDescriptor[] arg_types={TypeDescriptor.INTEGER};
            createSystemProcedureOrFunction(
                    "CLOBGETLENGTH",
                    schema_uuid,
                    arg_names,
                    arg_types,
                    0,
                    0,
                    RoutineAliasInfo.CONTAINS_SQL,
                    false,
                    DataTypeDescriptor.getCatalogType(Types.BIGINT),
                    newlyCreatedRoutines,
                    tc,
                    procClass);
        }
        {
            String[] arg_names={"LOCATOR","POS","LEN"};

            // procedure argument types
            TypeDescriptor[] arg_types={
                    TypeDescriptor.INTEGER,
                    DataTypeDescriptor.getCatalogType(
                            Types.BIGINT),
                    TypeDescriptor.INTEGER
            };
            createSystemProcedureOrFunction(
                    "CLOBGETSUBSTRING",
                    schema_uuid,
                    arg_names,
                    arg_types,
                    0,
                    0,
                    RoutineAliasInfo.CONTAINS_SQL,
                    false,
                    DataTypeDescriptor.getCatalogType(Types.VARCHAR,Limits.MAX_CLOB_RETURN_LEN),
                    newlyCreatedRoutines,
                    tc,
                    procClass);
        }
        {
            String[] arg_names={"LOCATOR","POS","LEN","REPLACESTR"};

            // procedure argument types
            TypeDescriptor[] arg_types={
                    TypeDescriptor.INTEGER,
                    DataTypeDescriptor.getCatalogType(Types.BIGINT),
                    TypeDescriptor.INTEGER,
                    DataTypeDescriptor.getCatalogType(Types.VARCHAR)
            };
            createSystemProcedureOrFunction(
                    "CLOBSETSTRING",
                    schema_uuid,
                    arg_names,
                    arg_types,
                    0,
                    0,
                    RoutineAliasInfo.CONTAINS_SQL,
                    false,
                    null,
                    newlyCreatedRoutines,
                    tc,
                    procClass);
        }
        {
            String[] arg_names={"LOCATOR","LEN"};

            // procedure argument types
            TypeDescriptor[] arg_types={
                    TypeDescriptor.INTEGER,
                    DataTypeDescriptor.getCatalogType(Types.BIGINT)
            };
            createSystemProcedureOrFunction(
                    "CLOBTRUNCATE",
                    schema_uuid,
                    arg_names,
                    arg_types,
                    0,
                    0,
                    RoutineAliasInfo.CONTAINS_SQL,
                    false,
                    null,
                    newlyCreatedRoutines,
                    tc,
                    procClass);
        }

        //Now create the Stored procedures required for BLOB
        {

            createSystemProcedureOrFunction(
                    "BLOBCREATELOCATOR",
                    schema_uuid,
                    null,
                    null,
                    0,
                    0,
                    RoutineAliasInfo.CONTAINS_SQL,
                    false,
                    TypeDescriptor.INTEGER,
                    newlyCreatedRoutines,
                    tc,
                    procClass);
        }
        {
            String[] arg_names={"LOCATOR"};

            TypeDescriptor[] arg_types={TypeDescriptor.INTEGER};

            createSystemProcedureOrFunction(
                    "BLOBRELEASELOCATOR",
                    schema_uuid,
                    arg_names,
                    arg_types,
                    0,
                    0,
                    RoutineAliasInfo.CONTAINS_SQL,
                    false,
                    null,
                    newlyCreatedRoutines,
                    tc,
                    procClass);
        }
        {
            String[] arg_names={"LOCATOR","SEARCHBYTES","POS"};

            // procedure argument types
            TypeDescriptor[] arg_types={
                    TypeDescriptor.INTEGER,
                    DataTypeDescriptor.getCatalogType(Types.VARBINARY),
                    DataTypeDescriptor.getCatalogType(Types.BIGINT)
            };
            createSystemProcedureOrFunction(
                    "BLOBGETPOSITIONFROMBYTES",
                    schema_uuid,
                    arg_names,
                    arg_types,
                    0,
                    0,
                    RoutineAliasInfo.CONTAINS_SQL,
                    false,
                    DataTypeDescriptor.getCatalogType(
                            Types.BIGINT),
                    newlyCreatedRoutines,
                    tc,
                    procClass);
        }
        {
            String[] arg_names={"LOCATOR","SEARCHLOCATOR","POS"};

            // procedure argument types
            TypeDescriptor[] arg_types={
                    TypeDescriptor.INTEGER,
                    TypeDescriptor.INTEGER,
                    DataTypeDescriptor.getCatalogType(Types.BIGINT)
            };
            createSystemProcedureOrFunction(
                    "BLOBGETPOSITIONFROMLOCATOR",
                    schema_uuid,
                    arg_names,
                    arg_types,
                    0,
                    0,
                    RoutineAliasInfo.CONTAINS_SQL,
                    false,
                    DataTypeDescriptor.getCatalogType(Types.BIGINT),
                    newlyCreatedRoutines,
                    tc,
                    procClass);
        }
        {
            String[] arg_names={"LOCATOR"};

            // procedure argument types
            TypeDescriptor[] arg_types={
                    TypeDescriptor.INTEGER
            };
            createSystemProcedureOrFunction(
                    "BLOBGETLENGTH",
                    schema_uuid,
                    arg_names,
                    arg_types,
                    0,
                    0,
                    RoutineAliasInfo.CONTAINS_SQL,
                    false,
                    DataTypeDescriptor.getCatalogType(Types.BIGINT),
                    newlyCreatedRoutines,
                    tc,
                    procClass);
        }
        {
            String[] arg_names={"LOCATOR","POS","LEN"};

            // procedure argument types
            TypeDescriptor[] arg_types={
                    TypeDescriptor.INTEGER,
                    DataTypeDescriptor.getCatalogType(Types.BIGINT),
                    TypeDescriptor.INTEGER
            };
            createSystemProcedureOrFunction(
                    "BLOBGETBYTES",
                    schema_uuid,
                    arg_names,
                    arg_types,
                    0,
                    0,
                    RoutineAliasInfo.CONTAINS_SQL,
                    false,
                    DataTypeDescriptor.getCatalogType(Types.VARBINARY,Limits.MAX_BLOB_RETURN_LEN),
                    newlyCreatedRoutines,
                    tc,
                    procClass);
        }
        {
            String[] arg_names={"LOCATOR","POS","LEN","REPLACEBYTES"};

            // procedure argument types
            TypeDescriptor[] arg_types={
                    TypeDescriptor.INTEGER,
                    DataTypeDescriptor.getCatalogType(Types.BIGINT),
                    TypeDescriptor.INTEGER,
                    DataTypeDescriptor.getCatalogType(Types.VARBINARY)
            };
            createSystemProcedureOrFunction(
                    "BLOBSETBYTES",
                    schema_uuid,
                    arg_names,
                    arg_types,
                    0,
                    0,
                    RoutineAliasInfo.CONTAINS_SQL,
                    false,
                    null,
                    newlyCreatedRoutines,
                    tc,
                    procClass);
        }
        {
            String[] arg_names={"LOCATOR","LEN"};

            // procedure argument types
            TypeDescriptor[] arg_types={
                    TypeDescriptor.INTEGER,
                    DataTypeDescriptor.getCatalogType(Types.BIGINT)
            };
            createSystemProcedureOrFunction(
                    "BLOBTRUNCATE",
                    schema_uuid,
                    arg_names,
                    arg_types,
                    0,
                    0,
                    RoutineAliasInfo.CONTAINS_SQL,
                    false,
                    null,
                    newlyCreatedRoutines,
                    tc,
                    procClass);
        }
    }

    /**
     * Create the System procedures that are added to 10.5.
     *
     * @param tc                   an instance of the TransactionController.
     * @param newlyCreatedRoutines set of routines we are creating (used to add permissions later on)
     * @throws StandardException Standard exception policy.
     */
    void create_10_5_system_procedures(TransactionController tc,Set<String> newlyCreatedRoutines)
            throws StandardException{
        // Create the procedures in the SYSCS_UTIL schema.
        UUID sysUtilUUID=getSystemUtilSchemaDescriptor().getUUID();

        // void SYSCS_UTIL.SYSCS_UPDATE_STATISTICS(varchar(128), varchar(128), varchar(128))
        {
            // procedure argument names
            String[] arg_names={"SCHEMANAME","TABLENAME","INDEXNAME"};

            // procedure argument types
            TypeDescriptor[] arg_types={
                    CATALOG_TYPE_SYSTEM_IDENTIFIER,
                    CATALOG_TYPE_SYSTEM_IDENTIFIER,
                    CATALOG_TYPE_SYSTEM_IDENTIFIER

            };

            createSystemProcedureOrFunction(
                    "SYSCS_UPDATE_STATISTICS",
                    sysUtilUUID,
                    arg_names,
                    arg_types,
                    0,
                    0,
                    RoutineAliasInfo.MODIFIES_SQL_DATA,
                    false,
                    null,
                    newlyCreatedRoutines,
                    tc);
        }
    }

    /**
     * Create the System procedures that are added to 10.6.
     *
     * @param tc an instance of the TransactionController.
     * @throws StandardException Standard exception policy.
     */
    void create_10_6_system_procedures(TransactionController tc,Set<String> newlyCreatedRoutines) throws StandardException{
        // Create the procedures in the SYSCS_UTIL schema.
        UUID sysUtilUUID=getSystemUtilSchemaDescriptor().getUUID();
        // void SYSCS_UTIL.SYSCS_SET_XPLAIN_MODE(smallint mode)
        {
            // procedure argument names
            String[] arg_names={"ENABLE"};

            // procedure argument types
            TypeDescriptor[] arg_types={
                    TypeDescriptor.INTEGER,
            };

            createSystemProcedureOrFunction(
                    "SYSCS_SET_XPLAIN_MODE",
                    sysUtilUUID,
                    arg_names,
                    arg_types,
                    0,
                    0,
                    RoutineAliasInfo.CONTAINS_SQL,
                    false,
                    null,
                    newlyCreatedRoutines,
                    tc);
        }

        // SMALLINT SYSCS_UTIL.SYSCS_GET_XPLAIN_MODE()
        {

            createSystemProcedureOrFunction(
                    "SYSCS_GET_XPLAIN_MODE",
                    sysUtilUUID,
                    null,
                    null,
                    0,
                    0,
                    RoutineAliasInfo.READS_SQL_DATA,
                    false,
                    TypeDescriptor.INTEGER,
                    newlyCreatedRoutines,
                    tc);
        }


        // void SYSCS_UTIL.SYSCS_SET_XPLAIN_SCHEMA(String schemaName)
        {
            // procedure argument names
            String[] arg_names={"SCHEMANAME"};

            // procedure argument types
            TypeDescriptor[] arg_types={
                    CATALOG_TYPE_SYSTEM_IDENTIFIER,
            };

            createSystemProcedureOrFunction(
                    "SYSCS_SET_XPLAIN_SCHEMA",
                    sysUtilUUID,
                    arg_names,
                    arg_types,
                    0,
                    0,
                    RoutineAliasInfo.MODIFIES_SQL_DATA,
                    false,
                    null,
                    newlyCreatedRoutines,
                    tc);
        }

        // STRING SYSCS_UTIL.SYSCS_GET_XPLAIN_SCHEMA()
        {
            createSystemProcedureOrFunction(
                    "SYSCS_GET_XPLAIN_SCHEMA",
                    sysUtilUUID,
                    null,
                    null,
                    0,
                    0,
                    RoutineAliasInfo.READS_SQL_DATA,
                    false,
                    CATALOG_TYPE_SYSTEM_IDENTIFIER,
                    newlyCreatedRoutines,
                    tc);
        }
    }

    /**
     * Create the System procedures that are added in 10.3.
     *
     * @param tc                   an instance of the TransactionController.
     * @param newlyCreatedRoutines set of routines we are creating (used to add permissions later on)
     * @throws StandardException Standard exception policy.
     */
    void create_10_3_system_procedures(TransactionController tc,Set<String> newlyCreatedRoutines) throws StandardException{
        // Create the procedures in the SYSCS_UTIL schema.
        create_10_3_system_procedures_SYSCS_UTIL(tc,newlyCreatedRoutines);
        //create the procedures in the SYSIBM schema
        create_10_3_system_procedures_SYSIBM(tc,newlyCreatedRoutines);
    }

    /**
     * Create system procedures that are part of the
     * SYSCS_UTIL schema added in version 10.3.
     * <p/>
     * Create 10.3 system procedures, called by either code creating new
     * database, or code doing hard upgrade from previous version.
     * <p/>
     *
     * @param tc                   an instance of the Transaction Controller.
     * @param newlyCreatedRoutines set of routines we are creating (used to add permissions later on)
     * @throws StandardException Standard exception policy.
     */
    void create_10_3_system_procedures_SYSCS_UTIL(TransactionController tc,
                                                  Set<String> newlyCreatedRoutines) throws StandardException{
        UUID sysUtilUUID=getSystemUtilSchemaDescriptor().getUUID();

        // void SYSCS_UTIL.SYSCS_EMPTY_STATEMENT_CACHE()
        {
            createSystemProcedureOrFunction(
                    "SYSCS_EMPTY_STATEMENT_CACHE",
                    sysUtilUUID,
                    null,
                    null,
                    0,
                    0,
                    RoutineAliasInfo.NO_SQL,
                    false,
                    null,
                    newlyCreatedRoutines,
                    tc);
        }

    }

    /**
     * <p>
     * Create system procedures that are part of the
     * SYSCS_UTIL schema added in version 10.9. These include the procedures for managing NATIVE credentials.
     * See DERBY-866.
     * </p>
     *
     * @param tc                   an instance of the Transaction Controller.
     * @param newlyCreatedRoutines set of routines we are creating (used to add permissions later on)
     */
    void create_10_9_system_procedures(TransactionController tc,Set<String> newlyCreatedRoutines) throws StandardException{
        UUID sysUtilUUID=getSystemUtilSchemaDescriptor().getUUID();

        //
        // SYSCS_CREATE_USER( IN USERNAME  VARCHAR(128), IN PASSWORD VARCHAR(32672) )
        //

        {
            // procedure argument names
            String[] arg_names={"userName","password"};

            // procedure argument types
            TypeDescriptor[] arg_types={CATALOG_TYPE_SYSTEM_IDENTIFIER,
                    DataTypeDescriptor.getCatalogType(Types.VARCHAR,32672)
            };

            createSystemProcedureOrFunction
                    (
                            "SYSCS_CREATE_USER",
                            sysUtilUUID,
                            arg_names,
                            arg_types,
                            0,
                            0,
                            RoutineAliasInfo.MODIFIES_SQL_DATA,
                            false,
                            null,
                            newlyCreatedRoutines,
                            tc
                    );
        }

        //
        // SYSCS_RESET_PASSWORD( IN USERNAME  VARCHAR(128), IN PASSWORD VARCHAR(32672) )
        //

        {
            // procedure argument names
            String[] arg_names={"userName","password"};

            // procedure argument types
            TypeDescriptor[] arg_types={
                    CATALOG_TYPE_SYSTEM_IDENTIFIER,
                    DataTypeDescriptor.getCatalogType(Types.VARCHAR,32672)
            };

            createSystemProcedureOrFunction
                    (
                            "SYSCS_RESET_PASSWORD",
                            sysUtilUUID,
                            arg_names,
                            arg_types,
                            0,
                            0,
                            RoutineAliasInfo.MODIFIES_SQL_DATA,
                            false,
                            null,
                            newlyCreatedRoutines,
                            tc
                    );
        }

        //
        // SYSCS_MODIFY_PASSWORD( IN PASSWORD VARCHAR(32672) )
        //

        {
            // procedure argument names
            String[] arg_names={"password"};

            // procedure argument types
            TypeDescriptor[] arg_types={DataTypeDescriptor.getCatalogType(Types.VARCHAR,32672)};

            createSystemProcedureOrFunction(
                    "SYSCS_MODIFY_PASSWORD",
                    sysUtilUUID,
                    arg_names,
                    arg_types,
                    0,
                    0,
                    RoutineAliasInfo.MODIFIES_SQL_DATA,
                    false,
                    null,
                    newlyCreatedRoutines,
                    tc
            );
        }

        //
        // SYSCS_DROP_USER( IN USERNAME  VARCHAR(128) )
        //

        {
            // procedure argument names
            String[] arg_names={"userName"};

            // procedure argument types
            TypeDescriptor[] arg_types={CATALOG_TYPE_SYSTEM_IDENTIFIER};

            createSystemProcedureOrFunction
                    (
                            "SYSCS_DROP_USER",
                            sysUtilUUID,
                            arg_names,
                            arg_types,
                            0,
                            0,
                            RoutineAliasInfo.MODIFIES_SQL_DATA,
                            false,
                            null,
                            newlyCreatedRoutines,
                            tc
                    );
        }

        // BIGINT
        // SYSCS_UTIL.SYSCS_PEEK_AT_SEQUENCE( VARCHAR(128), VARCHAR(128) )

        {
            // procedure argument names
            String[] arg_names={"schemaName","sequenceName"};

            // procedure argument types
            TypeDescriptor[] arg_types={CATALOG_TYPE_SYSTEM_IDENTIFIER,CATALOG_TYPE_SYSTEM_IDENTIFIER};

            createSystemProcedureOrFunction(
                    "SYSCS_PEEK_AT_SEQUENCE",
                    sysUtilUUID,
                    arg_names,
                    arg_types,
                    0,
                    0,
                    RoutineAliasInfo.READS_SQL_DATA,
                    false,
                    DataTypeDescriptor.getCatalogType(Types.BIGINT),
                    newlyCreatedRoutines,
                    tc);
        }

        // void SYSCS_UTIL.SYSCS_DROP_STATISTICS(varchar(128), varchar(128), varchar(128))

        // SYSCS_DROP_STATISTICS works in Derby but is not valid for Splice.
        // Leave it out of dictionary until we implement it properly.
        // If it is invoked from a system where this is already present,
        // it will throw an unsupported operation exception.
//        {
//            // procedure argument names
//            String[] arg_names={"SCHEMANAME","TABLENAME","INDEXNAME"};
//
//            // procedure argument types
//            TypeDescriptor[] arg_types={
//                    CATALOG_TYPE_SYSTEM_IDENTIFIER,
//                    CATALOG_TYPE_SYSTEM_IDENTIFIER,
//                    CATALOG_TYPE_SYSTEM_IDENTIFIER
//
//            };
//
//            createSystemProcedureOrFunction(
//                    "SYSCS_DROP_STATISTICS",
//                    sysUtilUUID,
//                    arg_names,
//                    arg_types,
//                    0,
//                    0,
//                    RoutineAliasInfo.MODIFIES_SQL_DATA,
//                    false,
//                    null,
//                    newlyCreatedRoutines,
//                    tc);
//        }
    }


    /*
    ** Priv block code to load net work server meta data queries.
    */

    private String spsSet;

    private synchronized Properties getQueryDescriptions(boolean net){
        spsSet=net?"/com/splicemachine/db/impl/sql/catalog/metadata_net.properties":"/com/splicemachine/db/impl/jdbc/metadata.properties";
        return (Properties)java.security.AccessController.doPrivileged(this);
    }

    @Override
    public final Object run(){
        // SECURITY PERMISSION - IP3
        Properties p=new Properties();
        try {

            // SECURITY PERMISSION - IP3
            try (InputStream is=getClass().getResourceAsStream(spsSet)) {
                p.load(is);
            }
        } catch(IOException ignored){
        }
        return p;
    }


    private static <T> List<T> newSList(){
        return Collections.synchronizedList(new LinkedList<T>());
    }

    /**
     * Get one user's privileges on a table
     *
     * @param tableUUID       the uuid of the table
     * @param authorizationId The user name
     * @return a TablePermsDescriptor or null if the user has no permissions on the table.
     * @throws StandardException
     */
    @Override
    public TablePermsDescriptor getTablePermissions(UUID tableUUID,String authorizationId) throws StandardException{
        TablePermsDescriptor key=new TablePermsDescriptor(this,authorizationId,null,tableUUID);
        return (TablePermsDescriptor)getPermissions(key);
    } // end of getTablePermissions

    @Override
    public TablePermsDescriptor getTablePermissions(UUID tablePermsUUID) throws StandardException{
        TablePermsDescriptor key=new TablePermsDescriptor(this,tablePermsUUID);
        return getUncachedTablePermsDescriptor(key);
    }

    /**
     * GEt Schema Permission for a specific authorizationId
     * @param schemaPermsUUID
     * @param authorizationId The user name
     * @return
     * @throws StandardException
     */

    @Override
    public SchemaPermsDescriptor getSchemaPermissions(UUID schemaPermsUUID, String authorizationId) throws StandardException{
        SchemaPermsDescriptor key=new SchemaPermsDescriptor(this,authorizationId,null,schemaPermsUUID);
        return (SchemaPermsDescriptor)getPermissions(key);
    }

    @Override
    public SchemaPermsDescriptor getSchemaPermissions(UUID schemaPermsUUID) throws StandardException{
        SchemaPermsDescriptor key=new SchemaPermsDescriptor(this,schemaPermsUUID);
        return getUncachedSchemaPermsDescriptor(key);
    }

    public Object getPermissions(PermissionsDescriptor key) throws StandardException {
        return getPermissions(key, true);
    }

    public Object getPermissions(PermissionsDescriptor key, boolean metadataAccessRestrictionEnabled) throws StandardException{

        Optional<PermissionsDescriptor> optional = dataDictionaryCache.permissionCacheFind(key);
        if (optional != null)
            return optional.orNull();

        PermissionsDescriptor permissions = null;

        if( key instanceof TablePermsDescriptor) {

            TablePermsDescriptor tablePermsKey = (TablePermsDescriptor) key;
            permissions = getUncachedTablePermsDescriptor(tablePermsKey);
            if( permissions == null)
            {
                // The owner has all privileges unless they have been revoked.
                TableDescriptor td = getTableDescriptor(tablePermsKey.getTableUUID());
                SchemaDescriptor sd = td.getSchemaDescriptor();

                if( metadataAccessRestrictionEnabled && sd.isSystemViewSchema() ||
                        !metadataAccessRestrictionEnabled && sd.isSystemSchema())
                {
                    // make sytem tables or views publicly accessible and readable depending on metadataAccessRestritionEnabled or not
                    permissions = new TablePermsDescriptor( this,
                            tablePermsKey.getGrantee(),
                            (String) null,
                            tablePermsKey.getTableUUID(),
                            "Y", "N", "N", "N", "N", "N");
                    // give the permission the same UUID as the system table
                    ((TablePermsDescriptor) permissions).setUUID( tablePermsKey.getTableUUID() );
                } else if( tablePermsKey.getGrantee().equals( sd.getAuthorizationId()))
                {
                    permissions = new TablePermsDescriptor( this,
                            tablePermsKey.getGrantee(),
                            Authorizer.SYSTEM_AUTHORIZATION_ID,
                            tablePermsKey.getTableUUID(),
                            "Y", "Y", "Y", "Y", "Y", "Y");
                }
            }
        }
        else if( key instanceof ColPermsDescriptor)
        {
            ColPermsDescriptor colPermsKey = (ColPermsDescriptor) key;
            permissions = getUncachedColPermsDescriptor(colPermsKey );
            if( permissions == null)
                permissions = new ColPermsDescriptor( this,
                        colPermsKey.getGrantee(),
                        (String) null,
                        colPermsKey.getTableUUID(),
                        colPermsKey.getType(),
                        (FormatableBitSet) null);
        }
        else if( key instanceof RoutinePermsDescriptor)
        {
            RoutinePermsDescriptor routinePermsKey = (RoutinePermsDescriptor) key;
            permissions = getUncachedRoutinePermsDescriptor( routinePermsKey);
            if( permissions == null)
            {
                // The owner has all privileges unless they have been revoked.
                try
                {
                    AliasDescriptor ad = getAliasDescriptor( routinePermsKey.getRoutineUUID());
                    SchemaDescriptor sd = getSchemaDescriptor( ad.getSchemaUUID(),
                            ConnectionUtil.getCurrentLCC().getTransactionExecute());
                    if (sd.isSystemSchema() && !sd.isSchemaWithGrantableRoutines())
                        permissions = new RoutinePermsDescriptor( this,
                                routinePermsKey.getGrantee(),
                                (String) null,
                                routinePermsKey.getRoutineUUID(),
                                true);
                    else if( routinePermsKey.getGrantee().equals( sd.getAuthorizationId()))
                        permissions = new RoutinePermsDescriptor( this,
                                routinePermsKey.getGrantee(),
                                Authorizer.SYSTEM_AUTHORIZATION_ID,
                                routinePermsKey.getRoutineUUID(),
                                true);
                }
                catch( java.sql.SQLException sqle)
                {
                    throw StandardException.plainWrapException( sqle);
                }
            }
        }
        else if (key instanceof SchemaPermsDescriptor) {
            SchemaPermsDescriptor schemaPermsKey = (SchemaPermsDescriptor) key;
            permissions = getUncachedSchemaPermsDescriptor(schemaPermsKey);

            if( permissions == null)
            {
                try {
                    // The owner has all privileges unless they have been revoked.
                    SchemaDescriptor sd = getSchemaDescriptor(schemaPermsKey.getSchemaUUID(), ConnectionUtil.getCurrentLCC().getTransactionExecute());

                    if (metadataAccessRestrictionEnabled && sd.isSystemViewSchema() ||
                            !metadataAccessRestrictionEnabled && sd.isSystemSchema()) {
                        // allow read access to public
                        permissions = new SchemaPermsDescriptor(this,
                                schemaPermsKey.getGrantee(),
                                (String) null,
                                schemaPermsKey.getSchemaUUID(),
                                "Y", "N", "N", "N", "N", "N", "N", "Y");
                    } else if (schemaPermsKey.getGrantee().equals(sd.getAuthorizationId())) {
                        permissions = new SchemaPermsDescriptor(this,
                                schemaPermsKey.getGrantee(),
                                Authorizer.SYSTEM_AUTHORIZATION_ID,
                                schemaPermsKey.getSchemaUUID(),
                                "Y", "Y", "Y", "Y", "Y", "Y", "Y", "Y" );
                    }
                } catch( java.sql.SQLException sqle) {
                    throw StandardException.plainWrapException( sqle);
                }
            }
        }
        else if( key instanceof PermDescriptor)
        {
            PermDescriptor permKey = (PermDescriptor) key;
            permissions = getUncachedGenericPermDescriptor( permKey);
            if( permissions == null)
            {
                // The owner has all privileges unless they have been revoked.
                String objectType = permKey.getObjectType();
                String privilege = permKey.getPermission();
                UUID protectedObjectsID = permKey.getPermObjectId();


                PrivilegedSQLObject pso = PermDescriptor.getProtectedObject( this, protectedObjectsID, objectType );
                SchemaDescriptor sd = pso.getSchemaDescriptor();
                if( permKey.getGrantee().equals( sd.getAuthorizationId()))
                {
                    permissions = new PermDescriptor
                            (
                                    this,
                                    null,
                                    objectType,
                                    pso.getUUID(),
                                    privilege,
                                    Authorizer.SYSTEM_AUTHORIZATION_ID,
                                    permKey.getGrantee(),
                                    true
                            );
                }
            }
        }

        dataDictionaryCache.permissionCacheAdd(key, Optional.fromNullable(permissions));

        return permissions;
    }

    @Override
    public ColPermsDescriptor getColumnPermissions(UUID colPermsUUID) throws StandardException{
        return null; // Col Permissions not implemented
    }

    /**
     * Get one user's column privileges for a table.
     *
     * @param tableUUID       the uuid of the table of interest
     * @param privType        (as int) Authorizer.SELECT_PRIV, Authorizer.UPDATE_PRIV, or Authorizer.REFERENCES_PRIV
     * @param forGrant        whether or not we are looking for grant priviledges
     * @param authorizationId The user name
     * @return a ColPermsDescriptor or null if the user has no separate column
     * permissions of the specified type on the table. Note that the user may have been granted
     * permission on all the columns of the table (no column list), in which case this routine
     * will return null. You must also call getTablePermissions to see if the user has permission
     * on a set of columns.
     * @throws StandardException
     */
    @Override
    public ColPermsDescriptor getColumnPermissions(UUID tableUUID,
                                                   int privType,
                                                   boolean forGrant,
                                                   String authorizationId) throws StandardException{
        return null; // Col Permissions not implemented
    } // end of getColumnPermissions

    /**
     * Get one user's permissions for a routine (function or procedure).
     *
     * @param routineUUID     the routine's uuid
     * @param authorizationId The user's name
     * @return The descriptor of the users permissions for the routine.
     * @throws StandardException
     */
    public RoutinePermsDescriptor getRoutinePermissions(UUID routineUUID,String authorizationId) throws StandardException{
        RoutinePermsDescriptor key=new RoutinePermsDescriptor(this,authorizationId,null,routineUUID);

        return (RoutinePermsDescriptor)getPermissions(key);
    } // end of getRoutinePermissions

    @Override
    public RoutinePermsDescriptor getRoutinePermissions(UUID routinePermsUUID) throws StandardException{
        RoutinePermsDescriptor key=new RoutinePermsDescriptor(this,routinePermsUUID);
        return getUncachedRoutinePermsDescriptor(key);
    }

    @Override
    public RoutinePermsDescriptor getRoutinePermissions(UUID routineUUID,
                                                 List<RoutinePermsDescriptor> permsList) throws StandardException{
        RoutinePermsDescriptor key=new RoutinePermsDescriptor(this,null,null,routineUUID);
        TabInfoImpl ti=getNonCoreTI(SYSROUTINEPERMS_CATALOG_NUM);
        PermissionsCatalogRowFactory rowFactory=(PermissionsCatalogRowFactory)ti.getCatalogRowFactory();
        ExecIndexRow keyRow=rowFactory.buildIndexKeyRow(SYSROUTINEPERMSRowFactory.ALIASID_INDEX_NUM,key);
        return (RoutinePermsDescriptor)getDescriptorViaIndex(SYSROUTINEPERMSRowFactory.ALIASID_INDEX_NUM,keyRow,null,ti,null,permsList,false);
    } // end of getRoutinePermissions
    /**
     * Add or remove a permission to/from the permission database.
     *
     * @param add     if true then the permission is added, if false the permission is removed
     * @param perm    the permission to deal with
     * @param grantee who the permission is granted to
     * @param tc      the transaction to use
     * @return 3 values: 0: no change, 1: add permission; 2: remove permission
     *  hence the caller of this method know whether to send invalidation
     * actions to PermssionDescriptor's dependents and dictionary cache.
     */
    @Override
    public PermissionOperation addRemovePermissionsDescriptor(boolean add,
                                                  PermissionsDescriptor perm,
                                                  String grantee,
                                                  TransactionController tc) throws StandardException{
        int catalogNumber=perm.getCatalogNumber();

        // It is possible for grant statements to look like following
        //   grant execute on function f_abs to mamata2, mamata3;
        //   grant all privileges on t11 to mamata2, mamata3;
        // This means that dd.addRemovePermissionsDescriptor will be called
        // twice for TablePermsDescriptor and twice for RoutinePermsDescriptor, 
        // once for each grantee.
        // First it's called for mamta2. When a row is inserted for mamta2 
        // into the correct system table for the permission descriptor, the 
        // permission descriptor's uuid gets populated with the uuid of 
        // the row that just got inserted into the system table for mamta2
        // Now, when dd.addRemovePermissionsDescriptor gets called again for
        // mamta3, the permission descriptor's uuid will still be set to
        // the uuid that was used for mamta2. If we do not reset the
        // uuid to null, we will think that there is a duplicate row getting
        // inserted for the same uuid. In order to get around this, we should 
        // reset the UUID of passed PermissionDescriptor everytime this method 
        // is called. This way, there will be no leftover values from previous
        // call of this method.
        perm.setUUID(null);
        perm.setGrantee(grantee);
        TabInfoImpl ti=getNonCoreTI(catalogNumber);
        PermissionsCatalogRowFactory rf=(PermissionsCatalogRowFactory)ti.getCatalogRowFactory();
        int primaryIndexNumber=rf.getPrimaryKeyIndexNumber();

        ExecIndexRow key=rf.buildIndexKeyRow(primaryIndexNumber,perm);
        ExecRow existingRow=ti.getRow(tc,key,primaryIndexNumber);
        if(existingRow==null){
            if(!add){
                //we didn't find an entry in system catalog and this is revoke
                //so that means there is nothing to revoke. Simply return.
                //No need to reset permission descriptor's uuid because
                //no row was ever found in system catalog for the given
                //permission and hence uuid can't be non-null
                return PermissionOperation.NOCHANGE;
            }else{
                //We didn't find an entry in system catalog and this is grant so 
                //so that means we have to enter a new row in system catalog for
                //this grant.
                ExecRow row=ti.getCatalogRowFactory().makeRow(perm,null);
                int insertRetCode=ti.insertRow(row,tc);
                if(SanityManager.DEBUG){
                    SanityManager.ASSERT(insertRetCode==TabInfoImpl.ROWNOTDUPLICATE,
                            "Race condition in inserting table privilege.");
                }
            }
        }else{
            // add/remove these permissions to/from the existing permissions
            boolean[] colsChanged=new boolean[existingRow.nColumns()];
            boolean[] indicesToUpdate=new boolean[rf.getNumIndexes()];
            int changedColCount;
            if(add){
                changedColCount=rf.orPermissions(existingRow,perm,colsChanged);
            }else{
                changedColCount=rf.removePermissions(existingRow,perm,colsChanged);
            }

            if(changedColCount==0){
                //grant/revoke privilege didn't change anything and hence 
                //just return
                return PermissionOperation.NOCHANGE;
            }

            //set the uuid of the passed permission descriptor to
            //corresponding rows's uuid in permissions system table. The
            //permission descriptor's uuid is required to have the
            //dependency manager send the revoke privilege action to
            //all the dependent objects on that permission descriptor.
            rf.setUUIDOfThePassedDescriptor(existingRow,perm);

            if(changedColCount<0){
                // No permissions left in the current row
                ti.deleteRow(tc,key,primaryIndexNumber);
            }else if(changedColCount>0){
                int[] colsToUpdate=new int[changedColCount];
                changedColCount=0;
                for(int i=0;i<colsChanged.length;i++){
                    if(colsChanged[i])
                        colsToUpdate[changedColCount++]=i+1;
                }
                assert changedColCount==colsToUpdate.length:
                        "return value of "+rf.getClass().getName()+
                                ".orPermissions does not match the number of booleans it set in colsChanged.";
                ti.updateRow(key,existingRow,primaryIndexNumber,indicesToUpdate,colsToUpdate,tc);
            }
        }
        // Remove cached permissions data. The cache may hold permissions data for this key even if
        // the row in the permissions table is new. In that case the cache may have an entry indicating no
        // permissions
        removePermEntryInCache(perm);

        return add?PermissionOperation.ADD:PermissionOperation.REMOVE;
    } // end of addPermissionsDescriptor

    /**
     * Get a table permissions descriptor from the system tables, without going through the cache.
     * This method is called to fill the permissions cache.
     *
     * @return a TablePermsDescriptor that describes the table permissions granted to the grantee, null
     * if no table-level permissions have been granted to him on the table.
     * @throws StandardException
     */
    public TablePermsDescriptor getUncachedTablePermsDescriptor(TablePermsDescriptor key) throws StandardException{
        if(key.getObjectID()==null){
            //the TABLEPERMSID for SYSTABLEPERMS is not known, so use
            //table id, grantor and granteee to find TablePermsDescriptor
            return (TablePermsDescriptor)
                    getUncachedPermissionsDescriptor(SYSTABLEPERMS_CATALOG_NUM,
                            SYSTABLEPERMSRowFactory.GRANTEE_TABLE_GRANTOR_INDEX_NUM,
                            key);
        }else{
            //we know the TABLEPERMSID for SYSTABLEPERMS, so use that to
            //find TablePermsDescriptor from the sytem table
            return (TablePermsDescriptor)
                    getUncachedPermissionsDescriptor(SYSTABLEPERMS_CATALOG_NUM,
                            SYSTABLEPERMSRowFactory.TABLEPERMSID_INDEX_NUM,key);
        }
    } // end of getUncachedTablePermsDescriptor

    /**
     * Get a schema permissions descriptor from the system tables, without going through the cache.
     * This method is called to fill the permissions cache.
     *
     * @param key
     * @return SchemaPermsDescriptor that describes the table permissions granted to the grantee, null
     * if no schema-table permissions have been granted to him on the schema
     * @throws StandardException
     */
    public SchemaPermsDescriptor getUncachedSchemaPermsDescriptor(SchemaPermsDescriptor key) throws StandardException{
        if(key.getObjectID()==null){
            //the SCHEMAPERMSID for SYSTABLEPERMS is not known, so use
            //table id, grantor and granteee to find SchemaPermsDescriptor
            return (SchemaPermsDescriptor)
                    getUncachedPermissionsDescriptor(SYSSCHEMAPERMS_CATALOG_NUM,
                            SYSSCHEMAPERMSRowFactory.GRANTEE_SCHEMA_GRANTOR_INDEX_NUM,
                            key);
        }else{
            //we know the SCHEMAPERMSID for SYSTABLEPERMS, so use that to
            //find SchemaPermsDescriptor from the sytem table
            return (SchemaPermsDescriptor)
                    getUncachedPermissionsDescriptor(SYSSCHEMAPERMS_CATALOG_NUM,
                            SYSSCHEMAPERMSRowFactory.SCHEMAPERMSID_INDEX_NUM,key);
        }
    } // end of getUncachedSchemaPermsDescriptor

    /**
     * Get a column permissions descriptor from the system tables, without going through the cache.
     * This method is called to fill the permissions cache.
     *
     * @return a ColPermsDescriptor that describes the column permissions granted to the grantee, null
     * if no column permissions have been granted to him on the table.
     * @throws StandardException
     */
    public ColPermsDescriptor getUncachedColPermsDescriptor(ColPermsDescriptor key) throws StandardException{
        if(key.getObjectID()==null){
            //the COLPERMSID for SYSCOLPERMS is not known, so use tableid,
            //privilege type, grantor and granteee to find ColPermsDescriptor
            return (ColPermsDescriptor)
                    getUncachedPermissionsDescriptor(SYSCOLPERMS_CATALOG_NUM,
                            SYSCOLPERMSRowFactory.GRANTEE_TABLE_TYPE_GRANTOR_INDEX_NUM,
                            key);
        }else{
            //we know the COLPERMSID for SYSCOLPERMS, so use that to
            //find ColPermsDescriptor from the sytem table
            return (ColPermsDescriptor)
                    getUncachedPermissionsDescriptor(SYSCOLPERMS_CATALOG_NUM,
                            SYSCOLPERMSRowFactory.COLPERMSID_INDEX_NUM,
                            key);
        }
    } // end of getUncachedColPermsDescriptor

    private TupleDescriptor getUncachedPermissionsDescriptor(int catalogNumber,
                                                             int indexNumber,
                                                             PermissionsDescriptor key) throws StandardException{
        TabInfoImpl ti=getNonCoreTI(catalogNumber);
        PermissionsCatalogRowFactory rowFactory=(PermissionsCatalogRowFactory)ti.getCatalogRowFactory();
        ExecIndexRow keyRow=rowFactory.buildIndexKeyRow(indexNumber,key);
        return getDescriptorViaIndex(indexNumber,keyRow,null,ti,null,null,false);
    } // end of getUncachedPermissionsDescriptor
    /**
     * Get a routine permissions descriptor from the system tables, without going through the cache.
     * This method is called to fill the permissions cache.
     *
     * @return a RoutinePermsDescriptor that describes the table permissions granted to the grantee, null
     * if no table-level permissions have been granted to him on the table.
     * @throws StandardException
     */
    RoutinePermsDescriptor getUncachedRoutinePermsDescriptor(RoutinePermsDescriptor key) throws StandardException{
        if(key.getObjectID()==null){
            //the ROUTINEPERMSID for SYSROUTINEPERMS is not known, so use aliasid,
            //grantor and granteee to find RoutinePermsDescriptor
            return (RoutinePermsDescriptor)
                    getUncachedPermissionsDescriptor(SYSROUTINEPERMS_CATALOG_NUM,
                            SYSROUTINEPERMSRowFactory.GRANTEE_ALIAS_GRANTOR_INDEX_NUM,
                            key);
        }else{
            //we know the ROUTINEPERMSID for SYSROUTINEPERMS, so use that to
            //find RoutinePermsDescriptor from the sytem table
            return (RoutinePermsDescriptor)
                    getUncachedPermissionsDescriptor(SYSROUTINEPERMS_CATALOG_NUM,
                            SYSROUTINEPERMSRowFactory.ROUTINEPERMSID_INDEX_NUM,key);

        }
    } // end of getUncachedRoutinePermsDescriptor

    private String[][] DIAG_VTI_TABLE_CLASSES=
            {
                    {"LOCK_TABLE","com.splicemachine.db.diag.LockTable"},
                    {"STATEMENT_CACHE","com.splicemachine.db.diag.StatementCache"},
                    {"TRANSACTION_TABLE","com.splicemachine.db.diag.TransactionTable"},
                    {"ERROR_MESSAGES","com.splicemachine.db.diag.ErrorMessages"},
            };

    private String[][] DIAG_VTI_TABLE_FUNCTION_CLASSES=
            {
                    {"SPACE_TABLE","com.splicemachine.db.diag.SpaceTable"},
                    {"ERROR_LOG_READER","com.splicemachine.db.diag.ErrorLogReader"},
                    {"STATEMENT_DURATION","com.splicemachine.db.diag.StatementDuration"},
                    {"CONTAINED_ROLES","com.splicemachine.db.diag.ContainedRoles"},
            };

    @Override
    public String getVTIClass(TableDescriptor td,boolean asTableFunction) throws StandardException{
        if(SchemaDescriptor.STD_SYSTEM_DIAG_SCHEMA_NAME.equals(
                td.getSchemaName())){
            return getBuiltinVTIClass(td,asTableFunction);
        }else{// see if it's a user-defined table function
            String schemaName=td.getSchemaName();
            String functionName=td.getDescriptorName();
            SchemaDescriptor sd=getSchemaDescriptor(getLCC().getDatabase().getId(), td.getSchemaName(),null,true);

            if(sd!=null){
                AliasDescriptor ad=getAliasDescriptor(sd.getUUID().toString(),functionName,AliasInfo.ALIAS_TYPE_FUNCTION_AS_CHAR);

                if((ad!=null) && ad.isTableFunction()){
                    return ad.getJavaClassName();
                }

                throw StandardException.newException(SQLState.LANG_NOT_TABLE_FUNCTION,schemaName,functionName);
            }
        }

        return null;
    }

    @Override
    public String getBuiltinVTIClass(TableDescriptor td,boolean asTableFunction) throws StandardException{
        assert td.getTableType()==TableDescriptor.VTI_TYPE:"getVTIClass: invalid table type "+td;

        /* First check to see if this is a system VTI. Note that if no schema was specified then the
         * call to "td.getSchemaName()" will return the current schema.
         */
        if(SchemaDescriptor.STD_SYSTEM_DIAG_SCHEMA_NAME.equals(td.getSchemaName())){
            String[][] vtiMappings=asTableFunction?DIAG_VTI_TABLE_FUNCTION_CLASSES:DIAG_VTI_TABLE_CLASSES;

            for(String[] entry : vtiMappings){
                if(entry[0].equals(td.getDescriptorName()))
                    return entry[1];
            }
        }

        return null;
    }

    @Override
    public RoleGrantDescriptor getRoleGrantDescriptor(UUID uuid) throws StandardException{
        DataValueDescriptor UUIDStringOrderable;

        TabInfoImpl ti=getNonCoreTI(SYSROLES_CATALOG_NUM);

        /* Use UUIDStringOrderable in both start and stop position for
         * scan.
         */
        UUIDStringOrderable=getIDValueAsCHAR(uuid);

        /* Set up the start/stop position for the scan */
        ExecIndexRow keyRow=exFactory.getIndexableRow(1);
        keyRow.setColumn(1,UUIDStringOrderable);

        return (RoleGrantDescriptor)
                getDescriptorViaIndex(SYSROLESRowFactory.SYSROLES_INDEX_UUID_IDX,keyRow,null,ti,null,null,false);
    }


    /**
     * Get the target role definition by searching for a matching row
     * in SYSROLES by rolename where isDef==true.  Read only scan.
     * Uses index on (rolename, isDef) columns.
     *
     * @param roleName The name of the role we're interested in.
     * @return The descriptor (row) for the role
     * @throws StandardException Thrown on error
     * @see DataDictionary#getRoleDefinitionDescriptor
     */
    @Override
    public RoleGrantDescriptor getRoleDefinitionDescriptor(String roleName) throws StandardException{

        Optional<RoleGrantDescriptor> optional = dataDictionaryCache.roleCacheFind(roleName);
        if (optional!=null)
            return optional.orNull();

        DataValueDescriptor roleNameOrderable;
        DataValueDescriptor isDefOrderable;

        TabInfoImpl ti=getNonCoreTI(SYSROLES_CATALOG_NUM);

        /* Use aliasNameOrderable , isDefOrderable in both start
         * and stop position for scan.
         */
        roleNameOrderable=new SQLVarchar(roleName);
        isDefOrderable=new SQLVarchar("Y");

        /* Set up the start/stop position for the scan */
        ExecIndexRow keyRow=exFactory.getIndexableRow(2);
        keyRow.setColumn(1,roleNameOrderable);
        keyRow.setColumn(2,isDefOrderable);

        RoleGrantDescriptor rgs = (RoleGrantDescriptor)
                getDescriptorViaIndex(SYSROLESRowFactory.SYSROLES_INDEX_ID_DEF_IDX,keyRow,null,ti,null,null,false);
        dataDictionaryCache.roleCacheAdd(roleName,rgs==null?Optional.<RoleGrantDescriptor>absent():Optional.of(rgs));
        return rgs;
    }


    /**
     * Get the target role by searching for a matching row
     * in SYSROLES by rolename, grantee and grantor.  Read only scan.
     * Uses index on roleid, grantee and grantor columns.
     *
     * @param roleName The name of the role we're interested in.
     * @param grantee  The grantee
     * @return The descriptor for the role grant
     * @throws StandardException Thrown on error
     * @see DataDictionary#getRoleGrantDescriptor(String,String)
     */
    @Override
    public RoleGrantDescriptor getRoleGrantDescriptor(String roleName,
                                                      String grantee) throws StandardException{
        DataValueDescriptor roleNameOrderable;
        DataValueDescriptor granteeOrderable;

        Pair<String, String> roleGrantPair = new Pair<>(roleName, grantee);
        Optional<RoleGrantDescriptor> optional = dataDictionaryCache.roleGrantCacheFind(roleGrantPair);
        if (optional!=null)
            return optional.orNull();

        TabInfoImpl ti=getNonCoreTI(SYSROLES_CATALOG_NUM);

        /* Use aliasNameOrderable, granteeOrderable
         * in both start and stop position for scan.
         */
        roleNameOrderable=new SQLVarchar(roleName);
        granteeOrderable=new SQLVarchar(grantee);

        /* Set up the start/stop position for the scan */
        ExecIndexRow keyRow = exFactory.getIndexableRow(2);
        keyRow.setColumn(1, roleNameOrderable);
        keyRow.setColumn(2, granteeOrderable);

        RoleGrantDescriptor rgd = (RoleGrantDescriptor)
                getDescriptorViaIndex(SYSROLESRowFactory.SYSROLES_INDEX_ID_EE_OR_IDX,keyRow,null,ti,null,null,false);

        dataDictionaryCache.roleGrantCacheAdd(roleGrantPair,rgd==null?Optional.<RoleGrantDescriptor>absent():Optional.of(rgd));
        return rgd;
    }


    /**
     * Check all dictionary tables and return true if there is any GRANT
     * descriptor containing <code>authId</code> as its grantee.
     *
     * @param authId grantee for which a grant exists or not
     * @param tc     TransactionController for the transaction
     * @return boolean true if such a grant exists
     */
    @Override
    public boolean existsGrantToAuthid(String authId,TransactionController tc) throws StandardException{

        return
                (existsPermByGrantee(
                        authId,
                        tc,
                        SYSTABLEPERMS_CATALOG_NUM,
                        SYSTABLEPERMSRowFactory.GRANTEE_TABLE_GRANTOR_INDEX_NUM,
                        SYSTABLEPERMSRowFactory.
                                GRANTEE_COL_NUM_IN_GRANTEE_TABLE_GRANTOR_INDEX) ||
                        existsPermByGrantee(
                                authId,
                                tc,
                                SYSCOLPERMS_CATALOG_NUM,
                                SYSCOLPERMSRowFactory.GRANTEE_TABLE_TYPE_GRANTOR_INDEX_NUM,
                                SYSCOLPERMSRowFactory.
                                        GRANTEE_COL_NUM_IN_GRANTEE_TABLE_TYPE_GRANTOR_INDEX) ||
                        existsPermByGrantee(
                                authId,
                                tc,
                                SYSROUTINEPERMS_CATALOG_NUM,
                                SYSROUTINEPERMSRowFactory.GRANTEE_ALIAS_GRANTOR_INDEX_NUM,
                                SYSROUTINEPERMSRowFactory.
                                        GRANTEE_COL_NUM_IN_GRANTEE_ALIAS_GRANTOR_INDEX) ||
                        existsRoleGrantByGrantee(authId,tc));
    }


    /**
     * Remove metadata stored prepared statements.
     *
     * @param tc the xact
     */
    private void dropJDBCMetadataSPSes(TransactionController tc) throws StandardException{
        for(Object o : getAllSPSDescriptors()){
            SPSDescriptor spsd=(SPSDescriptor)o;
            SchemaDescriptor sd=spsd.getSchemaDescriptor();

            // don't drop statements in non-system schemas
            if(!sd.isSystemSchema()){
                continue;
            }

//            if (LOG.isTraceEnabled()) LOG.trace(String.format("Dropping metadata SPS: %s.%s", spsd.getSchemaDescriptor().getSchemaName(), spsd.getDescriptorName()));
            dropSPSDescriptor(spsd,tc);
            dropDependentsStoredDependencies(spsd.getUUID(),tc);
        }
    }


    /**
     * Drop and recreate metadata stored prepared statements.
     *
     * @param tc the xact
     * @throws StandardException
     */
    @Override
    public void updateMetadataSPSes(TransactionController tc) throws StandardException{
//        if (LOG.isInfoEnabled()) LOG.info("Dropping metadata stored prepared statements.");
        dropJDBCMetadataSPSes(tc);
//        if (LOG.isInfoEnabled()) LOG.info("Creating metadata stored prepared statements.");
        createSystemSps(tc);
    }

    /**
     * Create a system stored procedure.
     * PLEASE NOTE:
     * This method is currently not used, but will be used when Splice Machine has a SYS_DEBUG schema available
     * with tools to debug and repair databases and data dictionaries.
     *
     * @param schemaName name of the system schema
     * @param procName   name of the system stored procedure
     * @param tc         TransactionController to use
     * @throws StandardException
     */
    @Override
    public void createSystemProcedure(String schemaName,String procName,TransactionController tc) throws StandardException{
        HashSet newlyCreatedRoutines=new HashSet();
        SystemProcedureGenerator procedureGenerator=getSystemProcedures();

        procedureGenerator.createProcedure(schemaName,procName,tc,newlyCreatedRoutines);
        grantPublicAccessToSystemRoutines(newlyCreatedRoutines,tc,authorizationDatabaseOwner);
    }

    /**
     * Drop a system stored procedure.
     * PLEASE NOTE:
     * This method is currently not used, but will be used when Splice Machine has a SYS_DEBUG schema available
     * with tools to debug and repair databases and data dictionaries.
     *
     * @param schemaName name of the system schema
     * @param procName   name of the system stored procedure
     * @param tc         TransactionController to use
     * @throws StandardException
     */
    @Override
    public void dropSystemProcedure(String schemaName,String procName,TransactionController tc) throws StandardException{
        HashSet newlyCreatedRoutines=new HashSet();
        SystemProcedureGenerator procedureGenerator=getSystemProcedures();

        procedureGenerator.dropProcedure(schemaName,procName,tc,newlyCreatedRoutines);
        grantPublicAccessToSystemRoutines(newlyCreatedRoutines,tc,authorizationDatabaseOwner);
    }

    /**
     * Create or update a system stored procedure.  If the system stored procedure alreadys exists in the data dictionary,
     * the stored procedure will be dropped and then created again.
     *
     * @param schemaName the schema where the procedure does and/or will reside
     * @param procName   the procedure to create or update
     * @param tc         the xact
     * @throws StandardException
     */
    @Override
    public void createOrUpdateSystemProcedure(String schemaName,String procName,TransactionController tc) throws StandardException{
        HashSet newlyCreatedRoutines=new HashSet();
        SystemProcedureGenerator procedureGenerator=getSystemProcedures();

        procedureGenerator.createOrUpdateProcedure(schemaName,procName,tc,newlyCreatedRoutines);
        grantPublicAccessToSystemRoutines(newlyCreatedRoutines,tc,authorizationDatabaseOwner);
    }

    /**
     * Create or update all system stored procedures.  If the system stored procedure alreadys exists in the data dictionary,
     * the stored procedure will be dropped and then created again.
     *
     * @param tc the xact
     * @throws StandardException
     */
    @Override
    public void createOrUpdateAllSystemProcedures(TransactionController tc) throws StandardException{
        HashSet newlyCreatedRoutines=new HashSet();
        SystemProcedureGenerator procedureGenerator=getSystemProcedures();

        procedureGenerator.createOrUpdateAllProcedures(SchemaDescriptor.IBM_SYSTEM_SCHEMA_NAME,tc,newlyCreatedRoutines);
        procedureGenerator.createOrUpdateAllProcedures(SchemaDescriptor.STD_SYSTEM_UTIL_SCHEMA_NAME,tc,newlyCreatedRoutines);
        procedureGenerator.createOrUpdateAllProcedures(SchemaDescriptor.STD_SQLJ_SCHEMA_NAME,tc,newlyCreatedRoutines);
        procedureGenerator.createOrUpdateAllProcedures(SchemaDescriptor.IBM_SYSTEM_FUN_SCHEMA_NAME,tc,newlyCreatedRoutines);
        grantPublicAccessToSystemRoutines(newlyCreatedRoutines,tc,authorizationDatabaseOwner);
    }

    /**
     * Drops a sequence descriptor
     *
     * @param descriptor The descriptor to drop
     * @param tc         The TransactionController.
     * @throws StandardException Thrown on failure
     */
    @Override
    public void dropSequenceDescriptor(SequenceDescriptor descriptor,TransactionController tc) throws StandardException{
        DataValueDescriptor sequenceIdOrderable;
        TabInfoImpl ti=getNonCoreTI(SYSSEQUENCES_CATALOG_NUM);

        sequenceIdOrderable=getIDValueAsCHAR(descriptor.getUUID());

        /* Set up the start/stop position for the scan */
        ExecIndexRow keyRow=exFactory.getIndexableRow(1);
        keyRow.setColumn(1,sequenceIdOrderable);

        ti.deleteRow(tc,keyRow,SYSSEQUENCESRowFactory.SYSSEQUENCES_INDEX1_ID);
        ti.deleteRow(tc, keyRow, SYSSEQUENCESRowFactory.SYSSEQUENCES_INDEX1_ID);

        dropSequenceID(descriptor);
    }

    @Override
    public SequenceDescriptor getSequenceDescriptor(UUID uuid) throws StandardException{
        DataValueDescriptor UUIDStringOrderable;

        TabInfoImpl ti=getNonCoreTI(SYSSEQUENCES_CATALOG_NUM);

        /* Use UUIDStringOrderable in both start and stop position for
           * scan.
           */
        UUIDStringOrderable=getIDValueAsCHAR(uuid);

        /* Set up the start/stop position for the scan */
        ExecIndexRow keyRow=exFactory.getIndexableRow(1);
        keyRow.setColumn(1,UUIDStringOrderable);

        SequenceDescriptor sequenceDescriptor=(SequenceDescriptor)
                getDescriptorViaIndex(
                        SYSSEQUENCESRowFactory.SYSSEQUENCES_INDEX1_ID,
                        keyRow,
                        null,
                        ti,
                        null,
                        null,
                        false);

        putSequenceID(sequenceDescriptor);

        return sequenceDescriptor;
    }

    /**
     * Get the sequence descriptor given a sequence name and a schema Id.
     *
     * @param sequenceName The sequence name, guaranteed to be unique only within its schema.
     * @param sd           The schema descriptor.
     * @return The SequenceDescriptor for the constraints.
     * @throws StandardException Thrown on failure
     */
    @Override
    public SequenceDescriptor getSequenceDescriptor(SchemaDescriptor sd,String sequenceName) throws StandardException{
        DataValueDescriptor schemaIDOrderable;
        DataValueDescriptor sequenceNameOrderable;
        TabInfoImpl ti=getNonCoreTI(SYSSEQUENCES_CATALOG_NUM);

        /* Use sequenceNameOrderable and schemaIdOrderable in both start
           * and stop position for scan.
           */
        sequenceNameOrderable=new SQLVarchar(sequenceName);
        schemaIDOrderable=getIDValueAsCHAR(sd.getUUID());

        /* Set up the start/stop position for the scan */
        ExecIndexRow keyRow=exFactory.getIndexableRow(2);
        keyRow.setColumn(1,schemaIDOrderable);
        keyRow.setColumn(2,sequenceNameOrderable);

        SequenceDescriptor sequenceDescriptor=(SequenceDescriptor)
                getDescriptorViaIndex(
                        SYSSEQUENCESRowFactory.SYSSEQUENCES_INDEX2_ID,
                        keyRow,
                        null,
                        ti,
                        null,
                        null,
                        false);

        putSequenceID(sequenceDescriptor);

        return sequenceDescriptor;
    }

    /**
     * Map ( schemaName, sequenceName ) to sequenceID
     */
    protected void putSequenceID(SequenceDescriptor sd) throws StandardException{
        if(sd==null){
            return;
        }

        SchemaDescriptor schema=sd.getSchemaDescriptor();
        String schemaName=schema.getSchemaName();
        String sequenceName=sd.getSequenceName();
        String uuid=sd.getUUID().toString();

        Map<String, String> sequencesInSchema=sequenceIDs.get(schemaName);
        if(sequencesInSchema==null){
            sequencesInSchema=new HashMap<>();
            sequenceIDs.put(schemaName,sequencesInSchema);
        }

        if(sequencesInSchema.get(sequenceName)==null){
            sequencesInSchema.put(sequenceName,uuid);
        }
    }

    /**
     * Drop a sequenceID from the ( schemaName, sequenceName ) map
     */
    protected void dropSequenceID(SequenceDescriptor sd) throws StandardException{
        if(sd==null){
            return;
        }

        SchemaDescriptor schema=sd.getSchemaDescriptor();
        String schemaName=schema.getSchemaName();
        String sequenceName=sd.getSequenceName();

        HashMap sequencesInSchema=(HashMap)sequenceIDs.get(schemaName);
        if(sequencesInSchema==null){
            return;
        }

        if(sequencesInSchema.get(sequenceName)==null){
            return;
        }
        {
            sequencesInSchema.remove(sequenceName);
        }
    }

    /**
     * <p>
     * Get the uuid string of a sequence given its schema and sequence name.
     * </p>
     */
    protected String getSequenceID(UUID dbId, String schemaName,String sequenceName) throws StandardException{
        Map<String, String> sequencesInSchema=sequenceIDs.get(schemaName);
        if(sequencesInSchema!=null){
            String uuid=sequencesInSchema.get(sequenceName);

            if(uuid!=null){
                return uuid;
            }
        }

        // oops, not saved in the sequenceID map yet. lookup the sequence.
        // this will save the uuid in the sequenceID map.
        SchemaDescriptor schemaDescriptor=getSchemaDescriptor(dbId, schemaName,getTransactionCompile(),true);
        SequenceDescriptor desc=getSequenceDescriptor(schemaDescriptor,sequenceName);

        if(desc==null){
            return null;
        }else{
            return desc.getUUID().toString();
        }
    }

    /**
     * Get an object's permission descriptor from the system tables, without going through the cache.
     * This method is called to fill the permissions cache.
     *
     * @return a PermDescriptor that describes the table permissions granted to the grantee on an objcet
     * , null if no table-level permissions have been granted to him on the table.
     * @throws StandardException
     */
    protected PermDescriptor getUncachedGenericPermDescriptor(PermDescriptor key) throws StandardException{
        int indexNum=SYSPERMSRowFactory.GRANTEE_OBJECTID_GRANTOR_INDEX_NUM;
        if(key.getObjectID()!=null)
            indexNum=SYSPERMSRowFactory.PERMS_UUID_IDX_NUM;

        Object o=getUncachedPermissionsDescriptor(SYSPERMS_CATALOG_NUM,indexNum,key);
        return (PermDescriptor)o;
    } // end of getUncachedGenericPermDescriptor

    /**
     * Get permissions granted to one user for an object using the object's Id
     * and the user's authorization Id.
     *
     * @param objectUUID    The id of the protected object
     * @param objectType    Type of the object (e.g., SEQUENCE)
     * @param privilege     The kind of privilege needed (e.g., PermDescriptor.USAGE_PRIV)
     * @param granteeAuthId The user or role who wants to have permission on this object
     * @return The descriptor of the permissions for the object
     * @throws StandardException
     */
    @Override
    public PermDescriptor getGenericPermissions(UUID objectUUID,
                                                String objectType,
                                                String privilege,
                                                String granteeAuthId) throws StandardException{
        PermDescriptor key=new PermDescriptor(this,null,objectType,objectUUID,privilege,null,granteeAuthId,false);

        return (PermDescriptor)getPermissions(key);
    }

    /**
     * Get one user's privileges for an object using the permUUID.
     *
     * @param permUUID the uuid of the permission
     * @return The descriptor of the user's permissions for the object.
     * @throws StandardException
     */
    @Override
    public PermDescriptor getGenericPermissions(UUID permUUID) throws StandardException{
        PermDescriptor key=new PermDescriptor(this,permUUID);
        return getUncachedGenericPermDescriptor(key);
    }

    @Override
    public DependableFinder getDependableFinder(int formatId){
        return new DDdependableFinder(formatId);
    }

    @Override
    public DependableFinder getColumnDependableFinder(int formatId,byte[] columnBitMap){
        return new DDColumnDependableFinder(formatId,columnBitMap);
    }

    protected class CoreCreation implements Runnable{
        private int coreCtr;
        private TransactionController tc;
        private ExecutionContext ec;

        public CoreCreation(int coreCtr,TransactionController tc,ExecutionContext ec){
            this.coreCtr=coreCtr;
            this.tc=tc;
            this.ec=ec;
        }

        @Override
        public void run(){
            try{
                ContextManager cm=ContextService.getFactory().newContextManager();
                cm.pushContext(ec);
                ContextService.getFactory().setCurrentContextManager(cm);
                TabInfoImpl ti=coreInfo[coreCtr];
                String version = catalogVersions.get(coreCtr);
                Properties heapProperties=new Properties();
                heapProperties.setProperty("tableDisplayName", ti.getTableName());
                heapProperties.setProperty("catalogVersion", version);
                ExecRow rowTemplate=ti.getCatalogRowFactory().makeEmptyRowForLatestVersion();

                long conglomerate=createConglomerate(tc,rowTemplate,heapProperties, Conglomerate.Priority.HIGH);
                ti.setHeapConglomerate(conglomerate);
            }catch(Exception e){
                e.printStackTrace();
                StringBuilder strbuf = new StringBuilder("Dictionary Table Failure - exiting ");
                strbuf.append(coreCtr);
                SanityManager.THROWASSERT(strbuf.toString());
            }
        }
    }


    public DataDictionaryCache getDataDictionaryCache() {
        return dataDictionaryCache;
    }
    @Override
    public void clearCaches()
    {
        dataDictionaryCache.clearAll();
    }

    @Override
    public void addBackup(TupleDescriptor descriptor, TransactionController tc) throws StandardException {
        TabInfoImpl ti=getNonCoreTI(SYSBACKUP_CATALOG_NUM);
        ExecRow row = ti.getCatalogRowFactory().makeRow(descriptor, null);
        int insertRetCode = ti.insertRow(row,tc);
        if(insertRetCode!=TabInfoImpl.ROWNOTDUPLICATE) {
            throw duplicateDescriptorException(descriptor, null);
        }
    }

    @Override
    public void deleteBackup(long backupId, TransactionController tc) throws StandardException {
        TabInfoImpl ti=getNonCoreTI(SYSBACKUP_CATALOG_NUM);
        ExecIndexRow keyRow=exFactory.getIndexableRow(1);
        keyRow.setColumn(1, new SQLLongint(backupId));
        ti.deleteRow(tc, keyRow, SYSBACKUPRowFactory.SYSBACKUP_INDEX1_ID);
    }

    @Override
    public List<BackupDescriptor> getBackupDescriptorList() throws StandardException {
        TabInfoImpl ti=getNonCoreTI(SYSBACKUP_CATALOG_NUM);
        SYSBACKUPRowFactory rf=(SYSBACKUPRowFactory)ti.getCatalogRowFactory();
        ExecRow outRow;
        ScanController scanController;
        TransactionController tc;
        List<BackupDescriptor> backupDescriptorList = Lists.newArrayList();

        // Get the current transaction controller
        tc=getTransactionCompile();

        outRow=rf.makeEmptyRow();
        /*
        ** Table scan
        */
        scanController=tc.openScan(
                ti.getHeapConglomerate(),      // conglomerate to open
                false,                          // don't hold open across commit
                0,                              // for read
                TransactionController.MODE_TABLE,
                TransactionController.ISOLATION_REPEATABLE_READ,
                null,               // all fields as objects
                null, // start position - first row
                0,                          // startSearchOperation - none
                null,              // scanQualifier,
                null, // stop position -through last row
                0);                          // stopSearchOperation - none

        try{
            while(scanController.fetchNext(outRow.getRowArray())){
                BackupDescriptor bd = (BackupDescriptor)rf.buildDescriptor(outRow, null, this);
                backupDescriptorList.add(bd);
            }
        }finally{
            scanController.close();
        }

        return backupDescriptorList;
    }

    @Override
    public List<BackupItemsDescriptor> getBackupItemDescriptorList() throws StandardException {
        TabInfoImpl ti=getNonCoreTI(SYSBACKUPITEMS_CATALOG_NUM);
        SYSBACKUPITEMSRowFactory rf=(SYSBACKUPITEMSRowFactory)ti.getCatalogRowFactory();
        ExecRow outRow;
        ScanController scanController;
        TransactionController tc;
        List<BackupItemsDescriptor> backupItemDescriptorList = Lists.newArrayList();

        // Get the current transaction controller
        tc=getTransactionCompile();

        outRow=rf.makeEmptyRow();
        /*
        ** Table scan
        */
        scanController=tc.openScan(
                ti.getHeapConglomerate(),      // conglomerate to open
                false,                          // don't hold open across commit
                0,                              // for read
                TransactionController.MODE_TABLE,
                TransactionController.ISOLATION_REPEATABLE_READ,
                null,               // all fields as objects
                null, // start position - first row
                0,                          // startSearchOperation - none
                null,              // scanQualifier,
                null, // stop position -through last row
                0);                          // stopSearchOperation - none

        try{
            while(scanController.fetchNext(outRow.getRowArray())){
                BackupItemsDescriptor bd = (BackupItemsDescriptor) rf.buildDescriptor(outRow, null, this);
                backupItemDescriptorList.add(bd);
            }
        }finally{
            scanController.close();
        }

        return backupItemDescriptorList;
    }

    @Override
    public void addBackupItems(TupleDescriptor[] descriptor, TransactionController tc) throws StandardException {
        TabInfoImpl ti=getNonCoreTI(SYSBACKUPITEMS_CATALOG_NUM);
        ExecRow[] rows = new ValueRow[descriptor.length];
        for (int i = 0; i < descriptor.length; ++i) {
            rows[i] = ti.getCatalogRowFactory().makeRow(descriptor[i], null);
        }

        int insertRetCode = ti.insertRowList(rows,tc);
        if (insertRetCode != TabInfoImpl.ROWNOTDUPLICATE)
            throw StandardException.newException(SQLState.LANG_DUPLICATE_KEY_CONSTRAINT,
                    "SYSBACKUPITEMS_INDEX2", SYSBACKUPITEMSRowFactory.TABLENAME_STRING);

    }

    @Override
    public void deleteAllBackupItems(long backupId, TransactionController tc) throws StandardException {
        TabInfoImpl ti=getNonCoreTI(SYSBACKUPITEMS_CATALOG_NUM);
        ExecIndexRow keyRow=exFactory.getIndexableRow(1);
        keyRow.setColumn(1, new SQLLongint(backupId));
        ti.deleteRow(tc, keyRow, SYSBACKUPITEMSRowFactory.SYSBACKUPITEMS_INDEX1_ID);
    }

    @Override
    public void addSnapshot(TupleDescriptor descriptor, TransactionController tc) throws StandardException
    {
        TabInfoImpl ti=getNonCoreTI(SYSSNAPSHOT_NUM);
        ExecRow row = ti.getCatalogRowFactory().makeRow(descriptor, null);
        int insertRetCode = ti.insertRow(row,tc);
        if(insertRetCode!=TabInfoImpl.ROWNOTDUPLICATE) {
            throw duplicateDescriptorException(descriptor, null);
        }
    }

    @Override
    public void deleteSnapshot(String snapshotName, long conglomeratenumber, TransactionController tc) throws StandardException
    {
        TabInfoImpl ti=getNonCoreTI(SYSSNAPSHOT_NUM);
        ExecIndexRow keyRow = exFactory.getIndexableRow(2);
        keyRow.setColumn(1, new SQLVarchar(snapshotName));
        keyRow.setColumn(2, new SQLLongint(conglomeratenumber));
        ti.deleteRow(tc, keyRow, SYSSNAPSHOTSRowFactory.SYSSNAPSHOTS_INDEX1_ID);
    }

    @Override
    public void saveSourceCode(SourceCodeDescriptor descriptor, TransactionController tc) throws StandardException {
        TabInfoImpl ti = getNonCoreTI(SYSSOURCECODE_CATALOG_NUM);

        ExecIndexRow keyRow;
        keyRow = exFactory.getIndexableRow(4);
        keyRow.setColumn(1, new SQLVarchar(descriptor.getSchemaName()));
        keyRow.setColumn(2, new SQLVarchar(descriptor.getObjectName()));
        keyRow.setColumn(3, new SQLVarchar(descriptor.getObjectType()));
        keyRow.setColumn(4, new SQLVarchar(descriptor.getObjectForm()));

        if (descriptor.getSourceCode() == null) { // drop sourcecode object
            ti.deleteRow(tc, keyRow, SYSSOURCECODERowFactory.SYSSOURCECODE_INDEX1_ID);
            return;
        }

        ExecRow row = ti.getCatalogRowFactory().makeRow(descriptor, null);

        ExecRow existingRow = ti.getRow(tc, keyRow, SYSSOURCECODERowFactory.SYSSOURCECODE_INDEX1_ID);
        if (existingRow == null) {
            int insertRetCode = ti.insertRow(row, tc);
            if (insertRetCode != TabInfoImpl.ROWNOTDUPLICATE)
                throw duplicateDescriptorException(descriptor, null);
        } else {
            boolean[] bArray = {false};
            int[] colsToUpdate = {
                    SYSSOURCECODERowFactory.DEFINER_NAME,
                    SYSSOURCECODERowFactory.LAST_MODIFIED,
                    SYSSOURCECODERowFactory.SOURCE_CODE,
            };
            ti.updateRow(keyRow, row, SYSSOURCECODERowFactory.SYSSOURCECODE_INDEX1_ID, bArray, colsToUpdate, tc);
        }
    }

    public List<String> getDefaultRoles(String username, TransactionController tc) throws StandardException {
        // check dictionary cache first
        List<String> roleList = dataDictionaryCache.defaultRoleCacheFind(username);
        if (roleList != null)
            return roleList;

        List<RoleGrantDescriptor> roleGrantDescriptors = new ArrayList<>();

        TabInfoImpl ti=getNonCoreTI(SYSROLES_CATALOG_NUM);
        /* set up the start/stop position for the scan */
        ExecIndexRow keyRow = exFactory.getIndexableRow(1);
        DataValueDescriptor granteeOrderable=new SQLVarchar(username);
        keyRow.setColumn(1, granteeOrderable);
        getDescriptorViaIndex(
                SYSROLESRowFactory.SYSROLES_INDEX_EE_DEFAULT_IDX,
                keyRow,
                null,
                ti,
                null,
                roleGrantDescriptors,
                false);

        roleList = FluentIterable.from(roleGrantDescriptors).filter(rgd -> rgd.isDefaultRole()).transform(rgd -> rgd.getRoleName()).toList();
        dataDictionaryCache.defaultRoleCacheAdd(username, roleList);
        return roleList;
    }

    public void addToken(TokenDescriptor descriptor, TransactionController tc) throws StandardException {
        TabInfoImpl ti=getNonCoreTI(SYSTOKENS_NUM);
        ExecRow row = ti.getCatalogRowFactory().makeRow(descriptor, null);
        int insertRetCode = ti.insertRow(row,tc);
        if(insertRetCode != TabInfoImpl.ROWNOTDUPLICATE) {
            throw duplicateDescriptorException(descriptor, null);
        }
        dataDictionaryCache.tokenCacheAdd(descriptor.getToken(), descriptor);
    }

    @Override
    public void deleteToken(byte[] token) throws StandardException {
        TabInfoImpl ti=getNonCoreTI(SYSTOKENS_NUM);

        /* Set up the start/stop position for the scan */
        ExecIndexRow keyRow=exFactory.getIndexableRow(1);
        keyRow.setColumn(1, new SQLBit(token));

        ti.deleteRow(getTransactionCompile(), keyRow, SYSTOKENSRowFactory.SYSTOKENS_INDEX1_ID);
        dataDictionaryCache.tokenCacheRemove(token);
    }

    @Override
    public TokenDescriptor getToken(byte[] token) throws StandardException {
        TokenDescriptor result = dataDictionaryCache.tokenCacheFind(token);
        if (result != null) {
            return result;
        }

        TabInfoImpl ti=getNonCoreTI(SYSTOKENS_NUM);

        /* Set up the start/stop position for the scan */
        ExecIndexRow keyRow=exFactory.getIndexableRow(1);
        keyRow.setColumn(1, new SQLBit(token));

        result = (TokenDescriptor)
                getDescriptorViaIndex(
                        SYSTOKENSRowFactory.SYSTOKENS_INDEX1_ID,
                        keyRow,
                        null,
                        ti,
                        null,
                        null,
                        false,
                        TransactionController.ISOLATION_REPEATABLE_READ,
                        getTransactionCompile());
        if (result != null)
            dataDictionaryCache.tokenCacheAdd(token, result);
        return result;
    }

    @Override
    public void addReplication(TupleDescriptor descriptor, TransactionController tc) throws StandardException {
        TabInfoImpl ti=getNonCoreTI(SYSREPLICATION_CATALOG_NUM);
        ExecRow row = ti.getCatalogRowFactory().makeRow(descriptor, null);
        int insertRetCode = ti.insertRow(row,tc);
        if(insertRetCode != TabInfoImpl.ROWNOTDUPLICATE) {
            throw duplicateDescriptorException(descriptor, null);
        }
    }

    @Override
    public void deleteReplication(TupleDescriptor descriptor, TransactionController tc) throws StandardException {
        assert descriptor instanceof ReplicationDescriptor;
        ReplicationDescriptor d = (ReplicationDescriptor) descriptor;
        String scope = d.getScope();
        String schemaName = d.getSchemaName();
        String tableName = d.getTableName();

        TabInfoImpl ti=getNonCoreTI(SYSREPLICATION_CATALOG_NUM);
        if (scope!= null && schemaName == null && tableName == null) {
            ExecIndexRow keyRow = exFactory.getIndexableRow(1);
            keyRow.setColumn(1, new SQLVarchar(scope));
            ti.deleteRow(tc, keyRow, SYSREPLICATIONRowFactory.SYSREPLICATION_INDEX1_ID);
        }
        else if (scope!= null && schemaName != null && tableName == null) {
            ExecIndexRow keyRow = exFactory.getIndexableRow(2);
            keyRow.setColumn(1, new SQLVarchar(scope));
            keyRow.setColumn(2, new SQLVarchar(schemaName));
            ti.deleteRow(tc, keyRow, SYSREPLICATIONRowFactory.SYSREPLICATION_INDEX2_ID);
        }
        else if (scope!= null && schemaName != null && tableName != null) {
            ExecIndexRow keyRow = exFactory.getIndexableRow(3);
            keyRow.setColumn(1, new SQLVarchar(scope));
            keyRow.setColumn(2, new SQLVarchar(schemaName));
            keyRow.setColumn(3, new SQLVarchar(tableName));
            ti.deleteRow(tc, keyRow, SYSREPLICATIONRowFactory.SYSREPLICATION_INDEX3_ID);
        }
    }

    @Override
    public boolean databaseReplicationEnabled() throws StandardException {
        TabInfoImpl ti=getNonCoreTI(SYSREPLICATION_CATALOG_NUM);
        /* Set up the start/stop position for the scan */
        ExecIndexRow keyRow=exFactory.getIndexableRow(1);
        keyRow.setColumn(1, new SQLVarchar(SYSREPLICATIONRowFactory.SCOPE_DATABASE));

        ReplicationDescriptor result = (ReplicationDescriptor)
                getDescriptorViaIndex(
                        SYSREPLICATIONRowFactory.SYSREPLICATION_INDEX1_ID,
                        keyRow,
                        null,
                        ti,
                        null,
                        null,
                        false,
                        TransactionController.ISOLATION_REPEATABLE_READ,
                        getTransactionCompile());
        return result != null;
    }

    @Override
    public boolean schemaReplicationEnabled(String schemaName) throws StandardException {

        TabInfoImpl ti=getNonCoreTI(SYSREPLICATION_CATALOG_NUM);
        ExecIndexRow keyRow=exFactory.getIndexableRow(2);
        keyRow.setColumn(1, new SQLVarchar(SYSREPLICATIONRowFactory.SCOPE_SCHEMA));
        keyRow.setColumn(2, new SQLVarchar(schemaName));

        ReplicationDescriptor result = (ReplicationDescriptor)
                getDescriptorViaIndex(
                        SYSREPLICATIONRowFactory.SYSREPLICATION_INDEX2_ID,
                        keyRow,
                        null,
                        ti,
                        null,
                        null,
                        false,
                        TransactionController.ISOLATION_REPEATABLE_READ,
                        getTransactionCompile());

        return result != null;
    }

    @Override
    public boolean tableReplicationEnabled(String schemaName,
                                      String tableName) throws StandardException {

        TabInfoImpl ti=getNonCoreTI(SYSREPLICATION_CATALOG_NUM);
        /* Set up the start/stop position for the scan */
        ExecIndexRow keyRow=exFactory.getIndexableRow(3);
        keyRow.setColumn(1, new SQLVarchar(SYSREPLICATIONRowFactory.SCOPE_TABLE));
        keyRow.setColumn(2, new SQLVarchar(schemaName));
        keyRow.setColumn(3, new SQLVarchar(tableName));

        ReplicationDescriptor result = (ReplicationDescriptor)
                getDescriptorViaIndex(
                        SYSREPLICATIONRowFactory.SYSREPLICATION_INDEX3_ID,
                        keyRow,
                        null,
                        ti,
                        null,
                        null,
                        false,
                        TransactionController.ISOLATION_REPEATABLE_READ,
                        getTransactionCompile());
        return result != null;
    }

    @Override
    public boolean useTxnAwareCache() {
        return false;
    }

}<|MERGE_RESOLUTION|>--- conflicted
+++ resolved
@@ -125,11 +125,8 @@
     protected SchemaDescriptor systemUtilSchemaDesc;
     protected SchemaDescriptor sysFunSchemaDesc;
     protected SchemaDescriptor sysViewSchemaDesc;
-<<<<<<< HEAD
+    protected SchemaDescriptor sysCatSchemaDesc;
     protected DatabaseDescriptor spliceDbDesc;
-=======
-    protected SchemaDescriptor sysCatSchemaDesc;
->>>>>>> c3b26a01
 
     /**
      * Dictionary version of the on-disk database
@@ -1025,7 +1022,6 @@
             dbId = getLCC().getDatabaseId();
         }
 
-<<<<<<< HEAD
         switch (schemaName) {
             case SchemaDescriptor.STD_SYSTEM_SCHEMA_NAME:
                 return getSystemSchemaDescriptor();
@@ -1048,18 +1044,6 @@
                 return sysViewSchemaDesc;
             default:
                 break;
-=======
-        if(getSystemSchemaDescriptor().getSchemaName().equals(schemaName)){
-            return getSystemSchemaDescriptor();
-        }else if(getSysIBMSchemaDescriptor().getSchemaName().equals(schemaName)){
-            // oh you are really asking SYSIBM, if this db is soft upgraded
-            // from pre 52, I may have 2 versions for you, one on disk
-            // (user SYSIBM), one imaginary (builtin). The
-            // one on disk (real one, if it exists), should always be used.
-            if(dictionaryVersion.checkVersion(DataDictionary.DD_VERSION_CS_5_2,null)){
-                return getSysIBMSchemaDescriptor();
-            }
->>>>>>> c3b26a01
         }
 
         /*
