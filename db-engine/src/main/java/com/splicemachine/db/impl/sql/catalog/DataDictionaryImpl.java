--- conflicted
+++ resolved
@@ -935,13 +935,8 @@
      * @throws StandardException Thrown on failure
      */
     @Override
-<<<<<<< HEAD
-    public SchemaDescriptor getSystemUtilSchemaDescriptor() throws StandardException{
+    public SchemaDescriptor getSystemUtilSchemaDescriptor() {
         return systemUtilSchemaDesc;
-=======
-    public SchemaDescriptor getSystemUtilSchemaDescriptor() {
-        return (systemUtilSchemaDesc);
->>>>>>> fa6e4f6b
     }
 
     /**
@@ -1074,41 +1069,12 @@
             dbId = getLCC().getDatabaseId();
         }
 
-<<<<<<< HEAD
-        switch (schemaName) {
-            case SchemaDescriptor.STD_SYSTEM_SCHEMA_NAME:
-                return getSystemSchemaDescriptor();
-            case SchemaDescriptor.IBM_SYSTEM_SCHEMA_NAME:
-                // oh you are really asking SYSIBM, if this db is soft upgraded
-                // from pre 52, I may have 2 versions for you, one on disk
-                // (user SYSIBM), one imaginary (builtin). The
-                // one on disk (real one, if it exists), should always be used.
-                if(dictionaryVersion.checkVersion(DataDictionary.DD_VERSION_CS_5_2,null)){
-                    return getSysIBMSchemaDescriptor();
-                }
-                break;
-            case SchemaDescriptor.IBM_SYSTEM_ADM_SCHEMA_NAME:
-                return sysIBMADMSchemaDesc;
-            case SchemaDescriptor.IBM_SYSTEM_FUN_SCHEMA_NAME:
-                return getSysFunSchemaDescriptor();
-            case SchemaDescriptor.STD_SYSTEM_VIEW_SCHEMA_NAME:
-                return sysViewSchemaDesc;
-            default:
-                break;
-        }
-
-        /*
-        ** Manual lookup
-        */
-
-        SchemaDescriptor sd = dataDictionaryCache.schemaCacheFind(dbId, schemaName, tc);
-=======
         SchemaDescriptor sd = getSystemWideSchemaDescriptor(schemaName);
         if (sd != null)
             return sd;
 
-        sd = dataDictionaryCache.schemaCacheFind(schemaName);
->>>>>>> fa6e4f6b
+        // Manual lookup
+        sd = dataDictionaryCache.schemaCacheFind(dbId, schemaName, tc);
         if (sd!=null)
             return sd;
 
