--- conflicted
+++ resolved
@@ -549,17 +549,12 @@
                     }
                 }
             }
-<<<<<<< HEAD
 
             if (create) {
                 createDbOwnerSchema(bootingTC, getSpliceDatabaseDescriptor().getUUID(), SchemaDescriptor.DEFAULT_USER_NAME);
             }
 
-            startParams.setProperty("catalogVersion", dictionaryVersion.toString());
             assert authorizationDatabasesOwner.containsKey(spliceDbDesc.getUUID()) :"Failed to get Database Owner authorization";
-=======
-            assert authorizationDatabaseOwner!=null:"Failed to get Database Owner authorization";
->>>>>>> f88149ad
 
             // Update (or create) the system stored procedures if requested.
             updateSystemProcedures(spliceDbDesc, bootingTC);
