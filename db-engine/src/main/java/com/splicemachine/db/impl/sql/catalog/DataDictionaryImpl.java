/*
 * This file is part of Splice Machine.
 * Splice Machine is free software: you can redistribute it and/or modify it under the terms of the
 * GNU Affero General Public License as published by the Free Software Foundation, either
 * version 3, or (at your option) any later version.
 * Splice Machine is distributed in the hope that it will be useful, but WITHOUT ANY WARRANTY;
 * without even the implied warranty of MERCHANTABILITY or FITNESS FOR A PARTICULAR PURPOSE.
 * See the GNU Affero General Public License for more details.
 * You should have received a copy of the GNU Affero General Public License along with Splice Machine.
 * If not, see <http://www.gnu.org/licenses/>.
 *
 * Some parts of this source code are based on Apache Derby, and the following notices apply to
 * Apache Derby:
 *
 * Apache Derby is a subproject of the Apache DB project, and is licensed under
 * the Apache License, Version 2.0 (the "License"); you may not use these files
 * except in compliance with the License. You may obtain a copy of the License at:
 *
 * http://www.apache.org/licenses/LICENSE-2.0
 *
 * Unless required by applicable law or agreed to in writing, software distributed
 * under the License is distributed on an "AS IS" BASIS, WITHOUT WARRANTIES OR
 * CONDITIONS OF ANY KIND, either express or implied. See the License for the
 * specific language governing permissions and limitations under the License.
 *
 * Splice Machine, Inc. has modified the Apache Derby code in this file.
 *
 * All such Splice Machine modifications are Copyright 2012 - 2020 Splice Machine, Inc.,
 * and are licensed to you under the GNU Affero General Public License.
 */

package com.splicemachine.db.impl.sql.catalog;

import com.splicemachine.db.catalog.AliasInfo;
import com.splicemachine.db.catalog.DependableFinder;
import com.splicemachine.db.catalog.TypeDescriptor;
import com.splicemachine.db.catalog.UUID;
import com.splicemachine.db.catalog.types.BaseTypeIdImpl;
import com.splicemachine.db.catalog.types.RoutineAliasInfo;
import com.splicemachine.db.iapi.error.StandardException;
import com.splicemachine.db.iapi.reference.*;
import com.splicemachine.db.iapi.services.context.ContextManager;
import com.splicemachine.db.iapi.services.context.ContextService;
import com.splicemachine.db.iapi.services.io.FormatableBitSet;
import com.splicemachine.db.iapi.services.locks.LockFactory;
import com.splicemachine.db.iapi.services.locks.ShExLockable;
import com.splicemachine.db.iapi.services.monitor.Monitor;
import com.splicemachine.db.iapi.services.monitor.PersistentService;
import com.splicemachine.db.iapi.services.property.PropertyUtil;
import com.splicemachine.db.iapi.services.sanity.SanityManager;
import com.splicemachine.db.iapi.services.uuid.UUIDFactory;
import com.splicemachine.db.iapi.sql.compile.Visitable;
import com.splicemachine.db.iapi.sql.conn.Authorizer;
import com.splicemachine.db.iapi.sql.conn.ConnectionUtil;
import com.splicemachine.db.iapi.sql.conn.LanguageConnectionContext;
import com.splicemachine.db.iapi.sql.conn.LanguageConnectionFactory;
import com.splicemachine.db.iapi.sql.depend.DependencyManager;
import com.splicemachine.db.iapi.sql.dictionary.*;
import com.splicemachine.db.iapi.sql.execute.*;
import com.splicemachine.db.iapi.store.access.*;
import com.splicemachine.db.iapi.store.access.conglomerate.Conglomerate;
import com.splicemachine.db.iapi.types.*;
import com.splicemachine.db.iapi.util.IdUtil;
import com.splicemachine.db.impl.jdbc.LOBStoredProcedure;
import com.splicemachine.db.impl.services.locks.Timeout;
import com.splicemachine.db.impl.sql.compile.ColumnReference;
import com.splicemachine.db.impl.sql.compile.QueryTreeNode;
import com.splicemachine.db.impl.sql.compile.SetNode;
import com.splicemachine.db.impl.sql.compile.TableName;
import com.splicemachine.db.impl.sql.execute.GenericScanQualifier;
import com.splicemachine.db.impl.sql.execute.JarUtil;
import com.splicemachine.db.impl.sql.execute.TriggerEventDML;
import com.splicemachine.db.impl.sql.execute.ValueRow;
import com.splicemachine.utils.Pair;
import edu.umd.cs.findbugs.annotations.SuppressFBWarnings;
import org.apache.log4j.Logger;
import splice.com.google.common.base.Function;
import splice.com.google.common.base.Optional;
import splice.com.google.common.collect.FluentIterable;
import splice.com.google.common.collect.ImmutableListMultimap;
import splice.com.google.common.collect.Lists;
import splice.com.google.common.collect.Multimaps;

import javax.annotation.Nonnull;
import javax.annotation.Nullable;
import java.io.File;
import java.io.IOException;
import java.io.InputStream;
import java.security.MessageDigest;
import java.security.NoSuchAlgorithmException;
import java.security.SecureRandom;
import java.sql.Types;
import java.util.*;
import java.util.concurrent.ExecutorService;
import java.util.concurrent.Executors;
import java.util.concurrent.TimeUnit;
import java.util.regex.Matcher;
import java.util.regex.Pattern;

/**
 * Standard database implementation of the data dictionary that stores the information in the system catlogs.
 *
 * See SpliceDataDictionary in spliceengine repo.
 */
public abstract class DataDictionaryImpl extends BaseDataDictionary{
    private static final Logger LOG = Logger.getLogger(DataDictionaryImpl.class);

    /**
     * Runtime definition of the functions from SYSFUN_FUNCTIONS.
     * Populated dynamically as functions are called.
     */
    protected final AliasDescriptor[] sysfunDescriptors=new AliasDescriptor[SYSFUN_FUNCTIONS.length];

    // the structure that holds all the core table info
    protected TabInfoImpl[] coreInfo;

    /*
    ** SchemaDescriptors for system and app schemas.  Both
    ** are canonical.  We cache them for fast lookup.
    */

    protected SchemaDescriptor systemSchemaDesc;
    protected SchemaDescriptor sysIBMSchemaDesc;
    protected SchemaDescriptor sysIBMADMSchemaDesc;
    protected SchemaDescriptor declaredGlobalTemporaryTablesSchemaDesc;
    protected SchemaDescriptor systemUtilSchemaDesc;
    protected SchemaDescriptor sysFunSchemaDesc;
    protected SchemaDescriptor sysViewSchemaDesc;
    protected SchemaDescriptor sysCatSchemaDesc;
    protected DatabaseDescriptor spliceDbDesc;

    /**
     * Dictionary version of the on-disk database
     */
    protected DD_Version dictionaryVersion;
    /**
     * Dictionary version of the currently running engine
     */
    protected DD_Version softwareVersion;
    protected Map<UUID, String> authorizationDatabasesOwner = new HashMap<>();
    protected boolean usesSqlAuthorization;

    /**
     * When enabled, will update the data dictionary with all system stored procedures defined in the Derby jar.
     * If a system stored procedure already exists in the data dictionary, it will be dropped and then created again.
     * <p/>
     * Defaults to false (off).
     */
    private static boolean updateSystemProcs=
            PropertyUtil.getSystemBoolean(Property.LANG_UPDATE_SYSTEM_PROCS,Property.LANG_UPDATE_SYSTEM_PROCS_DEFAULT);

    /*
    ** This property and value are written into the database properties
    ** when the database is created, and are used to determine whether
    ** the system catalogs need to be upgraded.
    */

    // the structure that holds all the noncore info
    protected TabInfoImpl[] noncoreInfo;

    // no other system tables have id's in the configuration.

    public DataDescriptorGenerator dataDescriptorGenerator;
    protected DataValueFactory dvf;
    protected AccessFactory af;
    //DataDictionaryContext                ddc;

    protected ExecutionFactory exFactory;
    protected UUIDFactory uuidFactory;
    Properties startupParameters;
    int engineType;

    /* Information about whether or not we are at boot time */
    protected boolean booting;
    protected TransactionController bootingTC;
    protected DependencyManager dmgr;

    protected DataDictionaryCache dataDictionaryCache;

    /*
    ** Lockable object for synchronizing transition from caching to non-caching
    */
    ShExLockable cacheCoordinator;
    public LockFactory lockFactory;

    private Map<String, Map<String, String>> sequenceIDs;

    /**
     * True if the database is read only and requires
     * some form of upgrade, that makes the stored prepared
     * statements invalid.
     * With this case the engine is running at a different
     * version to the underlying stored database. This
     * can happen in 5.1 if the database is read only
     * and a different point release (later than 5.1.25?)
     * to the one that created it, has been booted. (Beetle 5170).
     * <p/>
     * <p/>
     * In 5.2 and newer this will be the case if the engine
     * booting the database is newer than the engine
     * that created it.
     */
    private boolean readOnlyUpgrade;


    //systemSQLNameNumber is the number used as the last digit during the previous call to getSystemSQLName.
    //If it is 9 for a given calendarForLastSystemSQLName, we will restart the counter to 0
    //and increment the calendarForLastSystemSQLName by 10ms.
    private int systemSQLNameNumber;
    private GregorianCalendar calendarForLastSystemSQLName=new GregorianCalendar();
    private long timeForLastSystemSQLName;


    /**
     * Collation Type for SYSTEM schemas. In Derby 10.3, this will always
     * be UCS_BASIC
     */
    private int collationTypeOfSystemSchemas;

    /**
     * Collation Type for user schemas. In Derby 10.3, this is either
     * UCS_BASIC or TERRITORY_BASED. The exact value is decided by what has
     * user asked for through JDBC url optional attribute COLLATION. If that
     * atrribute is set to UCS_BASIC, the collation type for user schemas
     * will be UCS_BASIC. If that attribute is set to TERRITORY_BASED, the
     * collation type for user schemas will be TERRITORY_BASED. If the user
     * has not provide COLLATION attribute value in the JDBC url at database
     * create time, then collation type of user schemas will default to
     * UCS_BASIC. Pre-10.3 databases after upgrade to Derby 10.3 will also
     * use UCS_BASIC for collation type of user schemas.
     */
    private int collationTypeOfUserSchemas;

    /*
    ** Constructor
    */

    public DataDictionaryImpl(){

    }


    /**
     * This is the data dictionary implementation for
     * the standard database engine.
     *
     * @return true if this service requested is for a database engine.
     */
    @Override
    public boolean canSupport(Properties startParams){
        return Monitor.isDesiredType(startParams,EngineType.STANDALONE_DB);
    }

    /**
     * Start-up method for this instance of the data dictionary.
     *
     * @param startParams The start-up parameters
     * @throws StandardException Thrown if the module fails to start
     */
    @SuppressFBWarnings(value="ST_WRITE_TO_STATIC_FROM_INSTANCE_METHOD", justification = "intentional")
    @Override
    public void boot(boolean create,Properties startParams) throws StandardException{
        softwareVersion=new DD_Version(this,DataDictionary.DD_VERSION_DERBY_10_9);
        startupParameters=startParams;
        uuidFactory=Monitor.getMonitor().getUUIDFactory();
        engineType=Monitor.getEngineType(startParams);
        //Set the collation type of system schemas before we start loading
        //built-in schemas's SchemaDescriptor(s). This is because
        //SchemaDescriptor will look to DataDictionary to get the correct
        //collation type for themselves. We can't load SD for SESSION schema
        //just yet because we do not know the collation type for user schemas
        //yet. We will know the right collation for user schema little later
        //in this boot method.
        collationTypeOfSystemSchemas=StringDataValue.COLLATION_TYPE_UCS_BASIC;

        /* Get AccessFactory in order to transaction stuff */
        af=(AccessFactory)Monitor.findServiceModule(this,AccessFactory.MODULE);

        createBuiltinSpliceDb(startParams);
        createBuiltinSystemSchemas();

        // REMIND: actually, we're supposed to get the DataValueFactory
        // out of the connection context...this is a bit of a shortcut.
        // We get the DataValueFactory early in order to help bootstrap the system catalogs.
        LanguageConnectionFactory langConnFactory=(LanguageConnectionFactory)Monitor.bootServiceModule(
                create,this,LanguageConnectionFactory.MODULE,startParams);

        dvf=langConnFactory.getDataValueFactory();
        exFactory=(ExecutionFactory)Monitor.bootServiceModule(
                create,this,
                ExecutionFactory.MODULE,
                startParams);

        // initailze the arrays of core and noncore tables
        initializeCatalogInfo();

        // indicate that we are in the process of booting
        booting=true;

        // set only if child class hasn't overriden this already
        if(dataDescriptorGenerator==null){
            dataDescriptorGenerator=new DataDescriptorGenerator(this);
        }

        if(!create){
            // SYSTABLES
            coreInfo[SYSTABLES_CORE_NUM].setHeapConglomerate(
                    getBootParameter(startParams,CFG_SYSTABLES_ID,true));

            coreInfo[SYSTABLES_CORE_NUM].setIndexConglomerate(SYSTABLESRowFactory.SYSTABLES_INDEX1_ID,
                    getBootParameter(startParams,CFG_SYSTABLES_INDEX1_ID,true));


            coreInfo[SYSTABLES_CORE_NUM].setIndexConglomerate(
                    SYSTABLESRowFactory.SYSTABLES_INDEX2_ID,
                    getBootParameter(startParams,CFG_SYSTABLES_INDEX2_ID,true));

            // SYSCOLUMNS

            coreInfo[SYSCOLUMNS_CORE_NUM].setHeapConglomerate(
                    getBootParameter(startParams,CFG_SYSCOLUMNS_ID,true));


            coreInfo[SYSCOLUMNS_CORE_NUM].setIndexConglomerate(
                    SYSCOLUMNSRowFactory.SYSCOLUMNS_INDEX1_ID,
                    getBootParameter(startParams,CFG_SYSCOLUMNS_INDEX1_ID,true));
            // 2nd syscolumns index added in Xena, hence may not be there
            coreInfo[SYSCOLUMNS_CORE_NUM].setIndexConglomerate(
                    SYSCOLUMNSRowFactory.SYSCOLUMNS_INDEX2_ID,
                    getBootParameter(startParams,CFG_SYSCOLUMNS_INDEX2_ID,false));

            // SYSCONGLOMERATES

            coreInfo[SYSCONGLOMERATES_CORE_NUM].setHeapConglomerate(
                    getBootParameter(startParams,CFG_SYSCONGLOMERATES_ID,true));


            coreInfo[SYSCONGLOMERATES_CORE_NUM].setIndexConglomerate(
                    SYSCONGLOMERATESRowFactory.SYSCONGLOMERATES_INDEX1_ID,
                    getBootParameter(startParams,CFG_SYSCONGLOMERATES_INDEX1_ID,true));


            coreInfo[SYSCONGLOMERATES_CORE_NUM].setIndexConglomerate(
                    SYSCONGLOMERATESRowFactory.SYSCONGLOMERATES_INDEX2_ID,
                    getBootParameter(startParams,CFG_SYSCONGLOMERATES_INDEX2_ID,true));

            coreInfo[SYSCONGLOMERATES_CORE_NUM].setIndexConglomerate(
                    SYSCONGLOMERATESRowFactory.SYSCONGLOMERATES_INDEX3_ID,
                    getBootParameter(startParams,CFG_SYSCONGLOMERATES_INDEX3_ID,true));


            // SYSSCHEMAS
            coreInfo[SYSSCHEMAS_CORE_NUM].setHeapConglomerate(
                    getBootParameter(startParams,CFG_SYSSCHEMAS_ID,true));


            coreInfo[SYSSCHEMAS_CORE_NUM].setIndexConglomerate(
                    SYSSCHEMASRowFactory.SYSSCHEMAS_INDEX1_ID,
                    getBootParameter(startParams,CFG_SYSSCHEMAS_INDEX1_ID,true));

            coreInfo[SYSSCHEMAS_CORE_NUM].setIndexConglomerate(
                    SYSSCHEMASRowFactory.SYSSCHEMAS_INDEX2_ID,
                    getBootParameter(startParams,CFG_SYSSCHEMAS_INDEX2_ID,true));

            // SYSDATABASES
            coreInfo[SYSDATABASES_CORE_NUM].setHeapConglomerate(
                    getBootParameter(startParams, CFG_SYSDATABASES_ID, false));

            coreInfo[SYSDATABASES_CORE_NUM].setIndexConglomerate(
                    SYSDATABASESRowFactory.SYSDATABASES_INDEX1_ID,
                    getBootParameter(startParams, CFG_SYSDATABASES_INDEX1_ID, false));

            coreInfo[SYSDATABASES_CORE_NUM].setIndexConglomerate(
                    SYSDATABASESRowFactory.SYSDATABASES_INDEX2_ID,
                    getBootParameter(startParams, CFG_SYSDATABASES_INDEX2_ID, false));
        }

        dataDictionaryCache = new DataDictionaryCache(startParams,this);

        sequenceIDs=new HashMap<>();

        /* Get the object to coordinate cache transitions */
        cacheCoordinator=new ShExLockable();

        /* Get the lock factory */
        lockFactory=af.getLockFactory();

        /*
         * now we need to setup a context stack for the database creation work.
         * We assume the System boot process has created a context
         * manager already, but not that contexts we need are there.
         */
        ContextService csf=ContextService.getFactory();

        ContextManager cm=csf.getCurrentContextManager();
        if(SanityManager.DEBUG)
            SanityManager.ASSERT((cm!=null),"Failed to get current ContextManager");

        // RESOLVE other non-StandardException errors.
        bootingTC=null;
        try{
            // Get a transaction controller. This has the side effect of
            // creating a transaction context if there isn't one already.
            bootingTC=af.getTransaction(cm);

            /*
                We need an execution context so that we can generate rows
                REMIND: maybe only for create case?
             */
            exFactory.newExecutionContext(cm);

            DataDescriptorGenerator ddg=getDataDescriptorGenerator();

            //We should set the user schema collation type here now because
            //later on, we are going to create user schema SPLICE. By the time any
            //user schema gets created, we should have the correct collation
            //type set for such schemas to use. For this reason, don't remove
            //the following if else statement and don't move it later in this 
            //method.
            String userDefinedCollation;
            if(create){
                //Get the collation attribute from the JDBC url. It can only 
                //have one of 2 possible values - UCS_BASIC or TERRITORY_BASED
                //This attribute can only be specified at database create time. 
                //The attribute value has already been verified in DVF.boot and
                //hence we can be assured that the attribute value if provided
                //is either UCS_BASIC or TERRITORY_BASED. If none provided, 
                //then we will take it to be the default which is UCS_BASIC.
                userDefinedCollation=startParams.getProperty(
                        Attribute.COLLATION, PropertyHelper.UCS_BASIC_COLLATION);
                bootingTC.setProperty(Property.COLLATION,userDefinedCollation,true);
            }else{
                userDefinedCollation=startParams.getProperty(
                        Property.COLLATION, PropertyHelper.UCS_BASIC_COLLATION);
            }

            //Initialize the collation type of user schemas by looking at
            //collation property/attribute.
            collationTypeOfUserSchemas=DataTypeDescriptor.getCollationType(userDefinedCollation);
            if(SanityManager.DEBUG)
                SanityManager.ASSERT((collationTypeOfUserSchemas!=-1),"Invalid collation type: "+userDefinedCollation);

            //Now is also a good time to create schema descriptor for global
            //temporary tables. Since this is a user schema, it should use the
            //collation type associated with user schemas. Since we just 
            //finished setting up the collation type of user schema, it is 
            //safe to create user SchemaDescriptor(s) now.
            declaredGlobalTemporaryTablesSchemaDesc=
                    newDeclaredGlobalTemporaryTablesSchemaDesc(
                            SchemaDescriptor.STD_DECLARED_GLOBAL_TEMPORARY_TABLES_SCHEMA_NAME);

            boolean nativeAuthenticationEnabled=PropertyUtil.nativeAuthenticationEnabled(startParams);

            HashSet newlyCreatedRoutines = null;

            if(create) {
                newlyCreatedRoutines = new HashSet();

                // create any required tables.
                createDictionaryTables(startParams,bootingTC,ddg);
                //create metadata sps statement required for network server
                createSystemSps(bootingTC);

                // As part of Splice Derby fork, we abstracted out the
                // create_SYSIBM_procedures and create_SYSCS_procedures
                // methods into a generalized SystemProcedureGenerator.
                //
                // create procedures for network server metadata
                // create_SYSIBM_procedures(bootingTC, newlyCreatedRoutines );
                //
                // create the SYSCS_UTIL system procedures
                // create_SYSCS_procedures(bootingTC, newlyCreatedRoutines );

                // create stored procedures
                SystemProcedureGenerator procedureGenerator=getSystemProcedures();
                procedureGenerator.createProcedures(bootingTC,newlyCreatedRoutines);

                // create system aggregates
                SystemAggregateGenerator aggregateGenerator=getSystemAggregateGenerator();
                aggregateGenerator.createAggregates(bootingTC);

                // now grant execute permission on some of these routines
                grantPublicAccessToSystemRoutines(newlyCreatedRoutines,bootingTC, spliceDbDesc.getAuthorizationId());
                // log the current dictionary version
                dictionaryVersion=softwareVersion;
                
                /* Set properties for current and create time
                 * DataDictionary versions.
                 */
                bootingTC.setProperty(DataDictionary.CORE_DATA_DICTIONARY_VERSION,
                        dictionaryVersion,true);

                bootingTC.setProperty(DataDictionary.CREATE_DATA_DICTIONARY_VERSION,
                        dictionaryVersion,true);

                //
                // If SqlAuthorization is set as a system property during database
                // creation, set it as a database property also, so that it gets persisted.
                //
                // We also turn on SqlAuthorization if NATIVE authentication has been specified.
                //
                if(PropertyUtil.getSystemBoolean(Property.SQL_AUTHORIZATION_PROPERTY)){
                    bootingTC.setProperty(Property.SQL_AUTHORIZATION_PROPERTY,"true",true);
                }
                if(PropertyUtil.getSystemBoolean(Property.SQL_AUTHORIZATION_PROPERTY) || nativeAuthenticationEnabled){
                    usesSqlAuthorization=true;
                }

                // Set default hash algorithm used to protect passwords stored
                // in the database for BUILTIN and NATIVE authentication.
                bootingTC.setProperty(
                        PropertyHelper.AUTHENTICATION_BUILTIN_ALGORITHM,
                        findDefaultBuiltinAlgorithm(),
                        false);
            }else{
                // Get the ids for non-core tables
                loadDictionaryTables(bootingTC,startParams);
                BaseDataDictionary.READ_NEW_FORMAT = true;
                BaseDataDictionary.WRITE_NEW_FORMAT= true;
                String sqlAuth=PropertyUtil.getDatabaseProperty(bootingTC,
                        Property.SQL_AUTHORIZATION_PROPERTY);

                // Feature compatibility check.
                if(Boolean.parseBoolean(startParams.getProperty(Attribute.SOFT_UPGRADE_NO_FEATURE_CHECK))){
                    // Do not perform check if this boot is the first
                    // phase (soft upgrade boot) of a hard upgrade,
                    // which happens in two phases beginning with
                    // DERBY-2264. In this case, we need to always be
                    // able to boot to authenticate, notwithstanding
                    // any feature properties set
                    // (e.g. db.database.sqlAuthorization) which
                    // may not yet be supported until that hard
                    // upgrade has happened, normally causing an error
                    // below.
                    //
                    // Feature sqlAuthorization is a special case:
                    // Since database ownership checking only happens
                    // when sqlAuthorization is true, we can't afford
                    // to *not* use it for upgrades from 10.2 or
                    // later, lest we lose the database owner check.
                    // For upgrades from 10.1 and earlier there is no
                    // database owner check at a hard upgrade.
                    if(dictionaryVersion.majorVersionNumber>=DataDictionary.DD_VERSION_DERBY_10_2){
                        usesSqlAuthorization=Boolean.parseBoolean(sqlAuth) || nativeAuthenticationEnabled;
                    }
                }else{
                    if(Boolean.parseBoolean(sqlAuth) || nativeAuthenticationEnabled){
                        usesSqlAuthorization=true;
                    }
                }
            }

            if (create) {
                createDbOwnerSchema(bootingTC, getSpliceDatabaseDescriptor().getUUID(), SchemaDescriptor.DEFAULT_USER_NAME);
            }

            startParams.setProperty("catalogVersion", dictionaryVersion.toString());
            assert authorizationDatabasesOwner.containsKey(spliceDbDesc.getUUID()) :"Failed to get Database Owner authorization";

            // Update (or create) the system stored procedures if requested.
            updateSystemProcedures(spliceDbDesc, bootingTC);

            // read the system configuration setting about whether access restriction is enabled
            // and determine if sysvw.sysschemasview should be updated
            setMetadataAccessRestrictionEnabled();
            updateSystemSchemasView(bootingTC);

            /* Commit & destroy the create database */
            bootingTC.commit();
            assert cm!=null;
            cm.getContext(ExecutionContext.CONTEXT_ID).popMe(); // done with ctx
        }finally{

            if(bootingTC!=null){
                bootingTC.destroy();  // gets rid of the transaction context
                bootingTC=null;
            }
        }

        setDependencyManager();
        booting=false;
    }

    protected UUID getCurrentlyBootingDatabaseUuid(Properties startParams, TransactionController tc) throws StandardException {
        String dbIdKey = DataDictionary.getDatabaseId(startParams.getProperty(PersistentService.SERVICE_NAME));
        return (UUID) tc.getProperty(dbIdKey);
    }

    /**
     * Factory method for generating System Procedure information.
     * <p/>
     * Replace this method with a subimplementation to change which
     * SystemProcedures are installed at boot time.
     *
     * @return a generator for SystemProcedures.
     */
    protected abstract SystemProcedureGenerator getSystemProcedures();

    protected abstract SystemAggregateGenerator getSystemAggregateGenerator();

    /**
     * Find the default message digest algorithm to use for BUILTIN
     * authentication on this database.
     *
     * @return the name of the algorithm to use as the default
     */
    private String findDefaultBuiltinAlgorithm(){
        try{
            // First check for the preferred default, and return it if present
            MessageDigest.getInstance(PropertyHelper.AUTHENTICATION_BUILTIN_ALGORITHM_DEFAULT);
            return PropertyHelper.AUTHENTICATION_BUILTIN_ALGORITHM_DEFAULT;
        }catch(NoSuchAlgorithmException nsae){
            // Couldn't find the preferred algorithm, so use the fallback
            return PropertyHelper.AUTHENTICATION_BUILTIN_ALGORITHM_FALLBACK;
        }
    }

    /**
     * sets the dependencymanager associated with this dd. subclasses can
     * override this to install their own funky dependency manager.
     */
    protected abstract void setDependencyManager();

    /**
     * returns the dependencymanager associated with this datadictionary.
     *
     * @see DataDictionary#getDependencyManager
     */
    @Override
    public DependencyManager getDependencyManager(){
        return dmgr;
    }

    /**
     * Stop this module.  In this case, nothing needs to be done.
     */
    @Override
    public void stop(){
    }

    @Override
    public void startWriting(LanguageConnectionContext lcc) throws StandardException{
       throw StandardException.plainWrapException(new RuntimeException("Not Implemented"));
    }

    /**
     * Get a DataDescriptorGenerator, through which we can create
     * objects to be stored in the DataDictionary.
     *
     * @return A DataDescriptorGenerator
     */
    @Override
    public DataDescriptorGenerator getDataDescriptorGenerator(){
        return dataDescriptorGenerator;
    }

    /**
     * Get authorizationID of Database Owner
     *
     * @return authorizationID
     * @param dbId
     */
    @Override
    public String getAuthorizationDatabaseOwner(UUID dbId){
        return authorizationDatabasesOwner.get(dbId);
    }

    @Override
    public boolean usesSqlAuthorization(){
        return usesSqlAuthorization;
    }

    @Override
    public int getCollationTypeOfSystemSchemas(){
        return collationTypeOfSystemSchemas;
    }

    @Override
    public int getCollationTypeOfUserSchemas(){
        return collationTypeOfUserSchemas;
    }

    @Override
    public DataValueFactory getDataValueFactory(){
        return dvf;
    }

    @Override
    public ExecutionFactory getExecutionFactory(){
        return exFactory;
    }

    /**
     * Set up the builtin schema descriptors for system schemas.
     */
    private void createBuiltinSystemSchemas(){
        if(systemSchemaDesc!=null)
            return;

        systemSchemaDesc=newSystemSchemaDesc(SchemaDescriptor.STD_SYSTEM_SCHEMA_NAME,SchemaDescriptor.SYSTEM_SCHEMA_UUID);
        sysIBMSchemaDesc=newSystemSchemaDesc(SchemaDescriptor.IBM_SYSTEM_SCHEMA_NAME,SchemaDescriptor.SYSIBM_SCHEMA_UUID);
        sysIBMADMSchemaDesc=newSystemSchemaDesc(SchemaDescriptor.IBM_SYSTEM_ADM_SCHEMA_NAME,SchemaDescriptor.SYSIBMADM_SCHEMA_UUID);
        systemUtilSchemaDesc=newSystemSchemaDesc(SchemaDescriptor.STD_SYSTEM_UTIL_SCHEMA_NAME,SchemaDescriptor.SYSCS_UTIL_SCHEMA_UUID);
        sysFunSchemaDesc=newSystemSchemaDesc(SchemaDescriptor.IBM_SYSTEM_FUN_SCHEMA_NAME,SchemaDescriptor.SYSFUN_SCHEMA_UUID);
        sysViewSchemaDesc=newSystemSchemaDesc(SchemaDescriptor.STD_SYSTEM_VIEW_SCHEMA_NAME,SchemaDescriptor.SYSVW_SCHEMA_UUID);
        sysCatSchemaDesc=newSystemSchemaDesc(SchemaDescriptor.IBM_SYSTEM_CAT_SCHEMA_NAME,SchemaDescriptor.SYSCAT_SCHEMA_UUID);
    }

    private void createBuiltinSpliceDb(Properties startParams) throws StandardException {
        if (spliceDbDesc != null)
            return;

        ContextService.getFactory();
        TransactionController tc = af.getTransaction(ContextService.getCurrentContextManager());
        UUID databaseID = (UUID) tc.getProperty(DataDictionary.DATABASE_ID);
        String userName = IdUtil.getUserNameFromURLProps(startParams);
        String authorizationId = IdUtil.getUserAuthorizationId(userName);


        spliceDbDesc = new DatabaseDescriptor(this, DatabaseDescriptor.STD_DB_NAME, authorizationId, databaseID);
        authorizationDatabasesOwner.put(databaseID, authorizationId);
    }

    private void assertTcElevated(TransactionController tc, String caller) throws StandardException {
        if (!tc.isElevated()) {
            throw StandardException.plainWrapException(new IOException(caller + ": not writeable"));
        }
    }

    public UUID createNewDatabaseAndDatabaseOwner(TransactionController tc, String dbName, String dbOwner, String dbPassword) throws StandardException {
        assertTcElevated(tc, "createNewDatabaseAndDatabaseOwner");
        dbOwner = IdUtil.getUserAuthorizationId(dbOwner);
        UserDescriptor dbOwnerDesc = dataDescriptorGenerator.makeUserDescriptor(tc, dbOwner, dbPassword, null);
        return createNewDatabaseAndDatabaseOwner(tc, dbName, dbOwnerDesc);
    }

    public UUID createNewDatabaseAndDatabaseOwner(TransactionController tc, String dbName, UserDescriptor dbOwner) throws StandardException {
        if (!af.isMultiDatabaseEnabled()) {
            throw StandardException.newException(SQLState.LANG_MULTIDATABASE_NOT_ENABLED);
        }
        assertTcElevated(tc, "createNewDatabaseAndDatabaseOwner");
        DatabaseDescriptor dbDesc = createNewDatabase(dbName, dbOwner.getUserName());
        UUID dbId = dbDesc.getUUID();
        dbOwner.setDatabaseId(dbId);
        addDescriptor(dbOwner, null, SYSUSERS_CATALOG_NUM, false, tc, false);
        authorizationDatabasesOwner.put(dbId, dbOwner.getUserName());
        createDbSpecificSystemSchemas(tc, dbDesc);
        return dbId;
    }

    private DatabaseDescriptor createNewDatabase(String name, String dbOwner) throws StandardException {
        dbOwner = IdUtil.getUserAuthorizationId(dbOwner);
        ContextService.getFactory();
        TransactionController tc = af.getTransaction(ContextService.getCurrentContextManager());
        if (!tc.isElevated()) {
            throw StandardException.plainWrapException(new IOException("createNewDatabase: not writeable"));
        }

        UUID uuid = getUUIDFactory().createUUID();
        DatabaseDescriptor desc = new DatabaseDescriptor(
                this, name, dbOwner, uuid);
        addDescriptor(desc, null, SYSDATABASES_CATALOG_NUM, false, tc, false);
        createDbOwnerSchema(tc, uuid, dbOwner);
        return desc;
    }

    // TODO(arnaud multidb) make this DB specific? DB-10257. Only used in SYSSCHEMASRowFactory via SchemaFilterVTI for Ranger
    public List<SchemaDescriptor> getAllSchemas(TransactionController tc) throws StandardException{
        List<SchemaDescriptor> lists =new ArrayList<>();
        TabInfoImpl ti=coreInfo[SYSSCHEMAS_CORE_NUM];
        SYSSCHEMASRowFactory rf=(SYSSCHEMASRowFactory)ti.getCatalogRowFactory();
        // don't hold open across commit
        // for update
        // all fields as objects
        // start position -
        // startSearchOperation - none
        //
        // stop position -through last row
        // stopSearchOperation - none
        try (ScanController sc = tc.openScan(
                ti.getHeapConglomerate(),
                false,   // don't hold open across commit
                0,       // for update
                TransactionController.MODE_RECORD,
                TransactionController.ISOLATION_REPEATABLE_READ,
                null,      // all fields as objects
                null, // start position -
                0,                            // startSearchOperation - none
                null,                //
                null, // stop position -through last row
                0)) {
            ExecRow outRow = rf.makeEmptyRow();
            SchemaDescriptor schemaDescr;
            while (sc.fetchNext(outRow.getRowArray())) {
                schemaDescr = (SchemaDescriptor) rf.buildDescriptor(outRow, null, this, tc);
                lists.add(schemaDescr);
            }
        }
        return lists;
    }

    public List<DatabaseDescriptor> getAllDatabases(TransactionController tc) throws StandardException{
        List<DatabaseDescriptor> lists = new ArrayList<>();
        TabInfoImpl ti=coreInfo[SYSDATABASES_CORE_NUM];
        SYSDATABASESRowFactory rf=(SYSDATABASESRowFactory) ti.getCatalogRowFactory();
        try (ScanController sc = tc.openScan(
                ti.getHeapConglomerate(),
                false,   // don't hold open across commit
                0,       // for update
                TransactionController.MODE_RECORD,
                TransactionController.ISOLATION_REPEATABLE_READ,
                null,      // all fields as objects
                null, // start position -
                0,                            // startSearchOperation - none
                null,                //
                null, // stop position -through last row
                0)) {
            ExecRow outRow = rf.makeEmptyRow();
            while (sc.fetchNext(outRow.getRowArray())) {
                lists.add((DatabaseDescriptor) rf.buildDescriptor(outRow, null, this, tc));
            }
        }
        return lists;
    }

    // returns null if database is at rev level 10.5 or earlier
    @Override
    public PasswordHasher makePasswordHasher(Dictionary props) throws StandardException{
        // Support for configurable hash algorithm was added in Derby 10.6, so
        // we don't want to store a hash using the new scheme if the database
        // is running in soft upgrade and may be used with an older version
        // later.
        boolean supportConfigurableHash=true;

        // Support for key stretching was added in Derby 10.9, so don't use it
        // if the database may still be used with an older version.
        boolean supportKeyStretching=true;

        if(!supportConfigurableHash){
            return null;
        }else{
            String algorithm=(String)PropertyUtil.getPropertyFromSet(props, PropertyHelper.AUTHENTICATION_BUILTIN_ALGORITHM);

            if(algorithm==null){
                return null;
            }

            byte[] salt=null;
            int iterations=1;

            if(!algorithm.isEmpty()){

                if(supportKeyStretching){
                    salt=generateRandomSalt(props);
                    iterations=getIntProperty(
                            props,
                            PropertyHelper.AUTHENTICATION_BUILTIN_ITERATIONS,
                            PropertyHelper.AUTHENTICATION_BUILTIN_ITERATIONS_DEFAULT,
                            1,Integer.MAX_VALUE);
                }
            }

            return new PasswordHasher(algorithm,salt,iterations);
        }
    }

    /**
     * Generate an array of random bytes to use as salt when hashing
     * credentials.
     *
     * @param props database properties that possibly specify the desired
     *              length of the salt
     * @return random bytes
     */
    private byte[] generateRandomSalt(Dictionary props){
        int saltLength=getIntProperty(props,
                PropertyHelper.AUTHENTICATION_BUILTIN_SALT_LENGTH,
                PropertyHelper.AUTHENTICATION_BUILTIN_SALT_LENGTH_DEFAULT,
                0,Integer.MAX_VALUE);

        SecureRandom random=new SecureRandom();
        byte[] salt=new byte[saltLength];
        random.nextBytes(salt);

        return salt;
    }

    /**
     * Get the value of an integer property.
     *
     * @param props        database properties
     * @param key          the key of the property
     * @param defaultValue which value to return if the property is not set,
     *                     or if the property value is not in the valid range
     * @param minValue     lowest property value to accept
     * @param maxValue     highest property value to accept
     * @return the value of the property
     */
    private int getIntProperty(Dictionary props,String key,int defaultValue,int minValue,int maxValue){

        String sVal=(String)PropertyUtil.getPropertyFromSet(props,key);

        if(sVal!=null){
            try{
                int i=Integer.parseInt(sVal);
                if(i>=minValue && i<=maxValue){
                    return i;
                }
            }catch(NumberFormatException nfe){
                // By convention, Derby ignores property values that cannot be
                // parsed. Use the default value instead.
            }
        }

        return defaultValue;
    }

    /**
     * Get the descriptor for the default splice database.
     */
    @Override
    public DatabaseDescriptor getSpliceDatabaseDescriptor() {
        return spliceDbDesc;
    }


    /**
     * Get the descriptor for the system schema. Schema descriptors include
     * authorization ids and schema ids.
     * <p/>
     * SQL92 allows a schema to specify a default character set - we will
     * not support this.
     *
     * @return The descriptor for the schema.
     * @throws StandardException Thrown on failure
     */
    @Override
    public SchemaDescriptor getSystemSchemaDescriptor() {
        return systemSchemaDesc;
    }


    /**
     * Get the descriptor for the SYSCS_UTIL system schema.
     * Schema descriptors include authorization ids and schema ids.
     * <p/>
     * SQL92 allows a schema to specify a default character set - we will
     * not support this.
     *
     * @return The descriptor for the schema.
     * @throws StandardException Thrown on failure
     */
    @Override
    public SchemaDescriptor getSystemUtilSchemaDescriptor() {
        return systemUtilSchemaDesc;
    }

    /**
     * Get the descriptor for the SYSIBM schema. Schema descriptors include
     * authorization ids and schema ids.
     * <p/>
     * SQL92 allows a schema to specify a default character set - we will
     * not support this.
     *
     * @return The descriptor for the schema.
     * @throws StandardException Thrown on failure
     */
    @Override
    public SchemaDescriptor getSysIBMSchemaDescriptor(){
        return sysIBMSchemaDesc;
    }

    /**
     * Get the descriptor for the SYSFUN schema. Schema descriptors include
     * authorization ids and schema ids.
     * <p/>
     * SQL92 allows a schema to specify a default character set - we will
     * not support this.
     *
     * @return The descriptor for the schema.
     * @throws StandardException Thrown on failure
     */
    @Override
    public SchemaDescriptor getSysFunSchemaDescriptor(){
        return sysFunSchemaDesc;
    }

    /**
     * Get the descriptor for the declared global temporary table schema which
     * is always named "SESSION".
     *
     * @return The descriptor for the schema.
     * @throws StandardException Thrown on failure
     */
    @Override
    public SchemaDescriptor getDeclaredGlobalTemporaryTablesSchemaDescriptor() {
        return declaredGlobalTemporaryTablesSchemaDesc;
    }

    /**
     * Determine whether a string is the name of the system schema.
     *
     * @param name the name of the schema to check
     * @return true or false
     * @throws StandardException Thrown on failure
     */
    @Override
    public boolean isSystemSchemaName(String name) {
        boolean ret_val=false;

        for(int i=systemSchemaNames.length-1;i>=0;){
            if((ret_val=systemSchemaNames[i--].equals(name)))
                break;
        }

        return (ret_val);
    }

    @Override
    public DatabaseDescriptor getDatabaseDescriptor(String dbName, TransactionController tc) throws StandardException {
        return getDatabaseDescriptor(dbName, tc, true);
    }

    @Override
    public DatabaseDescriptor getDatabaseDescriptor(String dbName, TransactionController tc, boolean raiseError) throws StandardException
    {
        /*
         ** Check for SPLICEDB before going any further.
         */

        if(tc==null){
            tc=getTransactionCompile();
        }

        if(dbName == null || getSpliceDatabaseDescriptor().getDatabaseName().equals(dbName)){
            return getSpliceDatabaseDescriptor();
        }

        /*
         ** Manual lookup
         */

        DatabaseDescriptor dd = dataDictionaryCache.databaseCacheFind(dbName, tc);
        if (dd!=null)
            return dd;

        dd = locateDatabaseRow(dbName,tc);

        if (dd!=null)
            dataDictionaryCache.databaseCacheAdd(dbName, dd, tc);

        if(dd==null && raiseError) {
            throw StandardException.newException(SQLState.LANG_DATABASE_DOES_NOT_EXIST, dbName);
        }else{
            return dd;
        }
    }

    /**
     * Get the descriptor for the named schema.
     * Schema descriptors include authorization ids and schema ids.
     * SQL92 allows a schema to specify a default character set - we will
     * not support this.  Will check default schema for a match
     * before scanning a system table.
     *
     * @param schemaName The name of the schema we're interested in. Must not be null.
     * @param tc         TransactionController
     * @param raiseError whether an exception should be thrown if the schema does not exist.
     * @return The descriptor for the schema. Can be null (not found) if raiseError is false.
     * @throws StandardException Thrown on error
     */
    @Override
    public SchemaDescriptor getSchemaDescriptor(UUID dbId, String schemaName,
                                                TransactionController tc,
                                                boolean raiseError) throws StandardException{
        /*
        ** Check for SPLICE and SYS schemas before going any
        ** further.
        */

        if(tc==null){
            tc=getTransactionCompile();
        }
        if (dbId == null) {
            dbId = getLCC().getDatabaseId();
        }

        SchemaDescriptor sd = getSystemWideSchemaDescriptor(schemaName);
        if (sd != null)
            return sd;

        // Manual lookup
        sd = dataDictionaryCache.schemaCacheFind(dbId, schemaName, tc);
        if (sd!=null)
            return sd;

        sd=locateSchemaRow(dbId, schemaName,tc);

        if (sd!=null)
            dataDictionaryCache.schemaCacheAdd(dbId, schemaName,sd, tc);
        //if no schema found and schema name is SESSION, then create an
        //in-memory schema descriptor
        if(sd==null && getDeclaredGlobalTemporaryTablesSchemaDescriptor().getSchemaName().equals(schemaName)){
            return getDeclaredGlobalTemporaryTablesSchemaDescriptor();
        }

        if(sd==null && raiseError){
            throw StandardException.newException(SQLState.LANG_SCHEMA_DOES_NOT_EXIST,schemaName);
        }else{
            return sd;
        }
    }

    public SchemaDescriptor getSystemWideSchemaDescriptor(String schemaName) {
        switch (schemaName) {
            case SchemaDescriptor.STD_SYSTEM_SCHEMA_NAME:
                return getSystemSchemaDescriptor();
            case SchemaDescriptor.IBM_SYSTEM_SCHEMA_NAME:
                // oh you are really asking SYSIBM, if this db is soft upgraded
                // from pre 52, I may have 2 versions for you, one on disk
                // (user SYSIBM), one imaginary (builtin). The
                // one on disk (real one, if it exists), should always be used.
                if(dictionaryVersion == null || dictionaryVersion.checkVersion(DataDictionary.DD_VERSION_CS_5_2)){
                    return getSysIBMSchemaDescriptor();
                }
                break;
            case SchemaDescriptor.IBM_SYSTEM_ADM_SCHEMA_NAME:
                return sysIBMADMSchemaDesc;
            case SchemaDescriptor.IBM_SYSTEM_FUN_SCHEMA_NAME:
                return getSysFunSchemaDescriptor();
            case SchemaDescriptor.STD_SYSTEM_VIEW_SCHEMA_NAME:
                return sysViewSchemaDesc;
            case SchemaDescriptor.IBM_SYSTEM_CAT_SCHEMA_NAME:
                return sysCatSchemaDesc;
            default:
                break;
        }
        return null;
    }


    /**
     * Get the target schema by searching for a matching row
     * in SYSSCHEMAS by schemaId.  Read only scan.
     *
     * @param schemaId       The id of the schema we're interested in.
     *                       If non-null, overrides schemaName
     * @param isolationLevel Use this explicit isolation level. Only
     *                       ISOLATION_REPEATABLE_READ (normal usage) or
     *                       ISOLATION_READ_UNCOMMITTED (corner cases)
     *                       supported for now.
     * @param tc             TransactionController.  If null, one
     *                       is gotten off of the language connection context.
     * @return The row for the schema
     * @throws StandardException Thrown on error
     */
    private SchemaDescriptor locateSchemaRow(UUID schemaId,
                                             int isolationLevel,
                                             TransactionController tc) throws StandardException{
        return locateSchemaRowBody(schemaId,isolationLevel,tc);
    }


    private SchemaDescriptor locateSchemaRowBody(UUID schemaId,
                                                 int isolationLevel,
                                                 TransactionController tc) throws StandardException{
        DataValueDescriptor UUIDStringOrderable;
        TabInfoImpl ti=coreInfo[SYSSCHEMAS_CORE_NUM];

        /* Use UUIDStringOrderable in both start and stop positions for scan */
        UUIDStringOrderable=getIDValueAsCHAR(schemaId);

        /* Set up the start/stop position for the scan */
        ExecIndexRow keyRow=exFactory.getIndexableRow(1);
        keyRow.setColumn(1,UUIDStringOrderable);

        return (SchemaDescriptor)
                getDescriptorViaIndex(
                        SYSSCHEMASRowFactory.SYSSCHEMAS_INDEX2_ID,
                        keyRow,
                        null,
                        ti,
                        null,
                        null,
                        false,
                        isolationLevel,
                        tc);
    }

    /**
     * Get the target database by searching for a matching row
     * in SYSDATABASES by database name.  Read only scan.
     *
     * @param dbName The name of the schema we're interested in.
     *                   If schemaId is null, used to qual.
     * @param tc         TransactionController.  If null, one
     *                   is gotten off of the language connection context.
     * @return The row for the schema
     * @throws StandardException Thrown on error
     */
    public DatabaseDescriptor locateDatabaseRow(String dbName,TransactionController tc) throws StandardException{
        DataValueDescriptor databaseNameOrderable;
        TabInfoImpl ti=coreInfo[SYSDATABASES_CORE_NUM];

        databaseNameOrderable=new SQLVarchar(dbName);

        ExecIndexRow keyRow=exFactory.getIndexableRow(1);
        keyRow.setColumn(1,databaseNameOrderable);

        return (DatabaseDescriptor)
                getDescriptorViaIndex(
                        SYSDATABASESRowFactory.SYSDATABASES_INDEX1_ID,
                        keyRow,
                        null,
                        ti,
                        null,
                        null,
                        false,
                        TransactionController.ISOLATION_REPEATABLE_READ,
                        tc);
    }

    /**
     * Get the target schema by searching for a matching row
     * in SYSSCHEMAS by schema name.  Read only scan.
     *
     * @param schemaName The name of the schema we're interested in.
     *                   If schemaId is null, used to qual.
     * @param tc         TransactionController.  If null, one
     *                   is gotten off of the language connection context.
     * @return The row for the schema
     * @throws StandardException Thrown on error
     */
    @Override
    public SchemaDescriptor locateSchemaRow(UUID dbId, String schemaName,TransactionController tc) throws StandardException{
        TabInfoImpl ti=coreInfo[SYSSCHEMAS_CORE_NUM];

        DataValueDescriptor schemaNameOrderable=new SQLVarchar(schemaName);
        DataValueDescriptor dbIdOrderable = getIDValueAsCHAR(dbId);

        ExecIndexRow keyRow=exFactory.getIndexableRow(2);
        keyRow.setColumn(SYSSCHEMASRowFactory.SYSSCHEMAS_INDEX1_DATABASEID, dbIdOrderable);
        keyRow.setColumn(SYSSCHEMASRowFactory.SYSSCHEMAS_INDEX1_SCHEMANAME, schemaNameOrderable);

        return (SchemaDescriptor)
                getDescriptorViaIndex(
                        SYSSCHEMASRowFactory.SYSSCHEMAS_INDEX1_ID,
                        keyRow,
                        null,
                        ti,
                        null,
                        null,
                        false,
                        TransactionController.ISOLATION_REPEATABLE_READ,
                        tc);
    }

    /**
     * Get the SchemaDescriptor for the given schema identifier.
     *
     * @param schemaId The id of the schema we're interested in.
     * @param tc       The transaction controller to us when scanning
     *                 SYSSCHEMAS
     * @return The descriptor for the schema, null if no such schema exists.
     * @throws StandardException Thrown on failure
     */
    @Override
    public SchemaDescriptor getSchemaDescriptor(UUID schemaId,TransactionController tc) throws StandardException{
        SchemaDescriptor sd = null;
        if (schemaId != null)
            sd = dataDictionaryCache.oidSchemaCacheFind(schemaId, tc);
        if (sd != null)
            return sd;
        sd = getSchemaDescriptorBody(schemaId,TransactionController.ISOLATION_REPEATABLE_READ,tc);
        if (schemaId != null && sd != null)
            dataDictionaryCache.oidSchemaCacheAdd(schemaId, sd, tc);
        return sd;
    }

    /**
     * Get the SchemaDescriptor for the given schema identifier.
     *
     * @param schemaId       the uuid of the schema we want a descriptor for
     * @param isolationLevel use this explicit isolation level. Only
     *                       ISOLATION_REPEATABLE_READ (normal usage) or
     *                       ISOLATION_READ_UNCOMMITTED (corner cases)
     *                       supported for now.
     * @param tc             transaction controller
     * @throws StandardException thrown on error
     */
    @Override
    public SchemaDescriptor getSchemaDescriptor(UUID schemaId,
                                                int isolationLevel,
                                                TransactionController tc) throws StandardException{
        return getSchemaDescriptorBody(schemaId,isolationLevel,tc);
    }


    private SchemaDescriptor getSchemaDescriptorBody(UUID schemaId,
                                                     int isolationLevel,
                                                     TransactionController tc) throws StandardException{
        SchemaDescriptor sd;

        if(tc==null){
            tc=getTransactionCompile();
        }

        /*
        ** Check for SPLICE and SYS schemas before going any
        ** further.
        */
        if(schemaId!=null){
            if(getSystemSchemaDescriptor().getUUID().equals(schemaId)){
                return getSystemSchemaDescriptor();
            }else if(getSysIBMSchemaDescriptor().getUUID().equals(schemaId)){
                return getSysIBMSchemaDescriptor();
            }
        }

        /*
        ** If we aren't booting, lets see if we already
        ** have the descriptor.  If we are in the middle
        ** of booting we cannot get the LanguageConnectionContext.
        */
        if(!booting){

            LanguageConnectionContext lcc=getLCC();

            if(lcc!=null){
                sd=lcc.getDefaultSchema();

                if((sd!=null) && ((schemaId==null) || schemaId.equals(sd.getUUID()))){
                    return sd;
                }
            }
        }

        return locateSchemaRow(schemaId,isolationLevel,tc);
    }


    /**
     * Return true of there exists a schema whose authorizationId equals
     * authid, i.e.  SYS.SYSSCHEMAS contains a row whose column
     * (AUTHORIZATIONID) equals authid.
     *
     * @param authid authorizationId
     * @param tc     TransactionController
     * @return true iff there is a matching schema
     * @throws StandardException
     */
    @Override
    public boolean existsSchemaOwnedBy(String authid,TransactionController tc) throws StandardException{
        TabInfoImpl ti=coreInfo[SYSSCHEMAS_CORE_NUM];
        SYSSCHEMASRowFactory rf=(SYSSCHEMASRowFactory)ti.getCatalogRowFactory();
        try (ConglomerateController ignored =tc.openConglomerate(
                ti.getHeapConglomerate(),false,0,
                TransactionController.MODE_RECORD,
                TransactionController.ISOLATION_REPEATABLE_READ)) {

            DataValueDescriptor authIdOrderable = new SQLVarchar(authid);
            ScanQualifier[][] scanQualifier = exFactory.getScanQualifier(1);

            scanQualifier[0][0].setQualifier(
                    SYSSCHEMASRowFactory.SYSSCHEMAS_SCHEMAAID - 1,    /* to zero-based */
                    authIdOrderable,
                    Orderable.ORDER_OP_EQUALS,
                    false,
                    false,
                    false);


            boolean result = false;

            try (ScanController sc = tc.openScan(ti.getHeapConglomerate(),
                    false,
                    0,
                    TransactionController.MODE_RECORD,
                    TransactionController.ISOLATION_REPEATABLE_READ,
                    null,
                    null,
                    0,
                    scanQualifier,
                    null,
                    0)) {
                ExecRow outRow = rf.makeEmptyRow();

                if (sc.fetchNext(outRow.getRowArray())) {
                    result = true;
                }
            }

            return result;
        }
    }

    @Override
    public void addColumnStatistics(ExecRow row,
                              TransactionController tc) throws StandardException{
        TabInfoImpl ti=getNonCoreTI(SYSCOLUMNSTATS_CATALOG_NUM);
        int insertRetCode = ti.insertRow(row,tc);
        if (insertRetCode != TabInfoImpl.ROWNOTDUPLICATE)
            throw StandardException.newException(SQLState.LANG_DUPLICATE_KEY_CONSTRAINT,
                    "SYSCOLUMNSTATISTICS_INDEX1", SYSCOLUMNSTATISTICSRowFactory.TABLENAME_STRING);
    }

    @Override
    public void addTableStatistics(ExecRow row,
                                    TransactionController tc) throws StandardException{
        TabInfoImpl ti=getNonCoreTI(SYSTABLESTATS_CATALOG_NUM);
        int insertRetCode = ti.insertRow(row,tc);
        if (insertRetCode != TabInfoImpl.ROWNOTDUPLICATE)
            throw StandardException.newException(SQLState.LANG_DUPLICATE_KEY_CONSTRAINT,
                    "SYSTABLESTATS_INDEX1", SYSTABLESTATISTICSRowFactory.TABLENAME_STRING);
    }


    @Override
    public void addDescriptor(TupleDescriptor td,
                              TupleDescriptor parent,
                              int catalogNumber,
                              boolean duplicatesAllowed,
                              TransactionController tc,
                              boolean buildVersion2Descriptor) throws StandardException{
        TabInfoImpl ti=(catalogNumber<NUM_CORE)?coreInfo[catalogNumber]:getNonCoreTI(catalogNumber);

        ExecRow row=ti.getCatalogRowFactory().makeRow(td,parent);

        if (buildVersion2Descriptor && catalogNumber == DataDictionary.SYSTABLES_CATALOG_NUM)
        {
            row.setColumn(SYSTABLESRowFactory.SYSTABLES_VERSION,new SQLVarchar("2.0"));
        }
        int insertRetCode=ti.insertRow(row,tc);

        if(!duplicatesAllowed){
            if(insertRetCode!=TabInfoImpl.ROWNOTDUPLICATE)
                throw duplicateDescriptorException(td,parent);
        }
    }

    protected StandardException duplicateDescriptorException(TupleDescriptor tuple,TupleDescriptor parent){
        if(parent!=null)
            return StandardException.newException(SQLState.LANG_OBJECT_ALREADY_EXISTS_IN_OBJECT,
                    tuple.getDescriptorType(),
                    tuple.getDescriptorName(),
                    parent.getDescriptorType(),
                    parent.getDescriptorName());

        else return StandardException.newException(SQLState.LANG_OBJECT_ALREADY_EXISTS,
                tuple.getDescriptorType(),
                tuple.getDescriptorName());
    }

    @Override
    public RowLocation[] addDescriptorArray(TupleDescriptor[] td,
                                   TupleDescriptor parent,
                                   int catalogNumber,
                                   boolean allowDuplicates,
                                   TransactionController tc) throws StandardException{
        TabInfoImpl ti=(catalogNumber<NUM_CORE)?coreInfo[catalogNumber]:getNonCoreTI(catalogNumber);
        CatalogRowFactory crf=ti.getCatalogRowFactory();

        ExecRow[] rl=new ExecRow[td.length];

        for(int index=0;index<td.length;index++){
            ExecRow row=crf.makeRow(td[index],parent);
            rl[index]=row;
        }

        RowLocation[] rowLocations = new RowLocation[td.length];
        int insertRetCode=ti.insertRowList(rl,tc, rowLocations);
        if(!allowDuplicates && insertRetCode!=TabInfoImpl.ROWNOTDUPLICATE){
            throw duplicateDescriptorException(td[insertRetCode],parent);
        }
        return rowLocations;
    }

    @Override
    public void dropRoleGrant(String roleName,
                              String grantee,
                              String grantor,
                              UUID databaseId, TransactionController tc) throws StandardException{
        DataValueDescriptor roleNameOrderable;
        DataValueDescriptor granteeOrderable;
        DataValueDescriptor grantorOrderable;
        DataValueDescriptor dbIdOrderable;

        TabInfoImpl ti=getNonCoreTI(SYSROLES_CATALOG_NUM);

        roleNameOrderable = new SQLVarchar(roleName);
        granteeOrderable = new SQLVarchar(grantee);
        grantorOrderable = new SQLVarchar(grantor);
        dbIdOrderable = new SQLChar(databaseId.toString());

        ExecIndexRow keyRow;

        SYSROLESRowFactory rf=(SYSROLESRowFactory) ti.getCatalogRowFactory();
        /* Set up the start/stop position for the scan */
        keyRow=exFactory.getIndexableRow(rf.getIndexColumnCount(SYSROLESRowFactory.SYSROLES_INDEX_ID_EE_OR_IDX));
        keyRow.setColumn(1,dbIdOrderable);
        keyRow.setColumn(2,roleNameOrderable);
        keyRow.setColumn(3,granteeOrderable);
        keyRow.setColumn(4,grantorOrderable);

        ti.deleteRow(tc,keyRow,SYSROLESRowFactory.SYSROLES_INDEX_ID_EE_OR_IDX);
    }


    @Override
    public void deletePartitionStatistics(long conglomerate,
                                          TransactionController tc) throws StandardException{
        TabInfoImpl ti=getNonCoreTI(SYSTABLESTATS_CATALOG_NUM);
        ExecIndexRow keyRow=exFactory.getIndexableRow(1);
        keyRow.setColumn(1, new SQLLongint(conglomerate));
        ti.deleteRow(tc,keyRow, SYSTABLESTATISTICSRowFactory.SYSTABLESTATISTICS_INDEX3_ID);
        deleteColumnStatistics(conglomerate,tc);
    }

    @Override
    public void deleteColumnStatistics(long conglomerate,
                                      TransactionController tc) throws StandardException{
        TabInfoImpl ti=getNonCoreTI(SYSCOLUMNSTATS_CATALOG_NUM);
        ExecIndexRow keyRow=exFactory.getIndexableRow(1);
        keyRow.setColumn(1,new SQLLongint(conglomerate));
        ti.deleteRow(tc,keyRow,SYSCOLUMNSTATISTICSRowFactory.SYSCOLUMNSTATISTICS_INDEX3_ID);
    }

    @Override
    public void deleteColumnStatisticsByColumnId(long conglomerate,
                                                 int columnId,
                                                 TransactionController tc) throws StandardException {
        TabInfoImpl ti=getNonCoreTI(SYSCOLUMNSTATS_CATALOG_NUM);
        ExecIndexRow keyRow=exFactory.getIndexableRow(1);
        keyRow.setColumn(1,new SQLLongint(conglomerate));

        // only drop the rows which have the given columnId
        TupleFilter filter=new ColumnStatsFilter(columnId);

        ti.deleteRows(tc,
                keyRow,                // start row
                ScanController.GE,
                null,                //qualifier
                filter,                // filter on base row
                keyRow,                // stop row
                ScanController.GT,
                SYSCOLUMNSTATISTICSRowFactory.SYSCOLUMNSTATISTICS_INDEX3_ID);
    }

    @Override
    public List<PartitionStatisticsDescriptor> getPartitionStatistics(long conglomerate, TransactionController tc) throws StandardException {
        List<PartitionStatisticsDescriptor> partitionStatisticsDescriptors = dataDictionaryCache.partitionStatisticsCacheFind(conglomerate);
        if (partitionStatisticsDescriptors!=null)
            return partitionStatisticsDescriptors;
        partitionStatisticsDescriptors = new ArrayList<>();
        TabInfoImpl ti=getNonCoreTI(SYSTABLESTATS_CATALOG_NUM);
        DataValueDescriptor startStop =new SQLLongint(conglomerate);
        /* Set up the start/stop position for the scan */
        ExecIndexRow keyRow=exFactory.getIndexableRow(1);
        keyRow.setColumn(1, startStop);
        getDescriptorViaIndex(
                SYSTABLESTATISTICSRowFactory.SYSTABLESTATISTICS_INDEX3_ID,
                keyRow,
                null,
                ti,
                null,
                partitionStatisticsDescriptors,
                false, null);
        List<ColumnStatisticsDescriptor> columnStats = getColumnStatistics(conglomerate, tc);
        ImmutableListMultimap columnStatsMap = Multimaps.index(columnStats, new Function<ColumnStatisticsDescriptor, String>() {
            @Override
            public String apply(@Nullable ColumnStatisticsDescriptor input) {
                assert input != null;
                return input.getPartitionId();
            }
        });
        for (PartitionStatisticsDescriptor desc: partitionStatisticsDescriptors) {
            desc.setColumnStatsDescriptors(columnStatsMap.get(desc.getPartitionId()));
        }
        dataDictionaryCache.partitionStatisticsCacheAdd(conglomerate,partitionStatisticsDescriptors);
        return partitionStatisticsDescriptors;
    }

    @Override
    public List<ColumnStatisticsDescriptor> getColumnStatistics(long conglomerate, TransactionController tc) throws StandardException {
        TabInfoImpl ti=getNonCoreTI(SYSCOLUMNSTATS_CATALOG_NUM);
        DataValueDescriptor startStop =new SQLLongint(conglomerate);
        /* Set up the start/stop position for the scan */
        ExecIndexRow keyRow=exFactory.getIndexableRow(1);
        keyRow.setColumn(1, startStop);
        List<ColumnStatisticsDescriptor> columnStatisticsDescriptors = new ArrayList();
        getDescriptorViaIndex(
                SYSCOLUMNSTATISTICSRowFactory.SYSCOLUMNSTATISTICS_INDEX1_ID,
                keyRow,
                null,
                ti,
                null,
                columnStatisticsDescriptors,
                false, tc);
        return columnStatisticsDescriptors;
    }

    /**
     * Drop the descriptor for a schema, given the schema's name
     *
     * @param schemaName The name of the schema to drop
     * @param tc         TransactionController for the transaction
     * @throws StandardException Thrown on error
     */
    @Override
    public void dropSchemaDescriptor(UUID dbId, String schemaName,TransactionController tc) throws StandardException{
        ExecIndexRow keyRow1;
        DataValueDescriptor schemaNameOrderable, dbIdOrderable;
        TabInfoImpl ti=coreInfo[SYSSCHEMAS_CORE_NUM];

        if(SanityManager.DEBUG){
            SchemaDescriptor sd = getSchemaDescriptor(dbId, schemaName, getTransactionCompile(), true);
            if(!isSchemaEmpty(sd)){
                SanityManager.THROWASSERT("Attempt to drop schema "+schemaName+" that is not empty");
            }
        }

        /* Use schemaNameOrderable in both start
         * and stop position for index 1 scan.
         */
        schemaNameOrderable=new SQLVarchar(schemaName);
        dbIdOrderable = new SQLChar(dbId.toString());

        /* Set up the start/stop position for the scan */
        SYSSCHEMASRowFactory rf=(SYSSCHEMASRowFactory)ti.getCatalogRowFactory();
        keyRow1=exFactory.getIndexableRow(rf.getIndexColumnCount(SYSSCHEMASRowFactory.SYSSCHEMAS_INDEX1_ID));
        keyRow1.setColumn(SYSSCHEMASRowFactory.SYSSCHEMAS_INDEX1_SCHEMANAME, schemaNameOrderable);
        keyRow1.setColumn(SYSSCHEMASRowFactory.SYSSCHEMAS_INDEX1_DATABASEID, dbIdOrderable);

        ti.deleteRow(tc,keyRow1,SYSSCHEMASRowFactory.SYSSCHEMAS_INDEX1_ID);
    }

    /**
     * Drop the descriptor for a database, given the db's name
     *
     * @param dbName The name of the schema to drop
     * @param tc         TransactionController for the transaction
     * @throws StandardException Thrown on error
     */
    @Override
    public void dropDatabaseDescriptor(String dbName,TransactionController tc) throws StandardException{
        ExecIndexRow keyRow1;
        DataValueDescriptor databaseNameOrderable;
        TabInfoImpl ti=coreInfo[SYSDATABASES_CORE_NUM];

        if(SanityManager.DEBUG){
            DatabaseDescriptor dd = getDatabaseDescriptor(dbName, getTransactionCompile(), true);
            if(!isDatabaseEmpty(dd)){
                SanityManager.THROWASSERT("Attempt to drop database " + dbName + " that is not empty");
            }
        }

        /* Use databaseNameOrderable in both start
         * and stop position for index 1 scan.
         */
        databaseNameOrderable=new SQLVarchar(dbName);

        /* Set up the start/stop position for the scan */
        keyRow1=exFactory.getIndexableRow(1);
        keyRow1.setColumn(1,databaseNameOrderable);

        ti.deleteRow(tc, keyRow1, SYSDATABASESRowFactory.SYSDATABASES_INDEX1_ID);
    }

    /**
     * Get the descriptor for the named table within the given schema.
     * If the schema parameter is NULL, it looks for the table in the
     * current (default) schema. Table descriptors include object ids,
     * object types (table, view, etc.)
     *
     * @param tableName The name of the table to get the descriptor for
     * @param schema    The descriptor for the schema the table lives in.
     *                  If null, use the system schema.
     * @return The descriptor for the table, null if table does not
     * exist.
     * @throws StandardException Thrown on failure
     */
    @Override
    public TableDescriptor getTableDescriptor(String tableName,SchemaDescriptor schema,TransactionController tc) throws StandardException{
        TableDescriptor retval=null;

        /*
        ** If we didn't get a schema descriptor, we had better
        ** have a system table.
        */
        if(SanityManager.DEBUG){
            if((schema==null) && !tableName.startsWith("SYS")){
                SanityManager.THROWASSERT("null schema for non system table "+tableName);
            }
        }

        SchemaDescriptor sd=(schema==null)?getSystemSchemaDescriptor():schema;

        UUID schemaUUID=sd.getUUID();

        if(SchemaDescriptor.STD_SYSTEM_DIAG_SCHEMA_NAME.equals(
                sd.getSchemaName())){
            TableDescriptor td=new TableDescriptor(this,tableName,sd,TableDescriptor.VTI_TYPE,TableDescriptor.DEFAULT_LOCK_GRANULARITY,-1,
                    null,null,null,null,null,null, false,false, null);

            // ensure a vti class exists
            if(getVTIClass(td,false)!=null)
                return td;

            // otherwise just standard search
        }

        TableKey tableKey=new TableKey(schemaUUID,tableName);

        retval = dataDictionaryCache.nameTdCacheFind(tableKey);
        if (retval != null) {
                retval.setReferencedColumnMap(null);
                if (retval.getSchemaDescriptor() == null) {
                    retval.setSchemaDesctiptor(sd);
                }
            return retval;
        }
        if (schemaUUID == null)
            throw StandardException.newException(SQLState.LANG_SCHEMA_DOES_NOT_EXIST, sd.getSchemaName());
        retval = getTableDescriptorIndex1Scan(tableName,schemaUUID.toString(), tc);
        if (retval!=null) {
            dataDictionaryCache.nameTdCacheAdd(tableKey, retval);
        }
        return retval;
    }

    /**
     * Scan systables_index1 (tablename, schemaid) for a match.
     *
     * @return TableDescriptor    The matching descriptor, if any.
     * @throws StandardException Thrown on failure
     */
    private TableDescriptor getTableDescriptorIndex1Scan(String tableName,String schemaUUID, TransactionController tc) throws StandardException{
        DataValueDescriptor schemaIDOrderable;
        DataValueDescriptor tableNameOrderable;
        TableDescriptor td;
        TabInfoImpl ti=coreInfo[SYSTABLES_CORE_NUM];

        /* Use tableNameOrderable and schemaIdOrderable in both start
         * and stop position for scan.
         */
        tableNameOrderable=new SQLVarchar(tableName);
        schemaIDOrderable=new SQLChar(schemaUUID);

        /* Set up the start/stop position for the scan */
        ExecIndexRow keyRow=exFactory.getIndexableRow(2);
        keyRow.setColumn(1,tableNameOrderable);
        keyRow.setColumn(2,schemaIDOrderable);

        td=(TableDescriptor)getDescriptorViaIndex(
                SYSTABLESRowFactory.SYSTABLES_INDEX1_ID,
                keyRow,
                null,
                ti,
                null,
                null,
                false, tc);

        return finishTableDescriptor(td, tc);
    }

    /**
     * Get a list of TableDescriptors whose table names are in a given range within the given schema.
     *
     * @param tableNameStart Starting table name, inclusive.
     * @param tableNameEnd Ending table name, exclusive.
     * @param schema The descriptor for the schema the table lives in.
     *               If null, use the system schema.
     * @return A list of TableDescriptors whose table names are in range of [tableNameStart, tableNameEnd) in given schema.
     * @throws StandardException
     */
    @Override
    public List<TableDescriptor> getTableDescriptors(String tableNameStart,String tableNameEnd,
                                                     SchemaDescriptor schema)
        throws StandardException
    {
        SchemaDescriptor sd=(schema==null)?getSystemSchemaDescriptor():schema;

        UUID schemaUUID=sd.getUUID();
        if (schemaUUID == null)
            throw StandardException.newException(SQLState.LANG_SCHEMA_DOES_NOT_EXIST, sd.getSchemaName());

        return getTableDescriptorsIndex1Scan(tableNameStart,tableNameEnd,schemaUUID.toString());
    }

    /**
     * A ranged scan on systables_index1 (tablename, schemaid).
     *
     * @param tableNameStart Starting table name, inclusive.
     * @param tableNameEnd Ending table name, exclusive.
     * @param schemaUUID Schema UUID.
     * @return A list of TableDescriptors whose table names are in range of [tableNameStart, tableNameEnd) in given schema.
     * @throws StandardException
     */
    private List<TableDescriptor> getTableDescriptorsIndex1Scan(String tableNameStart, String tableNameEnd, String schemaUUID)
            throws StandardException {
        List<TableDescriptor> tds = new ArrayList<>();

        DataValueDescriptor schemaIDOrderable;
        DataValueDescriptor tableNameStartOrderable;
        DataValueDescriptor tableNameEndOrderable;
        TabInfoImpl ti=coreInfo[SYSTABLES_CORE_NUM];

        tableNameStartOrderable=new SQLVarchar(tableNameStart);
        tableNameEndOrderable=new SQLVarchar(tableNameEnd);
        schemaIDOrderable=new SQLChar(schemaUUID);

        /* Set up the start position for the scan */
        ExecIndexRow startKeyRow=exFactory.getIndexableRow(2);
        startKeyRow.setColumn(1,tableNameStartOrderable);
        startKeyRow.setColumn(2,schemaIDOrderable);

        /* Set up the stop position for the scan */
        ExecIndexRow endKeyRow=exFactory.getIndexableRow(2);
        endKeyRow.setColumn(1,tableNameEndOrderable);
        endKeyRow.setColumn(2,schemaIDOrderable);

        /* Set a scan qualifier on SYSTABLES.SCHEMAID */
        GenericScanQualifier[][] qualifiers = new GenericScanQualifier[1][];
        qualifiers[0] = new GenericScanQualifier[1];
        GenericScanQualifier gsq = new GenericScanQualifier();
        // since we are scanning an index, columnId is the index column position of SCHEMAID
        // index column position is 0-based
        gsq.setQualifier(1, new SQLVarchar(schemaUUID), DataValueDescriptor.ORDER_OP_EQUALS, false, false, false);
        qualifiers[0][0] = gsq;

        getDescriptorsViaIndex(
                SYSTABLESRowFactory.SYSTABLES_INDEX1_ID,
                startKeyRow,
                endKeyRow,
                qualifiers,
                ti,
                null,
                tds,
                false);

        for (int i = 0; i < tds.size(); i++) {
            tds.set(i, finishTableDescriptor(tds.get(i), null));
        }

        return tds;
    }

    /**
     * This method can get called from the DataDictionary cache.
     *
     * @param tableId The UUID of the table
     * @return The descriptor for the table, null if the table does
     * not exist.
     * @throws StandardException Thrown on failure
     */
    public TableDescriptor getUncachedTableDescriptor(UUID tableId) throws StandardException{
        return getTableDescriptorIndex2Scan(tableId.toString());
    }

    /**
     * Get the descriptor for the table with the given UUID.
     * <p/>
     * NOTE: I'm assuming that the object store will define an UUID for
     * persistent objects. I'm also assuming that UUIDs are unique across
     * schemas, and that the object store will be able to do efficient
     * lookups across schemas (i.e. that no schema descriptor parameter
     * is needed).
     *
     * @param tableID The UUID of the table to get the descriptor for
     * @return The descriptor for the table, null if the table does
     * not exist.
     * @throws StandardException Thrown on failure
     */
    @Override
    public TableDescriptor getTableDescriptor(UUID tableID) throws StandardException{
        TableDescriptor td = dataDictionaryCache.oidTdCacheFind(tableID);
        if (td != null)
            return td;
        td = getTableDescriptorIndex2Scan(tableID.toString());
        if (td != null)
            dataDictionaryCache.oidTdCacheAdd(tableID,td);
        return td;
    }

    /**
     * Scan systables_index2 (tableid) for a match.
     *
     * @return TableDescriptor    The matching descriptor, if any.
     * @throws StandardException Thrown on failure
     */
    private TableDescriptor getTableDescriptorIndex2Scan(String tableUUID) throws StandardException{
        DataValueDescriptor tableIDOrderable;
        TableDescriptor td;
        TabInfoImpl ti=coreInfo[SYSTABLES_CORE_NUM];

        /* Use tableIDOrderable in both start and stop position for scan.
         */
        tableIDOrderable=new SQLChar(tableUUID);

        /* Set up the start/stop position for the scan */
        ExecIndexRow keyRow=exFactory.getIndexableRow(1);
        keyRow.setColumn(1,tableIDOrderable);

        td=(TableDescriptor)
                getDescriptorViaIndex(
                        SYSTABLESRowFactory.SYSTABLES_INDEX2_ID,
                        keyRow,
                        null,
                        ti,
                        null,
                        null,
                        false, null);

        return finishTableDescriptor(td, null);
    }

    protected void markSystemTablesAsVersion1(TableDescriptor td) {
        if(td.getSchemaName() != null && td.getSchemaName().equals(SchemaDescriptor.STD_SYSTEM_SCHEMA_NAME)) {
            td.setVersion(SYSTABLESRowFactory.ORIGINAL_TABLE_VERSION);
        }
    }

    /**
     * Finish filling in the TableDescriptor.
     * (Build the various lists that hang off the TD.)
     *
     * @param td The TableDescriptor.
     * @param tc
     * @return The completed TableDescriptor.
     * @throws StandardException Thrown on failure
     */
    private TableDescriptor finishTableDescriptor(TableDescriptor td, TransactionController tc) throws StandardException{

        if(td!=null){
            //noinspection SynchronizationOnLocalVariableOrMethodParameter
            synchronized(td){
                getColumnDescriptorsScan(td, tc);
                getConglomerateDescriptorsScan(td, tc);
                markSystemTablesAsVersion1(td);
                td.getHeapConglomerateId(); // populate heapConglomerateId
             }
        }

        return td;
    }

    @Override
    public boolean isDatabaseEmpty(DatabaseDescriptor dd) throws StandardException{
        DataValueDescriptor dbIdOrderable;
        TransactionController tc=getTransactionCompile();

        dbIdOrderable=getIDValueAsCHAR(dd.getUUID());

        if(isDatabaseReferenced(tc,coreInfo[SYSSCHEMAS_CORE_NUM],
                SYSSCHEMASRowFactory.SYSSCHEMAS_INDEX1_ID,
                SYSSCHEMASRowFactory.SYSSCHEMAS_INDEX1_DATABASEID,
                dbIdOrderable)){
            return false;
        }

        if(isDatabaseReferenced(tc, getNonCoreTI(SYSUSERS_CATALOG_NUM),
                SYSUSERSRowFactory.SYSUSERS_INDEX1_ID,
                SYSUSERSRowFactory.SYSUSERS_INDEX1_DATABASEID,
                dbIdOrderable)){
            return false;
        }

        if(isDatabaseReferenced(tc, getNonCoreTI(SYSROLES_CATALOG_NUM),
                SYSROLESRowFactory.SYSROLES_INDEX_ID_EE_OR_IDX,
                SYSROLESRowFactory.SYSROLES_DATABASEID_COLPOS_IN_INDEX_ID_EE_OR,
                dbIdOrderable)){
            return false;
        }

        return true;
    }

    /**
     * Indicate whether there is anything in the
     * particular schema.  Checks for tables in the
     * the schema, on the assumption that there cannot
     * be any other objects in a schema w/o a table.
     *
     * @param sd descriptor
     * @return true/false
     * @throws StandardException on error
     */
    @Override
    public boolean isSchemaEmpty(SchemaDescriptor sd) throws StandardException{
        DataValueDescriptor schemaIdOrderable;
        TransactionController tc=getTransactionCompile();

        schemaIdOrderable=getIDValueAsCHAR(sd.getUUID());

        if(isSchemaReferenced(tc,coreInfo[SYSTABLES_CORE_NUM],
                SYSTABLESRowFactory.SYSTABLES_INDEX1_ID,
                SYSTABLESRowFactory.SYSTABLES_INDEX1_SCHEMAID,
                schemaIdOrderable)){
            return false;
        }

        if(isSchemaReferenced(tc,getNonCoreTI(SYSCONSTRAINTS_CATALOG_NUM),
                SYSCONSTRAINTSRowFactory.SYSCONSTRAINTS_INDEX2_ID,
                2,
                schemaIdOrderable)){
            return false;
        }

        if(isSchemaReferenced(tc,getNonCoreTI(SYSSTATEMENTS_CATALOG_NUM),
                SYSSTATEMENTSRowFactory.SYSSTATEMENTS_INDEX2_ID,
                2,
                schemaIdOrderable)){
            return false;
        }

        if(isSchemaReferenced(tc,getNonCoreTI(SYSTRIGGERS_CATALOG_NUM),
                SYSTRIGGERSRowFactory.SYSTRIGGERS_INDEX2_ID,
                2,
                schemaIdOrderable)){
            return false;
        }

        // don't orphan routines or UDTs
        if(isSchemaReferenced(tc,getNonCoreTI(SYSALIASES_CATALOG_NUM),
                SYSALIASESRowFactory.SYSALIASES_INDEX1_ID,
                1,
                schemaIdOrderable)){
            return false;
        }

        // don't orphan Files
        if(isSchemaReferenced(tc,getNonCoreTI(SYSFILES_CATALOG_NUM),
                SYSFILESRowFactory.SYSFILES_INDEX1_ID,
                2,
                schemaIdOrderable)){
            return false;
        }


        // These catalogs were added in 10.6. Don't look for these catalogs if we
        // have soft-upgraded from an older release.
        if(dictionaryVersion.majorVersionNumber>=DataDictionary.DD_VERSION_DERBY_10_6){
            if(isSchemaReferenced(tc,getNonCoreTI(SYSSEQUENCES_CATALOG_NUM),
                    SYSSEQUENCESRowFactory.SYSSEQUENCES_INDEX2_ID,
                    1,
                    schemaIdOrderable)){
                return false;
            }
        }

        return true;
    }

    /**
     * Is the database id referenced by the system table in question?
     * Currently assumes that the schema id is in an index.
     * NOTE: could be generalized a bit, and possibly used
     * elsewhere...
     *
     * @param tc                transaction controller
     * @param ti                table info for the system table
     * @param indexId           index id
     * @param indexCol          1 based index column
     * @param databaseIdOrderable the databaseid in a char orderable
     * @return true if there is a reference to this schema
     * @throws StandardException on error
     */
    protected boolean isDatabaseReferenced(TransactionController tc,
                                         TabInfoImpl ti,
                                         int indexId,
                                         int indexCol,
                                         DataValueDescriptor databaseIdOrderable) throws StandardException{
        ConglomerateController heapCC=null;
        ScanController scanController=null;
        boolean foundRow;
        FormatableBitSet colToCheck=new FormatableBitSet(indexCol);

        assert indexId>=0:"Programmer error: code needs to be enhanced to support a table scan to find the index id";

        colToCheck.set(indexCol-1);

        ScanQualifier[][] qualifier=exFactory.getScanQualifier(1);
        qualifier[0][0].setQualifier
                (indexCol-1,
                        databaseIdOrderable,
                        Orderable.ORDER_OP_EQUALS,
                        false,
                        false,
                        false);

        try{
            heapCC=tc.openConglomerate(
                    ti.getHeapConglomerate(),false,0,
                    TransactionController.MODE_RECORD,
                    TransactionController.ISOLATION_REPEATABLE_READ);

            scanController=tc.openScan(
                    ti.getIndexConglomerate(indexId),    // conglomerate to open
                    false,                                // don't hold open across commit
                    0,                                  // for read
                    TransactionController.MODE_RECORD,    // row locking
                    TransactionController.ISOLATION_REPEATABLE_READ,
                    colToCheck,                        // don't get any rows
                    null,                            // start position - first row
                    ScanController.GE,                // startSearchOperation
                    qualifier,                            // scanQualifier,
                    null,                            // stop position - through last row
                    ScanController.GT);                // stopSearchOperation

            foundRow=(scanController.next());
        }finally{
            if(scanController!=null){
                scanController.close();
            }
            if(heapCC!=null){
                heapCC.close();
            }
        }

        return foundRow;
    }


    /**
     * Is the schema id referenced by the system table in question?
     * Currently assumes that the schema id is in an index.
     * NOTE: could be generalized a bit, and possibly used
     * elsewhere...
     *
     * @param tc                transaction controller
     * @param ti                table info for the system table
     * @param indexId           index id
     * @param indexCol          1 based index column
     * @param schemaIdOrderable the schemaid in a char orderable
     * @return true if there is a reference to this schema
     * @throws StandardException on error
     */
    protected boolean isSchemaReferenced(TransactionController tc,
                                         TabInfoImpl ti,
                                         int indexId,
                                         int indexCol,
                                         DataValueDescriptor schemaIdOrderable) throws StandardException{
        FormatableBitSet colToCheck=new FormatableBitSet(indexCol);

        assert indexId>=0:"Programmer error: code needs to be enhanced to support a table scan to find the index id";

        colToCheck.set(indexCol-1);

        ScanQualifier[][] qualifier=exFactory.getScanQualifier(1);
        qualifier[0][0].setQualifier
                (indexCol-1,
                        schemaIdOrderable,
                        Orderable.ORDER_OP_EQUALS,
                        false,
                        false,
                        false);

        try (ConglomerateController ignored = tc.openConglomerate(
                    ti.getHeapConglomerate(),false,0,
                    TransactionController.MODE_RECORD,
                    TransactionController.ISOLATION_REPEATABLE_READ)) {

            try (ScanController scanController = tc.openScan(
                    ti.getIndexConglomerate(indexId),    // conglomerate to open
                    false,                                // don't hold open across commit
                    0,                                  // for read
                    TransactionController.MODE_RECORD,    // row locking
                    TransactionController.ISOLATION_REPEATABLE_READ,
                    colToCheck,                        // don't get any rows
                    null,                            // start position - first row
                    ScanController.GE,                // startSearchOperation
                    qualifier,                            // scanQualifier,
                    null,                            // stop position - through last row
                    ScanController.GT)) {              // stopSearchOperation

                return (scanController.next());
            }
        }
    }

    public ArrayList<SchemaDescriptor> getSchemasInDatabase(DatabaseDescriptor dbDesc) throws StandardException {
        TabInfoImpl ti = coreInfo[SYSSCHEMAS_CATALOG_NUM];

        ExecIndexRow keyRow = exFactory.getIndexableRow(1);
        keyRow.setColumn(1, getIDValueAsCHAR(dbDesc.getUUID()));
        ArrayList<SchemaDescriptor> resultList = new ArrayList<>();
        getDescriptorViaIndex(SYSSCHEMASRowFactory.SYSSCHEMAS_INDEX1_ID,
                keyRow,
                null,
                ti,
                null,
                resultList,
                false, null);
        return resultList;
    }

    public ArrayList<UserDescriptor> getUsersInDatabase(DatabaseDescriptor dbDesc) throws StandardException {
        TabInfoImpl ti = getNonCoreTI(SYSUSERS_CATALOG_NUM);
        ExecIndexRow keyRow = exFactory.getIndexableRow(1);
        keyRow.setColumn(1, getIDValueAsCHAR(dbDesc.getUUID()));
        ArrayList<UserDescriptor> resultList = new ArrayList<>();
        getDescriptorViaIndex(SYSUSERSRowFactory.SYSUSERS_INDEX1_ID,
                keyRow,
                null,
                ti,
                null,
                resultList,
                false, null);
        return resultList;
    }

    public ArrayList<RoleGrantDescriptor> getRoleGrantsInDatabase(DatabaseDescriptor dbDesc) throws StandardException {
        TabInfoImpl ti = getNonCoreTI(SYSROLES_CATALOG_NUM);
        ExecIndexRow keyRow = exFactory.getIndexableRow(1);
        keyRow.setColumn(1, getIDValueAsCHAR(dbDesc.getUUID()));
        ArrayList<RoleGrantDescriptor> resultList = new ArrayList<>();
        getDescriptorViaIndex(SYSROLESRowFactory.SYSROLES_INDEX_ID_EE_OR_IDX,
                keyRow,
                null,
                ti,
                null,
                resultList,
                false, null);
        return resultList;
    }

    public ArrayList<TupleDescriptor> getTablesInSchema(SchemaDescriptor sd) throws StandardException{

        DataValueDescriptor schemaIdOrderable;

        schemaIdOrderable=getIDValueAsCHAR(sd.getUUID());

        TabInfoImpl ti = coreInfo[SYSTABLES_CATALOG_NUM];
        int columnId = SYSTABLESRowFactory.SYSTABLES_SCHEMAID;

        ScanQualifier[][] scanQualifier=exFactory.getScanQualifier(1);
        scanQualifier[0][0].setQualifier(
                columnId - 1,    /* column number */
                schemaIdOrderable,
                Orderable.ORDER_OP_EQUALS,
                false,
                false,
                false);

        ArrayList<TupleDescriptor> list = new ArrayList<>();
        getDescriptorViaHeap(null,scanQualifier,ti,null,list);

        for (int i = 0; i < list.size(); i++) {
            list.set(i, finishTableDescriptor((TableDescriptor)(list.get(i)), null));
        }
        return list;
    }

    @Override
    public ArrayList<AliasDescriptor> getAliasesInSchema(String schemaId) throws StandardException{
        TabInfoImpl ti=getNonCoreTI(SYSALIASES_CATALOG_NUM);

        /* Set up the start/stop position for the scan */
        ExecIndexRow keyRow=exFactory.getIndexableRow(1);
        keyRow.setColumn(1,new SQLChar(schemaId));

        ArrayList<AliasDescriptor> resultList = new ArrayList<>();
        getDescriptorViaIndex(SYSALIASESRowFactory.SYSALIASES_INDEX1_ID,
                keyRow,
                null,
                ti,
                null,
                resultList,
                false, null);
        return resultList;
    }

    @Override
    public ArrayList<SequenceDescriptor> getSequencesInSchema(String schemaId) throws StandardException {
        TabInfoImpl ti=getNonCoreTI(SYSSEQUENCES_CATALOG_NUM);

        /* Set up the start/stop position for the scan */
        ExecIndexRow keyRow=exFactory.getIndexableRow(1);
        keyRow.setColumn(1,new SQLChar(schemaId));

        ArrayList<SequenceDescriptor> resultList = new ArrayList<>();
        getDescriptorViaIndex(SYSSEQUENCESRowFactory.SYSSEQUENCES_INDEX2_ID,
                keyRow,
                null,
                ti,
                null,
                resultList,
                false, null);
        return resultList;
    }

    @Override
    public ArrayList<FileInfoDescriptor> getFilesInSchema(String schemaId) throws StandardException {
        TabInfoImpl ti=getNonCoreTI(SYSFILES_CATALOG_NUM);

        DataValueDescriptor schemaIdOrderable;

        schemaIdOrderable=new SQLChar(schemaId);

        int columnId = SYSFILESRowFactory.SCHEMA_ID_COL_NUM;

        ScanQualifier[][] scanQualifier=exFactory.getScanQualifier(1);
        scanQualifier[0][0].setQualifier(
                columnId - 1,    /* column number */
                schemaIdOrderable,
                Orderable.ORDER_OP_EQUALS,
                false,
                false,
                false);

        ArrayList<FileInfoDescriptor> list = new ArrayList<>();
        getDescriptorViaHeap(null,scanQualifier,ti,null,list);

        return list;
    }

    @Override
    public ArrayList<TriggerDescriptor> getTriggersInSchema(String schemaId) throws StandardException {
        TabInfoImpl ti=getNonCoreTI(SYSTRIGGERS_CATALOG_NUM);

        DataValueDescriptor schemaIdOrderable;

        schemaIdOrderable=new SQLChar(schemaId);

        int columnId = SYSTRIGGERSRowFactory.SYSTRIGGERS_SCHEMAID;

        ScanQualifier[][] scanQualifier=exFactory.getScanQualifier(1);
        scanQualifier[0][0].setQualifier(
                columnId - 1,    /* column number */
                schemaIdOrderable,
                Orderable.ORDER_OP_EQUALS,
                false,
                false,
                false);

        ArrayList<TriggerDescriptor> list = new ArrayList<>();
        getDescriptorViaHeap(null,scanQualifier,ti,null,list);

        return list;
    }

    /**
     * Drop the table descriptor.
     *
     * @param td     The table descriptor to drop
     * @param schema A descriptor for the schema the table
     *               is a part of.  If this parameter is
     *               NULL, then the table is part of the
     *               current (default) schema
     * @param tc     TransactionController for the transaction
     * @throws StandardException Thrown on error
     */
    @Override
    public void dropTableDescriptor(TableDescriptor td,SchemaDescriptor schema,TransactionController tc) throws StandardException{
        ExecIndexRow keyRow1;
        DataValueDescriptor schemaIDOrderable;
        DataValueDescriptor tableNameOrderable;
        TabInfoImpl ti=coreInfo[SYSTABLES_CORE_NUM];

        /* Use tableIdOrderable and schemaIdOrderable in both start
         * and stop position for index 1 scan.
         */
        tableNameOrderable=new SQLVarchar(td.getName());
        schemaIDOrderable=getIDValueAsCHAR(schema.getUUID());

        /* Set up the start/stop position for the scan */
        keyRow1=exFactory.getIndexableRow(2);
        keyRow1.setColumn(1,tableNameOrderable);
        keyRow1.setColumn(2,schemaIDOrderable);

        ti.deleteRow(tc,keyRow1,SYSTABLESRowFactory.SYSTABLES_INDEX1_ID);
    }

    /**
     * Update the lockGranularity for the specified table.
     *
     * @param td              The TableDescriptor for the table
     * @param schema          The SchemaDescriptor for the table
     * @param lockGranularity The new lockGranularity
     * @param tc              The TransactionController to use.
     * @throws StandardException Thrown on error
     */
    @Override
    public void updateLockGranularity(TableDescriptor td,SchemaDescriptor schema,char lockGranularity,TransactionController tc) throws StandardException{
        ExecIndexRow keyRow1;
        ExecRow row;
        DataValueDescriptor schemaIDOrderable;
        DataValueDescriptor tableNameOrderable;
        TabInfoImpl ti=coreInfo[SYSTABLES_CORE_NUM];
        SYSTABLESRowFactory rf=(SYSTABLESRowFactory)ti.getCatalogRowFactory();

        /* Use tableIdOrderable and schemaIdOrderable in both start
         * and stop position for index 1 scan.
         */
        tableNameOrderable=new SQLVarchar(td.getName());
        schemaIDOrderable=getIDValueAsCHAR(schema.getUUID());

        /* Set up the start/stop position for the scan */
        keyRow1=exFactory.getIndexableRow(2);
        keyRow1.setColumn(1,tableNameOrderable);
        keyRow1.setColumn(2,schemaIDOrderable);

        // build the row to be stuffed into SYSTABLES. 
        row=rf.makeRow(td,schema);
        // update row in catalog (no indexes)
        boolean[] bArray=new boolean[2];
        for(int index=0;index<2;index++){
            bArray[index]=false;
        }
        ti.updateRow(keyRow1,row,SYSTABLESRowFactory.SYSTABLES_INDEX1_ID,bArray,null,tc);
    }

    /**
     * 10.6 upgrade logic to update the return type of SYSIBM.CLOBGETSUBSTRING. The length of the
     * return type was changed in 10.5 but old versions of the metadata were not
     * upgraded at that time. See DERBY-4214.
     */
    void upgradeCLOBGETSUBSTRING_10_6(TransactionController tc) throws StandardException{
        TabInfoImpl ti=getNonCoreTI(SYSALIASES_CATALOG_NUM);
        ExecIndexRow keyRow=exFactory.getIndexableRow(3);
        DataValueDescriptor aliasNameOrderable=new SQLVarchar("CLOBGETSUBSTRING");
        DataValueDescriptor nameSpaceOrderable=new SQLChar(new String(new char[]{AliasInfo.ALIAS_TYPE_FUNCTION_AS_CHAR}));

        keyRow.setColumn(1,new SQLChar(SchemaDescriptor.SYSIBM_SCHEMA_UUID));
        keyRow.setColumn(2,aliasNameOrderable);
        keyRow.setColumn(3,nameSpaceOrderable);

        AliasDescriptor oldAD=(AliasDescriptor)getDescriptorViaIndex(
                SYSALIASESRowFactory.SYSALIASES_INDEX1_ID,
                keyRow,
                null,
                ti,
                null,
                null,
                true,
                TransactionController.ISOLATION_REPEATABLE_READ,
                tc);
        RoutineAliasInfo oldRai=(RoutineAliasInfo)oldAD.getAliasInfo();
        TypeDescriptor newReturnType=DataTypeDescriptor.getCatalogType(Types.VARCHAR,Limits.MAX_CLOB_RETURN_LEN);
        RoutineAliasInfo newRai=new RoutineAliasInfo(
                oldRai.getMethodName(),
                oldRai.getLanguage(),
                oldRai.getParameterCount(),
                oldRai.getParameterNames(),
                oldRai.getParameterTypes(),
                oldRai.getParameterModes(),
                oldRai.getMaxDynamicResultSets(),
                oldRai.getParameterStyle(),
                oldRai.getSQLAllowed(),
                oldRai.isDeterministic(),
                oldRai.hasDefinersRights(),
                oldRai.calledOnNullInput(),
                newReturnType,
                null
        );
        AliasDescriptor newAD=new AliasDescriptor(
                this,
                oldAD.getUUID(),
                oldAD.getObjectName(),
                oldAD.getSchemaUUID(),
                oldAD.getJavaClassName(),
                oldAD.getAliasType(),
                oldAD.getNameSpace(),
                oldAD.getSystemAlias(),
                newRai,
                oldAD.getSpecificName(),
                tc
        );
        ExecRow newRow=ti.getCatalogRowFactory().makeRow(newAD,null);

        ti.updateRow(keyRow,newRow,SYSALIASESRowFactory.SYSALIASES_INDEX1_ID,new boolean[]{false,false,false},null,tc);
    }

    /**
     * 10.6 upgrade logic to update the permissions granted to SYSCS_UTIL.SYSCS_INPLACE_COMPRESS_TABLE.
     * If a 10.0 database was upgraded to 10.2, 10.3, or 10.4, then there will
     * be an extra permissions tuple in SYSROUTINEPERMS--that tuple will have a
     * null grantor field. We must delete this tuple. See DERBY-4215.
     */
    void upgradeSYSROUTINEPERMS_10_6(TransactionController tc) throws StandardException{
        //
        // Get the aliasID of SYSCS_INPLACE_COMPRESS_TABLE
        //
        TabInfoImpl aliasTI=getNonCoreTI(SYSALIASES_CATALOG_NUM);
        ExecIndexRow aliasKeyRow=exFactory.getIndexableRow(3);
        DataValueDescriptor aliasNameOrderable=new SQLVarchar("SYSCS_INPLACE_COMPRESS_TABLE");
        DataValueDescriptor nameSpaceOrderable=new SQLChar(new String(new char[]{AliasInfo.ALIAS_TYPE_PROCEDURE_AS_CHAR}));

        aliasKeyRow.setColumn(1,new SQLChar(SchemaDescriptor.SYSCS_UTIL_SCHEMA_UUID));
        aliasKeyRow.setColumn(2,aliasNameOrderable);
        aliasKeyRow.setColumn(3,nameSpaceOrderable);

        AliasDescriptor oldAD=(AliasDescriptor)getDescriptorViaIndex(
                SYSALIASESRowFactory.SYSALIASES_INDEX1_ID,
                aliasKeyRow,
                null,
                aliasTI,
                null,
                null,
                true,
                TransactionController.ISOLATION_REPEATABLE_READ,
                tc);
        UUID aliasID=oldAD.getUUID();

        //
        // Now delete the permissions tuple which has a null grantor
        //
        TabInfoImpl rpTI=getNonCoreTI(SYSROUTINEPERMS_CATALOG_NUM);
        ExecIndexRow rpKeyRow=exFactory.getIndexableRow(3);

        rpKeyRow.setColumn(1,new SQLVarchar("PUBLIC"));
        rpKeyRow.setColumn(2,new SQLChar(aliasID.toString()));
        rpKeyRow.setColumn(3,new SQLVarchar((String)null));

        rpTI.deleteRow(tc,rpKeyRow,SYSROUTINEPERMSRowFactory.GRANTEE_ALIAS_GRANTOR_INDEX_NUM);
    }

    /**
     * Drop all table descriptors for a schema.
     *
     * @param schema    A descriptor for the schema to drop the tables
     *            from.
     *
     * @return Nothing.
     *
     * @exception StandardException        Thrown on failure
     */
    /*
    public void dropAllTableDescriptors(SchemaDescriptor schema)
                        throws StandardException
    {
        if (SanityManager.DEBUG) SanityManager.NOTREACHED();
    }
    */

    /**
     * Get a ColumnDescriptor given its Default ID.
     *
     * @param uuid The UUID of the default
     * @return The ColumnDescriptor for the column.
     * @throws StandardException Thrown on failure
     */
    @Override
    public ColumnDescriptor getColumnDescriptorByDefaultId(UUID uuid) throws StandardException{
        DataValueDescriptor UUIDStringOrderable;
        TabInfoImpl ti=coreInfo[SYSCOLUMNS_CORE_NUM];

        /* Use UUIDStringOrderable in both start and stop positions for scan */
        UUIDStringOrderable=getIDValueAsCHAR(uuid);

        /* Set up the start/stop position for the scan */
        ExecIndexRow keyRow=exFactory.getIndexableRow(1);
        keyRow.setColumn(1,UUIDStringOrderable);

        return (ColumnDescriptor)getDescriptorViaIndex(SYSCOLUMNSRowFactory.SYSCOLUMNS_INDEX2_ID,keyRow,null,ti,null,null,false, null);
    }


    /**
     * Populate the ColumnDescriptorList for the specified TableDescriptor.
     * <p/>
     * MT synchronization: it is assumed that the caller has synchronized
     * on the CDL in the given TD.
     *
     * @param td The TableDescriptor.
     * @param tc
     * @throws StandardException Thrown on failure
     */
    private void getColumnDescriptorsScan(TableDescriptor td, TransactionController tc) throws StandardException{
        getColumnDescriptorsScan(td.getUUID(),td.getColumnDescriptorList(),td, tc);
    }

    /**
     * Populate the ColumnDescriptorList for the specified TableDescriptor.
     * <p/>
     * MT synchronization: it is assumed that the caller has synchronized
     * on the CDL in the given TD.
     *
     * @param uuid The referencing UUID
     * @param cdl  The column descriptor list
     * @param td   The parent tuple descriptor
     * @param tc
     * @throws StandardException Thrown on failure
     */
    private void getColumnDescriptorsScan(UUID uuid, ColumnDescriptorList cdl, TupleDescriptor td, TransactionController tc) throws StandardException{
        DataValueDescriptor refIDOrderable;
        TabInfoImpl ti=coreInfo[SYSCOLUMNS_CORE_NUM];

        /* Use refIDOrderable in both start and stop position for scan. */
        refIDOrderable=getIDValueAsCHAR(uuid);

        /* Set up the start/stop position for the scan */
        ExecIndexRow keyRow=exFactory.getIndexableRow(1);
        keyRow.setColumn(1,refIDOrderable);

        getDescriptorViaIndex(
                SYSCOLUMNSRowFactory.SYSCOLUMNS_INDEX1_ID,
                keyRow,
                null,
                ti,
                td,
                cdl,
                false, tc);

        /* The TableDescriptor's column descriptor list must be ordered by
         * columnNumber.  (It is probably not ordered correctly at this point due
         * to the index on syscolumns being on (tableId, columnName).)  The
         * cheapest way to reorder the list appears to be to copy it (above), and then
         * walk the copy and put the elements back into the original in the
         * expected locations.
         */

        Collections.sort(cdl, Comparator.comparingInt(ColumnDescriptor::getPosition));
    }

    /**
     * Given a column name and a table ID, drops the column descriptor
     * from the table.
     *
     * @param tableID    The UUID of the table to drop the column from
     * @param columnName The name of the column to drop
     * @param tc         TransactionController for the transaction
     * @throws StandardException Thrown on error
     */
    @Override
    public void dropColumnDescriptor(UUID tableID,String columnName,TransactionController tc) throws StandardException{
        DataValueDescriptor columnNameOrderable;
        DataValueDescriptor tableIdOrderable;

        /* Use tableIDOrderable and columnNameOrderable in both start
         * and stop position for scan.
         */
        tableIdOrderable=getIDValueAsCHAR(tableID);
        columnNameOrderable=new SQLVarchar(columnName);

        /* Set up the start/stop position for the scan */
        ExecIndexRow keyRow=exFactory.getIndexableRow(2);
        keyRow.setColumn(1,tableIdOrderable);
        keyRow.setColumn(2,columnNameOrderable);

        dropColumnDescriptorCore(tc,keyRow);
    }

    /**
     * Drops all column descriptors from the given table.  Useful for
     * DROP TABLE.
     *
     * @param tableID The UUID of the table from which to drop
     *                all the column descriptors
     * @param tc      TransactionController for the transaction
     * @throws StandardException Thrown on error
     */
    @Override
    public void dropAllColumnDescriptors(UUID tableID,TransactionController tc) throws StandardException{
        DataValueDescriptor tableIdOrderable;

        /* Use tableIDOrderable in both start and stop position for scan. */
        tableIdOrderable=getIDValueAsCHAR(tableID);

        /* Set up the start/stop position for the scan */
        ExecIndexRow keyRow=exFactory.getIndexableRow(1);
        keyRow.setColumn(1,tableIdOrderable);

        dropColumnDescriptorCore(tc,keyRow);
    }

    /**
     * Drops all table and column permission descriptors for the given table.
     *
     * @param tableID The UUID of the table from which to drop
     *                all the permission descriptors
     * @param tc      TransactionController for the transaction
     * @throws StandardException Thrown on error
     */
    @Override
    public void dropAllTableAndColPermDescriptors(UUID tableID,TransactionController tc) throws StandardException{
        DataValueDescriptor tableIdOrderable;

        // In Derby authorization mode, permission catalogs may not be present
        if(!usesSqlAuthorization)
            return;

        /* Use tableIDOrderable in both start and stop position for scan. */
        tableIdOrderable=getIDValueAsCHAR(tableID);

        /* Set up the start/stop position for the scan */
        ExecIndexRow keyRow=exFactory.getIndexableRow(1);
        keyRow.setColumn(1,tableIdOrderable);

        dropTablePermDescriptor(tc,keyRow);
        dropColumnPermDescriptor(tc,keyRow);
    }

    /**
     * Drop all the schemas descriptors for a specific schema.
     * Useful for DROP SCHEMA
     * @param schemaUUID
     * @param tc
     * @throws StandardException
     */

    @Override
    public void dropAllSchemaPermDescriptors(UUID schemaUUID,TransactionController tc) throws StandardException{
        DataValueDescriptor schemaIdOrderable;

        // In Derby authorization mode, permission catalogs may not be present
        if(!usesSqlAuthorization)
            return;

        /* Use schemaIDOrderable in both start and stop position for scan. */
        schemaIdOrderable=getIDValueAsCHAR(schemaUUID);

        /* Set up the start/stop position for the scan */
        ExecIndexRow keyRow=exFactory.getIndexableRow(1);
        keyRow.setColumn(1,schemaIdOrderable);

        dropSchemaPermDescriptor(tc,keyRow);

    }


    /**
     * Need to update SYSCOLPERMS for a given table because a new column has
     * been added to that table. SYSCOLPERMS has a column called "COLUMNS"
     * which is a bit map for all the columns in a given user table. Since
     * ALTER TABLE .. ADD COLUMN .. has added one more column, we need to
     * expand "COLUMNS" for that new column
     * <p/>
     * Currently, this code gets called during execution phase of
     * ALTER TABLE .. ADD COLUMN ..
     *
     * @param tableID The UUID of the table to which a column has been added
     * @param tc      TransactionController for the transaction
     * @throws StandardException Thrown on error
     */
    @Override
    public void updateSYSCOLPERMSforAddColumnToUserTable(UUID tableID,TransactionController tc) throws StandardException{
        rewriteSYSCOLPERMSforAlterTable(tableID,tc,null);
    }

    /**
     * Update SYSCOLPERMS due to dropping a column from a table.
     * <p/>
     * Since ALTER TABLE .. DROP COLUMN .. has removed a column from the
     * table, we need to shrink COLUMNS by removing the corresponding bit
     * position, and shifting all the subsequent bits "left" one position.
     *
     * @param tableID          The UUID of the table from which a col has been dropped
     * @param tc               TransactionController for the transaction
     * @param columnDescriptor Information about the dropped column
     * @throws StandardException Thrown on error
     */
    @Override
    public void updateSYSCOLPERMSforDropColumn(UUID tableID,
                                               TransactionController tc,
                                               ColumnDescriptor columnDescriptor) throws StandardException{
        rewriteSYSCOLPERMSforAlterTable(tableID,tc,columnDescriptor);
    }

    /**
     * Workhorse for ALTER TABLE-driven mods to SYSCOLPERMS
     * <p/>
     * This method finds all the SYSCOLPERMS rows for this table. Then it
     * iterates through each row, either adding a new column to the end of
     * the table, or dropping a column from the table, as appropriate. It
     * updates each SYSCOLPERMS row to store the new COLUMNS value.
     *
     * @param tableID          The UUID of the table being altered
     * @param tc               TransactionController for the transaction
     * @param columnDescriptor Dropped column info, or null if adding
     * @throws StandardException Thrown on error
     */
    private void rewriteSYSCOLPERMSforAlterTable(UUID tableID,
                                                 TransactionController tc,
                                                 ColumnDescriptor columnDescriptor) throws StandardException{
        // In Derby authorization mode, permission catalogs may not be present
        if(!usesSqlAuthorization)
            return;

        /* This method has 2 steps to it. First get all the ColPermsDescriptor
        for given tableid. And next step is to go back to SYSCOLPERMS to find
        unique row corresponding to each of ColPermsDescriptor and update the
        "COLUMNS" column in SYSCOLPERMS. The reason for this 2 step process is
        that SYSCOLPERMS has a non-unique row on "TABLEID" column and hence
        we can't get a unique handle on each of the affected row in SYSCOLPERMS
        using just the "TABLEID" column */

        // First get all the ColPermsDescriptor for the given tableid from   
        //SYSCOLPERMS using getDescriptorViaIndex(). 
        List<ColPermsDescriptor> permissionDescriptorsList;//all ColPermsDescriptor for given tableid
        DataValueDescriptor tableIDOrderable=getIDValueAsCHAR(tableID);
        TabInfoImpl ti=getNonCoreTI(SYSCOLPERMS_CATALOG_NUM);
        SYSCOLPERMSRowFactory rf=(SYSCOLPERMSRowFactory)ti.getCatalogRowFactory();
        ExecIndexRow keyRow=exFactory.getIndexableRow(1);
        keyRow.setColumn(1,tableIDOrderable);
        permissionDescriptorsList=newSList();
        getDescriptorViaIndex(SYSCOLPERMSRowFactory.TABLEID_INDEX_NUM,
                keyRow,
                null,
                ti,
                null,
                permissionDescriptorsList,
                false, tc);

        /* Next, using each of the ColPermDescriptor's uuid, get the unique row
        in SYSCOLPERMS and adjust the "COLUMNS" column in SYSCOLPERMS to
        accomodate the added or dropped column in the tableid*/
        ColPermsDescriptor colPermsDescriptor;
        ExecRow curRow;
        ExecIndexRow uuidKey;
        // Not updating any indexes on SYSCOLPERMS
        boolean[] bArray=new boolean[SYSCOLPERMSRowFactory.TOTAL_NUM_OF_INDEXES];
        int[] colsToUpdate={SYSCOLPERMSRowFactory.COLUMNS_COL_NUM};
        for(ColPermsDescriptor aPermissionDescriptorsList : permissionDescriptorsList){
            colPermsDescriptor=aPermissionDescriptorsList;
            removePermEntryInCache(colPermsDescriptor);
            uuidKey=rf.buildIndexKeyRow(SYSCOLPERMSRowFactory.COLPERMSID_INDEX_NUM,colPermsDescriptor);
            curRow=ti.getRow(tc,uuidKey,SYSCOLPERMSRowFactory.COLPERMSID_INDEX_NUM);
            FormatableBitSet columns=(FormatableBitSet)curRow.getColumn(
                    SYSCOLPERMSRowFactory.COLUMNS_COL_NUM).getObject();
            // See whether this is ADD COLUMN or DROP COLUMN. If ADD, then
            // add a new bit to the bit set. If DROP, then remove the bit
            // for the dropped column.
            if(columnDescriptor==null){
                int currentLength=columns.getLength();
                columns.grow(currentLength+1);
            }else{
                FormatableBitSet modifiedColumns=new FormatableBitSet(columns);
                modifiedColumns.shrink(columns.getLength()-1);
                // All the bits from 0 ... colPosition-2 are OK. The bits from
                // colPosition to the end need to be shifted 1 to the left.
                // The bit for colPosition-1 simply disappears from COLUMNS.
                // ColumnPosition values count from 1, while bits in the
                // FormatableBitSet count from 0.
                for(int i=columnDescriptor.getPosition()-1;
                    i<modifiedColumns.getLength();
                    i++){
                    if(columns.isSet(i+1))
                        modifiedColumns.set(i);
                    else
                        modifiedColumns.clear(i);
                }
                columns=modifiedColumns;
            }
            curRow.setColumn(SYSCOLPERMSRowFactory.COLUMNS_COL_NUM,new UserType(columns));
            ti.updateRow(uuidKey,curRow,
                    SYSCOLPERMSRowFactory.COLPERMSID_INDEX_NUM,
                    bArray,
                    colsToUpdate,
                    tc);
        }
    }


    /**
     * Remove PermissionsDescriptor from permissions cache if present
     */
    private void removePermEntryInCache(PermissionsDescriptor perm) throws StandardException{
        // Remove cached permissions entry if present
        dataDictionaryCache.permissionCacheRemove(perm);
    }

    /**
     * Drops all routine permission descriptors for the given routine.
     *
     * @param routineID The UUID of the routine from which to drop
     *                  all the permission descriptors
     * @param tc        TransactionController for the transaction
     * @throws StandardException Thrown on error
     */
    @Override
    public void dropAllRoutinePermDescriptors(UUID routineID,TransactionController tc) throws StandardException{
        TabInfoImpl ti=getNonCoreTI(SYSROUTINEPERMS_CATALOG_NUM);
        SYSROUTINEPERMSRowFactory rf=(SYSROUTINEPERMSRowFactory)ti.getCatalogRowFactory();
        DataValueDescriptor routineIdOrderable;
        ExecRow curRow;
        PermissionsDescriptor perm;

        // In Derby authorization mode, permission catalogs may not be present
        if(!usesSqlAuthorization)
            return;

        /* Use tableIDOrderable in both start and stop position for scan. */
        routineIdOrderable=getIDValueAsCHAR(routineID);

        /* Set up the start/stop position for the scan */
        ExecIndexRow keyRow=exFactory.getIndexableRow(1);
        keyRow.setColumn(1,routineIdOrderable);

        while((curRow=ti.getRow(tc,keyRow,SYSROUTINEPERMSRowFactory.ALIASID_INDEX_NUM))!=null){
            perm=(PermissionsDescriptor)rf.buildDescriptor(curRow,null,this, tc);
            removePermEntryInCache(perm);

            // Build new key based on UUID and drop the entry as we want to drop
            // only this row
            ExecIndexRow uuidKey;
            uuidKey=rf.buildIndexKeyRow(SYSROUTINEPERMSRowFactory.ROUTINEPERMSID_INDEX_NUM,perm);
            ti.deleteRow(tc,uuidKey,SYSROUTINEPERMSRowFactory.ROUTINEPERMSID_INDEX_NUM);
        }
    }

    @Override
    public void dropRoleGrantsByGrantee(String grantee, UUID databaseId, TransactionController tc) throws StandardException{
        TabInfoImpl ti=getNonCoreTI(SYSROLES_CATALOG_NUM);
        SYSROLESRowFactory rf=(SYSROLESRowFactory)ti.getCatalogRowFactory();

        visitRoleGrants(ti,
                rf,
                SYSROLESRowFactory.SYSROLES_GRANTEE_COLPOS_IN_INDEX_ID_EE_OR,
                grantee,
                SYSROLESRowFactory.SYSROLES_DATABASEID_COLPOS_IN_INDEX_ID_EE_OR,
                databaseId,
                tc,
                DataDictionaryImpl.DROP);
    }


    /**
     * Return true if there exists a role grant to authorization
     * identifier.
     *
     * @param grantee authorization identifier
     * @param tc      Transaction Controller
     * @return true if there exists such a grant
     * @throws StandardException Thrown on failure
     */
    private boolean existsRoleGrantByGrantee(String grantee, UUID databaseId, TransactionController tc) throws StandardException{
        TabInfoImpl ti=getNonCoreTI(SYSROLES_CATALOG_NUM);
        SYSROLESRowFactory rf=(SYSROLESRowFactory)ti.getCatalogRowFactory();

        return visitRoleGrants(ti,
                rf,
                SYSROLESRowFactory.SYSROLES_GRANTEE_COLPOS_IN_INDEX_ID_EE_OR,
                grantee,
                SYSROLESRowFactory.SYSROLES_DATABASEID_COLPOS_IN_INDEX_ID_EE_OR,
                databaseId,
                tc,
                DataDictionaryImpl.EXISTS);
    }

    @Override
    public void dropRoleGrantsByName(String roleName, UUID databaseId, TransactionController tc) throws StandardException{
        TabInfoImpl ti=getNonCoreTI(SYSROLES_CATALOG_NUM);
        SYSROLESRowFactory rf=(SYSROLESRowFactory)ti.getCatalogRowFactory();
        dataDictionaryCache.roleCacheRemove(roleName);
        visitRoleGrants(ti,
                rf,
                SYSROLESRowFactory.SYSROLES_ROLEID_COLPOS_IN_INDEX_ID_EE_OR,
                roleName,
                SYSROLESRowFactory.SYSROLES_DATABASEID_COLPOS_IN_INDEX_ID_EE_OR,
                databaseId,
                tc,
                DataDictionaryImpl.DROP);
    }

    /**
     * Scan the {roleid, grantee, grantor} index on SYSROLES,
     * locate rows containing authId in column columnNo.
     * <p/>
     * The action argument can be either <code>EXISTS</code> or
     * <code>DROP</code> (to check for existence, or to drop that row).
     * <p/>
     * If the scan proves too slow, we should add more indexes.  only.
     *
     * @param ti       <code>TabInfoImpl</code> for SYSROLES.
     * @param rf       row factory for SYSROLES
     * @param columnNo the column number to match <code>authId</code> against
     * @param tc       transaction controller
     * @param action   drop matching rows (<code>DROP</code>), or return
     *                 <code>true</code> if there is a matching row
     *                 (<code>EXISTS</code>)
     * @return action=EXISTS: return {@code true} if there is a matching row
     * else return {@code false}.
     * @throws StandardException
     */
    private boolean visitRoleGrants(TabInfoImpl ti,
                                    SYSROLESRowFactory rf,
                                    int columnNo,
                                    String authId,
                                    int databaseIdColumnNo,
                                    UUID databaseId,
                                    TransactionController tc,
                                    int action) throws StandardException{
        try (ConglomerateController heapCC=tc.openConglomerate(
                ti.getHeapConglomerate(),false,0,
                TransactionController.MODE_RECORD,
                TransactionController.ISOLATION_REPEATABLE_READ)) {

            DataValueDescriptor authIdOrderable = new SQLVarchar(authId);
            DataValueDescriptor dbIdOrderable = new SQLChar(databaseId.toString());
            ScanQualifier[][] scanQualifier=exFactory.getScanQualifier(2);

            scanQualifier[0][0].setQualifier(
                    columnNo - 1,    /* to zero-based */
                    authIdOrderable,
                    Orderable.ORDER_OP_EQUALS,
                    false,
                    false,
                    false);

            scanQualifier[0][1].setQualifier(
                databaseIdColumnNo - 1,  /* to zero-based */
                dbIdOrderable,
                Orderable.ORDER_OP_EQUALS,
                false,
                false,
                false);

            try (ScanController sc = tc.openScan(
                    ti.getIndexConglomerate(SYSROLESRowFactory.SYSROLES_INDEX_ID_EE_OR_IDX),
                    false,   // don't hold open across commit
                    0,       // for update
                    TransactionController.MODE_RECORD,
                    TransactionController.ISOLATION_REPEATABLE_READ,
                    null,      // all fields as objects
                    null, // start position -
                    0,                            // startSearchOperation - none
                    scanQualifier,                //
                    null, // stop position -through last row
                    0)) {                         // stopSearchOperation - none
                ExecRow outRow = rf.makeEmptyRow();
                ExecIndexRow indexRow = getIndexRowFromHeapRow(
                        ti.getIndexRowGenerator(SYSROLESRowFactory.SYSROLES_INDEX_ID_EE_OR_IDX),
                        heapCC.newRowLocationTemplate(),
                        outRow);

                while (sc.fetchNext(indexRow.getRowArray())) {
                    if (action == DataDictionaryImpl.EXISTS) {
                        return true;
                    } else if (action == DataDictionaryImpl.DROP) {
                        ti.deleteRow(tc, indexRow,
                                SYSROLESRowFactory.SYSROLES_INDEX_ID_EE_OR_IDX);
                    }
                }
            }
        }
        return false;
    }


    /**
     * Return an in-memory representation of the role grant graph (sans
     * grant of roles to users, only role-role relation.
     *
     * @param tc      Transaction Controller
     * @param inverse make graph on inverse grant relation
     * @return hash map representing role grant graph.
     * <ul><li>Key: rolename,</li>
     * <li>Value: List<RoleGrantDescriptor> representing a
     * grant of that rolename to another role (not user).
     * </li>
     * </ul>
     * <p/>
     * FIXME: Need to cache graph and invalidate when role graph is modified.
     * Currently, we always read from SYSROLES.
     */
    public Map<String, List<RoleGrantDescriptor>> getRoleGrantGraph(TransactionController tc,boolean inverse, boolean roleOnly, UUID databaseId) throws StandardException{

        Map<String, List<RoleGrantDescriptor>> hm=new HashMap<>();

        TabInfoImpl ti=getNonCoreTI(SYSROLES_CATALOG_NUM);
        SYSROLESRowFactory rf=(SYSROLESRowFactory)ti.getCatalogRowFactory();

        DataValueDescriptor isDefOrderable=new SQLVarchar("N");
        DataValueDescriptor dbIdOrderable = new SQLChar(databaseId.toString());
        ScanQualifier[][] scanQualifier=exFactory.getScanQualifier(2);

        scanQualifier[0][0].setQualifier(
                SYSROLESRowFactory.SYSROLES_ISDEF-1, /* to zero-based */
                isDefOrderable,
                Orderable.ORDER_OP_EQUALS,
                false,
                false,
                false);

        scanQualifier[0][1].setQualifier(
                SYSROLESRowFactory.SYSROLES_DATABASE_ID -1, /* to zero-based */
                dbIdOrderable,
                Orderable.ORDER_OP_EQUALS,
                false,
                false,
                false);

        try (ScanController sc=tc.openScan(
                ti.getHeapConglomerate(),
                false,   // don't hold open across commit
                0,       // for update
                TransactionController.MODE_RECORD,
                TransactionController.ISOLATION_REPEATABLE_READ,
                null,      // all fields as objects
                null, // start position -
                0,                            // startSearchOperation - none
                scanQualifier,                //
                null, // stop position -through last row
                0)) {                         // stopSearchOperation - none

            ExecRow outRow = rf.makeEmptyRow();
            RoleGrantDescriptor grantDescr;

            while (sc.fetchNext(outRow.getRowArray())) {
            grantDescr=(RoleGrantDescriptor)rf.buildDescriptor(outRow,null,this, tc);

                if (roleOnly) {
                    // Next call is potentially inefficient.  We could read in
                    // definitions first in a separate hash table limiting
                    // this to a 2-pass scan.
                RoleGrantDescriptor granteeDef = getRoleDefinitionDescriptor(grantDescr.getGrantee(), databaseId);

                    if (granteeDef == null) {
                        // not a role, must be user authid, skip
                        continue;
                    }
                }

                String hashKey;
                if (inverse) {
                    hashKey = grantDescr.getGrantee();
                } else {
                    hashKey = grantDescr.getRoleName();
                }

                List<RoleGrantDescriptor> arcs = hm.get(hashKey);
                if (arcs == null) {
                    arcs = new LinkedList<>();
                }

                arcs.add(grantDescr);
                hm.put(hashKey, arcs);
            }
        }

        return hm;

    }

    @Override
    public RoleClosureIterator createRoleClosureIterator(TransactionController tc, String role, boolean inverse, UUID databaseId) throws StandardException{
        return new RoleClosureIteratorImpl(role, inverse, this, tc, databaseId);
    }


    /**
     * Drop all permission descriptors corresponding to a grant to
     * the named authentication identifier
     *
     * @param authId The authentication identifier
     * @param tc     Transaction Controller
     * @throws StandardException Thrown on failure
     */
    @Override
    public void dropAllPermsByGrantee(String authId, UUID dbId, TransactionController tc) throws StandardException{
        dropPermsByGrantee(
                authId,
                dbId,
                tc,
                SYSSCHEMAPERMS_CATALOG_NUM,
                SYSSCHEMAPERMSRowFactory.GRANTEE_SCHEMA_GRANTOR_INDEX_NUM,
                SYSSCHEMAPERMSRowFactory.
                        GRANTEE_COL_NUM_IN_GRANTEE_SCHEMA_GRANTOR_INDEX);

        dropPermsByGrantee(
                authId,
                dbId,
                tc,
                SYSTABLEPERMS_CATALOG_NUM,
                SYSTABLEPERMSRowFactory.GRANTEE_TABLE_GRANTOR_INDEX_NUM,
                SYSTABLEPERMSRowFactory.
                        GRANTEE_COL_NUM_IN_GRANTEE_TABLE_GRANTOR_INDEX);

        dropPermsByGrantee(
                authId,
                dbId,
                tc,
                SYSCOLPERMS_CATALOG_NUM,
                SYSCOLPERMSRowFactory.GRANTEE_TABLE_TYPE_GRANTOR_INDEX_NUM,
                SYSCOLPERMSRowFactory.
                        GRANTEE_COL_NUM_IN_GRANTEE_TABLE_TYPE_GRANTOR_INDEX);

        dropPermsByGrantee(
                authId,
                dbId,
                tc,
                SYSROUTINEPERMS_CATALOG_NUM,
                SYSROUTINEPERMSRowFactory.GRANTEE_ALIAS_GRANTOR_INDEX_NUM,
                SYSROUTINEPERMSRowFactory.
                        GRANTEE_COL_NUM_IN_GRANTEE_ALIAS_GRANTOR_INDEX);

        dropPermsByGrantee(
                authId,
                dbId,
                tc,
                SYSPERMS_CATALOG_NUM,
                SYSPERMSRowFactory.GRANTEE_OBJECTID_GRANTOR_INDEX_NUM,
                SYSPERMSRowFactory.
                        GRANTEE_COL_NUM_IN_GRANTEE_OBJECTID_GRANTOR_INDEX);
    }


    /**
     * Presently only used when dropping roles - user dropping is not under
     * Derby control (well, built-in users are if properties are stored in
     * database), any permissions granted to users remain in place even if the
     * user is no more.
     */
    private void dropPermsByGrantee(String authId,
                                    UUID dbId,
                                    TransactionController tc,
                                    int catalog,
                                    int indexNo,
                                    int granteeColnoInIndex) throws StandardException{
        visitPermsByGrantee(authId, dbId, tc,catalog,indexNo,granteeColnoInIndex,DataDictionaryImpl.DROP);
    }

    /**
     * Return true if there exists a permission grant descriptor to this
     * authorization id.
     */
    private boolean existsPermByGrantee(String authId,
                                        UUID dbId,
                                        TransactionController tc,
                                        int catalog,
                                        int indexNo,
                                        int granteeColnoInIndex) throws StandardException{
        return visitPermsByGrantee(authId,dbId,tc,catalog,indexNo,granteeColnoInIndex,DataDictionaryImpl.EXISTS);
    }


    /**
     * Possible action for visitPermsByGrantee and visitRoleGrants.
     */
    static final int DROP=0;
    /**
     * Possible action for visitPermsByGrantee and visitRoleGrants.
     */
    static final int EXISTS=1;

    /**
     * Scan <code>indexNo</code> index on a permission table
     * <code>catalog</code>, looking for match(es) for the grantee column
     * (given by granteeColnoInIndex for the catalog in question).
     * <p/>
     * The action argument can be either <code>EXISTS</code> or
     * <code>DROP</code> (to check for existence, or to drop that row).
     * <p/>
     * There is no index on grantee column only on on any of the
     * permissions tables, so we use the index which contain grantee
     * and scan that, setting up a scan qualifier to match the
     * grantee, then fetch the base row.
     * <p/>
     * If this proves too slow, we should add an index on grantee
     * only.
     *
     * @param authId              grantee to match against
     * @param tc                  transaction controller
     * @param catalog             the underlying permission table to visit
     * @param indexNo             the number of the index by which to access the catalog
     * @param granteeColnoInIndex the column number to match
     *                            <code>authId</code> against
     * @param action              drop matching rows (<code>DROP</code>), or return
     *                            <code>true</code> if there is a matching row
     *                            (<code>EXISTS</code>)
     * @return action=EXISTS: return {@code true} if there is a matching row
     * else return {@code false}.
     * @throws StandardException
     */
    private boolean visitPermsByGrantee(String authId,
                                        UUID dbId,
                                        TransactionController tc,
                                        int catalog,
                                        int indexNo,
                                        int granteeColnoInIndex,
                                        int action) throws StandardException{
        TabInfoImpl ti=getNonCoreTI(catalog);
        PermissionsCatalogRowFactory rf=(PermissionsCatalogRowFactory)ti.getCatalogRowFactory();

        try (ConglomerateController heapCC=tc.openConglomerate(
                ti.getHeapConglomerate(),false,0,
                TransactionController.MODE_RECORD,
                TransactionController.ISOLATION_REPEATABLE_READ)) {

            DataValueDescriptor authIdOrderable=new SQLVarchar(authId);
            ScanQualifier[][] scanQualifier=exFactory.getScanQualifier(1);

            scanQualifier[0][0].setQualifier(
                    granteeColnoInIndex-1,    /* to zero-based */
                    authIdOrderable,
                    Orderable.ORDER_OP_EQUALS,
                    false,
                    false,
                    false);

            try (ScanController sc=tc.openScan(
                    ti.getIndexConglomerate(indexNo),
                    false,                        // don't hold open across commit
                    0,                            // for update
                    TransactionController.MODE_RECORD,
                    TransactionController.ISOLATION_REPEATABLE_READ,
                    null,      // all fields as objects
                    null, // start position -
                    0,                            // startSearchOperation - none
                    scanQualifier,                //
                    null, // stop position -through last row
                    0)) {                         // stopSearchOperation - none

                ExecRow outRow = rf.makeEmptyRow();
                ExecIndexRow indexRow = getIndexRowFromHeapRow(ti.getIndexRowGenerator(indexNo), heapCC.newRowLocationTemplate(), outRow);

                while (sc.fetchNext(indexRow.getRowArray())) {
                    RowLocation baseRowLocation = (RowLocation) indexRow.getColumn(indexRow.nColumns());

                    boolean base_row_exists = heapCC.fetch(baseRowLocation, outRow, null);

                    if (SanityManager.DEBUG) {
                        // it can not be possible for heap row to
                        // disappear while holding scan cursor on index at
                        // ISOLATION_REPEATABLE_READ.
                        SanityManager.ASSERT(base_row_exists, "base row doesn't exist");
                    }

                    PermissionsDescriptor perm = (PermissionsDescriptor)rf.buildDescriptor(outRow,null,this, tc);
                    if (perm.getSchemaDescriptor().getDatabaseId().equals(dbId)) {
                        if (action == DataDictionaryImpl.EXISTS) {
                            return true;
                        } else if (action == DataDictionaryImpl.DROP) {
                            removePermEntryInCache(perm);
                            ti.deleteRow(tc, indexRow, indexNo);
                        }
                    }
                }
            }
        }
        return false;
    }


    /**
     * Delete the appropriate rows from syscolumns when
     * dropping 1 or more columns.
     *
     * @param tc     The TransactionController
     * @param keyRow Start/stop position.
     * @throws StandardException Thrown on failure
     */
    private void dropColumnDescriptorCore(TransactionController tc,ExecIndexRow keyRow) throws StandardException{
        TabInfoImpl ti=coreInfo[SYSCOLUMNS_CORE_NUM];

        ti.deleteRow(tc,keyRow,SYSCOLUMNSRowFactory.SYSCOLUMNS_INDEX1_ID);
    }

    /**
     * Drop Schema descriptor
     * Useful for DROP SCHEMA
     * @param tc
     * @param keyRow
     * @throws StandardException
     */

    private void dropSchemaPermDescriptor(TransactionController tc,ExecIndexRow keyRow) throws StandardException{
        ExecRow curRow;
        PermissionsDescriptor perm;
        TabInfoImpl ti=getNonCoreTI(SYSSCHEMAPERMS_CATALOG_NUM);
        SYSSCHEMAPERMSRowFactory rf=(SYSSCHEMAPERMSRowFactory)ti.getCatalogRowFactory();

        while((curRow=ti.getRow(tc,keyRow,SYSSCHEMAPERMSRowFactory.SCHEMAID_INDEX_NUM))!=null){
            perm=(PermissionsDescriptor)rf.buildDescriptor(curRow,null,this, tc);
            removePermEntryInCache(perm);

            // Build key on UUID and drop the entry as we want to drop only this row
            ExecIndexRow uuidKey;
            uuidKey=rf.buildIndexKeyRow(SYSSCHEMAPERMSRowFactory.SCHEMAID_INDEX_NUM,perm);
            ti.deleteRow(tc,uuidKey,SYSSCHEMAPERMSRowFactory.SCHEMAID_INDEX_NUM);
        }
    }


    /**
     * Delete the appropriate rows from systableperms when
     * dropping a table
     *
     * @param tc     The TransactionController
     * @param keyRow Start/stop position.
     * @throws StandardException Thrown on failure
     */
    private void dropTablePermDescriptor(TransactionController tc,ExecIndexRow keyRow) throws StandardException{
        ExecRow curRow;
        PermissionsDescriptor perm;
        TabInfoImpl ti=getNonCoreTI(SYSTABLEPERMS_CATALOG_NUM);
        SYSTABLEPERMSRowFactory rf=(SYSTABLEPERMSRowFactory)ti.getCatalogRowFactory();

        while((curRow=ti.getRow(tc,keyRow,SYSTABLEPERMSRowFactory.TABLEID_INDEX_NUM))!=null){
            perm=(PermissionsDescriptor)rf.buildDescriptor(curRow,null,this, tc);
            removePermEntryInCache(perm);

            // Build key on UUID and drop the entry as we want to drop only this row
            ExecIndexRow uuidKey;
            uuidKey=rf.buildIndexKeyRow(SYSTABLEPERMSRowFactory.TABLEPERMSID_INDEX_NUM,perm);
            ti.deleteRow(tc,uuidKey,SYSTABLEPERMSRowFactory.TABLEPERMSID_INDEX_NUM);
        }
    }

    /**
     * Delete the appropriate rows from syscolperms when
     * dropping a table
     *
     * @param tc     The TransactionController
     * @param keyRow Start/stop position.
     * @throws StandardException Thrown on failure
     */
    protected void dropColumnPermDescriptor(TransactionController tc,ExecIndexRow keyRow) throws StandardException{
        ExecRow curRow;
        PermissionsDescriptor perm;
        TabInfoImpl ti=getNonCoreTI(SYSCOLPERMS_CATALOG_NUM);
        SYSCOLPERMSRowFactory rf=(SYSCOLPERMSRowFactory)ti.getCatalogRowFactory();

        while((curRow=ti.getRow(tc,keyRow,SYSCOLPERMSRowFactory.TABLEID_INDEX_NUM))!=null){
            perm=(PermissionsDescriptor)rf.buildDescriptor(curRow,null,this, tc);
            removePermEntryInCache(perm);

            // Build key on UUID and drop the entry as we want to drop only this row
            ExecIndexRow uuidKey;
            uuidKey=rf.buildIndexKeyRow(SYSCOLPERMSRowFactory.COLPERMSID_INDEX_NUM,perm);
            ti.deleteRow(tc,uuidKey,SYSCOLPERMSRowFactory.COLPERMSID_INDEX_NUM);
        }
    }

    /**
     * Update the column descriptor in question.  Updates
     * every row in the base conglomerate.
     *
     * @param cd         The ColumnDescriptor
     * @param formerUUID The UUID for this column in SYSCOLUMNS,
     *                   may differ from what is in cd if this
     *                   is the column that is being set.
     * @param formerName The name for this column in SYSCOLUMNS
     *                   may differ from what is in cd if this
     *                   is the column that is being set.
     * @param colsToSet  Array of ints of columns to be modified,
     *                   1 based.  May be null (all cols).
     * @param tc         The TransactionController to use
     * @throws StandardException Thrown on failure
     */
    private void updateColumnDescriptor(ColumnDescriptor cd,
                                        UUID formerUUID,
                                        String formerName,
                                        int[] colsToSet,
                                        TransactionController tc) throws StandardException{
        ExecIndexRow keyRow1;
        ExecRow row;
        DataValueDescriptor refIDOrderable;
        DataValueDescriptor columnNameOrderable;
        TabInfoImpl ti=coreInfo[SYSCOLUMNS_CORE_NUM];
        SYSCOLUMNSRowFactory rf=(SYSCOLUMNSRowFactory)ti.getCatalogRowFactory();

        /* Use objectID/columnName in both start
         * and stop position for index 1 scan.
         */
        refIDOrderable=getIDValueAsCHAR(formerUUID);
        columnNameOrderable=new SQLVarchar(formerName);

        /* Set up the start/stop position for the scan */
        keyRow1=exFactory.getIndexableRow(2);
        keyRow1.setColumn(1,refIDOrderable);
        keyRow1.setColumn(2,columnNameOrderable);

        // build the row to be stuffed into SYSCOLUMNS. 
        row=rf.makeRow(cd,null);

        /*
        ** Figure out if the index in syscolumns needs
        ** to be updated.
        */
        if(SanityManager.DEBUG){
            SanityManager.ASSERT(rf.getNumIndexes()==2,
                    "There are more indexes on syscolumns than expected, the code herein needs to change");
        }

        boolean[] bArray=new boolean[rf.getNumIndexes()];

        /*
        ** Do we need to update indexes?
        */
        if(colsToSet==null){
            bArray[0]=true;
            bArray[1]=true;
        }else{
            /*
            ** Check the specific columns for indexed
            ** columns.
            */
            //noinspection ForLoopReplaceableByForEach
            for(int i=0;i<colsToSet.length;i++){
                if((colsToSet[i]==SYSCOLUMNSRowFactory.SYSCOLUMNS_COLUMNNAME) ||
                        (colsToSet[i]==SYSCOLUMNSRowFactory.SYSCOLUMNS_REFERENCEID)){
                    bArray[0]=true;
                    break;
                }else if(colsToSet[i]==SYSCOLUMNSRowFactory.SYSCOLUMNS_COLUMNDEFAULTID){
                    bArray[1]=true;
                    break;
                }
            }
        }

        ti.updateRow(keyRow1,row,SYSCOLUMNSRowFactory.SYSCOLUMNS_INDEX1_ID,bArray,colsToSet,tc);
    }

    /**
     * Gets the viewDescriptor for the view with the given UUID.
     *
     * @param uuid The UUID for the view
     * @return A descriptor for the view
     * @throws StandardException Thrown on error
     */
    @Override
    public ViewDescriptor getViewDescriptor(UUID uuid) throws StandardException{
        return getViewDescriptor(getTableDescriptor(uuid));
    }

    /**
     * Gets the viewDescriptor for the view given the TableDescriptor.
     *
     * @param td The TableDescriptor for the view.
     * @return A descriptor for the view
     * @throws StandardException Thrown on error
     */
    @Override
    public ViewDescriptor getViewDescriptor(TableDescriptor td) throws StandardException{

        /* See if the view info is cached */
        if(td.getViewDescriptor()!=null){
            return td.getViewDescriptor();
        }

        //noinspection SynchronizationOnLocalVariableOrMethodParameter
        synchronized(td){
            /* See if we were waiting on someone who just filled it in */
            if(td.getViewDescriptor()!=null){
                return td.getViewDescriptor();
            }

            td.setViewDescriptor(getViewDescriptorScan(td));
        }
        return td.getViewDescriptor();
    }

    /**
     * Get the information for the view from sys.sysviews.
     *
     * @param tdi The TableDescriptor for the view.
     * @return ViewDescriptor    The ViewDescriptor for the view.
     * @throws StandardException Thrown on error
     */
    private ViewDescriptor getViewDescriptorScan(TableDescriptor tdi) throws StandardException{
        ViewDescriptor vd;
        DataValueDescriptor viewIdOrderable;
        TabInfoImpl ti=getNonCoreTI(SYSVIEWS_CATALOG_NUM);
        UUID viewID=tdi.getUUID();

        /* Use viewIdOrderable in both start
         * and stop position for scan.
         */
        viewIdOrderable=getIDValueAsCHAR(viewID);

        /* Set up the start/stop position for the scan */
        ExecIndexRow keyRow=exFactory.getIndexableRow(1);
        keyRow.setColumn(1,viewIdOrderable);

        vd=(ViewDescriptor)getDescriptorViaIndex(SYSVIEWSRowFactory.SYSVIEWS_INDEX1_ID,keyRow,null,ti,null,null,false, null);

        if(vd!=null){
            vd.setViewName(tdi.getName());
        }
        return vd;
    }

    /**
     * Drops the view descriptor from the data dictionary.
     *
     * @param vd A descriptor for the view to be dropped
     * @param tc TransactionController to use
     * @throws StandardException Thrown on error
     */
    @Override
    public void dropViewDescriptor(ViewDescriptor vd,TransactionController tc) throws StandardException{
        DataValueDescriptor viewIdOrderable;
        TabInfoImpl ti=getNonCoreTI(SYSVIEWS_CATALOG_NUM);

        /* Use aliasNameOrderable in both start
         * and stop position for scan.
         */
        viewIdOrderable=getIDValueAsCHAR(vd.getUUID());

        /* Set up the start/stop position for the scan */
        ExecIndexRow keyRow=exFactory.getIndexableRow(1);
        keyRow.setColumn(1,viewIdOrderable);

        ti.deleteRow(tc,keyRow,SYSVIEWSRowFactory.SYSVIEWS_INDEX1_ID);
    }

    /**
     * Scan sysfiles_index2 (id) for a match.
     *
     * @return TableDescriptor    The matching descriptor, or null.
     * @throws StandardException Thrown on failure
     */
    private FileInfoDescriptor getFileInfoDescriptorIndex2Scan(UUID id) throws StandardException{
        DataValueDescriptor idOrderable;
        TabInfoImpl ti=getNonCoreTI(SYSFILES_CATALOG_NUM);
        idOrderable=getIDValueAsCHAR(id);

        /* Set up the start/stop position for the scan */
        ExecIndexRow keyRow=exFactory.getIndexableRow(1);
        keyRow.setColumn(1,idOrderable);

        return (FileInfoDescriptor)
                getDescriptorViaIndex(SYSFILESRowFactory.SYSFILES_INDEX2_ID,keyRow,null,ti,null,null,false, null);
    }

    @Override
    public FileInfoDescriptor getFileInfoDescriptor(UUID id) throws StandardException{
        return getFileInfoDescriptorIndex2Scan(id);
    }

    /**
     * Scan sysfiles_index1 (schemaid,name) for a match.
     *
     * @return The matching descriptor or null.
     * @throws StandardException Thrown on failure
     */
    private FileInfoDescriptor getFileInfoDescriptorIndex1Scan(UUID schemaId,
                                                               String name) throws StandardException{
        DataValueDescriptor schemaIDOrderable;
        DataValueDescriptor nameOrderable;
        TabInfoImpl ti=getNonCoreTI(SYSFILES_CATALOG_NUM);

        nameOrderable=new SQLVarchar(name);
        schemaIDOrderable=getIDValueAsCHAR(schemaId);

        /* Set up the start/stop position for the scan */
        ExecIndexRow keyRow=exFactory.getIndexableRow(2);
        keyRow.setColumn(1,nameOrderable);
        keyRow.setColumn(2,schemaIDOrderable);
        return (FileInfoDescriptor)
                getDescriptorViaIndex(SYSFILESRowFactory.SYSFILES_INDEX1_ID,keyRow,null,ti,null,null,false, null);
    }

    @Override
    public FileInfoDescriptor getFileInfoDescriptor(SchemaDescriptor sd,String name) throws StandardException{
        return getFileInfoDescriptorIndex1Scan(sd.getUUID(),name);
    }

    @Override
    public void dropFileInfoDescriptor(FileInfoDescriptor fid) throws StandardException{
        ExecIndexRow keyRow1;
        DataValueDescriptor idOrderable;
        TabInfoImpl ti=getNonCoreTI(SYSFILES_CATALOG_NUM);
        TransactionController tc=getTransactionExecute();

        /* Use tableIdOrderable and schemaIdOrderable in both start
         * and stop position for index 1 scan.
         */
        idOrderable=getIDValueAsCHAR(fid.getUUID());

        /* Set up the start/stop position for the scan */
        keyRow1=exFactory.getIndexableRow(1);
        keyRow1.setColumn(1,idOrderable);
        ti.deleteRow(tc,keyRow1,SYSFILESRowFactory.SYSFILES_INDEX2_ID);
    }

    /**
     * Get a SPSDescriptor given its UUID.
     *
     * @param uuid The UUID
     * @return The SPSDescriptor for the constraint.
     * @throws StandardException Thrown on failure
     */
    @Override
    public SPSDescriptor getSPSDescriptor(UUID uuid) throws StandardException{
        SPSDescriptor sps;
        /* Make sure that non-core info is initialized */
        getNonCoreTI(SYSSTATEMENTS_CATALOG_NUM);
        sps = dataDictionaryCache.storedPreparedStatementCacheFind(uuid);
        if (sps!=null)
            return sps;
        sps=getSPSDescriptorIndex2Scan(uuid.toString());
        dataDictionaryCache.storedPreparedStatementCacheAdd(sps);
        return sps;
    }

    /**
     * This method can get called from the DataDictionary cache.
     *
     * @param stmtKey The TableKey of the sps
     * @return The descriptor for the sps, null if the sps does
     * not exist.
     * @throws StandardException Thrown on failure
     */
    public SPSDescriptor getUncachedSPSDescriptor(TableKey stmtKey) throws StandardException{
        return getSPSDescriptorIndex1Scan(stmtKey.getTableName(),stmtKey.getSchemaId().toString());
    }

    /**
     * Scan sysstatements_index2 (stmtid) for a match.
     * Note that we do not do a lookup of parameter info.
     *
     * @return SPSDescriptor    The matching descriptor, if any.
     * @throws StandardException Thrown on failure
     */
    private SPSDescriptor getSPSDescriptorIndex2Scan(String stmtUUID) throws StandardException{
        DataValueDescriptor stmtIDOrderable;
        TabInfoImpl ti=getNonCoreTI(SYSSTATEMENTS_CATALOG_NUM);

        /* Use stmtIdOrderable in both start
         * and stop position for scan.
         */
        stmtIDOrderable=new SQLChar(stmtUUID);

        /* Set up the start/stop position for the scan */
        ExecIndexRow keyRow=exFactory.getIndexableRow(1);
        keyRow.setColumn(1,stmtIDOrderable);

        return (SPSDescriptor)getDescriptorViaIndex(
                SYSSTATEMENTSRowFactory.SYSSTATEMENTS_INDEX1_ID,
                keyRow,
                null,
                ti,
                null,
                null,
                false, null);
    }

    /**
     * Get a SPSDescriptor given its name.
     * Currently no cacheing.  With caching
     * we need to be very careful about invalidation.
     * No caching means invalidations block on
     * existing SPSD instances (since they were read in
     *
     * @param stmtName the statement name
     * @param sd       The SchemaDescriptor
     * @return The SPSDescriptor for the constraint.
     * @throws StandardException Thrown on failure
     */
    @Override
    public SPSDescriptor getSPSDescriptor(String stmtName,SchemaDescriptor sd) throws StandardException{
        /*
        ** If we didn't get a schema descriptor, we had better
        ** have a system table.
        */
        assert sd!=null:"null schema for statement "+stmtName;

        UUID schemaUUID =sd.getUUID();
        TableKey stmtKey =new TableKey(schemaUUID,stmtName);
        SPSDescriptor sps = dataDictionaryCache.spsNameCacheFind(stmtKey);
        if (sps!=null)
            return sps;
        sps = getSPSDescriptorIndex1Scan(stmtName,schemaUUID.toString());
        dataDictionaryCache.spsNameCacheAdd(stmtKey,sps);
        return sps;
    }

    /**
     * Scan sysschemas_index1 (stmtname, schemaid) for a match.
     *
     * @return SPSDescriptor    The matching descriptor, if any.
     * @throws StandardException Thrown on failure
     */
    private SPSDescriptor getSPSDescriptorIndex1Scan(String stmtName,String schemaUUID) throws StandardException{
        DataValueDescriptor schemaIDOrderable;
        DataValueDescriptor stmtNameOrderable;
        TabInfoImpl ti=getNonCoreTI(SYSSTATEMENTS_CATALOG_NUM);

        /* Use stmtNameOrderable and schemaIdOrderable in both start
         * and stop position for scan.
         */
        stmtNameOrderable=new SQLVarchar(stmtName);
        schemaIDOrderable=new SQLChar(schemaUUID);

        /* Set up the start/stop position for the scan */
        ExecIndexRow keyRow=exFactory.getIndexableRow(2);
        keyRow.setColumn(1,stmtNameOrderable);
        keyRow.setColumn(2,schemaIDOrderable);

        SPSDescriptor spsd=(SPSDescriptor)
                getDescriptorViaIndex(
                        SYSSTATEMENTSRowFactory.SYSSTATEMENTS_INDEX2_ID,
                        keyRow,
                        null,
                        ti,
                        null,
                        null,
                        false, null);

        /*
        ** Set up the parameter defaults.  We are only
        ** doing this when we look up by name because
        ** this is the only time we cache, and it can
        ** be foolish to look up the parameter defaults
        ** for someone that doesn't need them.
        */
        if(spsd!=null){
            List<DataValueDescriptor> tmpDefaults=new ArrayList<>();
            spsd.setParams(getSPSParams(spsd,tmpDefaults));
            Object[] defaults=tmpDefaults.toArray();
            spsd.setParameterDefaults(defaults);
        }

        return spsd;
    }

    /**
     * Adds the given SPSDescriptor to the data dictionary,
     * associated with the given table and constraint type.
     *
     * @param descriptor The descriptor to add
     * @param tc         The transaction controller
     * @throws StandardException Thrown on error
     */
    @Override
    public void addSPSDescriptor(SPSDescriptor descriptor,TransactionController tc) throws StandardException{
        ExecRow row;
        TabInfoImpl ti=getNonCoreTI(SYSSTATEMENTS_CATALOG_NUM);
        SYSSTATEMENTSRowFactory rf=(SYSSTATEMENTSRowFactory)ti.getCatalogRowFactory();
        int insertRetCode;

        /*
        ** We must make sure the descriptor is locked
        ** while we are writing it out.  Otherwise,
        ** the descriptor could be invalidated while
        ** we are writing.
        */
        //noinspection SynchronizationOnLocalVariableOrMethodParameter
        synchronized(descriptor){
            // build the row to be stuffed into SYSSTATEMENTS. this will stuff an
            // UUID into the descriptor
            boolean compileMe=descriptor.initiallyCompilable();
            row=rf.makeSYSSTATEMENTSrow(compileMe,descriptor);

            // insert row into catalog and all its indices
            insertRetCode=ti.insertRow(row,tc);

        }

        // Throw an exception duplicate table descriptor
        if(insertRetCode!=TabInfoImpl.ROWNOTDUPLICATE){
            throw StandardException.newException(SQLState.LANG_OBJECT_ALREADY_EXISTS_IN_OBJECT,
                    descriptor.getDescriptorType(),
                    descriptor.getDescriptorName(),
                    descriptor.getSchemaDescriptor().getDescriptorType(),
                    descriptor.getSchemaDescriptor().getSchemaName());
        }

        addSPSParams(descriptor,tc);
    }

    /**
     * Add a column in SYS.SYSCOLUMNS for each parameter in the
     * parameter list.
     */
    private void addSPSParams(SPSDescriptor spsd,TransactionController tc) throws StandardException{
        UUID uuid=spsd.getUUID();
        DataTypeDescriptor[] params=spsd.getParams();
        Object[] parameterDefaults=spsd.getParameterDefaults();

        if(params==null)
            return;

        /* Create the columns */
        int pdlSize=params.length;
        for(int index=0;index<pdlSize;index++){
            int parameterId=index+1;

            //RESOLVEAUTOINCREMENT
            ColumnDescriptor cd=
                    new ColumnDescriptor(
                            "PARAM"+parameterId,
                            parameterId,    // position
                            parameterId,    // storagePosition
                            params[index],
                            ((parameterDefaults==null) || (index>=parameterDefaults.length))?
                                    null:
                                    (DataValueDescriptor)parameterDefaults[index],
                            null,
                            uuid,
                            null,0,0,0,parameterId-1);
            // no chance of duplicates here
            addDescriptor(cd,null,SYSCOLUMNS_CATALOG_NUM,false,tc,false);
        }
    }

    /**
     * Get all the parameter descriptors for an SPS.
     * Look up the params in SYSCOLUMNS and turn them
     * into parameter descriptors.
     *
     * @param spsd     sps descriptor
     * @param defaults list for storing column defaults
     * @return array of data type descriptors
     * @throws StandardException Thrown on error
     */
    @Override
    public DataTypeDescriptor[] getSPSParams(SPSDescriptor spsd,List<DataValueDescriptor> defaults) throws StandardException{
        ColumnDescriptorList cdl=new ColumnDescriptorList();
        getColumnDescriptorsScan(spsd.getUUID(),cdl,spsd, null);

        int cdlSize=cdl.size();
        DataTypeDescriptor[] params=new DataTypeDescriptor[cdlSize];
        for(int index=0;index<cdlSize;index++){
            ColumnDescriptor cd=cdl.elementAt(index);
            params[index]=cd.getType();
            if(defaults!=null){
                defaults.add(cd.getDefaultValue());
            }
        }

        return params;
    }

    /**
     * Updates SYS.SYSSTATEMENTS with the info from the
     * SPSD.
     *
     * @param spsd                   The descriptor to add
     * @param tc                     The transaction controller
     * @param updateParamDescriptors If true, will update the
     *                               parameter descriptors in SYS.SYSCOLUMNS.
     * @param firstCompilation       true, if Statement is getting compiled for first
     *                               time and SPS was created with NOCOMPILE option.
     * @throws StandardException Thrown on error
     */
    @Override
    public void updateSPS(SPSDescriptor spsd,
                          TransactionController tc,
                          boolean recompile,
                          boolean updateParamDescriptors,
                          boolean firstCompilation) throws StandardException{
        ExecIndexRow keyRow1;
        ExecRow row;
        DataValueDescriptor idOrderable;
        TabInfoImpl ti=getNonCoreTI(SYSSTATEMENTS_CATALOG_NUM);
        SYSSTATEMENTSRowFactory rf=(SYSSTATEMENTSRowFactory)ti.getCatalogRowFactory();
        int[] updCols;
        if(recompile){
            if(firstCompilation){
                updCols=new int[]{SYSSTATEMENTSRowFactory.SYSSTATEMENTS_VALID,
                        SYSSTATEMENTSRowFactory.SYSSTATEMENTS_TEXT,
                        SYSSTATEMENTSRowFactory.SYSSTATEMENTS_LASTCOMPILED,
                        SYSSTATEMENTSRowFactory.SYSSTATEMENTS_USINGTEXT,
                        SYSSTATEMENTSRowFactory.SYSSTATEMENTS_CONSTANTSTATE,
                        SYSSTATEMENTSRowFactory.SYSSTATEMENTS_INITIALLY_COMPILABLE};
            }else{

                updCols=new int[]{SYSSTATEMENTSRowFactory.SYSSTATEMENTS_VALID,
                        SYSSTATEMENTSRowFactory.SYSSTATEMENTS_TEXT,
                        SYSSTATEMENTSRowFactory.SYSSTATEMENTS_LASTCOMPILED,
                        SYSSTATEMENTSRowFactory.SYSSTATEMENTS_USINGTEXT,
                        SYSSTATEMENTSRowFactory.SYSSTATEMENTS_CONSTANTSTATE};
            }
        }else{
            // This is an invalidation request.
            // Update the VALID column (to false) and clear the plan stored in the CONSTANTSTATE column.
            updCols=new int[]{
                    SYSSTATEMENTSRowFactory.SYSSTATEMENTS_VALID,
                    SYSSTATEMENTSRowFactory.SYSSTATEMENTS_CONSTANTSTATE,
            };
        }

        idOrderable=getIDValueAsCHAR(spsd.getUUID());

        /* Set up the start/stop position for the scan */
        keyRow1=exFactory.getIndexableRow(1);
        keyRow1.setColumn(1,idOrderable);

        row=rf.makeSYSSTATEMENTSrow(false,    // don't compile
                spsd);

        /*
        ** Not updating any indexes
        */
        boolean[] bArray=new boolean[2];

        /*
        ** Partial update
        */
        ti.updateRow(keyRow1,row,SYSSTATEMENTSRowFactory.SYSSTATEMENTS_INDEX1_ID,bArray,updCols,tc);

        /*
        ** If we don't need to update the parameter
        ** descriptors, we are done.
        */
        if(!updateParamDescriptors){
            return;
        }

        /*
        ** Set the defaults and datatypes for the parameters, if
        ** there are parameters.
        */
        DataTypeDescriptor[] params=spsd.getParams();
        if(params==null){
            return;
        }

        if(firstCompilation){
            /*beetle:5119, reason for doing add here instead of update
             *is with NOCOMPILE option of create statement/boot time SPS,
             *SPS statement is not compiled to find out the parameter info.
             *Because of the parameter info was not inserted at SPSDescriptor
             *creation time. As this is the first time we are compiling paramter
             *infor should be inserted instead of the update.
             */
            addSPSParams(spsd,tc);
        }else{
            Object[] parameterDefaults=spsd.getParameterDefaults();

            /*
            ** Update each column with the new defaults and with
            ** the new datatypes.  It is possible that someone has
            ** done a drop/create on the underlying table and
            ** changed the type of a column, which has changed
            ** the type of a parameter to our statement.
            */
            int[] columnsToSet=new int[2];
            columnsToSet[0]=SYSCOLUMNSRowFactory.SYSCOLUMNS_COLUMNDATATYPE;
            columnsToSet[1]=SYSCOLUMNSRowFactory.SYSCOLUMNS_COLUMNDEFAULT;

            UUID uuid=spsd.getUUID();

            for(int index=0;index<params.length;index++){
                int parameterId=index+1;

                //RESOLVEAUTOINCREMENT
                ColumnDescriptor cd=new ColumnDescriptor("PARAM"+parameterId,
                        parameterId,    // position
                        parameterId,    // storage position
                        params[index],
                        ((parameterDefaults==null) || // default
                                (index>=parameterDefaults.length))?
                                null:
                                (DataValueDescriptor)parameterDefaults[index],
                        null,
                        uuid,
                        null,
                        0,0,0,parameterId-1);

                updateColumnDescriptor(cd,cd.getReferencingUUID(),cd.getColumnName(),columnsToSet,tc);
            }
        }
    }

    @Override
    public void recompileInvalidSPSPlans(LanguageConnectionContext lcc) throws StandardException{
        for(Object o : getAllSPSDescriptors()){
            SPSDescriptor spsd=(SPSDescriptor)o;
            spsd.getPreparedStatement(true, lcc);
        }
    }

    @Override
    public void invalidateAllSPSPlans() throws StandardException{
        LanguageConnectionContext lcc=(LanguageConnectionContext)ContextService.getContext(LanguageConnectionContext.CONTEXT_ID);
        invalidateAllSPSPlans(lcc);
    }

    @Override
    public void invalidateAllSPSPlans(LanguageConnectionContext lcc) throws StandardException{
        startWriting(lcc);

        for(Object o : getAllSPSDescriptors()){
            SPSDescriptor spsd=(SPSDescriptor)o;
            spsd.makeInvalid(DependencyManager.USER_RECOMPILE_REQUEST,lcc);
        }
    }


    /**
     * Mark all SPS plans in the data dictionary invalid. This does
     * not invalidate cached plans. This function is for use by
     * the boot-up code.
     *
     * @throws StandardException Thrown on error
     */
    public void clearSPSPlans() throws StandardException{
        TabInfoImpl ti=getNonCoreTI(SYSSTATEMENTS_CATALOG_NUM);
        faultInTabInfo(ti, null);

        TransactionController tc=getTransactionExecute();

        FormatableBitSet columnToReadSet=new FormatableBitSet(SYSSTATEMENTSRowFactory.SYSSTATEMENTS_COLUMN_COUNT);
        FormatableBitSet columnToUpdateSet=new FormatableBitSet(SYSSTATEMENTSRowFactory.SYSSTATEMENTS_COLUMN_COUNT);
        for(int i=0;i<SYSSTATEMENTSRowFactory.SYSSTATEMENTS_COLUMN_COUNT;i++){
            // we do not want to read the saved serialized plan
            if (i+1 != SYSSTATEMENTSRowFactory.SYSSTATEMENTS_CONSTANTSTATE) {
                columnToReadSet.set(i);
            }
            columnToUpdateSet.set(i);
        }
        /* Set up a couple of row templates for fetching CHARS */
        DataValueDescriptor[] rowTemplate =
                new DataValueDescriptor[SYSSTATEMENTSRowFactory.SYSSTATEMENTS_COLUMN_COUNT];

        DataValueDescriptor[] replaceRow=
                new DataValueDescriptor[SYSSTATEMENTSRowFactory.SYSSTATEMENTS_COLUMN_COUNT];

        /* Scan the entire heap */
        try (ScanController sc= tc.openScan(
                        ti.getHeapConglomerate(),
                        false,
                        TransactionController.OPENMODE_FORUPDATE,
                        TransactionController.MODE_TABLE,
                        TransactionController.ISOLATION_REPEATABLE_READ,
                        columnToReadSet,
                        null,
                        ScanController.NA,
                        null,
                        null,
                        ScanController.NA)) {

            while (sc.fetchNext(rowTemplate)) {
                /* Replace the column in the table */
                for (int i = 0; i < rowTemplate.length; i++) {
                    if (i + 1 == SYSSTATEMENTSRowFactory.SYSSTATEMENTS_VALID)
                        replaceRow[i] = new SQLBoolean(false);
                    else if (i + 1 == SYSSTATEMENTSRowFactory.SYSSTATEMENTS_CONSTANTSTATE)
                        replaceRow[i] = new UserType((Object)null);
                    else
                        replaceRow[i] = rowTemplate[i].cloneValue(false);
                }
                sc.replace(replaceRow, columnToUpdateSet);
            }
        }
    }

    /**
     * Drops the given SPSDescriptor.
     *
     * @param descriptor The descriptor to drop
     * @param tc         The TransactionController.
     * @throws StandardException Thrown on failure
     */
    @Override
    public void dropSPSDescriptor(SPSDescriptor descriptor,TransactionController tc) throws StandardException{
        dropSPSDescriptor(descriptor.getUUID(),tc);
    }

    /**
     * Drops the given SPSDescriptor.
     *
     * @param uuid the statement uuid
     * @param tc   The TransactionController.
     * @throws StandardException Thrown on failure
     */
    @Override
    public void dropSPSDescriptor(UUID uuid,TransactionController tc) throws StandardException{
        DataValueDescriptor stmtIdOrderable;
        TabInfoImpl ti=getNonCoreTI(SYSSTATEMENTS_CATALOG_NUM);

        stmtIdOrderable=getIDValueAsCHAR(uuid);

        /* Set up the start/stop position for the scan */
        ExecIndexRow keyRow=exFactory.getIndexableRow(1);
        keyRow.setColumn(1,stmtIdOrderable);

        // DERBY-3870: The compiled plan may not be possible to deserialize
        // during upgrade. Skip the column that contains the compiled plan to
        // prevent deserialization errors when reading the rows. We don't care
        // about the value in that column, since this method is only called
        // when we want to drop or invalidate rows in SYSSTATEMENTS.
        FormatableBitSet cols=new FormatableBitSet(ti.getCatalogRowFactory().getHeapColumnCount());
        for(int i=0;i<cols.size();i++){
            if(i+1==SYSSTATEMENTSRowFactory.SYSSTATEMENTS_CONSTANTSTATE){
                cols.clear(i);
            }else{
                cols.set(i);
            }
        }
        ti.deleteRow(tc,keyRow,SYSSTATEMENTSRowFactory.SYSSTATEMENTS_INDEX1_ID, cols);

        /* drop all columns in SYSCOLUMNS */
        dropAllColumnDescriptors(uuid,tc);
    }

    /**
     * Get every statement in this database.
     * Return the SPSDescriptors in a list.
     * The returned descriptors don't contain the compiled statement, so it
     * it safe to call this method during upgrade when it isn't known if the
     * saved statement can still be deserialized with the new version.
     *
     * @return the list of descriptors
     * @throws StandardException Thrown on failure
     */
    @Override
    public List getAllSPSDescriptors() throws StandardException{
        TabInfoImpl ti=getNonCoreTI(SYSSTATEMENTS_CATALOG_NUM);

        List list=newSList();

        // DERBY-3870: The compiled plan may not be possible to deserialize
        // during upgrade. Skip the column that contains the compiled plan to
        // prevent deserialization errors when reading the rows. We don't care
        // about the value in that column, since this method is only called
        // when we want to drop or invalidate rows in SYSSTATEMENTS.
        FormatableBitSet cols=new FormatableBitSet(ti.getCatalogRowFactory().getHeapColumnCount());
        for(int i=0;i<cols.size();i++){
            if(i+1==SYSSTATEMENTSRowFactory.SYSSTATEMENTS_CONSTANTSTATE){
                cols.clear(i);
            }else{
                cols.set(i);
            }
        }

        getDescriptorViaHeap(cols,null,ti,null,list);

        return list;
    }

    /**
     * Get every constraint in this database.
     * Note that this list of ConstraintDescriptors is
     * not going to be the same objects that are typically
     * cached off of the table descriptors, so this will
     * most likely instantiate some duplicate objects.
     *
     * @return the list of descriptors
     * @throws StandardException Thrown on failure
     */
    private ConstraintDescriptorList getAllConstraintDescriptors() throws StandardException{
        TabInfoImpl ti=getNonCoreTI(SYSCONSTRAINTS_CATALOG_NUM);

        ConstraintDescriptorList list=new ConstraintDescriptorList();

        getConstraintDescriptorViaHeap(null,ti,list);
        return list;
    }

    /**
     * Get every trigger in this database.
     * Note that this list of TriggerDescriptors is
     * not going to be the same objects that are typically
     * cached off of the table descriptors, so this will
     * most likely instantiate some duplicate objects.
     *
     * @return the list of descriptors
     * @throws StandardException Thrown on failure
     */
    private GenericDescriptorList getAllTriggerDescriptors() throws StandardException{
        TabInfoImpl ti=getNonCoreTI(SYSTRIGGERS_CATALOG_NUM);

        GenericDescriptorList list=new GenericDescriptorList();

        getDescriptorViaHeap(null,null,ti,null,list);
        return list;
    }

    /**
     * Comparator that can be used for sorting lists of column references
     * on the position they have in the SQL query string.
     */
    private static final Comparator<ColumnReference> OFFSET_COMPARATOR=new Comparator<ColumnReference>(){
        @Override
        public int compare(ColumnReference o1,ColumnReference o2){
            // Return negative int, zero, or positive int if the first column
            // reference has an offset which is smaller than, equal to, or
            // greater than the offset of the second column reference.
            return o1.getBeginOffset()-o2.getBeginOffset();
        }
    };

    public int[] examineTriggerNodeAndCols(
                    Visitable actionStmt,
                    String oldReferencingName,
                    String newReferencingName,
                    int[] referencedCols,
                    int[] referencedColsInTriggerAction,
                    TableDescriptor triggerTableDescriptor,
                    TriggerEventDML triggerEventMask,
                    boolean createTriggerTime) throws StandardException
    {
            //Total Number of columns in the trigger table
            int numberOfColsInTriggerTable = triggerTableDescriptor.getNumberOfColumns();

            //The purpose of following array(triggerColsAndTriggerActionCols)
            //is to identify all the trigger columns and all the columns from
            //the trigger action which are referenced though old/new
            //transition variables(in other words, accessed through the
            //REFERENCING clause section of CREATE TRIGGER sql). This array
            //will be initialized to -1 at the beginning. By the end of this
            //method, all the columns referenced by the trigger action
            //through the REFERENCING clause and all the trigger columns will
            //have their column positions in the trigger table noted in this
            //array.
            //eg
            //CREATE TRIGGER tr1 AFTER UPDATE OF c12 ON table1
            //    REFERENCING OLD AS oldt NEW AS newt
            //    FOR EACH ROW UPDATE table2 SET c24=oldt.c14;
            //For the trigger above, triggerColsAndTriggerActionCols will
            //finally have [-1,2,-1,4,-1] This list will include all the
            //columns that need to be fetched into memory during trigger
            //execution. All the columns with their entries marked -1 will
            //not be read into memory because they are not referenced in the
            //trigger action through old/new transition variables and they are
            //not recognized as trigger columns.
            int[] triggerColsAndTriggerActionCols = new int[numberOfColsInTriggerTable];

            /**
             * It identifies all the trigger action columns and is initialized to -1.
             */

            int[] triggerActionColsOnly = new int[numberOfColsInTriggerTable];
            java.util.Arrays.fill(triggerActionColsOnly, -1);

            if (referencedCols == null) {
                    //This means that even though the trigger is defined at row
                    //level, it is either an INSERT/DELETE trigger. Or it is an
                    //UPDATE trigger with no specific column(s) identified as the
                    //trigger column(s). In these cases, Derby is going to read all
                    //the columns from the trigger table during trigger execution.
                    //eg of an UPDATE trigger with no specific trigger column(s)
                    // CREATE TRIGGER tr1 AFTER UPDATE ON table1
                    //    REFERENCING OLD AS oldt NEW AS newt
                    //    FOR EACH ROW UPDATE table2 SET c24=oldt.c14;
                    for (int i=0; i < numberOfColsInTriggerTable; i++) {
                            triggerColsAndTriggerActionCols[i]=i+1;
                    }
            } else {
                    //This means that this row level trigger is an UPDATE trigger
                    //defined on specific column(s).
                    java.util.Arrays.fill(triggerColsAndTriggerActionCols, -1);
                    for(int referencedCol : referencedCols){
                        //Make a note of this trigger column's column position in
                        //triggerColsAndTriggerActionCols. This will tell us that
                        //this column needs to be read in when the trigger fires.
                        //eg for the CREATE TRIGGER below, we will make a note of
                        //column c12's position in triggerColsAndTriggerActionCols
                        //eg
                        //CREATE TRIGGER tr1 AFTER UPDATE OF c12 ON table1
                        //    REFERENCING OLD AS oldt NEW AS newt
                        //    FOR EACH ROW UPDATE table2 SET c24=oldt.c14;
                        triggerColsAndTriggerActionCols[referencedCol-1]=referencedCol;
                    }
            }
            if (referencedColsInTriggerAction != null) {
                    for (int i=0; i < referencedColsInTriggerAction.length; i++){
                            if( referencedColsInTriggerAction[i] > 0 )
                            triggerColsAndTriggerActionCols[referencedColsInTriggerAction[i]-1] = referencedColsInTriggerAction[i];
                    }
            }

            /* we need to sort on position in string, beetle 4324
             */
            SortedSet<ColumnReference> refs = getTransitionVariables(
                                                 actionStmt, oldReferencingName, newReferencingName);

            if (createTriggerTime) {
                    //The purpose of following array(triggerActionColsOnly) is to
                    //identify all the columns from the trigger action which are
                    //referenced though old/new transition variables(in other words,
                    //accessed through the REFERENCING clause section of
                    //CREATE TRIGGER sql). This array will be initialized to -1 at the
                    //beginning. By the end of this method, all the columns referenced
                    //by the trigger action through the REFERENCING clause will have
                    //their column positions in the trigger table noted in this array.
                    //eg
                    //CREATE TABLE table1 (c11 int, c12 int, c13 int, c14 int, c15 int);
                    //CREATE TABLE table2 (c21 int, c22 int, c23 int, c24 int, c25 int);
                    //CREATE TRIGGER tr1 AFTER UPDATE OF c12 ON table1
                    //    REFERENCING OLD AS oldt NEW AS newt
                    //    FOR EACH ROW UPDATE table2 SET c24=oldt.c14;
                    //For the trigger above, triggerActionColsOnly will finally have
                    //[-1,-1,-1,4,-1]. We will note all the entries for this array
                    //which are not -1 into SYSTRIGGERS(-1 indiciates columns with
                    //those column positions from the trigger table are not being
                    //referenced in the trigger action through the old/new transition
                    //variables.

                    //By this time, we have collected the positions of the trigger
                    //columns in array triggerColsAndTriggerActionCols. Now we need
                    //to start looking at the columns in trigger action to collect
                    //all the columns referenced through REFERENCES clause. These
                    //columns will be noted in triggerColsAndTriggerActionCols and
                    //triggerActionColsOnly arrays.

                    //At the end of the for loop below, we will have both arrays
                    //triggerColsAndTriggerActionCols & triggerActionColsOnly
                    //filled up with the column positions of the columns which are
                    //either trigger columns or triger action columns which are
                    //referenced through old/new transition variables.
                    //eg
                    //CREATE TRIGGER tr1 AFTER UPDATE OF c12 ON table1
                    //    REFERENCING OLD AS oldt NEW AS newt
                    //    FOR EACH ROW UPDATE table2 SET c24=oldt.c14;
                    //For the above trigger, before the for loop below, the contents
                    //of the 2 arrays will be as follows
                    //triggerActionColsOnly [-1,-1,-1,-1,-1]
                    //triggerColsAndTriggerActionCols [-1,2,-1,-1,-1]
                    //After the for loop below, the 2 arrays will look as follows
                    //triggerActionColsOnly [-1,-1,-1,4,-1]
                    //triggerColsAndTriggerActionCols [-1,2,-1,4,-1]

                    for (ColumnReference ref : refs)
                    {
                            if (ref.getBeginOffset()==-1)
                                continue;
                            TableName tableName = ref.getTableNameNode();

                            if((tableName==null) ||
                                    ((oldReferencingName==null || !oldReferencingName.equals(tableName.getTableName())) &&
                                            (newReferencingName==null || !newReferencingName.equals(tableName.getTableName())))){
                                continue;
                            }

                            if(tableName.getBeginOffset()==-1){
                                continue;
                            }
                            checkInvalidTriggerReference(tableName.getTableName(),
                                            oldReferencingName,
                                            newReferencingName,
                                            triggerEventMask);
                            String colName = ref.getColumnName();

                            ColumnDescriptor triggerColDesc;

                            //Following will catch the case where an invalid column is
                            //used in trigger action through the REFERENCING clause. The
                            //following trigger is trying to use oldt.c13 but there is no
                            //column c13 in trigger table table1
                            //CREATE TRIGGER tr1 AFTER UPDATE OF c12 ON table1
                            //    REFERENCING OLD AS oldt NEW AS newt
                            //    FOR EACH ROW UPDATE table2 SET c24=oldt.c14567;
                            if ((triggerColDesc = triggerTableDescriptor.getColumnDescriptor(colName)) ==
                            null) {
                                    throw StandardException.newException(
                                    SQLState.LANG_COLUMN_NOT_FOUND, tableName+"."+colName);
                            }
                            int triggerColDescPosition = triggerColDesc.getPosition();
                            triggerColsAndTriggerActionCols[triggerColDescPosition-1]=triggerColDescPosition;
                            triggerActionColsOnly[triggerColDescPosition-1]=triggerColDescPosition;
                            referencedColsInTriggerAction[triggerColDescPosition-1] = triggerColDescPosition;
                    }
            } else {
                    //We are here because we have come across an invalidated trigger
                    //which is being fired. This code gets called for such a trigger
                    //only if it is a row level trigger with REFERENCEs clause
                    //
                    // referencedColsInTriggerAction can be null if trigger action
                    // does not use any columns through REFERENCING clause. This can
                    // happen when we are coming here through ALTER TABLE DROP COLUMN
                    // and the trigger being rebuilt does not use any columns through
                    // REFERENCING clause. DERBY-4887
                    if(referencedCols!=null && referencedColsInTriggerAction!=null){
                        for(int aReferencedColsInTriggerAction : referencedColsInTriggerAction){
                            triggerColsAndTriggerActionCols[aReferencedColsInTriggerAction-1]=aReferencedColsInTriggerAction;
                        }
                    }
            }
            Arrays.sort( triggerColsAndTriggerActionCols );

            //Now that we know what columns we need for trigger columns and
            //trigger action columns, we can get rid of remaining -1 entries
            //for the remaining columns from trigger table.
            //eg
            //CREATE TRIGGER tr1 AFTER UPDATE OF c12 ON table1
            //    REFERENCING OLD AS oldt NEW AS newt
            //    FOR EACH ROW UPDATE table2 SET c24=oldt.c14;
            //For the above trigger, before the justTheRequiredColumns() call,
            //the content of triggerColsAndTriggerActionCols array were as
            //follows [-1, 2, -1, 4, -1]
            //After the justTheRequiredColumns() call below,
            //triggerColsAndTriggerActionCols will have [2,4]. What this means
            //that, at run time, during trigger execution, these are the only
            //2 column positions that will be read into memory from the
            //trigger table. The columns in other column positions are not
            //needed for trigger execution.
            triggerColsAndTriggerActionCols = justTheRequiredColumns(
                            triggerColsAndTriggerActionCols, triggerTableDescriptor);

            return triggerColsAndTriggerActionCols;
    }

    /**
     * Get the trigger action string associated with the trigger after the
     * references to old/new transition tables/variables in trigger action
     * sql provided by CREATE TRIGGER have been transformed eg
     *
     * DELETE FROM t WHERE c = old.c
     * turns into
     * DELETE FROM t WHERE c = com.splicemachine.db.iapi.db.Factory::getTriggerExecutionContext().getOldRow().getInt(columnNumberFor'C'inRuntimeResultset)
     * or
     * DELETE FROM t WHERE c in (SELECT c FROM OLD)
     * turns into
     * DELETE FROM t WHERE c in (SELECT c FROM new TriggerOldTransitionTable OLD)
     *
     * @param actionStmt                    This is needed to get access to the various nodes
     *                                      generated by the Parser for the trigger action sql. These nodes will be
     *                                      used to find REFERENCEs column nodes.
     * @param oldReferencingName            The name specified by the user for REFERENCEs
     *                                      to old row columns
     * @param newReferencingName            The name specified by the user for REFERENCEs
     *                                      to new row columns
     * @param triggerDefinition             The original trigger action text provided by
     *                                      the user during CREATE TRIGGER time.
     * @param referencedCols                Trigger is defined on these columns (will be null
     *                                      in case of INSERT AND DELETE Triggers. Can also be null for DELETE
     *                                      Triggers if UPDATE trigger is not defined on specific column(s))
     * @param referencedColsInTriggerAction what columns does the trigger
     *                                      action reference through old/new transition variables (may be null)
     * @param actionOffset                  offset of start of action clause
     * @param triggerTableDescriptor        Table descriptor for trigger table
     * @param triggerEventMask              TriggerDescriptor.TRIGGER_EVENT_XXX
     * @param createTriggerTime             True if here for CREATE TRIGGER,
     *                                      false if here because an invalidated row level trigger with
     *                                      REFERENCEd columns has been fired and hence trigger action
     *                                      sql associated with SPSDescriptor may be invalid too.
     * @return Transformed trigger action sql
     * @throws StandardException
     */
    @Override
    public String getTriggerActionString(
            Visitable actionStmt,
            String oldReferencingName,
            String newReferencingName,
            String triggerDefinition,
            int[] referencedCols,
            int[] referencedColsInTriggerAction,
            int actionOffset,
            TableDescriptor triggerTableDescriptor,
            TriggerEventDML triggerEventMask,
            boolean createTriggerTime,
            List<int[]> replacements,
            int[] cols
            ) throws StandardException{

        StringBuilder newText = new StringBuilder();
        int start = 0;

        SortedSet<ColumnReference> refs = getTransitionVariables(
        actionStmt, oldReferencingName, newReferencingName);

        //This is where we do the actual transformation of trigger action
        //sql. An eg of that is
        //    DELETE FROM t WHERE c = old.c
        // turns into
        //    DELETE FROM t WHERE c = org.apache.derby.iapi.db.Factory::
        //      getTriggerExecutionContext().getOldRow().
        //    getInt(columnNumberFor'C'inRuntimeResultset)
        // or
        //    DELETE FROM t WHERE c in (SELECT c FROM OLD)
        // turns into
        //    DELETE FROM t WHERE c in
        //        (SELECT c FROM new TriggerOldTransitionTable OLD)
        for (ColumnReference ref : refs)
        {
            if(ref.getBeginOffset()==-1){
                continue;
            }
                    TableName tableName=ref.getTableNameNode();
            if((tableName==null) ||
                    ((oldReferencingName==null || !oldReferencingName.equals(tableName.getTableName())) &&
                            (newReferencingName==null || !newReferencingName.equals(tableName.getTableName())))){
                continue;
            }

            if(tableName.getBeginOffset()==-1){
                continue;
            }
            int tableBeginOffset = tableName.getBeginOffset() - actionOffset;

            String colName = ref.getColumnName();

            // Add whatever we've seen after the previous replacement.
            newText.append(triggerDefinition, start, tableBeginOffset);

            int colPositionInRuntimeResultSet = -1;
            ColumnDescriptor triggerColDesc = triggerTableDescriptor.getColumnDescriptor(colName);
            //DERBY-5121 We can come here if the column being used in trigger
            // action is getting dropped and we have come here through that
            // ALTER TABLE DROP COLUMN. In that case, we will not find the
            // column in the trigger table.
            if (triggerColDesc == null) {
                    throw StandardException.newException(
                    SQLState.LANG_COLUMN_NOT_FOUND, tableName+"."+colName);
            }
            int colPositionInTriggerTable = triggerColDesc.getPosition();

            //This part of code is little tricky and following will help
            //understand what mapping is happening here.
            //eg
            //CREATE TRIGGER tr1 AFTER UPDATE OF c12 ON table1
            //    REFERENCING OLD AS oldt NEW AS newt
            //    FOR EACH ROW UPDATE table2 SET c24=oldt.c14;
            //For the above trigger, triggerColsAndTriggerActionCols will
            //have [2,4]. What this means that, at run time, during trigger
            //execution, these are the only 2 column positions that will be
            //read into memory from the trigger table. The columns in other
            //column positions are not needed for trigger execution. But
            //even though column positions in original trigger table are 2
            //and 4, their relative column positions in the columns read at
            //execution time is really [1,2]. At run time, when the trigger
            //gets fired, column position 2 from the trigger table will be
            //read as the first column and column position 4 from the
            //trigger table will be read as the second column. And those
            //relative column positions at runtime is what should be used
            //during trigger action conversion from
            //UPDATE table2 SET c24=oldt.c14
            //to
            //UPDATE table2 SET c24=
            //  org.apache.derby.iapi.db.Factory::getTriggerExecutionContext().
            //  getOldRow().getInt(2)
            //Note that the generated code above refers to column c14 from
            //table1 by position 2 rather than position 4. Column c14's
            //column position in table1 is 4 but in the relative columns
            //that will be fetched during trigger execution, it's position
            //is 2. That is what the following code is doing.
            if (cols != null){
                for (int j = 0; j< cols.length; j++){
                        if (cols[j] == colPositionInTriggerTable)
                                colPositionInRuntimeResultSet=j+1;
                }
            } else
                colPositionInRuntimeResultSet=colPositionInTriggerTable;

            // Add the replacement code that accesses a value in the
            // transition variable.
            final int replacementOffset = newText.length();
            boolean isSetTarget = false;
            if (actionStmt instanceof SetNode) {
                String regex    =   "(^set[\\s]+$)|([\\s]+set[\\s]+$)|(,[\\s]*$)";
                Pattern pattern =   Pattern.compile(regex, Pattern.CASE_INSENSITIVE);
                Matcher matcher =   pattern.matcher(newText);
                if (matcher.find())
                    isSetTarget = true;
            }

            newText.append(genColumnReferenceSQL(triggerTableDescriptor, colName,
                           tableName.getTableName(),
                           tableName.getTableName().equals(oldReferencingName),
                           colPositionInRuntimeResultSet,
                           isSetTarget));

            start = ref.getEndOffset() + 1 - actionOffset;

            if (replacements != null) {
                // Record that we have made a change.
                replacements.add(new int[] {
                    tableBeginOffset,  // offset to replaced text
                    start,             // offset to token after replaced text
                    replacementOffset, // offset to replacement
                    newText.length()   // offset to token after replacement
                });
            }
    }

        //By this point, we are finished transforming the trigger action if
        //it has any references to old/new transition variables.
        if(start<triggerDefinition.length()) {
            newText.append(triggerDefinition, start, triggerDefinition.length());
        }

        return newText.toString();
    }


    /**
     * Get all columns that reference transition variables in triggers.
     * The columns should be returned in the same order as in the SQL text.
     *
     * @param node the node in which to look for transition variables
     * @param oldReferencingName the name of the old transition variable
     * @param newReferencingName the name of the new transition variable
     * @return all references to transition variables
     */
    private static SortedSet<ColumnReference> getTransitionVariables(
        Visitable node, String oldReferencingName, String newReferencingName)
        throws StandardException
    {
        // First get all column references.
        SortedSet<ColumnReference> refs =
            ((QueryTreeNode) node).getOffsetOrderedNodes(ColumnReference.class);

        // Then remove all that are not referencing a transition variable.
        Iterator<ColumnReference> it = refs.iterator();
        while (it.hasNext()) {
            TableName tableName = it.next().getTableNameNode();
            if (!isTransitionVariable(
                    tableName, oldReferencingName, newReferencingName)) {
                it.remove();
            }
        }

        // Return what's left. Should be all references to transition
        // variables.
        return refs;
    }

    /**
     * Check if a table name is actually a transition variable.
     *
     * @param tableName the table name to check
     * @param oldReferencingName the name of the old transition variable
     * @param newReferencingName the name of the new transition variable
     * @return {@code true} if the table name is a transition variable,
     *   {@code false} otherwise
     */
    private static boolean isTransitionVariable(TableName tableName,
            String oldReferencingName, String newReferencingName) {
        if (tableName != null) {
            if (tableName.hasSchema()) {
                // DERBY-6540: Schema-qualified names are not transition
                // variables.
                return false;
            }

            // If there is no schema, and the name is equal to the old or
            // the new transition variable, then it is a transition variable.
            String name = tableName.getTableName();
            if (name != null) {
                return name.equals(oldReferencingName)
                        || name.equals(newReferencingName);
            }
        }

        // Otherwise, it is not a transition variable.
        return false;
    }

    /*
     * The arrary passed will have either -1 or a column position as it's
     * elements. If the array only has -1 as for all it's elements, then
     * this method will return null. Otherwise, the method will create a
     * new arrary with all -1 entries removed from the original arrary.
     */
    private int[] justTheRequiredColumns(int[] columnsArrary,TableDescriptor triggerTableDescriptor){
        int countOfColsRefedInArray=0;
        int numberOfColsInTriggerTable=triggerTableDescriptor.getNumberOfColumns();

        //Count number of non -1 entries
        for(int i=0;i<numberOfColsInTriggerTable;i++){
            if(columnsArrary[i]!=-1)
                countOfColsRefedInArray++;
        }

        if(countOfColsRefedInArray>0){
            int[] tempArrayOfNeededColumns=new int[countOfColsRefedInArray];
            int j=0;
            for(int i=0;i<numberOfColsInTriggerTable;i++){
                if(columnsArrary[i]!=-1)
                    tempArrayOfNeededColumns[j++]=columnsArrary[i];
            }
            return tempArrayOfNeededColumns;
        }else
            return null;
    }

    /*
    * Check for illegal combinations here: insert & old or delete and new
    */
    private void checkInvalidTriggerReference(String tableName,
                                              String oldReferencingName,
                                              String newReferencingName,
                                              TriggerEventDML triggerEventMask) throws StandardException {
        if (tableName.equals(oldReferencingName) && triggerEventMask == TriggerEventDML.INSERT) {
            throw StandardException.newException(SQLState.LANG_TRIGGER_BAD_REF_MISMATCH, "INSERT", "new");
        } else if (tableName.equals(newReferencingName) && triggerEventMask == TriggerEventDML.DELETE) {
            throw StandardException.newException(SQLState.LANG_TRIGGER_BAD_REF_MISMATCH, "DELETE", "old");
        }
    }

    /*
    ** Make sure the given column name is found in the trigger
    ** target table.  Generate the appropriate SQL to get it.
    **
    ** @return a string that is used to get the column using
    ** getObject() on the desired result set and CAST it back
    ** to the proper type in the SQL domain.
    **
    ** @exception StandardException on invalid column name
    */
    private String genColumnReferenceSQL(TableDescriptor td,
                                         String colName,
                                         String tabName,
                                         boolean isOldTable,
                                         int colPositionInRuntimeResultSet,
                                         boolean isSetStatement) throws StandardException{
        ColumnDescriptor colDesc;
        if((colDesc=td.getColumnDescriptor(colName))==null){
            throw StandardException.newException(SQLState.LANG_COLUMN_NOT_FOUND,tabName+"."+colName);
        }

        /*
        ** Generate something like this:
        **
        **         CAST (com.splicemachine.db.iapi.db.Factory::
        **            getTriggerExecutionContext().getNewRow().
        **                getObject(<colPosition>) AS DECIMAL(6,2))
        **
        ** Column position is used to avoid the wrong column being
        ** selected problem (DERBY-1258) caused by the case insensitive
        ** JDBC rules for fetching a column by name.
        **
        ** The cast back to the SQL Domain may seem redundant
        ** but we need it to make the column reference appear
        ** EXACTLY like a regular column reference, so we need
        ** the object in the SQL Domain and we need to have the
        ** type information.  Thus a user should be able to do
        ** something like
        **
        **        CREATE TRIGGER ... INSERT INTO T length(Column), ...
        **
        */

        DataTypeDescriptor dts=colDesc.getType();
        TypeId typeId=dts.getTypeId();

        if(!typeId.isXMLTypeId()){

            @SuppressWarnings("StringBufferReplaceableByString") StringBuilder methodCall=new StringBuilder();
            if (isSetStatement) {
                methodCall.append("com.splicemachine.db.iapi.db.Factory::getTriggerExecutionContext().");
                methodCall.append(isOldTable?"getOldRow()":"getNewRow()");
                methodCall.append(".getColumn(");
                methodCall.append(colPositionInRuntimeResultSet);
                methodCall.append(") ");
            }
            else {
                methodCall.append("CAST (com.splicemachine.db.iapi.db.Factory::getTriggerExecutionContext().");
                methodCall.append(isOldTable ? "getOldRow()" : "getNewRow()");
                methodCall.append(".cloneColumn(");
                methodCall.append(colPositionInRuntimeResultSet);
                methodCall.append(").getObject() AS ");
                /*
                 ** getSQLString() returns <typeName>
                 ** for user types, so call getSQLTypeName in that
                 ** case.
                 */
                methodCall.append((typeId.userType() ? typeId.getSQLTypeName() : dts.getSQLstring()));

                methodCall.append(") ");
            }

            return methodCall.toString();
        }else{
            /*  DERBY-2350
            **
            **  Triggers currently use jdbc 1.2 to access columns.  The default
            **  uses getObject() which is not supported for an XML type until
            **  jdbc 4.  In the meantime use getString() and then call
            **  XMLPARSE() on the string to get the type.  See Derby issue and
            **  http://wiki.apache.org/db-db/TriggerImplementation , for
            **  better long term solutions.  Long term I think changing the
            **  trigger architecture to not rely on jdbc, but instead on an
            **  internal direct access interface to execution nodes would be
            **  best future direction, but believe such a change appropriate
            **  for a major release, not a bug fix.
            **
            **  Rather than the above described code generation, use the
            **  following for XML types to generate an XML column from the
            **  old or new row.
            **
            **          XMLPARSE(DOCUMENT
            **              CAST (com.splicemachine.db.iapi.db.Factory::
            **                  getTriggerExecutionContext().getNewRow().
            **                      getString(<colPosition>) AS CLOB)
            **                        PRESERVE WHITESPACE)
            */

            @SuppressWarnings("StringBufferReplaceableByString") StringBuilder methodCall=new StringBuilder();
            methodCall.append("XMLPARSE(DOCUMENT CAST( ");
            methodCall.append(
                    "com.splicemachine.db.iapi.db.Factory::getTriggerExecutionContext().");
            methodCall.append(isOldTable?"getOldRow()":"getNewRow()");
            methodCall.append(".cloneColumn(");
            methodCall.append(colPositionInRuntimeResultSet);
            methodCall.append(").getString() AS CLOB) PRESERVE WHITESPACE ) ");

            return methodCall.toString();
        }
    }

    /**
     * Get a TriggerDescriptor given its UUID.
     *
     * @param uuid The UUID
     * @return The TriggerDescriptor for the constraint.
     * @throws StandardException Thrown on failure
     */
    @Override
    public TriggerDescriptor getTriggerDescriptor(UUID uuid) throws StandardException{
        TabInfoImpl ti=getNonCoreTI(SYSTRIGGERS_CATALOG_NUM);
        DataValueDescriptor triggerIdOrderable=getIDValueAsCHAR(uuid);

        /* Set up the start/stop position for the scan */
        ExecIndexRow keyRow=exFactory.getIndexableRow(1);
        keyRow.setColumn(1,triggerIdOrderable);

        return (TriggerDescriptor)
                getDescriptorViaIndex(
                        SYSTRIGGERSRowFactory.SYSTRIGGERS_INDEX1_ID,
                        keyRow,
                        null,
                        ti,
                        null,
                        null,
                        false, null);
    }

    /**
     * Get the stored prepared statement descriptor given
     * a sps name.
     *
     * @param name The sps name.
     * @param sd   The schema descriptor.
     * @return The TriggerDescriptor for the constraint.
     * @throws StandardException Thrown on failure
     */
    @Override
    public TriggerDescriptor getTriggerDescriptor(String name,SchemaDescriptor sd) throws StandardException{
        DataValueDescriptor schemaIDOrderable;
        DataValueDescriptor triggerNameOrderable;
        TabInfoImpl ti=getNonCoreTI(SYSTRIGGERS_CATALOG_NUM);

        /* Use triggerNameOrderable and schemaIdOrderable in both start
         * and stop position for scan.
         */
        triggerNameOrderable=new SQLVarchar(name);
        schemaIDOrderable=getIDValueAsCHAR(sd.getUUID());

        /* Set up the start/stop position for the scan */
        ExecIndexRow keyRow=exFactory.getIndexableRow(2);
        keyRow.setColumn(1,triggerNameOrderable);
        keyRow.setColumn(2,schemaIDOrderable);

        return (TriggerDescriptor)
                getDescriptorViaIndex(SYSTRIGGERSRowFactory.SYSTRIGGERS_INDEX2_ID,keyRow,null,ti,null,null,false, null);
    }

    /**
     * Load up the trigger descriptor list for this table
     * descriptor and return it.  If the descriptor list
     * is already loaded up, it is retuned without further
     * ado.
     *
     * @param td The table descriptor.
     * @return The ConstraintDescriptorList for the table
     * @throws StandardException Thrown on failure
     */
    @Override
    public GenericDescriptorList getTriggerDescriptors(@Nonnull TableDescriptor td) throws StandardException{
        GenericDescriptorList gdl;

        /* Build the TableDescriptor's TDL if it is currently empty */
        gdl=td.getTriggerDescriptorList();

        /*
        ** Synchronize the building of the TDL.  The TDL itself is created
        ** empty when the TD is created, so there is no need to synchronize
        ** the getting of the TDL.
        */
        //noinspection SynchronizationOnLocalVariableOrMethodParameter
        synchronized(gdl){
            if(!gdl.getScanned()){
                getTriggerDescriptorsScan(td,false);
            }
        }

        return gdl;
    }

    /**
     * Populate the GenericDescriptorList for the specified TableDescriptor.
     * <p/>
     * MT synchronization: it is assumed that the caller has synchronized
     * on the CDL in the given TD.
     *
     * @param td        The TableDescriptor.
     * @param forUpdate Whether or not to open scan for update
     * @throws StandardException Thrown on failure
     */
    private void getTriggerDescriptorsScan(TableDescriptor td,boolean forUpdate) throws StandardException{
        GenericDescriptorList gdl=(td).getTriggerDescriptorList();
        DataValueDescriptor tableIDOrderable;
        TabInfoImpl ti=getNonCoreTI(SYSTRIGGERS_CATALOG_NUM);

        /* Use tableIDOrderable in both start and stop positions for scan */
        tableIDOrderable=getIDValueAsCHAR(td.getUUID());

        /* Set up the start/stop position for the scan */
        ExecIndexRow keyRow=exFactory.getIndexableRow(1);

        keyRow.setColumn(1,tableIDOrderable);

        getDescriptorViaIndex(
                SYSTRIGGERSRowFactory.SYSTRIGGERS_INDEX3_ID,
                keyRow,
                null,
                ti,
                null,
                gdl,
                forUpdate, null);
        gdl.setScanned(true);
    }

    /**
     * Drops the given TriggerDescriptor.  WARNING: does
     * not drop its SPSes!!!
     *
     * @param descriptor The descriptor to drop
     * @param tc         The TransactionController.
     * @throws StandardException Thrown on failure
     */
    @Override
    public void dropTriggerDescriptor(TriggerDescriptor descriptor,TransactionController tc) throws StandardException{
        DataValueDescriptor idOrderable;
        TabInfoImpl ti=getNonCoreTI(SYSTRIGGERS_CATALOG_NUM);

        idOrderable=getIDValueAsCHAR(descriptor.getUUID());

        /* Set up the start/stop position for the scan */
        ExecIndexRow keyRow=exFactory.getIndexableRow(1);
        keyRow.setColumn(1,idOrderable);

        ti.deleteRow(tc,keyRow,SYSTRIGGERSRowFactory.SYSTRIGGERS_INDEX1_ID);
    }


    /**
     * Get a ConstraintDescriptor given its UUID.  Please
     * use getConstraintDescriptorById() is you have the
     * constraints table descriptor, it is much faster.
     *
     * @param uuid The UUID
     * @return The ConstraintDescriptor for the constraint.
     * @throws StandardException Thrown on failure
     */
    @Override
    public ConstraintDescriptor getConstraintDescriptor(UUID uuid) throws StandardException{
        DataValueDescriptor UUIDStringOrderable;
        TabInfoImpl ti=getNonCoreTI(SYSCONSTRAINTS_CATALOG_NUM);

        /* Use UUIDStringOrderable in both start and stop positions for scan */
        UUIDStringOrderable=getIDValueAsCHAR(uuid);

        /* Set up the start/stop position for the scan */
        ExecIndexRow keyRow=exFactory.getIndexableRow(1);
        keyRow.setColumn(1,UUIDStringOrderable);

        return getConstraintDescriptorViaIndex(SYSCONSTRAINTSRowFactory.SYSCONSTRAINTS_INDEX1_ID,keyRow,ti,null,null,false);
    }

    /**
     * Get a ConstraintDescriptor given its name and schema ID.
     * Please use getConstraintDescriptorByName() if you have the
     * constraint's table descriptor, it is much faster.
     *
     * @param constraintName Constraint name.
     * @param schemaID       The schema UUID
     * @return The ConstraintDescriptor for the constraint.
     * @throws StandardException Thrown on failure
     */
    @Override
    public ConstraintDescriptor getConstraintDescriptor(String constraintName,UUID schemaID) throws StandardException{
        DataValueDescriptor UUIDStringOrderable;
        DataValueDescriptor constraintNameOrderable;
        TabInfoImpl ti=getNonCoreTI(SYSCONSTRAINTS_CATALOG_NUM);

        /* Construct keys for both start and stop positions for scan */
        constraintNameOrderable=new SQLVarchar(constraintName);
        UUIDStringOrderable=getIDValueAsCHAR(schemaID);

        /* Set up the start/stop position for the scan */
        ExecIndexRow keyRow=exFactory.getIndexableRow(2);
        keyRow.setColumn(1,constraintNameOrderable);
        keyRow.setColumn(2,UUIDStringOrderable);

        return getConstraintDescriptorViaIndex(SYSCONSTRAINTSRowFactory.SYSCONSTRAINTS_INDEX2_ID,keyRow,ti,null,null,false);
    }

    /**
     * Load up the constraint descriptor list for this table
     * descriptor and return it.  If the descriptor list
     * is already loaded up, it is returned without further
     * ado.  If no table descriptor is passed in, then all
     * constraint descriptors are retrieved.  Note that in
     * this case, the constraint descriptor objects may be
     * duplicates of constraint descriptors that are hung
     * off of the table descriptor cache.
     *
     * @param td The table descriptor.  If null,
     *           all constraint descriptors are returned.
     * @return The ConstraintDescriptorList for the table
     * @throws StandardException Thrown on failure
     */
    @Override
    public ConstraintDescriptorList getConstraintDescriptors(TableDescriptor td) throws StandardException{
        ConstraintDescriptorList cdl;

        if(td==null){
            return getAllConstraintDescriptors();
        }

        /* RESOLVE - need to look at multi-user aspects of hanging constraint
         * descriptor list off of table descriptor when we restore the cache.
         */

        /* Build the TableDescriptor's CDL if it is currently empty */
        cdl=td.getConstraintDescriptorList();

        /*
        ** Synchronize the building of the CDL.  The CDL itself is created
        ** empty when the TD is created, so there is no need to synchronize
        ** the getting of the CDL.
        */
        //noinspection SynchronizationOnLocalVariableOrMethodParameter
        synchronized(cdl){
            if(!cdl.getScanned()){
                getConstraintDescriptorsScan(td,false);
            }
        }

        return cdl;
    }

    /**
     * Convert a constraint descriptor list into a list
     * of active constraints, that is, constraints which
     * must be enforced. For the Core product, these
     * are just the constraints on the original list.
     * However, during REFRESH we may have deferred some
     * constraints until statement end. This method returns
     * the corresponding list of constraints which AREN'T
     * deferred.
     *
     * @param cdl The constraint descriptor list to wrap with
     *            an Active constraint descriptor list.
     * @return The corresponding Active ConstraintDescriptorList
     * @throws StandardException Thrown on failure
     */
    @Override
    public ConstraintDescriptorList getActiveConstraintDescriptors(ConstraintDescriptorList cdl) throws StandardException{
        return cdl;
    }

    /**
     * Reports whether an individual constraint must be
     * enforced. For the Core product, this routine always
     * returns true.
     * <p/>
     * However, during REFRESH we may have deferred some
     * constraints until statement end. This method returns
     * false if the constraint deferred
     *
     * @param constraint the constraint to check
     * @return The corresponding Active ConstraintDescriptorList
     * @throws StandardException Thrown on failure
     */
    @Override
    public boolean activeConstraint(ConstraintDescriptor constraint) throws StandardException{
        return true;
    }

    /**
     * Get the constraint descriptor given a table and the UUID String
     * of the backing index.
     *
     * @param td   The table descriptor.
     * @param uuid the UUID for the backing index.
     * @return The ConstraintDescriptor for the constraint.
     * @throws StandardException Thrown on failure
     */
    @Override
    public ConstraintDescriptor getConstraintDescriptor(TableDescriptor td,UUID uuid) throws StandardException{
        return getConstraintDescriptors(td).getConstraintDescriptor(uuid);
    }


    /**
     * Get the constraint descriptor given a table and the UUID String
     * of the constraint
     *
     * @param td   The table descriptor.
     * @param uuid The UUID for the constraint
     * @return The ConstraintDescriptor for the constraint.
     * @throws StandardException Thrown on failure
     */
    @Override
    public ConstraintDescriptor getConstraintDescriptorById(TableDescriptor td,UUID uuid) throws StandardException{
        return getConstraintDescriptors(td).getConstraintDescriptorById(uuid);
    }

    /**
     * Get the constraint descriptor given a TableDescriptor and the constraint name.
     *
     * @param td             The table descriptor.
     * @param sd             The schema descriptor for the constraint
     * @param constraintName The constraint name.
     * @param forUpdate      Whether or not access is for update
     * @return The ConstraintDescriptor for the constraint.
     * @throws StandardException Thrown on failure
     */
    @Override
    public ConstraintDescriptor getConstraintDescriptorByName(TableDescriptor td,
                                                              SchemaDescriptor sd,
                                                              String constraintName,
                                                              boolean forUpdate) throws StandardException{
        /* If forUpdate, then we need to actually read from the table. */
        if(forUpdate){
            td.emptyConstraintDescriptorList();
            getConstraintDescriptorsScan(td,true);
        }
        return getConstraintDescriptors(td).getConstraintDescriptorByName(sd,constraintName);
    }

    /**
     * Populate the ConstraintDescriptorList for the specified TableDescriptor.
     * <p/>
     * MT synchronization: it is assumed that the caller has synchronized
     * on the CDL in the given TD.
     *
     * @param td        The TableDescriptor.
     * @param forUpdate Whether or not to open scan for update
     * @throws StandardException Thrown on failure
     */
    private void getConstraintDescriptorsScan(TableDescriptor td,boolean forUpdate) throws StandardException{
        ConstraintDescriptorList cdl=td.getConstraintDescriptorList();
        DataValueDescriptor tableIDOrderable;
        TabInfoImpl ti=getNonCoreTI(SYSCONSTRAINTS_CATALOG_NUM);

        /* Use tableIDOrderable in both start and stop positions for scan */
        tableIDOrderable=getIDValueAsCHAR(td.getUUID());

        /* Set up the start/stop position for the scan */
        ExecIndexRow keyRow=exFactory.getIndexableRow(1);

        keyRow.setColumn(1,tableIDOrderable);

        getConstraintDescriptorViaIndex(
                SYSCONSTRAINTSRowFactory.SYSCONSTRAINTS_INDEX3_ID,
                keyRow,
                ti,
                td,
                cdl,
                forUpdate);
        cdl.setScanned(true);
    }

    /**
     * Return a (single or list of) ConstraintDescriptor(s) from
     * SYSCONSTRAINTS where the access is from the index to the heap.
     *
     * @param indexId   The id of the index (0 to # of indexes on table) to use
     * @param keyRow    The supplied ExecIndexRow for search
     * @param ti        The TabInfoImpl to use
     * @param td        The TableDescriptor, if supplied.
     * @param dList     The list to build, if supplied.  If null, then caller expects
     *                  a single descriptor
     * @param forUpdate Whether or not to open scan for update
     * @return The last matching descriptor
     * @throws StandardException Thrown on error
     */
    protected ConstraintDescriptor getConstraintDescriptorViaIndex(int indexId,
                                                                   ExecIndexRow keyRow,
                                                                   TabInfoImpl ti,
                                                                   TableDescriptor td,
                                                                   ConstraintDescriptorList dList,
                                                                   boolean forUpdate) throws StandardException{
        SYSCONSTRAINTSRowFactory rf=(SYSCONSTRAINTSRowFactory)ti.getCatalogRowFactory();
        ConstraintDescriptor cd=null;
        ExecIndexRow indexRow1;
        ExecRow outRow;
        RowLocation baseRowLocation;
        TransactionController tc;

        // Get the current transaction controller
        tc=getTransactionCompile();

        outRow=rf.makeEmptyRow();

        try (ConglomerateController heapCC=tc.openConglomerate(ti.getHeapConglomerate(),false,0,
                TransactionController.MODE_RECORD,
                TransactionController.ISOLATION_REPEATABLE_READ)) {


            /* Scan the index and go to the data pages for qualifying rows to
             * build the column descriptor.
             */
            try (ScanController scanController = tc.openScan(
                    ti.getIndexConglomerate(indexId),  // conglomerate to open
                    false, // don't hold open across commit
                    (forUpdate) ? TransactionController.OPENMODE_FORUPDATE : 0,
                    TransactionController.MODE_RECORD,
                    TransactionController.ISOLATION_REPEATABLE_READ,
                    null,         // all fields as objects
                    keyRow.getRowArray(),   // start position - exact key match.
                    ScanController.GE,      // startSearchOperation
                    null,                   //scanQualifier,
                    keyRow.getRowArray(),   // stop position - exact key match.
                    ScanController.GT)) {   // stopSearchOperation

                while (scanController.next()) {
                    SubConstraintDescriptor subCD = null;

                    // create an index row template
                    indexRow1 = getIndexRowFromHeapRow(ti.getIndexRowGenerator(indexId), heapCC.newRowLocationTemplate(), outRow);

                    scanController.fetch(indexRow1.getRowArray());

                    baseRowLocation = (RowLocation) indexRow1.getColumn(
                            indexRow1.nColumns());

                    boolean base_row_exists = heapCC.fetch(baseRowLocation, outRow, null);

                    // it can not be possible for heap row to disappear while
                    // holding scan cursor on index at ISOLATION_REPEATABLE_READ.
                    assert base_row_exists : "base row doesn't exist";

                    switch (rf.getConstraintType(outRow)) {
                        case DataDictionary.PRIMARYKEY_CONSTRAINT:
                        case DataDictionary.FOREIGNKEY_CONSTRAINT:
                        case DataDictionary.UNIQUE_CONSTRAINT:
                            subCD = getSubKeyConstraint(
                                    rf.getConstraintId(outRow), rf.getConstraintType(outRow));
                            break;

                        case DataDictionary.CHECK_CONSTRAINT:
                            subCD = getSubCheckConstraint(
                                    rf.getConstraintId(outRow));
                            break;

                        default:
                            if (SanityManager.DEBUG) {
                                SanityManager.THROWASSERT("unexpected value from rf.getConstraintType(outRow)" +
                                        rf.getConstraintType(outRow));
                            }
                    }

                    assert subCD != null : "subCD is expected to be non-null";

                    /* Cache the TD in the SCD so that
                     * the row factory doesn't need to go
                     * out to disk to get it.
                     */
                    subCD.setTableDescriptor(td);

            cd=(ConstraintDescriptor)rf.buildDescriptor(outRow,subCD,this, tc);

                    /* If dList is null, then caller only wants a single descriptor - we're done
                     * else just add the current descriptor to the list.
                     */
                    if (dList == null) {
                        break;
                    } else {
                        dList.add(cd);
                    }
                }
            }
        }
        return cd;
    }

    /**
     * Return a (single or list of) catalog row descriptor(s) from
     * SYSCONSTRAINTS through a heap scan
     *
     * @param scanQualifiers qualifiers
     * @param ti             The TabInfoImpl to use
     * @param list           The list to build, if supplied.
     *                       If null, then caller expects a single descriptor
     * @return The last matching descriptor
     * @throws StandardException Thrown on error
     */
    protected TupleDescriptor getConstraintDescriptorViaHeap(ScanQualifier[][] scanQualifiers,
                                                             TabInfoImpl ti,
                                                             List<ConstraintDescriptor> list) throws StandardException{
        SYSCONSTRAINTSRowFactory rf=(SYSCONSTRAINTSRowFactory)ti.getCatalogRowFactory();
        ExecRow outRow;
        TransactionController tc;
        ConstraintDescriptor cd=null;

        // Get the current transaction controller
        tc=getTransactionCompile();

        outRow=rf.makeEmptyRow();

        /*
        ** Table scan
        */
        try (ScanController scanController=tc.openScan(
                ti.getHeapConglomerate(),      // conglomerate to open
                false,                          // don't hold open across commit
                0,                              // for read
                TransactionController.MODE_TABLE,
                TransactionController.ISOLATION_REPEATABLE_READ,
                null,               // all fields as objects
                null, // start position - first row
                0,                          // startSearchOperation - none
                scanQualifiers,              // scanQualifier,
                null, // stop position -through last row
                0)) {                        // stopSearchOperation - none

            while (scanController.fetchNext(outRow.getRowArray())) {
                SubConstraintDescriptor subCD = null;

                switch (rf.getConstraintType(outRow)) {
                    case DataDictionary.PRIMARYKEY_CONSTRAINT:
                    case DataDictionary.FOREIGNKEY_CONSTRAINT:
                    case DataDictionary.UNIQUE_CONSTRAINT:
                        subCD = getSubKeyConstraint(rf.getConstraintId(outRow), rf.getConstraintType(outRow));
                        break;

                    case DataDictionary.CHECK_CONSTRAINT:
                        subCD = getSubCheckConstraint(rf.getConstraintId(outRow));
                        break;

                    default:
                        if (SanityManager.DEBUG) {
                            SanityManager.THROWASSERT("unexpected value from  rf.getConstraintType(outRow) "
                                    + rf.getConstraintType(outRow));
                        }
                }

                assert subCD != null : "subCD is expected to be non-null";
                cd=(ConstraintDescriptor)rf.buildDescriptor(outRow,subCD,this, tc);

                /* If dList is null, then caller only wants a single descriptor - we're done
                 * else just add the current descriptor to the list.
                 */
                if (list == null) {
                    break;
                } else {
                    list.add(cd);
                }
            }
        }
        return cd;
    }

    /**
     * Return a table descriptor corresponding to the TABLEID
     * field in SYSCONSTRAINTS where CONSTRAINTID matches
     * the constraintId passsed in.
     *
     * @param constraintId The id of the constraint
     * @return the corresponding table descriptor
     * @throws StandardException Thrown on error
     */
    @Override
    public TableDescriptor getConstraintTableDescriptor(UUID constraintId) throws StandardException{
        List slist=getConstraints(constraintId,
                SYSCONSTRAINTSRowFactory.SYSCONSTRAINTS_INDEX1_ID,
                SYSCONSTRAINTSRowFactory.SYSCONSTRAINTS_TABLEID);

        if(slist.isEmpty()){
            return null;
        }

        // get the table descriptor
        return getTableDescriptor((UUID)slist.get(0));
    }

    /**
     * Return a list of foreign keys constraints referencing
     * this constraint.  Returns both enabled and disabled
     * foreign keys.
     *
     * @param constraintId The id of the referenced constraint
     * @return list of constraints, empty of there are none
     * @throws StandardException Thrown on error
     */
    @Override
    public ConstraintDescriptorList getForeignKeys(UUID constraintId) throws StandardException{
        TabInfoImpl ti=getNonCoreTI(SYSFOREIGNKEYS_CATALOG_NUM);
        List<SubKeyConstraintDescriptor> fkList=newSList();

        // Use constraintIDOrderable in both start and stop positions for scan
        DataValueDescriptor constraintIDOrderable=getIDValueAsCHAR(constraintId);

        /* Set up the start/stop position for the scan */
        ExecIndexRow keyRow=exFactory.getIndexableRow(1);
        keyRow.setColumn(1,constraintIDOrderable);

        getDescriptorViaIndex(
                SYSFOREIGNKEYSRowFactory.SYSFOREIGNKEYS_INDEX2_ID,
                keyRow,
                null,
                ti,
                null,
                fkList,
                false, null);

        TableDescriptor td;
        ConstraintDescriptorList cdl=new ConstraintDescriptorList();

        for(SubKeyConstraintDescriptor cd : fkList){
            td=getConstraintTableDescriptor(cd.getUUID());
            cdl.add(getConstraintDescriptors(td).getConstraintDescriptorById(cd.getUUID()));
        }

        return cdl;
    }

    /**
     * Return an List which of the relevant column matching
     * the indexed criteria.  If nothing matches, returns an
     * empty List (never returns null).
     *
     * @param uuid      The id of the constraint
     * @param indexId   The index id in SYS.SYSCONSTRAINTS
     * @param columnNum The column to retrieve
     * @return a list of UUIDs in an List.
     * @throws StandardException Thrown on error
     */
    public List getConstraints(UUID uuid,int indexId,int columnNum) throws StandardException{
        ExecIndexRow indexRow1;
        ExecRow outRow;
        RowLocation baseRowLocation;
        TransactionController tc;
        TabInfoImpl ti=getNonCoreTI(SYSCONSTRAINTS_CATALOG_NUM);
        SYSCONSTRAINTSRowFactory rf=(SYSCONSTRAINTSRowFactory)ti.getCatalogRowFactory();
        List<UUID> slist=newSList();

        assert indexId==SYSCONSTRAINTSRowFactory.SYSCONSTRAINTS_INDEX1_ID ||
                indexId==SYSCONSTRAINTSRowFactory.SYSCONSTRAINTS_INDEX3_ID:"bad index id: must be an index on a uuid";

        assert columnNum>0:"Invalid column number";
        assert columnNum<=SYSCONSTRAINTSRowFactory.SYSCONSTRAINTS_COLUMN_COUNT:" Invalid column number";

        /* Use tableIDOrderable in both start and stop positions for scan */
        DataValueDescriptor orderable=getIDValueAsCHAR(uuid);

        /* Set up the start/stop position for the scan */
        ExecIndexRow keyRow=exFactory.getIndexableRow(1);
        keyRow.setColumn(1,orderable);

        // Get the current transaction controller
        tc=getTransactionCompile();

        outRow=rf.makeEmptyRow();

        long heapConglomId=ti.getHeapConglomerate();
        int lockMode=TransactionController.MODE_RECORD;
        int isolationLevel=TransactionController.ISOLATION_REPEATABLE_READ;
        try (ConglomerateController heapCC=tc.openConglomerate(heapConglomId,false,0,lockMode,isolationLevel)) {
            // create an index row template
            indexRow1 = getIndexRowFromHeapRow(ti.getIndexRowGenerator(indexId), heapCC.newRowLocationTemplate(), outRow);

            // just interested in one column
            DataValueDescriptor[] rowTemplate = new DataValueDescriptor[SYSCONSTRAINTSRowFactory.SYSCONSTRAINTS_COLUMN_COUNT];
            FormatableBitSet columnToGetSet = new FormatableBitSet(SYSCONSTRAINTSRowFactory.SYSCONSTRAINTS_COLUMN_COUNT);
            columnToGetSet.set(columnNum - 1);

            rowTemplate[columnNum - 1] = new SQLChar();

            // Scan the index and go to the data pages for qualifying rows 
            try (ScanController scanController = tc.openScan(
                    ti.getIndexConglomerate(indexId),// conglomerate to open
                    false,                            // don't hold open across commit
                    0,                                // for read
                    lockMode,
                    isolationLevel,// RESOLVE: should be level 2
                    null,                 // all fields as objects
                    keyRow.getRowArray(),            // start position - exact key match.
                    ScanController.GE,                // startSearchOperation
                    null,                            // scanQualifier (none)
                    keyRow.getRowArray(),            // stop position - exact key match.
                    ScanController.GT)) {              // stopSearchOperation

                ValueRow row = new ValueRow();
                row.setRowArray(rowTemplate);

                while (scanController.fetchNext(indexRow1.getRowArray())) {
                    baseRowLocation = (RowLocation) indexRow1.getColumn(indexRow1.nColumns());

                    // get the row and grab the uuid
                    boolean base_row_exists = heapCC.fetch(baseRowLocation, row, columnToGetSet);

                    assert base_row_exists : "base row not found"; //SI reads should see the row

                    slist.add(uuidFactory.recreateUUID(rowTemplate[columnNum - 1].getString()));
                }
            }
        }
        return slist;
    }

    /**
     * Adds the given ConstraintDescriptor to the data dictionary,
     * associated with the given table and constraint type.
     *
     * @param descriptor The descriptor to add
     * @param tc         The transaction controller
     * @throws StandardException Thrown on error
     */
    @Override
    public void addConstraintDescriptor(ConstraintDescriptor descriptor,TransactionController tc) throws StandardException{
        int type=descriptor.getConstraintType();

        if(SanityManager.DEBUG){
            if(!(type==DataDictionary.PRIMARYKEY_CONSTRAINT ||
                    type==DataDictionary.FOREIGNKEY_CONSTRAINT ||
                    type==DataDictionary.UNIQUE_CONSTRAINT ||
                    type==DataDictionary.CHECK_CONSTRAINT)){
                SanityManager.THROWASSERT("constraint type ("+type+
                        ") is unexpected value");
            }
        }

        addDescriptor(descriptor,descriptor.getSchemaDescriptor(),SYSCONSTRAINTS_CATALOG_NUM,false,tc,false);

        switch(type){
            case DataDictionary.PRIMARYKEY_CONSTRAINT:
            case DataDictionary.FOREIGNKEY_CONSTRAINT:
            case DataDictionary.UNIQUE_CONSTRAINT:
                assert descriptor instanceof KeyConstraintDescriptor:"incorrect type: "+descriptor.getClass();

                addSubKeyConstraint((KeyConstraintDescriptor)descriptor,tc);
                break;

            case DataDictionary.CHECK_CONSTRAINT:
                assert descriptor instanceof CheckConstraintDescriptor:" incorrect type: "+descriptor.getClass();

                addDescriptor(descriptor,null,SYSCHECKS_CATALOG_NUM,true,tc,false);
                break;
            default:
                assert false; // That should never be reached as 
        }
    }

    /**
     * Update the constraint descriptor in question.  Updates
     * every row in the base conglomerate.
     *
     * @param cd         The Constraintescriptor
     * @param formerUUID The UUID for this column in SYSCONSTRAINTS,
     *                   may differ from what is in cd if this
     *                   is the column that is being set.
     * @param colsToSet  Array of ints of columns to be modified,
     *                   1 based.  May be null (all cols).
     * @param tc         The TransactionController to use
     * @throws StandardException Thrown on failure
     */
    @Override
    public void updateConstraintDescriptor(ConstraintDescriptor cd,
                                           UUID formerUUID,
                                           int[] colsToSet,
                                           TransactionController tc) throws StandardException{
        ExecIndexRow keyRow1;
        ExecRow row;
        DataValueDescriptor IDOrderable;
        TabInfoImpl ti=getNonCoreTI(SYSCONSTRAINTS_CATALOG_NUM);
        SYSCONSTRAINTSRowFactory rf=(SYSCONSTRAINTSRowFactory)ti.getCatalogRowFactory();

        /* Use objectID/columnName in both start
         * and stop position for index 1 scan.
         */
        IDOrderable=getIDValueAsCHAR(formerUUID);

        /* Set up the start/stop position for the scan */
        keyRow1=exFactory.getIndexableRow(1);
        keyRow1.setColumn(1,IDOrderable);

        // build the row to be stuffed into SYSCONSTRAINTS. 
        row=rf.makeRow(cd,null);

        /*
        ** Figure out if the index in sysconstraints needs
        ** to be updated.
        */
        assert rf.getNumIndexes()==3:"Programmer error: there are more indexes on sysconstraints than expected";

        boolean[] bArray=new boolean[3];

        /*
        ** Do we need to update indexes?
        */
        if(colsToSet==null){
            bArray[0]=true;
            bArray[1]=true;
            bArray[2]=true;
        }else{
            /*
            ** Check the specific columns for indexed
            ** columns.
            */
            for(int colToSet : colsToSet){
                switch(colToSet){
                    case SYSCONSTRAINTSRowFactory.SYSCONSTRAINTS_CONSTRAINTID:
                        bArray[0]=true;
                        break;

                    case SYSCONSTRAINTSRowFactory.SYSCONSTRAINTS_CONSTRAINTNAME:
                    case SYSCONSTRAINTSRowFactory.SYSCONSTRAINTS_SCHEMAID:
                        bArray[1]=true;
                        break;

                    case SYSCONSTRAINTSRowFactory.SYSCONSTRAINTS_TABLEID:
                        bArray[2]=true;
                        break;
                    default:
                        // Do nothing
                }
            }
        }

        ti.updateRow(keyRow1,row,SYSCONSTRAINTSRowFactory.SYSCONSTRAINTS_INDEX1_ID,bArray,colsToSet,tc);
    }

    /**
     * Drops the given ConstraintDescriptor from the data dictionary.
     *
     * @param descriptor The descriptor to drop
     * @param tc         The TransactionController
     * @throws StandardException Thrown on error
     */
    @Override
    public void dropConstraintDescriptor(ConstraintDescriptor descriptor,
                                         TransactionController tc) throws StandardException{
        ExecIndexRow keyRow;
        DataValueDescriptor schemaIDOrderable;
        DataValueDescriptor constraintNameOrderable;
        TabInfoImpl ti=getNonCoreTI(SYSCONSTRAINTS_CATALOG_NUM);

        switch(descriptor.getConstraintType()){
            case DataDictionary.PRIMARYKEY_CONSTRAINT:
            case DataDictionary.FOREIGNKEY_CONSTRAINT:
            case DataDictionary.UNIQUE_CONSTRAINT:
                dropSubKeyConstraint(descriptor,tc);
                break;

            case DataDictionary.CHECK_CONSTRAINT:
                dropSubCheckConstraint(descriptor.getUUID(),tc);
                break;
            default:
                assert false: "Dropping constraint of type " + descriptor.getConstraintType() + "not implemented";
        }

        /* Use constraintNameOrderable and schemaIdOrderable in both start
         * and stop position for index 2 scan.
         */
        constraintNameOrderable=new SQLVarchar(descriptor.getConstraintName());
        schemaIDOrderable=getIDValueAsCHAR(descriptor.getSchemaDescriptor().getUUID());

        /* Set up the start/stop position for the scan */
        keyRow=exFactory.getIndexableRow(2);
        keyRow.setColumn(1,constraintNameOrderable);
        keyRow.setColumn(2,schemaIDOrderable);

        ti.deleteRow(tc,keyRow,SYSCONSTRAINTSRowFactory.SYSCONSTRAINTS_INDEX2_ID);
    }

    /**
     * Get a SubKeyConstraintDescriptor from syskeys or sysforeignkeys for
     * the specified constraint id.  For primary foreign and and unique
     * key constraints.
     *
     * @param constraintId The UUID for the constraint.
     * @param type         The type of the constraint
     *                     (e.g. DataDictionary.FOREIGNKEY_CONSTRAINT)
     * @return SubKeyConstraintDescriptor    The Sub descriptor for the constraint.
     * @throws StandardException Thrown on failure
     */
    @Override
    public SubKeyConstraintDescriptor getSubKeyConstraint(UUID constraintId,int type) throws StandardException{
        DataValueDescriptor constraintIDOrderable;
        TabInfoImpl ti;
        int indexNum;
        int baseNum;

        switch(type){
            case DataDictionary.FOREIGNKEY_CONSTRAINT:
                baseNum=SYSFOREIGNKEYS_CATALOG_NUM;
                indexNum=SYSFOREIGNKEYSRowFactory.SYSFOREIGNKEYS_INDEX1_ID;
                break;
            case DataDictionary.PRIMARYKEY_CONSTRAINT:
                baseNum=SYSPRIMARYKEYS_CATALOG_NUM;
                indexNum=SYSPRIMARYKEYSRowFactory.SYSPRIMARYKEYS_INDEX1_ID;
                break;
            default:
                baseNum=SYSKEYS_CATALOG_NUM;
                indexNum=SYSKEYSRowFactory.SYSKEYS_INDEX1_ID;
        }
        ti=getNonCoreTI(baseNum);

        /* Use constraintIDOrderable in both start and stop positions for scan */
        constraintIDOrderable=getIDValueAsCHAR(constraintId);

        /* Set up the start/stop position for the scan */
        ExecIndexRow keyRow=exFactory.getIndexableRow(1);
        keyRow.setColumn(1,constraintIDOrderable);

        return (SubKeyConstraintDescriptor)
                getDescriptorViaIndex(
                        indexNum,
                        keyRow,
                        null,
                        ti,
                        null,
                        null,
                        false, null);
    }

    /**
     * Add the matching row to syskeys when adding a unique or primary key constraint
     *
     * @param descriptor The KeyConstraintDescriptor for the constraint.
     * @param tc         The TransactionController
     * @throws StandardException Thrown on failure
     */
    protected abstract void addSubKeyConstraint(KeyConstraintDescriptor descriptor,
                                       TransactionController tc) throws StandardException;

    /**
     * Drop the matching row from syskeys when dropping a primary key
     * or unique constraint.
     *
     * @param constraint the constraint
     * @param tc         The TransactionController
     * @throws StandardException Thrown on failure
     */
    private void dropSubKeyConstraint(ConstraintDescriptor constraint,TransactionController tc) throws StandardException{
        ExecIndexRow keyRow1;
        DataValueDescriptor constraintIdOrderable;
        TabInfoImpl ti;
        int baseNum;
        int indexNum;

        if(constraint.getConstraintType()==DataDictionary.FOREIGNKEY_CONSTRAINT){
            baseNum=SYSFOREIGNKEYS_CATALOG_NUM;
            indexNum=SYSFOREIGNKEYSRowFactory.SYSFOREIGNKEYS_INDEX1_ID;
            ti = getNonCoreTI(baseNum);
        } else if(constraint.getConstraintType() == DataDictionary.PRIMARYKEY_CONSTRAINT){
            ti=getPkTable();
            faultInTabInfo(ti, tc);
            indexNum=0;
        } else{
            baseNum=SYSKEYS_CATALOG_NUM;
            indexNum=SYSKEYSRowFactory.SYSKEYS_INDEX1_ID;
            ti=getNonCoreTI(baseNum);
        }


        /* Use constraintIdOrderable in both start
         * and stop position for index 1 scan.
         */
        constraintIdOrderable=getIDValueAsCHAR(constraint.getUUID());

        /* Set up the start/stop position for the scan */
        keyRow1=exFactory.getIndexableRow(1);
        keyRow1.setColumn(1,constraintIdOrderable);

        ti.deleteRow(tc,keyRow1,indexNum);
    }

    protected abstract TabInfoImpl getPkTable() throws StandardException;

    /**
     * Get a SubCheckConstraintDescriptor from syschecks for
     * the specified constraint id.  (Useful for check constraints.)
     *
     * @param constraintId The UUID for the constraint.
     * @return SubCheckConstraintDescriptor    The Sub descriptor for the constraint.
     * @throws StandardException Thrown on failure
     */
    private SubCheckConstraintDescriptor getSubCheckConstraint(UUID constraintId) throws StandardException{
        DataValueDescriptor constraintIDOrderable;
        TabInfoImpl ti=getNonCoreTI(SYSCHECKS_CATALOG_NUM);

        /* Use constraintIDOrderable in both start and stop positions for scan */
        constraintIDOrderable=getIDValueAsCHAR(constraintId);

        /* Set up the start/stop position for the scan */
        ExecIndexRow keyRow=exFactory.getIndexableRow(1);
        keyRow.setColumn(1,constraintIDOrderable);

        return (SubCheckConstraintDescriptor)
                getDescriptorViaIndex(SYSCHECKSRowFactory.SYSCHECKS_INDEX1_ID,keyRow,null,ti,null,null,false, null);
    }

    /**
     * Drop the matching row from syschecks when dropping a check constraint.
     *
     * @param constraintId The constraint id.
     * @param tc           The TransactionController
     * @throws StandardException Thrown on failure
     */
    protected void dropSubCheckConstraint(UUID constraintId,TransactionController tc) throws StandardException{
        ExecIndexRow checkRow1;
        DataValueDescriptor constraintIdOrderable;
        TabInfoImpl ti=getNonCoreTI(SYSCHECKS_CATALOG_NUM);

        /* Use constraintIdOrderable in both start
         * and stop position for index 1 scan.
         */
        constraintIdOrderable=getIDValueAsCHAR(constraintId);

        /* Set up the start/stop position for the scan */
        checkRow1=exFactory.getIndexableRow(1);
        checkRow1.setColumn(1,constraintIdOrderable);

        ti.deleteRow(tc,checkRow1,SYSCHECKSRowFactory.SYSCHECKS_INDEX1_ID);
    }

    /**
     * Get all of the ConglomerateDescriptors in the database and
     * hash them by conglomerate number.
     * This is useful as a performance optimization for the locking VTIs.
     * NOTE:  This method will scan SYS.SYSCONGLOMERATES at READ UNCOMMITTED.
     *
     * @param tc TransactionController for the transaction
     * @return A Hashtable with all of the ConglomerateDescriptors
     * in the database hashed by conglomerate number.
     * @throws StandardException Thrown on failure
     */
    @Override
    public Map<Long, ConglomerateDescriptor> hashAllConglomerateDescriptorsByNumber(TransactionController tc) throws StandardException{
        Map<Long, ConglomerateDescriptor> ht=new HashMap<>();
        ConglomerateDescriptor cd;
        ExecRow outRow;
        TabInfoImpl ti=coreInfo[SYSCONGLOMERATES_CORE_NUM];
        SYSCONGLOMERATESRowFactory rf=(SYSCONGLOMERATESRowFactory)ti.getCatalogRowFactory();

        outRow=rf.makeEmptyRow();
        try (ScanController scanController=tc.openScan(
                ti.getHeapConglomerate(),  // conglomerate to open
                false, // don't hold open across commit
                0, // for read
                TransactionController.MODE_RECORD,  // scans whole table.
                TransactionController.ISOLATION_READ_UNCOMMITTED,
                null, // all fields as objects
                null, //keyRow.getRowArray(),   // start position - first row
                ScanController.GE,      // startSearchOperation
                null,
                null, //keyRow.getRowArray(),   // stop position - through last row
                ScanController.GT)) {   // stopSearchOperation

            // it is important for read uncommitted scans to use fetchNext() rather
            // than fetch, so that the fetch happens while latch is held, otherwise
            // the next() might position the scan on a row, but the subsequent
            // fetch() may find the row deleted or purged from the table.
            while (scanController.fetchNext(outRow.getRowArray())) {
                cd = (ConglomerateDescriptor) rf.buildDescriptor(
                        outRow,
                        null,
                    this, tc);
                ht.put(cd.getConglomerateNumber(), cd);
            }
        }

        return ht;
    }

    /**
     * Get all of the TableDescriptors in the database and hash them
     * by TableId This is useful as a performance optimization for the
     * locking VTIs.  NOTE: This method will scan SYS.SYSTABLES and
     * SYS.SYSSCHEMAS at READ UNCOMMITTED.
     *
     * @param tc TransactionController for the transaction
     * @return A Hashtable with all of the Table descriptors in the database
     * hashed by TableId
     * @throws StandardException Thrown on failure
     */
    @Override
    public Map<UUID, TableDescriptor> hashAllTableDescriptorsByTableId(TransactionController tc) throws StandardException{
        Map<UUID, TableDescriptor> ht=new HashMap<>();
        ExecRow outRow;
        TabInfoImpl ti=coreInfo[SYSTABLES_CORE_NUM];
        SYSTABLESRowFactory
                rf=(SYSTABLESRowFactory)ti.getCatalogRowFactory();

        outRow=rf.makeEmptyRow();

        try (ScanController scanController=tc.openScan(
                ti.getHeapConglomerate(),       // sys.systable
                false,                          // don't hold open across commit
                0,                              // for read
                TransactionController.MODE_RECORD,// scans whole table.
                TransactionController.ISOLATION_READ_UNCOMMITTED,
                null,                 // all fields as objects
                null,    // start position - first row
                ScanController.GE,              // startSearchOperation
                null,        //scanQualifier,
                null,    //stop position-through last row
                ScanController.GT)) {           // stopSearchOperation

            // it is important for read uncommitted scans to use fetchNext() rather
            // than fetch, so that the fetch happens while latch is held, otherwise
            // the next() might position the scan on a row, but the subsequent
            // fetch() may find the row deleted or purged from the table.
            while (scanController.fetchNext(outRow.getRowArray())) {
                TableDescriptor td = (TableDescriptor)
                        rf.buildDescriptor(
                                outRow,
                                null,
                                this,
                            TransactionController.ISOLATION_READ_UNCOMMITTED, tc);
                ht.put(td.getUUID(), td);
            }
        }
        return ht;
    }

    /**
     * Get a ConglomerateDescriptor given its UUID.  If it is an index
     * conglomerate shared by at least another duplicate index, this returns
     * one of the ConglomerateDescriptors for those indexes.
     *
     * @param uuid The UUID
     * @return A ConglomerateDescriptor for the conglomerate.
     * @throws StandardException Thrown on failure
     */
    @Override
    public ConglomerateDescriptor getConglomerateDescriptor(UUID uuid) throws StandardException{
        ConglomerateDescriptor[] cds=getConglomerateDescriptors(uuid);
        if(cds.length==0)
            return null;
        return cds[0];
    }

    /**
     * Get an array of ConglomerateDescriptors given the UUID.  If it is a
     * heap conglomerate or an index conglomerate not shared by a duplicate
     * index, the size of the return array is 1. If the uuid argument is null, then
     * this method retrieves descriptors for all of the conglomerates in the database.
     *
     * @param uuid The UUID
     * @return An array of ConglomerateDescriptors for the conglomerate.
     * returns size 0 array if no such conglomerate.
     * @throws StandardException Thrown on failure
     */
    @Override
    public ConglomerateDescriptor[] getConglomerateDescriptors(UUID uuid) throws StandardException{
        DataValueDescriptor UUIDStringOrderable;
        TabInfoImpl ti=coreInfo[SYSCONGLOMERATES_CORE_NUM];

        List cdl=newSList();

        if(uuid!=null){
            /* Use UUIDStringOrderable in both start and stop positions for scan */
            UUIDStringOrderable=getIDValueAsCHAR(uuid);

            /* Set up the start/stop position for the scan */
            ExecIndexRow keyRow=exFactory.getIndexableRow(1);
            keyRow.setColumn(1,UUIDStringOrderable);

            getDescriptorViaIndex(SYSCONGLOMERATESRowFactory.SYSCONGLOMERATES_INDEX1_ID,
                    keyRow,
                    null,
                    ti,
                    null,
                    cdl,
                    false, null);
        }else{
            getDescriptorViaHeap(null,null,ti,null,cdl);
        }

        ConglomerateDescriptor[] cda=new ConglomerateDescriptor[cdl.size()];
        cdl.toArray(cda);
        return cda;

    }

    /**
     * Get a ConglomerateDescriptor given its conglomerate number.  If it is an
     * index conglomerate shared by at least another duplicate index, this
     * returns one of the ConglomerateDescriptors for those indexes.
     *
     * @param conglomerateNumber The conglomerate number.
     * @return A ConglomerateDescriptor for the conglomerate.  Returns NULL if
     * no such conglomerate.
     * @throws StandardException Thrown on failure
     */
    @Override
    public ConglomerateDescriptor getConglomerateDescriptor(long conglomerateNumber) throws StandardException{
        ConglomerateDescriptor result = dataDictionaryCache.conglomerateDescriptorCacheFind(conglomerateNumber);
        if (result != null) {
            return result;
        }
        ConglomerateDescriptor[] cds=getConglomerateDescriptors(conglomerateNumber);
        if(cds.length==0)
            return null;
        result = cds[0];
        dataDictionaryCache.conglomerateDescriptorCacheAdd(conglomerateNumber, result);
        return result;
    }

    /**
     * Get an array of conglomerate descriptors for the given conglomerate
     * number.  If it is a heap conglomerate or an index conglomerate not
     * shared by a duplicate index, the size of the return array is 1.
     *
     * @param conglomerateNumber The number for the conglomerate
     *                           we're interested in
     * @return An array of ConglomerateDescriptors that share the requested
     * conglomerate. Returns size 0 array if no such conglomerate.
     * @throws StandardException Thrown on failure
     */
    @Override
    public ConglomerateDescriptor[] getConglomerateDescriptors(long conglomerateNumber) throws StandardException{
        DataValueDescriptor conglomNumberOrderable;
        TabInfoImpl ti=coreInfo[SYSCONGLOMERATES_CORE_NUM];

        conglomNumberOrderable=new SQLLongint(conglomerateNumber);

        ScanQualifier[][] scanQualifier=exFactory.getScanQualifier(1);
        scanQualifier[0][0].setQualifier(
                SYSCONGLOMERATESRowFactory.SYSCONGLOMERATES_CONGLOMERATENUMBER-1,    /* column number */
                conglomNumberOrderable,
                Orderable.ORDER_OP_EQUALS,
                false,
                false,
                false);

        ConglomerateDescriptorList cdl=new ConglomerateDescriptorList();
        getDescriptorViaHeap(null,scanQualifier,ti,null,cdl);

        int size=cdl.size();
        ConglomerateDescriptor[] cda=new ConglomerateDescriptor[size];
        for(int index=0;index<size;index++)
            cda[index]=cdl.get(index);

        return cda;
    }


    /**
     * Populate the ConglomerateDescriptorList for the
     * specified TableDescriptor by scanning sysconglomerates.
     * <p/>
     * MT synchronization: it is assumed that the caller has synchronized
     * on the CDL in the given TD.
     *
     * @param td The TableDescriptor.
     * @param tc
     * @throws StandardException Thrown on failure
     */
    private void getConglomerateDescriptorsScan(TableDescriptor td, TransactionController tc) throws StandardException{
        ConglomerateDescriptorList cdl=td.getConglomerateDescriptorList();

        ExecIndexRow keyRow3;
        DataValueDescriptor tableIDOrderable;
        TabInfoImpl ti=coreInfo[SYSCONGLOMERATES_CORE_NUM];

        /* Use tableIDOrderable in both start and stop positions for scan */
        tableIDOrderable=getIDValueAsCHAR(td.getUUID());

        /* Set up the start/stop position for the scan */
        keyRow3=exFactory.getIndexableRow(1);
        keyRow3.setColumn(1,tableIDOrderable);

        getDescriptorViaIndex(
                SYSCONGLOMERATESRowFactory.SYSCONGLOMERATES_INDEX3_ID,
                keyRow3,
                null,
                ti,
                null,
                cdl,
                false, tc);
    }

    /**
     * Gets a conglomerate descriptor for the named index in the given schema,
     * getting an exclusive row lock on the matching row in
     * sys.sysconglomerates (for DDL concurrency) if requested.
     *
     * @param indexName The name of the index we're looking for
     * @param sd        The schema descriptor
     * @param forUpdate Whether or not to get an exclusive row
     *                  lock on the row in sys.sysconglomerates.
     * @return A ConglomerateDescriptor describing the requested
     * conglomerate. Returns NULL if no such conglomerate.
     * @throws StandardException Thrown on failure
     */
    @Override
    public ConglomerateDescriptor getConglomerateDescriptor(String indexName,
                                                            SchemaDescriptor sd,
                                                            boolean forUpdate) throws StandardException{
        ExecIndexRow keyRow2;
        DataValueDescriptor nameOrderable;
        DataValueDescriptor schemaIDOrderable;
        TabInfoImpl ti=coreInfo[SYSCONGLOMERATES_CORE_NUM];

        nameOrderable=new SQLVarchar(indexName);
        schemaIDOrderable=getIDValueAsCHAR(sd.getUUID());

        /* Set up the start/stop position for the scan */
        keyRow2=exFactory.getIndexableRow(2);
        keyRow2.setColumn(1,nameOrderable);
        keyRow2.setColumn(2,schemaIDOrderable);

        return (ConglomerateDescriptor)getDescriptorViaIndex(SYSCONGLOMERATESRowFactory.SYSCONGLOMERATES_INDEX2_ID,
                keyRow2,
                null,
                ti,
                null,
                null,
                forUpdate, null);
    }

    /**
     * Drops a conglomerate descriptor
     *
     * @param conglomerate The ConglomerateDescriptor for the conglomerate
     * @param tc           TransactionController for the transaction
     * @throws StandardException Thrown on failure
     */
    @Override
    public void dropConglomerateDescriptor(ConglomerateDescriptor conglomerate,
                                           TransactionController tc) throws StandardException{
        ExecIndexRow keyRow2;
        DataValueDescriptor nameOrderable;
        DataValueDescriptor schemaIDOrderable;
        TabInfoImpl ti=coreInfo[SYSCONGLOMERATES_CORE_NUM];

        nameOrderable=new SQLVarchar(conglomerate.getConglomerateName());
        schemaIDOrderable=getIDValueAsCHAR(conglomerate.getSchemaID());

        /* Set up the start/stop position for the scan */
        keyRow2=exFactory.getIndexableRow(2);
        keyRow2.setColumn(1,nameOrderable);
        keyRow2.setColumn(2,schemaIDOrderable);

        ti.deleteRow(tc,keyRow2,SYSCONGLOMERATESRowFactory.SYSCONGLOMERATES_INDEX2_ID);

        tc.markConglomerateDropped(conglomerate.getConglomerateNumber());
    }

    /**
     * Drops all conglomerates associated with a table.
     *
     * @param td The TableDescriptor of the table
     * @param tc TransactionController for the transaction
     * @throws StandardException Thrown on failure
     */
    @Override
    public void dropAllConglomerateDescriptors(TableDescriptor td,TransactionController tc) throws StandardException{
        ExecIndexRow keyRow3;
        DataValueDescriptor tableIDOrderable;
        TabInfoImpl ti=coreInfo[SYSCONGLOMERATES_CORE_NUM];

        /* Use tableIDOrderable in both start
         * and stop position for index 3 scan.
         */
        tableIDOrderable=getIDValueAsCHAR(td.getUUID());

        /* Set up the start/stop position for the scan */
        keyRow3=exFactory.getIndexableRow(1);
        keyRow3.setColumn(1,tableIDOrderable);

        ConglomerateDescriptorList cds = td.getConglomerateDescriptorList();

        ti.deleteRow(tc,keyRow3,SYSCONGLOMERATESRowFactory.SYSCONGLOMERATES_INDEX3_ID);

        if (!td.isExternal()) {
            for (ConglomerateDescriptor cd : cds) {
                tc.markConglomerateDropped(cd.getConglomerateNumber());
            }
        }
    }

    /**
     * Update the conglomerateNumber for a ConglomerateDescriptor.
     * This is useful, in 1.3, when doing a bulkInsert into an
     * empty table where we insert into a new conglomerate.
     * (This will go away in 1.4.)
     *
     * @param cd                 The ConglomerateDescriptor
     * @param conglomerateNumber The new conglomerate number
     * @param tc                 The TransactionController to use
     * @throws StandardException Thrown on failure
     */
    @Override
    public void updateConglomerateDescriptor(ConglomerateDescriptor cd,
                                             long conglomerateNumber,
                                             TransactionController tc) throws StandardException{
        ConglomerateDescriptor[] cds=new ConglomerateDescriptor[1];
        cds[0]=cd;
        updateConglomerateDescriptor(cds,conglomerateNumber,tc);
    }

    /**
     * Update all system schemas to have new authorizationId. This is needed
     * while upgrading pre-10.2 databases to 10.2 or later versions. From 10.2,
     * all system schemas would be owned by database owner's authorizationId.
     *
     * @param aid AuthorizationID of Database Owner
     * @param tc  TransactionController to use
     * @throws StandardException Thrown on failure
     */
    @Override
    public void updateSystemSchemaAuthorization(UUID dbId, String aid,TransactionController tc) throws StandardException{
        if (dbId.equals(spliceDbDesc.getUUID())) {
            String dbIdString = dbId.toString();
            updateSchemaAuth(dbIdString, SchemaDescriptor.STD_SYSTEM_SCHEMA_NAME, aid, tc);
            updateSchemaAuth(dbIdString, SchemaDescriptor.IBM_SYSTEM_SCHEMA_NAME, aid, tc);
            updateSchemaAuth(dbIdString, SchemaDescriptor.IBM_SYSTEM_ADM_SCHEMA_NAME, aid, tc);

            updateSchemaAuth(dbIdString, SchemaDescriptor.IBM_SYSTEM_CAT_SCHEMA_NAME, aid, tc);
            updateSchemaAuth(dbIdString, SchemaDescriptor.IBM_SYSTEM_FUN_SCHEMA_NAME, aid, tc);
            updateSchemaAuth(dbIdString, SchemaDescriptor.IBM_SYSTEM_PROC_SCHEMA_NAME, aid, tc);
            updateSchemaAuth(dbIdString, SchemaDescriptor.IBM_SYSTEM_STAT_SCHEMA_NAME, aid, tc);
            updateSchemaAuth(dbIdString, SchemaDescriptor.IBM_SYSTEM_NULLID_SCHEMA_NAME, aid, tc);

            updateSchemaAuth(dbIdString, SchemaDescriptor.STD_SQLJ_SCHEMA_NAME, aid, tc);
            updateSchemaAuth(dbIdString, SchemaDescriptor.STD_SYSTEM_DIAG_SCHEMA_NAME, aid, tc);
            updateSchemaAuth(dbIdString, SchemaDescriptor.STD_SYSTEM_UTIL_SCHEMA_NAME, aid, tc);
        } else {
            updateSchemaAuth(dbId.toString(), SchemaDescriptor.STD_SYSTEM_UTIL_SCHEMA_NAME, aid, tc);
        }

        // now reset our understanding of who owns the database
        resetSpliceDbOwner(tc, dbId);
    }

    /**
     * Update authorizationId of specified schemaName
     *
     * @param schemaName      Schema Name of system schema
     * @param authorizationId authorizationId of new schema owner
     * @param tc              The TransactionController to use
     * @throws StandardException Thrown on failure
     */
    public void updateSchemaAuth(String dbUUID, String schemaName,String authorizationId,TransactionController tc) throws StandardException{
        ExecIndexRow keyRow;
        DataValueDescriptor schemaNameOrderable, dbIdOrderable;
        TabInfoImpl ti=coreInfo[SYSSCHEMAS_CORE_NUM];

        /* Use schemaNameOrderable in both start
         * and stop position for index 1 scan.
         */
        schemaNameOrderable=new SQLVarchar(schemaName);
        dbIdOrderable = new SQLChar(dbUUID);

        /* Set up the start/stop position for the scan */
        SYSSCHEMASRowFactory rf=(SYSSCHEMASRowFactory)ti.getCatalogRowFactory();
        keyRow=exFactory.getIndexableRow(rf.getIndexColumnCount(SYSSCHEMASRowFactory.SYSSCHEMAS_INDEX1_ID));
        keyRow.setColumn(SYSSCHEMASRowFactory.SYSSCHEMAS_INDEX1_SCHEMANAME, schemaNameOrderable);
        keyRow.setColumn(SYSSCHEMASRowFactory.SYSSCHEMAS_INDEX1_DATABASEID, dbIdOrderable);

        ExecRow row=rf.makeEmptyRow();

        row.setColumn(SYSSCHEMASRowFactory.SYSSCHEMAS_SCHEMAAID,new SQLVarchar(authorizationId));

        boolean[] bArray={false,false};

        int[] colsToUpdate={SYSSCHEMASRowFactory.SYSSCHEMAS_SCHEMAAID};

        ti.updateRow(keyRow,row,SYSSCHEMASRowFactory.SYSSCHEMAS_INDEX1_ID,bArray,colsToUpdate,tc);
    }

    /**
     * Update the conglomerateNumber for an array of ConglomerateDescriptors.
     * In case of more than one ConglomerateDescriptor, each descriptor
     * should be updated separately, conglomerate id is not same for all
     * the descriptors. Even when indexes are sharing the same
     * conglomerate(conglomerate number), conglomerate ids are unique.
     * <p/>
     * This is useful, in 1.3, when doing a bulkInsert into an
     * empty table where we insert into a new conglomerate.
     * (This will go away in 1.4.)
     *
     * @param cds                The array of ConglomerateDescriptors
     * @param conglomerateNumber The new conglomerate number
     * @param tc                 The TransactionController to use
     * @throws StandardException Thrown on failure
     */
    @Override
    public void updateConglomerateDescriptor(ConglomerateDescriptor[] cds,
                                             long conglomerateNumber,
                                             TransactionController tc) throws StandardException{
        ExecIndexRow keyRow1;
        ExecRow row;
        DataValueDescriptor conglomIDOrderable;
        TabInfoImpl ti=coreInfo[SYSCONGLOMERATES_CORE_NUM];
        SYSCONGLOMERATESRowFactory rf=(SYSCONGLOMERATESRowFactory)ti.getCatalogRowFactory();
        boolean[] bArray={false,false,false};

        for(ConglomerateDescriptor cd : cds){
            /* Use conglomIDOrderable in both start
             * and stop position for index 1 scan.
             */
            conglomIDOrderable=getIDValueAsCHAR(cd.getUUID());

            tc.markConglomerateDropped(cd.getConglomerateNumber());

            /* Set up the start/stop position for the scan */
            keyRow1=exFactory.getIndexableRow(1);
            keyRow1.setColumn(1,conglomIDOrderable);

            cd.setConglomerateNumber(conglomerateNumber);
            // build the row to be stuffed into SYSCONGLOMERATES.
            row=rf.makeRow(cd,null);

            // update row in catalog (no indexes)
            ti.updateRow(keyRow1,row,SYSCONGLOMERATESRowFactory.SYSCONGLOMERATES_INDEX1_ID,bArray,null,tc);
        }
    }


    /**
     * Gets a list of the dependency descriptors for the given dependent's id.
     *
     * @param dependentID The ID of the dependent we're interested in
     * @return List            Returns a list of DependencyDescriptors.
     * Returns an empty List if no stored dependencies for the
     * dependent's ID.
     * @throws StandardException Thrown on failure
     */
    @Override
    public List<DependencyDescriptor> getDependentsDescriptorList(String dependentID) throws StandardException{
        List<DependencyDescriptor> ddlList=newSList();
        DataValueDescriptor dependentIDOrderable;
        TabInfoImpl ti=getNonCoreTI(SYSDEPENDS_CATALOG_NUM);

        /* Use dependentIDOrderable in both start and stop positions for scan */
        dependentIDOrderable=new SQLChar(dependentID);

        /* Set up the start/stop position for the scan */
        ExecIndexRow keyRow=exFactory.getIndexableRow(1);
        keyRow.setColumn(1,dependentIDOrderable);

        getDescriptorViaIndex(SYSDEPENDSRowFactory.SYSDEPENDS_INDEX1_ID,keyRow,null,ti,null,ddlList,false, null);

        return ddlList;
    }

    /**
     * Gets a list of the dependency descriptors for the given provider's id.
     *
     * @param providerID The ID of the provider we're interested in
     * @return List            Returns a list of DependencyDescriptors.
     * Returns an empty List if no stored dependencies for the
     * provider's ID.
     * @throws StandardException Thrown on failure
     */
    @Override
    public List<DependencyDescriptor> getProvidersDescriptorList(String providerID) throws StandardException{
        List<DependencyDescriptor> ddlList=newSList();
        DataValueDescriptor providerIDOrderable;
        TabInfoImpl ti=getNonCoreTI(SYSDEPENDS_CATALOG_NUM);

        /* Use providerIDOrderable in both start and stop positions for scan */
        providerIDOrderable=new SQLChar(providerID);

        /* Set up the start/stop position for the scan */
        ExecIndexRow keyRow=exFactory.getIndexableRow(1);
        keyRow.setColumn(1,providerIDOrderable);

        getDescriptorViaIndex(SYSDEPENDSRowFactory.SYSDEPENDS_INDEX2_ID,keyRow,null,ti,null,ddlList,false, null);
        return ddlList;
    }

    /**
     * Drop a single dependency from the data dictionary.
     *
     * @param dd The DependencyDescriptor.
     * @param tc TransactionController for the transaction
     * @throws StandardException Thrown on failure
     */
    public void dropStoredDependency(DependencyDescriptor dd,TransactionController tc) throws StandardException{
        if (!tc.isElevated()) {
            StandardException.plainWrapException(new IOException("dropStoredDependency: not writeable"));
        }
        ExecIndexRow keyRow1;
        UUID dependentID=dd.getUUID();
        UUID providerID=dd.getProviderID();
        DataValueDescriptor dependentIDOrderable=getIDValueAsCHAR(dependentID);
        TabInfoImpl ti=getNonCoreTI(SYSDEPENDS_CATALOG_NUM);

        /* Use dependentIDOrderable in both start
         * and stop position for index 1 scan.
         */
        keyRow1=exFactory.getIndexableRow(1);
        keyRow1.setColumn(1,dependentIDOrderable);

        // only drop the rows which have this providerID
        TupleFilter filter=new DropDependencyFilter(providerID);

        ti.deleteRows(tc,
                keyRow1,                // start row
                ScanController.GE,
                null,                //qualifier
                filter,                // filter on base row
                keyRow1,                // stop row
                ScanController.GT,
                SYSDEPENDSRowFactory.SYSDEPENDS_INDEX1_ID);

    }


    /**
     * Remove all of the stored dependencies for a given dependent's ID
     * from the data dictionary.
     *
     * @param dependentsUUID Dependent's uuid
     * @param tc             TransactionController for the transaction
     * @throws StandardException Thrown on failure
     */
    @Override
    public void dropDependentsStoredDependencies(UUID dependentsUUID,TransactionController tc) throws StandardException{
        if (!tc.isElevated()) {
            StandardException.plainWrapException(new IOException("dropDependentsStoredDependencies: not writeable"));
        }

        dropDependentsStoredDependencies(dependentsUUID,tc,true);
    }

    @Override
    public void dropDependentsStoredDependencies(UUID dependentsUUID,
                                                 TransactionController tc,
                                                 boolean wait) throws StandardException{
        ExecIndexRow keyRow1;
        DataValueDescriptor dependentIDOrderable;
        TabInfoImpl ti=getNonCoreTI(SYSDEPENDS_CATALOG_NUM);

        /* Use dependentIDOrderable in both start
         * and stop position for index 1 scan.
         */
        dependentIDOrderable=getIDValueAsCHAR(dependentsUUID);

        /* Set up the start/stop position for the scan */
        keyRow1=exFactory.getIndexableRow(1);
        keyRow1.setColumn(1,dependentIDOrderable);

        ti.deleteRow(tc,keyRow1,SYSDEPENDSRowFactory.SYSDEPENDS_INDEX1_ID,wait);
    }

    /**
     * Get the UUID Factory.  (No need to make the UUIDFactory a module.)
     *
     * @return UUIDFactory    The UUID Factory for this DataDictionary.
     */
    @Override
    public UUIDFactory getUUIDFactory(){
        return uuidFactory;
    }

    /**
     * Get the alias descriptor for an ANSI UDT.
     *
     * @param tc  The transaction to use: if null, use the compilation transaction
     * @param dtd The UDT's type descriptor
     * @return The UDT's alias descriptor if it is an ANSI UDT; null otherwise.
     */
    @Override
    public AliasDescriptor getAliasDescriptorForUDT(TransactionController tc,
                                                    DataTypeDescriptor dtd) throws StandardException{
        if(tc==null){
            tc=getTransactionCompile();
        }

        if(dtd==null){
            return null;
        }

        BaseTypeIdImpl btii=dtd.getTypeId().getBaseTypeId();
        if(!btii.isAnsiUDT()){
            return null;
        }

        SchemaDescriptor sd = getSchemaDescriptor(getLCC().getDatabaseId(), btii.getSchemaName(), tc, true);

        return getAliasDescriptor(sd.getUUID().toString(),btii.getUnqualifiedName(),AliasInfo.ALIAS_NAME_SPACE_UDT_AS_CHAR, tc);
    }

    /**
     * Get a AliasDescriptor given its UUID.
     *
     * @param uuid The UUID
     * @param tc
     * @return The AliasDescriptor for the alias.
     * @throws StandardException Thrown on failure
     */
    @Override
    public AliasDescriptor getAliasDescriptor(UUID uuid, TransactionController tc) throws StandardException{
        DataValueDescriptor UUIDStringOrderable;
        TabInfoImpl ti=getNonCoreTI(SYSALIASES_CATALOG_NUM);

        /* Use UUIDStringOrderable in both start and stop positions for scan */
        UUIDStringOrderable=getIDValueAsCHAR(uuid);

        /* Set up the start/stop position for the scan */
        ExecIndexRow keyRow=exFactory.getIndexableRow(1);
        keyRow.setColumn(1,UUIDStringOrderable);

        return (AliasDescriptor)getDescriptorViaIndex(SYSALIASESRowFactory.SYSALIASES_INDEX2_ID,
                keyRow,
                null,
                ti,
                null,
                null,
                false, tc);
    }

    /**
     * Get a AliasDescriptor by alias name and name space.
     * NOTE: caller responsible for handling no match.
     *
     * @param schemaId  schema identifier
     * @param aliasName The alias name.
     * @param nameSpace The alias type.
     * @param tc
     * @return AliasDescriptor    AliasDescriptor for the alias name and name space
     * @throws StandardException Thrown on failure
     */
    @Override
    public AliasDescriptor getAliasDescriptor(String schemaId, String aliasName, char nameSpace, TransactionController tc) throws StandardException{
        DataValueDescriptor aliasNameOrderable;
        DataValueDescriptor nameSpaceOrderable;
        TabInfoImpl ti=getNonCoreTI(SYSALIASES_CATALOG_NUM);

        /* Use aliasNameOrderable and aliasTypeOrderable in both start
         * and stop position for scan.
         */
        aliasNameOrderable=new SQLVarchar(aliasName);
        char[] charArray=new char[1];
        charArray[0]=nameSpace;
        nameSpaceOrderable=new SQLChar(new String(charArray));

        /* Set up the start/stop position for the scan */
        ExecIndexRow keyRow=exFactory.getIndexableRow(3);
        keyRow.setColumn(1,new SQLChar(schemaId));
        keyRow.setColumn(2,aliasNameOrderable);
        keyRow.setColumn(3,nameSpaceOrderable);

        return (AliasDescriptor)getDescriptorViaIndex(SYSALIASESRowFactory.SYSALIASES_INDEX1_ID,
                keyRow,
                null,
                ti,
                null,
                null,
                false, tc);
    }

    /**
     * Get the list of routines matching the schema and routine name.
     * While we only support a single alias for a given name,namespace just
     * return a list of zero or one item.
     * If the schema is SYSFUN then do not use the system catalogs,
     * but instead look up the routines from the in-meomry table driven
     * by the contents of SYSFUN_FUNCTIONS.
     */
    @Override
    public List<AliasDescriptor> getRoutineList(String schemaID,String routineName,char nameSpace) throws StandardException{

        // Special in-memory table lookup for SYSFUN
        if(schemaID.equals(SchemaDescriptor.SYSFUN_SCHEMA_UUID) && nameSpace==AliasInfo.ALIAS_NAME_SPACE_FUNCTION_AS_CHAR){
            // We expect to find just a single function, since we currently
            // don't support multiple routines with the same name, but use a
            // list to support future extension.
            List<AliasDescriptor> list=new ArrayList<>(1);

            for(int f=0;f<DataDictionaryImpl.SYSFUN_FUNCTIONS.length;f++){
                String[] details=DataDictionaryImpl.SYSFUN_FUNCTIONS[f];
                String name=details[0];
                if(!name.equals(routineName))
                    continue;

                AliasDescriptor ad=sysfunDescriptors[f];
                if(ad==null){
                    // details[1] Return type
                    TypeDescriptor rt=
                            DataTypeDescriptor.getBuiltInDataTypeDescriptor(details[1]).getCatalogType();

                    boolean isDeterministic=Boolean.valueOf(details[SYSFUN_DETERMINISTIC_INDEX]);

                    // Determine the number of arguments (could be zero).
                    int paramCount=details.length-SYSFUN_FIRST_PARAMETER_INDEX;
                    TypeDescriptor[] pt=new TypeDescriptor[paramCount];
                    String[] paramNames=new String[paramCount];
                    int[] paramModes=new int[paramCount];
                    for(int i=0;i<paramCount;i++){
                        pt[i]=DataTypeDescriptor.getBuiltInDataTypeDescriptor(
                                details[SYSFUN_FIRST_PARAMETER_INDEX+i]).getCatalogType();
                        paramNames[i]="P"+(i+1); // Dummy names
                        // All parameters must be IN.
                        paramModes[i]=JDBC30Translation.PARAMETER_MODE_IN;
                    }

                    // details[3] = java method
                    RoutineAliasInfo ai=new RoutineAliasInfo(details[3],
                            "JAVA", paramCount, paramNames,
                            pt,paramModes,0,
                            RoutineAliasInfo.PS_JAVA,RoutineAliasInfo.NO_SQL,isDeterministic,
                            false, /* hasDefinersRights */
                            false,rt, null);

                    // details[2] = class name
                    ad=new AliasDescriptor(this,uuidFactory.createUUID(),name,
                            uuidFactory.recreateUUID(schemaID),
                            details[2],AliasInfo.ALIAS_TYPE_FUNCTION_AS_CHAR,
                            AliasInfo.ALIAS_NAME_SPACE_FUNCTION_AS_CHAR,
                            true,ai,null, null);

                    sysfunDescriptors[f]=ad;
                }
                list.add(ad);
            }
            return list;
        }

        AliasDescriptor ad=getAliasDescriptor(schemaID,routineName,nameSpace, null);
        return ad==null?Collections.<AliasDescriptor>emptyList():Collections.singletonList(ad);
    }

    /**
     * Drop a AliasDescriptor from the DataDictionary
     *
     * @param ad The AliasDescriptor to drop
     * @param tc The TransactionController
     * @throws StandardException Thrown on failure
     */
    @Override
    public void dropAliasDescriptor(AliasDescriptor ad,TransactionController tc) throws StandardException{
        TabInfoImpl ti=getNonCoreTI(SYSALIASES_CATALOG_NUM);

        /* Use aliasNameOrderable and nameSpaceOrderable in both start
         * and stop position for index 1 scan.
         */

        char[] charArray=new char[1];
        charArray[0]=ad.getNameSpace();

        /* Set up the start/stop position for the scan */
        ExecIndexRow keyRow1=exFactory.getIndexableRow(3);
        keyRow1.setColumn(1,getIDValueAsCHAR(ad.getSchemaUUID()));
        keyRow1.setColumn(2,new SQLVarchar(ad.getDescriptorName()));
        keyRow1.setColumn(3,new SQLChar(new String(charArray)));

        ti.deleteRow(tc,keyRow1,SYSALIASESRowFactory.SYSALIASES_INDEX1_ID);

    }

    @Override
    public void updateUser(UserDescriptor newDescriptor,TransactionController tc) throws StandardException{
        ExecIndexRow keyRow;
        TabInfoImpl ti=getNonCoreTI(SYSUSERS_CATALOG_NUM);
        SYSUSERSRowFactory rf = (SYSUSERSRowFactory) ti.getCatalogRowFactory();

        /* Set up the start/stop position for the scan */
        keyRow=exFactory.getIndexableRow(rf.getIndexColumnCount(SYSUSERSRowFactory.SYSUSERS_INDEX1_ID));
        keyRow.setColumn(1,new SQLChar(newDescriptor.getDatabaseId().toString()));
        keyRow.setColumn(2,new SQLVarchar(newDescriptor.getUserName()));

        // this zeroes out the password in the UserDescriptor
        ExecRow row=ti.getCatalogRowFactory().makeRow(newDescriptor,null);

        boolean[] bArray={false};

        int[] colsToUpdate={
                SYSUSERSRowFactory.HASHINGSCHEME_COL_NUM,
                SYSUSERSRowFactory.PASSWORD_COL_NUM,
                SYSUSERSRowFactory.LASTMODIFIED_COL_NUM,
        };

        ti.updateRow(keyRow,row,SYSUSERSRowFactory.SYSUSERS_INDEX1_ID,bArray,colsToUpdate,tc);
    }

    @Override
    public UserDescriptor getUser(UUID databaseId, String userName) throws StandardException{
        //
        // No sense looking for the SYSUSERS congomerate until the database
        // is hard-upgraded to 10.9 or later.
        //
        dictionaryVersion.checkVersion(DD_VERSION_DERBY_10_9,"NATIVE AUTHENTICATION");

        ExecIndexRow keyRow;
        TabInfoImpl ti=getNonCoreTI(SYSUSERS_CATALOG_NUM);
        SYSUSERSRowFactory rf = (SYSUSERSRowFactory) ti.getCatalogRowFactory();
        /* Set up the start/stop position for the scan */
        keyRow=exFactory.getIndexableRow(rf.getIndexColumnCount(SYSUSERSRowFactory.SYSUSERS_INDEX1_ID));
        keyRow.setColumn(1,new SQLChar(databaseId.toString()));
        keyRow.setColumn(2,new SQLVarchar(userName));
        return (UserDescriptor)getDescriptorViaIndex(SYSUSERSRowFactory.SYSUSERS_INDEX1_ID,keyRow,null,ti,null,null,false, null);
    }

    @Override
    public void dropUser(UUID databaseId, String userName, TransactionController tc) throws StandardException{
        TabInfoImpl ti=getNonCoreTI(SYSUSERS_CATALOG_NUM);
        SYSUSERSRowFactory rf = (SYSUSERSRowFactory) ti.getCatalogRowFactory();

        /* Set up the start/stop position for the scan */
        ExecIndexRow keyRow1=exFactory.getIndexableRow(rf.getIndexColumnCount(SYSUSERSRowFactory.SYSUSERS_INDEX1_ID));
        keyRow1.setColumn(1,new SQLChar(databaseId.toString()));
        keyRow1.setColumn(2,new SQLVarchar(userName));

        ti.deleteRow(tc,keyRow1,SYSUSERSRowFactory.SYSUSERS_INDEX1_ID);
    }

    //
    // class implementation
    //

    /**
     * Initialize system catalogs. This is where we perform upgrade. It is our
     * pious hope that we won't ever have to upgrade the core catalogs, other than
     * to add fields inside Formatable columns in these catalogs.
     * <p/>
     * If we do have to upgrade the core catalogs, then we may need to move the
     * loadCatalog calls into the upgrade machinery. It's do-able, just not pretty.
     *
     * @param tc TransactionController
     * @throws StandardException Thrown on error
     */
    protected void loadDictionaryTables(TransactionController tc,Properties startParams) throws StandardException{
        // load the core catalogs first
        loadCatalogs(coreInfo);

        dictionaryVersion=(DD_Version)tc.getProperty(DataDictionary.CORE_DATA_DICTIONARY_VERSION);

        // NATIVE authentication allowed if the database is at least at level 10.9
        boolean nativeAuthenticationEnabled=PropertyUtil.nativeAuthenticationEnabled(startParams);
        if(nativeAuthenticationEnabled){
            dictionaryVersion.checkVersion(DD_VERSION_DERBY_10_9,"NATIVE AUTHENTICATION");
            dictionaryVersion.checkVersion(DD_VERSION_DERBY_10_9,"NATIVE AUTHENTICATION");
        }

        softwareVersion.upgradeIfNeeded(dictionaryVersion,tc,startParams);
    }

    /**
     * Initialize system procedures.
     * This is where Derby updates (reloads) the system stored procedures
     * when the <code>db.language.updateSystemProcs</code> system property is set to true.
     *
     * @param tc TransactionController
     * @throws StandardException Thrown on error
     */
    protected void updateSystemProcedures(DatabaseDescriptor dbDesc, TransactionController tc) throws StandardException{
        // Update (or create) the system stored procedures if requested.
        if(updateSystemProcs){
            createOrUpdateAllSystemProcedures(dbDesc, tc);
        }
        // Only update the system procedures once.  Otherwise, each time an ij session is created, the system procedures will be dropped/created again.
        // It would be better if it was possible to detect when the database is being booted during server startup versus the database being booted during ij startup.
        updateSystemProcs=false;
    }

    /**
     * Reset the database owner according to what is stored in the catalogs.
     * This can change at upgrade time so we have factored this logic into
     * a separately callable method.
     *
     * @param tc TransactionController
     * @param spliceDbUUID
     * @throws StandardException Thrown on error
     */
    public void resetSpliceDbOwner(TransactionController tc, UUID spliceDbUUID) throws StandardException{
        SchemaDescriptor sd=locateSchemaRow(spliceDbUUID, SchemaDescriptor.IBM_SYSTEM_SCHEMA_NAME, tc);
        String owner = sd.getAuthorizationId();
        authorizationDatabasesOwner.put(spliceDbUUID, owner);

        systemSchemaDesc.setAuthorizationId(owner);
        sysIBMSchemaDesc.setAuthorizationId(owner);
        sysIBMADMSchemaDesc.setAuthorizationId(owner);
        systemUtilSchemaDesc.setAuthorizationId(owner);
    }

    /**
     * Initialize indices for an array of catalogs
     *
     * @throws StandardException Thrown on error
     */
    public void loadCatalogs(TabInfoImpl[] catalogArray) throws StandardException{
        int ictr;
        int numIndexes;
        int indexCtr;
        TabInfoImpl catalog;
        int catalogCount=catalogArray.length;

        /* Initialize the various variables associated with index scans of these catalogs */
        for(ictr=0;ictr<catalogCount;ictr++){
            // NOTE: This only works for core catalogs, which are initialized
            // up front.
            catalog=catalogArray[ictr];

            numIndexes=catalog.getNumberOfIndexes();

            if(numIndexes>0){
                for(indexCtr=0;indexCtr<numIndexes;indexCtr++){
                    initSystemIndexVariables(catalog,indexCtr);
                }
            }
        }

    }

    /*
    ** Methods related to create
    */

    /**
     * Create all the required dictionary tables. Any classes that extend this class
     * and need to create new tables should override this method, and then
     * call this method as the first action in the new method, e.g.
     * <PRE>
     * protected Configuration createDictionaryTables(Configuration cfg, TransactionController tc,
     * DataDescriptorGenerator ddg)
     * throws StandardException
     * {
     * super.createDictionaryTables(params, tc, ddg);
     * <p/>
     * ...
     * }
     * </PRE>
     */
    protected class NonCoreCreation implements Runnable{
        private int noncoreCtr;
        private TransactionController tc;
        private ExecutionContext ec;

        public NonCoreCreation(int noncoreCtr,TransactionController tc,ExecutionContext ec){
            this.noncoreCtr=noncoreCtr;
            this.tc=tc;
            this.ec=ec;
        }

        @Override
        public void run(){
            try{
                ContextManager cm=ContextService.getFactory().newContextManager();
                cm.pushContext(ec);
                ContextService.getFactory().setCurrentContextManager(cm);
                int catalogNumber=noncoreCtr+NUM_CORE;
                boolean isDummy=(catalogNumber==SYSDUMMY1_CATALOG_NUM);
                SchemaDescriptor sd = systemSchemaDesc;
                if (isDummy)
                    sd = sysIBMSchemaDesc;
                TabInfoImpl ti=getNonCoreTIByNumber(catalogNumber);
                if (ti != null) {
                    String version = catalogVersions.get(catalogNumber);
                    makeCatalog(ti, sd, tc, version);
                }
                if(isDummy)
                    populateSYSDUMMY1(tc);
                // Clear the table entry for this non-core table,
                // to allow it to be garbage-collected. The idea
                // is that a running database might never need to
                // reference a non-core table after it was created.
                clearNoncoreTable(noncoreCtr);
            }catch(Exception e){
                e.printStackTrace();
                SanityManager.THROWASSERT("Dictionary Table Failure - exiting");
            }
        }
    }


    @SuppressFBWarnings(value="ST_WRITE_TO_STATIC_FROM_INSTANCE_METHOD", justification = "intentional")
    protected void createDictionaryTables(Properties params,
                                          TransactionController tc,
                                          DataDescriptorGenerator ddg) throws StandardException{
        /*
        ** Create a new schema descriptor -- with no args
        ** creates the system schema descriptor in which
        ** all tables reside (SYS)
        */
        systemSchemaDesc=newSystemSchemaDesc(SchemaDescriptor.STD_SYSTEM_SCHEMA_NAME,SchemaDescriptor.SYSTEM_SCHEMA_UUID);

        /* Create the core tables and generate the UUIDs for their
         * heaps (before creating the indexes).
         * RESOLVE - This loop will eventually drive all of the
         * work for creating the core tables.
         */
        ExecutionContext ec=(ExecutionContext)ContextService.getContext(ExecutionContext.CONTEXT_ID);

        ExecutorService executor=Executors.newFixedThreadPool(4);
        for(int coreCtr=0;coreCtr<NUM_CORE;coreCtr++){
            executor.execute(new CoreCreation(coreCtr,tc,ec));
        }
        executor.shutdown();
        // Wait until all threads are finish
        while(!executor.isTerminated()){
            try{
                executor.awaitTermination(Long.MAX_VALUE,TimeUnit.SECONDS);
            }catch(InterruptedException e){
                System.out.println("Interrupted");
            }
        }
        for(int coreCtr=0;coreCtr<NUM_CORE;coreCtr++){
            // bootstrap indexes on core tables before bootstraping the tables themselves
            if(coreInfo[coreCtr].getNumberOfIndexes()>0){
                TabInfoImpl ti=coreInfo[coreCtr];
                bootStrapSystemIndexes(systemSchemaDesc,tc,ddg,ti);
            }
        }

        // bootstrap the core tables into the data dictionary
        for(int ictr=0;ictr<NUM_CORE;ictr++){
            /* RESOLVE - need to do something with COLUMNTYPE in following table creating code */
            TabInfoImpl ti=coreInfo[ictr];
            addSystemTableToDictionary(ti,systemSchemaDesc,tc,ddg);
        }

        // Add the bootstrap information to the configuration
        params.put(CFG_SYSTABLES_ID,Long.toString(coreInfo[SYSTABLES_CORE_NUM].getHeapConglomerate()));
        params.put(CFG_SYSTABLES_INDEX1_ID,Long.toString(
                coreInfo[SYSTABLES_CORE_NUM].getIndexConglomerate(
                        SYSTABLESRowFactory.SYSTABLES_INDEX1_ID)));
        params.put(CFG_SYSTABLES_INDEX2_ID,
                Long.toString(
                        coreInfo[SYSTABLES_CORE_NUM].getIndexConglomerate(
                                SYSTABLESRowFactory.SYSTABLES_INDEX2_ID)));

        params.put(CFG_SYSCOLUMNS_ID,Long.toString(coreInfo[SYSCOLUMNS_CORE_NUM].getHeapConglomerate()));
        params.put(CFG_SYSCOLUMNS_INDEX1_ID,
                Long.toString(
                        coreInfo[SYSCOLUMNS_CORE_NUM].getIndexConglomerate(
                                SYSCOLUMNSRowFactory.SYSCOLUMNS_INDEX1_ID)));
        params.put(CFG_SYSCOLUMNS_INDEX2_ID,
                Long.toString(
                        coreInfo[SYSCOLUMNS_CORE_NUM].getIndexConglomerate(
                                SYSCOLUMNSRowFactory.SYSCOLUMNS_INDEX2_ID)));

        params.put(CFG_SYSCONGLOMERATES_ID,Long.toString(coreInfo[SYSCONGLOMERATES_CORE_NUM].getHeapConglomerate()));
        params.put(CFG_SYSCONGLOMERATES_INDEX1_ID,
                Long.toString(
                        coreInfo[SYSCONGLOMERATES_CORE_NUM].getIndexConglomerate(
                                SYSCONGLOMERATESRowFactory.SYSCONGLOMERATES_INDEX1_ID)));
        params.put(CFG_SYSCONGLOMERATES_INDEX2_ID,
                Long.toString(
                        coreInfo[SYSCONGLOMERATES_CORE_NUM].getIndexConglomerate(
                                SYSCONGLOMERATESRowFactory.SYSCONGLOMERATES_INDEX2_ID)));
        params.put(CFG_SYSCONGLOMERATES_INDEX3_ID,
                Long.toString(
                        coreInfo[SYSCONGLOMERATES_CORE_NUM].getIndexConglomerate(
                                SYSCONGLOMERATESRowFactory.SYSCONGLOMERATES_INDEX3_ID)));

        params.put(CFG_SYSSCHEMAS_ID,Long.toString(coreInfo[SYSSCHEMAS_CORE_NUM].getHeapConglomerate()));
        params.put(CFG_SYSSCHEMAS_INDEX1_ID,
                Long.toString(
                        coreInfo[SYSSCHEMAS_CORE_NUM].getIndexConglomerate(
                                SYSSCHEMASRowFactory.SYSSCHEMAS_INDEX1_ID)));
        params.put(CFG_SYSSCHEMAS_INDEX2_ID,
                Long.toString(
                        coreInfo[SYSSCHEMAS_CORE_NUM].getIndexConglomerate(
                                SYSSCHEMASRowFactory.SYSSCHEMAS_INDEX2_ID)));

        params.put(CFG_SYSDATABASES_ID,Long.toString(coreInfo[SYSDATABASES_CORE_NUM].getHeapConglomerate()));
        params.put(CFG_SYSDATABASES_INDEX1_ID,
                Long.toString(
                        coreInfo[SYSDATABASES_CORE_NUM].getIndexConglomerate(
                                SYSDATABASESRowFactory.SYSDATABASES_INDEX1_ID)));
        params.put(CFG_SYSDATABASES_INDEX2_ID,
                Long.toString(
                        coreInfo[SYSDATABASES_CORE_NUM].getIndexConglomerate(
                                SYSDATABASESRowFactory.SYSDATABASES_INDEX2_ID)));

                //Add the SYSIBM Schema
        sysIBMSchemaDesc=addSystemSchema(SchemaDescriptor.IBM_SYSTEM_SCHEMA_NAME,SchemaDescriptor.SYSIBM_SCHEMA_UUID, spliceDbDesc, tc);

        //Add the SYSIBMADM Schema
        sysIBMADMSchemaDesc=addSystemSchema(SchemaDescriptor.IBM_SYSTEM_ADM_SCHEMA_NAME,SchemaDescriptor.SYSIBMADM_SCHEMA_UUID, spliceDbDesc, tc);

        /* Create the non-core tables and generate the UUIDs for their
         * heaps (before creating the indexes).
         * RESOLVE - This loop will eventually drive all of the
         * work for creating the non-core tables.
         */
        ExecutorService nonCoreExecutor=Executors.newFixedThreadPool(10);
        for(int noncoreCtr=0;noncoreCtr<NUM_NONCORE;noncoreCtr++){
            nonCoreExecutor.execute(new NonCoreCreation(noncoreCtr,tc,ec));
        }

        nonCoreExecutor.shutdown();
        while(!nonCoreExecutor.isTerminated()){
            try{
                nonCoreExecutor.awaitTermination(Long.MAX_VALUE,TimeUnit.SECONDS);
            }catch(InterruptedException ie){
                Thread.interrupted();
            }
        }

        // Add the database table
        addDescriptor(spliceDbDesc, null, SYSDATABASES_CATALOG_NUM, false, tc, false);

        //Add ths System Schema
        addDescriptor(systemSchemaDesc,null,SYSSCHEMAS_CATALOG_NUM,false,tc,false);


        // Add the following system Schema's to be compatible with DB2, 
        // currently Derby does not use them, but by creating them as
        // system schema's it will insure applications can't create them,
        // drop them, or create objects in them.  This set includes:
        //     SYSCAT
        //     SYSFUN
        //     SYSPROC
        //     SYSSTAT
        //     NULLID

        //Add the SYSCAT Schema 
        addSystemSchema(SchemaDescriptor.IBM_SYSTEM_CAT_SCHEMA_NAME,SchemaDescriptor.SYSCAT_SCHEMA_UUID, spliceDbDesc, tc);

        //Add the SYSFUN Schema
        addSystemSchema(SchemaDescriptor.IBM_SYSTEM_FUN_SCHEMA_NAME,SchemaDescriptor.SYSFUN_SCHEMA_UUID, spliceDbDesc, tc);

        //Add the SYSPROC Schema
        addSystemSchema(SchemaDescriptor.IBM_SYSTEM_PROC_SCHEMA_NAME,SchemaDescriptor.SYSPROC_SCHEMA_UUID, spliceDbDesc, tc);

        //Add the SYSSTAT Schema
        addSystemSchema(SchemaDescriptor.IBM_SYSTEM_STAT_SCHEMA_NAME,SchemaDescriptor.SYSSTAT_SCHEMA_UUID, spliceDbDesc, tc);

        //Add the NULLID Schema
        addSystemSchema(SchemaDescriptor.IBM_SYSTEM_NULLID_SCHEMA_NAME,SchemaDescriptor.NULLID_SCHEMA_UUID, spliceDbDesc, tc);

        //Add the SQLJ Schema
        addSystemSchema(SchemaDescriptor.STD_SQLJ_SCHEMA_NAME,SchemaDescriptor.SQLJ_SCHEMA_UUID, spliceDbDesc, tc);

        //Add the SYSCS_DIAG Schema
        addSystemSchema(SchemaDescriptor.STD_SYSTEM_DIAG_SCHEMA_NAME,SchemaDescriptor.SYSCS_DIAG_SCHEMA_UUID, spliceDbDesc, tc);

        //Add the SYSCS_UTIL Schema
        addSystemSchema(SchemaDescriptor.STD_SYSTEM_UTIL_SCHEMA_NAME,SchemaDescriptor.SYSCS_UTIL_SCHEMA_UUID, spliceDbDesc, tc);

        //Add the SYSVW schema
        sysViewSchemaDesc = addSystemSchema(SchemaDescriptor.STD_SYSTEM_VIEW_SCHEMA_NAME,SchemaDescriptor.SYSVW_SCHEMA_UUID, spliceDbDesc, tc);
    }

    public void createDbSpecificSystemSchemas(TransactionController tc, DatabaseDescriptor dbDesc) throws StandardException {
        UUID uuid = getUUIDFactory().createUUID();
        //Add the SYSCS_UTIL Schema
        addSystemSchema(SchemaDescriptor.STD_SYSTEM_UTIL_SCHEMA_NAME, uuid.toString(), dbDesc, tc);
        createOrUpdateAllSystemProcedures(dbDesc, tc);
    }

    public void createDbOwnerSchema(TransactionController tc, UUID databaseUuid, String dbOwner) throws StandardException {
        UUID schemaUuid;
        if (databaseUuid.equals(getSpliceDatabaseDescriptor().getUUID())) {
            schemaUuid = uuidFactory.recreateUUID(SchemaDescriptor.DEFAULT_SCHEMA_UUID);
            assert SchemaDescriptor.STD_DEFAULT_SCHEMA_NAME.equals(SchemaDescriptor.DEFAULT_USER_NAME) &&
                    dbOwner.equals(SchemaDescriptor.STD_DEFAULT_SCHEMA_NAME);
        } else {
            schemaUuid = uuidFactory.createUUID();
        }

        SchemaDescriptor appSchemaDesc=new SchemaDescriptor(this,
                dbOwner,
                dbOwner,
                schemaUuid,
                databaseUuid,
                false);

        addDescriptor(appSchemaDesc,null,SYSSCHEMAS_CATALOG_NUM,false,tc,false);
    }

    /**
     * Add a system schema to the database.
     * <p/>
     *
     * @param schema_name name of the schema to add.
     * @throws StandardException Standard exception policy.
     */
    protected SchemaDescriptor addSystemSchema(String schema_name,
                                             String schema_uuid,
                                             DatabaseDescriptor dbDesc,
                                             TransactionController tc) throws StandardException{
        // create the descriptor
        UUID oid = uuidFactory.recreateUUID(schema_uuid);
        SchemaDescriptor schema_desc=new SchemaDescriptor(
                this, schema_name, dbDesc.getAuthorizationId(),
                oid, dbDesc.getUUID(), true);

        // add it to the catalog.
        addDescriptor(schema_desc,null,SYSSCHEMAS_CATALOG_NUM,false,tc,false);

        return schema_desc;
    }

    /**
     * called by the upgrade code (dd_xena etc) to add a new system catalog.
     *
     * @param tc            TransactionController to use.
     * @param catalogNumber catalogNumber
     */
    protected void upgradeMakeCatalog(TransactionController tc,int catalogNumber) throws StandardException{
        TabInfoImpl ti;
        if(catalogNumber>=NUM_CORE)
            ti=getNonCoreTIByNumber(catalogNumber);
        else
            ti=coreInfo[catalogNumber];

        String version = catalogVersions.get(catalogNumber);
        makeCatalog(ti,(catalogNumber==SYSDUMMY1_CATALOG_NUM)?getSysIBMSchemaDescriptor():getSystemSchemaDescriptor(),
                tc, version);
    }


    /**
     * Called by the upgrade code to upgrade the way we store jar files in the
     * database.<p/>
     * We now use UUID as part of the file name to avoid problems with path
     * delimiters. Also, we henceforth use no schema subdirectories since there
     * is no chance of name collision with the UUID.
     *
     * @param tc TransactionController to use.
     */
    protected void upgradeJarStorage(TransactionController tc) throws StandardException{
        TabInfoImpl ti=getNonCoreTI(SYSFILES_CATALOG_NUM);
        SYSFILESRowFactory rf=(SYSFILESRowFactory)ti.getCatalogRowFactory();

        ExecRow outRow=rf.makeEmptyRow();

        /*
        ** Table scan
        */

        Set<String> schemas=new HashSet<>();

        try(ScanController scanController=tc.openScan(
                ti.getHeapConglomerate(),     // conglomerate to open
                false,                        // don't hold open across commit
                0,                            // for read
                TransactionController.MODE_TABLE,
                TransactionController.ISOLATION_REPEATABLE_READ,
                null,      // all fields as objects
                null, // start position - first row
                0,                            // startSearchOperation - none
                null,         // scanQualifier,
                null, // stop position -through last row
                0)){
            while(scanController.fetchNext(outRow.getRowArray())){
                FileInfoDescriptor fid=(FileInfoDescriptor)rf.buildDescriptor(outRow,null,this, tc);
                schemas.add(fid.getSchemaDescriptor().getSchemaName());
                JarUtil.upgradeJar(tc,fid);
            }
        }

        Iterator i=schemas.iterator();
        FileResource fh=tc.getFileHandler();

        // remove those directories with their contents
        while(i.hasNext()){
            fh.removeJarDir(FileResource.JAR_DIRECTORY_NAME+File.separatorChar+i.next());
        }
    }

    /**
     * The dirty work of creating a catalog.
     *
     * @param ti TabInfoImpl describing catalog to create.
     * @param sd Schema to create catalogs in.
     * @param tc Transaction context.
     * @throws StandardException Standard Derby error policy
     */
    public void makeCatalog(TabInfoImpl ti,SchemaDescriptor sd,TransactionController tc, String version) throws StandardException{
        makeCatalog(ti,sd,tc,null, version);
    }

    public void makeCatalog(TabInfoImpl ti,SchemaDescriptor sd,
                            TransactionController tc,ColumnOrdering[] columnOrder, String version) throws StandardException{
        DataDescriptorGenerator ddg=getDataDescriptorGenerator();

        Properties heapProperties=new Properties();
        heapProperties.setProperty("tableDisplayName", ti.getTableName());
        if (version != null) {
            heapProperties.setProperty("catalogVersion", version);
        }
        ti.setHeapConglomerate(
                createConglomerate(
                        tc,
                        ti.getCatalogRowFactory().makeEmptyRowForLatestVersion(),
                        heapProperties,
                        columnOrder,
                        Conglomerate.Priority.HIGH)
        );

        // bootstrap indexes on core tables before bootstrapping the tables themselves
        if(ti.getNumberOfIndexes()>0){
            bootStrapSystemIndexes(sd,tc,ddg,ti);
        }

        addSystemTableToDictionary(ti,sd,tc,ddg);
    }

    /**
     * Upgrade an existing system catalog column's definition
     * by setting it to the value it would have in a newly
     * created database. This is only used to for a couple
     * of columns that had incorrectly nullability. Other
     * uses (e.g. changing column type) might require more work.
     *
     * @param columnNumber The column to change
     * @param tc           Transaction controller
     * @throws StandardException Standard Derby error policy
     */
    public void upgradeFixSystemColumnDefinition(CatalogRowFactory rowFactory,
                                                 int columnNumber,
                                                 TransactionController tc) throws StandardException{
        SystemColumn theColumn;
        SystemColumn[] columns=rowFactory.buildColumnList();
        SchemaDescriptor sd=getSystemSchemaDescriptor();

        TableDescriptor td=getTableDescriptor(rowFactory.getCatalogName(),sd,tc);

        theColumn=columns[columnNumber-1];    // from 1 to 0 based
        ColumnDescriptor cd=makeColumnDescriptor(theColumn,columnNumber,td);
        String columnName=cd.getColumnName();
        int[] columnNameColArray=new int[1];
        columnNameColArray[0]=SYSCOLUMNSRowFactory.SYSCOLUMNS_COLUMNDATATYPE;
        updateColumnDescriptor(cd,td.getUUID(),columnName,columnNameColArray,tc);
    }

    /**
     * Get the UUID for the specified system table.  Prior
     * to Plato, system tables did not have canonical UUIDs, so
     * we need to scan systables to get the UUID when we
     * are updating the core tables.
     *
     * @param tableName        Name of the table
     * @param schemaUUID    UUID of schema
     * @param tc            TransactionController to user
     *
     * @return UUID    The UUID of the core table.
     *
     * @exception StandardException        Thrown on failure
     */
    private UUID getUUIDForCoreTable(String tableName,
                                     String schemaUUID,
                                     TransactionController tc)
            throws StandardException {
        ExecRow row;
        DataValueDescriptor schemaIDOrderable;
        DataValueDescriptor tableNameOrderable;
        TabInfoImpl ti = coreInfo[SYSTABLES_CORE_NUM];
        SYSTABLESRowFactory rf = (SYSTABLESRowFactory) ti.getCatalogRowFactory();

        // We only want the 1st column from the heap
        row = exFactory.getValueRow(1);

        /* Use tableNameOrderable and schemaIdOrderable in both start
         * and stop position for scan.
         */
        tableNameOrderable = new SQLVarchar(tableName);
        schemaIDOrderable = new SQLChar(schemaUUID);

        /* Set up the start/stop position for the scan */
        ExecIndexRow keyRow = exFactory.getIndexableRow(2);
        keyRow.setColumn(1, tableNameOrderable);
        keyRow.setColumn(2, schemaIDOrderable);

        try (ConglomerateController heapCC = tc.openConglomerate(
                ti.getHeapConglomerate(), false, 0,
                TransactionController.MODE_RECORD,
                TransactionController.ISOLATION_REPEATABLE_READ)) {

            ExecRow indexTemplateRow = rf.buildEmptyIndexRow(SYSTABLESRowFactory.SYSTABLES_INDEX1_ID, heapCC.newRowLocationTemplate());

            /* Scan the index and go to the data pages for qualifying rows to
             * build the column descriptor.
             */
            try (ScanController scanController = tc.openScan(
                    ti.getIndexConglomerate(SYSTABLESRowFactory.SYSTABLES_INDEX1_ID),  // conglomerate to open
                    false, // don't hold open across commit
                    0,
                    TransactionController.MODE_RECORD,
                    TransactionController.ISOLATION_REPEATABLE_READ,
                    (FormatableBitSet) null,         // all fields as objects
                    keyRow.getRowArray(),   // start position - first row
                    ScanController.GE,      // startSearchOperation
                    (ScanQualifier[][]) null, //scanQualifier,
                    keyRow.getRowArray(),   // stop position - through last row
                    ScanController.GT)) {   // stopSearchOperation

                /* OK to fetch into the template row,
                 * since we won't be doing a next.
                 */
                if (scanController.fetchNext(indexTemplateRow.getRowArray())) {
                    RowLocation baseRowLocation;


                    baseRowLocation = (RowLocation) indexTemplateRow.getColumn(indexTemplateRow.nColumns());

                    /* 1st column is TABLEID (UUID - char(36)) */
                    row.setColumn(SYSTABLESRowFactory.SYSTABLES_TABLEID, new SQLChar());
                    FormatableBitSet bi = new FormatableBitSet(1);
                    bi.set(0);
                    boolean base_row_exists =
                            heapCC.fetch(
                                    baseRowLocation, row, (FormatableBitSet) null);

                    if (SanityManager.DEBUG) {
                        // it can not be possible for heap row to disappear while
                        // holding scan cursor on index at ISOLATION_REPEATABLE_READ.
                        SanityManager.ASSERT(base_row_exists, "base row not found");
                    }
                }
            }
        }

        return uuidFactory.recreateUUID(row.getColumn(1).toString());
    }
    /**
      *    Adds columns to the conglomerate underlying a system table.
      *
      *    @param    templateRow            Ultimate shape of base row of table
      *    @param    newColumnIDs            Array of 1-based column ids
      *    @param    conglomID            heap id
      *    @param    tc                Transaction controller
      *
      *    @exception StandardException Standard Derby error policy
      */
    private    void    widenConglomerate
    (
            ExecRow                    templateRow,
            int[]                    newColumnIDs,
            long                    conglomID,
            TransactionController                    tc
    )
            throws StandardException
    {
            int    columnCount = newColumnIDs.length;

            for ( int ix = 0; ix < columnCount; ix++ )
            {
                    int columnID = newColumnIDs[ix];
                    int storablePosition = columnID - 1;  // from 1 to 0 based

        // system catalog columns always have UCS_BASIC collation.

        tc.addColumnToConglomerate(
            conglomID,
            storablePosition,
            templateRow.getColumn( columnID),
            StringDataValue.COLLATION_TYPE_UCS_BASIC);
            }

    }

    /**
      *    Upgrade an existing catalog by adding columns.
      *
      *    @param    rowFactory     Associated with this catalog.
      *    @param    newColumnIDs   Array of 1-based column ids.
      *    @param templateRow
     * @param    tc             Transaction controller
     *
     *    @exception StandardException Standard Derby error policy
      */
<<<<<<< HEAD
        public void upgrade_addColumns(CatalogRowFactory rowFactory,
                                       int[] newColumnIDs,
                                       ExecRow templateRow, TransactionController tc)
=======
        public void upgradeAddColumns(CatalogRowFactory rowFactory,
                                      int[] newColumnIDs,
                                      ExecRow templateRow, TransactionController tc)
>>>>>>> f73513f9
                    throws StandardException
    {
        int columnID;
        SystemColumn currentColumn;

        SystemColumn[] columns = rowFactory.buildColumnList();
        int columnCount = newColumnIDs.length;
        SchemaDescriptor sd = getSystemSchemaDescriptor();
        TableDescriptor td;
        long conglomID;
        templateRow = (templateRow == null) ? rowFactory.makeEmptyRowForLatestVersion() : templateRow;

        // Special case when adding a column to systables or syscolumns,
        // since we can't go to systables/syscolumns to get the
        // table/column descriptor until after we add and populate the new column.
        if (rowFactory instanceof SYSTABLESRowFactory)
        {
                    td = dataDescriptorGenerator.newTableDescriptor(
                                            "SYSTABLES",
                                            sd,
                                            TableDescriptor.BASE_TABLE_TYPE,
                                            TableDescriptor.ROW_LOCK_GRANULARITY,
                                            -1,null,null,null,
                                            null,null,null,false,false,null);
                    td.setUUID(getUUIDForCoreTable("SYSTABLES", sd.getUUID().toString(), tc));

                    conglomID = coreInfo[SYSTABLES_CORE_NUM].getHeapConglomerate();
        }
        else if (rowFactory instanceof SYSCOLUMNSRowFactory)
        {
                    td = dataDescriptorGenerator.newTableDescriptor(
                                            "SYSCOLUMNS",
                                            sd,
                                            TableDescriptor.BASE_TABLE_TYPE,
                                            TableDescriptor.ROW_LOCK_GRANULARITY,
                                            -1,null,null,null,
                                            null,null,null,false,false,null);
                    td.setUUID(getUUIDForCoreTable("SYSCOLUMNS", sd.getUUID().toString(), tc));
                    conglomID = coreInfo[SYSCOLUMNS_CORE_NUM].getHeapConglomerate();
        }
        else
        {
                    td = getTableDescriptor( rowFactory.getCatalogName(), sd, tc );
                    conglomID = td.getHeapConglomerateId();
        }

        widenConglomerate( templateRow, newColumnIDs, conglomID, tc );


        ColumnDescriptor[] cdArray = new ColumnDescriptor[columnCount];
        for ( int ix = 0; ix < columnCount; ix++ )
        {
            columnID = newColumnIDs[ix];
            currentColumn = columns[ columnID - 1 ];    // from 1 to 0 based

            cdArray[ix] = makeColumnDescriptor(currentColumn, columnID, td);
        }
        addDescriptorArray(cdArray, td, SYSCOLUMNS_CATALOG_NUM, false, tc);
    }

    /*
     *******************************************************************************
    *
    *    See RepBasicDataDictionary for sample code on how to create a system
    *    table.
    *
    *    What follows here is special code for the core catalogs. These are catalogs
    *    which have to exist before any other system tables are created.
    *
    *    Creating a core catalog consists of two steps: 1) creating all the infrastructure
    *    needed to make generic systemTableCreation work, 2) actually populating the
    *    Data Dictionary and core conglomerates with tuples.
    *
     *******************************************************************************
    */


    /**
     * Infrastructure work for indexes on catalogs.
     *
     * @throws StandardException Standard Derby error policy
     */
    protected void bootStrapSystemIndexes(SchemaDescriptor sd,
                                          TransactionController tc,
                                          DataDescriptorGenerator ddg,
                                          TabInfoImpl ti) throws StandardException{
        ConglomerateDescriptor[] cgd=new ConglomerateDescriptor[ti.getNumberOfIndexes()];

        /* Ordering problem with sysconglomerates.  We need to create
         * all of the conglomerates first before adding rows to
         * sysconglomerates.  (All of the conglomerates for sysconglomerates
         * must be there before we can add to them.)
         *
         */
        for(int indexCtr=0;indexCtr<ti.getNumberOfIndexes();indexCtr++){
            cgd[indexCtr]=bootstrapOneIndex(sd,tc,ddg,ti,indexCtr,ti.getHeapConglomerate());
        }

        for(int indexCtr=0;indexCtr<ti.getNumberOfIndexes();indexCtr++){
            addDescriptor(cgd[indexCtr],sd,SYSCONGLOMERATES_CATALOG_NUM,false,tc,false);
        }
    }

    @Override
    public RowLocation[] computeAutoincRowLocations(TransactionController tc,
                                                    TableDescriptor td) throws StandardException{
        int size;
        if(!(td.tableHasAutoincrement()))
            return null;

        size=td.getNumberOfColumns();
        RowLocation[] rla=new RowLocation[size];

        for(int i=0;i<size;i++){
            ColumnDescriptor cd=td.getColumnDescriptor(i+1);
            if(cd.isAutoincrement())
                rla[i]=computeRowLocation(tc,td,cd.getColumnName());
        }
        return rla;
    }

    @Override
    public NumberDataValue getSetAutoincrementValue(RowLocation rl,
                                                    TransactionController tc,
                                                    boolean doUpdate,
                                                    NumberDataValue newValue,
                                                    boolean wait) throws StandardException{
        int columnNum=SYSCOLUMNSRowFactory.SYSCOLUMNS_AUTOINCREMENTVALUE;
        TabInfoImpl ti=coreInfo[SYSCOLUMNS_CORE_NUM];
        SYSCOLUMNSRowFactory rf=(SYSCOLUMNSRowFactory)ti.getCatalogRowFactory();
        ExecRow row=rf.makeEmptyRow();

        FormatableBitSet columnToRead=new FormatableBitSet(SYSCOLUMNSRowFactory.SYSCOLUMNS_COLUMN_COUNT);

        // FormatableBitSet is 0 based.
        columnToRead.set(columnNum-1); // current value.
        columnToRead.set(columnNum);     // start value.
        columnToRead.set(columnNum+1); // increment value.

        /* if wait is true then we need to do a wait while trying to
           open/fetch from the conglomerate. note we use wait both to
           open as well as fetch from the conglomerate.
        */
        try (ConglomerateController heapCC=tc.openConglomerate(ti.getHeapConglomerate(),false,
                    (TransactionController.OPENMODE_FORUPDATE|((wait)?0:TransactionController.OPENMODE_LOCK_NOWAIT)),
                    TransactionController.MODE_RECORD,
                    TransactionController.ISOLATION_REPEATABLE_READ)) {

            // fetch the current value
            boolean baseRowExists=heapCC.fetch(rl,row,columnToRead,wait);
            // We're not prepared for a non-existing base row.
            assert baseRowExists:"base row not found";

            // while the Row interface is 1 based.
            NumberDataValue currentAI=(NumberDataValue)row.getColumn(columnNum);
            long currentAIValue=currentAI.getLong();

            if(doUpdate){
                // increment the value
                NumberDataValue increment=(NumberDataValue)row.getColumn(columnNum+2);
                currentAI=currentAI.plus(currentAI,increment,currentAI);
                row.setColumn(columnNum,currentAI);

                // store the new value in SYSCOLUMNS
                FormatableBitSet columnToUpdate=new FormatableBitSet(SYSCOLUMNSRowFactory.SYSCOLUMNS_COLUMN_COUNT);
                columnToUpdate.set(columnNum-1); // current value.
                heapCC.replace(rl,row.getRowArray(),columnToUpdate);
            }

            // but we return the "currentAIValue"-- i.e the value before
            // incrementing it. 
            if(newValue!=null){
                // user has passed in an object; set the current value in there and
                // return it.
                newValue.setValue(currentAIValue);
                return newValue;
            }else{
                // reuse the object read from row.
                currentAI.setValue(currentAIValue);
                return currentAI;
            }
        }
    }

    protected ConglomerateDescriptor bootstrapOneIndex(SchemaDescriptor sd,
                                                     TransactionController tc,
                                                     DataDescriptorGenerator ddg,
                                                     TabInfoImpl ti,
                                                     int indexNumber,
                                                     long heapConglomerateNumber) throws StandardException{
        boolean isUnique;
        ExecRow baseRow;
        ExecIndexRow indexableRow;
        int numColumns;
        long conglomId;
        RowLocation rl;
        CatalogRowFactory rf=ti.getCatalogRowFactory();
        IndexRowGenerator irg;
        ConglomerateDescriptor conglomerateDescriptor;

        initSystemIndexVariables(ti,indexNumber);

        irg=ti.getIndexRowGenerator(indexNumber);

        numColumns=ti.getIndexColumnCount(indexNumber);

        /* Is the index unique */
        isUnique=ti.isIndexUnique(indexNumber);

        // create an index row template
        indexableRow=irg.getIndexRowTemplate();

        baseRow=rf.makeEmptyRowForLatestVersion();

        // Get a RowLocation template
        try (ConglomerateController cc = tc.openConglomerate(
                heapConglomerateNumber,false,0,TransactionController.MODE_RECORD,
                TransactionController.ISOLATION_REPEATABLE_READ)) {

            rl = cc.newRowLocationTemplate();
        }

        // Get an index row based on the base row
        irg.getIndexRow(baseRow,rl,indexableRow,null);

        // Describe the properties of the index to the store using Properties
        // RESOLVE: The following properties assume a BTREE index.
        Properties indexProperties=new Properties();

        // Tell it the conglomerate id of the base table
        indexProperties.put("baseConglomerateId",Long.toString(heapConglomerateNumber));

        // All indexes are unique because they contain the RowLocation.
        // The number of uniqueness columns must include the RowLocation
        // if the user did not specify a unique index.
        indexProperties.put("nUniqueColumns",Integer.toString(isUnique?numColumns:numColumns+1));

        // By convention, the row location column is the last column
        indexProperties.put("rowLocationColumn",Integer.toString(numColumns));

        // For now, all columns are key fields, including the RowLocation
        indexProperties.put("nKeyFields",Integer.toString(numColumns+1));

        // Cache human readable display name for table and index,
        // which will make it to the relevant descriptor if necessary.
        // These attr names need to match SpliceConstants.TABLE_DISPLAY_NAME_ATTR
        // and SpliceConstants.INDEX_DISPLAY_NAME_ATTR, respectively.
        indexProperties.setProperty("schemaDisplayName", sd.getSchemaName());
        indexProperties.setProperty("tableDisplayName", ti.getTableName());
        indexProperties.setProperty("indexDisplayName", ti.getIndexName(indexNumber));
        /* Create and add the conglomerate (index) */
        conglomId=tc.createConglomerate(false,
                "BTREE", // we're requesting an index conglomerate
                indexableRow.getRowArray(),
                null, //default sort order
                null, //default collation id's for collumns in all system congloms
                indexProperties, // default properties
                TransactionController.IS_DEFAULT,  // not temporary
                Conglomerate.Priority.HIGH);

        conglomerateDescriptor=
                ddg.newConglomerateDescriptor(conglomId,
                        rf.getIndexName(indexNumber),
                        true,
                        irg,
                        false,
                        rf.getCanonicalIndexUUID(indexNumber),
                        rf.getCanonicalTableUUID(),
                        sd.getUUID());
        ti.setIndexConglomerate(conglomerateDescriptor);

        return conglomerateDescriptor;
    }

    public void initSystemIndexVariables(TabInfoImpl ti,int indexNumber) throws StandardException{
        int numCols=ti.getIndexColumnCount(indexNumber);
        int[] baseColumnPositions=new int[numCols];

        for(int colCtr=0;colCtr<numCols;colCtr++){
            baseColumnPositions[colCtr]=ti.getBaseColumnPosition(indexNumber,colCtr);
        }

        int baseColumnLength=baseColumnPositions.length;
        boolean[] isAscending=new boolean[baseColumnLength];
        for(int i=0;i<baseColumnLength;i++)
            isAscending[i]=true;


        boolean isUnique=ti.isIndexUnique(indexNumber);
        //Splice is always higher than 10.4
        IndexRowGenerator irg=new IndexRowGenerator("DENSE",isUnique,false,baseColumnPositions,isAscending,baseColumnLength,false,false);

        // For now, assume that all index columns are ordered columns
        ti.setIndexRowGenerator(indexNumber,irg);
    }

    /**
     * Flush sequence caches to disk so that we don't leak unused, pre-allocated numbers.
     */
    @Override
    public void clearSequenceCaches() throws StandardException{
        dataDictionaryCache.sequenceGeneratorCacheClearAll();
    }


    /**
     * Add the required entries to the data dictionary for a System table.
     */

    protected void addSystemTableToDictionary(TabInfoImpl ti,
                                            SchemaDescriptor sd,
                                            TransactionController tc,
                                            DataDescriptorGenerator ddg) throws StandardException{
        CatalogRowFactory crf=ti.getCatalogRowFactory();

        String name=ti.getTableName();
        long conglomId=ti.getHeapConglomerate();
        SystemColumn[] columnList=crf.buildColumnList();
        UUID heapUUID=crf.getCanonicalHeapUUID();
        String heapName=crf.getCanonicalHeapName();
        TableDescriptor td;
        UUID toid;
        int columnCount;
        SystemColumn column;

        // add table to the data dictionary

        columnCount=columnList.length;
        td=ddg.newTableDescriptor(name,sd,TableDescriptor.SYSTEM_TABLE_TYPE,TableDescriptor.ROW_LOCK_GRANULARITY,-1,
                null,null,null,null,null,null,false,false,
                getSystablesMinRetentionPeriod());
        td.setUUID(crf.getCanonicalTableUUID());
        addDescriptor(td,sd,SYSTABLES_CATALOG_NUM,false,tc,false);
        toid=td.getUUID();

        /* Add the conglomerate for the heap */
        ConglomerateDescriptor cgd=ddg.newConglomerateDescriptor(conglomId,
                heapName,
                false,
                null,
                false,
                heapUUID,
                toid,
                sd.getUUID());

        addDescriptor(cgd,sd,SYSCONGLOMERATES_CATALOG_NUM,false,tc,false);

        /* Create the columns */
        ColumnDescriptor[] cdlArray=new ColumnDescriptor[columnCount];

        for(int columnNumber=0;columnNumber<columnCount;columnNumber++){
            column=columnList[columnNumber];

            assert column!=null:"column "+columnNumber+" for table "+ti.getTableName()+" is null";
            cdlArray[columnNumber]=makeColumnDescriptor(column,columnNumber+1,td);
        }
        addDescriptorArray(cdlArray,td,SYSCOLUMNS_CATALOG_NUM,false,tc);

        // now add the columns to the cdl of the table.
        ColumnDescriptorList cdl=td.getColumnDescriptorList();
        //noinspection ManualArrayToCollectionCopy
        for(int i=0;i<columnCount;i++)
            cdl.add(cdlArray[i]);
    }

    /**
     * Converts a SystemColumn to a ColumnDescriptor.
     *
     * @param columnPosition Position of the column in the table, one based.
     * @param column         a SystemColumn
     * @param td             descriptor for table that column lives in
     * @return a ColumnDes*criptor
     * @throws StandardException Standard Derby error policy
     */
    protected ColumnDescriptor makeColumnDescriptor(SystemColumn column,
                                                    int columnPosition,
                                                    TableDescriptor td) throws StandardException{
        //RESOLVEAUTOINCREMENT
        // No defaults yet for system columns
        return new ColumnDescriptor(column.getName(),columnPosition,columnPosition,column.getType(),null,null,td,null,0,0,columnPosition);
    }


    public String getCatalogVersion(long conglomerateNumber) throws  StandardException{
        Optional<String> version = dataDictionaryCache.catalogVersionCacheFind(conglomerateNumber);
        if (version != null)
            return version.orNull();

        TransactionController tc = getTransactionCompile();
        String v = tc.getCatalogVersion(Long.toString(conglomerateNumber));
        dataDictionaryCache.catalogVersionCacheAdd(conglomerateNumber, v == null ? Optional.absent() : Optional.of(v));
        return v;
    }

    /**
     * Create a conglomerate for a system table
     *
     * @param tc          Transaction context.
     * @param rowTemplate Template for rows for the new table
     * @param properties  Properties for createConglomerate
     * @param priority
     * @return Conglomerate id.
     * @throws StandardException Standard Derby error policy.
     */
    protected long createConglomerate(TransactionController tc,
                                      ExecRow rowTemplate,
                                      Properties properties,
                                      Conglomerate.Priority priority) throws StandardException{
        return createConglomerate(tc,rowTemplate,properties,null, priority);
    }

    protected long createConglomerate(TransactionController tc,
                                      ExecRow rowTemplate,
                                      Properties properties,
                                      ColumnOrdering[] columnOrdering,
                                      Conglomerate.Priority priority) throws StandardException{
        long conglomId;

        conglomId=tc.createConglomerate(false,
                "heap", // we're requesting a heap conglomerate
                rowTemplate.getRowArray(), // row template
                columnOrdering,
                null, // default collation ids
                properties, // default properties
                TransactionController.IS_DEFAULT, priority); // not temporary
        return conglomId;
    }

    /**
     * Converts a UUID to an DataValueDescriptor.
     *
     * @return the UUID converted to an DataValueDescriptor
     */
    protected static SQLChar getIDValueAsCHAR(UUID uuid){
        String uuidString=uuid.toString();
        return new SQLChar(uuidString);
    }

    /**
     * Initialize catalog information. This method is overridden by children.
     *
     * @throws StandardException Thrown on error
     */
    public void initializeCatalogInfo() throws StandardException{
        initializeCoreInfo();
        initializeNoncoreInfo();
    }

    /**
     * Initialized the core info array.
     */
    private void initializeCoreInfo() throws StandardException{
        TabInfoImpl[] lcoreInfo=coreInfo=new TabInfoImpl[NUM_CORE];
        UUIDFactory luuidFactory=uuidFactory;
        lcoreInfo[SYSTABLES_CORE_NUM]=new TabInfoImpl(new SYSTABLESRowFactory(luuidFactory,exFactory,dvf, this));
        lcoreInfo[SYSCOLUMNS_CORE_NUM]=new TabInfoImpl(new SYSCOLUMNSRowFactory(luuidFactory,exFactory,dvf,this));
        lcoreInfo[SYSCONGLOMERATES_CORE_NUM]=new TabInfoImpl(new SYSCONGLOMERATESRowFactory(luuidFactory,exFactory,dvf, this));
        lcoreInfo[SYSSCHEMAS_CORE_NUM]=new TabInfoImpl(new SYSSCHEMASRowFactory(luuidFactory,exFactory,dvf, this));
        lcoreInfo[SYSDATABASES_CORE_NUM] = new TabInfoImpl(new SYSDATABASESRowFactory(luuidFactory, exFactory, dvf, this));
    }

    /**
     * Initialized the noncore info array.
     */
    private void initializeNoncoreInfo(){
        noncoreInfo=new TabInfoImpl[NUM_NONCORE];
    }

    /**
     * Get the TransactionController to use, when not
     * passed in as a parameter.  (This hides logic about
     * whether or not we're at boot time in a single
     * place.  NOTE:  There's no LCC at boot time.)
     * NOTE: All <get> methods in the DD should call this method.
     *
     * @return TransactionController    The TC to use.
     * @throws StandardException Thrown on error
     */
    public TransactionController getTransactionCompile() {
        if(bootingTC!=null){
            assert booting:"booting is expected to be true";
            return bootingTC;
        }else{
            assert !booting:"booting is expected to be false";

            LanguageConnectionContext lcc=getLCC();
            return lcc.getTransactionCompile();

        }
    }


    /**
     * Get the TransactionController to use, when not
     * passed in as a parameter.  (This hides logic about
     * whether or not we're at boot time in a single
     * place.  NOTE:  There's no LCC at boot time.)
     * NOTE: All <get> methods in the DD should call this method.
     *
     * @return TransactionController    The TC to use.
     * @throws StandardException Thrown on error
     */
    public TransactionController getTransactionExecute() throws StandardException{
        if(bootingTC!=null){
            assert booting:"booting is expected to be true";
            return bootingTC;
        }else{
            assert !booting:"booting is expected to be false";
            LanguageConnectionContext lcc=getLCC();
            return lcc.getTransactionExecute();
        }
    }

    /**
     * Return a (single or list of) catalog row descriptor(s) from a
     * system table where the access is from the index to the heap.
     *
     * @param indexId               The id of the index (0 to # of indexes on table) to use
     * @param keyRow                The supplied ExecIndexRow for search
     * @param ti                    The TabInfoImpl to use
     * @param parentTupleDescriptor The parentDescriptor, if applicable.
     * @param list                  The list to build, if supplied.  If null, then
     *                              caller expects a single descriptor
     * @param forUpdate             Whether or not to open the index for update.
     * @param tc
     * @return The last matching descriptor
     * @throws StandardException Thrown on error
     */
    public final TupleDescriptor getDescriptorViaIndex(int indexId,
                                                       ExecIndexRow keyRow,
                                                       ScanQualifier[][] scanQualifiers,
                                                       TabInfoImpl ti,
                                                       TupleDescriptor parentTupleDescriptor,
                                                       List list,
                                                       boolean forUpdate, TransactionController tc) throws StandardException{
        if (tc == null)
            tc = getTransactionCompile();

        return getDescriptorViaIndexMinion(
                indexId,
                keyRow,
                keyRow,
                scanQualifiers,
                ti,
                parentTupleDescriptor,
                list,
                forUpdate,
                TransactionController.ISOLATION_REPEATABLE_READ,
                tc);
    }

    /**
     * Return a (single or list of) catalog row descriptor(s) from a
     * system table where the access is from the index to the heap.
     * <p/>
     * This overload variant takes an explicit tc, in contrast to the normal
     * one which uses the one returned by getTransactionCompile.
     *
     * @param indexId               The id of the index (0 to # of indexes on table) to use
     * @param keyRow                The supplied ExecIndexRow for search
     * @param ti                    The TabInfoImpl to use
     * @param parentTupleDescriptor The parentDescriptor, if applicable.
     * @param list                  The list to build, if supplied.  If null, then
     *                              caller expects a single descriptor
     * @param forUpdate             Whether or not to open the index for update.
     * @param isolationLevel        Use this explicit isolation level. Only
     *                              ISOLATION_REPEATABLE_READ (normal usage) or
     *                              ISOLATION_READ_UNCOMMITTED (corner cases)
     *                              supported for now.
     * @param tc                    Transaction controller
     * @return The last matching descriptor. If isolationLevel is
     * ISOLATION_READ_UNCOMMITTED, the base row may be gone by the
     * time we access it via the index; in such a case a null is
     * returned.
     * @throws StandardException Thrown on error.
     */
    public final TupleDescriptor getDescriptorViaIndex(int indexId,
                                                       ExecIndexRow keyRow,
                                                       ScanQualifier[][] scanQualifiers,
                                                       TabInfoImpl ti,
                                                       TupleDescriptor parentTupleDescriptor,
                                                       List list,
                                                       boolean forUpdate,
                                                       int isolationLevel,
                                                       TransactionController tc) throws StandardException{
        if(tc==null){
            tc=getTransactionCompile();
        }

        return getDescriptorViaIndexMinion(indexId,
                keyRow,
                keyRow,
                scanQualifiers,
                ti,
                parentTupleDescriptor,
                list,
                forUpdate,
                isolationLevel,
                tc);
    }

    public final void getDescriptorsViaIndex(int indexId,
                                                        ExecIndexRow startKeyRow,
                                                        ExecIndexRow endKeyRow,
                                                        ScanQualifier[][] scanQualifiers,
                                                        TabInfoImpl ti,
                                                        TupleDescriptor parentTupleDescriptor,
                                                        List list,
                                                        boolean forUpdate) throws StandardException{
        // Get the current transaction controller
        TransactionController tc=getTransactionCompile();

        getDescriptorViaIndexMinion(
            indexId,
            startKeyRow,
            endKeyRow,
            scanQualifiers,
            ti,
            parentTupleDescriptor,
            list,
            forUpdate,
            TransactionController.ISOLATION_REPEATABLE_READ,
            tc);
    }


    public final <T extends TupleDescriptor> T getDescriptorViaIndexMinion(int indexId,
                                                                           ExecIndexRow startKeyRow,
                                                                           ExecIndexRow endKeyRow,
                                                                           ScanQualifier[][] scanQualifiers,
                                                                           TabInfoImpl ti,
                                                                           TupleDescriptor parentTupleDescriptor,
                                                                           List<T> list,
                                                                           boolean forUpdate,
                                                                           int isolationLevel,
                                                                           TransactionController tc) throws StandardException{
        CatalogRowFactory rf=ti.getCatalogRowFactory();
        ExecIndexRow indexRow1 = null;
        ExecRow outRow;
        T td=null;

        if(SanityManager.DEBUG){
            SanityManager.ASSERT
                    (isolationLevel==TransactionController.ISOLATION_REPEATABLE_READ ||
                            isolationLevel==TransactionController.ISOLATION_READ_UNCOMMITTED);
        }
        try (ConglomerateController heapCC=tc.openConglomerate(ti.getHeapConglomerate(),false,0,TransactionController.MODE_RECORD,isolationLevel)) {

            /* Scan the index and go to the data pages for qualifying rows to
             * build the column descriptor.
             */
            try (ScanController scanController = tc.openScan(
                    ti.getIndexConglomerate(indexId),  // conglomerate to open
                    false, // don't hold open across commit
                    (forUpdate) ? TransactionController.OPENMODE_FORUPDATE : 0,
                    TransactionController.MODE_RECORD,
                    isolationLevel,
                    null,         // all fields as objects
                    startKeyRow.getRowArray(),   // start position - first row
                    ScanController.GE,      // startSearchOperation
                    scanQualifiers,         //scanQualifier,
                    endKeyRow.getRowArray(),   // stop position - through last row
                    ScanController.GT)) {   // stopSearchOperation
                List<RowLocation> rowLocations = new ArrayList();

                List<ExecRow> outRows = new ArrayList();
                int i = 0;
                while (true) {
                    if (list == null && i == 1) // List = null means the caller wants only one record.
                        break;
                    // create an index row template
                    outRow = rf.makeEmptyRow().getClone();
                    indexRow1 = getIndexRowFromHeapRow(ti.getIndexRowGenerator(indexId), heapCC.newRowLocationTemplate(), outRow);
                    // It is important for read uncommitted scans to use fetchNext()
                    // rather than fetch, so that the fetch happens while latch is
                    // held, otherwise the next() might position the scan on a row,
                    // but the subsequent fetch() may find the row deleted or purged
                    // from the table.
                    if (!scanController.fetchNext(indexRow1.getRowArray())) {
                        break;
                    }
                    i++;

                    outRows.add(outRow);
                    rowLocations.add((RowLocation) indexRow1.getColumn(
                            indexRow1.nColumns()).cloneValue(true));
                }
                if (!heapCC.batchFetch(rowLocations, outRows, null)) {
                    if (SanityManager.DEBUG) {
                        // it can not be possible for heap row to disappear while
                        // holding scan cursor on index at ISOLATION_REPEATABLE_READ.
                        if ((isolationLevel == TransactionController.ISOLATION_REPEATABLE_READ)) {
                            StringBuilder strbuf = new StringBuilder("Error retrieving base row in table " + ti.getTableName());
                            strbuf.append(": could not locate a row matching index row ").append(indexRow1)
                                    .append(" from index ").append(ti.getIndexName(indexId)).append(", conglom number ")
                                    .append(ti.getIndexConglomerate(indexId));
                            debugGenerateInfo(strbuf, tc, heapCC, ti, indexId);
                            SanityManager.THROWASSERT(strbuf.toString());
                        }
                    }
                }

                for (ExecRow retrievedRow : outRows) {
            td=(T)rf.buildDescriptor(retrievedRow,parentTupleDescriptor,this, tc);
                    if (td != null && list != null)
                        list.add(td);
                }
            }
        }

        return td;
    }


    private void debugGenerateInfo(StringBuilder strbuf,TransactionController tc,ConglomerateController heapCC,TabInfoImpl ti,int indexId){
        if(SanityManager.DEBUG){
            try{
                strbuf.append("\nadditional information: ");

                // print the lock table
                // will get a NullPointerException if lcc doesn't yet exist e.g. at boot time
                LanguageConnectionContext lcc=(LanguageConnectionContext)
                        ContextService.getContext(LanguageConnectionContext.CONTEXT_ID);
                if(lcc!=null){
                    long currentTime=System.currentTimeMillis();
                    //EXCLUDE-START-lockdiag-
                    Enumeration lockTable=lockFactory.makeVirtualLockTable();
                    String lockTableString=Timeout.buildString(lockTable,currentTime);
                    strbuf.append("lock table at time of failure\n\n");
                    strbuf.append(lockTableString);
                    //EXCLUDE-END-lockdiag-
                }

                // consistency checking etc.
                try (ConglomerateController btreeCC=tc.openConglomerate(ti.getIndexConglomerate(indexId),
                        false,
                        0,TransactionController.MODE_RECORD,
                        TransactionController.ISOLATION_REPEATABLE_READ)) {

                    btreeCC.debugConglomerate();
                }
                heapCC.debugConglomerate();
                heapCC.checkConsistency();
                strbuf.append("\nheapCC.checkConsistency() = true");
                try (ConglomerateController indexCC=tc.openConglomerate(
                        ti.getIndexConglomerate(indexId),
                        false,
                        0,
                        TransactionController.MODE_TABLE,
                        TransactionController.ISOLATION_REPEATABLE_READ)) {
                    indexCC.checkConsistency();
                    strbuf.append("\nindexCC.checkConsistency() = true");
                }

                System.err.println("ASSERT FAILURE: "+strbuf.toString());
                System.out.println("ASSERT FAILURE: "+strbuf.toString());
                SanityManager.DEBUG_PRINT("ASSERT FAILURE",strbuf.toString());
            }catch(StandardException se){
                strbuf.append("\ngot the following StandardException when doing extra consistency checks:\n").append(se.toString());
            }
            catch(Throwable t) {
                strbuf.append("\ngot the following error when doing extra consistency checks:\n").append(t.toString());
            }
        }
    }


    /**
     * Return a (single or list of) catalog row descriptor(s) from a
     * system table where the access a heap scan
     *
     * @param columns               which columns to fetch from the system
     *                              table, or null to fetch all columns
     * @param scanQualifiers        qualifiers
     * @param ti                    The TabInfoImpl to use
     * @param parentTupleDescriptor The parentDescriptor, if applicable.
     * @param list                  The list to build, if supplied.
     *                              If null, then caller expects a single descriptor
     * @return The last matching descriptor
     * @throws StandardException Thrown on error
     */
    protected <T extends TupleDescriptor> T getDescriptorViaHeap(FormatableBitSet columns,
                                                                 ScanQualifier[][] scanQualifiers,
                                                                 TabInfoImpl ti,
                                                                 TupleDescriptor parentTupleDescriptor,
                                                                 List<T> list) throws StandardException{
        CatalogRowFactory rf=ti.getCatalogRowFactory();
        ExecRow outRow;
        TransactionController tc;
        TupleDescriptor td=null;

        // Get the current transaction controller
        tc=getTransactionCompile();

        outRow=rf.makeEmptyRow();

        /*
        ** Table scan
        */
        try (ScanController scanController=tc.openScan(
                ti.getHeapConglomerate(),    // conglomerate to open
                false,                        // don't hold open across commit
                0,                            // for read
                TransactionController.MODE_TABLE,
                TransactionController.ISOLATION_REPEATABLE_READ,
                columns,
                null,        // start position - first row
                0,                    // startSearchOperation - none
                scanQualifiers,        // scanQualifier,
                null,        // stop position - through last row
                0)) {                  // stopSearchOperation - none

            while (scanController.fetchNext(outRow.getRowArray())) {
            td=rf.buildDescriptor(outRow,parentTupleDescriptor,this, tc);

                /* If dList is null, then caller only wants a single descriptor - we're done
                 * else just add the current descriptor to the list.
                 */
                if (list == null) {
                    break;
                } else {
                    //noinspection unchecked
                    list.add((T) td);
                }
            }
        }
        //noinspection unchecked
        return (T)td;
    }

    /**
     * Get a TabInfoImpl for a non-core table.
     * (We fault in information about non-core tables as needed.)
     *
     * @param catalogNumber The index into noncoreTable[].
     * @return the TableInfoImpl that corresponds to the catalogNumber, or null if the catalogNumber
     *         is invalid.
     * @throws StandardException Thrown on error
     */
    protected TabInfoImpl getNonCoreTI(int catalogNumber) throws StandardException{
        return getNonCoreTI(catalogNumber, null);
    }

    /**
     * Get a TabInfoImpl for a non-core table.
     * (We fault in information about non-core tables as needed.)
     *
     * @param catalogNumber The index into noncoreTable[].
     * @throws StandardException Thrown on error
     */
    protected TabInfoImpl getNonCoreTI(int catalogNumber, TransactionController tc) throws StandardException{
        TabInfoImpl ti=getNonCoreTIByNumber(catalogNumber);

        if(ti == null) { // catalog number is invalid.
            return null;
        }

        faultInTabInfo(ti, tc);

        return ti;
    }

    protected ViewInfoProvider getTransientViewColumns(int catalogNum) {
        ViewInfoProvider retval = null;
        if (catalogNum == SYSMONGETCONNECTION_CATALOG_NUM) {
            retval = new SYSMONGETCONNECTIONViewInfoProvider();
        }
        return retval;
    }

    /**
     * returns the tabinfo for a non core system catalog. Input is a
     * catalogNumber (defined in DataDictionary), or null if the catalogNumber is invalid.
     */
    public TabInfoImpl getNonCoreTIByNumber(int catalogNumber) throws StandardException{
        int nonCoreNum=catalogNumber-NUM_CORE;

        // Look up the TabInfoImpl in the array. This does not have to be
        // synchronized, because getting a reference is atomic.

        TabInfoImpl retval=noncoreInfo[nonCoreNum];

        if(retval==null){
            // If we did not find the TabInfoImpl, get the right one and
            // load it into the array. There is a small chance that
            // two threads will do this at the same time. The code will
            // work properly in that case, since storing a reference
            // is atomic (although we could get extra object instantiation
            // if two threads come through here at the same time.
            UUIDFactory luuidFactory=uuidFactory;

            switch(catalogNumber){
                case SYSCONSTRAINTS_CATALOG_NUM:
                    retval=new TabInfoImpl(new SYSCONSTRAINTSRowFactory(luuidFactory,exFactory,dvf,this));
                    break;
                case SYSKEYS_CATALOG_NUM:
                    retval=new TabInfoImpl(new SYSKEYSRowFactory(luuidFactory,exFactory,dvf,this));
                    break;
                case SYSPRIMARYKEYS_CATALOG_NUM:
                    retval = new TabInfoImpl(new SYSPRIMARYKEYSRowFactory(luuidFactory,exFactory,dvf,this));
                    break;
                case SYSDEPENDS_CATALOG_NUM:
                    retval=new TabInfoImpl(new SYSDEPENDSRowFactory(luuidFactory,exFactory,dvf,this));
                    break;
                case SYSVIEWS_CATALOG_NUM:
                    retval=new TabInfoImpl(new SYSVIEWSRowFactory(luuidFactory,exFactory,dvf,this));
                    break;
                case SYSCHECKS_CATALOG_NUM:
                    retval=new TabInfoImpl(new SYSCHECKSRowFactory(luuidFactory,exFactory,dvf,this));
                    break;
                case SYSFOREIGNKEYS_CATALOG_NUM:
                    retval=new TabInfoImpl(new SYSFOREIGNKEYSRowFactory(luuidFactory,exFactory,dvf,this));
                    break;
                case SYSSTATEMENTS_CATALOG_NUM:
                    retval=new TabInfoImpl(new SYSSTATEMENTSRowFactory(luuidFactory,exFactory,dvf,this));
                    break;
                case SYSFILES_CATALOG_NUM:
                    retval=new TabInfoImpl(new SYSFILESRowFactory(luuidFactory,exFactory,dvf,this));
                    break;
                case SYSALIASES_CATALOG_NUM:
                    retval=new TabInfoImpl(new SYSALIASESRowFactory(luuidFactory,exFactory,dvf, this));
                    break;
                case SYSTRIGGERS_CATALOG_NUM:
                    retval=new TabInfoImpl(new SYSTRIGGERSRowFactory(this, luuidFactory,exFactory,dvf));
                    break;
                case SYSSCHEMAPERMS_CATALOG_NUM:
                    retval=new TabInfoImpl(new SYSSCHEMAPERMSRowFactory(luuidFactory,exFactory,dvf, this));
                    break;
                case SYSTABLEPERMS_CATALOG_NUM:
                    retval=new TabInfoImpl(new SYSTABLEPERMSRowFactory(luuidFactory,exFactory,dvf,this));
                    break;
                case SYSCOLPERMS_CATALOG_NUM:
                    retval=new TabInfoImpl(new SYSCOLPERMSRowFactory(luuidFactory,exFactory,dvf, this));
                    break;
                case SYSROUTINEPERMS_CATALOG_NUM:
                    retval=new TabInfoImpl(new SYSROUTINEPERMSRowFactory(luuidFactory,exFactory,dvf,this));
                    break;
                case SYSROLES_CATALOG_NUM:
                    retval=new TabInfoImpl(new SYSROLESRowFactory(luuidFactory,exFactory,dvf,this));
                    break;
                case SYSSEQUENCES_CATALOG_NUM:
                    retval=new TabInfoImpl(new SYSSEQUENCESRowFactory(luuidFactory,exFactory,dvf,this));
                    break;
                case SYSPERMS_CATALOG_NUM:
                    retval=new TabInfoImpl(new SYSPERMSRowFactory(luuidFactory,exFactory,dvf,this));
                    break;
                case SYSUSERS_CATALOG_NUM:
                    retval=new TabInfoImpl(new SYSUSERSRowFactory(luuidFactory,exFactory,dvf,this));
                    break;
                case SYSBACKUP_CATALOG_NUM:
                    retval=new TabInfoImpl(new SYSBACKUPRowFactory(luuidFactory,exFactory,dvf, this));
                    break;
                case SYSBACKUPITEMS_CATALOG_NUM:
                    retval=new TabInfoImpl(new SYSBACKUPITEMSRowFactory(luuidFactory,exFactory,dvf,this));
                    break;
                case SYSCOLUMNSTATS_CATALOG_NUM:
                    retval=new TabInfoImpl(new SYSCOLUMNSTATISTICSRowFactory(luuidFactory,exFactory,dvf,this));
                    break;
                case SYSPHYSICALSTATS_CATALOG_NUM:
                    retval=new TabInfoImpl(new SYSPHYSICALSTATISTICSRowFactory(luuidFactory,exFactory,dvf,this));
                    break;
                case SYSTABLESTATS_CATALOG_NUM:
                    retval=new TabInfoImpl(new SYSTABLESTATISTICSRowFactory(luuidFactory,exFactory,dvf,this));
                    break;
                case SYSSOURCECODE_CATALOG_NUM:
                    retval=new TabInfoImpl(new SYSSOURCECODERowFactory(luuidFactory,exFactory,dvf,this));
                    break;
                case SYSDUMMY1_CATALOG_NUM:
                    retval=new TabInfoImpl(new SYSDUMMY1RowFactory(luuidFactory,exFactory,dvf,this));
                    break;
                case SYSSNAPSHOT_NUM:
                    retval=new TabInfoImpl(new SYSSNAPSHOTSRowFactory(luuidFactory,exFactory,dvf,this));
                    break;
                case SYSTOKENS_NUM:
                    retval=new TabInfoImpl(new SYSTOKENSRowFactory(luuidFactory,exFactory,dvf,this));
                    break;
                case SYSREPLICATION_CATALOG_NUM:
                    retval=new TabInfoImpl(new SYSREPLICATIONRowFactory(luuidFactory,exFactory,dvf,this));
                    break;
                case INVALID_CATALOG_NUM:
                    retval=null;
                    break;
                case SYSNATURALNUMBERS_CATALOG_NUM:
                    retval=new TabInfoImpl(new SYSNATURALNUMBERSRowFactory(luuidFactory,exFactory,dvf,this));
                    break;
                default:
                    retval=null;
                    break;
            }
            if (retval != null) {
                initSystemIndexVariables(retval);
                noncoreInfo[nonCoreNum] = retval;
            }
        }

        return retval;
    }

    public TabInfoImpl getTabInfoByNumber(int catalogNumber) throws StandardException {
        if (catalogNumber < coreInfo.length) {
            return coreInfo[catalogNumber];
        } else {
            return getNonCoreTIByNumber(catalogNumber);
        }
    }

    protected void initSystemIndexVariables(TabInfoImpl ti) throws StandardException{
        int numIndexes=ti.getNumberOfIndexes();

        if(numIndexes>0){

            for(int indexCtr=0;indexCtr<numIndexes;indexCtr++){
                initSystemIndexVariables(ti,indexCtr);
            }
        }
    }

    /**
     * Populate SYSDUMMY1 table with a single row.
     *
     * @throws StandardException Standard Derby error policy
     */
    protected void populateSYSDUMMY1(TransactionController tc) throws StandardException{
        TabInfoImpl    ti = getNonCoreTI(SYSDUMMY1_CATALOG_NUM);
        ExecRow row = ti.getCatalogRowFactory().makeRow(null, null);

        // ignore return value because sysdummy1 does not have indexes
        ti.insertRow(row, tc);
    }

    // Expected to be called only during boot time, so no synchronization.
    protected void clearNoncoreTable(int nonCoreNum){
        noncoreInfo[nonCoreNum]=null;
    }

    /**
     * Finishes building a TabInfoImpl if it hasn't already been faulted in.
     * NOP if TabInfoImpl has already been faulted in.
     *
     * @param ti TabInfoImpl to fault in.
     * @param tc
     * @throws StandardException Thrown on error
     */
    public void faultInTabInfo(TabInfoImpl ti, TransactionController tc) throws StandardException{
        int numIndexes;

        /* Most of the time, the noncoreInfo will be complete.
         * It's okay to do an unsynchronized check and return
         * if it is complete, since it never becomes "un-complete".
         * If we change the code, for some reason, to allow
         * it to become "un-complete" after being complete,
         * then we will have to do a synchronized check here
         * as well.
         */
        if(ti.isComplete()){
            return;
        }

        /* The completing of the noncoreInfo entry must be synchronized.
         * NOTE: We are assuming that we will not access a different
         * noncoreInfo in the course of completing of this noncoreInfo,
         * otherwise a deadlock could occur.
         */
        //noinspection SynchronizationOnLocalVariableOrMethodParameter
        synchronized(ti){
            /* Now that we can run, the 1st thing that we must do
             * is to verify that we still need to complete the
             * object.  (We may have been blocked on another user
             * doing the same.)
             */
            if(ti.isComplete()){
                return;
            }

            TableDescriptor td=getTableDescriptor(ti.getTableName(),getSystemSchemaDescriptor(),tc);

            // It's possible that the system table is not there right
            // now. This can happen, for example, if we're in the
            // process of upgrading a source or target to Xena, in 
            // which case SYSSYNCINSTANTS is dropped and re-created.
            // Just return in this case, so we don't get a null pointer
            // exception.
            if(td==null){
                // look up from SYSIBM schema
                td=getTableDescriptor(ti.getTableName(),getSysIBMSchemaDescriptor(),tc);
                if ( td == null) {
                    // look up from SYSIBMADM schema
                    td = getTableDescriptor(ti.getTableName(), sysIBMADMSchemaDesc, tc);
                    if (td == null) {
                        return;
                    }
                }
            }

            ConglomerateDescriptor cd=null;
            ConglomerateDescriptor[] cds=td.getConglomerateDescriptors();

            /* Init the heap conglomerate here */
            for(ConglomerateDescriptor cd1 : cds){
                cd=cd1;

                if(!cd.isIndex()){
                    ti.setHeapConglomerate(cd.getConglomerateNumber());
                    break;
                }
            }

            assert cd!=null:"No heap conglomerate found for "+ti.getTableName();

            /* Initialize the index conglomerates */
            numIndexes=ti.getCatalogRowFactory().getNumIndexes();
            if(numIndexes==0){
                return;
            }

            /* For each index, we get its id from the CDL */
            ConglomerateDescriptor icd;
            int indexCount=0;

            for(ConglomerateDescriptor cd1 : cds){
                icd=cd1;

                if(icd.isIndex()){
                    ti.setIndexConglomerate(icd);
                    indexCount++;
                }
            }

            assert indexCount==ti.getCatalogRowFactory().getNumIndexes():
                    "Number of indexes found does not match the number expected";
        }
    }


    /**
     * Get an index row based on a row from the heap.
     *
     * @param irg     IndexRowGenerator to use
     * @param rl      RowLocation for heap
     * @param heapRow Row from the heap
     * @return ExecIndexRow    Index row.
     * @throws StandardException Thrown on error
     */
    public static ExecIndexRow getIndexRowFromHeapRow(IndexRowGenerator irg,
                                                      RowLocation rl,
                                                      ExecRow heapRow) throws StandardException{
        ExecIndexRow indexRow;

        indexRow=irg.getIndexRowTemplate();
        // Get an index row based on the base row
        irg.getIndexRow(heapRow,rl,indexRow,null);

        return indexRow;
    }

    /**
     * Get the heap conglomerate number for SYS.SYSCOLUMNS.
     * (Useful for adding new index to the table.)
     *
     * @return The heap conglomerate number for SYS.SYSCOLUMNS.
     */
    //used in Splice
    @SuppressWarnings("unused")
    public long getSYSCOLUMNSHeapConglomerateNumber(){
        return coreInfo[SYSCOLUMNS_CORE_NUM].getHeapConglomerate();
    }

    private long getBootParameter(Properties startParams,String key,boolean required) throws StandardException{

        String value=startParams.getProperty(key);
        if(value==null){
            if(!required){
                return -1;
            }
            throw StandardException.newException(SQLState.PROPERTY_MISSING,key);
        }

        try{
            return Long.parseLong(value);
        }catch(NumberFormatException nfe){
            throw StandardException.newException(SQLState.PROPERTY_INVALID_VALUE,key,value);
        }
    }

    /**
     * Returns a unique system generated name of the form SQL[UUID]. The uniqueness must be guaranteed across all region servers.
     * com.splicemachine.db.iapi.services.uuid.UUIDFactory is used to generate an unique ID.
     *
     * @return system generated unique name
     */
    @Override
    public String getSystemSQLName(){
        StringBuilder generatedSystemSQLName = new StringBuilder("SQL");
        generatedSystemSQLName.append(uuidFactory.createUUID().toString().toUpperCase().replaceAll("-",""));
        return generatedSystemSQLName.toString();
    }

    private static String twoDigits(int val){
        String retval;

        if(val<10){
            retval="0"+val;
        }else{
            int retvalLength=Integer.toString(val).length();
            retval=Integer.toString(val).substring(retvalLength-2);
        }

        return retval;
    }

    /**
     * sets a new value in SYSCOLUMNS for a particular
     * autoincrement column.
     *
     * @param tc              Transaction Controller to use.
     * @param columnName      Name of the column.
     * @param aiValue         Value to write to SYSCOLUMNS.
     * @param incrementNeeded whether to increment the value passed in by the
     *                        user (aiValue) or not before writing it to SYSCOLUMNS.
     */
    @Override
    public void setAutoincrementValue(TransactionController tc,
                                      UUID tableUUID,
                                      String columnName,
                                      long aiValue,
                                      boolean incrementNeeded) throws StandardException{
        TabInfoImpl ti=coreInfo[SYSCOLUMNS_CORE_NUM];
        ExecIndexRow keyRow;

        keyRow=exFactory.getIndexableRow(2);
        keyRow.setColumn(1,getIDValueAsCHAR(tableUUID));
        keyRow.setColumn(2,new SQLChar(columnName));

        SYSCOLUMNSRowFactory rf=(SYSCOLUMNSRowFactory)ti.getCatalogRowFactory();
        ExecRow row=rf.makeEmptyRow();

        boolean[] bArray=new boolean[2];
        for(int index=0;index<2;index++){
            bArray[index]=false;
        }

        int[] colsToUpdate=new int[1];

        colsToUpdate[0]=SYSCOLUMNSRowFactory.SYSCOLUMNS_AUTOINCREMENTVALUE;

        if(incrementNeeded){
            ExecRow readRow=ti.getRow(tc,keyRow,SYSCOLUMNSRowFactory.SYSCOLUMNS_INDEX1_ID);
            NumberDataValue increment=(NumberDataValue)readRow.getColumn(SYSCOLUMNSRowFactory.SYSCOLUMNS_AUTOINCREMENTINC);
            aiValue+=increment.getLong();
        }
        row.setColumn(SYSCOLUMNSRowFactory.SYSCOLUMNS_AUTOINCREMENTVALUE,new SQLLongint(aiValue));

        ti.updateRow(keyRow,row,SYSCOLUMNSRowFactory.SYSCOLUMNS_INDEX1_ID,bArray,colsToUpdate,tc);
    }

    /**
     * sets whether to collect stats for a column
     *
     * @param tc              Transaction Controller to use.
     * @param columnName      Name of the column.
     * @param collectStats         Value to write to SYSCOLUMNS.
     */
    @Override
    public void setCollectStats(TransactionController tc,
                                      UUID tableUUID,
                                      String columnName,
                                      boolean collectStats) throws StandardException{
        TabInfoImpl ti=coreInfo[SYSCOLUMNS_CORE_NUM];
        ExecIndexRow keyRow;

        keyRow=exFactory.getIndexableRow(2);
        keyRow.setColumn(1,getIDValueAsCHAR(tableUUID));
        keyRow.setColumn(2,new SQLChar(columnName));

        SYSCOLUMNSRowFactory rf=(SYSCOLUMNSRowFactory)ti.getCatalogRowFactory();
        ExecRow row=rf.makeEmptyRow();

        boolean[] bArray=new boolean[2];
        for(int index=0;index<2;index++){
            bArray[index]=false;
        }
        int[] colsToUpdate=new int[1];
        colsToUpdate[0]=SYSCOLUMNSRowFactory.SYSCOLUMNS_COLLECTSTATS;
        row.setColumn(SYSCOLUMNSRowFactory.SYSCOLUMNS_COLLECTSTATS,new SQLBoolean(collectStats));
        ti.updateRow(keyRow,row,SYSCOLUMNSRowFactory.SYSCOLUMNS_INDEX1_ID,bArray,colsToUpdate,tc);
    }

    /**
     * sets whether extrapolation is allowed for a column
     *
     * @param tc              Transaction Controller to use.
     * @param tableUUID
     * @param columnName      Name of the column.
     * @param useExtrapolation   Value to write to SYSCOLUMNS.
     */
    @Override
    public void setUseExtrapolation(TransactionController tc,
                                UUID tableUUID,
                                String columnName,
                                byte useExtrapolation) throws StandardException{
        TabInfoImpl ti=coreInfo[SYSCOLUMNS_CORE_NUM];
        ExecIndexRow keyRow;

        keyRow=exFactory.getIndexableRow(2);
        keyRow.setColumn(1,getIDValueAsCHAR(tableUUID));
        keyRow.setColumn(2,new SQLChar(columnName));

        SYSCOLUMNSRowFactory rf=(SYSCOLUMNSRowFactory)ti.getCatalogRowFactory();
        ExecRow row=rf.makeEmptyRow();

        boolean[] bArray=new boolean[2];
        for(int index=0;index<2;index++){
            bArray[index]=false;
        }
        int[] colsToUpdate=new int[1];
        colsToUpdate[0]=SYSCOLUMNSRowFactory.SYSCOLUMNS_USEEXTRAPOLATION;
        row.setColumn(SYSCOLUMNSRowFactory.SYSCOLUMNS_USEEXTRAPOLATION,new SQLTinyint(useExtrapolation));
        ti.updateRow(keyRow,row,SYSCOLUMNSRowFactory.SYSCOLUMNS_INDEX1_ID,bArray,colsToUpdate,tc);
    }

    /**
     * Computes the RowLocation in SYSCOLUMNS for a particular
     * autoincrement column.
     *
     * @param tc         Transaction Controller to use.
     * @param td         Table Descriptor.
     * @param columnName Name of column which has autoincrement column.
     * @throws StandardException thrown on failure.
     */
    private RowLocation computeRowLocation(TransactionController tc,
                                           TableDescriptor td,
                                           String columnName) throws StandardException{

        UUID tableUUID=td.getUUID();
        return computeRowLocation(tc, tableUUID, columnName);
    }

    protected RowLocation computeRowLocation(TransactionController tc,
                                             UUID tableUUID,
                                             String columnName) throws StandardException{
        TabInfoImpl ti=coreInfo[SYSCOLUMNS_CORE_NUM];
        ExecIndexRow keyRow;

        keyRow=exFactory.getIndexableRow(2);
        keyRow.setColumn(1,getIDValueAsCHAR(tableUUID));
        keyRow.setColumn(2,new SQLChar(columnName));
        return ti.getRowLocation(tc,keyRow,SYSCOLUMNSRowFactory.SYSCOLUMNS_INDEX1_ID);
    }
    /**
     * Computes the RowLocation in SYSSEQUENCES for a particular sequence. Also
     * constructs the sequence descriptor.
     *
     * @param tc                 Transaction Controller to use.
     * @param sequenceIDstring   UUID of the sequence as a string
     * @param rowLocation        OUTPUT param for returing the row location
     * @param sequenceDescriptor OUTPUT param for return the sequence descriptor
     * @throws StandardException thrown on failure.
     */
    protected void computeSequenceRowLocation(TransactionController tc,
                                              String sequenceIDstring,
                                              RowLocation[] rowLocation,
                                              SequenceDescriptor[] sequenceDescriptor) throws StandardException{
        TabInfoImpl ti=getNonCoreTI(SYSSEQUENCES_CATALOG_NUM);
        ExecIndexRow keyRow;

        keyRow=exFactory.getIndexableRow(1);
        keyRow.setColumn(1,new SQLChar(sequenceIDstring));

        rowLocation[0]=ti.getRowLocation(tc,keyRow,SYSSEQUENCESRowFactory.SYSSEQUENCES_INDEX1_ID);

        sequenceDescriptor[0]=(SequenceDescriptor)getDescriptorViaIndex(SYSSEQUENCESRowFactory.SYSSEQUENCES_INDEX1_ID,
                keyRow,
                null,
                ti,
                null,
                null,
                false,
                TransactionController.ISOLATION_REPEATABLE_READ,
                tc);
    }

    /**
     * Set the current value of an ANSI/ISO sequence. This method does not perform
     * any sanity checking but assumes that the caller knows what they are doing. If the
     * old value on disk is not what we expect it to be, then we are in a race with another
     * session. They won and we don't update the value on disk. However, if the old value
     * is null, that is a signal to us that we should update the value on disk anyway.
     *
     * @param tc          Transaction Controller to use.
     * @param rowLocation Row in SYSSEQUENCES to update.
     * @param wait        True if we should wait for locks
     * @param oldValue    What we expect to find in the CURRENTVALUE column.
     * @param newValue    What to stuff into the CURRENTVALUE column.
     * @return Returns true if the value was successfully updated, false if we lost a race with another session.
     * @throws StandardException thrown on failure.
     */
    boolean updateCurrentSequenceValue(TransactionController tc,
                                       RowLocation rowLocation,
                                       boolean wait,
                                       Long oldValue,
                                       Long newValue) throws StandardException{
        int columnNum=SYSSEQUENCESRowFactory.SYSSEQUENCES_CURRENT_VALUE;
        FormatableBitSet columnToUpdate=new FormatableBitSet(SYSSEQUENCESRowFactory.SYSSEQUENCES_COLUMN_COUNT);
        TabInfoImpl ti=getNonCoreTI(SYSSEQUENCES_CATALOG_NUM);
        SYSSEQUENCESRowFactory rf=(SYSSEQUENCESRowFactory)ti.getCatalogRowFactory();
        ExecRow row=rf.makeEmptyRow();

        // FormatableBitSet is 0 based.
        columnToUpdate.set(columnNum-1); // current value.

        /* if wait is true then we need to do a wait while trying to
           open/fetch from the conglomerate. note we use wait both to
           open as well as fetch from the conglomerate.
        */
        try (ConglomerateController heapCC=tc.openConglomerate(ti.getHeapConglomerate(),
                false,
                (TransactionController.OPENMODE_FORUPDATE|((wait)?0:TransactionController.OPENMODE_LOCK_NOWAIT)),
                TransactionController.MODE_RECORD,
                TransactionController.ISOLATION_REPEATABLE_READ)) {

            boolean baseRowExists=heapCC.fetch(rowLocation,row,columnToUpdate,wait);
            // We're not prepared for a non-existing base row.
            assert baseRowExists:"base row not found";

            NumberDataValue oldValueOnDisk=(NumberDataValue)row.getColumn(columnNum);

            SQLLongint expectedOldValue;
            if(oldValue==null){
                expectedOldValue=new SQLLongint();
            }else{
                expectedOldValue=new SQLLongint(oldValue.longValue());
            }

            // only update value if what's on disk is what we expected
            if((oldValue==null) || (expectedOldValue.compare(oldValueOnDisk)==0)){
                SQLLongint newValueOnDisk;
                if(newValue==null){
                    newValueOnDisk=new SQLLongint();
                }else{
                    newValueOnDisk=new SQLLongint(newValue.longValue());
                }

                row.setColumn(columnNum,newValueOnDisk);
                heapCC.replace(rowLocation,row.getRowArray(),columnToUpdate);

                return true;
            }else{
                return false;
            }
        }
    }

    @Override
    public abstract void getCurrentValueAndAdvance(String sequenceUUIDstring,NumberDataValue returnValue, boolean useBatch) throws StandardException;

    @Override
    public abstract Long peekAtSequence(UUID dbId, String schemaName,String sequenceName) throws StandardException;

    @Override
    public RowLocation getRowLocationTemplate(LanguageConnectionContext lcc,TableDescriptor td) throws StandardException{
        RowLocation rl;

        TransactionController tc=lcc.getTransactionCompile();

        long tableId=td.getHeapConglomerateId();
        try (ConglomerateController heapCC=tc.openConglomerate(tableId,false,0,TransactionController.MODE_RECORD,TransactionController.ISOLATION_READ_COMMITTED)) {
            rl=heapCC.newRowLocationTemplate();
        }

        return rl;
    }

    protected static LanguageConnectionContext getLCC(){
        return (LanguageConnectionContext)ContextService.getContextOrNull(LanguageConnectionContext.CONTEXT_ID);
    }

    private SchemaDescriptor newSystemSchemaDesc(String name,String uuid){
        return new SchemaDescriptor(
                this, name, spliceDbDesc.getAuthorizationId(),
                uuidFactory.recreateUUID(uuid), spliceDbDesc.getUUID(), true);
    }

    private SchemaDescriptor newDeclaredGlobalTemporaryTablesSchemaDesc(String name){
        return new SchemaDescriptor(
                this, name, spliceDbDesc.getAuthorizationId(),
                uuidFactory.createUUID(), spliceDbDesc.getUUID(), false);
    }

    /**
     * Check to see if a database has been upgraded to the required
     * level in order to use a language feature.
     *
     * @param requiredMajorVersion Data Dictionary major version
     * @param feature              Non-null to throw an error, null to return the state of the version match.
     * @return True if the database has been upgraded to the required level, false otherwise.
     */
    @Override
    public boolean checkVersion(int requiredMajorVersion,String feature) throws StandardException{
        if(requiredMajorVersion==DataDictionary.DD_VERSION_CURRENT){
            requiredMajorVersion=softwareVersion.majorVersionNumber;
        }

        return dictionaryVersion.checkVersion(requiredMajorVersion,feature);
    }

    @Override
    public boolean isReadOnlyUpgrade(){
        return readOnlyUpgrade;
    }

    /**
     * Mark this database as a read only database whose stored prepared
     * statements are invalid because some kind of upgrade is needed.
     */
    void setReadOnlyUpgrade(){
        readOnlyUpgrade=true;
    }

    /**
     * * Create system built-in metadata stored prepared statements.
     */
    void createSystemSps(TransactionController tc) throws StandardException{
        // DatabaseMetadata stored plans
        createSPSSet(tc,false,getSystemSchemaDescriptor().getUUID());

        // network server stored plans
        createSPSSet(tc,true,getSysIBMSchemaDescriptor().getUUID());
    }

    /**
     * Create a set of stored prepared statements from a properties file.
     * Key is the statement name, value is the SQL statement.
     */
    protected void createSPSSet(TransactionController tc,boolean net,UUID schemaID) throws StandardException{
        Properties p=getQueryDescriptions(net);
        Enumeration e=p.keys();
        //statement will get compiled on first execution
        //Note: Don't change this to FALSE LCC is not available for compiling

        while(e.hasMoreElements()){
            String spsName=(String)e.nextElement();
            String spsText=p.getProperty(spsName);
            SPSDescriptor spsd=new SPSDescriptor(this,spsName,
                    getUUIDFactory().createUUID(),
                    schemaID,
                    schemaID,
                    SPSDescriptor.SPS_TYPE_REGULAR,
                    false,        // it is valid, unless nocompile
                    spsText, //sps text
                    false);
//            if (LOG.isTraceEnabled()) LOG.trace(String.format("Creating metadata SPS: %s.%s", spsd.getSchemaDescriptor().getSchemaName(), spsd.getDescriptorName()));
            addSPSDescriptor(spsd,tc);
        }
    }


    /**
     * Generic create procedure routine.
     * <p/>
     * Takes the input procedure and inserts it into the appropriate
     * catalog.
     * <p/>
     * Assumes all arguments are "IN" type.
     *
     * @param routine_name         name of the routine in java and the SQL
     *                             procedure name.
     * @param arg_names            String array of procedure argument names in order.
     * @param arg_types            Internal SQL types of the arguments
     * @param routine_sql_control  One of the RoutineAliasInfo constants:
     *                             MODIFIES_SQL_DATA
     *                             READS_SQL_DATA
     *                             CONTAINS_SQL
     *                             NO_SQL
     * @param isDeterministic      True if the procedure/function is DETERMINISTIC
     * @param return_type          null for procedure.  For functions the return type
     *                             of the function.
     * @param newlyCreatedRoutines evolving set of routines, some of which may need permissions later on
     * @param tc                   an instance of the TransactionController
     * @param procClass            the fully qualified name of the class that contains
     *                             java definitions for the stored procedures
     * @return UUID        UUID of system routine that got created.
     * @throws StandardException Standard exception policy.
     */
    private UUID createSystemProcedureOrFunction(
            String routine_name,
            UUID schema_uuid,
            String[] arg_names,
            TypeDescriptor[] arg_types,
            int num_out_param,
            int num_result_sets,
            short routine_sql_control,
            boolean isDeterministic,
            TypeDescriptor return_type,
            Set<String> newlyCreatedRoutines,
            TransactionController tc,
            String procClass)
            throws StandardException{
        int num_args=0;
        if(arg_names!=null)
            num_args=arg_names.length;

        if(num_args!=0){
            assert arg_types!=null;
            assert arg_names.length==arg_types.length;
        }


        // all args are only "in" arguments
        int[] arg_modes=null;
        if(num_args!=0){
            arg_modes=new int[num_args];
            int num_in_param=num_args-num_out_param;
            for(int i=0;i<num_in_param;i++)
                arg_modes[i]=JDBC30Translation.PARAMETER_MODE_IN;
            for(int i=0;i<num_out_param;i++)
                arg_modes[num_in_param+i]=JDBC30Translation.PARAMETER_MODE_OUT;
        }

        RoutineAliasInfo routine_alias_info=
                new RoutineAliasInfo(
                        routine_name,                       // name of routine
                        "JAVA",                    // language
                        num_args,                           // number of params
                        arg_names,                          // names of params
                        arg_types,                          // types of params
                        arg_modes,                          // all "IN" params
                        num_result_sets,                    // number of result sets
                        RoutineAliasInfo.PS_JAVA,           // link to java routine
                        routine_sql_control,                // one of:
                        //  MODIFIES_SQL_DATA
                        //  READS_SQL_DATA
                        //  CONTAINS_SQL
                        //  NO_SQL
                        isDeterministic,             // whether the procedure/function is DETERMINISTIC
                        false,                              // not definer's rights
                        true,                               // true - calledOnNullInput
                        return_type,
                        null);

        UUID routine_uuid=getUUIDFactory().createUUID();
        AliasDescriptor ads=new AliasDescriptor(
                this,
                routine_uuid,
                routine_name,
                schema_uuid,
                procClass,
                (return_type==null)?
                        AliasInfo.ALIAS_TYPE_PROCEDURE_AS_CHAR:
                        AliasInfo.ALIAS_TYPE_FUNCTION_AS_CHAR,
                (return_type==null)?
                        AliasInfo.ALIAS_NAME_SPACE_PROCEDURE_AS_CHAR:
                        AliasInfo.ALIAS_NAME_SPACE_FUNCTION_AS_CHAR,
                false,
                routine_alias_info,null, tc);

        addDescriptor(ads,null,DataDictionary.SYSALIASES_CATALOG_NUM,false,tc,false);

        newlyCreatedRoutines.add(routine_name);

        return routine_uuid;
    }

    /**
     * Generic create procedure routine.
     * Takes the input procedure and inserts it into the appropriate
     * catalog.
     * <p/>
     * Assumes all arguments are "IN" type.
     *
     * @param routine_name         name of the routine in java and the SQL
     *                             procedure name.
     * @param arg_names            String array of procedure argument names in order.
     * @param arg_types            Internal SQL types of the arguments
     * @param routine_sql_control  One of the RoutineAliasInfo constants:
     *                             MODIFIES_SQL_DATA
     *                             READS_SQL_DATA
     *                             CONTAINS_SQL
     *                             NO_SQL
     * @param isDeterministic      True if the procedure/function is DETERMINISTIC
     * @param return_type          null for procedure.  For functions the return type
     *                             of the function.
     * @param newlyCreatedRoutines evolving set of routines, some of which may need permissions later on
     * @param tc                   an instance of the TransactionController
     * @return UUID         UUID of system routine that got created.
     * @throws StandardException Standard exception policy.
     */
    private UUID createSystemProcedureOrFunction(
            String routine_name,
            UUID schema_uuid,
            String[] arg_names,
            TypeDescriptor[] arg_types,
            int num_out_param,
            int num_result_sets,
            short routine_sql_control,
            boolean isDeterministic,
            TypeDescriptor return_type,
            Set<String> newlyCreatedRoutines,
            TransactionController tc)
            throws StandardException{
        return createSystemProcedureOrFunction(routine_name,
                schema_uuid,arg_names,arg_types,
                num_out_param,num_result_sets,routine_sql_control,isDeterministic,
                return_type,newlyCreatedRoutines,tc,"com.splicemachine.db.catalog.SystemProcedures");
    }

    /**
     * Grant PUBLIC access to specific system routines. Currently, this is
     * done for some routines in SYSCS_UTIL schema. We grant access to routines
     * which we have just added. Doing it this way lets us declare these
     * routines in one place and re-use this logic during database creation and
     * during upgrade.
     *
     * @param tc              TransactionController to use
     * @param authorizationID authorization ID of the permission grantor
     * @throws StandardException Standard exception policy.
     */
    public void grantPublicAccessToSystemRoutines(HashSet newlyCreatedRoutines,
                                                  TransactionController tc,
                                                  String authorizationID) throws StandardException{

        // Get schema ID for SYSCS_UTIL schema
        String schemaID=getSystemUtilSchemaDescriptor().getUUID().toString();

        for(String routineName : sysUtilProceduresWithPublicAccess){

            if(!newlyCreatedRoutines.contains(routineName)){
                continue;
            }

            grantPublicAccessToSystemRoutine(schemaID,routineName,AliasInfo.ALIAS_NAME_SPACE_PROCEDURE_AS_CHAR,tc,authorizationID);
        }
    }


    /**
     * Grant PUBLIC access to a system routine. This method should be used only
     * for granting access to a system routine (other than routines in SYSFUN
     * schema). It expects the routine to be present in SYSALIASES catalog.
     *
     * @param schemaID        Schema ID
     * @param routineName     Routine Name
     * @param nameSpace       Indicates whether the routine is a function/procedure.
     * @param tc              TransactionController to use
     * @param authorizationID authorization ID of the permission grantor
     * @throws StandardException Standard exception policy.
     */
    private void grantPublicAccessToSystemRoutine(String schemaID,
                                                  String routineName,
                                                  char nameSpace,
                                                  TransactionController tc,
                                                  String authorizationID) throws StandardException{
        // For system routines, a valid alias descriptor will be returned.
        AliasDescriptor ad=getAliasDescriptor(schemaID,routineName,
                nameSpace, tc);
        //
        // When upgrading from 10.1, it can happen that we haven't yet created
        // all public procedures. We forgive that possibility here and just return.
        //
        if(ad==null){
            return;
        }

        UUID routineUUID=ad.getUUID();
        createRoutinePermPublicDescriptor(routineUUID,tc,authorizationID);
    }


    /**
     * Create RoutinePermDescriptor to grant access to PUBLIC for
     * this system routine using the grantor specified in authorizationID.
     *
     * @param routineUUID     uuid of the routine
     * @param tc              TransactionController to use
     * @param authorizationID authorization ID of the permission grantor
     * @throws StandardException Standard exception policy.
     */
    void createRoutinePermPublicDescriptor(UUID routineUUID,
                                           TransactionController tc,
                                           String authorizationID) throws StandardException{
        RoutinePermsDescriptor routinePermDesc=
                new RoutinePermsDescriptor(this,"PUBLIC",authorizationID,routineUUID, tc);
        // add if this permission has not been granted before
        if (getUncachedRoutinePermsDescriptor(routinePermDesc, tc) == null)
            addDescriptor(routinePermDesc,null,DataDictionary.SYSROUTINEPERMS_CATALOG_NUM,false,tc,false);
    }

    /**
     * Create system procedures added in version 10.1.
     * <p/>
     * Create 10.1 system procedures, called by either code creating new
     * database, or code doing hard upgrade from previous version.
     * <p/>
     *
     * @param tc                   booting transaction
     * @param newlyCreatedRoutines set of routines we are creating (used to add permissions later on)
     * @param sysUtilUUID          uuid of the SYSUTIL schema.
     * @throws StandardException Standard exception policy.
     */
    void create_10_1_system_procedures(TransactionController tc,
                                       Set<String> newlyCreatedRoutines,
                                       UUID sysUtilUUID) throws StandardException{
        // void SYSCS_UTIL.SYSCS_INPLACE_COMPRESS_TABLE(
        //     IN SCHEMANAME        VARCHAR(128), 
        //     IN TABLENAME         VARCHAR(128),
        //     IN PURGE_ROWS        SMALLINT,
        //     IN DEFRAGMENT_ROWS   SMALLINT,
        //     IN TRUNCATE_END      SMALLINT
        //     )
        // procedure argument names
        String[] arg_names={
                "SCHEMANAME",
                "TABLENAME",
                "PURGE_ROWS",
                "DEFRAGMENT_ROWS",
                "TRUNCATE_END"};

        // procedure argument types
        TypeDescriptor[] arg_types={
                CATALOG_TYPE_SYSTEM_IDENTIFIER,
                CATALOG_TYPE_SYSTEM_IDENTIFIER,
                TypeDescriptor.SMALLINT,
                TypeDescriptor.SMALLINT,
                TypeDescriptor.SMALLINT
        };

        createSystemProcedureOrFunction(
                "SYSCS_INPLACE_COMPRESS_TABLE",
                sysUtilUUID,
                arg_names,
                arg_types,
                0,
                0,
                RoutineAliasInfo.MODIFIES_SQL_DATA,
                false,
                null,
                newlyCreatedRoutines,
                tc);
    }


    /**
     * Create system procedures added in version 10.2.
     * <p/>
     * Create 10.2 system procedures, called by either code creating new
     * database, or code doing hard upgrade from previous version.
     * <p/>
     *
     * @param tc                   booting transaction
     * @param newlyCreatedRoutines set of routines we are creating (used to add permissions later on)
     * @param sysUtilUUID          uuid of the SYSUTIL schema.
     * @throws StandardException Standard exception policy.
     */
    void create_10_2_system_procedures(TransactionController tc,
                                       Set<String> newlyCreatedRoutines,
                                       UUID sysUtilUUID) throws StandardException{

        // void SYSCS_UTIL.SYSCS_BACKUP_DATABASE_NOWAIT(
        //     IN BACKUPDIR        VARCHAR(Limits.DB2_VARCHAR_MAXWIDTH)
        //     )

        {
            // procedure argument names
            String[] arg_names={"BACKUPDIR"};

            // procedure argument types
            TypeDescriptor[] arg_types={
                    DataTypeDescriptor.getCatalogType(Types.VARCHAR,Limits.DB2_VARCHAR_MAXWIDTH)
            };

            createSystemProcedureOrFunction(
                    "SYSCS_BACKUP_DATABASE_NOWAIT",
                    sysUtilUUID,
                    arg_names,
                    arg_types,
                    0,
                    0,
                    RoutineAliasInfo.MODIFIES_SQL_DATA,
                    false,
                    null,
                    newlyCreatedRoutines,
                    tc);
        }

        {
            // procedure argument names
            String[] arg_names={"BACKUPDIR","DELETE_ARCHIVED_LOG_FILES"};

            // procedure argument types
            TypeDescriptor[] arg_types={
                    DataTypeDescriptor.getCatalogType(Types.VARCHAR,Limits.DB2_VARCHAR_MAXWIDTH),
                    TypeDescriptor.SMALLINT
            };

            createSystemProcedureOrFunction(
                    "SYSCS_BACKUP_DATABASE_AND_ENABLE_LOG_ARCHIVE_MODE_NOWAIT",
                    sysUtilUUID,
                    arg_names,
                    arg_types,
                    0,
                    0,
                    RoutineAliasInfo.MODIFIES_SQL_DATA,
                    false,
                    null,
                    newlyCreatedRoutines,
                    tc);
        }

        // SYSIBM.SQLFUNCTIONS(VARCHAR(128), VARCHAR(128), VARCHAR(128), 
        // VARCHAR(4000))
        {

            // procedure argument names
            String[] arg_names={
                    "CATALOGNAME",
                    "SCHEMANAME",
                    "FUNCNAME",
                    "OPTIONS"};

            // procedure argument types
            TypeDescriptor[] arg_types={
                    CATALOG_TYPE_SYSTEM_IDENTIFIER,
                    CATALOG_TYPE_SYSTEM_IDENTIFIER,
                    CATALOG_TYPE_SYSTEM_IDENTIFIER,
                    DataTypeDescriptor.getCatalogType(Types.VARCHAR,4000)};

            createSystemProcedureOrFunction(
                    "SQLFUNCTIONS",
                    getSysIBMSchemaDescriptor().getUUID(),
                    arg_names,
                    arg_types,
                    0,
                    1,
                    RoutineAliasInfo.READS_SQL_DATA,
                    false,
                    null,
                    newlyCreatedRoutines,
                    tc);
        }

        // SYSIBM.SQLFUNCTIONPARAMS(VARCHAR(128), VARCHAR(128),
        // VARCHAR(128), VARCHAR(128), VARCHAR(4000))
        {

            // procedure argument names
            String[] arg_names={
                    "CATALOGNAME",
                    "SCHEMANAME",
                    "FUNCNAME",
                    "PARAMNAME",
                    "OPTIONS"};

            // procedure argument types
            TypeDescriptor[] arg_types={
                    CATALOG_TYPE_SYSTEM_IDENTIFIER,
                    CATALOG_TYPE_SYSTEM_IDENTIFIER,
                    CATALOG_TYPE_SYSTEM_IDENTIFIER,
                    CATALOG_TYPE_SYSTEM_IDENTIFIER,
                    DataTypeDescriptor.getCatalogType(Types.VARCHAR,4000)};

            createSystemProcedureOrFunction(
                    "SQLFUNCTIONPARAMS",
                    getSysIBMSchemaDescriptor().getUUID(),
                    arg_names,
                    arg_types,
                    0,
                    1,
                    RoutineAliasInfo.READS_SQL_DATA,
                    false,
                    null,
                    newlyCreatedRoutines,
                    tc);
        }
    }

    /**
     * Create system procedures added in version 10.3.
     * Create 10.3 system procedures related to the LOB Methods ,
     * called by either code creating new
     * database, or code doing hard upgrade from previous version.
     *
     * @param tc                   an instance of the TransactionController class.
     * @param newlyCreatedRoutines set of routines we are creating (used to add permissions later on)
     * @throws StandardException Standard exception policy.
     */
    private void create_10_3_system_procedures_SYSIBM(TransactionController tc,
                                                      Set<String> newlyCreatedRoutines) throws StandardException{
        //create 10.3 functions used by LOB methods.
        UUID schema_uuid=getSysIBMSchemaDescriptor().getUUID();
        String procClass=LOBStoredProcedure.class.getCanonicalName();
        {
            createSystemProcedureOrFunction(
                    "CLOBCREATELOCATOR",
                    schema_uuid,
                    null,
                    null,
                    0,
                    0,
                    RoutineAliasInfo.CONTAINS_SQL,
                    false,
                    TypeDescriptor.INTEGER,
                    newlyCreatedRoutines,
                    tc,
                    procClass);
        }
        {
            String[] arg_names={"LOCATOR"};

            TypeDescriptor[] arg_types={TypeDescriptor.INTEGER};

            createSystemProcedureOrFunction(
                    "CLOBRELEASELOCATOR",
                    schema_uuid,
                    arg_names,
                    arg_types,
                    0,
                    0,
                    RoutineAliasInfo.CONTAINS_SQL,
                    false,
                    null,
                    newlyCreatedRoutines,
                    tc,
                    procClass);
        }
        {
            String[] arg_names={"LOCATOR","SEARCHSTR","POS"};

            // procedure argument types
            TypeDescriptor[] arg_types={
                    TypeDescriptor.INTEGER,
                    DataTypeDescriptor.getCatalogType(Types.VARCHAR),
                    DataTypeDescriptor.getCatalogType(Types.BIGINT)
            };
            createSystemProcedureOrFunction(
                    "CLOBGETPOSITIONFROMSTRING",
                    schema_uuid,
                    arg_names,
                    arg_types,
                    0,
                    0,
                    RoutineAliasInfo.CONTAINS_SQL,
                    false,
                    DataTypeDescriptor.getCatalogType(
                            Types.BIGINT),
                    newlyCreatedRoutines,
                    tc,
                    procClass);
        }
        {
            String[] arg_names={"LOCATOR","SEARCHLOCATOR","POS"};

            // procedure argument types
            TypeDescriptor[] arg_types={
                    TypeDescriptor.INTEGER,
                    TypeDescriptor.INTEGER,
                    DataTypeDescriptor.getCatalogType(Types.BIGINT)
            };
            createSystemProcedureOrFunction(
                    "CLOBGETPOSITIONFROMLOCATOR",
                    schema_uuid,
                    arg_names,
                    arg_types,
                    0,
                    0,
                    RoutineAliasInfo.CONTAINS_SQL,
                    false,
                    DataTypeDescriptor.getCatalogType(Types.BIGINT),
                    newlyCreatedRoutines,
                    tc,
                    procClass);
        }
        {
            String[] arg_names={"LOCATOR"};

            // procedure argument types
            TypeDescriptor[] arg_types={TypeDescriptor.INTEGER};
            createSystemProcedureOrFunction(
                    "CLOBGETLENGTH",
                    schema_uuid,
                    arg_names,
                    arg_types,
                    0,
                    0,
                    RoutineAliasInfo.CONTAINS_SQL,
                    false,
                    DataTypeDescriptor.getCatalogType(Types.BIGINT),
                    newlyCreatedRoutines,
                    tc,
                    procClass);
        }
        {
            String[] arg_names={"LOCATOR","POS","LEN"};

            // procedure argument types
            TypeDescriptor[] arg_types={
                    TypeDescriptor.INTEGER,
                    DataTypeDescriptor.getCatalogType(
                            Types.BIGINT),
                    TypeDescriptor.INTEGER
            };
            createSystemProcedureOrFunction(
                    "CLOBGETSUBSTRING",
                    schema_uuid,
                    arg_names,
                    arg_types,
                    0,
                    0,
                    RoutineAliasInfo.CONTAINS_SQL,
                    false,
                    DataTypeDescriptor.getCatalogType(Types.VARCHAR,Limits.MAX_CLOB_RETURN_LEN),
                    newlyCreatedRoutines,
                    tc,
                    procClass);
        }
        {
            String[] arg_names={"LOCATOR","POS","LEN","REPLACESTR"};

            // procedure argument types
            TypeDescriptor[] arg_types={
                    TypeDescriptor.INTEGER,
                    DataTypeDescriptor.getCatalogType(Types.BIGINT),
                    TypeDescriptor.INTEGER,
                    DataTypeDescriptor.getCatalogType(Types.VARCHAR)
            };
            createSystemProcedureOrFunction(
                    "CLOBSETSTRING",
                    schema_uuid,
                    arg_names,
                    arg_types,
                    0,
                    0,
                    RoutineAliasInfo.CONTAINS_SQL,
                    false,
                    null,
                    newlyCreatedRoutines,
                    tc,
                    procClass);
        }
        {
            String[] arg_names={"LOCATOR","LEN"};

            // procedure argument types
            TypeDescriptor[] arg_types={
                    TypeDescriptor.INTEGER,
                    DataTypeDescriptor.getCatalogType(Types.BIGINT)
            };
            createSystemProcedureOrFunction(
                    "CLOBTRUNCATE",
                    schema_uuid,
                    arg_names,
                    arg_types,
                    0,
                    0,
                    RoutineAliasInfo.CONTAINS_SQL,
                    false,
                    null,
                    newlyCreatedRoutines,
                    tc,
                    procClass);
        }

        //Now create the Stored procedures required for BLOB
        {

            createSystemProcedureOrFunction(
                    "BLOBCREATELOCATOR",
                    schema_uuid,
                    null,
                    null,
                    0,
                    0,
                    RoutineAliasInfo.CONTAINS_SQL,
                    false,
                    TypeDescriptor.INTEGER,
                    newlyCreatedRoutines,
                    tc,
                    procClass);
        }
        {
            String[] arg_names={"LOCATOR"};

            TypeDescriptor[] arg_types={TypeDescriptor.INTEGER};

            createSystemProcedureOrFunction(
                    "BLOBRELEASELOCATOR",
                    schema_uuid,
                    arg_names,
                    arg_types,
                    0,
                    0,
                    RoutineAliasInfo.CONTAINS_SQL,
                    false,
                    null,
                    newlyCreatedRoutines,
                    tc,
                    procClass);
        }
        {
            String[] arg_names={"LOCATOR","SEARCHBYTES","POS"};

            // procedure argument types
            TypeDescriptor[] arg_types={
                    TypeDescriptor.INTEGER,
                    DataTypeDescriptor.getCatalogType(Types.VARBINARY),
                    DataTypeDescriptor.getCatalogType(Types.BIGINT)
            };
            createSystemProcedureOrFunction(
                    "BLOBGETPOSITIONFROMBYTES",
                    schema_uuid,
                    arg_names,
                    arg_types,
                    0,
                    0,
                    RoutineAliasInfo.CONTAINS_SQL,
                    false,
                    DataTypeDescriptor.getCatalogType(
                            Types.BIGINT),
                    newlyCreatedRoutines,
                    tc,
                    procClass);
        }
        {
            String[] arg_names={"LOCATOR","SEARCHLOCATOR","POS"};

            // procedure argument types
            TypeDescriptor[] arg_types={
                    TypeDescriptor.INTEGER,
                    TypeDescriptor.INTEGER,
                    DataTypeDescriptor.getCatalogType(Types.BIGINT)
            };
            createSystemProcedureOrFunction(
                    "BLOBGETPOSITIONFROMLOCATOR",
                    schema_uuid,
                    arg_names,
                    arg_types,
                    0,
                    0,
                    RoutineAliasInfo.CONTAINS_SQL,
                    false,
                    DataTypeDescriptor.getCatalogType(Types.BIGINT),
                    newlyCreatedRoutines,
                    tc,
                    procClass);
        }
        {
            String[] arg_names={"LOCATOR"};

            // procedure argument types
            TypeDescriptor[] arg_types={
                    TypeDescriptor.INTEGER
            };
            createSystemProcedureOrFunction(
                    "BLOBGETLENGTH",
                    schema_uuid,
                    arg_names,
                    arg_types,
                    0,
                    0,
                    RoutineAliasInfo.CONTAINS_SQL,
                    false,
                    DataTypeDescriptor.getCatalogType(Types.BIGINT),
                    newlyCreatedRoutines,
                    tc,
                    procClass);
        }
        {
            String[] arg_names={"LOCATOR","POS","LEN"};

            // procedure argument types
            TypeDescriptor[] arg_types={
                    TypeDescriptor.INTEGER,
                    DataTypeDescriptor.getCatalogType(Types.BIGINT),
                    TypeDescriptor.INTEGER
            };
            createSystemProcedureOrFunction(
                    "BLOBGETBYTES",
                    schema_uuid,
                    arg_names,
                    arg_types,
                    0,
                    0,
                    RoutineAliasInfo.CONTAINS_SQL,
                    false,
                    DataTypeDescriptor.getCatalogType(Types.VARBINARY,Limits.MAX_BLOB_RETURN_LEN),
                    newlyCreatedRoutines,
                    tc,
                    procClass);
        }
        {
            String[] arg_names={"LOCATOR","POS","LEN","REPLACEBYTES"};

            // procedure argument types
            TypeDescriptor[] arg_types={
                    TypeDescriptor.INTEGER,
                    DataTypeDescriptor.getCatalogType(Types.BIGINT),
                    TypeDescriptor.INTEGER,
                    DataTypeDescriptor.getCatalogType(Types.VARBINARY)
            };
            createSystemProcedureOrFunction(
                    "BLOBSETBYTES",
                    schema_uuid,
                    arg_names,
                    arg_types,
                    0,
                    0,
                    RoutineAliasInfo.CONTAINS_SQL,
                    false,
                    null,
                    newlyCreatedRoutines,
                    tc,
                    procClass);
        }
        {
            String[] arg_names={"LOCATOR","LEN"};

            // procedure argument types
            TypeDescriptor[] arg_types={
                    TypeDescriptor.INTEGER,
                    DataTypeDescriptor.getCatalogType(Types.BIGINT)
            };
            createSystemProcedureOrFunction(
                    "BLOBTRUNCATE",
                    schema_uuid,
                    arg_names,
                    arg_types,
                    0,
                    0,
                    RoutineAliasInfo.CONTAINS_SQL,
                    false,
                    null,
                    newlyCreatedRoutines,
                    tc,
                    procClass);
        }
    }

    /**
     * Create the System procedures that are added to 10.5.
     *
     * @param tc                   an instance of the TransactionController.
     * @param newlyCreatedRoutines set of routines we are creating (used to add permissions later on)
     * @throws StandardException Standard exception policy.
     */
    void create_10_5_system_procedures(TransactionController tc,Set<String> newlyCreatedRoutines)
            throws StandardException{
        // Create the procedures in the SYSCS_UTIL schema.
        UUID sysUtilUUID=getSystemUtilSchemaDescriptor().getUUID();

        // void SYSCS_UTIL.SYSCS_UPDATE_STATISTICS(varchar(128), varchar(128), varchar(128))
        {
            // procedure argument names
            String[] arg_names={"SCHEMANAME","TABLENAME","INDEXNAME"};

            // procedure argument types
            TypeDescriptor[] arg_types={
                    CATALOG_TYPE_SYSTEM_IDENTIFIER,
                    CATALOG_TYPE_SYSTEM_IDENTIFIER,
                    CATALOG_TYPE_SYSTEM_IDENTIFIER

            };

            createSystemProcedureOrFunction(
                    "SYSCS_UPDATE_STATISTICS",
                    sysUtilUUID,
                    arg_names,
                    arg_types,
                    0,
                    0,
                    RoutineAliasInfo.MODIFIES_SQL_DATA,
                    false,
                    null,
                    newlyCreatedRoutines,
                    tc);
        }
    }

    /**
     * Create the System procedures that are added to 10.6.
     *
     * @param tc an instance of the TransactionController.
     * @throws StandardException Standard exception policy.
     */
    void create_10_6_system_procedures(TransactionController tc,Set<String> newlyCreatedRoutines) throws StandardException{
        // Create the procedures in the SYSCS_UTIL schema.
        UUID sysUtilUUID=getSystemUtilSchemaDescriptor().getUUID();
        // void SYSCS_UTIL.SYSCS_SET_XPLAIN_MODE(smallint mode)
        {
            // procedure argument names
            String[] arg_names={"ENABLE"};

            // procedure argument types
            TypeDescriptor[] arg_types={
                    TypeDescriptor.INTEGER,
            };

            createSystemProcedureOrFunction(
                    "SYSCS_SET_XPLAIN_MODE",
                    sysUtilUUID,
                    arg_names,
                    arg_types,
                    0,
                    0,
                    RoutineAliasInfo.CONTAINS_SQL,
                    false,
                    null,
                    newlyCreatedRoutines,
                    tc);
        }

        // SMALLINT SYSCS_UTIL.SYSCS_GET_XPLAIN_MODE()
        {

            createSystemProcedureOrFunction(
                    "SYSCS_GET_XPLAIN_MODE",
                    sysUtilUUID,
                    null,
                    null,
                    0,
                    0,
                    RoutineAliasInfo.READS_SQL_DATA,
                    false,
                    TypeDescriptor.INTEGER,
                    newlyCreatedRoutines,
                    tc);
        }


        // void SYSCS_UTIL.SYSCS_SET_XPLAIN_SCHEMA(String schemaName)
        {
            // procedure argument names
            String[] arg_names={"SCHEMANAME"};

            // procedure argument types
            TypeDescriptor[] arg_types={
                    CATALOG_TYPE_SYSTEM_IDENTIFIER,
            };

            createSystemProcedureOrFunction(
                    "SYSCS_SET_XPLAIN_SCHEMA",
                    sysUtilUUID,
                    arg_names,
                    arg_types,
                    0,
                    0,
                    RoutineAliasInfo.MODIFIES_SQL_DATA,
                    false,
                    null,
                    newlyCreatedRoutines,
                    tc);
        }

        // STRING SYSCS_UTIL.SYSCS_GET_XPLAIN_SCHEMA()
        {
            createSystemProcedureOrFunction(
                    "SYSCS_GET_XPLAIN_SCHEMA",
                    sysUtilUUID,
                    null,
                    null,
                    0,
                    0,
                    RoutineAliasInfo.READS_SQL_DATA,
                    false,
                    CATALOG_TYPE_SYSTEM_IDENTIFIER,
                    newlyCreatedRoutines,
                    tc);
        }
    }

    /**
     * Create the System procedures that are added in 10.3.
     *
     * @param tc                   an instance of the TransactionController.
     * @param newlyCreatedRoutines set of routines we are creating (used to add permissions later on)
     * @throws StandardException Standard exception policy.
     */
    void create_10_3_system_procedures(TransactionController tc,Set<String> newlyCreatedRoutines) throws StandardException{
        // Create the procedures in the SYSCS_UTIL schema.
        create_10_3_system_procedures_SYSCS_UTIL(tc,newlyCreatedRoutines);
        //create the procedures in the SYSIBM schema
        create_10_3_system_procedures_SYSIBM(tc,newlyCreatedRoutines);
    }

    /**
     * Create system procedures that are part of the
     * SYSCS_UTIL schema added in version 10.3.
     * <p/>
     * Create 10.3 system procedures, called by either code creating new
     * database, or code doing hard upgrade from previous version.
     * <p/>
     *
     * @param tc                   an instance of the Transaction Controller.
     * @param newlyCreatedRoutines set of routines we are creating (used to add permissions later on)
     * @throws StandardException Standard exception policy.
     */
    void create_10_3_system_procedures_SYSCS_UTIL(TransactionController tc,
                                                  Set<String> newlyCreatedRoutines) throws StandardException{
        UUID sysUtilUUID=getSystemUtilSchemaDescriptor().getUUID();

        // void SYSCS_UTIL.SYSCS_EMPTY_STATEMENT_CACHE()
        {
            createSystemProcedureOrFunction(
                    "SYSCS_EMPTY_STATEMENT_CACHE",
                    sysUtilUUID,
                    null,
                    null,
                    0,
                    0,
                    RoutineAliasInfo.NO_SQL,
                    false,
                    null,
                    newlyCreatedRoutines,
                    tc);
        }

    }

    /**
     * <p>
     * Create system procedures that are part of the
     * SYSCS_UTIL schema added in version 10.9. These include the procedures for managing NATIVE credentials.
     * See DERBY-866.
     * </p>
     *
     * @param tc                   an instance of the Transaction Controller.
     * @param newlyCreatedRoutines set of routines we are creating (used to add permissions later on)
     */
    void create_10_9_system_procedures(TransactionController tc,Set<String> newlyCreatedRoutines) throws StandardException{
        UUID sysUtilUUID=getSystemUtilSchemaDescriptor().getUUID();

        //
        // SYSCS_CREATE_USER( IN USERNAME  VARCHAR(128), IN PASSWORD VARCHAR(32672) )
        //

        {
            // procedure argument names
            String[] arg_names={"userName","password"};

            // procedure argument types
            TypeDescriptor[] arg_types={CATALOG_TYPE_SYSTEM_IDENTIFIER,
                    DataTypeDescriptor.getCatalogType(Types.VARCHAR,32672)
            };

            createSystemProcedureOrFunction
                    (
                            "SYSCS_CREATE_USER",
                            sysUtilUUID,
                            arg_names,
                            arg_types,
                            0,
                            0,
                            RoutineAliasInfo.MODIFIES_SQL_DATA,
                            false,
                            null,
                            newlyCreatedRoutines,
                            tc
                    );
        }

        //
        // SYSCS_RESET_PASSWORD( IN USERNAME  VARCHAR(128), IN PASSWORD VARCHAR(32672) )
        //

        {
            // procedure argument names
            String[] arg_names={"userName","password"};

            // procedure argument types
            TypeDescriptor[] arg_types={
                    CATALOG_TYPE_SYSTEM_IDENTIFIER,
                    DataTypeDescriptor.getCatalogType(Types.VARCHAR,32672)
            };

            createSystemProcedureOrFunction
                    (
                            "SYSCS_RESET_PASSWORD",
                            sysUtilUUID,
                            arg_names,
                            arg_types,
                            0,
                            0,
                            RoutineAliasInfo.MODIFIES_SQL_DATA,
                            false,
                            null,
                            newlyCreatedRoutines,
                            tc
                    );
        }

        //
        // SYSCS_MODIFY_PASSWORD( IN PASSWORD VARCHAR(32672) )
        //

        {
            // procedure argument names
            String[] arg_names={"password"};

            // procedure argument types
            TypeDescriptor[] arg_types={DataTypeDescriptor.getCatalogType(Types.VARCHAR,32672)};

            createSystemProcedureOrFunction(
                    "SYSCS_MODIFY_PASSWORD",
                    sysUtilUUID,
                    arg_names,
                    arg_types,
                    0,
                    0,
                    RoutineAliasInfo.MODIFIES_SQL_DATA,
                    false,
                    null,
                    newlyCreatedRoutines,
                    tc
            );
        }

        //
        // SYSCS_DROP_USER( IN USERNAME  VARCHAR(128) )
        //

        {
            // procedure argument names
            String[] arg_names={"userName"};

            // procedure argument types
            TypeDescriptor[] arg_types={CATALOG_TYPE_SYSTEM_IDENTIFIER};

            createSystemProcedureOrFunction
                    (
                            "SYSCS_DROP_USER",
                            sysUtilUUID,
                            arg_names,
                            arg_types,
                            0,
                            0,
                            RoutineAliasInfo.MODIFIES_SQL_DATA,
                            false,
                            null,
                            newlyCreatedRoutines,
                            tc
                    );
        }

        // BIGINT
        // SYSCS_UTIL.SYSCS_PEEK_AT_SEQUENCE( VARCHAR(128), VARCHAR(128) )

        {
            // procedure argument names
            String[] arg_names={"schemaName","sequenceName"};

            // procedure argument types
            TypeDescriptor[] arg_types={CATALOG_TYPE_SYSTEM_IDENTIFIER,CATALOG_TYPE_SYSTEM_IDENTIFIER};

            createSystemProcedureOrFunction(
                    "SYSCS_PEEK_AT_SEQUENCE",
                    sysUtilUUID,
                    arg_names,
                    arg_types,
                    0,
                    0,
                    RoutineAliasInfo.READS_SQL_DATA,
                    false,
                    DataTypeDescriptor.getCatalogType(Types.BIGINT),
                    newlyCreatedRoutines,
                    tc);
        }

        // void SYSCS_UTIL.SYSCS_DROP_STATISTICS(varchar(128), varchar(128), varchar(128))

        // SYSCS_DROP_STATISTICS works in Derby but is not valid for Splice.
        // Leave it out of dictionary until we implement it properly.
        // If it is invoked from a system where this is already present,
        // it will throw an unsupported operation exception.
//        {
//            // procedure argument names
//            String[] arg_names={"SCHEMANAME","TABLENAME","INDEXNAME"};
//
//            // procedure argument types
//            TypeDescriptor[] arg_types={
//                    CATALOG_TYPE_SYSTEM_IDENTIFIER,
//                    CATALOG_TYPE_SYSTEM_IDENTIFIER,
//                    CATALOG_TYPE_SYSTEM_IDENTIFIER
//
//            };
//
//            createSystemProcedureOrFunction(
//                    "SYSCS_DROP_STATISTICS",
//                    sysUtilUUID,
//                    arg_names,
//                    arg_types,
//                    0,
//                    0,
//                    RoutineAliasInfo.MODIFIES_SQL_DATA,
//                    false,
//                    null,
//                    newlyCreatedRoutines,
//                    tc);
//        }
    }


    /*
    ** Priv block code to load net work server meta data queries.
    */

    private String spsSet;

    private synchronized Properties getQueryDescriptions(boolean net){
        spsSet=net?"/com/splicemachine/db/impl/sql/catalog/metadata_net.properties":"/com/splicemachine/db/impl/jdbc/metadata.properties";
        return (Properties)java.security.AccessController.doPrivileged(this);
    }

    @Override
    public final Object run(){
        // SECURITY PERMISSION - IP3
        Properties p=new Properties();
        try {

            // SECURITY PERMISSION - IP3
            try (InputStream is=getClass().getResourceAsStream(spsSet)) {
                p.load(is);
            }
        } catch(IOException ignored){
        }
        return p;
    }


    private static <T> List<T> newSList(){
        return Collections.synchronizedList(new LinkedList<T>());
    }

    /**
     * Get one user's privileges on a table
     *
     * @param tableUUID       the uuid of the table
     * @param authorizationId The user name
     * @return a TablePermsDescriptor or null if the user has no permissions on the table.
     * @throws StandardException
     */
    @Override
    public TablePermsDescriptor getTablePermissions(UUID tableUUID,String authorizationId) throws StandardException{
        TablePermsDescriptor key=new TablePermsDescriptor(this,authorizationId,null,tableUUID);
        return (TablePermsDescriptor)getPermissions(key);
    } // end of getTablePermissions

    @Override
    public TablePermsDescriptor getTablePermissions(UUID tablePermsUUID) throws StandardException{
        TablePermsDescriptor key=new TablePermsDescriptor(this,tablePermsUUID);
        return getUncachedTablePermsDescriptor(key, null);
    }

    /**
     * GEt Schema Permission for a specific authorizationId
     * @param schemaPermsUUID
     * @param authorizationId The user name
     * @return
     * @throws StandardException
     */

    @Override
    public SchemaPermsDescriptor getSchemaPermissions(UUID schemaPermsUUID, String authorizationId) throws StandardException{
        SchemaPermsDescriptor key=new SchemaPermsDescriptor(this,authorizationId,null,schemaPermsUUID);
        return (SchemaPermsDescriptor)getPermissions(key);
    }

    @Override
    public SchemaPermsDescriptor getSchemaPermissions(UUID schemaPermsUUID) throws StandardException{
        SchemaPermsDescriptor key=new SchemaPermsDescriptor(this,schemaPermsUUID);
        return getUncachedSchemaPermsDescriptor(key, null);
    }

    public Object getPermissions(PermissionsDescriptor key) throws StandardException {
        return getPermissions(key, true);
    }

    public Object getPermissions(PermissionsDescriptor key, boolean metadataAccessRestrictionEnabled) throws StandardException{

        Optional<PermissionsDescriptor> optional = dataDictionaryCache.permissionCacheFind(key);
        if (optional != null)
            return optional.orNull();

        PermissionsDescriptor permissions = null;

        if( key instanceof TablePermsDescriptor) {

            TablePermsDescriptor tablePermsKey = (TablePermsDescriptor) key;
            permissions = getUncachedTablePermsDescriptor(tablePermsKey, null);
            if( permissions == null)
            {
                // The owner has all privileges unless they have been revoked.
                TableDescriptor td = getTableDescriptor(tablePermsKey.getTableUUID());
                SchemaDescriptor sd = td.getSchemaDescriptor();

                if( metadataAccessRestrictionEnabled && sd.isSystemViewSchema() ||
                        !metadataAccessRestrictionEnabled && sd.isSystemSchema())
                {
                    // make sytem tables or views publicly accessible and readable depending on metadataAccessRestritionEnabled or not
                    permissions = new TablePermsDescriptor( this,
                            tablePermsKey.getGrantee(),
                            (String) null,
                            tablePermsKey.getTableUUID(),
                            "Y", "N", "N", "N", "N", "N");
                    // give the permission the same UUID as the system table
                    ((TablePermsDescriptor) permissions).setUUID( tablePermsKey.getTableUUID() );
                } else if( tablePermsKey.getGrantee().equals( sd.getAuthorizationId()))
                {
                    permissions = new TablePermsDescriptor( this,
                            tablePermsKey.getGrantee(),
                            Authorizer.SYSTEM_AUTHORIZATION_ID,
                            tablePermsKey.getTableUUID(),
                            "Y", "Y", "Y", "Y", "Y", "Y");
                }
            }
        }
        else if( key instanceof ColPermsDescriptor)
        {
            ColPermsDescriptor colPermsKey = (ColPermsDescriptor) key;
            permissions = getUncachedColPermsDescriptor(colPermsKey, null);
            if( permissions == null)
                permissions = new ColPermsDescriptor( this,
                        colPermsKey.getGrantee(),
                        (String) null,
                        colPermsKey.getTableUUID(),
                        colPermsKey.getType(),
                        (FormatableBitSet) null);
        }
        else if( key instanceof RoutinePermsDescriptor)
        {
            RoutinePermsDescriptor routinePermsKey = (RoutinePermsDescriptor) key;
            permissions = getUncachedRoutinePermsDescriptor( routinePermsKey, null);
            if( permissions == null)
            {
                // The owner has all privileges unless they have been revoked.
                try
                {
                    AliasDescriptor ad = getAliasDescriptor( routinePermsKey.getRoutineUUID(), null);
                    SchemaDescriptor sd = getSchemaDescriptor( ad.getSchemaUUID(),
                            ConnectionUtil.getCurrentLCC().getTransactionExecute());
                    if (sd.isSystemSchema() && !sd.isSchemaWithGrantableRoutines())
                        permissions = new RoutinePermsDescriptor( this,
                                routinePermsKey.getGrantee(),
                                (String) null,
                                routinePermsKey.getRoutineUUID(),
                                true, null);
                    else if(getLCC().getCurrentDatabase().getUUID().equals(sd.getDatabaseId()) &&
                            routinePermsKey.getGrantee().equals( sd.getAuthorizationId()))
                        permissions = new RoutinePermsDescriptor( this,
                                routinePermsKey.getGrantee(),
                                Authorizer.SYSTEM_AUTHORIZATION_ID,
                                routinePermsKey.getRoutineUUID(),
                                true, null);
                }
                catch( java.sql.SQLException sqle)
                {
                    throw StandardException.plainWrapException( sqle);
                }
            }
        }
        else if (key instanceof SchemaPermsDescriptor) {
            SchemaPermsDescriptor schemaPermsKey = (SchemaPermsDescriptor) key;
            permissions = getUncachedSchemaPermsDescriptor(schemaPermsKey, null);

            if( permissions == null)
            {
                try {
                    // The owner has all privileges unless they have been revoked.
                    SchemaDescriptor sd = getSchemaDescriptor(schemaPermsKey.getSchemaUUID(), ConnectionUtil.getCurrentLCC().getTransactionExecute());

                    if (metadataAccessRestrictionEnabled && sd.isSystemViewSchema() ||
                            !metadataAccessRestrictionEnabled && sd.isSystemSchema()) {
                        // allow read access to public
                        permissions = new SchemaPermsDescriptor(this,
                                schemaPermsKey.getGrantee(),
                                (String) null,
                                schemaPermsKey.getSchemaUUID(),
                                "Y", "N", "N", "N", "N", "N", "N", "Y");
                    } else if (getLCC().getCurrentDatabase().getUUID().equals(sd.getDatabaseId()) &&
                            schemaPermsKey.getGrantee().equals(sd.getAuthorizationId())) {
                        permissions = new SchemaPermsDescriptor(this,
                                schemaPermsKey.getGrantee(),
                                Authorizer.SYSTEM_AUTHORIZATION_ID,
                                schemaPermsKey.getSchemaUUID(),
                                "Y", "Y", "Y", "Y", "Y", "Y", "Y", "Y" );
                    }
                } catch( java.sql.SQLException sqle) {
                    throw StandardException.plainWrapException( sqle);
                }
            }
        }
        else if( key instanceof PermDescriptor)
        {
            PermDescriptor permKey = (PermDescriptor) key;
            permissions = getUncachedGenericPermDescriptor( permKey, null);
            if( permissions == null)
            {
                // The owner has all privileges unless they have been revoked.
                String objectType = permKey.getObjectType();
                String privilege = permKey.getPermission();
                UUID protectedObjectsID = permKey.getPermObjectId();


                PrivilegedSQLObject pso = PermDescriptor.getProtectedObject( this, protectedObjectsID, objectType );
                SchemaDescriptor sd = pso.getSchemaDescriptor();
                if(getLCC().getCurrentDatabase().getUUID().equals(sd.getDatabaseId()) &&
                        permKey.getGrantee().equals( sd.getAuthorizationId()))
                {
                    permissions = new PermDescriptor
                            (
                                    this,
                                    null,
                                    objectType,
                                    pso.getUUID(),
                                    privilege,
                                    Authorizer.SYSTEM_AUTHORIZATION_ID,
                                    permKey.getGrantee(),
                                    true
                            );
                }
            }
        }

        dataDictionaryCache.permissionCacheAdd(key, Optional.fromNullable(permissions));

        return permissions;
    }

    @Override
    public ColPermsDescriptor getColumnPermissions(UUID colPermsUUID) throws StandardException{
        return null; // Col Permissions not implemented
    }

    /**
     * Get one user's column privileges for a table.
     *
     * @param tableUUID       the uuid of the table of interest
     * @param privType        (as int) Authorizer.SELECT_PRIV, Authorizer.UPDATE_PRIV, or Authorizer.REFERENCES_PRIV
     * @param forGrant        whether or not we are looking for grant priviledges
     * @param authorizationId The user name
     * @return a ColPermsDescriptor or null if the user has no separate column
     * permissions of the specified type on the table. Note that the user may have been granted
     * permission on all the columns of the table (no column list), in which case this routine
     * will return null. You must also call getTablePermissions to see if the user has permission
     * on a set of columns.
     * @throws StandardException
     */
    @Override
    public ColPermsDescriptor getColumnPermissions(UUID tableUUID,
                                                   int privType,
                                                   boolean forGrant,
                                                   String authorizationId) throws StandardException{
        return null; // Col Permissions not implemented
    } // end of getColumnPermissions

    /**
     * Get one user's permissions for a routine (function or procedure).
     *
     * @param routineUUID     the routine's uuid
     * @param authorizationId The user's name
     * @return The descriptor of the users permissions for the routine.
     * @throws StandardException
     */
    public RoutinePermsDescriptor getRoutinePermissions(UUID routineUUID,String authorizationId) throws StandardException{
        RoutinePermsDescriptor key=new RoutinePermsDescriptor(this,authorizationId,null,routineUUID, null);

        return (RoutinePermsDescriptor)getPermissions(key);
    } // end of getRoutinePermissions

    @Override
    public RoutinePermsDescriptor getRoutinePermissions(UUID routinePermsUUID) throws StandardException{
        RoutinePermsDescriptor key=new RoutinePermsDescriptor(this,routinePermsUUID, null);
        return getUncachedRoutinePermsDescriptor(key, null);
    }

    @Override
    public RoutinePermsDescriptor getRoutinePermissions(UUID routineUUID,
                                                 List<RoutinePermsDescriptor> permsList) throws StandardException{
        RoutinePermsDescriptor key=new RoutinePermsDescriptor(this,null,null,routineUUID, null);
        TabInfoImpl ti=getNonCoreTI(SYSROUTINEPERMS_CATALOG_NUM);
        PermissionsCatalogRowFactory rowFactory=(PermissionsCatalogRowFactory)ti.getCatalogRowFactory();
        ExecIndexRow keyRow=rowFactory.buildIndexKeyRow(SYSROUTINEPERMSRowFactory.ALIASID_INDEX_NUM,key);
        return (RoutinePermsDescriptor)getDescriptorViaIndex(SYSROUTINEPERMSRowFactory.ALIASID_INDEX_NUM,keyRow,null,ti,null,permsList,false, null);
    } // end of getRoutinePermissions
    /**
     * Add or remove a permission to/from the permission database.
     *
     * @param add     if true then the permission is added, if false the permission is removed
     * @param perm    the permission to deal with
     * @param grantee who the permission is granted to
     * @param tc      the transaction to use
     * @return 3 values: 0: no change, 1: add permission; 2: remove permission
     *  hence the caller of this method know whether to send invalidation
     * actions to PermssionDescriptor's dependents and dictionary cache.
     */
    @Override
    public PermissionOperation addRemovePermissionsDescriptor(boolean add,
                                                  PermissionsDescriptor perm,
                                                  String grantee,
                                                  TransactionController tc) throws StandardException{
        int catalogNumber=perm.getCatalogNumber();

        // It is possible for grant statements to look like following
        //   grant execute on function f_abs to mamata2, mamata3;
        //   grant all privileges on t11 to mamata2, mamata3;
        // This means that dd.addRemovePermissionsDescriptor will be called
        // twice for TablePermsDescriptor and twice for RoutinePermsDescriptor, 
        // once for each grantee.
        // First it's called for mamta2. When a row is inserted for mamta2 
        // into the correct system table for the permission descriptor, the 
        // permission descriptor's uuid gets populated with the uuid of 
        // the row that just got inserted into the system table for mamta2
        // Now, when dd.addRemovePermissionsDescriptor gets called again for
        // mamta3, the permission descriptor's uuid will still be set to
        // the uuid that was used for mamta2. If we do not reset the
        // uuid to null, we will think that there is a duplicate row getting
        // inserted for the same uuid. In order to get around this, we should 
        // reset the UUID of passed PermissionDescriptor everytime this method 
        // is called. This way, there will be no leftover values from previous
        // call of this method.
        perm.setUUID(null);
        perm.setGrantee(grantee);
        TabInfoImpl ti=getNonCoreTI(catalogNumber);
        PermissionsCatalogRowFactory rf=(PermissionsCatalogRowFactory)ti.getCatalogRowFactory();
        int primaryIndexNumber=rf.getPrimaryKeyIndexNumber();

        ExecIndexRow key=rf.buildIndexKeyRow(primaryIndexNumber,perm);
        ExecRow existingRow=ti.getRow(tc,key,primaryIndexNumber);
        if(existingRow==null){
            if(!add){
                //we didn't find an entry in system catalog and this is revoke
                //so that means there is nothing to revoke. Simply return.
                //No need to reset permission descriptor's uuid because
                //no row was ever found in system catalog for the given
                //permission and hence uuid can't be non-null
                return PermissionOperation.NOCHANGE;
            }else{
                //We didn't find an entry in system catalog and this is grant so 
                //so that means we have to enter a new row in system catalog for
                //this grant.
                ExecRow row=ti.getCatalogRowFactory().makeRow(perm,null);
                int insertRetCode=ti.insertRow(row,tc);
                if(SanityManager.DEBUG){
                    SanityManager.ASSERT(insertRetCode==TabInfoImpl.ROWNOTDUPLICATE,
                            "Race condition in inserting table privilege.");
                }
            }
        }else{
            // add/remove these permissions to/from the existing permissions
            boolean[] colsChanged=new boolean[existingRow.nColumns()];
            boolean[] indicesToUpdate=new boolean[rf.getNumIndexes()];
            int changedColCount;
            if(add){
                changedColCount=rf.orPermissions(existingRow,perm,colsChanged);
            }else{
                changedColCount=rf.removePermissions(existingRow,perm,colsChanged);
            }

            if(changedColCount==0){
                //grant/revoke privilege didn't change anything and hence 
                //just return
                return PermissionOperation.NOCHANGE;
            }

            //set the uuid of the passed permission descriptor to
            //corresponding rows's uuid in permissions system table. The
            //permission descriptor's uuid is required to have the
            //dependency manager send the revoke privilege action to
            //all the dependent objects on that permission descriptor.
            rf.setUUIDOfThePassedDescriptor(existingRow,perm);

            if(changedColCount<0){
                // No permissions left in the current row
                ti.deleteRow(tc,key,primaryIndexNumber);
            }else if(changedColCount>0){
                int[] colsToUpdate=new int[changedColCount];
                changedColCount=0;
                for(int i=0;i<colsChanged.length;i++){
                    if(colsChanged[i])
                        colsToUpdate[changedColCount++]=i+1;
                }
                assert changedColCount==colsToUpdate.length:
                        "return value of "+rf.getClass().getName()+
                                ".orPermissions does not match the number of booleans it set in colsChanged.";
                ti.updateRow(key,existingRow,primaryIndexNumber,indicesToUpdate,colsToUpdate,tc);
            }
        }
        // Remove cached permissions data. The cache may hold permissions data for this key even if
        // the row in the permissions table is new. In that case the cache may have an entry indicating no
        // permissions
        removePermEntryInCache(perm);

        return add?PermissionOperation.ADD:PermissionOperation.REMOVE;
    } // end of addPermissionsDescriptor

    /**
     * Get a table permissions descriptor from the system tables, without going through the cache.
     * This method is called to fill the permissions cache.
     *
     * @return a TablePermsDescriptor that describes the table permissions granted to the grantee, null
     * if no table-level permissions have been granted to him on the table.
     * @throws StandardException
     */
    public TablePermsDescriptor getUncachedTablePermsDescriptor(TablePermsDescriptor key, TransactionController tc) throws StandardException{
        if(key.getObjectID()==null){
            //the TABLEPERMSID for SYSTABLEPERMS is not known, so use
            //table id, grantor and granteee to find TablePermsDescriptor
            return (TablePermsDescriptor)
                    getUncachedPermissionsDescriptor(SYSTABLEPERMS_CATALOG_NUM,
                            SYSTABLEPERMSRowFactory.GRANTEE_TABLE_GRANTOR_INDEX_NUM,
                            key, tc);
        }else{
            //we know the TABLEPERMSID for SYSTABLEPERMS, so use that to
            //find TablePermsDescriptor from the sytem table
            return (TablePermsDescriptor)
                    getUncachedPermissionsDescriptor(SYSTABLEPERMS_CATALOG_NUM,
                            SYSTABLEPERMSRowFactory.TABLEPERMSID_INDEX_NUM,key, tc);
        }
    } // end of getUncachedTablePermsDescriptor

    /**
     * Get a schema permissions descriptor from the system tables, without going through the cache.
     * This method is called to fill the permissions cache.
     *
     * @param key
     * @param tc
     * @return SchemaPermsDescriptor that describes the table permissions granted to the grantee, null
     * if no schema-table permissions have been granted to him on the schema
     * @throws StandardException
     */
    public SchemaPermsDescriptor getUncachedSchemaPermsDescriptor(SchemaPermsDescriptor key, TransactionController tc) throws StandardException{
        if(key.getObjectID()==null){
            //the SCHEMAPERMSID for SYSTABLEPERMS is not known, so use
            //table id, grantor and granteee to find SchemaPermsDescriptor
            return (SchemaPermsDescriptor)
                    getUncachedPermissionsDescriptor(SYSSCHEMAPERMS_CATALOG_NUM,
                            SYSSCHEMAPERMSRowFactory.GRANTEE_SCHEMA_GRANTOR_INDEX_NUM,
                            key, tc);
        }else{
            //we know the SCHEMAPERMSID for SYSTABLEPERMS, so use that to
            //find SchemaPermsDescriptor from the sytem table
            return (SchemaPermsDescriptor)
                    getUncachedPermissionsDescriptor(SYSSCHEMAPERMS_CATALOG_NUM,
                            SYSSCHEMAPERMSRowFactory.SCHEMAPERMSID_INDEX_NUM,key, tc);
        }
    } // end of getUncachedSchemaPermsDescriptor

    /**
     * Get a column permissions descriptor from the system tables, without going through the cache.
     * This method is called to fill the permissions cache.
     *
     * @return a ColPermsDescriptor that describes the column permissions granted to the grantee, null
     * if no column permissions have been granted to him on the table.
     * @throws StandardException
     */
    public ColPermsDescriptor getUncachedColPermsDescriptor(ColPermsDescriptor key, TransactionController tc) throws StandardException{
        if(key.getObjectID()==null){
            //the COLPERMSID for SYSCOLPERMS is not known, so use tableid,
            //privilege type, grantor and granteee to find ColPermsDescriptor
            return (ColPermsDescriptor)
                    getUncachedPermissionsDescriptor(SYSCOLPERMS_CATALOG_NUM,
                            SYSCOLPERMSRowFactory.GRANTEE_TABLE_TYPE_GRANTOR_INDEX_NUM,
                            key, tc);
        }else{
            //we know the COLPERMSID for SYSCOLPERMS, so use that to
            //find ColPermsDescriptor from the sytem table
            return (ColPermsDescriptor)
                    getUncachedPermissionsDescriptor(SYSCOLPERMS_CATALOG_NUM,
                            SYSCOLPERMSRowFactory.COLPERMSID_INDEX_NUM,
                            key, tc);
        }
    } // end of getUncachedColPermsDescriptor

    private TupleDescriptor getUncachedPermissionsDescriptor(int catalogNumber,
                                                             int indexNumber,
                                                             PermissionsDescriptor key, TransactionController tc) throws StandardException{
        TabInfoImpl ti=getNonCoreTI(catalogNumber);
        PermissionsCatalogRowFactory rowFactory=(PermissionsCatalogRowFactory)ti.getCatalogRowFactory();
        ExecIndexRow keyRow=rowFactory.buildIndexKeyRow(indexNumber,key);
        return getDescriptorViaIndex(indexNumber,keyRow,null,ti,null,null,false, tc);
    } // end of getUncachedPermissionsDescriptor
    /**
     * Get a routine permissions descriptor from the system tables, without going through the cache.
     * This method is called to fill the permissions cache.
     *
     * @return a RoutinePermsDescriptor that describes the table permissions granted to the grantee, null
     * if no table-level permissions have been granted to him on the table.
     * @throws StandardException
     */
    RoutinePermsDescriptor getUncachedRoutinePermsDescriptor(RoutinePermsDescriptor key, TransactionController tc) throws StandardException{
        if(key.getObjectID()==null){
            //the ROUTINEPERMSID for SYSROUTINEPERMS is not known, so use aliasid,
            //grantor and granteee to find RoutinePermsDescriptor
            return (RoutinePermsDescriptor)
                    getUncachedPermissionsDescriptor(SYSROUTINEPERMS_CATALOG_NUM,
                            SYSROUTINEPERMSRowFactory.GRANTEE_ALIAS_GRANTOR_INDEX_NUM,
                            key, tc);
        }else{
            //we know the ROUTINEPERMSID for SYSROUTINEPERMS, so use that to
            //find RoutinePermsDescriptor from the sytem table
            return (RoutinePermsDescriptor)
                    getUncachedPermissionsDescriptor(SYSROUTINEPERMS_CATALOG_NUM,
                            SYSROUTINEPERMSRowFactory.ROUTINEPERMSID_INDEX_NUM,key, tc);

        }
    } // end of getUncachedRoutinePermsDescriptor

    private String[][] DIAG_VTI_TABLE_CLASSES=
            {
                    {"LOCK_TABLE","com.splicemachine.db.diag.LockTable"},
                    {"STATEMENT_CACHE","com.splicemachine.db.diag.StatementCache"},
                    {"TRANSACTION_TABLE","com.splicemachine.db.diag.TransactionTable"},
                    {"ERROR_MESSAGES","com.splicemachine.db.diag.ErrorMessages"},
            };

    private String[][] DIAG_VTI_TABLE_FUNCTION_CLASSES         =
            {
                    {"SPACE_TABLE","com.splicemachine.db.diag.SpaceTable"},
                    {"ERROR_LOG_READER","com.splicemachine.db.diag.ErrorLogReader"},
                    {"STATEMENT_DURATION","com.splicemachine.db.diag.StatementDuration"},
                    {"CONTAINED_ROLES","com.splicemachine.db.diag.ContainedRoles"},
            };
    private String[][] SYSIBM_ADMIN_VTI_TABLE_FUNCTION_CLASSES =
            {
                    {SYSMONGETCONNECTIONViewInfoProvider.TABLENAME_STRING,"com.splicemachine.derby.vti.MonGetConnectionVTI"},
            };

    @Override
    public String getVTIClass(TableDescriptor td,boolean asTableFunction) throws StandardException{
        if(isInAdminSchema(td)){
            return getBuiltinVTIClass(td,asTableFunction);
        }else{// see if it's a user-defined table function
            String schemaName=td.getSchemaName();
            String functionName=td.getDescriptorName();
            SchemaDescriptor sd=getSchemaDescriptor(getLCC().getDatabaseId(), td.getSchemaName(),null,true);

            if(sd!=null){
                AliasDescriptor ad=getAliasDescriptor(sd.getUUID().toString(),functionName,AliasInfo.ALIAS_TYPE_FUNCTION_AS_CHAR, null);

                if((ad!=null) && ad.isTableFunction()){
                    return ad.getJavaClassName();
                }

                throw StandardException.newException(SQLState.LANG_NOT_TABLE_FUNCTION,schemaName,functionName);
            }
        }

        return null;
    }

    private static boolean isInAdminSchema(TableDescriptor td) {
        return SchemaDescriptor.STD_SYSTEM_DIAG_SCHEMA_NAME.equals(td.getSchemaName())
               || SchemaDescriptor.IBM_SYSTEM_ADM_SCHEMA_NAME.equals(td.getSchemaName());
    }

    @Override
    public String getBuiltinVTIClass(TableDescriptor td,boolean asTableFunction) throws StandardException{
        assert td.getTableType()==TableDescriptor.VTI_TYPE:"getVTIClass: invalid table type "+td;

        /* First check to see if this is a system VTI. Note that if no schema was specified then the
         * call to "td.getSchemaName()" will return the current schema.
         */
        if(SchemaDescriptor.STD_SYSTEM_DIAG_SCHEMA_NAME.equals(td.getSchemaName())) {
            String[][] vtiMappings = asTableFunction ? DIAG_VTI_TABLE_FUNCTION_CLASSES : DIAG_VTI_TABLE_CLASSES;
            for (String[] entry : vtiMappings) {
                if (entry[0].equals(td.getDescriptorName()))
                    return entry[1];
            }
        }
        if(SchemaDescriptor.IBM_SYSTEM_ADM_SCHEMA_NAME.equals(td.getSchemaName())) {
            String[][] vtiMappings = SYSIBM_ADMIN_VTI_TABLE_FUNCTION_CLASSES;
            for (String[] entry : vtiMappings) {
                if (entry[0].equals(td.getDescriptorName()))
                    return entry[1];
            }
        }

        return null;
    }

    @Override
    public RoleGrantDescriptor getRoleGrantDescriptor(UUID uuid) throws StandardException{
        DataValueDescriptor UUIDStringOrderable;

        TabInfoImpl ti=getNonCoreTI(SYSROLES_CATALOG_NUM);

        /* Use UUIDStringOrderable in both start and stop position for
         * scan.
         */
        UUIDStringOrderable=getIDValueAsCHAR(uuid);
        SYSROLESRowFactory rf=(SYSROLESRowFactory) ti.getCatalogRowFactory();

        /* Set up the start/stop position for the scan */
        ExecIndexRow keyRow=exFactory.getIndexableRow(rf.getIndexColumnCount(SYSROLESRowFactory.SYSROLES_INDEX_UUID_IDX));
        keyRow.setColumn(1,UUIDStringOrderable);

        return (RoleGrantDescriptor)
                getDescriptorViaIndex(SYSROLESRowFactory.SYSROLES_INDEX_UUID_IDX,keyRow,null,ti,null,null,false, null);
    }


    /**
     * Get the target role definition by searching for a matching row
     * in SYSROLES by rolename where isDef==true.  Read only scan.
     * Uses index on (rolename, isDef) columns.
     *
     * @param roleName The name of the role we're interested in.
     * @param databaseId
     * @return The descriptor (row) for the role
     * @throws StandardException Thrown on error
     * @see DataDictionary#getRoleDefinitionDescriptor
     */
    @Override
    public RoleGrantDescriptor getRoleDefinitionDescriptor(String roleName, UUID databaseId) throws StandardException{

        Optional<RoleGrantDescriptor> optional = dataDictionaryCache.roleCacheFind(roleName);
        if (optional!=null)
            return optional.orNull();

        TabInfoImpl ti=getNonCoreTI(SYSROLES_CATALOG_NUM);

        /* Use aliasNameOrderable , isDefOrderable in both start
         * and stop position for scan.
         */
        DataValueDescriptor roleNameOrderable = new SQLVarchar(roleName);
        DataValueDescriptor isDefOrderable = new SQLVarchar("Y");
        DataValueDescriptor dbIdOrderable = new SQLChar(databaseId.toString());

        SYSROLESRowFactory rf=(SYSROLESRowFactory) ti.getCatalogRowFactory();
        /* Set up the start/stop position for the scan */
        ExecIndexRow keyRow=exFactory.getIndexableRow(rf.getIndexColumnCount(SYSROLESRowFactory.SYSROLES_INDEX_ID_DEF_IDX));
        keyRow.setColumn(1, dbIdOrderable);
        keyRow.setColumn(2, roleNameOrderable);
        keyRow.setColumn(3, isDefOrderable);

        RoleGrantDescriptor rgs = (RoleGrantDescriptor)
                getDescriptorViaIndex(SYSROLESRowFactory.SYSROLES_INDEX_ID_DEF_IDX,keyRow,null,ti,null,null,false, null);
        dataDictionaryCache.roleCacheAdd(roleName,rgs==null?Optional.<RoleGrantDescriptor>absent():Optional.of(rgs));
        return rgs;
    }


    /**
     * Get the target role by searching for a matching row
     * in SYSROLES by rolename, grantee and grantor.  Read only scan.
     * Uses index on roleid, grantee and grantor columns.
     *
     * @param roleName The name of the role we're interested in.
     * @param grantee  The grantee
     * @param databaseId
     * @return The descriptor for the role grant
     * @throws StandardException Thrown on error
     * @see DataDictionary#getRoleGrantDescriptor(String, String, UUID)
     */
    @Override
    public RoleGrantDescriptor getRoleGrantDescriptor(String roleName,
                                                      String grantee, UUID databaseId) throws StandardException{
        Pair<String, String> roleGrantPair = new Pair<>(roleName, grantee);
        Optional<RoleGrantDescriptor> optional = dataDictionaryCache.roleGrantCacheFind(roleGrantPair);
        if (optional!=null)
            return optional.orNull();

        TabInfoImpl ti=getNonCoreTI(SYSROLES_CATALOG_NUM);

        /* Use aliasNameOrderable, granteeOrderable
         * in both start and stop position for scan.
         */
        DataValueDescriptor roleNameOrderable = new SQLVarchar(roleName);
        DataValueDescriptor granteeOrderable = new SQLVarchar(grantee);
        DataValueDescriptor dbIdOrderable = new SQLChar(databaseId.toString());

        SYSROLESRowFactory rf=(SYSROLESRowFactory) ti.getCatalogRowFactory();
        /* Set up the start/stop position for the scan */
        ExecIndexRow keyRow = exFactory.getIndexableRow(rf.getIndexColumnCount(
                SYSROLESRowFactory.SYSROLES_INDEX_ID_EE_OR_IDX) - 1); // We do not use the grantor column
        keyRow.setColumn(1, dbIdOrderable);
        keyRow.setColumn(2, roleNameOrderable);
        keyRow.setColumn(3, granteeOrderable);

        RoleGrantDescriptor rgd = (RoleGrantDescriptor)
                getDescriptorViaIndex(SYSROLESRowFactory.SYSROLES_INDEX_ID_EE_OR_IDX,keyRow,null,ti,null,null,false, null);

        dataDictionaryCache.roleGrantCacheAdd(roleGrantPair,rgd==null?Optional.<RoleGrantDescriptor>absent():Optional.of(rgd));
        return rgd;
    }


    /**
     * Check all dictionary tables and return true if there is any GRANT
     * descriptor containing <code>authId</code> as its grantee.
     *
     * @param authId grantee for which a grant exists or not
     * @param databaseId
     * @param tc     TransactionController for the transaction
     * @return boolean true if such a grant exists
     */
    @Override
    public boolean existsGrantToAuthid(String authId, UUID databaseId, TransactionController tc) throws StandardException{
        return existsPermByGrantee(
                authId,
                databaseId,
                tc,
                SYSTABLEPERMS_CATALOG_NUM,
                SYSTABLEPERMSRowFactory.GRANTEE_TABLE_GRANTOR_INDEX_NUM,
                SYSTABLEPERMSRowFactory.GRANTEE_COL_NUM_IN_GRANTEE_TABLE_GRANTOR_INDEX) ||
                existsPermByGrantee(
                        authId,
                        databaseId,
                        tc,
                        SYSCOLPERMS_CATALOG_NUM,
                        SYSCOLPERMSRowFactory.GRANTEE_TABLE_TYPE_GRANTOR_INDEX_NUM,
                        SYSCOLPERMSRowFactory.GRANTEE_COL_NUM_IN_GRANTEE_TABLE_TYPE_GRANTOR_INDEX) ||
                existsPermByGrantee(
                        authId,
                        databaseId,
                        tc,
                        SYSROUTINEPERMS_CATALOG_NUM,
                        SYSROUTINEPERMSRowFactory.GRANTEE_ALIAS_GRANTOR_INDEX_NUM,
                        SYSROUTINEPERMSRowFactory.GRANTEE_COL_NUM_IN_GRANTEE_ALIAS_GRANTOR_INDEX) ||
                existsRoleGrantByGrantee(authId, databaseId, tc);
    }


    /**
     * Remove metadata stored prepared statements.
     *
     * @param tc the xact
     */
    private void dropJDBCMetadataSPSes(TransactionController tc) throws StandardException{
        for(Object o : getAllSPSDescriptors()){
            SPSDescriptor spsd=(SPSDescriptor)o;
            SchemaDescriptor sd=spsd.getSchemaDescriptor();

            // don't drop statements in non-system schemas
            if(!sd.isSystemSchema()){
                continue;
            }

//            if (LOG.isTraceEnabled()) LOG.trace(String.format("Dropping metadata SPS: %s.%s", spsd.getSchemaDescriptor().getSchemaName(), spsd.getDescriptorName()));
            dropSPSDescriptor(spsd,tc);
            dropDependentsStoredDependencies(spsd.getUUID(),tc);
        }
    }


    /**
     * Drop and recreate metadata stored prepared statements.
     *
     * @param tc the xact
     * @throws StandardException
     */
    @Override
    public void updateMetadataSPSes(TransactionController tc) throws StandardException{
//        if (LOG.isInfoEnabled()) LOG.info("Dropping metadata stored prepared statements.");
        dropJDBCMetadataSPSes(tc);
//        if (LOG.isInfoEnabled()) LOG.info("Creating metadata stored prepared statements.");
        createSystemSps(tc);
    }

    /**
     * Create or update a system stored procedure.  If the system stored procedure alreadys exists in the data dictionary,
     * the stored procedure will be dropped and then created again.
     *
     *
     * @param databaseName
     * @param schemaName the schema where the procedure does and/or will reside
     * @param procName   the procedure to create or update
     * @param tc         the xact
     * @throws StandardException
     */
    @Override
    public void createOrUpdateSystemProcedure(String databaseName, String schemaName, String procName, TransactionController tc) throws StandardException{
        HashSet newlyCreatedRoutines=new HashSet();
        SystemProcedureGenerator procedureGenerator=getSystemProcedures();

        if (databaseName == null) {
            databaseName = getLCC().getCurrentDatabase().getDatabaseName();
        }

        DatabaseDescriptor databaseDescriptor = getDatabaseDescriptor(databaseName, tc);
        procedureGenerator.createOrUpdateProcedure(databaseDescriptor.getUUID(), schemaName, procName,tc,newlyCreatedRoutines);
        grantPublicAccessToSystemRoutines(newlyCreatedRoutines, tc, databaseDescriptor.getAuthorizationId());
    }

    /**
     * Create or update all system stored procedures.  If the system stored procedure alreadys exists in the data dictionary,
     * the stored procedure will be dropped and then created again.
     *
     *
     * @param dbDesc
     * @param tc the xact
     * @throws StandardException
     */
    @Override
    public void createOrUpdateAllSystemProcedures(DatabaseDescriptor dbDesc, TransactionController tc) throws StandardException{
        HashSet newlyCreatedRoutines=new HashSet();
        SystemProcedureGenerator procedureGenerator=getSystemProcedures();

        if (spliceDbDesc.getDatabaseName().equals(dbDesc.getDatabaseName())) {
            procedureGenerator.createOrUpdateAllProcedures(dbDesc.getUUID(), SchemaDescriptor.IBM_SYSTEM_SCHEMA_NAME, tc, newlyCreatedRoutines);
            procedureGenerator.createOrUpdateAllProcedures(dbDesc.getUUID(), SchemaDescriptor.STD_SQLJ_SCHEMA_NAME, tc, newlyCreatedRoutines);
            procedureGenerator.createOrUpdateAllProcedures(dbDesc.getUUID(), SchemaDescriptor.IBM_SYSTEM_FUN_SCHEMA_NAME, tc, newlyCreatedRoutines);
        }
        procedureGenerator.createOrUpdateAllProcedures(dbDesc.getUUID(), SchemaDescriptor.STD_SYSTEM_UTIL_SCHEMA_NAME, tc, newlyCreatedRoutines);
        grantPublicAccessToSystemRoutines(newlyCreatedRoutines,tc, dbDesc.getAuthorizationId());
    }

    @Override
    public void createOrUpdateAllSystemProceduresForAllDatabases(TransactionController tc) throws StandardException{
        for (DatabaseDescriptor dbDesc : getAllDatabases(tc)) {
            createOrUpdateAllSystemProcedures(dbDesc, tc);
        }
    }

    /**
     * Drops a sequence descriptor
     *
     * @param descriptor The descriptor to drop
     * @param tc         The TransactionController.
     * @throws StandardException Thrown on failure
     */
    @Override
    public void dropSequenceDescriptor(SequenceDescriptor descriptor,TransactionController tc) throws StandardException{
        DataValueDescriptor sequenceIdOrderable;
        TabInfoImpl ti=getNonCoreTI(SYSSEQUENCES_CATALOG_NUM);

        sequenceIdOrderable=getIDValueAsCHAR(descriptor.getUUID());

        /* Set up the start/stop position for the scan */
        ExecIndexRow keyRow=exFactory.getIndexableRow(1);
        keyRow.setColumn(1,sequenceIdOrderable);

        ti.deleteRow(tc,keyRow,SYSSEQUENCESRowFactory.SYSSEQUENCES_INDEX1_ID);
        ti.deleteRow(tc, keyRow, SYSSEQUENCESRowFactory.SYSSEQUENCES_INDEX1_ID);

        dropSequenceID(descriptor);
    }

    @Override
    public SequenceDescriptor getSequenceDescriptor(UUID uuid) throws StandardException{
        DataValueDescriptor UUIDStringOrderable;

        TabInfoImpl ti=getNonCoreTI(SYSSEQUENCES_CATALOG_NUM);

        /* Use UUIDStringOrderable in both start and stop position for
           * scan.
           */
        UUIDStringOrderable=getIDValueAsCHAR(uuid);

        /* Set up the start/stop position for the scan */
        ExecIndexRow keyRow=exFactory.getIndexableRow(1);
        keyRow.setColumn(1,UUIDStringOrderable);

        SequenceDescriptor sequenceDescriptor=(SequenceDescriptor)
                getDescriptorViaIndex(
                        SYSSEQUENCESRowFactory.SYSSEQUENCES_INDEX1_ID,
                        keyRow,
                        null,
                        ti,
                        null,
                        null,
                        false, null);

        putSequenceID(sequenceDescriptor);

        return sequenceDescriptor;
    }

    /**
     * Get the sequence descriptor given a sequence name and a schema Id.
     *
     * @param sequenceName The sequence name, guaranteed to be unique only within its schema.
     * @param sd           The schema descriptor.
     * @return The SequenceDescriptor for the constraints.
     * @throws StandardException Thrown on failure
     */
    @Override
    public SequenceDescriptor getSequenceDescriptor(SchemaDescriptor sd,String sequenceName) throws StandardException{
        DataValueDescriptor schemaIDOrderable;
        DataValueDescriptor sequenceNameOrderable;
        TabInfoImpl ti=getNonCoreTI(SYSSEQUENCES_CATALOG_NUM);

        /* Use sequenceNameOrderable and schemaIdOrderable in both start
           * and stop position for scan.
           */
        sequenceNameOrderable=new SQLVarchar(sequenceName);
        schemaIDOrderable=getIDValueAsCHAR(sd.getUUID());

        /* Set up the start/stop position for the scan */
        ExecIndexRow keyRow=exFactory.getIndexableRow(2);
        keyRow.setColumn(1,schemaIDOrderable);
        keyRow.setColumn(2,sequenceNameOrderable);

        SequenceDescriptor sequenceDescriptor=(SequenceDescriptor)
                getDescriptorViaIndex(
                        SYSSEQUENCESRowFactory.SYSSEQUENCES_INDEX2_ID,
                        keyRow,
                        null,
                        ti,
                        null,
                        null,
                        false, null);

        putSequenceID(sequenceDescriptor);

        return sequenceDescriptor;
    }

    /**
     * Map ( schemaName, sequenceName ) to sequenceID
     */
    protected void putSequenceID(SequenceDescriptor sd) throws StandardException{
        if(sd==null){
            return;
        }

        SchemaDescriptor schema=sd.getSchemaDescriptor();
        String schemaName=schema.getSchemaName();
        String sequenceName=sd.getSequenceName();
        String uuid=sd.getUUID().toString();

        Map<String, String> sequencesInSchema=sequenceIDs.get(schemaName);
        if(sequencesInSchema==null){
            sequencesInSchema=new HashMap<>();
            sequenceIDs.put(schemaName,sequencesInSchema);
        }

        if(sequencesInSchema.get(sequenceName)==null){
            sequencesInSchema.put(sequenceName,uuid);
        }
    }

    /**
     * Drop a sequenceID from the ( schemaName, sequenceName ) map
     */
    protected void dropSequenceID(SequenceDescriptor sd) throws StandardException{
        if(sd==null){
            return;
        }

        SchemaDescriptor schema=sd.getSchemaDescriptor();
        String schemaName=schema.getSchemaName();
        String sequenceName=sd.getSequenceName();

        HashMap sequencesInSchema=(HashMap)sequenceIDs.get(schemaName);
        if(sequencesInSchema==null){
            return;
        }

        if(sequencesInSchema.get(sequenceName)==null){
            return;
        }
        {
            sequencesInSchema.remove(sequenceName);
        }
    }

    /**
     * <p>
     * Get the uuid string of a sequence given its schema and sequence name.
     * </p>
     */
    protected String getSequenceID(UUID dbId, String schemaName,String sequenceName) throws StandardException{
        Map<String, String> sequencesInSchema=sequenceIDs.get(schemaName);
        if(sequencesInSchema!=null){
            String uuid=sequencesInSchema.get(sequenceName);

            if(uuid!=null){
                return uuid;
            }
        }

        // oops, not saved in the sequenceID map yet. lookup the sequence.
        // this will save the uuid in the sequenceID map.
        SchemaDescriptor schemaDescriptor=getSchemaDescriptor(dbId, schemaName,getTransactionCompile(),true);
        SequenceDescriptor desc=getSequenceDescriptor(schemaDescriptor,sequenceName);

        if(desc==null){
            return null;
        }else{
            return desc.getUUID().toString();
        }
    }

    /**
     * Get an object's permission descriptor from the system tables, without going through the cache.
     * This method is called to fill the permissions cache.
     *
     * @return a PermDescriptor that describes the table permissions granted to the grantee on an objcet
     * , null if no table-level permissions have been granted to him on the table.
     * @throws StandardException
     */
    protected PermDescriptor getUncachedGenericPermDescriptor(PermDescriptor key, TransactionController tc) throws StandardException{
        int indexNum=SYSPERMSRowFactory.GRANTEE_OBJECTID_GRANTOR_INDEX_NUM;
        if(key.getObjectID()!=null)
            indexNum=SYSPERMSRowFactory.PERMS_UUID_IDX_NUM;

        Object o=getUncachedPermissionsDescriptor(SYSPERMS_CATALOG_NUM,indexNum,key, tc);
        return (PermDescriptor)o;
    } // end of getUncachedGenericPermDescriptor

    /**
     * Get permissions granted to one user for an object using the object's Id
     * and the user's authorization Id.
     *
     * @param objectUUID    The id of the protected object
     * @param objectType    Type of the object (e.g., SEQUENCE)
     * @param privilege     The kind of privilege needed (e.g., PermDescriptor.USAGE_PRIV)
     * @param granteeAuthId The user or role who wants to have permission on this object
     * @return The descriptor of the permissions for the object
     * @throws StandardException
     */
    @Override
    public PermDescriptor getGenericPermissions(UUID objectUUID,
                                                String objectType,
                                                String privilege,
                                                String granteeAuthId) throws StandardException{
        PermDescriptor key=new PermDescriptor(this,null,objectType,objectUUID,privilege,null,granteeAuthId,false);

        return (PermDescriptor)getPermissions(key);
    }

    /**
     * Get one user's privileges for an object using the permUUID.
     *
     * @param permUUID the uuid of the permission
     * @return The descriptor of the user's permissions for the object.
     * @throws StandardException
     */
    @Override
    public PermDescriptor getGenericPermissions(UUID permUUID) throws StandardException{
        PermDescriptor key=new PermDescriptor(this,permUUID);
        return getUncachedGenericPermDescriptor(key, null);
    }

    @Override
    public DependableFinder getDependableFinder(int formatId){
        return new DDdependableFinder(formatId);
    }

    @Override
    public DependableFinder getColumnDependableFinder(int formatId,byte[] columnBitMap){
        return new DDColumnDependableFinder(formatId,columnBitMap);
    }

    protected class CoreCreation implements Runnable{
        private int coreCtr;
        private TransactionController tc;
        private ExecutionContext ec;

        public CoreCreation(int coreCtr,TransactionController tc,ExecutionContext ec){
            this.coreCtr=coreCtr;
            this.tc=tc;
            this.ec=ec;
        }

        @Override
        public void run(){
            try{
                ContextManager cm=ContextService.getFactory().newContextManager();
                cm.pushContext(ec);
                ContextService.getFactory().setCurrentContextManager(cm);
                TabInfoImpl ti=coreInfo[coreCtr];
                String version = catalogVersions.get(coreCtr);
                Properties heapProperties=new Properties();
                heapProperties.setProperty("tableDisplayName", ti.getTableName());
                heapProperties.setProperty("catalogVersion", version);
                ExecRow rowTemplate=ti.getCatalogRowFactory().makeEmptyRowForLatestVersion();

                long conglomerate=createConglomerate(tc,rowTemplate,heapProperties, Conglomerate.Priority.HIGH);
                ti.setHeapConglomerate(conglomerate);
            }catch(Exception e){
                e.printStackTrace();
                StringBuilder strbuf = new StringBuilder("Dictionary Table Failure - exiting ");
                strbuf.append(coreCtr);
                SanityManager.THROWASSERT(strbuf.toString());
            }
        }
    }


    public DataDictionaryCache getDataDictionaryCache() {
        return dataDictionaryCache;
    }
    @Override
    public void clearCaches()
    {
        dataDictionaryCache.clearAll();
    }

    @Override
    public void addBackup(TupleDescriptor descriptor, TransactionController tc) throws StandardException {
        TabInfoImpl ti=getNonCoreTI(SYSBACKUP_CATALOG_NUM);
        ExecRow row = ti.getCatalogRowFactory().makeRow(descriptor, null);
        int insertRetCode = ti.insertRow(row,tc);
        if(insertRetCode!=TabInfoImpl.ROWNOTDUPLICATE) {
            throw duplicateDescriptorException(descriptor, null);
        }
    }

    @Override
    public void deleteBackup(long backupId, TransactionController tc) throws StandardException {
        TabInfoImpl ti=getNonCoreTI(SYSBACKUP_CATALOG_NUM);
        ExecIndexRow keyRow=exFactory.getIndexableRow(1);
        keyRow.setColumn(1, new SQLLongint(backupId));
        ti.deleteRow(tc, keyRow, SYSBACKUPRowFactory.SYSBACKUP_INDEX1_ID);
    }

    @Override
    public List<BackupDescriptor> getBackupDescriptorList() throws StandardException {
        TabInfoImpl ti=getNonCoreTI(SYSBACKUP_CATALOG_NUM);
        SYSBACKUPRowFactory rf=(SYSBACKUPRowFactory)ti.getCatalogRowFactory();
        ExecRow outRow;
        TransactionController tc;
        List<BackupDescriptor> backupDescriptorList = Lists.newArrayList();

        // Get the current transaction controller
        tc=getTransactionCompile();

        outRow=rf.makeEmptyRow();
        /*
        ** Table scan
        */
        try (ScanController scanController=tc.openScan(
                ti.getHeapConglomerate(),      // conglomerate to open
                false,                          // don't hold open across commit
                0,                              // for read
                TransactionController.MODE_TABLE,
                TransactionController.ISOLATION_REPEATABLE_READ,
                null,               // all fields as objects
                null, // start position - first row
                0,                          // startSearchOperation - none
                null,              // scanQualifier,
                null, // stop position -through last row
                0)) {                       // stopSearchOperation - none

            while (scanController.fetchNext(outRow.getRowArray())) {
                BackupDescriptor bd = (BackupDescriptor)rf.buildDescriptor(outRow, null, this, tc);
                backupDescriptorList.add(bd);
            }
        }

        return backupDescriptorList;
    }

    @Override
    public List<BackupItemsDescriptor> getBackupItemDescriptorList() throws StandardException {
        TabInfoImpl ti=getNonCoreTI(SYSBACKUPITEMS_CATALOG_NUM);
        SYSBACKUPITEMSRowFactory rf=(SYSBACKUPITEMSRowFactory)ti.getCatalogRowFactory();
        ExecRow outRow;
        TransactionController tc;
        List<BackupItemsDescriptor> backupItemDescriptorList = Lists.newArrayList();

        // Get the current transaction controller
        tc=getTransactionCompile();

        outRow=rf.makeEmptyRow();
        /*
        ** Table scan
        */
        try (ScanController scanController=tc.openScan(
                ti.getHeapConglomerate(),      // conglomerate to open
                false,                          // don't hold open across commit
                0,                              // for read
                TransactionController.MODE_TABLE,
                TransactionController.ISOLATION_REPEATABLE_READ,
                null,               // all fields as objects
                null, // start position - first row
                0,                          // startSearchOperation - none
                null,              // scanQualifier,
                null, // stop position -through last row
                0)) {                       // stopSearchOperation - none

            while(scanController.fetchNext(outRow.getRowArray())){
                BackupItemsDescriptor bd = (BackupItemsDescriptor) rf.buildDescriptor(outRow, null, this, tc);
                backupItemDescriptorList.add(bd);
            }
        }

        return backupItemDescriptorList;
    }

    @Override
    public void addBackupItems(TupleDescriptor[] descriptor, TransactionController tc) throws StandardException {
        TabInfoImpl ti=getNonCoreTI(SYSBACKUPITEMS_CATALOG_NUM);
        ExecRow[] rows = new ValueRow[descriptor.length];
        for (int i = 0; i < descriptor.length; ++i) {
            rows[i] = ti.getCatalogRowFactory().makeRow(descriptor[i], null);
        }

        int insertRetCode = ti.insertRowList(rows,tc, null);
        if (insertRetCode != TabInfoImpl.ROWNOTDUPLICATE)
            throw StandardException.newException(SQLState.LANG_DUPLICATE_KEY_CONSTRAINT,
                    "SYSBACKUPITEMS_INDEX2", SYSBACKUPITEMSRowFactory.TABLENAME_STRING);

    }

    @Override
    public void deleteAllBackupItems(long backupId, TransactionController tc) throws StandardException {
        TabInfoImpl ti=getNonCoreTI(SYSBACKUPITEMS_CATALOG_NUM);
        ExecIndexRow keyRow=exFactory.getIndexableRow(1);
        keyRow.setColumn(1, new SQLLongint(backupId));
        ti.deleteRow(tc, keyRow, SYSBACKUPITEMSRowFactory.SYSBACKUPITEMS_INDEX1_ID);
    }

    @Override
    public void addSnapshot(TupleDescriptor descriptor, TransactionController tc) throws StandardException
    {
        TabInfoImpl ti=getNonCoreTI(SYSSNAPSHOT_NUM);
        ExecRow row = ti.getCatalogRowFactory().makeRow(descriptor, null);
        int insertRetCode = ti.insertRow(row,tc);
        if(insertRetCode!=TabInfoImpl.ROWNOTDUPLICATE) {
            throw duplicateDescriptorException(descriptor, null);
        }
    }

    @Override
    public void deleteSnapshot(String snapshotName, long conglomeratenumber, TransactionController tc) throws StandardException
    {
        TabInfoImpl ti=getNonCoreTI(SYSSNAPSHOT_NUM);
        ExecIndexRow keyRow = exFactory.getIndexableRow(2);
        keyRow.setColumn(1, new SQLVarchar(snapshotName));
        keyRow.setColumn(2, new SQLLongint(conglomeratenumber));
        ti.deleteRow(tc, keyRow, SYSSNAPSHOTSRowFactory.SYSSNAPSHOTS_INDEX1_ID);
    }

    @Override
    public void saveSourceCode(SourceCodeDescriptor descriptor, TransactionController tc) throws StandardException {
        TabInfoImpl ti = getNonCoreTI(SYSSOURCECODE_CATALOG_NUM);

        ExecIndexRow keyRow;
        keyRow = exFactory.getIndexableRow(4);
        keyRow.setColumn(1, new SQLVarchar(descriptor.getSchemaName()));
        keyRow.setColumn(2, new SQLVarchar(descriptor.getObjectName()));
        keyRow.setColumn(3, new SQLVarchar(descriptor.getObjectType()));
        keyRow.setColumn(4, new SQLVarchar(descriptor.getObjectForm()));

        if (descriptor.getSourceCode() == null) { // drop sourcecode object
            ti.deleteRow(tc, keyRow, SYSSOURCECODERowFactory.SYSSOURCECODE_INDEX1_ID);
            return;
        }

        ExecRow row = ti.getCatalogRowFactory().makeRow(descriptor, null);

        ExecRow existingRow = ti.getRow(tc, keyRow, SYSSOURCECODERowFactory.SYSSOURCECODE_INDEX1_ID);
        if (existingRow == null) {
            int insertRetCode = ti.insertRow(row, tc);
            if (insertRetCode != TabInfoImpl.ROWNOTDUPLICATE)
                throw duplicateDescriptorException(descriptor, null);
        } else {
            boolean[] bArray = {false};
            int[] colsToUpdate = {
                    SYSSOURCECODERowFactory.DEFINER_NAME,
                    SYSSOURCECODERowFactory.LAST_MODIFIED,
                    SYSSOURCECODERowFactory.SOURCE_CODE,
            };
            ti.updateRow(keyRow, row, SYSSOURCECODERowFactory.SYSSOURCECODE_INDEX1_ID, bArray, colsToUpdate, tc);
        }
    }

    public List<String> getDefaultRoles(UUID databaseId, String username, TransactionController tc) throws StandardException {
        // check dictionary cache first
        List<String> roleList = dataDictionaryCache.defaultRoleCacheFind(username);
        if (roleList != null)
            return roleList;

        List<RoleGrantDescriptor> roleGrantDescriptors = new ArrayList<>();

        TabInfoImpl ti=getNonCoreTI(SYSROLES_CATALOG_NUM, tc);
        /* set up the start/stop position for the scan */
        SYSROLESRowFactory rf=(SYSROLESRowFactory) ti.getCatalogRowFactory();
        ExecIndexRow keyRow = exFactory.getIndexableRow(rf.getIndexColumnCount(SYSROLESRowFactory.SYSROLES_INDEX_EE_DEFAULT_IDX));
        DataValueDescriptor granteeOrderable=new SQLVarchar(username);
        DataValueDescriptor dbIdOrderable = new SQLChar(databaseId.toString());
        keyRow.setColumn(1, dbIdOrderable);
        keyRow.setColumn(2, granteeOrderable);
        getDescriptorViaIndex(
                SYSROLESRowFactory.SYSROLES_INDEX_EE_DEFAULT_IDX,
                keyRow,
                null,
                ti,
                null,
                roleGrantDescriptors,
                false, tc);

        roleList = FluentIterable.from(roleGrantDescriptors).filter(rgd -> rgd.isDefaultRole()).transform(rgd -> rgd.getRoleName()).toList();
        dataDictionaryCache.defaultRoleCacheAdd(username, roleList);
        return roleList;
    }

    public void addToken(TokenDescriptor descriptor, TransactionController tc) throws StandardException {
        TabInfoImpl ti=getNonCoreTI(SYSTOKENS_NUM);
        ExecRow row = ti.getCatalogRowFactory().makeRow(descriptor, null);
        int insertRetCode = ti.insertRow(row,tc);
        if(insertRetCode != TabInfoImpl.ROWNOTDUPLICATE) {
            throw duplicateDescriptorException(descriptor, null);
        }
        dataDictionaryCache.tokenCacheAdd(descriptor.getToken(), descriptor);
    }

    @Override
    public void deleteToken(byte[] token) throws StandardException {
        TabInfoImpl ti=getNonCoreTI(SYSTOKENS_NUM);

        /* Set up the start/stop position for the scan */
        ExecIndexRow keyRow=exFactory.getIndexableRow(1);
        keyRow.setColumn(1, new SQLBit(token));

        ti.deleteRow(getTransactionCompile(), keyRow, SYSTOKENSRowFactory.SYSTOKENS_INDEX1_ID);
        dataDictionaryCache.tokenCacheRemove(token);
    }

    @Override
    public TokenDescriptor getToken(byte[] token) throws StandardException {
        TokenDescriptor result = dataDictionaryCache.tokenCacheFind(token);
        if (result != null) {
            return result;
        }

        TabInfoImpl ti=getNonCoreTI(SYSTOKENS_NUM);

        /* Set up the start/stop position for the scan */
        ExecIndexRow keyRow=exFactory.getIndexableRow(1);
        keyRow.setColumn(1, new SQLBit(token));

        result = (TokenDescriptor)
                getDescriptorViaIndex(
                        SYSTOKENSRowFactory.SYSTOKENS_INDEX1_ID,
                        keyRow,
                        null,
                        ti,
                        null,
                        null,
                        false,
                        TransactionController.ISOLATION_REPEATABLE_READ,
                        getTransactionCompile());
        if (result != null)
            dataDictionaryCache.tokenCacheAdd(token, result);
        return result;
    }

    @Override
    public void addReplication(TupleDescriptor descriptor, TransactionController tc) throws StandardException {
        TabInfoImpl ti=getNonCoreTI(SYSREPLICATION_CATALOG_NUM);
        ExecRow row = ti.getCatalogRowFactory().makeRow(descriptor, null);
        int insertRetCode = ti.insertRow(row,tc);
        if(insertRetCode != TabInfoImpl.ROWNOTDUPLICATE) {
            throw duplicateDescriptorException(descriptor, null);
        }
    }

    @Override
    public void deleteReplication(TupleDescriptor descriptor, TransactionController tc) throws StandardException {
        assert descriptor instanceof ReplicationDescriptor;
        ReplicationDescriptor d = (ReplicationDescriptor) descriptor;
        String scope = d.getScope();
        String schemaName = d.getSchemaName();
        String tableName = d.getTableName();

        TabInfoImpl ti=getNonCoreTI(SYSREPLICATION_CATALOG_NUM);
        if (scope!= null && schemaName == null && tableName == null) {
            ExecIndexRow keyRow = exFactory.getIndexableRow(1);
            keyRow.setColumn(1, new SQLVarchar(scope));
            ti.deleteRow(tc, keyRow, SYSREPLICATIONRowFactory.SYSREPLICATION_INDEX1_ID);
        }
        else if (scope!= null && schemaName != null && tableName == null) {
            ExecIndexRow keyRow = exFactory.getIndexableRow(2);
            keyRow.setColumn(1, new SQLVarchar(scope));
            keyRow.setColumn(2, new SQLVarchar(schemaName));
            ti.deleteRow(tc, keyRow, SYSREPLICATIONRowFactory.SYSREPLICATION_INDEX2_ID);
        }
        else if (scope!= null && schemaName != null && tableName != null) {
            ExecIndexRow keyRow = exFactory.getIndexableRow(3);
            keyRow.setColumn(1, new SQLVarchar(scope));
            keyRow.setColumn(2, new SQLVarchar(schemaName));
            keyRow.setColumn(3, new SQLVarchar(tableName));
            ti.deleteRow(tc, keyRow, SYSREPLICATIONRowFactory.SYSREPLICATION_INDEX3_ID);
        }
    }

    @Override
    public boolean databaseReplicationEnabled() throws StandardException {
        TabInfoImpl ti=getNonCoreTI(SYSREPLICATION_CATALOG_NUM);
        /* Set up the start/stop position for the scan */
        ExecIndexRow keyRow=exFactory.getIndexableRow(1);
        keyRow.setColumn(1, new SQLVarchar(SYSREPLICATIONRowFactory.SCOPE_DATABASE));

        ReplicationDescriptor result = (ReplicationDescriptor)
                getDescriptorViaIndex(
                        SYSREPLICATIONRowFactory.SYSREPLICATION_INDEX1_ID,
                        keyRow,
                        null,
                        ti,
                        null,
                        null,
                        false,
                        TransactionController.ISOLATION_REPEATABLE_READ,
                        getTransactionCompile());
        return result != null;
    }

    @Override
    public boolean schemaReplicationEnabled(String schemaName) throws StandardException {

        TabInfoImpl ti=getNonCoreTI(SYSREPLICATION_CATALOG_NUM);
        ExecIndexRow keyRow=exFactory.getIndexableRow(2);
        keyRow.setColumn(1, new SQLVarchar(SYSREPLICATIONRowFactory.SCOPE_SCHEMA));
        keyRow.setColumn(2, new SQLVarchar(schemaName));

        ReplicationDescriptor result = (ReplicationDescriptor)
                getDescriptorViaIndex(
                        SYSREPLICATIONRowFactory.SYSREPLICATION_INDEX2_ID,
                        keyRow,
                        null,
                        ti,
                        null,
                        null,
                        false,
                        TransactionController.ISOLATION_REPEATABLE_READ,
                        getTransactionCompile());

        return result != null;
    }

    @Override
    public boolean tableReplicationEnabled(String schemaName,
                                      String tableName) throws StandardException {

        TabInfoImpl ti=getNonCoreTI(SYSREPLICATION_CATALOG_NUM);
        /* Set up the start/stop position for the scan */
        ExecIndexRow keyRow=exFactory.getIndexableRow(3);
        keyRow.setColumn(1, new SQLVarchar(SYSREPLICATIONRowFactory.SCOPE_TABLE));
        keyRow.setColumn(2, new SQLVarchar(schemaName));
        keyRow.setColumn(3, new SQLVarchar(tableName));

        ReplicationDescriptor result = (ReplicationDescriptor)
                getDescriptorViaIndex(
                        SYSREPLICATIONRowFactory.SYSREPLICATION_INDEX3_ID,
                        keyRow,
                        null,
                        ti,
                        null,
                        null,
                        false,
                        TransactionController.ISOLATION_REPEATABLE_READ,
                        getTransactionCompile());
        return result != null;
    }

    @Override
    public boolean useTxnAwareCache() {
        return false;
    }

}<|MERGE_RESOLUTION|>--- conflicted
+++ resolved
@@ -7434,15 +7434,9 @@
      *
      *    @exception StandardException Standard Derby error policy
       */
-<<<<<<< HEAD
-        public void upgrade_addColumns(CatalogRowFactory rowFactory,
+        public void upgradeAddColumns(CatalogRowFactory rowFactory,
                                        int[] newColumnIDs,
                                        ExecRow templateRow, TransactionController tc)
-=======
-        public void upgradeAddColumns(CatalogRowFactory rowFactory,
-                                      int[] newColumnIDs,
-                                      ExecRow templateRow, TransactionController tc)
->>>>>>> f73513f9
                     throws StandardException
     {
         int columnID;
