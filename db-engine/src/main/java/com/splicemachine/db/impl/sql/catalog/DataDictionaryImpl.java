--- conflicted
+++ resolved
@@ -576,13 +576,6 @@
         booting=false;
     }
 
-<<<<<<< HEAD
-    protected void createOrLoadDictionaryTables() {
-
-    }
-
-=======
->>>>>>> 4a81d3e1
     protected boolean isCurrentlyCreatingSecondaryDatabase(Properties startParams) {
         return Boolean.TRUE.equals(EmbedConnection.isCreate.get()) &&
                 !getCurrentlyBootingDatabaseName(startParams).equals(spliceDbDesc.getDatabaseName());
