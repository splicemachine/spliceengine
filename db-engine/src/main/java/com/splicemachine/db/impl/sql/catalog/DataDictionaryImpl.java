--- conflicted
+++ resolved
@@ -463,11 +463,7 @@
                 // log the current dictionary version
                 dictionaryVersion=softwareVersion;
                 
-<<<<<<< HEAD
 				/* Set properties for current and create time
-=======
-                /* Set properties for current and create time
->>>>>>> 92c56eef
                  * DataDictionary versions.
                  */
                 bootingTC.setProperty(DataDictionary.CORE_DATA_DICTIONARY_VERSION,
@@ -1396,15 +1392,9 @@
             }
         }
 
-<<<<<<< HEAD
 		/* Use schemaNameOrderable in both start
 		 * and stop position for index 1 scan.
 		 */
-=======
-        /* Use schemaNameOrderable in both start
-         * and stop position for index 1 scan.
-         */
->>>>>>> 92c56eef
         schemaNameOrderable=new SQLVarchar(schemaName);
 
         /* Set up the start/stop position for the scan */
@@ -1488,15 +1478,9 @@
         TableDescriptor td;
         TabInfoImpl ti=coreInfo[SYSTABLES_CORE_NUM];
 
-<<<<<<< HEAD
 		/* Use tableNameOrderable and schemaIdOrderable in both start
 		 * and stop position for scan.
 		 */
-=======
-        /* Use tableNameOrderable and schemaIdOrderable in both start
-         * and stop position for scan.
-         */
->>>>>>> 92c56eef
         tableNameOrderable=new SQLVarchar(tableName);
         schemaIDOrderable=new SQLChar(schemaUUID);
 
@@ -1779,15 +1763,9 @@
         DataValueDescriptor tableNameOrderable;
         TabInfoImpl ti=coreInfo[SYSTABLES_CORE_NUM];
 
-<<<<<<< HEAD
 		/* Use tableIdOrderable and schemaIdOrderable in both start
 		 * and stop position for index 1 scan.
 		 */
-=======
-        /* Use tableIdOrderable and schemaIdOrderable in both start
-         * and stop position for index 1 scan.
-         */
->>>>>>> 92c56eef
         tableNameOrderable=new SQLVarchar(td.getName());
         schemaIDOrderable=getIDValueAsCHAR(schema.getUUID());
 
@@ -1817,15 +1795,9 @@
         TabInfoImpl ti=coreInfo[SYSTABLES_CORE_NUM];
         SYSTABLESRowFactory rf=(SYSTABLESRowFactory)ti.getCatalogRowFactory();
 
-<<<<<<< HEAD
 		/* Use tableIdOrderable and schemaIdOrderable in both start
 		 * and stop position for index 1 scan.
 		 */
-=======
-        /* Use tableIdOrderable and schemaIdOrderable in both start
-         * and stop position for index 1 scan.
-         */
->>>>>>> 92c56eef
         tableNameOrderable=new SQLVarchar(td.getName());
         schemaIDOrderable=getIDValueAsCHAR(schema.getUUID());
 
@@ -2058,15 +2030,9 @@
         DataValueDescriptor columnNameOrderable;
         DataValueDescriptor tableIdOrderable;
 
-<<<<<<< HEAD
 		/* Use tableIDOrderable and columnNameOrderable in both start
 		 * and stop position for scan.
 		 */
-=======
-        /* Use tableIDOrderable and columnNameOrderable in both start
-         * and stop position for scan.
-         */
->>>>>>> 92c56eef
         tableIdOrderable=getIDValueAsCHAR(tableID);
         columnNameOrderable=new SQLVarchar(columnName);
 
@@ -2214,7 +2180,6 @@
         if(!usesSqlAuthorization)
             return;
 
-<<<<<<< HEAD
 		/* This method has 2 steps to it. First get all the ColPermsDescriptor
 		for given tableid. And next step is to go back to SYSCOLPERMS to find
 		unique row corresponding to each of ColPermsDescriptor and update the
@@ -2222,15 +2187,6 @@
 		that SYSCOLPERMS has a non-unique row on "TABLEID" column and hence
 		we can't get a unique handle on each of the affected row in SYSCOLPERMS
 		using just the "TABLEID" column */
-=======
-        /* This method has 2 steps to it. First get all the ColPermsDescriptor
-        for given tableid. And next step is to go back to SYSCOLPERMS to find
-        unique row corresponding to each of ColPermsDescriptor and update the
-        "COLUMNS" column in SYSCOLPERMS. The reason for this 2 step process is
-        that SYSCOLPERMS has a non-unique row on "TABLEID" column and hence
-        we can't get a unique handle on each of the affected row in SYSCOLPERMS
-        using just the "TABLEID" column */
->>>>>>> 92c56eef
 
         // First get all the ColPermsDescriptor for the given tableid from   
         //SYSCOLPERMS using getDescriptorViaIndex(). 
@@ -2249,15 +2205,9 @@
                 permissionDescriptorsList,
                 false);
 
-<<<<<<< HEAD
 		/* Next, using each of the ColPermDescriptor's uuid, get the unique row
 		in SYSCOLPERMS and adjust the "COLUMNS" column in SYSCOLPERMS to
 		accomodate the added or dropped column in the tableid*/
-=======
-        /* Next, using each of the ColPermDescriptor's uuid, get the unique row
-        in SYSCOLPERMS and adjust the "COLUMNS" column in SYSCOLPERMS to
-        accomodate the added or dropped column in the tableid*/
->>>>>>> 92c56eef
         ColPermsDescriptor colPermsDescriptor;
         ExecRow curRow;
         ExecIndexRow uuidKey;
@@ -2886,15 +2836,9 @@
         TabInfoImpl ti=coreInfo[SYSCOLUMNS_CORE_NUM];
         SYSCOLUMNSRowFactory rf=(SYSCOLUMNSRowFactory)ti.getCatalogRowFactory();
 
-<<<<<<< HEAD
 		/* Use objectID/columnName in both start
 		 * and stop position for index 1 scan.
 		 */
-=======
-        /* Use objectID/columnName in both start
-         * and stop position for index 1 scan.
-         */
->>>>>>> 92c56eef
         refIDOrderable=getIDValueAsCHAR(formerUUID);
         columnNameOrderable=new SQLVarchar(formerName);
 
@@ -2906,17 +2850,10 @@
         // build the row to be stuffed into SYSCOLUMNS. 
         row=rf.makeRow(cd,null);
 
-<<<<<<< HEAD
 		/*
 		** Figure out if the index in syscolumns needs
 		** to be updated.
 		*/
-=======
-        /*
-        ** Figure out if the index in syscolumns needs
-        ** to be updated.
-        */
->>>>>>> 92c56eef
         if(SanityManager.DEBUG){
             SanityManager.ASSERT(rf.getNumIndexes()==2,
                     "There are more indexes on syscolumns than expected, the code herein needs to change");
@@ -3003,15 +2940,9 @@
         TabInfoImpl ti=getNonCoreTI(SYSVIEWS_CATALOG_NUM);
         UUID viewID=tdi.getUUID();
 
-<<<<<<< HEAD
 		/* Use viewIdOrderable in both start
 		 * and stop position for scan.
 		 */
-=======
-        /* Use viewIdOrderable in both start
-         * and stop position for scan.
-         */
->>>>>>> 92c56eef
         viewIdOrderable=getIDValueAsCHAR(viewID);
 
         /* Set up the start/stop position for the scan */
@@ -3038,15 +2969,9 @@
         DataValueDescriptor viewIdOrderable;
         TabInfoImpl ti=getNonCoreTI(SYSVIEWS_CATALOG_NUM);
 
-<<<<<<< HEAD
 		/* Use aliasNameOrderable in both start
 		 * and stop position for scan.
 		 */
-=======
-        /* Use aliasNameOrderable in both start
-         * and stop position for scan.
-         */
->>>>>>> 92c56eef
         viewIdOrderable=getIDValueAsCHAR(vd.getUUID());
 
         /* Set up the start/stop position for the scan */
@@ -3115,15 +3040,9 @@
         TabInfoImpl ti=getNonCoreTI(SYSFILES_CATALOG_NUM);
         TransactionController tc=getTransactionExecute();
 
-<<<<<<< HEAD
 		/* Use tableIdOrderable and schemaIdOrderable in both start
 		 * and stop position for index 1 scan.
 		 */
-=======
-        /* Use tableIdOrderable and schemaIdOrderable in both start
-         * and stop position for index 1 scan.
-         */
->>>>>>> 92c56eef
         idOrderable=getIDValueAsCHAR(fid.getUUID());
 
         /* Set up the start/stop position for the scan */
@@ -3175,15 +3094,9 @@
         DataValueDescriptor stmtIDOrderable;
         TabInfoImpl ti=getNonCoreTI(SYSSTATEMENTS_CATALOG_NUM);
 
-<<<<<<< HEAD
 		/* Use stmtIdOrderable in both start
 		 * and stop position for scan.
 		 */
-=======
-        /* Use stmtIdOrderable in both start
-         * and stop position for scan.
-         */
->>>>>>> 92c56eef
         stmtIDOrderable=new SQLChar(stmtUUID);
 
         /* Set up the start/stop position for the scan */
@@ -3241,15 +3154,9 @@
         DataValueDescriptor stmtNameOrderable;
         TabInfoImpl ti=getNonCoreTI(SYSSTATEMENTS_CATALOG_NUM);
 
-<<<<<<< HEAD
 		/* Use stmtNameOrderable and schemaIdOrderable in both start
 		 * and stop position for scan.
 		 */
-=======
-        /* Use stmtNameOrderable and schemaIdOrderable in both start
-         * and stop position for scan.
-         */
->>>>>>> 92c56eef
         stmtNameOrderable=new SQLVarchar(stmtName);
         schemaIDOrderable=new SQLChar(schemaUUID);
 
@@ -3268,7 +3175,6 @@
                         null,
                         false);
 
-<<<<<<< HEAD
 		/*
 		** Set up the parameter defaults.  We are only
 		** doing this when we look up by name because
@@ -3276,15 +3182,6 @@
 		** be foolish to look up the parameter defaults
 		** for someone that doesn't need them.
 		*/
-=======
-        /*
-        ** Set up the parameter defaults.  We are only
-        ** doing this when we look up by name because
-        ** this is the only time we cache, and it can
-        ** be foolish to look up the parameter defaults
-        ** for someone that doesn't need them.
-        */
->>>>>>> 92c56eef
         if(spsd!=null){
             List<DataValueDescriptor> tmpDefaults=new ArrayList<>();
             spsd.setParams(getSPSParams(spsd,tmpDefaults));
@@ -3488,7 +3385,6 @@
         }
 
         if(firstCompilation){
-<<<<<<< HEAD
 			/*beetle:5119, reason for doing add here instead of update
 			 *is with NOCOMPILE option of create statement/boot time SPS,
 			 *SPS statement is not compiled to find out the parameter info.
@@ -3496,20 +3392,10 @@
 			 *creation time. As this is the first time we are compiling paramter
 			 *infor should be inserted instead of the update.
 			 */
-=======
-            /*beetle:5119, reason for doing add here instead of update
-             *is with NOCOMPILE option of create statement/boot time SPS,
-             *SPS statement is not compiled to find out the parameter info.
-             *Because of the parameter info was not inserted at SPSDescriptor
-             *creation time. As this is the first time we are compiling paramter
-             *infor should be inserted instead of the update.
-             */
->>>>>>> 92c56eef
             addSPSParams(spsd,tc);
         }else{
             Object[] parameterDefaults=spsd.getParameterDefaults();
 
-<<<<<<< HEAD
 			/*
 			** Update each column with the new defaults and with
 			** the new datatypes.  It is possible that someone has
@@ -3517,15 +3403,6 @@
 			** changed the type of a column, which has changed
 			** the type of a parameter to our statement.
 			*/
-=======
-            /*
-            ** Update each column with the new defaults and with
-            ** the new datatypes.  It is possible that someone has
-            ** done a drop/create on the underlying table and
-            ** changed the type of a column, which has changed
-            ** the type of a parameter to our statement.
-            */
->>>>>>> 92c56eef
             int[] columnsToSet=new int[2];
             columnsToSet[0]=SYSCOLUMNSRowFactory.SYSCOLUMNS_COLUMNDATATYPE;
             columnsToSet[1]=SYSCOLUMNSRowFactory.SYSCOLUMNS_COLUMNDEFAULT;
@@ -4222,19 +4099,11 @@
     }
 
     /*
-<<<<<<< HEAD
 	 * The arrary passed will have either -1 or a column position as it's
 	 * elements. If the array only has -1 as for all it's elements, then
 	 * this method will return null. Otherwise, the method will create a
 	 * new arrary with all -1 entries removed from the original arrary.
 	 */
-=======
-     * The arrary passed will have either -1 or a column position as it's
-     * elements. If the array only has -1 as for all it's elements, then
-     * this method will return null. Otherwise, the method will create a
-     * new arrary with all -1 entries removed from the original arrary.
-     */
->>>>>>> 92c56eef
     private int[] justTheRequiredColumns(int[] columnsArrary,TableDescriptor triggerTableDescriptor){
         int countOfColsRefedInArray=0;
         int numberOfColsInTriggerTable=triggerTableDescriptor.getNumberOfColumns();
@@ -4272,7 +4141,6 @@
     }
 
     /*
-<<<<<<< HEAD
 	** Make sure the given column name is found in the trigger
 	** target table.  Generate the appropriate SQL to get it.
 	**
@@ -4282,17 +4150,6 @@
 	**
 	** @exception StandardException on invalid column name
 	*/
-=======
-    ** Make sure the given column name is found in the trigger
-    ** target table.  Generate the appropriate SQL to get it.
-    **
-    ** @return a string that is used to get the column using
-    ** getObject() on the desired result set and CAST it back
-    ** to the proper type in the SQL domain.
-    **
-    ** @exception StandardException on invalid column name
-    */
->>>>>>> 92c56eef
     private String genColumnReferenceSQL(TableDescriptor td,
                                          String colName,
                                          String tabName,
@@ -4304,7 +4161,6 @@
             throw StandardException.newException(SQLState.LANG_COLUMN_NOT_FOUND,tabName+"."+colName);
         }
 
-<<<<<<< HEAD
 		/*
 		** Generate something like this:
 		**
@@ -4326,29 +4182,6 @@
 		**		CREATE TRIGGER ... INSERT INTO T length(Column), ...
 	    **
 	    */
-=======
-        /*
-        ** Generate something like this:
-        **
-        **         CAST (com.splicemachine.db.iapi.db.Factory::
-        **            getTriggerExecutionContext().getNewRow().
-        **                getObject(<colPosition>) AS DECIMAL(6,2))
-        **
-        ** Column position is used to avoid the wrong column being
-        ** selected problem (DERBY-1258) caused by the case insensitive
-        ** JDBC rules for fetching a column by name.
-        **
-        ** The cast back to the SQL Domain may seem redundant
-        ** but we need it to make the column reference appear
-        ** EXACTLY like a regular column reference, so we need
-        ** the object in the SQL Domain and we need to have the
-        ** type information.  Thus a user should be able to do
-        ** something like
-        **
-        **        CREATE TRIGGER ... INSERT INTO T length(Column), ...
-        **
-        */
->>>>>>> 92c56eef
 
         DataTypeDescriptor dts=colDesc.getType();
         TypeId typeId=dts.getTypeId();
@@ -4381,7 +4214,6 @@
 
             return methodCall.toString();
         }else{
-<<<<<<< HEAD
 	        /*  DERBY-2350
 	        **
 	        **  Triggers currently use jdbc 1.2 to access columns.  The default
@@ -4405,31 +4237,6 @@
 	        **                      getString(<colPosition>) AS CLOB)
 	        **                        PRESERVE WHITESPACE)
 	        */
-=======
-            /*  DERBY-2350
-            **
-            **  Triggers currently use jdbc 1.2 to access columns.  The default
-            **  uses getObject() which is not supported for an XML type until
-            **  jdbc 4.  In the meantime use getString() and then call
-            **  XMLPARSE() on the string to get the type.  See Derby issue and
-            **  http://wiki.apache.org/db-db/TriggerImplementation , for
-            **  better long term solutions.  Long term I think changing the
-            **  trigger architecture to not rely on jdbc, but instead on an
-            **  internal direct access interface to execution nodes would be
-            **  best future direction, but believe such a change appropriate
-            **  for a major release, not a bug fix.
-            **
-            **  Rather than the above described code generation, use the
-            **  following for XML types to generate an XML column from the
-            **  old or new row.
-            **
-            **          XMLPARSE(DOCUMENT
-            **              CAST (com.splicemachine.db.iapi.db.Factory::
-            **                  getTriggerExecutionContext().getNewRow().
-            **                      getString(<colPosition>) AS CLOB)
-            **                        PRESERVE WHITESPACE)
-            */
->>>>>>> 92c56eef
 
             @SuppressWarnings("StringBufferReplaceableByString") StringBuilder methodCall=new StringBuilder();
             methodCall.append("XMLPARSE(DOCUMENT CAST( ");
@@ -4486,15 +4293,9 @@
         DataValueDescriptor triggerNameOrderable;
         TabInfoImpl ti=getNonCoreTI(SYSTRIGGERS_CATALOG_NUM);
 
-<<<<<<< HEAD
 		/* Use triggerNameOrderable and schemaIdOrderable in both start
 		 * and stop position for scan.
 		 */
-=======
-        /* Use triggerNameOrderable and schemaIdOrderable in both start
-         * and stop position for scan.
-         */
->>>>>>> 92c56eef
         triggerNameOrderable=new SQLVarchar(name);
         schemaIDOrderable=getIDValueAsCHAR(sd.getUUID());
 
@@ -5002,15 +4803,9 @@
                 assert subCD!=null:"subCD is expected to be non-null";
                 cd=(ConstraintDescriptor)rf.buildDescriptor(outRow,subCD,this);
 
-<<<<<<< HEAD
 				/* If dList is null, then caller only wants a single descriptor - we're done
 				 * else just add the current descriptor to the list.
 				 */
-=======
-                /* If dList is null, then caller only wants a single descriptor - we're done
-                 * else just add the current descriptor to the list.
-                 */
->>>>>>> 92c56eef
                 if(list==null){
                     break;
                 }else{
@@ -5119,11 +4914,7 @@
             /* Use tableIDOrderable in both start and stop positions for scan */
             DataValueDescriptor orderable=getIDValueAsCHAR(uuid);
 
-<<<<<<< HEAD
 			/* Set up the start/stop position for the scan */
-=======
-            /* Set up the start/stop position for the scan */
->>>>>>> 92c56eef
             ExecIndexRow keyRow=exFactory.getIndexableRow(1);
             keyRow.setColumn(1,orderable);
 
@@ -5224,7 +5015,7 @@
                 addDescriptor(descriptor,null,SYSCHECKS_CATALOG_NUM,true,tc,false);
                 break;
             default:
-                assert false; // That should never be reached as 
+                assert false; // That should never be reached as
         }
     }
 
@@ -5252,15 +5043,9 @@
         TabInfoImpl ti=getNonCoreTI(SYSCONSTRAINTS_CATALOG_NUM);
         SYSCONSTRAINTSRowFactory rf=(SYSCONSTRAINTSRowFactory)ti.getCatalogRowFactory();
 
-<<<<<<< HEAD
 		/* Use objectID/columnName in both start
 		 * and stop position for index 1 scan.
 		 */
-=======
-        /* Use objectID/columnName in both start
-         * and stop position for index 1 scan.
-         */
->>>>>>> 92c56eef
         IDOrderable=getIDValueAsCHAR(formerUUID);
 
         /* Set up the start/stop position for the scan */
@@ -5270,17 +5055,10 @@
         // build the row to be stuffed into SYSCONSTRAINTS. 
         row=rf.makeRow(cd,null);
 
-<<<<<<< HEAD
 		/*
 		** Figure out if the index in sysconstraints needs
 		** to be updated.
 		*/
-=======
-        /*
-        ** Figure out if the index in sysconstraints needs
-        ** to be updated.
-        */
->>>>>>> 92c56eef
         assert rf.getNumIndexes()==3:"Programmer error: there are more indexes on sysconstraints than expected";
 
         boolean[] bArray=new boolean[3];
@@ -5349,15 +5127,9 @@
                 assert false: "Dropping constraint of type " + descriptor.getConstraintType() + "not implemented";
         }
 
-<<<<<<< HEAD
 		/* Use constraintNameOrderable and schemaIdOrderable in both start
 		 * and stop position for index 2 scan.
 		 */
-=======
-        /* Use constraintNameOrderable and schemaIdOrderable in both start
-         * and stop position for index 2 scan.
-         */
->>>>>>> 92c56eef
         constraintNameOrderable=new SQLVarchar(descriptor.getConstraintName());
         schemaIDOrderable=getIDValueAsCHAR(descriptor.getSchemaDescriptor().getUUID());
 
@@ -5449,21 +5221,12 @@
             baseNum=SYSFOREIGNKEYS_CATALOG_NUM;
             indexNum=SYSFOREIGNKEYSRowFactory.SYSFOREIGNKEYS_INDEX1_ID;
 
-<<<<<<< HEAD
 			/*
 			** If we have a foreign key, we need to decrement the
 			** reference count of the contraint that this FK references.
 			** We need to do this *before* we drop the foreign key
 			** because of the way FK.getReferencedConstraint() works.
 			*/
-=======
-            /*
-            ** If we have a foreign key, we need to decrement the
-            ** reference count of the contraint that this FK references.
-            ** We need to do this *before* we drop the foreign key
-            ** because of the way FK.getReferencedConstraint() works.
-            */
->>>>>>> 92c56eef
             ReferencedKeyConstraintDescriptor refDescriptor=(ReferencedKeyConstraintDescriptor)getConstraintDescriptor(
                     ((ForeignKeyConstraintDescriptor)constraint).
                             getReferencedConstraintId());
@@ -5488,15 +5251,9 @@
         }
 
 
-<<<<<<< HEAD
 		/* Use constraintIdOrderable in both start
 		 * and stop position for index 1 scan.
 		 */
-=======
-        /* Use constraintIdOrderable in both start
-         * and stop position for index 1 scan.
-         */
->>>>>>> 92c56eef
         constraintIdOrderable=getIDValueAsCHAR(constraint.getUUID());
 
         /* Set up the start/stop position for the scan */
@@ -5543,15 +5300,9 @@
         DataValueDescriptor constraintIdOrderable;
         TabInfoImpl ti=getNonCoreTI(SYSCHECKS_CATALOG_NUM);
 
-<<<<<<< HEAD
 		/* Use constraintIdOrderable in both start
 		 * and stop position for index 1 scan.
 		 */
-=======
-        /* Use constraintIdOrderable in both start
-         * and stop position for index 1 scan.
-         */
->>>>>>> 92c56eef
         constraintIdOrderable=getIDValueAsCHAR(constraintId);
 
         /* Set up the start/stop position for the scan */
@@ -5901,15 +5652,9 @@
         DataValueDescriptor tableIDOrderable;
         TabInfoImpl ti=coreInfo[SYSCONGLOMERATES_CORE_NUM];
 
-<<<<<<< HEAD
 		/* Use tableIDOrderable in both start
 		 * and stop position for index 3 scan.
 		 */
-=======
-        /* Use tableIDOrderable in both start
-         * and stop position for index 3 scan.
-         */
->>>>>>> 92c56eef
         tableIDOrderable=getIDValueAsCHAR(td.getUUID());
 
         /* Set up the start/stop position for the scan */
@@ -5988,15 +5733,9 @@
         DataValueDescriptor schemaNameOrderable;
         TabInfoImpl ti=coreInfo[SYSSCHEMAS_CORE_NUM];
 
-<<<<<<< HEAD
 		/* Use schemaNameOrderable in both start
 		 * and stop position for index 1 scan.
 		 */
-=======
-        /* Use schemaNameOrderable in both start
-         * and stop position for index 1 scan.
-         */
->>>>>>> 92c56eef
         schemaNameOrderable=new SQLVarchar(schemaName);
 
         /* Set up the start/stop position for the scan */
@@ -6183,15 +5922,9 @@
         DataValueDescriptor dependentIDOrderable=getIDValueAsCHAR(dependentID);
         TabInfoImpl ti=getNonCoreTI(SYSDEPENDS_CATALOG_NUM);
 
-<<<<<<< HEAD
 		/* Use dependentIDOrderable in both start
 		 * and stop position for index 1 scan.
 		 */
-=======
-        /* Use dependentIDOrderable in both start
-         * and stop position for index 1 scan.
-         */
->>>>>>> 92c56eef
         keyRow1=exFactory.getIndexableRow(1);
         keyRow1.setColumn(1,dependentIDOrderable);
 
@@ -6235,15 +5968,9 @@
         DataValueDescriptor dependentIDOrderable;
         TabInfoImpl ti=getNonCoreTI(SYSDEPENDS_CATALOG_NUM);
 
-<<<<<<< HEAD
 		/* Use dependentIDOrderable in both start
 		 * and stop position for index 1 scan.
 		 */
-=======
-        /* Use dependentIDOrderable in both start
-         * and stop position for index 1 scan.
-         */
->>>>>>> 92c56eef
         dependentIDOrderable=getIDValueAsCHAR(dependentsUUID);
 
         /* Set up the start/stop position for the scan */
@@ -6335,15 +6062,9 @@
         DataValueDescriptor nameSpaceOrderable;
         TabInfoImpl ti=getNonCoreTI(SYSALIASES_CATALOG_NUM);
 
-<<<<<<< HEAD
 		/* Use aliasNameOrderable and aliasTypeOrderable in both start
 		 * and stop position for scan.
 		 */
-=======
-        /* Use aliasNameOrderable and aliasTypeOrderable in both start
-         * and stop position for scan.
-         */
->>>>>>> 92c56eef
         aliasNameOrderable=new SQLVarchar(aliasName);
         char[] charArray=new char[1];
         charArray[0]=nameSpace;
@@ -6446,15 +6167,9 @@
     public void dropAliasDescriptor(AliasDescriptor ad,TransactionController tc) throws StandardException{
         TabInfoImpl ti=getNonCoreTI(SYSALIASES_CATALOG_NUM);
 
-<<<<<<< HEAD
 		/* Use aliasNameOrderable and nameSpaceOrderable in both start
 		 * and stop position for index 1 scan.
 		 */
-=======
-        /* Use aliasNameOrderable and nameSpaceOrderable in both start
-         * and stop position for index 1 scan.
-         */
->>>>>>> 92c56eef
 
         char[] charArray=new char[1];
         charArray[0]=ad.getNameSpace();
@@ -6676,17 +6391,10 @@
                                           TransactionController tc,
                                           DataDescriptorGenerator ddg) throws StandardException{
         /*
-<<<<<<< HEAD
 		** Create a new schema descriptor -- with no args
 		** creates the system schema descriptor in which
 		** all tables reside (SYS)
 		*/
-=======
-        ** Create a new schema descriptor -- with no args
-        ** creates the system schema descriptor in which
-        ** all tables reside (SYS)
-        */
->>>>>>> 92c56eef
         systemSchemaDesc=newSystemSchemaDesc(SchemaDescriptor.STD_SYSTEM_SCHEMA_NAME,SchemaDescriptor.SYSTEM_SCHEMA_UUID);
 
         /* Create the core tables and generate the UUIDs for their
@@ -7220,21 +6928,12 @@
                                           TabInfoImpl ti) throws StandardException{
         ConglomerateDescriptor[] cgd=new ConglomerateDescriptor[ti.getNumberOfIndexes()];
 
-<<<<<<< HEAD
 		/* Ordering problem with sysconglomerates.  We need to create
 		 * all of the conglomerates first before adding rows to
 		 * sysconglomerates.  (All of the conglomerates for sysconglomerates
 		 * must be there before we can add to them.)
 		 *
 		 */
-=======
-        /* Ordering problem with sysconglomerates.  We need to create
-         * all of the conglomerates first before adding rows to
-         * sysconglomerates.  (All of the conglomerates for sysconglomerates
-         * must be there before we can add to them.)
-         *
-         */
->>>>>>> 92c56eef
         for(int indexCtr=0;indexCtr<ti.getNumberOfIndexes();indexCtr++){
             cgd[indexCtr]=bootstrapOneIndex(sd,tc,ddg,ti,indexCtr,ti.getHeapConglomerate());
         }
@@ -7479,11 +7178,7 @@
         addDescriptor(td,sd,SYSTABLES_CATALOG_NUM,false,tc,false);
         toid=td.getUUID();
 
-<<<<<<< HEAD
 		/* Add the conglomerate for the heap */
-=======
-        /* Add the conglomerate for the heap */
->>>>>>> 92c56eef
         ConglomerateDescriptor cgd=ddg.newConglomerateDescriptor(conglomId,
                 heapName,
                 false,
@@ -8118,19 +7813,11 @@
             return;
         }
 
-<<<<<<< HEAD
 		/* The completing of the noncoreInfo entry must be synchronized.
 		 * NOTE: We are assuming that we will not access a different
 		 * noncoreInfo in the course of completing of this noncoreInfo,
 		 * otherwise a deadlock could occur.
 		 */
-=======
-        /* The completing of the noncoreInfo entry must be synchronized.
-         * NOTE: We are assuming that we will not access a different
-         * noncoreInfo in the course of completing of this noncoreInfo,
-         * otherwise a deadlock could occur.
-         */
->>>>>>> 92c56eef
         //noinspection SynchronizationOnLocalVariableOrMethodParameter
         synchronized(ti){
             /* Now that we can run, the 1st thing that we must do
