--- conflicted
+++ resolved
@@ -722,7 +722,6 @@
     private void assertTcElevated(TransactionController tc, String caller) throws StandardException {
         if (!tc.isElevated()) {
             throw StandardException.plainWrapException(new IOException(caller + ": not writeable"));
-<<<<<<< HEAD
         }
     }
 
@@ -737,22 +736,6 @@
         if (!af.isMultiDatabaseEnabled()) {
             throw StandardException.newException(SQLState.LANG_MULTIDATABASE_NOT_ENABLED);
         }
-=======
-        }
-    }
-
-    public UUID createNewDatabaseAndDatabaseOwner(TransactionController tc, String dbName, String dbOwner, String dbPassword) throws StandardException {
-        assertTcElevated(tc, "createNewDatabaseAndDatabaseOwner");
-        dbOwner = IdUtil.getUserAuthorizationId(dbOwner);
-        UserDescriptor dbOwnerDesc = dataDescriptorGenerator.makeUserDescriptor(tc, dbOwner, dbPassword, null);
-        return createNewDatabaseAndDatabaseOwner(tc, dbName, dbOwnerDesc);
-    }
-
-    public UUID createNewDatabaseAndDatabaseOwner(TransactionController tc, String dbName, UserDescriptor dbOwner) throws StandardException {
-        if (!af.isMultiDatabaseEnabled()) {
-            throw StandardException.newException(SQLState.LANG_MULTIDATABASE_NOT_ENABLED);
-        }
->>>>>>> 3de30864
         assertTcElevated(tc, "createNewDatabaseAndDatabaseOwner");
         DatabaseDescriptor dbDesc = createNewDatabase(dbName, dbOwner.getUserName());
         UUID dbId = dbDesc.getUUID();
