--- conflicted
+++ resolved
@@ -2937,18 +2937,17 @@
                 TransactionController.MODE_RECORD,
                 TransactionController.ISOLATION_REPEATABLE_READ)) {
 
-<<<<<<< HEAD
-        DataValueDescriptor authIdOrderable=new SQLVarchar(authId);
+            DataValueDescriptor authIdOrderable = new SQLVarchar(authId);
         DataValueDescriptor dbIdOrderable = new SQLChar(databaseId.toString());
         ScanQualifier[][] scanQualifier=exFactory.getScanQualifier(2);
 
-        scanQualifier[0][0].setQualifier(
-                columnNo-1,    /* to zero-based */
-                authIdOrderable,
-                Orderable.ORDER_OP_EQUALS,
-                false,
-                false,
-                false);
+            scanQualifier[0][0].setQualifier(
+                    columnNo - 1,    /* to zero-based */
+                    authIdOrderable,
+                    Orderable.ORDER_OP_EQUALS,
+                    false,
+                    false,
+                    false);
 
         scanQualifier[0][1].setQualifier(
                 databaseIdColumnNo - 1,  /* to zero-based */
@@ -2957,31 +2956,6 @@
                 false,
                 false,
                 false);
-
-        ScanController sc=tc.openScan(
-                ti.getIndexConglomerate(SYSROLESRowFactory.SYSROLES_INDEX_ID_EE_OR_IDX),
-                false,   // don't hold open across commit
-                0,       // for update
-                TransactionController.MODE_RECORD,
-                TransactionController.ISOLATION_REPEATABLE_READ,
-                null,      // all fields as objects
-                null, // start position -
-                0,                            // startSearchOperation - none
-                scanQualifier,                //
-                null, // stop position -through last row
-                0);                           // stopSearchOperation - none
-=======
-            DataValueDescriptor authIdOrderable = new SQLVarchar(authId);
-            ScanQualifier[][] scanQualifier = exFactory.getScanQualifier(1);
-
-            scanQualifier[0][0].setQualifier(
-                    columnNo - 1,    /* to zero-based */
-                    authIdOrderable,
-                    Orderable.ORDER_OP_EQUALS,
-                    false,
-                    false,
-                    false);
->>>>>>> daef1f97
 
             try (ScanController sc = tc.openScan(
                     ti.getIndexConglomerate(SYSROLESRowFactory.SYSROLES_INDEX_ID_EE_OR_IDX),
@@ -3050,7 +3024,6 @@
                 false,
                 false);
 
-<<<<<<< HEAD
         scanQualifier[0][1].setQualifier(
                 SYSROLESRowFactory.SYSROLES_DATABASE_ID -1, /* to zero-based */
                 dbIdOrderable,
@@ -3059,10 +3032,7 @@
                 false,
                 false);
 
-        ScanController sc=tc.openScan(
-=======
         try (ScanController sc=tc.openScan(
->>>>>>> daef1f97
                 ti.getHeapConglomerate(),
                 false,   // don't hold open across commit
                 0,       // for update
@@ -3081,19 +3051,11 @@
             while (sc.fetchNext(outRow.getRowArray())) {
                 grantDescr = (RoleGrantDescriptor) rf.buildDescriptor(outRow, null, this);
 
-<<<<<<< HEAD
-            if (roleOnly) {
-                // Next call is potentially inefficient.  We could read in
-                // definitions first in a separate hash table limiting
-                // this to a 2-pass scan.
-                RoleGrantDescriptor granteeDef = getRoleDefinitionDescriptor(grantDescr.getGrantee(), databaseId);
-=======
                 if (roleOnly) {
                     // Next call is potentially inefficient.  We could read in
                     // definitions first in a separate hash table limiting
                     // this to a 2-pass scan.
-                    RoleGrantDescriptor granteeDef = getRoleDefinitionDescriptor(grantDescr.getGrantee());
->>>>>>> daef1f97
+                RoleGrantDescriptor granteeDef = getRoleDefinitionDescriptor(grantDescr.getGrantee(), databaseId);
 
                     if (granteeDef == null) {
                         // not a role, must be user authid, skip
