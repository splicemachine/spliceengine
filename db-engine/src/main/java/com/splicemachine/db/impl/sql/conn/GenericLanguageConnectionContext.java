--- conflicted
+++ resolved
@@ -572,8 +572,6 @@
             triggerIdToTriggerInfoMap = new HashMap<>();
             queryIdToTriggerInfoMap = new HashMap<>();
         }
-<<<<<<< HEAD
-=======
 
         queryTxnIdStack.push(new Pair<>(currentQueryId, txnId));
 
@@ -605,52 +603,7 @@
 
     }
 
->>>>>>> 333aa46d
-
-        queryTxnIdStack.push(new Pair<>(currentQueryId, txnId));
-
-        if (tds != null) {
-            for (TriggerDescriptor td : tds) {
-                triggerIdToTriggerInfoMap.put(td.getUUID(), new DisplayedTriggerInfo(td.getUUID(), td.getName(), -1, null, currentQueryId));
-            }
-        }
-    }
-
-    @Override
-    public ArrayList<DisplayedTriggerInfo> getDisplayedTriggerInfo() {
-        return triggerInfos;
-    }
-
-    @Override
-    public void recordTriggerInfoWhileFiring(UUID triggerId) {
-        Pair<java.util.UUID, Long> pair = queryTxnIdStack.peek();
-        DisplayedTriggerInfo info = triggerIdToTriggerInfoMap.get(triggerId);
-        queryIdToTriggerInfoMap.put(pair.getFirst(), info);
-
-        if (queryIdToTriggerInfoMap.containsKey(pair.getFirst())) {
-            queryIdToTriggerInfoMap.put(pair.getFirst(), new DisplayedTriggerInfo(triggerId, info.getName(), pair.getSecond(), pair.getFirst(), info.getParentQueryId()));
-        } else {
-            info.setQueryId(pair.getFirst());
-            info.setTxnId(pair.getSecond());
-            queryIdToTriggerInfoMap.put(pair.getFirst(), info);
-        }
-
-    }
-
-
-    @Override
-    public void recordAdditionalDisplayedTriggerInfo(long elapsedTime, long modifiedRows, java.util.UUID queryId) {
-        assert queryTxnIdStack.peek().getFirst() == queryId;
-        queryTxnIdStack.pop();
-        if (queryIdToTriggerInfoMap.containsKey(queryId)) {
-            queryIdToTriggerInfoMap.get(queryId).setElapsedTime(elapsedTime);
-            queryIdToTriggerInfoMap.get(queryId).setModifiedRowCount(modifiedRows);
-        }
-
-        if (queryTxnIdStack.empty()) {
-            triggerInfos = new ArrayList<>(queryIdToTriggerInfoMap.values());
-        }
-    }
+
     @Override
     public void recordAdditionalDisplayedTriggerInfo(long elapsedTime, long modifiedRows, java.util.UUID queryId) {
         assert queryTxnIdStack.peek().getFirst() == queryId;
