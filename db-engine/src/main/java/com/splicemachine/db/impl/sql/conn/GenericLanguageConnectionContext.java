/*
 * This file is part of Splice Machine.
 * Splice Machine is free software: you can redistribute it and/or modify it under the terms of the
 * GNU Affero General Public License as published by the Free Software Foundation, either
 * version 3, or (at your option) any later version.
 * Splice Machine is distributed in the hope that it will be useful, but WITHOUT ANY WARRANTY;
 * without even the implied warranty of MERCHANTABILITY or FITNESS FOR A PARTICULAR PURPOSE.
 * See the GNU Affero General Public License for more details.
 * You should have received a copy of the GNU Affero General Public License along with Splice Machine.
 * If not, see <http://www.gnu.org/licenses/>.
 *
 * Some parts of this source code are based on Apache Derby, and the following notices apply to
 * Apache Derby:
 *
 * Apache Derby is a subproject of the Apache DB project, and is licensed under
 * the Apache License, Version 2.0 (the "License"); you may not use these files
 * except in compliance with the License. You may obtain a copy of the License at:
 *
 * http://www.apache.org/licenses/LICENSE-2.0
 *
 * Unless required by applicable law or agreed to in writing, software distributed
 * under the License is distributed on an "AS IS" BASIS, WITHOUT WARRANTIES OR
 * CONDITIONS OF ANY KIND, either express or implied. See the License for the
 * specific language governing permissions and limitations under the License.
 *
 * Splice Machine, Inc. has modified the Apache Derby code in this file.
 *
 * All such Splice Machine modifications are Copyright 2012 - 2020 Splice Machine, Inc.,
 * and are licensed to you under the GNU Affero General Public License.
 */

package com.splicemachine.db.impl.sql.conn;

import com.splicemachine.db.catalog.UUID;
import com.splicemachine.db.iapi.db.InternalDatabase;
import com.splicemachine.db.iapi.error.ExceptionSeverity;
import com.splicemachine.db.iapi.error.StandardException;
import com.splicemachine.db.iapi.reference.ContextId;
import com.splicemachine.db.iapi.reference.Property;
import com.splicemachine.db.iapi.reference.SQLState;
import com.splicemachine.db.iapi.services.cache.CacheManager;
import com.splicemachine.db.iapi.services.cache.Cacheable;
import com.splicemachine.db.iapi.services.context.Context;
import com.splicemachine.db.iapi.services.context.ContextImpl;
import com.splicemachine.db.iapi.services.context.ContextManager;
import com.splicemachine.db.iapi.services.io.FormatableBitSet;
import com.splicemachine.db.iapi.services.loader.ClassFactory;
import com.splicemachine.db.iapi.services.loader.GeneratedClass;
import com.splicemachine.db.iapi.services.property.PropertyUtil;
import com.splicemachine.db.iapi.services.sanity.SanityManager;
import com.splicemachine.db.iapi.sql.*;
import com.splicemachine.db.iapi.sql.compile.*;
import com.splicemachine.db.iapi.sql.compile.costing.CostModel;
import com.splicemachine.db.iapi.sql.compile.costing.CostModelRegistry;
import com.splicemachine.db.iapi.sql.conn.*;
import com.splicemachine.db.iapi.sql.depend.DependencyManager;
import com.splicemachine.db.iapi.sql.depend.Provider;
import com.splicemachine.db.iapi.sql.dictionary.*;
import com.splicemachine.db.iapi.sql.execute.CursorActivation;
import com.splicemachine.db.iapi.sql.execute.*;
import com.splicemachine.db.iapi.store.access.AccessFactory;
import com.splicemachine.db.iapi.store.access.TransactionController;
import com.splicemachine.db.iapi.store.access.XATransactionController;
import com.splicemachine.db.iapi.store.access.conglomerate.Conglomerate;
import com.splicemachine.db.iapi.types.DataValueFactory;
import com.splicemachine.db.iapi.util.IdUtil;
import com.splicemachine.db.iapi.util.InterruptStatus;
import com.splicemachine.db.iapi.util.StringUtil;
import com.splicemachine.db.impl.db.BasicDatabase;
import com.splicemachine.db.impl.sql.GenericStatement;
import com.splicemachine.db.impl.sql.GenericStorablePreparedStatement;
import com.splicemachine.db.impl.sql.catalog.ManagedCache;
import com.splicemachine.db.impl.sql.compile.CharTypeCompiler;
import com.splicemachine.db.impl.sql.compile.CompilerContextImpl;
import com.splicemachine.db.impl.sql.execute.*;
import com.splicemachine.db.impl.sql.misc.CommentStripper;
import com.splicemachine.utils.Pair;
import com.splicemachine.utils.SparkSQLUtils;
import edu.umd.cs.findbugs.annotations.SuppressFBWarnings;
import org.apache.log4j.Level;
import org.apache.log4j.Logger;
import splice.com.google.common.cache.CacheBuilder;

import java.io.UnsupportedEncodingException;
import java.math.BigInteger;
import java.security.MessageDigest;
import java.security.NoSuchAlgorithmException;
import java.util.*;

import static com.splicemachine.db.iapi.reference.Property.MATCHING_STATEMENT_CACHE_IGNORING_COMMENT_OPTIMIZATION_ENABLED;

/**
 * LanguageConnectionContext keeps the pool of prepared statements,
 * activations, and cursors in use by the current connection.
 * <p/>
 * The generic impl does not provide statement caching.
 */
public class GenericLanguageConnectionContext extends ContextImpl implements LanguageConnectionContext {

    private final Logger stmtLogger = Logger.getLogger("splice-derby.statement");
    private static Logger LOG = Logger.getLogger(GenericLanguageConnectionContext.class);
    private static final int LOCAL_MANAGED_CACHE_MAX_SIZE = 256;


    private static final ThreadLocal<String> badFile = new ThreadLocal<String>() {
        @Override
        protected String initialValue() {
            return null;
        }
    };

    private static final ThreadLocal<Long> recordsImported = new ThreadLocal<Long>() {
        @Override
        protected Long initialValue() {
            return 0L;
        }
    };

    private static final ThreadLocal<Long> failedRecords = new ThreadLocal<Long>() {
        @Override
        protected Long initialValue() {
            return 0L;
        }
    };
    // make sure these are not zeros
    private final static int NON_XA = 0;
    private final static int XA_ONE_PHASE = 1;
    private final static int XA_TWO_PHASE = 2;

    /*
        fields
     */

    private final ArrayList<Activation> acts;
    private volatile boolean unusedActs = false;
    /**
     * The maximum size of acts since the last time it was trimmed. Used to
     * determine whether acts should be trimmed to reclaim space.
     */
    private int maxActsSize;
    protected int bindCount;
    private boolean ddWriteMode;

    //all the temporary tables declared for this connection
    private ArrayList<TempTableInfo> allDeclaredGlobalTempTables;

    //The currentSavepointLevel is used to provide the rollback behavior of 
    //temporary tables.  At any point, this variable has the total number of 
    //savepoints defined for the transaction.
    private int currentSavepointLevel = 0;

    protected long nextCursorId;

    protected int nextSavepointId;

    private StringBuffer sb;
    private DataSetProcessorType type;
    private SparkExecutionType sparkExecutionType;

    private final String ipAddress;
    private InternalDatabase spliceInstance;
    private String initialDbName;

    private final int instanceNumber;
    private String drdaID;
    private String rdbIntTkn;

    private Object lastQueryTree; // for debugging
    private ManagedCache<UUID, SPSDescriptor> spsCache = null;
    private SPSDescriptor createTriggerSPSDescriptor;
    private long activeStateTxId = -1;

    /**
     * The transaction to use within this language connection context.  It may
     * be more appropriate to have it in a separate context (LanguageTransactionContext?).
     * REVISIT (nat): I shoehorned the transaction context that
     * the language uses into this class.  The main purpose is so
     * that the various language code can find out what its
     * transaction is.
     **/
    private final TransactionController tran;

    /*
     * A stack of nested transactions. Each time you want to execute some code in a nested context
     * (i.e. you wish to create a child transaction to commit with), call pushNestedContext(String),
     * with a nested transaction context.
     *
     */
    private final List<TransactionController> nestedTransactions = new LinkedList<>();

    /**
     * If non-null indicates that a read-only nested
     * user transaction is in progress.
     */
    private TransactionController readOnlyNestedTransaction;

    /**
     * queryNestingDepth is a counter used to keep track of how many calls
     * have been made to begin read-only nested transactions. Only the first call
     * actually starts a Nested User Transaction with the store. Subsequent
     * calls simply increment this counter. commitNestedTransaction only
     * decrements the counter and when it drops to 0 actually commits the
     * nested user transaction.
     */
    private int queryNestingDepth;

    /**
     * True if the connected client application can read decimal data
     * up to 38 digits of precision.
     */
    private boolean clientSupportsDecimal38 = false;

    protected DataValueFactory dataFactory;
    protected LanguageFactory langFactory;
    protected TypeCompilerFactory tcf;
    protected OptimizerFactory of;
    protected LanguageConnectionFactory connFactory;

    /*
     * A statement context is "pushed" and "popped" at the beginning and
     * end of every statement so that only that statement is cleaned up
     * on a Statement Exception.  As a performance optimization, we only push
     * the outermost statement context once, and never pop it.  Also, we
     * save off a 2nd StatementContext for speeding server side method
     * invocation, though we still push and pop it as needed.  All other
     * statement contexts will allocated and pushed and popped on demand.
     */
    private final StatementContext[] statementContexts = new StatementContext[2];
    private int statementDepth;
    private int outermostTrigger = -1;

    protected Authorizer authorizer;
    protected String userName; //The name the user connects with.
    protected List<String> groupuserlist = null; // name of ldap user group

    //May still be quoted.
    /**
     * The top SQL session context stack frame (SQL 2003, section
     * 4.37.3), is kept in topLevelSSC. For nested session contexts,
     * the SQL session context is held by the activation of the
     * calling statement, cf. setupNestedSessionContext and it is
     * accessible through the current statement context
     * (compile-time), or via the current activation (execution-time).
     *
     * @see LanguageConnectionContext#getTopLevelSQLSessionContext
     */
    private SQLSessionContext topLevelSSC;

    /**
     * Used to hold the computed value of the initial default schema,
     * cf logic in initDefaultSchemaDescriptor.
     */
    private SchemaDescriptor cachedInitialDefaultSchemaDescr = null;

    /**
     * Used to hold the defaultRoles
     */
    private List<String> defaultRoles = null;

    /**
     * Used to hold the computed value of the database descriptor
     * cf logic in initDatabaseDescriptor
     */
    private DatabaseDescriptor databaseDescriptor = null;

    // RESOLVE - How do we want to set the default.
    private int defaultIsolationLevel = ExecutionContext.READ_COMMITTED_ISOLATION_LEVEL;
    protected int isolationLevel = defaultIsolationLevel;

    private boolean isolationLevelExplicitlySet = false;
    // Isolation level can be changed using JDBC api Connection.setTransactionIsolation
    // or it can be changed using SQL "set current isolation = NEWLEVEL".
    // 
    // In XA transactions, BrokeredConnection keeps isolation state information.
    // When isolation is changed in XA transaction using JDBC, that state gets
    // correctly set in BrokeredConnection.setTransactionIsolation method. But
    // when SQL is used to set the isolation level, the code path is different
    // and it does not go through BrokeredConnection's setTransactionIsolation
    // method and hence the state is not maintained correctly when coming through
    // SQL. To get around this, I am adding following flag which will get set
    // everytime the isolation level is set using JDBC or SQL. This flag will be
    // checked at global transaction start and end time. If the flag is set to true
    // then BrokeredConnection's isolation level state will be brought upto date
    // with Real Connection's isolation level and this flag will be set to false
    // after that.
    private boolean isolationLevelSetUsingSQLorJDBC = false;

    // isolation level to when preparing statements.
    // if unspecified, the statement won't be prepared with a specific 
    // scan isolationlevel
    protected int prepareIsolationLevel = ExecutionContext.UNSPECIFIED_ISOLATION_LEVEL;

    // Whether or not to write executing statement info to db2j.log
    private boolean logStatementText;
    // The max length of statement in log
    private int maxStatementLogLen;
    private boolean logQueryPlan;

    // default to 6
    private int tableLimitForExhaustiveSearch = 6;

    // this used to be computed in OptimizerFactoryContextImpl; i.e everytime a
    // connection was made. To keep the semantics same I'm putting it out here
    // instead of in the OptimizerFactory which is only initialized when the
    // database is booted.
    private int lockEscalationThreshold;

    private List<ExecutionStmtValidator> stmtValidators;
    private TriggerExecutionStack triggerStack;
    private List<TableDescriptor> triggerTables;

    // OptimizerTrace
    private boolean optimizerTrace;
    private boolean optimizerTraceHtml;
    private String lastOptimizerTraceOutput;
    private String optimizerTraceOutput;

    //// Support for AUTOINCREMENT

    /**
     * To support lastAutoincrementValue: This is a hashtable which maps
     * schemaName,tableName,columnName to a Long value.
     */
    private HashMap<String, Long> autoincrementHT;
    /**
     * whether to allow updates or not.
     */
    private boolean autoincrementUpdate;
    private long identityVal;   //support IDENTITY_VAL_LOCAL function
    private boolean identityNotNull;    //frugal programmer

    // cache of ai being handled in memory (bulk insert + alter table).
    private HashMap<String, AutoincrementCounter> autoincrementCacheHashtable;

    // User-written inspector to print out query tree
    private ASTVisitor astWalker;

    /**
     * Interrupt status flag of this session's thread, in the form of an
     * exception created where an interrupt was (last) detected during operation,
     * null if no interrupt has been seen.
     */
    private StandardException interruptedException;

    /**
     * Connection local state for cached {@code TableDescriptor}s used
     * for keeping track of referenced columns for a table during DDL
     * operations.
     */
    private WeakHashMap<TableDescriptor, FormatableBitSet> referencedColumnMap;
    /**
     * If in restore mode, statements can't be executed
     */
    private boolean restoreMode = false;

    /**
     * Allows fallback to distributed mode when we read too many rows on control mode
     */
    private ControlExecutionLimiter limiter;

    private String lastLogStmt;
    private String lastLogStmtFormat;
    private SessionPropertiesImpl sessionProperties;
    private final CommentStripper commentStripper;
    private boolean ignoreCommentOptEnabled = false;
    private String origStmtTxt;

    private String defaultSchema;
    private boolean nljPredicatePushDownDisabled = false;

    private String replicationRole = "NONE";
    private boolean db2VarcharCompatibilityModeNeedsReset = false;
    private CharTypeCompiler charTypeCompiler = null;
    private boolean compilingFromTableTempTrigger = false;
    private Object sparkContext = null;
    private int applicationJarsHashCode = 0;
    private SparkSQLUtils sparkSQLUtils;
    private boolean hasJoinStrategyHint;
    private boolean compilingStoredPreparedStatement;

    /* constructor */
    @SuppressFBWarnings(value = "REC_CATCH_EXCEPTION", justification = "Intentional")
    public GenericLanguageConnectionContext(
        ContextManager cm,
        TransactionController tranCtrl,
        LanguageFactory lf,
        LanguageConnectionFactory lcf,
            InternalDatabase spliceInstance,
        String userName,
        List<String> groupuserlist,
        int instanceNumber,
        String drdaID,
            String dbName,
        String rdbIntTkn,
        DataSetProcessorType type,
        SparkExecutionType sparkExecutionType,
        boolean skipStats,
        double defaultSelectivityFactor,
        String ipAddress,
        String defaultSchema,
        ManagedCache<UUID, SPSDescriptor> spsCache,
        List<String> defaultRoles,
        SchemaDescriptor initialDefaultSchemaDescriptor,
        long driverTxnId,
        Properties connectionProperties
    ) throws StandardException {
        super(cm, ContextId.LANG_CONNECTION);
        acts = new ArrayList<>();
        tran = tranCtrl;
        this.type = type;
        this.sparkExecutionType = sparkExecutionType;
        this.ipAddress = ipAddress;
        dataFactory = lcf.getDataValueFactory();
        tcf = lcf.getTypeCompilerFactory();
        of = lcf.getOptimizerFactory();
        langFactory = lf;
        connFactory = lcf;
        this.spliceInstance = spliceInstance;
        this.initialDbName = dbName;
        this.userName = userName;
        this.groupuserlist = groupuserlist;
        this.instanceNumber = instanceNumber;
        this.drdaID = drdaID;
        this.rdbIntTkn = rdbIntTkn;
        this.commentStripper = lcf.newCommentStripper();
        this.defaultSchema = defaultSchema;
        this.spsCache = spsCache;
        this.activeStateTxId = driverTxnId;
        this.defaultRoles = defaultRoles;
        this.cachedInitialDefaultSchemaDescr = initialDefaultSchemaDescriptor;
        if (initialDefaultSchemaDescriptor != null)
            initialDefaultSchemaDescriptor.setDataDictionary(getDataDictionary());

        if (defaultSchema != null) {
            if (defaultSchema.charAt(0) == '"') {
                // quoted schema name
                this.defaultSchema = IdUtil.parseSQLIdentifier(defaultSchema);
            } else {
                // regular schema name, need to be converted to upper case
                this.defaultSchema = StringUtil.SQLToUpperCase(this.defaultSchema);
            }
        }

        /* Find out whether or not to log info on executing statements to error log
         */
        String logStatementProperty = PropertyUtil.getCachedDatabaseProperty(this, "derby.language.logStatementText");
        logStatementText=logStatementProperty == null || Boolean.parseBoolean(logStatementProperty);
        // log statements by default
        if (!logStatementText) {
            stmtLogger.setLevel(Level.OFF);
        }

        String maxStatementLogLenStr = PropertyUtil.getCachedDatabaseProperty(this, "derby.language.maxStatementLogLen");
        maxStatementLogLen = maxStatementLogLenStr == null ? -1 : Integer.parseInt
            (maxStatementLogLenStr);

        String logQueryPlanProperty = PropertyUtil.getCachedDatabaseProperty(this, "derby.language.logQueryPlan");
        logQueryPlan=Boolean.parseBoolean(logQueryPlanProperty);

        try {
            String valueString = PropertyUtil.getCachedDatabaseProperty(this, "derby.language.tableLimitForExhaustiveSearch");
            int value = valueString == null ? 0 : Integer.parseInt(valueString);
            if (value > 0)
                tableLimitForExhaustiveSearch = value;
        } catch (RuntimeException e) {
            throw e;
        }  catch (Exception e) {
            // no op, use default value 6
        }

        try {
            String nljPredPushDownString =
                PropertyUtil.getCachedDatabaseProperty(this, Property.DISABLE_NLJ_PREIDCATE_PUSH_DOWN);
            if (nljPredPushDownString != null)
                nljPredicatePushDownDisabled = Boolean.parseBoolean(nljPredPushDownString);
        } catch (RuntimeException e) {
            throw e;
        } catch (Exception e) {
            // no op, use default value 6
        }

        lockEscalationThreshold = Property.DEFAULT_LOCKS_ESCALATION_THRESHOLD;
        stmtValidators = new ArrayList<>();
        triggerTables = new ArrayList<>();
        limiter = ControlExecutionLimiter.NO_OP;
        sessionProperties = new SessionPropertiesImpl();
        // transfer setting of skipStats and defaultSelectivityFactor from jdbc connnection string to sessionProperties
        if (skipStats)
            this.sessionProperties.setProperty(SessionProperties.PROPERTYNAME.SKIPSTATS, Boolean.toString(skipStats));
        if (defaultSelectivityFactor > 0)
            this.sessionProperties.setProperty(SessionProperties.PROPERTYNAME.DEFAULTSELECTIVITYFACTOR, Double.toString(defaultSelectivityFactor));
        if (connectionProperties != null) {
            setSessionFromConnectionProperty(connectionProperties, Property.CONNECTION_OLAP_QUEUE, SessionProperties.PROPERTYNAME.OLAPQUEUE);
            setSessionFromConnectionProperty(connectionProperties, Property.CONNECTION_SNAPSHOT, SessionProperties.PROPERTYNAME.SNAPSHOT_TIMESTAMP);
            setSessionFromConnectionProperty(connectionProperties, Property.OLAP_PARALLEL_PARTITIONS, SessionProperties.PROPERTYNAME.OLAPPARALLELPARTITIONS);
            setSessionFromConnectionProperty(connectionProperties, Property.OLAP_SHUFFLE_PARTITIONS, SessionProperties.PROPERTYNAME.OLAPSHUFFLEPARTITIONS);
            setSessionFromConnectionProperty(connectionProperties, Property.CONNECTION_MIN_PLAN_TIMEOUT, SessionProperties.PROPERTYNAME.MINPLANTIMEOUT);
            setSessionFromConnectionProperty(connectionProperties, Property.CURRENT_FUNCTION_PATH, SessionProperties.PROPERTYNAME.CURRENTFUNCTIONPATH);
            setSessionFromConnectionProperty(connectionProperties, Property.OLAP_ALWAYS_PENALIZE_NLJ, SessionProperties.PROPERTYNAME.OLAPALWAYSPENALIZENLJ);
            setSessionFromConnectionProperty(connectionProperties, Property.CONNECTION_JOIN_STRATEGY, SessionProperties.PROPERTYNAME.JOINSTRATEGY);

            String disableAdvancedTC = connectionProperties.getProperty(Property.CONNECTION_DISABLE_TC_PUSHED_DOWN_INTO_VIEWS);
            if (disableAdvancedTC != null && disableAdvancedTC.equalsIgnoreCase("true")) {
                this.sessionProperties.setProperty(SessionProperties.PROPERTYNAME.DISABLE_TC_PUSHED_DOWN_INTO_VIEWS, "TRUE".toString());
            }

            setSessionFromConnectionProperty(connectionProperties, Property.SPARK_RESULT_STREAMING_BATCHES, SessionProperties.PROPERTYNAME.SPARK_RESULT_STREAMING_BATCHES);
            setSessionFromConnectionProperty(connectionProperties, Property.SPARK_RESULT_STREAMING_BATCH_SIZE, SessionProperties.PROPERTYNAME.SPARK_RESULT_STREAMING_BATCH_SIZE);
            String disableNestedLoopJoinPredicatePushDown = connectionProperties.getProperty(Property.CONNECTION_DISABLE_NLJ_PREDICATE_PUSH_DOWN);
            if (disableNestedLoopJoinPredicatePushDown != null &&
                disableNestedLoopJoinPredicatePushDown.equalsIgnoreCase("true")) {
                this.sessionProperties.setProperty(SessionProperties.PROPERTYNAME.DISABLE_NLJ_PREDICATE_PUSH_DOWN, "TRUE".toString());
            }

            String disablePredsForIndexOrPkAccessPath = connectionProperties.getProperty(Property.CONNECTION_DISABLE_PREDS_FOR_INDEX_OR_PK_ACCESS_PATH);
            if (disablePredsForIndexOrPkAccessPath != null &&
                    disablePredsForIndexOrPkAccessPath.equalsIgnoreCase("true")) {
                this.sessionProperties.setProperty(SessionProperties.PROPERTYNAME.DISABLEPREDSFORINDEXORPKACCESSPATH, "TRUE".toString());
            }
            String alwaysAllowIndexPrefixIteration = connectionProperties.getProperty(Property.CONNECTION_ALWAYS_ALLOW_INDEX_PREFIX_ITERATION);
            if (alwaysAllowIndexPrefixIteration != null &&
                    alwaysAllowIndexPrefixIteration.equalsIgnoreCase("true")) {
                this.sessionProperties.setProperty(SessionProperties.PROPERTYNAME.ALWAYSALLOWINDEXPREFIXITERATION, "TRUE".toString());
            }
            String favorIndexPrefixIteration = connectionProperties.getProperty(Property.CONNECTION_FAVOR_INDEX_PREFIX_ITERATION);
            if (favorIndexPrefixIteration != null &&
                    favorIndexPrefixIteration.equalsIgnoreCase("true")) {
                this.sessionProperties.setProperty(SessionProperties.PROPERTYNAME.FAVORINDEXPREFIXITERATION, "TRUE".toString());
            }
            String costModel = connectionProperties.getProperty(Property.COST_MODEL);
            if(costModel != null && CostModelRegistry.exists(costModel)) {
                this.sessionProperties.setProperty(SessionProperties.PROPERTYNAME.COSTMODEL, costModel);
            }
        }
        if (type.isSessionHinted()) {
            this.sessionProperties.setProperty(SessionProperties.PROPERTYNAME.USEOLAP, type.isOlap());
        } else {
            assert type.isDefaultOltp();
        }
        if (sparkExecutionType.isSessionHinted()) {
            this.sessionProperties.setProperty(SessionProperties.PROPERTYNAME.USE_NATIVE_SPARK, sparkExecutionType.isNative());
        } else {
            assert sparkExecutionType.isUnspecified();
        }


        String ignoreCommentOptEnabledStr = PropertyUtil.getCachedDatabaseProperty(this, MATCHING_STATEMENT_CACHE_IGNORING_COMMENT_OPTIMIZATION_ENABLED);
        ignoreCommentOptEnabled = Boolean.valueOf(ignoreCommentOptEnabledStr);
    }

    private void setSessionFromConnectionProperty(Properties connectionProperties, String connectionPropName, SessionProperties.PROPERTYNAME sessionPropName) {
        String value = connectionProperties.getProperty(connectionPropName);
        if (value != null) {
            this.sessionProperties.setProperty(sessionPropName, value);
        }
    }

    /**
     * In contrast to current user id, which may change (inside a routine
     * executing with definer's rights), the sessionUser is constant in a
     * session.
     */
    private String sessionUser = null;
    private ArrayList<DisplayedTriggerInfo> triggerInfos = new ArrayList<>();
    private HashMap<com.splicemachine.db.catalog.UUID, DisplayedTriggerInfo> triggerIdToTriggerInfoMap = new HashMap<>();
    private HashMap<java.util.UUID, DisplayedTriggerInfo> queryIdToTriggerInfoMap = new HashMap<>();
    private Stack<Pair<java.util.UUID, Long>> queryTxnIdStack = new Stack<>();

    @Override
    public void initTriggerInfo(TriggerDescriptor[] tds, java.util.UUID currentQueryId, long txnId) {
        if (queryTxnIdStack.empty()) {
            triggerIdToTriggerInfoMap = new HashMap<>();
            queryIdToTriggerInfoMap = new HashMap<>();
        }

        queryTxnIdStack.push(new Pair<>(currentQueryId, txnId));

        if (tds != null) {
            for (TriggerDescriptor td : tds) {
                triggerIdToTriggerInfoMap.put(td.getUUID(), new DisplayedTriggerInfo(td.getUUID(), td.getName(), -1, null, currentQueryId));
            }
        }
    }

    @Override
    public ArrayList<DisplayedTriggerInfo> getDisplayedTriggerInfo() {
        return triggerInfos;
    }

    @Override
    public void recordTriggerInfoWhileFiring(UUID triggerId) {
        Pair<java.util.UUID, Long> pair = queryTxnIdStack.peek();
        DisplayedTriggerInfo info = triggerIdToTriggerInfoMap.get(triggerId);
        queryIdToTriggerInfoMap.put(pair.getFirst(), info);

        if (queryIdToTriggerInfoMap.containsKey(pair.getFirst())) {
            queryIdToTriggerInfoMap.put(pair.getFirst(), new DisplayedTriggerInfo(triggerId, info.getName(), pair.getSecond(), pair.getFirst(), info.getParentQueryId()));
        } else {
            info.setQueryId(pair.getFirst());
            info.setTxnId(pair.getSecond());
            queryIdToTriggerInfoMap.put(pair.getFirst(), info);
        }

    }

<<<<<<< HEAD

    @Override
    public void recordAdditionalDisplayedTriggerInfo(long elapsedTime, long modifiedRows, java.util.UUID queryId) {
        assert queryTxnIdStack.peek().getFirst() == queryId;
        queryTxnIdStack.pop();
        if (queryIdToTriggerInfoMap.containsKey(queryId)) {
            queryIdToTriggerInfoMap.get(queryId).setElapsedTime(elapsedTime);
            queryIdToTriggerInfoMap.get(queryId).setModifiedRowCount(modifiedRows);
        }

        if (queryTxnIdStack.empty()) {
            triggerInfos = new ArrayList<>(queryIdToTriggerInfoMap.values());
        }
    }
=======
>>>>>>> 333aa46d

    @Override
    public void recordAdditionalDisplayedTriggerInfo(long elapsedTime, long modifiedRows, java.util.UUID queryId) {
        assert queryTxnIdStack.peek().getFirst() == queryId;
        queryTxnIdStack.pop();
        if (queryIdToTriggerInfoMap.containsKey(queryId)) {
            queryIdToTriggerInfoMap.get(queryId).setElapsedTime(elapsedTime);
            queryIdToTriggerInfoMap.get(queryId).setModifiedRowCount(modifiedRows);
        }

        if (queryTxnIdStack.empty()) {
            triggerInfos = new ArrayList<>(queryIdToTriggerInfoMap.values());
        }
    }
    @Override
    public void initialize() throws StandardException{
        interruptedException = null;
        sessionUser = IdUtil.getUserAuthorizationId(userName);
        /*
         ** Set the authorization id.  User shouldn't
         ** be null or else we are going to blow up trying
         ** to create a schema for this user.
         */
        if (SanityManager.DEBUG) {
            if (getSessionUserId() == null) {
                SanityManager.THROWASSERT("User name is null," +
                    " check the connection manager to make sure it is set" +
                    " reasonably");
            }
        }
        databaseDescriptor = initDatabaseDescriptor();
        setCurrentDatabase(databaseDescriptor);

        referencedColumnMap = new WeakHashMap<>();
        if (defaultRoles == null)
            defaultRoles = initDefaultRoleSet();
        setCurrentRoles(defaultRoles);
        SchemaDescriptor sd = initDefaultSchemaDescriptor();
        /*
         * It is possible for Splice's startup sequence to end up in this code on the same thread
         * as a connection. When this happens, we need to ensure that we do not destroy the schema
         * set by the user by default (if such a schema is set already).
         */
        if (getDefaultSchema() == null)
            setDefaultSchema(sd);

    }

    /*
     * Initialize the LCC without the extraneous SQL Calls.
     */
    @Override
    public void initializeSplice(String sessionUser, SchemaDescriptor defaultSchemaDescriptor) throws StandardException {
        interruptedException = null;
        this.sessionUser = sessionUser;

        /*
         ** Set the authorization id.  User shouldn't
         ** be null or else we are going to blow up trying
         ** to create a schema for this user.
         */
        if (SanityManager.DEBUG) {
            if (getSessionUserId() == null) {
                SanityManager.THROWASSERT("User name is null," +
                    " check the connection manager to make sure it is set" +
                    " reasonably");
            }
        }
        setDefaultSchema(defaultSchemaDescriptor);
        referencedColumnMap = new WeakHashMap<>();
    }

    protected DatabaseDescriptor initDatabaseDescriptor() throws StandardException {
        return getDataDictionary().getDatabaseDescriptor(initialDbName, getTransactionCompile(), true);
    }


    /**
     * Compute the initial default schema and set cachedInitialDefaultSchemaDescr accordingly.
     *
     * @return computed initial default schema value for this session
     * @throws StandardException
     */
    protected SchemaDescriptor initDefaultSchemaDescriptor() throws StandardException {
        /*
         ** - If the database supports schemas and a schema with the
         ** same name as the user's name exists (has been created using
         ** create schema already) the database will set the users
         ** default schema to the the schema with the same name as the
         ** user.
         ** - Else Set the default schema to SPLICE.
         */
        if (cachedInitialDefaultSchemaDescr == null) {
            DataDictionary dd = getDataDictionary();
            SchemaDescriptor sd;
            if (defaultSchema != null) {
                sd = dd.getSchemaDescriptor(getDatabaseId(), defaultSchema, getTransactionCompile(), true);
            } else {
                sd = dd.getSchemaDescriptor(getDatabaseId(), getSessionUserId(), getTransactionCompile(), false);
            }
            if (sd == null) {
                sd = new SchemaDescriptor(
                    dd,
                    getSessionUserId(),
                    getSessionUserId(),
                    null,
                        getDatabaseId(),
                    false);
            }

            cachedInitialDefaultSchemaDescr = sd;
        }
        return cachedInitialDefaultSchemaDescr;
    }

    /**
     * Compute the default roles of the current session user, including the roles granted to public
     *
     * @return computed initial default roles for this session
     * @throws StandardException
     */
    protected List<String> initDefaultRoleSet() throws StandardException {
        if (defaultRoles == null) {
            DataDictionary dd = getDataDictionary();
            defaultRoles = new ArrayList<>();
            List<String> userRoles =
                    dd.getDefaultRoles(getDatabaseId(), getSessionUserId(), getTransactionCompile());
            defaultRoles.addAll(userRoles);
            List<String> publicRoles =
                    dd.getDefaultRoles(getDatabaseId(), "PUBLIC", getTransactionCompile());
            defaultRoles.addAll(publicRoles);
            if (groupuserlist != null) {
                for (String groupuser : groupuserlist) {
                    List<String> groupRoles =
                            dd.getDefaultRoles(getDatabaseId(), groupuser, getTransactionCompile());
                    defaultRoles.addAll(groupRoles);
                }
            }

        }
        return defaultRoles;
    }

    public List<String> getDefaultRoles() {
        return defaultRoles;
    }

    /**
     * Get the computed value for the initial default schema.
     *
     * @return the schema descriptor of the computed initial default schema
     */
    public SchemaDescriptor getInitialDefaultSchemaDescriptor() {
        return cachedInitialDefaultSchemaDescr;
    }


    //
    // LanguageConnectionContext interface
    //

    @Override
    public boolean getLogStatementText() {
        return logStatementText;
    }

    @Override
    public void setLogStatementText(boolean logStatementText) {
        this.logStatementText = logStatementText;
    }

    @Override
    public boolean getLogQueryPlan() {
        return logQueryPlan;
    }

    @Override
    public int getTableLimitForExhaustiveSearch() {
        Integer tableLimit = (Integer) sessionProperties.getProperty(
            SessionProperties.PROPERTYNAME.TABLELIMITFOREXHAUSTIVESEARCH);
        if (tableLimit != null)
            return tableLimit;
        return tableLimitForExhaustiveSearch;
    }

    @Override
    public long getMinPlanTimeout() {
        Long minPlanTimeout = (Long) sessionProperties.getProperty(
            SessionProperties.PROPERTYNAME.MINPLANTIMEOUT);
        if (minPlanTimeout != null)
            return minPlanTimeout;
        else
            return -1;
    }

    @Override
    public boolean usesSqlAuthorization() {
        return getDataDictionary().usesSqlAuthorization();
    }

    /**
     * get the lock escalation threshold.
     */
    @Override
    public int getLockEscalationThreshold() {
        return lockEscalationThreshold;
    }

    /**
     * Add the activation to those known about by this connection.
     */
    @Override
    public void addActivation(Activation a)
        throws StandardException {
        acts.add(a);

        if (acts.size() > maxActsSize) {
            maxActsSize = acts.size();
        }
    }

    @Override
    public void closeUnusedActivations() throws StandardException {
        // DERBY-418. Activations which are marked unused,
        // are closed here. Activations Vector is iterated 
        // to identify and close unused activations, only if 
        // unusedActs flag is set to true and if the total 
        // size exceeds 20.
        if ((unusedActs) && (acts.size() > 20)) {
            unusedActs = false;

            for (int i = acts.size() - 1; i >= 0; i--) {

                // it maybe the case that a Activation's reset() ends up
                // closing one or more activation leaving our index beyond
                // the end of the array
                if (i >= acts.size())
                    continue;

                Activation a1 = acts.get(i);
                if (!a1.isInUse()) {
                    a1.close();
                }
            }
        }

        if (SanityManager.DEBUG) {

            if (SanityManager.DEBUG_ON("memoryLeakTrace")) {

                if (acts.size() > 20)
                    System.out.println("memoryLeakTrace:GenericLanguageContext:activations " + acts.size());
            }
        }
    }

    /**
     * Make a note that some activations are marked unused
     */
    public void notifyUnusedActivation() {
        unusedActs = true;
    }

    @Override
    public boolean checkIfAnyDeclaredGlobalTempTablesForThisConnection() {
        return (allDeclaredGlobalTempTables != null);
    }

    @Override
    public void addDeclaredGlobalTempTable(TableDescriptor td) throws StandardException {

        if (findDeclaredGlobalTempTable(td.getName()) != null) {
            //if table already declared, throw an exception
            throw StandardException.newException(
                SQLState.LANG_OBJECT_ALREADY_EXISTS_IN_OBJECT,
                "Temporary table",
                td.getName(),
                "Schema",
                td.getSchemaName());
        }

        //save all the information about temp table in this special class
        TempTableInfo tempTableInfo =
            new TempTableInfo(td, currentSavepointLevel);

        // Rather than exist in a catalog, a simple array is kept of the 
        // tables currently active in the transaction.

        if (allDeclaredGlobalTempTables == null)
            allDeclaredGlobalTempTables = new ArrayList<>();

        allDeclaredGlobalTempTables.add(tempTableInfo);
    }

    @Override
    public boolean dropDeclaredGlobalTempTable(TableDescriptor td) {
        TempTableInfo tempTableInfo = findDeclaredGlobalTempTable(td.getName());

        if (tempTableInfo != null) {
            if (SanityManager.DEBUG) {
                if (tempTableInfo.getDeclaredInSavepointLevel() > currentSavepointLevel) {
                    SanityManager.THROWASSERT(
                        "declared in savepoint level (" +
                            tempTableInfo.getDeclaredInSavepointLevel() +
                            ") can not be higher than current savepoint level (" +
                            currentSavepointLevel +
                            ").");
                }
            }

            // check if the table was declared in the current unit of work.
            if (tempTableInfo.getDeclaredInSavepointLevel() == currentSavepointLevel) {
                // since the table was declared in this unit of work, the drop 
                // table method should remove it from the valid list of temp 
                // table for this unit of work
                allDeclaredGlobalTempTables.remove(allDeclaredGlobalTempTables.indexOf(tempTableInfo));

                if (allDeclaredGlobalTempTables.isEmpty())
                    allDeclaredGlobalTempTables = null;
            } else {
                // since the table was not declared in this unit of work, the
                // drop table method will just mark the table as dropped
                // in the current unit of work. This information will be used 
                // at rollback time.

                tempTableInfo.setDroppedInSavepointLevel(currentSavepointLevel);
            }

            return true;
        } else {
            return false;
        }
    }

    @Override
    public String mangleTableName(String tableName) {
        // 20 underscores + session ID
        return String.format("%s" + LOCAL_TEMP_TABLE_SUFFIX_FIX_PART + "%d", tableName, getInstanceNumber());
    }

    @Override
    public boolean isVisibleToCurrentSession(TableDescriptor td) throws StandardException {
        if (td == null)
            return false;
        if (td.getTableType() != TableDescriptor.LOCAL_TEMPORARY_TABLE_TYPE)
            return true;

        String tableName = td.getName();
        int lastIdx = tableName.lastIndexOf(LOCAL_TEMP_TABLE_SUFFIX_FIX_PART_CHAR);
        if (lastIdx < LOCAL_TEMP_TABLE_SUFFIX_FIX_PART_NUM_CHAR || lastIdx >= tableName.length() - 1)  // -1 case included
            throw StandardException.newException(SQLState.LANG_INVALID_INTERNAL_TEMP_TABLE_NAME, tableName);
        for (int i = lastIdx; i > lastIdx - LOCAL_TEMP_TABLE_SUFFIX_FIX_PART_NUM_CHAR; i--) {
            if (tableName.charAt(i) != LOCAL_TEMP_TABLE_SUFFIX_FIX_PART_CHAR)
                throw StandardException.newException(SQLState.LANG_INVALID_INTERNAL_TEMP_TABLE_NAME, tableName);
        }
        try {
            if (Integer.parseInt(tableName.substring(lastIdx + 1)) == getInstanceNumber())
                return true;
            return false;
        } catch (NumberFormatException e) {
            throw StandardException.newException(SQLState.LANG_INVALID_INTERNAL_TEMP_TABLE_NAME, tableName);
        }
    }

    /**
     * After a release of a savepoint, we need to go through our temp tables
     * list. If there are tables with their declare or drop or modified in
     * savepoint levels set to savepoint levels higher than the current
     * savepoint level, then we should change them to the current savepoint
     * level
     */
    private void tempTablesReleaseSavepointLevels() {
        // unlike rollback, here we check for dropped in / declared in / 
        // modified in savepoint levels > current savepoint level only.
        // This is because the temp tables with their savepoint levels same as 
        // currentSavepointLevel have correct value assigned to them and
        // do not need to be changed and hence no need to check for >=

        for (TempTableInfo tempTableInfo : allDeclaredGlobalTempTables) {
            if (tempTableInfo.getDroppedInSavepointLevel() > currentSavepointLevel) {
                tempTableInfo.setDroppedInSavepointLevel(currentSavepointLevel);
            }

            if (tempTableInfo.getDeclaredInSavepointLevel() > currentSavepointLevel) {
                tempTableInfo.setDeclaredInSavepointLevel(currentSavepointLevel);
            }

            if (tempTableInfo.getModifiedInSavepointLevel() > currentSavepointLevel) {
                tempTableInfo.setModifiedInSavepointLevel(currentSavepointLevel);
            }
        }
    }

    /**
     * Do the necessary work at commit time for temporary tables
     * <p/>
     * 1)If a temporary table was marked as dropped in this transaction, then
     * remove it from the list of temp tables for this connection
     * 2)If a temporary table was not dropped in this transaction, then mark
     * it's declared savepoint level and modified savepoint level as -1
     * 3)After savepoint fix up, then handle all ON COMMIT DELETE ROWS with
     * no open held cursor temp tables.
     * <p/>
     *
     * @param in_xa_transaction if true, then transaction is an XA transaction,
     *                          and special nested transaction may be necessary
     *                          to cleanup internal containers supporting the
     *                          temp tables at commit time.
     * @throws StandardException Standard exception policy.
     **/
    private void tempTablesAndCommit(boolean in_xa_transaction) throws StandardException {
        // loop through all declared global temporary tables and determine
        // what to do at commit time based on if they were dropped during
        // the current savepoint level.
        for (int i = allDeclaredGlobalTempTables.size() - 1; i >= 0; i--) {
            TempTableInfo tempTableInfo = allDeclaredGlobalTempTables.get(i);

            if (tempTableInfo.getDroppedInSavepointLevel() != -1) {
                // this means table was dropped in this unit of work and hence 
                // should be removed from valid list of temp tables

                allDeclaredGlobalTempTables.remove(i);
            } else {
                //this table was not dropped in this unit of work, hence set 
                //its declaredInSavepointLevel as -1 and also mark it as not 
                //modified 

                tempTableInfo.setDeclaredInSavepointLevel(-1);
                tempTableInfo.setModifiedInSavepointLevel(-1);
            }
        }

        // at commit time, for all the temp tables declared with 
        // ON COMMIT DELETE ROWS, make sure there are no held cursor open
        // on them.
        // If there are no held cursors open on ON COMMIT DELETE ROWS, 
        // drop those temp tables and redeclare them to get rid of all the 
        // data in them

        // in XA use nested user updatable transaction.  Delay creating
        // the transaction until loop below finds one it needs to 
        // process.

        for (TempTableInfo allDeclaredGlobalTempTable : allDeclaredGlobalTempTables) {
            TableDescriptor td = allDeclaredGlobalTempTable.getTableDescriptor();
            if (!td.isOnCommitDeleteRows()) {
                // do nothing for temp table with ON COMMIT PRESERVE ROWS
            } else if (!checkIfAnyActivationHasHoldCursor(td.getName())) {
                // temp tables with ON COMMIT DELETE ROWS and 
                // no open held cursors
                getDataDictionary().getDependencyManager().invalidateFor(
                    td, DependencyManager.DROP_TABLE, this);

                if (!in_xa_transaction) {
                    // delay physical cleanup to after the commit for XA
                    // transactions.   In XA the transaction is likely in
                    // prepare state at this point and physical changes to
                    // store are not allowed until after the commit.
                    // Do the work here for non-XA so that fast path does
                    // have to do the 2 commits that the XA path will.
                    cleanupTempTableOnCommitOrRollback(td, true);
                }
            }
        }
    }

    private void tempTablesXApostCommit() throws StandardException {
        TransactionController tc = getTransactionExecute();

        // at commit time for an XA transaction drop all temporary tables.
        // A transaction context may not be maintained from one
        // XAResource.xa_commit to the next in the case of XA with
        // network server and thus there is no way to get at the temp
        // tables again.  To provide consistent behavior in embedded vs
        // network server, consistently remove temp tables at XA commit
        // transaction boundary.
        for (int i = 0; i < allDeclaredGlobalTempTables.size(); i++) {
            // remove all temp tables from this context.
            TableDescriptor td = allDeclaredGlobalTempTables.get(i).getTableDescriptor();

            //remove the conglomerate created for this temp table
            tc.dropConglomerate(td.getHeapConglomerateId());

            //remove it from the list of temp tables
            allDeclaredGlobalTempTables.remove(i);
        }

        tc.commit();
    }

    /*Reset the connection before it is returned (indirectly) by a PooledConnection object. See EmbeddedConnection. */
    @Override
    public void resetFromPool() throws StandardException {
        getSpliceInstance().unregisterSession(instanceNumber);

        interruptedException = null;

        // Reset IDENTITY_VAL_LOCAL
        identityNotNull = false;

        // drop all temp tables.
        dropAllDeclaredGlobalTempTables();

        // Reset the current schema (see DERBY-3690).
        setDefaultSchema(null);

        // Reset the current role
        getCurrentSQLSessionContext().setRole(null);

        // Reset the current user
        getCurrentSQLSessionContext().setUser(getSessionUserId());

        referencedColumnMap = new WeakHashMap<>();

        sessionProperties.resetAll();

        // read again the property in case it is changed
        String ignoreCommentOptEnabledStr = PropertyUtil.getCachedDatabaseProperty(this, MATCHING_STATEMENT_CACHE_IGNORING_COMMENT_OPTIMIZATION_ENABLED);
        ignoreCommentOptEnabled = Boolean.valueOf(ignoreCommentOptEnabledStr);
        origStmtTxt = null;
    }

    // debug methods

    @Override
    public void setLastQueryTree(Object queryTree) {
        lastQueryTree = queryTree;
    }

    @Override
    public Object getLastQueryTree() {
        return lastQueryTree;
    }

    /**
     * Drop all the declared global temporary tables associated with this
     * connection. This gets called when a getConnection() is done on a
     * PooledConnection. This will ensure all the temporary tables declared on
     * earlier connection handle associated with this physical database
     * connection are dropped before a new connection handle is issued on that
     * same physical database connection.
     */
    private void dropAllDeclaredGlobalTempTables() throws StandardException {
        if (allDeclaredGlobalTempTables == null)
            return;

        StandardException topLevelStandardException = null;

        GenericExecutionFactory execFactory = (GenericExecutionFactory) getLanguageConnectionFactory().getExecutionFactory();
        GenericConstantActionFactory constantActionFactory = execFactory.getConstantActionFactory();

        // collect all the exceptions we might receive while dropping the
        // temporary tables and throw them as one chained exception at the end.
        int i = 0;
        for (TempTableInfo tempTableInfo : allDeclaredGlobalTempTables) {
            try {

                TableDescriptor td = tempTableInfo.getTableDescriptor();

                if (tempTableInfo.getDroppedInSavepointLevel() != -1) {
                    // this means table was dropped in this unit of work and hence
                    // should be removed from valid list of temp tables

                    allDeclaredGlobalTempTables.remove(i);
                } else {

                    // Drop the temp table via normal drop table action
                    ConstantAction action = constantActionFactory.getDropTableConstantAction(td.getQualifiedName(),
                        td.getName(),
                        td.getSchemaDescriptor(),
                        td.getHeapConglomerateId(),
                        td.getUUID(), StatementType.DROP_CASCADE);

                    action.executeConstantAction(new DropTableActivation(this, td));
                }
            } catch (StandardException e) {
                if (topLevelStandardException == null) {
                    // always keep the first exception unchanged
                    topLevelStandardException = e;
                } else {
                    try {
                        // Try to create a chain of exceptions. If successful,
                        // the current exception is the top-level exception,
                        // and the previous exception the cause of it.
                        e.initCause(topLevelStandardException);
                        topLevelStandardException = e;
                    } catch (IllegalStateException ise) {
                        // initCause() has already been called on e. We don't
                        // expect this to happen, but if it happens, just skip
                        // the current exception from the chain. This is safe
                        // since we always keep the first exception.
                    }
                }
            }
            ++i;
        }

        allDeclaredGlobalTempTables = null;
        try {
            internalCommit(true);
        } catch (StandardException e) {
            // do the same chaining as above
            if (topLevelStandardException == null) {
                topLevelStandardException = e;
            } else {
                try {
                    e.initCause(topLevelStandardException);
                    topLevelStandardException = e;
                } catch (IllegalStateException ise) {
                    /* ignore */
                }
            }
        }

        if (topLevelStandardException != null)
            throw topLevelStandardException;
    }

    /**
     * DropTableConstantOperation requires an Activation to do its work.<br/>
     * That's the only reason for creating this dummy implementation of Activation.
     * The action only needs a LanguageConnectionContext and the TableDescriptor of the table to drop
     * in this activation.
     * <p/>
     * Note: I'm assuming, because this class extends BaseActivation, it will properly serialize and
     * work across region servers.
     */
    private static class DropTableActivation extends BaseActivation {

        public DropTableActivation(LanguageConnectionContext lcc, TableDescriptor td) throws StandardException {
            // Just pass the only pertinent info to BaseActivation
            super();
            initFromContext(lcc);
            setDDLTableDescriptor(td);
        }

        @Override
        protected int getExecutionCount() {
            return 0;
        }

        @Override
        protected void setExecutionCount(int newValue) {
        }

        @Override
        protected Vector getRowCountCheckVector() {
            return null;
        }

        @Override
        protected void setRowCountCheckVector(Vector newValue) {
        }

        @Override
        protected int getStalePlanCheckInterval() {
            return 0;
        }

        @Override
        protected void setStalePlanCheckInterval(int newValue) {
        }

        @Override
        public ResultSet execute() throws StandardException {
            return null;
        }

        @Override
        public void postConstructor() throws StandardException {
        }

        @Override
        public void materialize() throws StandardException {

        }
    }

    /**
     * do the necessary work at rollback time for temporary tables
     * 1)If a temp table was declared in the UOW, then drop it and remove it
     * from list of temporary tables.
     * 2)If a temp table was declared and dropped in the UOW, then remove it
     * from list of temporary tables.
     * 3)If an existing temp table was dropped in the UOW, then recreate it
     * with no data.
     * 4)If an existing temp table was modified in the UOW, then get rid of
     * all the rows from the table.
     */
    private void tempTablesAndRollback() throws StandardException {
        for (int i = allDeclaredGlobalTempTables.size() - 1; i >= 0; i--) {
            TempTableInfo tempTableInfo = allDeclaredGlobalTempTables.get(i);

            if (tempTableInfo.getDeclaredInSavepointLevel() >=
                currentSavepointLevel) {
                if (tempTableInfo.getDroppedInSavepointLevel() == -1) {
                    // the table was declared but not dropped in the unit of 
                    // work getting rolled back and hence we will remove it 
                    // from valid list of temporary tables and drop the 
                    // conglomerate associated with it

                    TableDescriptor td = tempTableInfo.getTableDescriptor();
                    invalidateDroppedTempTable(td);

                    //remove the conglomerate created for this temp table
                    tran.dropConglomerate(td.getHeapConglomerateId());

                    //remove it from the list of temp tables
                    allDeclaredGlobalTempTables.remove(i);

                } else if (tempTableInfo.getDroppedInSavepointLevel() >=
                    currentSavepointLevel) {
                    // the table was declared and dropped in the unit of work 
                    // getting rolled back
                    allDeclaredGlobalTempTables.remove(i);
                }
            } else if (tempTableInfo.getDroppedInSavepointLevel() >=
                currentSavepointLevel) {
                // this means the table was declared in an earlier savepoint 
                // unit / transaction and then dropped in current UOW 

                // restore the old definition of temp table because drop is 
                // being rolledback
                TableDescriptor td = tempTableInfo.getTableDescriptor();
                td = cleanupTempTableOnCommitOrRollback(td, false);

                // In order to store the old conglomerate information for the 
                // temp table, we need to replace the existing table descriptor
                // with the old table descriptor which has the old conglomerate 
                // information
                tempTableInfo.setTableDescriptor(td);
                tempTableInfo.setDroppedInSavepointLevel(-1);

                // following will mark the table as not modified. This is 
                // because the table data has been deleted as part of the 
                // current rollback
                tempTableInfo.setModifiedInSavepointLevel(-1);
                allDeclaredGlobalTempTables.set(i, tempTableInfo);

            } else if (tempTableInfo.getModifiedInSavepointLevel() >=
                currentSavepointLevel) {
                // this means the table was declared in an earlier savepoint 
                // unit / transaction and modified in current UOW

                // following will mark the table as not modified. This is 
                // because the table data will be deleted as part of the 
                // current rollback
                tempTableInfo.setModifiedInSavepointLevel(-1);
                TableDescriptor td = tempTableInfo.getTableDescriptor();

                invalidateDroppedTempTable(td);
            }
            // there is no else here because there is no special processing 
            // required for temp tables declares in earlier work of 
            // unit/transaction and not modified
        }

        if (allDeclaredGlobalTempTables.isEmpty()) {
            allDeclaredGlobalTempTables = null;
        }
    }

    /**
     * Invalidate a dropped temp table
     */
    private void invalidateDroppedTempTable(TableDescriptor td) throws StandardException {
        getDataDictionary().getDependencyManager().invalidateFor(td, DependencyManager.DROP_TABLE, this);
        cleanupTempTableOnCommitOrRollback(td, true);
    }

    /**
     * This is called at the commit time for temporary tables with
     * ON COMMIT DELETE ROWS
     * <p/>
     * If a temp table with ON COMMIT DELETE ROWS doesn't have any held cursor
     * open on them, we delete the data from them by dropping the conglomerate
     * and recreating the conglomerate. In order to store the new conglomerate
     * information for the temp table, we need to replace the existing table
     * descriptor with the new table descriptor which has the new conglomerate
     * information
     *
     * @param tableName Temporary table name whose table descriptor is
     *                  getting changed
     * @param td        New table descriptor for the temporary table
     */
    private void replaceDeclaredGlobalTempTable(String tableName, TableDescriptor td) {
        TempTableInfo tempTableInfo = findDeclaredGlobalTempTable(tableName);
        tempTableInfo.setDroppedInSavepointLevel(-1);
        tempTableInfo.setDeclaredInSavepointLevel(-1);
        tempTableInfo.setTableDescriptor(td);

        allDeclaredGlobalTempTables.set(allDeclaredGlobalTempTables.indexOf(tempTableInfo), tempTableInfo);
    }

    /**
     * @see LanguageConnectionContext#getTableDescriptorForTempTable
     */
    public TableDescriptor getTableDescriptorForTempTable(String tableName) {
        TempTableInfo tempTableInfo = findDeclaredGlobalTempTable(tableName);
        if (tempTableInfo == null)
            return null;
        else
            return tempTableInfo.getTableDescriptor();
    }

    /**
     * Find the declared global temporary table in the list of temporary tables known by this connection.
     *
     * @param tableName look for this table name in the saved list
     * @return data structure defining the temporary table if found. Else, return null
     */
    private TempTableInfo findDeclaredGlobalTempTable(String tableName) {
        if (allDeclaredGlobalTempTables == null)
            return null;

        for (TempTableInfo allDeclaredGlobalTempTable : allDeclaredGlobalTempTables) {
            if (allDeclaredGlobalTempTable.matches(tableName))
                return allDeclaredGlobalTempTable;
        }
        return null;
    }

    @Override
    public void markTempTableAsModifiedInUnitOfWork(String tableName) {
        TempTableInfo tempTableInfo = findDeclaredGlobalTempTable(tableName);
        tempTableInfo.setModifiedInSavepointLevel(currentSavepointLevel);
    }

    @Override
    public PreparedStatement prepareInternalStatement(SchemaDescriptor compilationSchema,
                                                      String sqlText,
                                                      boolean isForReadOnly,
                                                      boolean forMetaData) throws StandardException {
        if (restoreMode) {
            throw StandardException.newException(
                SQLState.CONNECTION_RESET_ON_RESTORE_MODE);
        }
        if (forMetaData) {
            //DERBY-2946
            //Make sure that metadata queries always run with SYS as
            //compilation schema. This will make sure that the collation
            //type of character string constants will be UCS_BASIC which
            //is also the collation of character string columns belonging
            //to system tables.
            compilationSchema = getDataDictionary().getSystemSchemaDescriptor();
        }
        return connFactory.getStatement(compilationSchema, sqlText, isForReadOnly, this).prepare(this, forMetaData);
    }


    @Override
    public PreparedStatement prepareInternalStatement(String sqlText) throws StandardException {
        if (restoreMode) {
            throw StandardException.newException(SQLState.CONNECTION_RESET_ON_RESTORE_MODE);
        }
        return connFactory.getStatement(getDefaultSchema(), sqlText, true, this).prepare(this);
    }

    /**
     * Remove the activation to those known about by this connection.
     */
    @Override
    public void removeActivation(Activation a) {
        if (SanityManager.DEBUG) {
            SanityManager.ASSERT(a.isClosed(), "Activation is not closed");
        }

        acts.remove(a);

        if (maxActsSize > 20 && (maxActsSize > 2 * acts.size())) {
            acts.trimToSize();
            maxActsSize = acts.size();
        }
    }

    /**
     * Return the number of activations known for this connection.
     * Note that some of these activations may not be in use
     * (when a prepared statement is finalized, its activations
     * are marked as unused and later closed and removed on
     * the next commit/rollback).
     */
    @Override
    public int getActivationCount() {
        return acts.size();
    }

    /**
     * See if a given cursor is available for use.
     * if so return its activation. Returns null if not found.
     * For use in execution.
     *
     * @return the activation for the given cursor, null if none was found.
     */
    @Override
    public CursorActivation lookupCursorActivation(String cursorName) {

        int size = acts.size();
        if (size > 0) {
            int cursorHash = cursorName.hashCode();

            for (Activation a : acts) {
                if (!a.isInUse()) {
                    continue;
                }


                String executingCursorName = a.getCursorName();

                // If the executing cursor has no name, or if the hash code of
                // its name is different from the one we're looking for, it
                // can't possibly match. Since java.lang.String caches the
                // hash code (at least in the most common implementations),
                // checking the hash code is cheaper than comparing the names
                // with java.lang.String.equals(), especially if there are many
                // open statements associated with the connection. See
                // DERBY-3882. Note that we can only use the hash codes to
                // determine that the names don't match. Even if the hash codes
                // are equal, we still need to call equals() to verify that the
                // two names actually are equal.
                if (executingCursorName == null || executingCursorName.hashCode() != cursorHash) {
                    continue;
                }

                if (cursorName.equals(executingCursorName)) {

                    ResultSet rs = a.getResultSet();
                    if (rs == null)
                        continue;

                    // if the result set is closed, the the cursor doesn't exist
                    if (rs.isClosed()) {
                        continue;
                    }

                    return (CursorActivation) a;
                }
            }
        }
        return null;
    }

    /**
     * This method will remove a statement from the  statement cache.
     * It should only be called if there is an exception preparing
     * the statement. The caller must have set the flag
     * {@code preparedStmt.compilingStatement} in the {@code GenericStatement}
     * before calling this method in order to prevent race conditions when
     * calling {@link CacheManager#remove(Cacheable)}.
     *
     * @param statement Statement to remove
     * @throws StandardException thrown if lookup goes wrong.
     */
    @Override
    public void removeStatement(GenericStatement statement) throws StandardException {
        getDataDictionary().getDataDictionaryCache().statementCacheRemove(statement);
    }

    /**
     * See if a given statement has already been compiled for this user, and
     * if so use its prepared statement. Returns null if not found.
     *
     * @return the prepared statement for the given string, null
     * if none was found.
     * @throws StandardException thrown if lookup goes wrong.
     */
    @Override
    public PreparedStatement lookupStatement(GenericStatement statement) throws StandardException {
        GenericStorablePreparedStatement ps = getDataDictionary().getDataDictionaryCache().cacheIfAbsent(statement);
        synchronized (ps) {
            if (ps.upToDate()) {
                GeneratedClass ac = ps.getActivationClass();

                // Check to see if the statement was prepared before some change
                // in the class loading set. If this is the case then force it to be invalid
                int currentClasses = getLanguageConnectionFactory().getClassFactory().getClassLoaderVersion();

                if (ac.getClassLoaderVersion() != currentClasses) {
                    ps.makeInvalid(DependencyManager.INTERNAL_RECOMPILE_REQUEST, this);
                }

                // note that the PreparedStatement is not kept in the cache. This is because
                // having items kept in the cache that ultimately are held onto by
                // user code is impossible to manage. E.g. an open ResultSet would hold onto
                // a PreparedStatement (through its activation) and the user can allow
                // this object to be garbage collected. Pushing a context stack is impossible
                // in garbage collection as it may deadlock with the open connection and
                // the context manager assumes a single current thread per context stack
            }
        }
        return ps;
    }

    /* Get a connection unique system generated name for a cursor. */
    public String getUniqueCursorName() {
        return getNameString("SQLCUR", nextCursorId++);
    }

    /* Get a connection unique system generated name for an unnamed savepoint. */
    @Override
    public String getUniqueSavepointName() {
        return getNameString("SAVEPT", nextSavepointId++);
    }

    /**
     * Get a connection unique system generated id for an unnamed savepoint.
     */
    @Override
    public int getUniqueSavepointID() {
        return nextSavepointId - 1;
    }

    /**
     * Build a String for a statement name.
     *
     * @param prefix The prefix for the statement name.
     * @param number The number to append for uniqueness
     * @return A unique String for a statement name.
     */
    private String getNameString(String prefix, long number) {
        if (sb != null) {
            sb.setLength(0);
        } else {
            sb = new StringBuffer();
        }
        sb.append(prefix).append(number);

        return sb.toString();
    }

    /**
     * Do a commit as appropriate for an internally generated
     * commit (e.g. as needed by sync, or autocommit).
     *
     * @param commitStore true if we should commit the Store transaction
     * @throws StandardException thrown on failure
     */
    @Override
    public void internalCommit(boolean commitStore) throws StandardException {
        doCommit(commitStore, true, NON_XA, false);
    }

    /**
     * Do a commmit as is appropriate for a user requested
     * commit (e.g. a java.sql.Connection.commit() or a language
     * 'COMMIT' statement.  Does some extra checking to make
     * sure that users aren't doing anything bad.
     *
     * @throws StandardException thrown on failure
     */
    @Override
    public void userCommit() throws StandardException {
        doCommit(true, true, NON_XA, true);
    }


    /**
     * Commit the language transaction by doing a commitNoSync()
     * on the store's TransactionController.
     * <p/>
     * <p/>
     * Do *NOT* tell the data dictionary that the transaction is
     * finished. The reason is that this would allow other transactions
     * to see comitted DDL that could be undone in the event of a
     * system crash.
     *
     * @param commitflag the flags to pass to commitNoSync in the store's
     *                   TransactionController
     * @throws StandardException thrown on failure
     */
    @Override
    public final void internalCommitNoSync(int commitflag) throws StandardException {
        doCommit(true, false, commitflag, false);
    }

    /**
     * Same as userCommit except commit a distributed transaction.
     * This commit always commit store and sync the commit.
     *
     * @param onePhase if true, allow it to commit without first going thru a
     *                 prepared state.
     */
    @Override
    public final void xaCommit(boolean onePhase) throws StandardException {
        // further overload internalCommit to make it understand 2 phase commit
        doCommit(true /* commit store */,
            true /* sync */,
            onePhase ? XA_ONE_PHASE : XA_TWO_PHASE,
            true);
    }


    /**
     * This is where the work on internalCommit(), userCOmmit() and
     * internalCommitNoSync() actually takes place.
     * <p/>
     * When a commit happens, the language connection context
     * will close all open activations/cursors and commit the
     * Store transaction.
     * <p/>
     * REVISIT: we talked about having a LanguageTransactionContext,
     * but since store transaction management is currently in flux
     * and our context might want to delegate to that context,
     * for now all commit/rollback actions are handled directly by
     * the language connection context.
     * REVISIT: this may need additional alterations when
     * RELEASE SAVEPOINT/ROLLBACK TO SAVEPOINT show up.
     * <p/>
     * Since the access manager's own context takes care of its own
     * resources on commit, and the transaction stays open, there is
     * nothing that this context has to do with the transaction controller.
     * <p/>
     * Also, tell the data dictionary that the transaction is finished,
     * if necessary (that is, if the data dictionary was put into
     * DDL mode in this transaction.
     *
     * @param commitStore     true if we should commit the Store transaction
     * @param sync            true means do a synchronized commit,
     *                        false means do an unsynchronized commit
     * @param commitflag      if this is an unsynchronized commit, the flags to
     *                        pass to commitNoSync in the store's
     *                        TransactionController.  If this is a synchronized
     *                        commit, this flag is overloaded for xacommit.
     * @param requestedByUser False iff the commit is for internal use and
     *                        we should ignore the check to prevent commits
     *                        in an atomic statement.
     * @throws StandardException Thrown on error
     */
    protected void doCommit(boolean commitStore,
                            boolean sync,
                            int commitflag,
                            boolean requestedByUser)
        throws StandardException {
        StatementContext statementContext = getStatementContext();

        if (requestedByUser &&
            (statementContext != null) &&
            statementContext.inUse() &&
            statementContext.isAtomic()) {
            throw StandardException.newException(
                SQLState.LANG_NO_COMMIT_IN_NESTED_CONNECTION);
        }

        logCommit();

        endTransactionActivationHandling(false);

        // Do clean up work required for temporary tables at commit time.  
        if (allDeclaredGlobalTempTables != null) {
            tempTablesAndCommit(commitflag != NON_XA);
        }

        //reset the current savepoint level for the connection to 0 at the end 
        //of commit work for temp tables
        currentSavepointLevel = 0;

        // now commit the Store transaction
        TransactionController tc = getTransactionExecute();

        // Check that any nested transaction has been destoyed
        // before a commit.
        if (SanityManager.DEBUG) {
            if (readOnlyNestedTransaction != null) {
                SanityManager.THROWASSERT("Nested transaction active!");
            }
        }

        if (tc != null && commitStore) {
            if (sync) {
                if (commitflag == NON_XA) {
                    // regular commit
                    tc.commit();
                } else {
                    // This may be a xa_commit, check overloaded commitflag.

                    if (SanityManager.DEBUG)
                        SanityManager.ASSERT(commitflag == XA_ONE_PHASE ||
                                commitflag == XA_TWO_PHASE,
                            "invalid commit flag");

                    ((XATransactionController) tc).xa_commit(
                        commitflag == XA_ONE_PHASE);

                }
            } else {
                tc.commitNoSync(commitflag);
            }

            // reset the savepoints to the new
            // location, since any outer nesting
            // levels expect there to be a savepoint
            resetSavepoints();

            // Do post commit XA temp table cleanup if necessary.
            if ((allDeclaredGlobalTempTables != null) &&
                (commitflag != NON_XA)) {
                tempTablesXApostCommit();
            }
        }
        if (tc != null)
            tc.commitDataDictionaryChange();
    }

    /**
     * If dropAndRedeclare is true, that means we have come here for temp
     * tables with on commit delete rows and no held curosr open on them. We
     * will drop the existing conglomerate and redeclare a new conglomerate
     * similar to old conglomerate. This is a more efficient way of deleting
     * all rows from the table.
     * <p/>
     * If dropAndRedeclare is false, that means we have come here for the
     * rollback cleanup work. We are trying to restore old definition of the
     * temp table (because the drop on it is being rolled back).
     */
    private TableDescriptor cleanupTempTableOnCommitOrRollback(TableDescriptor td,
                                                               boolean dropAndRedeclare) throws StandardException {
        // need to upgrade txn to write
        getDataDictionary().startWriting(this);
        TransactionController tc = getTransactionExecute();

        //create new conglomerate with same properties as the old conglomerate 
        //and same row template as the old conglomerate
        long conglomId =
                tc.createConglomerate(td.getTableType() == TableDescriptor.EXTERNAL_TYPE,
                        "heap", // we're requesting a heap conglomerate
                        td.getEmptyExecRow().getRowArray(), // row template
                        null, //column sort order - not required for heap
                        null,
                        td.getColumnCollationIds(),  // same ids as old conglomerate
                        null, // properties
                        (TransactionController.IS_TEMPORARY |
                                TransactionController.IS_KEPT), Conglomerate.Priority.NORMAL);

        long cid = td.getHeapConglomerateId();

        //remove the old conglomerate descriptor from the table descriptor
        ConglomerateDescriptor cgd = td.getConglomerateDescriptor(cid);
        td.getConglomerateDescriptorList().dropConglomerateDescriptorByUUID(
            cgd.getUUID());

        //add the new conglomerate descriptor to the table descriptor
        cgd = getDataDictionary().getDataDescriptorGenerator().newConglomerateDescriptor(conglomId, null, false, null, false, null, td.getUUID(),
            td.getSchemaDescriptor().getUUID());
        ConglomerateDescriptorList conglomList =
            td.getConglomerateDescriptorList();
        conglomList.add(cgd);

        //reset the heap conglomerate number in table descriptor to -1 so it 
        //will be refetched next time with the new value
        td.resetHeapConglomNumber();

        if (dropAndRedeclare) {
            //remove the old conglomerate from the system
            tc.dropConglomerate(cid);

            replaceDeclaredGlobalTempTable(td.getName(), td);
        }

        return (td);
    }

    /**
     * Do a rollback as appropriate for an internally generated
     * rollback (e.g. as needed by sync, or autocommit).
     * <p/>
     * When a rollback happens, we
     * close all open activations and invalidate their
     * prepared statements.  We then tell the cache to
     * age out everything else, which effectively invalidates
     * them.  Thus, all prepared statements will be
     * compiled anew on their 1st execution after
     * a rollback.
     * <p/>
     * The invalidated statements can revalidate themselves without
     * a full recompile if they verify their dependencies' providers still
     * exist unchanged. REVISIT when invalidation types are created.
     * <p/>
     * REVISIT: this may need additional alterations when
     * RELEASE SAVEPOINT/ROLLBACK TO SAVEPOINT show up.
     * <p/>
     * Also, tell the data dictionary that the transaction is finished,
     * if necessary (that is, if the data dictionary was put into
     * DDL mode in this transaction.
     *
     * @throws StandardException thrown on failure
     */
    @Override
    public void internalRollback() throws StandardException {
        doRollback(false /* non-xa */, false);
    }

    /**
     * Do a rollback as is appropriate for a user requested
     * rollback (e.g. a java.sql.Connection.rollback() or a language
     * 'ROLLBACk' statement.  Does some extra checking to make
     * sure that users aren't doing anything bad.
     */
    @Override
    public void userRollback() throws StandardException {
        doRollback(false /* non-xa */, true);
    }

    /**
     * Same as userRollback() except rolls back a distrubuted transaction.
     */
    @Override
    public void xaRollback() throws StandardException {
        doRollback(true /* xa */, true);
    }

    /**
     * When a rollback happens, the language connection context
     * will close all open activations and invalidate
     * their prepared statements. Then the language will abort the
     * Store transaction.
     * <p/>
     * The invalidated statements can revalidate themselves without
     * a full recompile if they verify their dependencies' providers still
     * exist unchanged. REVISIT when invalidation types are created.
     * <p/>
     * REVISIT: this may need additional alterations when
     * RELEASE SAVEPOINT/ROLLBACK TO SAVEPOINT show up.
     * <p/>
     * Also, tell the data dictionary that the transaction is finished,
     * if necessary (that is, if the data dictionary was put into
     * DDL mode in this transaction.
     *
     * @param xa              true if this is an xa rollback
     * @param requestedByUser true if requested by user
     * @throws StandardException thrown on failure
     */
    private void doRollback(boolean xa, boolean requestedByUser) throws StandardException {
        StatementContext statementContext = getStatementContext();
        if (requestedByUser &&
            (statementContext != null) &&
            statementContext.inUse() &&
            statementContext.isAtomic()) {
            throw StandardException.newException(SQLState.LANG_NO_ROLLBACK_IN_NESTED_CONNECTION);
        }

        logRollback();

        endTransactionActivationHandling(true);

        currentSavepointLevel = 0; //reset the current savepoint level for the connection to 0 at the beginning of rollback work for temp tables
        if (allDeclaredGlobalTempTables != null)
            tempTablesAndRollback();

        // If a nested transaction is active then
        // ensure it is destroyed before working
        // with the user transaction.
        if (readOnlyNestedTransaction != null) {
            readOnlyNestedTransaction.destroy();
            readOnlyNestedTransaction = null;
            queryNestingDepth = 0;
        }

        // now rollback the Store transaction
        TransactionController tc = getTransactionExecute();
        if (tc != null) {
            if (xa)
                ((XATransactionController) tc).xa_rollback();
            else
                tc.abort();

            // reset the savepoints to the new
            // location, since any outer nesting
            // levels expet there to be a savepoint
            resetSavepoints();
            tc.commitDataDictionaryChange();
        }
    }

    /**
     * Reset all statement savepoints. Traverses the StatementContext
     * stack from bottom to top, calling resetSavePoint()
     * on each element.
     *
     * @throws StandardException thrown if something goes wrong
     */
    private void resetSavepoints() throws StandardException {
        final ContextManager cm = getContextManager();
        final List<Context> stmts = cm.getContextStack(ContextId.LANG_STATEMENT);
        for (Context stmt : stmts) {
            ((StatementContext) stmt).resetSavePoint();
        }
    }

    /**
     * Let the context deal with a rollback to savepoint
     *
     * @param savepointName   Name of the savepoint that needs to be rolled back
     * @param refreshStyle    boolean indicating whether or not the controller should close
     *                        open conglomerates and scans. Also used to determine if language should close
     *                        open activations.
     * @param kindOfSavepoint A NULL value means it is an internal savepoint (ie not a user defined savepoint)
     *                        Non NULL value means it is a user defined savepoint which can be a SQL savepoint or a JDBC savepoint
     *                        A String value for kindOfSavepoint would mean it is SQL savepoint
     *                        A JDBC Savepoint object value for kindOfSavepoint would mean it is JDBC savepoint
     * @throws StandardException thrown if something goes wrong
     */
    @Override
    public void internalRollbackToSavepoint(String savepointName, boolean refreshStyle, Object kindOfSavepoint)
        throws StandardException {
        // now rollback the Store transaction to the savepoint
        TransactionController tc = getTransactionExecute();
        if (tc != null) {
            boolean closeConglomerates;

            if (refreshStyle) {
                closeConglomerates = true;
                // bug 5145 - don't forget to close the activations while rolling
                // back to a savepoint
                endTransactionActivationHandling(true);
            } else {
                closeConglomerates = false;
            }

            currentSavepointLevel = tc.rollbackToSavePoint(savepointName, closeConglomerates, kindOfSavepoint);
        }

        if (tc != null && refreshStyle && allDeclaredGlobalTempTables != null)
            tempTablesAndRollback();
    }

    /**
     * Let the context deal with a release of a savepoint
     *
     * @param savepointName   Name of the savepoint that needs to be released
     * @param kindOfSavepoint A NULL value means it is an internal savepoint (ie not a user defined savepoint)
     *                        Non NULL value means it is a user defined savepoint which can be a SQL savepoint or a JDBC savepoint
     *                        A String value for kindOfSavepoint would mean it is SQL savepoint
     *                        A JDBC Savepoint object value for kindOfSavepoint would mean it is JDBC savepoint
     */
    @Override
    public void releaseSavePoint(String savepointName, Object kindOfSavepoint) throws StandardException {
        TransactionController tc = getTransactionExecute();
        if (tc != null) {
            currentSavepointLevel = tc.releaseSavePoint(savepointName, kindOfSavepoint);
            //after a release of a savepoint, we need to go through our temp tables list.
            if (allDeclaredGlobalTempTables != null)
                tempTablesReleaseSavepointLevels();
        }
    }

    /**
     * Sets a savepoint. Causes the Store to set a savepoint.
     *
     * @param savepointName   name of savepoint
     * @param kindOfSavepoint A NULL value means it is an internal savepoint (ie not a user defined savepoint)
     *                        Non NULL value means it is a user defined savepoint which can be a SQL savepoint or a JDBC savepoint
     *                        A String value for kindOfSavepoint would mean it is SQL savepoint
     *                        A JDBC Savepoint object value for kindOfSavepoint would mean it is JDBC savepoint
     * @throws StandardException thrown if something goes wrong
     */
    @Override
    public void languageSetSavePoint(String savepointName, Object kindOfSavepoint) throws StandardException {
        TransactionController tc = getTransactionExecute();
        if (tc != null) {
            currentSavepointLevel = tc.setSavePoint(savepointName, kindOfSavepoint);
        }
    }

    /**
     * Start a Nested User Transaction (NUT) with the store. If a NUT is
     * already active simply increment a counter, queryNestingDepth, to keep
     * track of how many times we have tried to start a NUT.
     */
    @Override
    public void beginNestedTransaction(boolean readOnly) throws StandardException {
        // DERBY-2490 incremental rework, currently this is only called
        // with read-only true. Future changes will have this
        // method support read-write nested transactions as well
        // instead of callers using the startNestedUserTransaction
        // directly on tran.
        if (SanityManager.DEBUG) {
            // if called for update transactions, compile would start using
            // non-readonly xacts for compile.  For now, throw an error if
            // someone tries to use this call to make non readonly transaction.
            SanityManager.ASSERT(
                readOnly,
                "Routine not yet coded to support non-readonly transactions.");
        }

        if (readOnlyNestedTransaction == null)
            readOnlyNestedTransaction =
                getTransactionExecute().startNestedUserTransaction(readOnly, true);

        queryNestingDepth++;
    }

    @Override
    public void commitNestedTransaction() throws StandardException {
        if (--queryNestingDepth == 0) {
            readOnlyNestedTransaction.commit();
            readOnlyNestedTransaction.destroy();
            readOnlyNestedTransaction = null;
        }
    }

    /**
     * Get the transaction controller to use at compile time with this language
     * connection context. If a NUT is active then return NUT else return parent
     * transaction.
     */
    @Override
    public TransactionController getTransactionCompile() {
        return (readOnlyNestedTransaction != null) ? readOnlyNestedTransaction : tran;
    }

    @Override
    public TransactionController getTransactionExecute() {
        return nestedTransactions.isEmpty() ? tran : nestedTransactions.get(0);
    }

    @Override
    public void pushNestedTransaction(TransactionController nestedTransaction) {
        nestedTransactions.add(0, nestedTransaction);
    }

    @Override
    public TransactionController popNestedTransaction() {
        return nestedTransactions.remove(0);
    }

    @Override
    public boolean hasNestedTransaction() {
        return !nestedTransactions.isEmpty();
    }

    /**
     * Get the data value factory to use with this language connection context.
     */
    @Override
    public DataValueFactory getDataValueFactory() {
        return dataFactory;
    }

    /* Get the language factory to use with this language connection context. */
    @Override
    public LanguageFactory getLanguageFactory() {
        return langFactory;
    }

    @Override
    public OptimizerFactory getOptimizerFactory() {
        return of;
    }

    /**
     * Get the language connection factory to use with this language connection context.
     */
    @Override
    public LanguageConnectionFactory getLanguageConnectionFactory() {
        return connFactory;
    }

    /**
     * check if there are any activations that reference this temporary table
     *
     * @param tableName look for any activations referencing this table name
     * @return boolean  false if found no activations
     */
    private boolean checkIfAnyActivationHasHoldCursor(String tableName) throws StandardException {
        for (int i = acts.size() - 1; i >= 0; i--) {
            Activation a = acts.get(i);
            if (a.checkIfThisActivationHasHoldCursor(tableName))
                return true;
        }
        return false;
    }

    /**
     * Verify that there are no activations with open held result sets.
     *
     * @return boolean  Found no open (held) resultsets.
     * @throws StandardException thrown on failure
     */
    /* This gets used in case of hold cursors. If there are any hold cursors open
     * then user can't change the isolation level without closing them. At the
     * execution time, set transaction isolation level calls this method before
     * changing the isolation level.
     */
    @SuppressFBWarnings(value = "DM_GC", justification = "Intentional")
    @Override
    public boolean verifyAllHeldResultSetsAreClosed() throws StandardException {
        boolean seenOpenResultSets = false;

        /* For every activation */
        for (int i = acts.size() - 1; i >= 0; i--) {

            Activation a = acts.get(i);

            if (SanityManager.DEBUG) {
                SanityManager.ASSERT(a instanceof CursorActivation, "a is not a CursorActivation");
            }

            if (!a.isInUse()) {
                continue;
            }

            if (!a.getResultSetHoldability()) {
                continue;
            }

            ResultSet rs = a.getResultSet();

            /* is there an open result set? */
            if ((rs != null) && !rs.isClosed() && rs.returnsRows()) {
                seenOpenResultSets = true;
                break;
            }
        }

        if (!seenOpenResultSets)
            return (true);

        // There may be open ResultSet's that are yet to be garbage collected
        // let's try and force these out rather than throw an error
        System.gc();
        System.runFinalization();

        /* For every activation */
        for (int i = acts.size() - 1; i >= 0; i--) {

            Activation a = acts.get(i);

            if (SanityManager.DEBUG) {
                SanityManager.ASSERT(a instanceof CursorActivation, "a is not a CursorActivation");
            }

            if (!a.isInUse()) {
                continue;
            }

            if (!a.getResultSetHoldability()) {
                continue;
            }

            ResultSet rs = a.getResultSet();

            /* is there an open held result set? */
            if ((rs != null) && !rs.isClosed() && rs.returnsRows()) {
                return (false);
            }
        }
        return (true);
    }

    /**
     * Verify that there are no activations with open result sets
     * on the specified prepared statement.
     *
     * @param pStmt    The prepared Statement
     * @param provider The object precipitating a possible invalidation
     * @param action   The action causing the possible invalidation
     * @return Nothing.
     */
    @SuppressFBWarnings(value = "DM_GC", justification = "Intentional")
    @Override
    public boolean verifyNoOpenResultSets(PreparedStatement pStmt, Provider provider, int action)
        throws StandardException {
        /*
         ** It is not a problem to create an index when there is an open
         ** result set, since it doesn't invalidate the access path that was
         ** chosen for the result set.
         */
        boolean seenOpenResultSets = false;

        /* For every activation */

        // synchronize on acts as other threads may be closing activations
        // in this list, thus invalidating the Enumeration
        for (int i = acts.size() - 1; i >= 0; i--) {

            Activation a = acts.get(i);

            if (!a.isInUse()) {
                continue;
            }

            /* for this prepared statement */
            if (pStmt == a.getPreparedStatement()) {
                ResultSet rs = a.getResultSet();

                /* is there an open result set? */
                if (rs != null && !rs.isClosed()) {
                    if (!rs.returnsRows())
                        continue;
                    seenOpenResultSets = true;
                    break;
                }

            }
        }

        if (!seenOpenResultSets)
            return false;

        // There may be open ResultSet's that are yet to be garbage collected
        // let's try and force these out rather than throw an error
        System.gc();
        System.runFinalization();

        /* For every activation */
        // synchronize on acts as other threads may be closing activations
        // in this list, thus invalidating the Enumeration
        for (int i = acts.size() - 1; i >= 0; i--) {

            Activation a = acts.get(i);

            if (!a.isInUse()) {
                continue;
            }

            /* for this prepared statement */
            if (pStmt == a.getPreparedStatement()) {
                ResultSet rs = a.getResultSet();

                /* is there an open result set? */
                if (rs != null && !rs.isClosed()) {
                    if ((provider != null) && rs.returnsRows()) {
                        DependencyManager dmgr = getDataDictionary().getDependencyManager();

                        throw StandardException.newException(SQLState.LANG_CANT_INVALIDATE_OPEN_RESULT_SET,
                            dmgr.getActionString(action),
                            provider.getObjectName());

                    }
                    return true;
                }
            }
        }
        return false;
    }

    /**
     * Get the session user
     *
     * @return String the authorization id of the session user.
     */
    public String getSessionUserId() {
        return sessionUser;
    }

    @Override
    public SchemaDescriptor getDefaultSchema() {
        return getCurrentSQLSessionContext().getDefaultSchema();
    }

    @Override
    public SchemaDescriptor getDefaultSchema(Activation a) {
        return getCurrentSQLSessionContext(a).getDefaultSchema();
    }

    @Override
    public DatabaseDescriptor getCurrentDatabase() {
        return getCurrentSQLSessionContext().getCurrentDatabase();
    }

    @Override
    public DatabaseDescriptor getCurrentDatabase(Activation a) {
        return getCurrentSQLSessionContext(a).getCurrentDatabase();
    }

    @Override
    public boolean currentDatabaseIsSpliceDB() {
        return getCurrentDatabase().getDatabaseName().equals(DatabaseDescriptor.STD_DB_NAME);
    }

    @Override
    public String getCurrentSchemaName() {
        // getCurrentSchemaName with no arg is used even
        // at run-time but only in places(*) where the statement context
        // can be relied on, AFAICT.
        //
        // (*) SpaceTable#getConglomInfo,
        //     SystemProcedures#{INSTALL|REPLACE|REMOVE}_JAR

        SchemaDescriptor s = getDefaultSchema();
        if (null == s)
            return null;
        return s.getSchemaName();
    }

    @Override
    public String getCurrentSchemaName(Activation a) {
        SchemaDescriptor s = getDefaultSchema(a);
        if (null == s)
            return null;
        return s.getSchemaName();
    }

    @Override
    public boolean isInitialDefaultSchema(String schemaName) {
        return cachedInitialDefaultSchemaDescr.getSchemaName().
            equals(schemaName);
    }

    @Override
    public void setCurrentDatabase(DatabaseDescriptor desc) {
        getCurrentSQLSessionContext().setCurrentDatabase(desc);
    }

    @Override
    public void setCurrentDatabase(Activation a, DatabaseDescriptor desc) {
        getCurrentSQLSessionContext(a).setCurrentDatabase(desc);
    }

    @Override
    public void setDefaultSchema(SchemaDescriptor sd) {
        if (sd == null) {
            sd = getInitialDefaultSchemaDescriptor();
        }
        getCurrentSQLSessionContext().setDefaultSchema(sd);
    }

    @Override
    public void setDefaultSchema(Activation a,SchemaDescriptor sd) {
        if (sd == null) {
            sd = getInitialDefaultSchemaDescriptor();
        }

        getCurrentSQLSessionContext(a).setDefaultSchema(sd);
    }

    @Override
    public void resetSchemaUsages(Activation activation,String schemaName) {

        Activation parent = activation.getParentActivation();
        SchemaDescriptor defaultSchema = getInitialDefaultSchemaDescriptor();

        // walk SQL session context chain
        while (parent != null) {
            SQLSessionContext ssc = parent.getSQLSessionContextForChildren();
            SchemaDescriptor s = ssc.getDefaultSchema();

            if (SanityManager.DEBUG) {
                SanityManager.ASSERT(s != null, "s should not be empty here");
            }

            if (schemaName.equals(s.getSchemaName())) {
                ssc.setDefaultSchema(defaultSchema);
            }
            parent = parent.getParentActivation();
        }

        // finally top level
        SQLSessionContext top = getTopLevelSQLSessionContext();
        SchemaDescriptor sd = top.getDefaultSchema();

        if (SanityManager.DEBUG) {
            SanityManager.ASSERT(sd != null, "sd should not be empty here");
        }

        if (schemaName.equals(sd.getSchemaName())) {
            top.setDefaultSchema(defaultSchema);
        }
    }

    /**
     * Get the identity column value most recently generated.
     *
     * @return the generated identity column value
     */
    @Override
    public Long getIdentityValue() {
        return identityNotNull ? identityVal : null;
    }

    /**
     * Set the field of most recently generated identity column value.
     *
     * @param val the generated identity column value
     */
    @Override
    public void setIdentityValue(long val) {
        identityVal = val;
        identityNotNull = true;
    }

    /**
     * Push a CompilerContext on the context stack with
     * the current default schema as the default schema
     * which we compile against.
     *
     * @return the compiler context
     */
    @Override
    public final CompilerContext pushCompilerContext() {
        return pushCompilerContext(null);
    }

    /**
     * Push a CompilerContext on the context stack with
     * the passed in schema sd as the default schema
     * we compile against.
     *
     * @param sd the default schema
     * @return the compiler context
     * <p/>
     * For the parameter sd, there are 3 possible values(of interest) that can
     * get passed into this method:
     * <p/>
     * a) A null SchemaDescriptor which indicates to the system to use the
     * CURRENT SCHEMA as the compilation schema.
     * <p/>
     * b) A SchemaDescriptor with its UUID == null, this indicates that either
     * the schema has not been physically created yet or that the LCC's
     * getDefaultSchema() is not yet up-to-date with its actual UUID.
     * The system will use the CURRENT SCHEMA as the compilation schema.
     * <p/>
     * c) A SchemaDescriptor with its UUID != null, this means that the schema
     * has been physically created.  The system will use this schema as the
     * compilation schema (e.g.: for trigger or view recompilation cases,
     * etc.).
     * <p/>
     * The compiler context's compilation schema will be set accordingly based
     * on the given input above.
     */
    @Override
    public CompilerContext pushCompilerContext(SchemaDescriptor sd) {
        CompilerContext cc;
        boolean firstCompilerContext = false;

        cc = (CompilerContext) (getContextManager().getContext(CompilerContext.CONTEXT_ID));

        /*
         ** If there is no compiler context, this is the first one on the
         ** stack, so don't pop it when we're done (saves time).
         */
        if (cc == null) {
            firstCompilerContext = true;
        }

        if (cc == null || cc.getInUse()) {
            cc = new CompilerContextImpl(getContextManager(), this, tcf);
            if (firstCompilerContext) {
                cc.firstOnStack();
            }
        } else {
            /* Reset the next column,table, subquery and ResultSet numbers at
             * the beginning of each statement
             */
            cc.resetContext();
        }

        cc.setInUse(true);

        StatementContext sc = getStatementContext();
        if (sc.getSystemCode())
            cc.setReliability(CompilerContext.INTERNAL_SQL_LEGAL);

        /*
         * Set the compilation schema when its UUID is available.
         * i.e.:  Schema may not have been physically created yet, so
         *        its UUID will be null.
         *
         * o For trigger SPS recompilation, the system must use its
         *   compilation schema to recompile the statement.
         *
         * o For view recompilation, we set the compilation schema
         *   for this compiler context if its UUID is available.
         *   Otherwise, the compilation schema will be determined
         *   at execution time of view creation.
         */
        if (sd != null && sd.getUUID() != null) {
            cc.setCompilationSchema(sd);
        }

        return cc;
    }


    /**
     * Pop a CompilerContext off the context stack.
     *
     * @param cc The compiler context.
     */
    @Override
    public void popCompilerContext(CompilerContext cc) {
        cc.setCurrentDependent(null);
        cc.setInUse(false);
        /* Only pop the compiler context if it's not the first one on the stack. */
        if (!cc.isFirstOnStack()) {
            cc.popMe();
        } else {
            cc.setCompilationSchema(null);
        }
    }

    /**
     * Push a StatementContext on the context stack.
     * <p/>
     * Inherit SQL session state a priori (statementContext will get
     * its own SQL session state if this statement executes a call,
     * cf. setupNestedSessionContext.
     *
     * @param isAtomic              whether this statement is atomic or not
     * @param isForReadOnly         whether this statement is for a read only resultset
     * @param stmtText              the text of the statement.  Needed for any language
     *                              statement (currently, for any statement that can cause a trigger
     *                              to fire).  Please set this unless you are some funky jdbc setXXX
     *                              method or something.
     * @param pvs                   parameter value set, if it has one
     * @param rollbackParentContext True if 1) the statement context is
     *                              NOT a top-level context, AND 2) in the event of a statement-level
     *                              exception, the parent context needs to be rolled back, too.
     * @param timeoutMillis         timeout value for this statement, in milliseconds.
     *                              The value 0 means that no timeout is set.
     * @return StatementContext  The statement context.
     */
    @Override
    public StatementContext pushStatementContext(boolean isAtomic, boolean isForReadOnly,
                                                 String stmtText, ParameterValueSet pvs,
                                                 boolean rollbackParentContext,
                                                 long timeoutMillis) {
        int parentStatementDepth = statementDepth;
        boolean inTrigger = false;
        boolean parentIsAtomic = false;

        // by default, assume we are going to use the outermost statement context
        StatementContext statementContext = statementContexts[0];

        /*
         ** If we haven't allocated any statement contexts yet, allocate
         ** the outermost stmt context now and push it.
         */

        if (statementContext == null) {
            statementContext = statementContexts[0] = new GenericStatementContext(this);
            statementContext.
                setSQLSessionContext(getTopLevelSQLSessionContext());
        } else if (statementDepth > 0) {
            StatementContext parentStatementContext;
            /*
             ** We also cache a 2nd statement context, though we still
             ** push and pop it. Note, new contexts are automatically pushed.
             */
            if (statementDepth == 1) {
                statementContext = statementContexts[1];

                if (statementContext == null)
                    statementContext = statementContexts[1] = new GenericStatementContext(this);
                else
                    statementContext.pushMe();

                parentStatementContext = statementContexts[0];
            } else {
                parentStatementContext = (StatementContext) getContextManager().getContext(ContextId.LANG_STATEMENT);
                statementContext = new GenericStatementContext(this);
            }

            statementContext.setSQLSessionContext(
                parentStatementContext.getSQLSessionContext());

            inTrigger = parentStatementContext.inTrigger() || (outermostTrigger == parentStatementDepth);
            parentIsAtomic = parentStatementContext.isAtomic();
            statementContext.setSQLAllowed(parentStatementContext.getSQLAllowed(), false);
            if (parentStatementContext.getSystemCode())
                statementContext.setSystemCode();
        } else {
            statementContext.
                setSQLSessionContext(getTopLevelSQLSessionContext());
        }

        incrementStatementDepth();

        statementContext.setInUse(inTrigger, isAtomic || parentIsAtomic, isForReadOnly, stmtText, pvs, timeoutMillis);
        if (rollbackParentContext)
            statementContext.setParentRollback();
        return statementContext;
    }

    /**
     * Pop a StatementContext of the context stack.
     *
     * @param statementContext The statement context.
     * @param error            The error, if any  (Only relevant for DEBUG)
     */
    @Override
    public void popStatementContext(StatementContext statementContext, Throwable error) {
        if (statementContext != null) {
            /*
             ** If someone beat us to the punch, then it is ok,
             ** just silently ignore it.  We probably got here
             ** because we had a try catch block around a push/pop
             ** statement context, and we already got the context
             ** on a cleanupOnError.
             */
            if (!statementContext.inUse()) {
                return;
            }
            statementContext.clearInUse();
        }

        decrementStatementDepth();
        if (statementDepth == -1) {
            /*
             * Only ignore the pop request for an already
             * empty stack when dealing with a session exception.
             */
            if (SanityManager.DEBUG) {
                int severity = (error instanceof StandardException) ?
                    ((StandardException) error).getSeverity() :
                    0;
                SanityManager.ASSERT(error != null,
                    "Must have error to try popStatementContext with 0 depth");
                SanityManager.ASSERT(
                    (severity == ExceptionSeverity.SESSION_SEVERITY),
                    "Must have session severity error to try popStatementContext with 0 depth");
                SanityManager.ASSERT(statementContext == statementContexts[0],
                    "statementContext is expected to equal statementContexts[0]");
            }
            resetStatementDepth(); // pretend we did nothing.
        } else if (statementDepth == 0) {
            if (SanityManager.DEBUG) {
                /* Okay to pop last context on a session exception.
                 * (We call clean up on error when exiting connection.)
                 */
                int severity = (error instanceof StandardException) ?
                    ((StandardException) error).getSeverity() :
                    0;
                if ((error == null) ||
                    (severity != ExceptionSeverity.SESSION_SEVERITY)) {
                    SanityManager.ASSERT(statementContext == statementContexts[0],
                        "statementContext is expected to equal statementContexts[0]");
                }
            }
        } else {
            if (SanityManager.DEBUG) {
                SanityManager.ASSERT(statementContext != statementContexts[0],
                    "statementContext is not expected to equal statementContexts[0]");
                if (statementDepth <= 0)
                    SanityManager.THROWASSERT(
                        "statement depth expected to be >0, was " + statementDepth);

                if (getContextManager().getContext(statementContext.getIdName()) != statementContext) {
                    SanityManager.THROWASSERT("trying to pop statement context from middle of stack");
                }
            }

            statementContext.popMe();
        }

    }

    /**
     * Push a new execution statement validator.  An execution statement
     * validator is an object that validates the current statement to
     * ensure that it is permitted given the current execution context.
     * An example of a validator a trigger ExecutionStmtValidator that
     * doesn't allow ddl on the trigger target table.
     * <p/>
     * Multiple ExecutionStmtValidators may be active at any given time.
     * This mirrors the way there can be multiple connection nestings
     * at a single time.  The validation is performed by calling each
     * validator's validateStatement() method.  This yields the union
     * of all validations.
     *
     * @param validator the validator to add
     */
    @Override
    public void pushExecutionStmtValidator(ExecutionStmtValidator validator) {
        stmtValidators.add(validator);
    }

    /**
     * Remove the validator.  Does an object identity (validator == validator)
     * comparison.  Asserts that the validator is found.
     *
     * @param validator the validator to remove
     */
    @Override
    public void popExecutionStmtValidator(ExecutionStmtValidator validator) throws StandardException {
        boolean foundElement = stmtValidators.remove(validator);
        if (SanityManager.DEBUG) {
            if (!foundElement) {
                SanityManager.THROWASSERT("statement validator " + validator + " not found");
            }
        }
    }

    /**
     * Push a new trigger execution context.  Multiple TriggerExecutionContexts may be active at any given time.
     *
     * @param tec the trigger execution context
     * @throws StandardException on trigger recursion error
     */
    @Override
    public void pushTriggerExecutionContext(TriggerExecutionContext tec) throws StandardException {
        if (triggerStack == null) {
            triggerStack = new TriggerExecutionStack();
        }
        if (outermostTrigger == -1) {
            outermostTrigger = statementDepth;
        }
        triggerStack.pushTriggerExecutionContext(tec);
    }

    /**
     * Remove the tec.  Does an object identity (tec == tec) comparison.  Asserts that the tec is found.
     *
     * @param tec the tec to remove
     */
    @Override
    public void popTriggerExecutionContext(TriggerExecutionContext tec) throws StandardException {
        if (outermostTrigger == statementDepth) {
            outermostTrigger = -1;
        }
        if (triggerStack != null) {
            triggerStack.popTriggerExecutionContext(tec);
        }
    }

    @Override
    public void popAllTriggerExecutionContexts() {
        outermostTrigger = -1;
        if (triggerStack != null) {
            triggerStack.popAllTriggerExecutionContexts();
        }
    }

    /**
     * Get the topmost tec.
     */
    @Override
    public TriggerExecutionContext getTriggerExecutionContext() {
        if (triggerStack == null) {
            return null;
        }
        return triggerStack.getTriggerExecutionContext();
    }

    /**
     * Validate a statement.  Does so by stepping through all the validators
     * and executing them.  If a validator throws and exception, then the
     * checking is stopped and the exception is passed up.
     *
     * @param constantAction the constantAction that is about to be executed (and should be validated
     * @throws StandardException on validation failure
     */
    public void validateStmtExecution(ConstantAction constantAction) throws StandardException {
        if (SanityManager.DEBUG) {
            SanityManager.ASSERT(constantAction != null, "constantAction is null");
        }
        if (!stmtValidators.isEmpty()) {
            for (ExecutionStmtValidator stmtValidator : stmtValidators) {
                stmtValidator.validateStatement(constantAction);
            }
        }
    }

    /**
     * Set the trigger table descriptor.  Used to compile statements that may special trigger pseudo tables.
     *
     * @param td the table that the trigger is defined upon
     */
    @Override
    public void pushTriggerTable(TableDescriptor td) {
        triggerTables.add(td);
    }

    /**
     * Remove the trigger table descriptor.
     *
     * @param td the table to remove from the stack.
     */
    @Override
    public void popTriggerTable(TableDescriptor td) {
        boolean foundElement = triggerTables.remove(td);
        if (SanityManager.DEBUG) {
            if (!foundElement) {
                SanityManager.THROWASSERT("trigger table not found: " + td);
            }
        }
    }

    /**
     * Get the topmost trigger table descriptor
     *
     * @return the table descriptor, or null if we
     * aren't in the middle of compiling a create
     * trigger.
     */
    public TableDescriptor getTriggerTable() {
        return triggerTables.isEmpty() ? null : triggerTables.get(triggerTables.size() - 1);
    }

    @Override
    public InternalDatabase getSpliceInstance(){
        return spliceInstance;
    }

    @Override
    public UUID getDatabaseId() {
        return getCurrentDatabase().getUUID();
    }

    @Override
    public int incrementBindCount() {
        bindCount++;
        return bindCount;
    }

    @Override
    public int decrementBindCount() {
        bindCount--;
        if (SanityManager.DEBUG) {
            if (bindCount < 0)
                SanityManager.THROWASSERT(
                    "Level of nested binding == " + bindCount);
        }
        return bindCount;
    }

    @Override
    public int getBindCount() {
        return bindCount;
    }

    @Override
    public final void setDataDictionaryWriteMode() {
        ddWriteMode = true;
    }

    @Override
    public final boolean dataDictionaryInWriteMode() {
        return ddWriteMode;
    }

    /**
     * Reports how many statement levels deep we are.
     *
     * @return a statement level >= OUTERMOST_STATEMENT
     */
    @Override
    public int getStatementDepth() {
        return statementDepth;
    }

    @Override
    public boolean isIsolationLevelSetUsingSQLorJDBC() {
        return isolationLevelSetUsingSQLorJDBC;
    }

    @Override
    public void resetIsolationLevelFlagUsedForSQLandJDBC() {
        isolationLevelSetUsingSQLorJDBC = false;
    }

    @Override
    public void setIsolationLevel(int isolationLevel) throws StandardException {
        StatementContext stmtCtxt = getStatementContext();
        if (stmtCtxt != null && stmtCtxt.inTrigger())
            throw StandardException.newException(SQLState.LANG_NO_XACT_IN_TRIGGER, getTriggerExecutionContext().toString());

        // find if there are any held cursors from previous isolation level.
        // if yes, then throw an exception that isolation change not allowed until
        // the held cursors are closed.
        // I had to move this check outside of transaction idle check because if a
        // transactions creates held cursors and commits the transaction, then
        // there still would be held cursors but the transaction state would be idle.
        // In order to check the above mentioned case, the held cursor check
        // shouldn't rely on transaction state.
        if (this.isolationLevel != isolationLevel) {
            if (!verifyAllHeldResultSetsAreClosed()) {
                throw StandardException.newException(SQLState.LANG_CANT_CHANGE_ISOLATION_HOLD_CURSOR);
            }
        }

        /* Commit and set to new isolation level.
         * NOTE: We commit first in case there's some kind
         * of error, like can't commit within a server side jdbc call.
         */
        TransactionController tc = getTransactionExecute();
        if (!tc.isIdle()) {
            // If this transaction is in progress, commit it.
            // However, do not allow commit to happen if this is a global
            // transaction.
            if (tc.isGlobal())
                throw StandardException.newException(SQLState.LANG_NO_SET_TRAN_ISO_IN_GLOBAL_CONNECTION);

            userCommit();
        }
        this.isolationLevel = isolationLevel;
        this.isolationLevelExplicitlySet = true;
        this.isolationLevelSetUsingSQLorJDBC = true;
    }

    @Override
    public int getCurrentIsolationLevel() {
        return (isolationLevel == ExecutionContext.UNSPECIFIED_ISOLATION_LEVEL) ? defaultIsolationLevel : isolationLevel;
    }

    @Override
    public String getCurrentIsolationLevelStr() {
        if (isolationLevel >= 0 && isolationLevel < ExecutionContext.CS_TO_SQL_ISOLATION_MAP.length)
            return ExecutionContext.CS_TO_SQL_ISOLATION_MAP[isolationLevel][0];
        return ExecutionContext.CS_TO_SQL_ISOLATION_MAP[ExecutionContext.UNSPECIFIED_ISOLATION_LEVEL][0];
    }

    @Override
    public void setPrepareIsolationLevel(int level) {
        prepareIsolationLevel = level;
    }

    @Override
    public int getPrepareIsolationLevel() {
        if (!isolationLevelExplicitlySet)
            return prepareIsolationLevel;
        else
            return ExecutionContext.UNSPECIFIED_ISOLATION_LEVEL;
    }

    @Override
    public StatementContext getStatementContext() {
        StatementContext sCtx = statementContexts[0];
        if (sCtx == null)
            sCtx = (StatementContext) getContextManager().getContext(ContextId.LANG_STATEMENT);
        return sCtx;
    }

    @Override
    public boolean setOptimizerTrace(boolean onOrOff) {
        if (of == null) {
            return false;
        }
        if (!of.supportsOptimizerTrace()) {
            return false;
        }
        optimizerTrace = onOrOff;
        return true;
    }

    @Override
    public boolean getOptimizerTrace() {
        return optimizerTrace;
    }

    /**
     * @see LanguageConnectionContext#setOptimizerTraceHtml
     */
    public boolean setOptimizerTraceHtml(boolean onOrOff) {
        if (of == null) {
            return false;
        }
        if (!of.supportsOptimizerTrace()) {
            return false;
        }
        optimizerTraceHtml = onOrOff;
        return true;
    }

    @Override
    public boolean getOptimizerTraceHtml() {
        return optimizerTraceHtml;
    }

    @Override
    public void setOptimizerTraceOutput(String startingText) {
        if (optimizerTrace) {
            lastOptimizerTraceOutput = optimizerTraceOutput;
            optimizerTraceOutput = startingText;
        }
    }

    @Override
    public void appendOptimizerTraceOutput(String output) {
        optimizerTraceOutput =
            (optimizerTraceOutput == null) ? output : optimizerTraceOutput + output;
    }

    @Override
    public String getOptimizerTraceOutput() {
        return lastOptimizerTraceOutput;
    }

    /**
     * Reports whether there is any outstanding work in the transaction.
     *
     * @return true if there is outstanding work in the transaction
     * false otherwise
     */
    @Override
    public boolean isTransactionPristine() {
        return getTransactionExecute().isPristine();
    }


    //
    // Context interface
    //

    /**
     * If worse than a transaction error, everything goes; we
     * rely on other contexts to kill the context manager
     * for this session.
     * <p/>
     * If a transaction error, act like we saw a rollback.
     * <p/>
     * If more severe or a java error, the outer cleanup
     * will shutdown the connection, so we don't have to clean up.
     * <p/>
     * REMIND: connection should throw out all contexts and start
     * over when the connection is closed... perhaps by throwing
     * out the context manager?
     * <p/>
     * REVISIT: If statement error, should we do anything?
     * <p/>
     * Since the access manager's own context takes care of its own
     * resources on errors, there is nothing that this context has
     * to do with the transaction controller.
     *
     * @throws StandardException thrown on error. REVISIT: don't want
     *                           cleanupOnError's to throw exceptions.
     */
    @Override
    public void cleanupOnError(Throwable error) throws StandardException {

        /*
         ** If it isn't a StandardException, then assume
         ** session severity. It is probably an unexpected
         ** java error somewhere in the language.
         ** Store layer treats JVM error as session severity,
         ** hence to be consistent and to avoid getting rawstore
         ** protocol violation errors, we treat java errors here
         ** to be of session severity.
         */

        int severity = (error instanceof StandardException) ?
            ((StandardException) error).getSeverity() :
            ExceptionSeverity.SESSION_SEVERITY;

        if (statementContexts[0] != null) {
            statementContexts[0].clearInUse();

            // Force the StatementContext that's normally
            // left on the stack for optimization to be popped
            // when the session is closed. Ensures full cleanup
            // and no hanging refrences in the ContextManager.
            if (severity >= ExceptionSeverity.SESSION_SEVERITY)
                statementContexts[0].popMe();
        }
        if (statementContexts[1] != null) {
            statementContexts[1].clearInUse();
        }

        // closing the activations closes all the open cursors.
        // the activations are, for all intents and purposes, the
        // cursors.
        if (severity >= ExceptionSeverity.SESSION_SEVERITY) {
            for (int i = acts.size() - 1; i >= 0; i--) {
                // it maybe the case that a reset()/close() ends up closing
                // one or more activation leaving our index beyond
                // the end of the array
                if (i >= acts.size())
                    continue;
                Activation a = acts.get(i);
                a.reset();
                a.close();
            }

            popMe();

            InterruptStatus.saveInfoFromLcc(this);
        }

        /*
         ** We have some global state that we need
         ** to clean up no matter what.  Be sure
         ** to do so.
         */
        else if (severity >= ExceptionSeverity.TRANSACTION_SEVERITY) {
            internalRollback();
        }
    }

    //
    // class implementation
    //

    /**
     * If we are called as part of rollback code path, then we will reset all
     * the activations that have resultset returning rows associated with
     * them. DERBY-3304 Resultsets that do not return rows should be left
     * alone when the rollback is through the JDBC Connection object. If the
     * rollback is caused by an exception, then at that time, all kinds of
     * resultsets should be closed.
     * <p/>
     * If we are called as part of commit code path, then we will do one of
     * the following if the activation has resultset assoicated with it. Also,
     * we will clear the conglomerate used while scanning for update/delete
     * 1)Close result sets that return rows and are not held across commit.
     * 2)Clear the current row of the resultsets that return rows and are
     * held across commit.
     * 3)Leave the result sets untouched if they do not return rows
     * <p/>
     * Additionally, clean up (close()) activations that have been
     * marked as unused during statement finalization.
     *
     * @throws StandardException thrown on failure
     */
    private void endTransactionActivationHandling(boolean forRollback) throws StandardException {

        // don't use an enumeration as the activation may remove
        // itself from the list, thus invalidating the Enumeration
        for (int i = acts.size() - 1; i >= 0; i--) {

            // it maybe the case that a reset() ends up closing
            // one or more activation leaving our index beyond
            // the end of the array
            if (i >= acts.size())
                continue;

            Activation a = acts.get(i);
            /*
             ** Look for stale activations.  Activations are
             ** marked as unused during statement finalization.
             ** Here, we sweep and remove this inactive ones.
             */
            if (!a.isInUse()) {
                a.close();
                continue;
            }

            //Determine if the activation has a resultset and if that resultset
            //returns rows. For such an activation, we need to take special
            //actions during commit and rollback as explained in the comments
            //below.
            ResultSet activationResultSet = a.getResultSet();
            boolean resultsetReturnsRows =
                (activationResultSet != null) && activationResultSet.returnsRows();

            if (forRollback) {
                if (resultsetReturnsRows) {
                    //Since we are dealing with rollback, we need to reset 
                    //the activation no matter what the holdability might 
                    //be provided that resultset returns rows. An example
                    //where we do not want to close a resultset that does
                    //not return rows would be a java procedure which has
                    //user invoked rollback inside of it. That rollback
                    //should not reset the activation associated with
                    //the call to java procedure because that activation
                    //is still being used.
                    a.reset();
                }
                // Only invalidate statements if we performed DDL.
                if (dataDictionaryInWriteMode()) {
                    ExecPreparedStatement ps = a.getPreparedStatement();
                    if (ps != null) {
                        ps.makeInvalid(DependencyManager.ROLLBACK, this);
                    }
                }
            } else {
                //We are dealing with commit here. 
                if (resultsetReturnsRows) {
                    if (!a.getResultSetHoldability())
                        //Close result sets that return rows and are not held 
                        //across commit. This is to implement closing JDBC 
                        //result sets that are CLOSE_CURSOR_ON_COMMIT at commit 
                        //time. 
                        activationResultSet.close();
                    else
                        //Clear the current row of the result sets that return
                        //rows and are held across commit. This is to implement
                        //keeping JDBC result sets open that are 
                        //HOLD_CURSORS_OVER_COMMIT at commit time and marking
                        //the resultset to be not on a valid row position. The 
                        //user will need to reposition within the resultset 
                        //before doing any row operations.
                        activationResultSet.clearCurrentRow();
                }
                a.clearHeapConglomerateController();
            }

            /*  Commit or rollback, the transaction modifying DataDictionary is complete */
            ddWriteMode = false;
        }
    }

    ////////////////////////////////////////////////////////////////////
    //
    //  MINIONS
    //
    ////////////////////////////////////////////////////////////////////

    /**
     * Increments the statement depth.
     */
    private void incrementStatementDepth() {
        statementDepth++;
    }

    /**
     * Decrements the statement depth
     */
    private void decrementStatementDepth() {
        statementDepth--;
    }

    /**
     * Resets the statementDepth.
     */
    protected void resetStatementDepth() {
        statementDepth = 0;
    }

    @Override
    public DataDictionary getDataDictionary() {
        return getSpliceInstance().getDataDictionary();
    }

    @Override
    public void setReadOnly(boolean on) throws StandardException {
        if (!tran.isPristine())
            throw StandardException.newException(SQLState.AUTH_SET_CONNECTION_READ_ONLY_IN_ACTIVE_XACT);
        getAuthorizer().setReadOnlyConnection(on, true);
    }

    @Override
    public boolean isReadOnly() throws StandardException {
        return getAuthorizer().isReadOnlyConnection();
    }

    @Override
    public Authorizer getAuthorizer() throws StandardException {
        if (authorizer == null) {
            authorizer = getLanguageConnectionFactory().getAuthorizationFactory().getAuthorizer(this);
        }
        return authorizer;
    }

    /**
     * Implements ConnectionInfo.lastAutoincrementValue.
     * lastAutoincrementValue searches for the last autoincrement value inserted
     * into a column specified by the user. The search for the "last" value
     * supports nesting levels caused by triggers (Only triggers cause nesting,
     * not server side JDBC).
     * If lastAutoincrementValue is called from within a trigger, the search
     * space for ai-values are those values that are inserted by this trigger as
     * well as previous triggers;
     * i.e if a SQL statement fires trigger T1, which in turn does something
     * that fires trigger t2, and if lastAutoincrementValue is called from
     * within t2, then autoincrement values genereated by t1 are visible to
     * it. By the same logic, if it is called from within t1, then it does not
     * see values inserted by t2.
     *
     * @see LanguageConnectionContext#lastAutoincrementValue
     * @see com.splicemachine.db.iapi.db.ConnectionInfo#lastAutoincrementValue
     */
    @Override
    public Long lastAutoincrementValue(String schemaName, String tableName, String columnName) {
        String aiKey = AutoincrementCounter.makeIdentity(schemaName, tableName, columnName);
        if (triggerStack != null) {
            for (TriggerExecutionContext tec : triggerStack.asList()) {
                Long value = tec.getAutoincrementValue(aiKey);
                if (value == null) {
                    continue;
                }
                return value;
            }
        }
        if (autoincrementHT == null) {
            return null;
        }
        return autoincrementHT.get(aiKey);
    }

    @Override
    public void setAutoincrementUpdate(boolean flag) {
        autoincrementUpdate = flag;
    }

    @Override
    public boolean getAutoincrementUpdate() {
        return autoincrementUpdate;
    }

    @Override
    public void autoincrementCreateCounter(String s, String t, String c,
                                           Long initialValue, long increment,
                                           int position) {
        String key = AutoincrementCounter.makeIdentity(s, t, c);
        if (autoincrementCacheHashtable == null) {
            autoincrementCacheHashtable = new HashMap<>();
        }

        AutoincrementCounter aic = autoincrementCacheHashtable.get(key);
        if (aic != null) {
            if (SanityManager.DEBUG) {
                SanityManager.THROWASSERT("Autoincrement Counter already exists:" + key);
            }
            return;
        }
        aic = new AutoincrementCounter(initialValue, increment, 0, s, t, c, position);
        autoincrementCacheHashtable.put(key, aic);
    }

    /**
     * returns the <b>next</b> value to be inserted into an autoincrement col.
     * This is used internally by the system to generate autoincrement values
     * which are going to be inserted into a autoincrement column. This is
     * used when as autoincrement column is added to a table by an alter
     * table statemenet and during bulk insert.
     *
     * @param columnName identify the column uniquely in the system.
     */
    @Override
    public long nextAutoincrementValue(String schemaName, String tableName,
                                       String columnName) throws StandardException {
        String key = AutoincrementCounter.makeIdentity(schemaName, tableName, columnName);
        AutoincrementCounter aic = autoincrementCacheHashtable.get(key);

        if (aic == null) {
            if (SanityManager.DEBUG) {
                SanityManager.THROWASSERT("counter doesn't exist:" + key);
            }
            return 0;
        } else {
            return aic.update();
        }
    }

    /**
     * Flush the cache of autoincrement values being kept by the lcc.
     * This will result in the autoincrement values being written to the
     * SYSCOLUMNS table as well as the mapping used by lastAutoincrementValue
     *
     * @throws StandardException thrown on error.
     * @see LanguageConnectionContext#lastAutoincrementValue
     * @see GenericLanguageConnectionContext#lastAutoincrementValue
     * @see com.splicemachine.db.iapi.db.ConnectionInfo#lastAutoincrementValue
     */
    @Override
    public void autoincrementFlushCache(UUID tableUUID) throws StandardException {
        if (autoincrementCacheHashtable == null)
            return;

        if (autoincrementHT == null)
            autoincrementHT = new HashMap<>();

        DataDictionary dd = getDataDictionary();
        for (Map.Entry<String, AutoincrementCounter> stringAutoincrementCounterEntry : autoincrementCacheHashtable.entrySet()) {
            AutoincrementCounter aic = stringAutoincrementCounterEntry.getValue();
            Long value = aic.getCurrentValue();
            aic.flushToDisk(getTransactionExecute(), dd, tableUUID);
            if (value != null) {
                autoincrementHT.put(stringAutoincrementCounterEntry.getKey(), value);
            }
        }
        autoincrementCacheHashtable.clear();
    }

    /**
     * Copies an existing autoincrement mapping
     * into autoincrementHT, the cache of autoincrement values
     * kept in the languageconnectioncontext.
     */
    @Override
    public void copyHashtableToAIHT(Map<String, Long> from) {
        if (from.isEmpty()) {
            return;
        }
        if (autoincrementHT == null) {
            autoincrementHT = new HashMap<>();
        }
        autoincrementHT.putAll(from);
    }

    @Override
    public int getInstanceNumber() {
        return instanceNumber;
    }

    @Override
    public String getDrdaID() {
        return drdaID;
    }

    @Override
    public String getRdbIntTkn() {
        return rdbIntTkn;
    }

    @Override
    public void setDrdaID(String drdaID) {
        this.drdaID = drdaID;
    }

    @Override
    public String getCurrentDatabaseName(Activation a) {
        return getCurrentDatabase(a).getDatabaseName();
    }

    @Override
    public String getCurrentDatabaseOwner(Activation a) {
        return getCurrentDatabase(a).getAuthorizationId();
    }

    @Override
    public Activation getLastActivation() {
        return acts.get(acts.size() - 1);
    }

    @Override
    public StringBuffer appendErrorInfo() {

        TransactionController tc = getTransactionExecute();
        if (tc == null)
            return null;

        StringBuffer sb = new StringBuffer(200);

        sb.append(LanguageConnectionContext.xidStr);
        sb.append(tc.getTransactionIdString());
        sb.append("), ");

        sb.append(LanguageConnectionContext.lccStr);
        sb.append(getInstanceNumber());
        sb.append("), ");

        sb.append(LanguageConnectionContext.dbnameStr);
        sb.append(getCurrentDatabase() == null ? initialDbName : getCurrentDatabase().getDatabaseName());
        sb.append("), ");

        sb.append(LanguageConnectionContext.drdaStr);
        sb.append(getDrdaID());
        sb.append("), ");

        return sb;
    }

    @Override
    public void setCurrentRole(Activation a, String role) {
        getCurrentSQLSessionContext(a).setRole(role);
    }

    @Override
    public void setCurrentRoles(List<String> roles) {
        getCurrentSQLSessionContext().setRoles(roles);
    }

    @Override
    public void setCurrentRoles(Activation a, List<String> roles) {
        getCurrentSQLSessionContext(a).setRoles(roles);
    }

    @Override
    public List<String> getCurrentRoles(Activation a) {
        return getCurrentSQLSessionContext(a).getRoles();
    }

    @Override
    public void refreshCurrentRoles(Activation a) throws StandardException {
        List<String> roles = getCurrentSQLSessionContext(a).getRoles();
        List<String> rolesToRemove = new ArrayList<>();
        for (String role : roles) {
            if (role != null) {
                beginNestedTransaction(true);
                try {
                    if (!roleIsSettable(a, role)) {
                        // invalid role, so remove it from the currentRoles list in SQLSessionContext
                        rolesToRemove.add(role);
                    }
                } finally {
                    commitNestedTransaction();
                }
            }
        }
        removeRoles(a, rolesToRemove);
    }

    @Override
    public String getCurrentUserId(Activation a) {
        return getCurrentSQLSessionContext(a).getCurrentUser();
    }

    @Override
    public UserDescriptor getCurrentUserDescriptor(Activation a) throws StandardException {
        return getDataDictionary().getUser(getCurrentDatabase(a).getUUID(), getCurrentUserId(a));
    }

    @Override
    public void setCurrentUser(Activation a, String userName) {
        getCurrentSQLSessionContext(a).setUser(userName);
    }

    @Override
    public boolean currentUserIsDatabaseOwner(Activation a) {
        String dbo = getCurrentDatabase().getAuthorizationId();
        List<String> currentGroupUser = getCurrentGroupUser(a);
        String currentUser = getCurrentUserId(a);
        return currentUser.equals(dbo) || (currentGroupUser != null && currentGroupUser.contains(dbo));
    }

    @Override
    public void setCurrentGroupUser(Activation a, List<String> groupUsers) {
        getCurrentSQLSessionContext(a).setCurrentGroupUser(groupUsers);
    }

    @Override
    public List<String> getCurrentGroupUser(Activation a) {
        return getCurrentSQLSessionContext(a).getCurrentGroupUser();
    }

    @Override
    public String getCurrentGroupUserDelimited(Activation a) {
        if (LOG.isDebugEnabled()) {
            LOG.debug(String.format("getCurrentGroupUserDelimited():%n" +
                    "sessionUser: %s,%n" +
                    "defaultRoles: %s,%n" +
                    "groupUserList: %s%n",
                sessionUser,
                (defaultRoles == null ? "null" : defaultRoles.toString()),
                (groupuserlist == null ? "null" : groupuserlist.toString())));
        }
        List<String> groupUsers = getCurrentSQLSessionContext(a).getCurrentGroupUser();

        if (groupUsers == null)
            return null;

        String listString = null;
        for (String groupUser : groupUsers) {
            if (listString == null)
                listString = IdUtil.normalToDelimited(groupUser);
            else
                listString = listString + ", " + IdUtil.normalToDelimited(groupUser);
        }

        return listString;
    }

    @Override
    public String getCurrentRoleIdDelimited(Activation a) throws StandardException {
        if (LOG.isDebugEnabled()) {
            LOG.debug(String.format("getCurrentRoleIdDelimited():%n" +
                    "sessionUser: %s,%n" +
                    "defaultRoles: %s,%n" +
                    "groupUserList: %s%n",
                sessionUser,
                (defaultRoles == null ? "null" : defaultRoles.toString()),
                (groupuserlist == null ? "null" : groupuserlist.toString())));
        }

        List<String> roles = getCurrentSQLSessionContext(a).getRoles();

        refreshCurrentRoles(a);
        String roleListString = null;
        for (String role : roles) {
            if (role != null) {
                if (roleListString == null)
                    roleListString = IdUtil.normalToDelimited(role);
                else
                    roleListString = roleListString + ", " + IdUtil.normalToDelimited(role);
            }
        }
        return roleListString;
    }

    @Override
    public void removeRole(Activation a, String roleName) {
        getCurrentSQLSessionContext(a).removeRole(roleName);
    }

    @Override
    public void removeRoles(Activation a, List<String> rolesToRemove) {
        if (rolesToRemove == null || rolesToRemove.isEmpty())
            return;

        for (String aRole : rolesToRemove)
            getCurrentSQLSessionContext(a).removeRole(aRole);

        return;
    }

    @Override
    public void setSessionProperties(Properties newProperties) {
        for (Map.Entry<Object, Object> propertyEntry : newProperties.entrySet()) {
            SessionProperties.PROPERTYNAME propertyName = (SessionProperties.PROPERTYNAME) propertyEntry.getKey();
            sessionProperties.setProperty(propertyName, propertyEntry.getValue());
        }

        return;
    }

    @Override
    public SessionProperties getSessionProperties() {
        return sessionProperties;
    }

    @Override
    public String getCurrentSessionPropertyDelimited() {
        return sessionProperties.getAllProperties();
    }

    @Override
    public boolean roleIsSettable(Activation a, String role) throws StandardException {

        DataDictionary dd = getDataDictionary();
        String dbo = getCurrentDatabase().getAuthorizationId();

        RoleGrantDescriptor grantDesc = null;
        String currentUser = getCurrentUserId(a);
        List<String> groupuserList = getCurrentGroupUser(a);

        if (currentUser.equals(dbo) || (groupuserList != null && groupuserList.contains(dbo))) {
            grantDesc=dd.getRoleDefinitionDescriptor(role, getDatabaseId());
        } else {
            // since DB-6636, we allow non-splice admin user, roles' grantor is no longer necessary splice(dbo)
            // set grantor to null to fetch grant description regardless of the grantor
            grantDesc = dd.getRoleGrantDescriptor
                    (role,currentUser, getDatabaseId());

            if (grantDesc == null) {
                // or if not, via PUBLIC?
                grantDesc = dd.getRoleGrantDescriptor
                        (role,Authorizer.PUBLIC_AUTHORIZATION_ID, getDatabaseId());
            }

            // or via group user
            if (grantDesc == null && groupuserList != null) {
                for (String currentGroupuser : groupuserList) {
                    grantDesc = dd.getRoleGrantDescriptor(role, currentGroupuser, getDatabaseId());
                    if (grantDesc != null)
                        break;
                }
            }
        }
        return grantDesc != null;
    }

    /**
     * Return the current SQL session context of the activation
     *
     * @param activation the activation
     */
    private SQLSessionContext getCurrentSQLSessionContext(Activation activation) {
        SQLSessionContext curr;

        Activation parent = activation.getParentActivation();

        if (parent == null) {
            // top level
            curr = getTopLevelSQLSessionContext();
        } else {
            // inside a nested connection (stored procedure/function), or when
            // executing a substatement the SQL session context is maintained
            // in the activation of the parent
            curr = parent.getSQLSessionContextForChildren();
        }

        return curr;
    }


    /**
     * Return the current SQL session context based on statement context
     */
    private SQLSessionContext getCurrentSQLSessionContext() {
        StatementContext ctx = getStatementContext();
        SQLSessionContext curr;

        if (ctx == null || !ctx.inUse()) {
            curr = getTopLevelSQLSessionContext();
        } else {
            // We are inside a nested connection in a procedure of
            // function.
            curr = ctx.getSQLSessionContext();

            if (SanityManager.DEBUG) {
                SanityManager.ASSERT(
                    curr != null,
                    "SQL session context should never be empty here");
            }
        }

        return curr;
    }

    @Override
    public void setupNestedSessionContext(Activation a, boolean definersRights, String definer) throws StandardException {
        setupSessionContextMinion(a, true, definersRights, definer);
    }

    private void setupSessionContextMinion(
        Activation a,
        boolean push,
        boolean definersRights,
        String definer) throws StandardException {

        if (SanityManager.DEBUG) {
            if (definersRights) {
                SanityManager.ASSERT(push);
            }
        }

        SQLSessionContext sc = a.setupSQLSessionContextForChildren(push);

        if (definersRights) {
            sc.setUser(definer);
        } else {
            // A priori: invoker's rights: Current user
            sc.setUser(getCurrentUserId(a));
        }


        if (definersRights) {
            // No role a priori. Cf. SQL 2008, section 10.4 <routine
            // invocation>, GR 5 j) i) 1) B) "If the external security
            // characteristic of R is DEFINER, then the top cell of the
            // authorization stack of RSC is set to contain only the routine
            // authorization identifier of R.

            sc.setRole(null);
        } else {
            // Semantics for roles dictate (SQL 4.34.1.1 and 4.27.3.) that the
            // role is initially inherited from the current session context
            // when we run with INVOKER security characteristic.
            sc.setRoles(getCurrentRoles(a));
        }


        if (definersRights) {
            DataDictionary dd = getDataDictionary();
            SchemaDescriptor sd = dd.getSchemaDescriptor(
                    getDatabaseId(),
                definer,
                getTransactionExecute(),
                false);

            if (sd == null) {
                sd = new SchemaDescriptor(
                        getDataDictionary(), definer, definer, null,
                        getDatabaseId(),
                        false);
            }

            sc.setDefaultSchema(sd);
        } else {
            // Inherit current default schema. The initial value of the
            // default schema is implementation defined. In Derby we
            // inherit it when we invoke stored procedures and functions.
            sc.setDefaultSchema(getDefaultSchema(a));
        }

        StatementContext stmctx = getStatementContext();

        // Since the statement is an invocation (iff push=true), it will now be
        // associated with the pushed SQLSessionContext (and no longer just
        // share that of its caller (or top).  The statement contexts of nested
        // connection statements will inherit statement context so the SQL
        // session context is available through it when nested statements are
        // compiled (and executed, for the most part).  However, for dynamic
        // result sets, the relevant statement context (originating result set)
        // is no longer available for execution time references to the SQL
        // session context, so we rely on the activation of the caller for
        // accessing it, cf. e.g. overload variants of
        // getDefaultSchema/setDefaultSchema.  If such nested connections
        // themselves turn out to be invocations, they in turn get a new
        // SQLSessionContext associated with them etc.
        stmctx.setSQLSessionContext(sc);
    }


    @Override
    public void setupSubStatementSessionContext(Activation a) throws StandardException {
        setupSessionContextMinion(a, false, false, null);
    }

    @Override
    public SQLSessionContext getTopLevelSQLSessionContext() {
        if (topLevelSSC == null) {
            topLevelSSC = createSQLSessionContext();
        }
        return topLevelSSC;
    }


    @Override
    public SQLSessionContext createSQLSessionContext() {
        return new SQLSessionContextImpl(databaseDescriptor,
                getInitialDefaultSchemaDescriptor(), /* a priori */
                getSessionUserId(), defaultRoles, groupuserlist);
    }

    /**
     * This holds a map of AST nodes that have already been printed during a
     * compiler phase, so as to be able to avoid printing a node more than once.
     *
     * @see com.splicemachine.db.impl.sql.compile.QueryTreeNode#treePrint(int)
     */
    Map printedObjectsMap = null;

    @Override
    public Map getPrintedObjectsMap() {
        if (printedObjectsMap == null) {
            printedObjectsMap = new IdentityHashMap();
        }
        return printedObjectsMap;
    }

    @Override
    public void setASTVisitor(ASTVisitor visitor) {
        astWalker = visitor;
    }

    @Override
    public ASTVisitor getASTVisitor() {
        return astWalker;
    }

    @Override
    public void setInterruptedException(StandardException e) {
        interruptedException = e;
    }

    @Override
    public StandardException getInterruptedException() {
        return interruptedException;
    }

    @Override
    public FormatableBitSet getReferencedColumnMap(TableDescriptor td) {
        return referencedColumnMap.get(td);
    }

    @Override
    public void setReferencedColumnMap(TableDescriptor td, FormatableBitSet map) {
        referencedColumnMap.put(td, map);
    }

    @Override
    public void enterRestoreMode() {
        this.restoreMode = true;
    }

    @Override
    public void leaveRestoreMode(){
        this.restoreMode=false;
    }

    @Override
    public void setTriggerStack(TriggerExecutionStack triggerStack) {
        if (this.triggerStack != null) {
            SanityManager.THROWASSERT("LCC already has a trigger stack.");
        }
        this.triggerStack = triggerStack;
    }

    @Override
    public TriggerExecutionStack getTriggerStack() {
        return this.triggerStack;
    }

    @Override
    public boolean hasTriggers() {
        return !(this.triggerStack == null || this.triggerStack.isEmpty());
    }

    @Override
    public void setFailedRecords(long failedRecords) {
        GenericLanguageConnectionContext.failedRecords.set(failedRecords);
    }

    @Override
    public void setBadFile(String badFile) {
        GenericLanguageConnectionContext.badFile.set(badFile);
    }

    @Override
    public long getFailedRecords() {
        return failedRecords.get();
    }

    @Override
    public String getBadFile() {
        return badFile.get();
    }

    @Override
    public void resetBadFile() {
        badFile.remove();
    }

    @Override
    public void resetFailedRecords() {
        failedRecords.remove();
    }

    @Override
    public long getRecordsImported() {
        return recordsImported.get();
    }

    @Override
    public void setRecordsImported(long recordsImported) {
        GenericLanguageConnectionContext.recordsImported.set(recordsImported);
    }

    @Override
    public void resetRecordsImported() {
        recordsImported.remove();
    }

    @Override
    public DataSetProcessorType getDataSetProcessorType() {
        return type;
    }

    @Override
    public SparkExecutionType getSparkExecutionType() {
        return sparkExecutionType;
    }

    public void materialize() throws StandardException {
    }

    protected Map<String, TableDescriptor> withDescriptors;

    @Override
    public void setWithStack(Map<String, TableDescriptor> withDescriptors) {
        this.withDescriptors = withDescriptors;
    }

    @Override
    public TableDescriptor getWithDescriptor(String name) {
        if (withDescriptors == null)
            return null;
        return withDescriptors.get(name);
    }

    @Override
    public void popWithStack() {
        withDescriptors = null;
    }

    @Override
    public ControlExecutionLimiter getControlExecutionLimiter() {
        return limiter;
    }

    @Override
    public void setControlExecutionLimiter(ControlExecutionLimiter executionLimiter) {
        limiter = executionLimiter;
    }

    @Override
    public String getClientIPAddress() {
        return ipAddress;
    }

    @Override
    public void logStartCompiling(String statement) {
        if (stmtLogger.isInfoEnabled()) {
            stmtLogger.info(String.format("Begin compiling prepared statement. %s, %s",
                getLogHeader(), formatLogStmt(statement)));
        }
    }

    @Override
    public void logEndCompiling(String statement, long nanoTimeSpent) {
        if (stmtLogger.isInfoEnabled()) {
            stmtLogger.info(String.format("End compiling prepared statement. %s, timeSpent=%dms, %s",
                getLogHeader(), nanoTimeSpent / 1000000, formatLogStmt(statement)));
        }
    }

    @Override
    public void logErrorCompiling(String statement, Throwable t, long nanoTimeSpent) {
        if (stmtLogger.isEnabledFor(Level.WARN)) {
            stmtLogger.warn(String.format("Error compiling prepared statement. %s, timeSpent=%dms, %s",
                getLogHeader(), nanoTimeSpent / 1000000, formatLogStmt(statement)), t);
        }
    }

    @Override
    public void logCommit() {
        if (stmtLogger.isInfoEnabled()) {
            stmtLogger.info(String.format("Committing. %s", getLogHeader()));
        }
    }

    @Override
    public void logRollback() {
        if (stmtLogger.isInfoEnabled()) {
            stmtLogger.info(String.format("Rolling back. %s", getLogHeader()));
        }
    }

    @Override
    public void logStartFetching(String uuid, String statement) {
        if (stmtLogger.isInfoEnabled()) {
            stmtLogger.info(String.format("Start fetching from the result set. %s, uuid=%s, %s",
                getLogHeader(), uuid, formatLogStmt(statement)));
        }
    }

    @Override
    public void logEndFetching(String uuid, String statement, long fetchedRows) {
        if (stmtLogger.isInfoEnabled()) {
            stmtLogger.info(String.format("End fetching from the result set. %s, uuid=%s, fetchedRows=%d, %s",
                getLogHeader(), uuid, fetchedRows, formatLogStmt(statement)));
        }
    }

    @Override
    public void logStartExecuting(String uuid, String engine, String stmt, ExecPreparedStatement ps,
                                  ParameterValueSet pvs, String parentId) {
        if (stmtLogger.isInfoEnabled()) {
            stmtLogger.info(String.format(
                "Start executing query. %s, uuid=%s, engine=%s, %s, paramsCount=%d, params=[ %s ], sessionProperties=[ %s ], triggeredBy=[ %s ]",
                getLogHeader(), uuid, engine, formatLogStmt(stmt),
                pvs.getParameterCount(), pvs.toString(), ps.getSessionPropertyValues(), parentId));
        }
    }

    @Override
    public void logNextBatch(ParameterValueSet pvs) {
        if (stmtLogger.isDebugEnabled()) {
            stmtLogger.debug(String.format(
                "Next batch for query. %s, paramsCount=%d, params=[ %s ]",
                getLogHeader(),
                pvs.getParameterCount(), pvs.toString()));
        }
    }

    @Override
    public void logEndExecuting(String uuid, long modifiedRows, long badRecords, long
        nanoTimeSpent) {
        if (stmtLogger.isInfoEnabled()) {
            stmtLogger.info(String.format("End executing query. %s, uuid=%s, timeSpent=%dms, " +
                    "modifiedRows=%d, badRecords=%d",
                getLogHeader(), uuid, nanoTimeSpent / 1000000, modifiedRows, badRecords));
        }
    }

    private String getLogHeader() {
        return String.format(
            "XID=%s, SessionID=%s, Database=%s, DRDAID=%s, UserID=%s",
            getTransactionExecute().getTransactionIdString(),
            getInstanceNumber(),
                getCurrentDatabase().getDatabaseName(),
            getDrdaID(),
            getSessionUserId());
    }

    private String formatLogStmt(String statement) {
        if (statement == null) {
            return "sqlHash=null, statement=null";
        }
        synchronized (this) {
            // cache formatted statement log
            if (statement.equals(lastLogStmt)) {
                return lastLogStmtFormat;
            }
            String hash = "";
            try {
                MessageDigest md = MessageDigest.getInstance("MD5");
                md.reset();
                md.update(statement.getBytes("UTF-8"));
                hash = new BigInteger(1, md.digest()).toString(16);
            } catch (UnsupportedEncodingException | NoSuchAlgorithmException e) {
                stmtLogger.error("Cannot encode statement " + statement, e);
            }
            String subStatement = statement;
            if (maxStatementLogLen >= 0 && maxStatementLogLen < statement.length()) {
                subStatement = statement.substring(0, maxStatementLogLen) + " ... ";
            }
            String result = String.format("sqlHash=%s, statement=[ %s ]", hash, subStatement);
            lastLogStmt = statement;
            lastLogStmtFormat = result;
            return result;
        }
    }

    public void setOrigStmtTxt(String stmt) {
        origStmtTxt = stmt;
    }

    public String getOrigStmtTxt() {
        return origStmtTxt;
    }

    public CommentStripper getCommentStripper() {
        return commentStripper;
    }

    public boolean getIgnoreCommentOptEnabled() {
        return ignoreCommentOptEnabled;
    }

    public boolean clientSupportsDecimal38() {
        return clientSupportsDecimal38;
    }

    public void setClientSupportsDecimal38(boolean newVal) {
        clientSupportsDecimal38 = newVal;
    }

    public String getUserName() {
        return userName;
    }

    @Override
    public void setReplicationRole(String role) {
        this.replicationRole = role;
    }

    @Override
    public String getReplicationRole() {
        return replicationRole;
    }

    public boolean isNLJPredicatePushDownDisabled() {
        Boolean disablePushDown = (Boolean) getSessionProperties().getProperty(SessionProperties.PROPERTYNAME.DISABLE_NLJ_PREDICATE_PUSH_DOWN);
        if (disablePushDown != null) {
            return disablePushDown;
        }

        return nljPredicatePushDownDisabled;
    }

    @Override
    public boolean isPredicateUsageForIndexOrPkAccessDisabled() {
        Boolean disablePredsForIndexOrPkAccessPath = (Boolean) getSessionProperties().getProperty(SessionProperties.PROPERTYNAME.DISABLEPREDSFORINDEXORPKACCESSPATH);
        if (disablePredsForIndexOrPkAccessPath != null) {
            return disablePredsForIndexOrPkAccessPath;
        }

        return false;
    }

    @Override
    public boolean alwaysAllowIndexPrefixIteration() {
        Boolean alwaysAllowIndexPrefixIteration = (Boolean) getSessionProperties().getProperty(SessionProperties.PROPERTYNAME.ALWAYSALLOWINDEXPREFIXITERATION);
        if (alwaysAllowIndexPrefixIteration != null) {
            return alwaysAllowIndexPrefixIteration;
        }

        return false;
    }

    @Override
    public boolean favorIndexPrefixIteration() {
        Boolean favorIndexPrefixIteration = (Boolean) getSessionProperties().getProperty(SessionProperties.PROPERTYNAME.FAVORINDEXPREFIXITERATION);
        if (favorIndexPrefixIteration != null) {
            return favorIndexPrefixIteration;
        }

        return false;
    }

    @Override
    public CostModel getCostModel() {
        String costModelName = getSessionProperties().getPropertyString(SessionProperties.PROPERTYNAME.COSTMODEL);
        if(CostModelRegistry.exists(costModelName)) {
            return CostModelRegistry.getCostModel(costModelName);
        } else {
            return CostModelRegistry.getCostModel("v1");
        }
    }

    @Override
    public void setDB2VarcharCompatibilityModeNeedsReset(boolean newValue,
                                                         CharTypeCompiler charTypeCompiler) {
        db2VarcharCompatibilityModeNeedsReset = newValue;
        this.charTypeCompiler = charTypeCompiler;
    }

    @Override
    public void resetDB2VarcharCompatibilityMode() {
        db2VarcharCompatibilityModeNeedsReset = false;
        if (charTypeCompiler != null) {
            charTypeCompiler.setDB2VarcharCompatibilityMode(false);
            charTypeCompiler = null;
        }
    }

    @Override
    public void setCompilingFromTableTempTrigger(boolean newVal) {
        compilingFromTableTempTrigger = newVal;
    }

    @Override
    public boolean isCompilingFromTableTempTrigger() {
        return compilingFromTableTempTrigger;
    }

    @Override
    public AccessFactory getSpliceAccessManager() {
        if (spliceInstance instanceof BasicDatabase) {
            BasicDatabase basicDatabase = (BasicDatabase) spliceInstance;
            return basicDatabase.getAccessFactory();
        }
        return null;
    }

    @Override
    public boolean isSparkJob() {
        return sparkContext != null;
    }

    @Override
    public void setSparkContext(Object sparkContext) {
        this.sparkContext = sparkContext;
    }

    @Override
    public Object getSparkContext() {
        return sparkContext;
    }

    @Override
    public void setApplicationJarsHashCode(int applicationJarsHashCode) {
        this.applicationJarsHashCode = applicationJarsHashCode;
    }

    @Override
    public int getApplicationJarsHashCode() {
        return applicationJarsHashCode;
    }

    @Override
    public void addUserJarsToSparkContext() {
        if (!isSparkJob())
            return;
        LanguageConnectionFactory lcf = getLanguageConnectionFactory();
        if (lcf == null)
            return;
        ClassFactory cf = lcf.getClassFactory();
        if (cf == null)
            return;
        List<String> applicationJars = cf.getApplicationJarPaths();
        if (applicationJars == null)
            return;
        int applicationJarsHashCode = cf.getApplicationJarsHashCode();
        if (applicationJarsHashCode == 0)
            return;

        if (sparkContext == null || sparkSQLUtils == null)
            return;

        // If there is no change in loaded jars, there is no need to add new jars to spark.
        if (applicationJarsHashCode == this.applicationJarsHashCode)
            return;

        for (String jarPath : applicationJars)
            sparkSQLUtils.addUserJarToSparkContext(sparkContext, jarPath);

        this.applicationJarsHashCode = applicationJarsHashCode;
    }

    @Override
    public void setupSparkSQLUtils(SparkSQLUtils sparkSQLUtils) {
        this.sparkSQLUtils = sparkSQLUtils;
    }

    @Override
    public boolean hasJoinStrategyHint() {
        return hasJoinStrategyHint;
    }

    @Override
    public void setHasJoinStrategyHint(boolean newValue) {
        hasJoinStrategyHint = newValue;
    }

    @Override
    public boolean compilingStoredPreparedStatement() {
        return compilingStoredPreparedStatement;
    }

    @Override
    public void setCompilingStoredPreparedStatement(boolean newValue) {
        compilingStoredPreparedStatement = newValue;
    }

    @Override
    public void setupLocalSPSCache(boolean fromSparkExecution,
                                   SPSDescriptor fromTableDmlSpsDescriptor) throws StandardException {
        // Only use the local cache for spark execution, or if we have a temporary
        // trigger created for execution of a FROM FINAL TABLE clause, which
        // does not store its SPS in the data dictionary, so needs to use
        // a ManagedCache.
        DataDictionary dd = getDataDictionary();
        final boolean canWriteCache = dd != null && dd.canWriteCache(null);

        if (fromSparkExecution || fromTableDmlSpsDescriptor != null || !canWriteCache) {
            if (this.spsCache == null) {
                CacheBuilder cacheBuilder = CacheBuilder.newBuilder().recordStats().
                                            maximumSize(LOCAL_MANAGED_CACHE_MAX_SIZE);
                this.spsCache = new ManagedCache<>(cacheBuilder.build(), LOCAL_MANAGED_CACHE_MAX_SIZE);
            }
            if (fromTableDmlSpsDescriptor != null)
                spsCache.put(fromTableDmlSpsDescriptor.getUUID(), fromTableDmlSpsDescriptor);
        }
    }

    @Override
    public ManagedCache<UUID, SPSDescriptor> getLocalSpsCache() {
        return spsCache;
    }

    @Override
    public long getActiveStateTxId() {
        return activeStateTxId;
    }

    @Override
    public String getHintedJoinStrategy() {
        return (String) sessionProperties.getProperty(
            SessionProperties.PROPERTYNAME.JOINSTRATEGY);
    }
}<|MERGE_RESOLUTION|>--- conflicted
+++ resolved
@@ -603,7 +603,6 @@
 
     }
 
-<<<<<<< HEAD
 
     @Override
     public void recordAdditionalDisplayedTriggerInfo(long elapsedTime, long modifiedRows, java.util.UUID queryId) {
@@ -618,22 +617,7 @@
             triggerInfos = new ArrayList<>(queryIdToTriggerInfoMap.values());
         }
     }
-=======
->>>>>>> 333aa46d
-
-    @Override
-    public void recordAdditionalDisplayedTriggerInfo(long elapsedTime, long modifiedRows, java.util.UUID queryId) {
-        assert queryTxnIdStack.peek().getFirst() == queryId;
-        queryTxnIdStack.pop();
-        if (queryIdToTriggerInfoMap.containsKey(queryId)) {
-            queryIdToTriggerInfoMap.get(queryId).setElapsedTime(elapsedTime);
-            queryIdToTriggerInfoMap.get(queryId).setModifiedRowCount(modifiedRows);
-        }
-
-        if (queryTxnIdStack.empty()) {
-            triggerInfos = new ArrayList<>(queryIdToTriggerInfoMap.values());
-        }
-    }
+
     @Override
     public void initialize() throws StandardException{
         interruptedException = null;
