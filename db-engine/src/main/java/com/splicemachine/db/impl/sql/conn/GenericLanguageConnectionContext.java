/*
 * This file is part of Splice Machine.
 * Splice Machine is free software: you can redistribute it and/or modify it under the terms of the
 * GNU Affero General Public License as published by the Free Software Foundation, either
 * version 3, or (at your option) any later version.
 * Splice Machine is distributed in the hope that it will be useful, but WITHOUT ANY WARRANTY;
 * without even the implied warranty of MERCHANTABILITY or FITNESS FOR A PARTICULAR PURPOSE.
 * See the GNU Affero General Public License for more details.
 * You should have received a copy of the GNU Affero General Public License along with Splice Machine.
 * If not, see <http://www.gnu.org/licenses/>.
 *
 * Some parts of this source code are based on Apache Derby, and the following notices apply to
 * Apache Derby:
 *
 * Apache Derby is a subproject of the Apache DB project, and is licensed under
 * the Apache License, Version 2.0 (the "License"); you may not use these files
 * except in compliance with the License. You may obtain a copy of the License at:
 *
 * http://www.apache.org/licenses/LICENSE-2.0
 *
 * Unless required by applicable law or agreed to in writing, software distributed
 * under the License is distributed on an "AS IS" BASIS, WITHOUT WARRANTIES OR
 * CONDITIONS OF ANY KIND, either express or implied. See the License for the
 * specific language governing permissions and limitations under the License.
 *
 * Splice Machine, Inc. has modified the Apache Derby code in this file.
 *
 * All such Splice Machine modifications are Copyright 2012 - 2020 Splice Machine, Inc.,
 * and are licensed to you under the GNU Affero General Public License.
 */

package com.splicemachine.db.impl.sql.conn;

import com.splicemachine.db.catalog.UUID;
import com.splicemachine.db.iapi.db.InternalDatabase;
import com.splicemachine.db.iapi.error.ExceptionSeverity;
import com.splicemachine.db.iapi.error.StandardException;
import com.splicemachine.db.iapi.reference.ContextId;
import com.splicemachine.db.iapi.reference.Property;
import com.splicemachine.db.iapi.reference.SQLState;
import com.splicemachine.db.iapi.services.cache.CacheManager;
import com.splicemachine.db.iapi.services.cache.Cacheable;
import com.splicemachine.db.iapi.services.context.Context;
import com.splicemachine.db.iapi.services.context.ContextImpl;
import com.splicemachine.db.iapi.services.context.ContextManager;
import com.splicemachine.db.iapi.services.io.FormatableBitSet;
import com.splicemachine.db.iapi.services.loader.ClassFactory;
import com.splicemachine.db.iapi.services.loader.GeneratedClass;
import com.splicemachine.db.iapi.services.property.PropertyUtil;
import com.splicemachine.db.iapi.services.sanity.SanityManager;
import com.splicemachine.db.iapi.sql.*;
import com.splicemachine.db.iapi.sql.compile.*;
import com.splicemachine.db.iapi.sql.conn.*;
import com.splicemachine.db.iapi.sql.depend.DependencyManager;
import com.splicemachine.db.iapi.sql.depend.Provider;
import com.splicemachine.db.iapi.sql.dictionary.*;
import com.splicemachine.db.iapi.sql.execute.CursorActivation;
import com.splicemachine.db.iapi.sql.execute.*;
import com.splicemachine.db.iapi.store.access.AccessFactory;
import com.splicemachine.db.iapi.store.access.TransactionController;
import com.splicemachine.db.iapi.store.access.XATransactionController;
import com.splicemachine.db.iapi.store.access.conglomerate.Conglomerate;
import com.splicemachine.db.iapi.types.DataValueFactory;
import com.splicemachine.db.iapi.util.IdUtil;
import com.splicemachine.db.iapi.util.InterruptStatus;
import com.splicemachine.db.iapi.util.StringUtil;
import com.splicemachine.db.impl.db.BasicDatabase;
import com.splicemachine.db.impl.sql.GenericStatement;
import com.splicemachine.db.impl.sql.GenericStorablePreparedStatement;
import com.splicemachine.db.impl.sql.catalog.ManagedCache;
import com.splicemachine.db.impl.sql.compile.CharTypeCompiler;
import com.splicemachine.db.impl.sql.compile.CompilerContextImpl;
import com.splicemachine.db.impl.sql.execute.*;
import com.splicemachine.db.impl.sql.misc.CommentStripper;
import com.splicemachine.utils.SparkSQLUtils;
import edu.umd.cs.findbugs.annotations.SuppressFBWarnings;
import org.apache.log4j.Level;
import org.apache.log4j.Logger;
import splice.com.google.common.cache.CacheBuilder;

import java.io.UnsupportedEncodingException;
import java.math.BigInteger;
import java.security.MessageDigest;
import java.security.NoSuchAlgorithmException;
import java.util.*;

import static com.splicemachine.db.iapi.reference.Property.MATCHING_STATEMENT_CACHE_IGNORING_COMMENT_OPTIMIZATION_ENABLED;

/**
 * LanguageConnectionContext keeps the pool of prepared statements,
 * activations, and cursors in use by the current connection.
 * <p/>
 * The generic impl does not provide statement caching.
 */
public class GenericLanguageConnectionContext extends ContextImpl implements LanguageConnectionContext {

    private final Logger stmtLogger = Logger.getLogger("splice-derby.statement");
    private static Logger LOG = Logger.getLogger(GenericLanguageConnectionContext.class);
    private static final int LOCAL_MANAGED_CACHE_MAX_SIZE = 256;


    private static final ThreadLocal<String> badFile = new ThreadLocal<String>() {
        @Override
        protected String initialValue() {
            return null;
        }
    };

    private static final ThreadLocal<Long> recordsImported = new ThreadLocal<Long>() {
        @Override
        protected Long initialValue() {
            return 0L;
        }
    };

    private static final ThreadLocal<Long> failedRecords = new ThreadLocal<Long>() {
        @Override
        protected Long initialValue() {
            return 0L;
        }
    };
    // make sure these are not zeros
    private final static int NON_XA = 0;
    private final static int XA_ONE_PHASE = 1;
    private final static int XA_TWO_PHASE = 2;

    /*
        fields
     */

    private final ArrayList<Activation> acts;
    private volatile boolean unusedActs = false;
    /**
     * The maximum size of acts since the last time it was trimmed. Used to
     * determine whether acts should be trimmed to reclaim space.
     */
    private int maxActsSize;
    protected int bindCount;
    private boolean ddWriteMode;

    //all the temporary tables declared for this connection
    private ArrayList<TempTableInfo> allDeclaredGlobalTempTables;

    //The currentSavepointLevel is used to provide the rollback behavior of 
    //temporary tables.  At any point, this variable has the total number of 
    //savepoints defined for the transaction.
    private int currentSavepointLevel = 0;

    protected long nextCursorId;

    protected int nextSavepointId;

    private StringBuffer sb;
    private DataSetProcessorType type;
    private SparkExecutionType sparkExecutionType;

    private final String ipAddress;
    private InternalDatabase db;

    private final int instanceNumber;
    private String drdaID;
    private String dbname;
    private String rdbIntTkn;

    private Object lastQueryTree; // for debugging
    private ManagedCache<UUID, SPSDescriptor> spsCache = null;
    private SPSDescriptor createTriggerSPSDescriptor;
    private long activeStateTxId = -1;

    /**
     * The transaction to use within this language connection context.  It may
     * be more appropriate to have it in a separate context (LanguageTransactionContext?).
     * REVISIT (nat): I shoehorned the transaction context that
     * the language uses into this class.  The main purpose is so
     * that the various language code can find out what its
     * transaction is.
     **/
    private final TransactionController tran;

    /*
     * A stack of nested transactions. Each time you want to execute some code in a nested context
     * (i.e. you wish to create a child transaction to commit with), call pushNestedContext(String),
     * with a nested transaction context.
     *
     */
    private final List<TransactionController> nestedTransactions = new LinkedList<>();

    /**
     * If non-null indicates that a read-only nested
     * user transaction is in progress.
     */
    private TransactionController readOnlyNestedTransaction;

    /**
     * queryNestingDepth is a counter used to keep track of how many calls
     * have been made to begin read-only nested transactions. Only the first call
     * actually starts a Nested User Transaction with the store. Subsequent
     * calls simply increment this counter. commitNestedTransaction only
     * decrements the counter and when it drops to 0 actually commits the
     * nested user transaction.
     */
    private int queryNestingDepth;

    /**
     * True if the connected client application can read decimal data
     * up to 38 digits of precision.
     */
    private boolean clientSupportsDecimal38 = false;

    protected DataValueFactory dataFactory;
    protected LanguageFactory langFactory;
    protected TypeCompilerFactory tcf;
    protected OptimizerFactory of;
    protected LanguageConnectionFactory connFactory;

    /*
     * A statement context is "pushed" and "popped" at the beginning and
     * end of every statement so that only that statement is cleaned up
     * on a Statement Exception.  As a performance optimization, we only push
     * the outermost statement context once, and never pop it.  Also, we
     * save off a 2nd StatementContext for speeding server side method
     * invocation, though we still push and pop it as needed.  All other
     * statement contexts will allocated and pushed and popped on demand.
     */
    private final StatementContext[] statementContexts = new StatementContext[2];
    private int statementDepth;
    private int outermostTrigger = -1;

    protected Authorizer authorizer;
    protected String userName = null; //The name the user connects with.
    protected List<String> groupuserlist = null; // name of ldap user group

    //May still be quoted.
    /**
     * The top SQL session context stack frame (SQL 2003, section
     * 4.37.3), is kept in topLevelSSC. For nested session contexts,
     * the SQL session context is held by the activation of the
     * calling statement, cf. setupNestedSessionContext and it is
     * accessible through the current statement context
     * (compile-time), or via the current activation (execution-time).
     *
     * @see GenericLanguageConnectionContext#getTopLevelSQLSessionContext
     */
    private SQLSessionContext topLevelSSC;

    /**
     * Used to hold the computed value of the initial default schema,
     * cf logic in initDefaultSchemaDescriptor.
     */
    private SchemaDescriptor cachedInitialDefaultSchemaDescr = null;

    /**
     * Used to hold the defaultRoles
     */
    private List<String> defaultRoles = null;

    // RESOLVE - How do we want to set the default.
    private int defaultIsolationLevel = ExecutionContext.READ_COMMITTED_ISOLATION_LEVEL;
    protected int isolationLevel = defaultIsolationLevel;

    private boolean isolationLevelExplicitlySet = false;
    // Isolation level can be changed using JDBC api Connection.setTransactionIsolation
    // or it can be changed using SQL "set current isolation = NEWLEVEL".
    // 
    // In XA transactions, BrokeredConnection keeps isolation state information.
    // When isolation is changed in XA transaction using JDBC, that state gets
    // correctly set in BrokeredConnection.setTransactionIsolation method. But
    // when SQL is used to set the isolation level, the code path is different
    // and it does not go through BrokeredConnection's setTransactionIsolation
    // method and hence the state is not maintained correctly when coming through
    // SQL. To get around this, I am adding following flag which will get set
    // everytime the isolation level is set using JDBC or SQL. This flag will be
    // checked at global transaction start and end time. If the flag is set to true
    // then BrokeredConnection's isolation level state will be brought upto date
    // with Real Connection's isolation level and this flag will be set to false
    // after that.
    private boolean isolationLevelSetUsingSQLorJDBC = false;

    // isolation level to when preparing statements.
    // if unspecified, the statement won't be prepared with a specific 
    // scan isolationlevel
    protected int prepareIsolationLevel = ExecutionContext.UNSPECIFIED_ISOLATION_LEVEL;

    // Whether or not to write executing statement info to db2j.log
    private boolean logStatementText;
    // The max length of statement in log
    private int maxStatementLogLen;
    private boolean logQueryPlan;

    // default to 6
    private int tableLimitForExhaustiveSearch = 6;

    // this used to be computed in OptimizerFactoryContextImpl; i.e everytime a
    // connection was made. To keep the semantics same I'm putting it out here
    // instead of in the OptimizerFactory which is only initialized when the
    // database is booted.
    private int lockEscalationThreshold;

    private List<ExecutionStmtValidator> stmtValidators;
    private TriggerExecutionStack triggerStack;
    private List<TableDescriptor> triggerTables;

    // OptimizerTrace
    private boolean optimizerTrace;
    private boolean optimizerTraceHtml;
    private String lastOptimizerTraceOutput;
    private String optimizerTraceOutput;

    //// Support for AUTOINCREMENT

    /**
     * To support lastAutoincrementValue: This is a hashtable which maps
     * schemaName,tableName,columnName to a Long value.
     */
    private HashMap<String, Long> autoincrementHT;
    /**
     * whether to allow updates or not.
     */
    private boolean autoincrementUpdate;
    private long identityVal;   //support IDENTITY_VAL_LOCAL function
    private boolean identityNotNull;    //frugal programmer

    // cache of ai being handled in memory (bulk insert + alter table).
    private HashMap<String, AutoincrementCounter> autoincrementCacheHashtable;

    // User-written inspector to print out query tree
    private ASTVisitor astWalker;

    /**
     * Interrupt status flag of this session's thread, in the form of an
     * exception created where an interrupt was (last) detected during operation,
     * null if no interrupt has been seen.
     */
    private StandardException interruptedException;

    /**
     * Connection local state for cached {@code TableDescriptor}s used
     * for keeping track of referenced columns for a table during DDL
     * operations.
     */
    private WeakHashMap<TableDescriptor, FormatableBitSet> referencedColumnMap;
    /**
     * If in restore mode, statements can't be executed
     */
    private boolean restoreMode = false;

    /**
     * Allows fallback to distributed mode when we read too many rows on control mode
     */
    private ControlExecutionLimiter limiter;

    private String lastLogStmt;
    private String lastLogStmtFormat;
    private SessionPropertiesImpl sessionProperties;
    private final CommentStripper commentStripper;
    private boolean ignoreCommentOptEnabled = false;
    private String origStmtTxt;

    private String defaultSchema;
    private boolean nljPredicatePushDownDisabled = false;

    private String replicationRole = "NONE";
    private boolean db2VarcharCompatibilityModeNeedsReset = false;
    private CharTypeCompiler charTypeCompiler = null;
    private boolean compilingFromTableTempTrigger = false;
    private Object sparkContext = null;
    private int applicationJarsHashCode = 0;
    private SparkSQLUtils sparkSQLUtils;
    private boolean hasJoinStrategyHint;
    private boolean compilingStoredPreparedStatement;

    /* constructor */
    @SuppressFBWarnings(value = "REC_CATCH_EXCEPTION", justification = "Intentional")
    public GenericLanguageConnectionContext(
        ContextManager cm,
        TransactionController tranCtrl,
        LanguageFactory lf,
        LanguageConnectionFactory lcf,
        InternalDatabase db,
        String userName,
        List<String> groupuserlist,
        int instanceNumber,
        String drdaID,
        String dbname,
        String rdbIntTkn,
        DataSetProcessorType type,
        SparkExecutionType sparkExecutionType,
        boolean skipStats,
        double defaultSelectivityFactor,
        String ipAddress,
        String defaultSchema,
        ManagedCache<UUID, SPSDescriptor> spsCache,
        List<String> defaultRoles,
        SchemaDescriptor initialDefaultSchemaDescriptor,
        long driverTxnId,
        Properties connectionProperties
    ) throws StandardException {
        super(cm, ContextId.LANG_CONNECTION);
        acts = new ArrayList<>();
        tran = tranCtrl;
        this.type = type;
        this.sparkExecutionType = sparkExecutionType;
        this.ipAddress = ipAddress;
        dataFactory = lcf.getDataValueFactory();
        tcf = lcf.getTypeCompilerFactory();
        of = lcf.getOptimizerFactory();
        langFactory = lf;
        connFactory = lcf;
        this.db = db;
        this.userName = userName;
        this.groupuserlist = groupuserlist;
        this.instanceNumber = instanceNumber;
        this.drdaID = drdaID;
        this.dbname = dbname;
        this.rdbIntTkn = rdbIntTkn;
        this.commentStripper = lcf.newCommentStripper();
        this.defaultSchema = defaultSchema;
        this.spsCache = spsCache;
        this.activeStateTxId = driverTxnId;
        this.defaultRoles = defaultRoles;
        this.cachedInitialDefaultSchemaDescr = initialDefaultSchemaDescriptor;
        if (initialDefaultSchemaDescriptor != null)
            initialDefaultSchemaDescriptor.setDataDictionary(getDataDictionary());

        if (defaultSchema != null) {
            if (defaultSchema.charAt(0) == '"') {
                // quoted schema name
                this.defaultSchema = IdUtil.parseSQLIdentifier(defaultSchema);
            } else {
                // regular schema name, need to be converted to upper case
                this.defaultSchema = StringUtil.SQLToUpperCase(this.defaultSchema);
            }
        }

        /* Find out whether or not to log info on executing statements to error log
         */
        String logStatementProperty = PropertyUtil.getCachedDatabaseProperty(this, "derby.language.logStatementText");
        logStatementText = logStatementProperty == null || Boolean.valueOf(logStatementProperty);
        // log statements by default
        if (!logStatementText) {
            stmtLogger.setLevel(Level.OFF);
        }

        String maxStatementLogLenStr = PropertyUtil.getCachedDatabaseProperty(this, "derby.language.maxStatementLogLen");
        maxStatementLogLen = maxStatementLogLenStr == null ? -1 : Integer.parseInt
            (maxStatementLogLenStr);

        String logQueryPlanProperty = PropertyUtil.getCachedDatabaseProperty(this, "derby.language.logQueryPlan");
        logQueryPlan = Boolean.valueOf(logQueryPlanProperty);

        try {
            String valueString = PropertyUtil.getCachedDatabaseProperty(this, "derby.language.tableLimitForExhaustiveSearch");
<<<<<<< HEAD
            if (valueString != null) {
                int value = Integer.parseInt(valueString);
                if (value > 0)
                    tableLimitForExhaustiveSearch = value;
            }
        } catch (Exception e) {
=======
            int value = valueString == null ? 0 : Integer.parseInt(valueString);
            if (value > 0)
                tableLimitForExhaustiveSearch = value;
        } catch (RuntimeException e) {
            throw e;
        }  catch (Exception e) {
>>>>>>> d48d902f
            // no op, use default value 6
        }

        try {
            String nljPredPushDownString =
                PropertyUtil.getCachedDatabaseProperty(this, Property.DISABLE_NLJ_PREIDCATE_PUSH_DOWN);
            if (nljPredPushDownString != null)
                nljPredicatePushDownDisabled = Boolean.valueOf(nljPredPushDownString);
        } catch (RuntimeException e) {
            throw e;
        } catch (Exception e) {
            // no op, use default value 6
        }

        lockEscalationThreshold = Property.DEFAULT_LOCKS_ESCALATION_THRESHOLD;
        stmtValidators = new ArrayList<>();
        triggerTables = new ArrayList<>();
        limiter = ControlExecutionLimiter.NO_OP;
        sessionProperties = new SessionPropertiesImpl();
        // transfer setting of skipStats and defaultSelectivityFactor from jdbc connnection string to sessionProperties
        if (skipStats)
            this.sessionProperties.setProperty(SessionProperties.PROPERTYNAME.SKIPSTATS, Boolean.toString(skipStats));
        if (defaultSelectivityFactor > 0)
            this.sessionProperties.setProperty(SessionProperties.PROPERTYNAME.DEFAULTSELECTIVITYFACTOR, Double.toString(defaultSelectivityFactor));
        if (connectionProperties != null) {
            setSessionFromConnectionProperty(connectionProperties, Property.CONNECTION_OLAP_QUEUE, SessionProperties.PROPERTYNAME.OLAPQUEUE);
            setSessionFromConnectionProperty(connectionProperties, Property.CONNECTION_SNAPSHOT, SessionProperties.PROPERTYNAME.SNAPSHOT_TIMESTAMP);
            setSessionFromConnectionProperty(connectionProperties, Property.OLAP_PARALLEL_PARTITIONS, SessionProperties.PROPERTYNAME.OLAPPARALLELPARTITIONS);
            setSessionFromConnectionProperty(connectionProperties, Property.OLAP_SHUFFLE_PARTITIONS, SessionProperties.PROPERTYNAME.OLAPSHUFFLEPARTITIONS);
            setSessionFromConnectionProperty(connectionProperties, Property.CONNECTION_MIN_PLAN_TIMEOUT, SessionProperties.PROPERTYNAME.MINPLANTIMEOUT);
            setSessionFromConnectionProperty(connectionProperties, Property.CURRENT_FUNCTION_PATH, SessionProperties.PROPERTYNAME.CURRENTFUNCTIONPATH);

            String disableAdvancedTC = connectionProperties.getProperty(Property.CONNECTION_DISABLE_TC_PUSHED_DOWN_INTO_VIEWS);
            if (disableAdvancedTC != null && disableAdvancedTC.equalsIgnoreCase("true")) {
                this.sessionProperties.setProperty(SessionProperties.PROPERTYNAME.DISABLE_TC_PUSHED_DOWN_INTO_VIEWS, "TRUE".toString());
            }

            setSessionFromConnectionProperty(connectionProperties, Property.SPARK_RESULT_STREAMING_BATCHES, SessionProperties.PROPERTYNAME.SPARK_RESULT_STREAMING_BATCHES);
            setSessionFromConnectionProperty(connectionProperties, Property.SPARK_RESULT_STREAMING_BATCH_SIZE, SessionProperties.PROPERTYNAME.SPARK_RESULT_STREAMING_BATCH_SIZE);
            String disableNestedLoopJoinPredicatePushDown = connectionProperties.getProperty(Property.CONNECTION_DISABLE_NLJ_PREDICATE_PUSH_DOWN);
            if (disableNestedLoopJoinPredicatePushDown != null &&
                disableNestedLoopJoinPredicatePushDown.equalsIgnoreCase("true")) {
                this.sessionProperties.setProperty(SessionProperties.PROPERTYNAME.DISABLE_NLJ_PREDICATE_PUSH_DOWN, "TRUE".toString());
            }

            String disablePredsForIndexOrPkAccessPath = connectionProperties.getProperty(Property.CONNECTION_DISABLE_PREDS_FOR_INDEX_OR_PK_ACCESS_PATH);
            if (disablePredsForIndexOrPkAccessPath != null &&
                    disablePredsForIndexOrPkAccessPath.equalsIgnoreCase("true")) {
                this.sessionProperties.setProperty(SessionProperties.PROPERTYNAME.DISABLEPREDSFORINDEXORPKACCESSPATH, "TRUE".toString());
            }
            String alwaysAllowIndexPrefixIteration = connectionProperties.getProperty(Property.CONNECTION_ALWAYS_ALLOW_INDEX_PREFIX_ITERATION);
            if (alwaysAllowIndexPrefixIteration != null &&
                    alwaysAllowIndexPrefixIteration.equalsIgnoreCase("true")) {
                this.sessionProperties.setProperty(SessionProperties.PROPERTYNAME.ALWAYSALLOWINDEXPREFIXITERATION, "TRUE".toString());
            }
        }
        if (type.isSessionHinted()) {
            this.sessionProperties.setProperty(SessionProperties.PROPERTYNAME.USEOLAP, type.isOlap());
        } else {
            assert type.isDefaultOltp();
        }
        if (sparkExecutionType.isSessionHinted()) {
            this.sessionProperties.setProperty(SessionProperties.PROPERTYNAME.USE_NATIVE_SPARK, sparkExecutionType.isNative());
        } else {
            assert sparkExecutionType.isUnspecified();
        }


        String ignoreCommentOptEnabledStr = PropertyUtil.getCachedDatabaseProperty(this, MATCHING_STATEMENT_CACHE_IGNORING_COMMENT_OPTIMIZATION_ENABLED);
        ignoreCommentOptEnabled = Boolean.valueOf(ignoreCommentOptEnabledStr);

    }

    private void setSessionFromConnectionProperty(Properties connectionProperties, String connectionPropName, SessionProperties.PROPERTYNAME sessionPropName) {
        String value = connectionProperties.getProperty(connectionPropName);
        if (value != null) {
            this.sessionProperties.setProperty(sessionPropName, value);
        }
    }

    /**
     * In contrast to current user id, which may change (inside a routine
     * executing with definer's rights), the sessionUser is constant in a
     * session.
     */
    private String sessionUser = null;

    @Override
    public void initialize() throws StandardException {
        interruptedException = null;
        sessionUser = IdUtil.getUserAuthorizationId(userName);
        /*
         ** Set the authorization id.  User shouldn't
         ** be null or else we are going to blow up trying
         ** to create a schema for this user.
         */
        if (SanityManager.DEBUG) {
            if (getSessionUserId() == null) {
                SanityManager.THROWASSERT("User name is null," +
                    " check the connection manager to make sure it is set" +
                    " reasonably");
            }
        }
        referencedColumnMap = new WeakHashMap<>();
        if (defaultRoles == null)
            defaultRoles = initDefaultRoleSet();
        SchemaDescriptor sd = initDefaultSchemaDescriptor();
        /*
         * It is possible for Splice's startup sequence to end up in this code on the same thread
         * as a connection. When this happens, we need to ensure that we do not destroy the schema
         * set by the user by default (if such a schema is set already).
         */
        if (getDefaultSchema() == null)
            setDefaultSchema(sd);
    }

    /*
     * Initialize the LCC without the extraneous SQL Calls.
     */
    @Override
    public void initializeSplice(String sessionUser, SchemaDescriptor defaultSchemaDescriptor) throws StandardException {
        interruptedException = null;
        this.sessionUser = sessionUser;

        /*
         ** Set the authorization id.  User shouldn't
         ** be null or else we are going to blow up trying
         ** to create a schema for this user.
         */
        if (SanityManager.DEBUG) {
            if (getSessionUserId() == null) {
                SanityManager.THROWASSERT("User name is null," +
                    " check the connection manager to make sure it is set" +
                    " reasonably");
            }
        }
        setDefaultSchema(defaultSchemaDescriptor);
        referencedColumnMap = new WeakHashMap<>();
    }


    /**
     * Compute the initial default schema and set cachedInitialDefaultSchemaDescr accordingly.
     *
     * @return computed initial default schema value for this session
     * @throws StandardException
     */
    protected SchemaDescriptor initDefaultSchemaDescriptor() throws StandardException {
        /*
         ** - If the database supports schemas and a schema with the
         ** same name as the user's name exists (has been created using
         ** create schema already) the database will set the users
         ** default schema to the the schema with the same name as the
         ** user.
         ** - Else Set the default schema to SPLICE.
         */
        if (cachedInitialDefaultSchemaDescr == null) {
            DataDictionary dd = getDataDictionary();
            SchemaDescriptor sd;
            if (defaultSchema != null) {
                sd = dd.getSchemaDescriptor(defaultSchema, getTransactionCompile(), true);
            } else {
                sd = dd.getSchemaDescriptor(
                    getSessionUserId(), getTransactionCompile(), false);
            }
            if (sd == null) {
                sd = new SchemaDescriptor(
                    dd,
                    getSessionUserId(),
                    getSessionUserId(),
                    null,
                    false);
            }

            cachedInitialDefaultSchemaDescr = sd;
        }
        return cachedInitialDefaultSchemaDescr;
    }

    /**
     * Compute the default roles of the current session user, including the roles granted to public
     *
     * @return computed initial default roles for this session
     * @throws StandardException
     */
    protected List<String> initDefaultRoleSet() throws StandardException {
        if (defaultRoles == null) {
            DataDictionary dd = getDataDictionary();
            defaultRoles = new ArrayList<>();
            List<String> userRoles =
                dd.getDefaultRoles(getSessionUserId(), getTransactionCompile());
            defaultRoles.addAll(userRoles);
            List<String> publicRoles =
                dd.getDefaultRoles("PUBLIC", getTransactionCompile());
            defaultRoles.addAll(publicRoles);
            if (groupuserlist != null) {
                for (String groupuser : groupuserlist) {
                    List<String> groupRoles =
                        dd.getDefaultRoles(groupuser, getTransactionCompile());
                    defaultRoles.addAll(groupRoles);
                }
            }

        }
        return defaultRoles;
    }

    public List<String> getDefaultRoles() {
        return defaultRoles;
    }

    /**
     * Get the computed value for the initial default schema.
     *
     * @return the schema descriptor of the computed initial default schema
     */
    public SchemaDescriptor getInitialDefaultSchemaDescriptor() {
        return cachedInitialDefaultSchemaDescr;
    }


    //
    // LanguageConnectionContext interface
    //

    @Override
    public boolean getLogStatementText() {
        return logStatementText;
    }

    @Override
    public void setLogStatementText(boolean logStatementText) {
        this.logStatementText = logStatementText;
    }

    @Override
    public boolean getLogQueryPlan() {
        return logQueryPlan;
    }

    @Override
    public int getTableLimitForExhaustiveSearch() {
        Integer tableLimit = (Integer) sessionProperties.getProperty(
            SessionProperties.PROPERTYNAME.TABLELIMITFOREXHAUSTIVESEARCH);
        if (tableLimit != null)
            return tableLimit;
        return tableLimitForExhaustiveSearch;
    }

    @Override
    public long getMinPlanTimeout() {
        Long minPlanTimeout = (Long) sessionProperties.getProperty(
            SessionProperties.PROPERTYNAME.MINPLANTIMEOUT);
        if (minPlanTimeout != null)
            return minPlanTimeout;
        else
            return -1;
    }

    @Override
    public boolean usesSqlAuthorization() {
        return getDataDictionary().usesSqlAuthorization();
    }

    /**
     * get the lock escalation threshold.
     */
    @Override
    public int getLockEscalationThreshold() {
        return lockEscalationThreshold;
    }

    /**
     * Add the activation to those known about by this connection.
     */
    @Override
    public void addActivation(Activation a)
        throws StandardException {
        acts.add(a);

        if (acts.size() > maxActsSize) {
            maxActsSize = acts.size();
        }
    }

    @Override
    public void closeUnusedActivations() throws StandardException {
        // DERBY-418. Activations which are marked unused,
        // are closed here. Activations Vector is iterated 
        // to identify and close unused activations, only if 
        // unusedActs flag is set to true and if the total 
        // size exceeds 20.
        if ((unusedActs) && (acts.size() > 20)) {
            unusedActs = false;

            for (int i = acts.size() - 1; i >= 0; i--) {

                // it maybe the case that a Activation's reset() ends up
                // closing one or more activation leaving our index beyond
                // the end of the array
                if (i >= acts.size())
                    continue;

                Activation a1 = acts.get(i);
                if (!a1.isInUse()) {
                    a1.close();
                }
            }
        }

        if (SanityManager.DEBUG) {

            if (SanityManager.DEBUG_ON("memoryLeakTrace")) {

                if (acts.size() > 20)
                    System.out.println("memoryLeakTrace:GenericLanguageContext:activations " + acts.size());
            }
        }
    }

    /**
     * Make a note that some activations are marked unused
     */
    public void notifyUnusedActivation() {
        unusedActs = true;
    }

    @Override
    public boolean checkIfAnyDeclaredGlobalTempTablesForThisConnection() {
        return (allDeclaredGlobalTempTables != null);
    }

    @Override
    public void addDeclaredGlobalTempTable(TableDescriptor td) throws StandardException {

        if (findDeclaredGlobalTempTable(td.getName()) != null) {
            //if table already declared, throw an exception
            throw StandardException.newException(
                SQLState.LANG_OBJECT_ALREADY_EXISTS_IN_OBJECT,
                "Temporary table",
                td.getName(),
                "Schema",
                td.getSchemaName());
        }

        //save all the information about temp table in this special class
        TempTableInfo tempTableInfo =
            new TempTableInfo(td, currentSavepointLevel);

        // Rather than exist in a catalog, a simple array is kept of the 
        // tables currently active in the transaction.

        if (allDeclaredGlobalTempTables == null)
            allDeclaredGlobalTempTables = new ArrayList<>();

        allDeclaredGlobalTempTables.add(tempTableInfo);
    }

    @Override
    public boolean dropDeclaredGlobalTempTable(TableDescriptor td) {
        TempTableInfo tempTableInfo = findDeclaredGlobalTempTable(td.getName());

        if (tempTableInfo != null) {
            if (SanityManager.DEBUG) {
                if (tempTableInfo.getDeclaredInSavepointLevel() > currentSavepointLevel) {
                    SanityManager.THROWASSERT(
                        "declared in savepoint level (" +
                            tempTableInfo.getDeclaredInSavepointLevel() +
                            ") can not be higher than current savepoint level (" +
                            currentSavepointLevel +
                            ").");
                }
            }

            // check if the table was declared in the current unit of work.
            if (tempTableInfo.getDeclaredInSavepointLevel() == currentSavepointLevel) {
                // since the table was declared in this unit of work, the drop 
                // table method should remove it from the valid list of temp 
                // table for this unit of work
                allDeclaredGlobalTempTables.remove(allDeclaredGlobalTempTables.indexOf(tempTableInfo));

                if (allDeclaredGlobalTempTables.isEmpty())
                    allDeclaredGlobalTempTables = null;
            } else {
                // since the table was not declared in this unit of work, the
                // drop table method will just mark the table as dropped
                // in the current unit of work. This information will be used 
                // at rollback time.

                tempTableInfo.setDroppedInSavepointLevel(currentSavepointLevel);
            }

            return true;
        } else {
            return false;
        }
    }

    @Override
    public String mangleTableName(String tableName) {
        // 20 underscores + session ID
        return String.format("%s" + LOCAL_TEMP_TABLE_SUFFIX_FIX_PART + "%d", tableName, getInstanceNumber());
    }

    @Override
    public boolean isVisibleToCurrentSession(TableDescriptor td) throws StandardException {
        if (td == null)
            return false;
        if (td.getTableType() != TableDescriptor.LOCAL_TEMPORARY_TABLE_TYPE)
            return true;

        String tableName = td.getName();
        int lastIdx = tableName.lastIndexOf(LOCAL_TEMP_TABLE_SUFFIX_FIX_PART_CHAR);
        if (lastIdx < LOCAL_TEMP_TABLE_SUFFIX_FIX_PART_NUM_CHAR || lastIdx >= tableName.length() - 1)  // -1 case included
            throw StandardException.newException(SQLState.LANG_INVALID_INTERNAL_TEMP_TABLE_NAME, tableName);
        for (int i = lastIdx; i > lastIdx - LOCAL_TEMP_TABLE_SUFFIX_FIX_PART_NUM_CHAR; i--) {
            if (tableName.charAt(i) != LOCAL_TEMP_TABLE_SUFFIX_FIX_PART_CHAR)
                throw StandardException.newException(SQLState.LANG_INVALID_INTERNAL_TEMP_TABLE_NAME, tableName);
        }
        try {
            if (Integer.parseInt(tableName.substring(lastIdx + 1)) == getInstanceNumber())
                return true;
            return false;
        } catch (NumberFormatException e) {
            throw StandardException.newException(SQLState.LANG_INVALID_INTERNAL_TEMP_TABLE_NAME, tableName);
        }
    }

    /**
     * After a release of a savepoint, we need to go through our temp tables
     * list. If there are tables with their declare or drop or modified in
     * savepoint levels set to savepoint levels higher than the current
     * savepoint level, then we should change them to the current savepoint
     * level
     */
    private void tempTablesReleaseSavepointLevels() {
        // unlike rollback, here we check for dropped in / declared in / 
        // modified in savepoint levels > current savepoint level only.
        // This is because the temp tables with their savepoint levels same as 
        // currentSavepointLevel have correct value assigned to them and
        // do not need to be changed and hence no need to check for >=

        for (TempTableInfo tempTableInfo : allDeclaredGlobalTempTables) {
            if (tempTableInfo.getDroppedInSavepointLevel() > currentSavepointLevel) {
                tempTableInfo.setDroppedInSavepointLevel(currentSavepointLevel);
            }

            if (tempTableInfo.getDeclaredInSavepointLevel() > currentSavepointLevel) {
                tempTableInfo.setDeclaredInSavepointLevel(currentSavepointLevel);
            }

            if (tempTableInfo.getModifiedInSavepointLevel() > currentSavepointLevel) {
                tempTableInfo.setModifiedInSavepointLevel(currentSavepointLevel);
            }
        }
    }

    /**
     * Do the necessary work at commit time for temporary tables
     * <p/>
     * 1)If a temporary table was marked as dropped in this transaction, then
     * remove it from the list of temp tables for this connection
     * 2)If a temporary table was not dropped in this transaction, then mark
     * it's declared savepoint level and modified savepoint level as -1
     * 3)After savepoint fix up, then handle all ON COMMIT DELETE ROWS with
     * no open held cursor temp tables.
     * <p/>
     *
     * @param in_xa_transaction if true, then transaction is an XA transaction,
     *                          and special nested transaction may be necessary
     *                          to cleanup internal containers supporting the
     *                          temp tables at commit time.
     * @throws StandardException Standard exception policy.
     **/
    private void tempTablesAndCommit(boolean in_xa_transaction) throws StandardException {
        // loop through all declared global temporary tables and determine
        // what to do at commit time based on if they were dropped during
        // the current savepoint level.
        for (int i = allDeclaredGlobalTempTables.size() - 1; i >= 0; i--) {
            TempTableInfo tempTableInfo = allDeclaredGlobalTempTables.get(i);

            if (tempTableInfo.getDroppedInSavepointLevel() != -1) {
                // this means table was dropped in this unit of work and hence 
                // should be removed from valid list of temp tables

                allDeclaredGlobalTempTables.remove(i);
            } else {
                //this table was not dropped in this unit of work, hence set 
                //its declaredInSavepointLevel as -1 and also mark it as not 
                //modified 

                tempTableInfo.setDeclaredInSavepointLevel(-1);
                tempTableInfo.setModifiedInSavepointLevel(-1);
            }
        }

        // at commit time, for all the temp tables declared with 
        // ON COMMIT DELETE ROWS, make sure there are no held cursor open
        // on them.
        // If there are no held cursors open on ON COMMIT DELETE ROWS, 
        // drop those temp tables and redeclare them to get rid of all the 
        // data in them

        // in XA use nested user updatable transaction.  Delay creating
        // the transaction until loop below finds one it needs to 
        // process.

        for (TempTableInfo allDeclaredGlobalTempTable : allDeclaredGlobalTempTables) {
            TableDescriptor td = allDeclaredGlobalTempTable.getTableDescriptor();
            if (!td.isOnCommitDeleteRows()) {
                // do nothing for temp table with ON COMMIT PRESERVE ROWS
            } else if (!checkIfAnyActivationHasHoldCursor(td.getName())) {
                // temp tables with ON COMMIT DELETE ROWS and 
                // no open held cursors
                getDataDictionary().getDependencyManager().invalidateFor(
                    td, DependencyManager.DROP_TABLE, this);

                if (!in_xa_transaction) {
                    // delay physical cleanup to after the commit for XA
                    // transactions.   In XA the transaction is likely in
                    // prepare state at this point and physical changes to
                    // store are not allowed until after the commit.
                    // Do the work here for non-XA so that fast path does
                    // have to do the 2 commits that the XA path will.
                    cleanupTempTableOnCommitOrRollback(td, true);
                }
            }
        }
    }

    private void tempTablesXApostCommit() throws StandardException {
        TransactionController tc = getTransactionExecute();

        // at commit time for an XA transaction drop all temporary tables.
        // A transaction context may not be maintained from one
        // XAResource.xa_commit to the next in the case of XA with
        // network server and thus there is no way to get at the temp
        // tables again.  To provide consistent behavior in embedded vs
        // network server, consistently remove temp tables at XA commit
        // transaction boundary.
        for (int i = 0; i < allDeclaredGlobalTempTables.size(); i++) {
            // remove all temp tables from this context.
            TableDescriptor td = allDeclaredGlobalTempTables.get(i).getTableDescriptor();

            //remove the conglomerate created for this temp table
            tc.dropConglomerate(td.getHeapConglomerateId());

            //remove it from the list of temp tables
            allDeclaredGlobalTempTables.remove(i);
        }

        tc.commit();
    }

    /*Reset the connection before it is returned (indirectly) by a PooledConnection object. See EmbeddedConnection. */
    @Override
    public void resetFromPool() throws StandardException {
        interruptedException = null;

        // Reset IDENTITY_VAL_LOCAL
        identityNotNull = false;

        // drop all temp tables.
        dropAllDeclaredGlobalTempTables();

        // Reset the current schema (see DERBY-3690).
        setDefaultSchema(null);

        // Reset the current role
        getCurrentSQLSessionContext().setRole(null);

        // Reset the current user
        getCurrentSQLSessionContext().setUser(getSessionUserId());

        referencedColumnMap = new WeakHashMap<>();

        sessionProperties.resetAll();

        // read again the property in case it is changed
        String ignoreCommentOptEnabledStr = PropertyUtil.getCachedDatabaseProperty(this, MATCHING_STATEMENT_CACHE_IGNORING_COMMENT_OPTIMIZATION_ENABLED);
        ignoreCommentOptEnabled = Boolean.valueOf(ignoreCommentOptEnabledStr);
        origStmtTxt = null;
    }

    // debug methods

    @Override
    public void setLastQueryTree(Object queryTree) {
        lastQueryTree = queryTree;
    }

    @Override
    public Object getLastQueryTree() {
        return lastQueryTree;
    }

    /**
     * Drop all the declared global temporary tables associated with this
     * connection. This gets called when a getConnection() is done on a
     * PooledConnection. This will ensure all the temporary tables declared on
     * earlier connection handle associated with this physical database
     * connection are dropped before a new connection handle is issued on that
     * same physical database connection.
     */
    private void dropAllDeclaredGlobalTempTables() throws StandardException {
        if (allDeclaredGlobalTempTables == null)
            return;

        StandardException topLevelStandardException = null;

        GenericExecutionFactory execFactory = (GenericExecutionFactory) getLanguageConnectionFactory().getExecutionFactory();
        GenericConstantActionFactory constantActionFactory = execFactory.getConstantActionFactory();

        // collect all the exceptions we might receive while dropping the
        // temporary tables and throw them as one chained exception at the end.
        int i = 0;
        for (TempTableInfo tempTableInfo : allDeclaredGlobalTempTables) {
            try {

                TableDescriptor td = tempTableInfo.getTableDescriptor();

                if (tempTableInfo.getDroppedInSavepointLevel() != -1) {
                    // this means table was dropped in this unit of work and hence
                    // should be removed from valid list of temp tables

                    allDeclaredGlobalTempTables.remove(i);
                } else {

                    // Drop the temp table via normal drop table action
                    ConstantAction action = constantActionFactory.getDropTableConstantAction(td.getQualifiedName(),
                        td.getName(),
                        td.getSchemaDescriptor(),
                        td.getHeapConglomerateId(),
                        td.getUUID(), StatementType.DROP_CASCADE);

                    action.executeConstantAction(new DropTableActivation(this, td));
                }
            } catch (StandardException e) {
                if (topLevelStandardException == null) {
                    // always keep the first exception unchanged
                    topLevelStandardException = e;
                } else {
                    try {
                        // Try to create a chain of exceptions. If successful,
                        // the current exception is the top-level exception,
                        // and the previous exception the cause of it.
                        e.initCause(topLevelStandardException);
                        topLevelStandardException = e;
                    } catch (IllegalStateException ise) {
                        // initCause() has already been called on e. We don't
                        // expect this to happen, but if it happens, just skip
                        // the current exception from the chain. This is safe
                        // since we always keep the first exception.
                    }
                }
            }
            ++i;
        }

        allDeclaredGlobalTempTables = null;
        try {
            internalCommit(true);
        } catch (StandardException e) {
            // do the same chaining as above
            if (topLevelStandardException == null) {
                topLevelStandardException = e;
            } else {
                try {
                    e.initCause(topLevelStandardException);
                    topLevelStandardException = e;
                } catch (IllegalStateException ise) {
                    /* ignore */
                }
            }
        }

        if (topLevelStandardException != null)
            throw topLevelStandardException;
    }

    /**
     * DropTableConstantOperation requires an Activation to do its work.<br/>
     * That's the only reason for creating this dummy implementation of Activation.
     * The action only needs a LanguageConnectionContext and the TableDescriptor of the table to drop
     * in this activation.
     * <p/>
     * Note: I'm assuming, because this class extends BaseActivation, it will properly serialize and
     * work across region servers.
     */
    private static class DropTableActivation extends BaseActivation {

        public DropTableActivation(LanguageConnectionContext lcc, TableDescriptor td) throws StandardException {
            // Just pass the only pertinent info to BaseActivation
            super();
            initFromContext(lcc);
            setDDLTableDescriptor(td);
        }

        @Override
        protected int getExecutionCount() {
            return 0;
        }

        @Override
        protected void setExecutionCount(int newValue) {
        }

        @Override
        protected Vector getRowCountCheckVector() {
            return null;
        }

        @Override
        protected void setRowCountCheckVector(Vector newValue) {
        }

        @Override
        protected int getStalePlanCheckInterval() {
            return 0;
        }

        @Override
        protected void setStalePlanCheckInterval(int newValue) {
        }

        @Override
        public ResultSet execute() throws StandardException {
            return null;
        }

        @Override
        public void postConstructor() throws StandardException {
        }

        @Override
        public void materialize() throws StandardException {

        }
    }

    /**
     * do the necessary work at rollback time for temporary tables
     * 1)If a temp table was declared in the UOW, then drop it and remove it
     * from list of temporary tables.
     * 2)If a temp table was declared and dropped in the UOW, then remove it
     * from list of temporary tables.
     * 3)If an existing temp table was dropped in the UOW, then recreate it
     * with no data.
     * 4)If an existing temp table was modified in the UOW, then get rid of
     * all the rows from the table.
     */
    private void tempTablesAndRollback() throws StandardException {
        for (int i = allDeclaredGlobalTempTables.size() - 1; i >= 0; i--) {
            TempTableInfo tempTableInfo = allDeclaredGlobalTempTables.get(i);

            if (tempTableInfo.getDeclaredInSavepointLevel() >=
                currentSavepointLevel) {
                if (tempTableInfo.getDroppedInSavepointLevel() == -1) {
                    // the table was declared but not dropped in the unit of 
                    // work getting rolled back and hence we will remove it 
                    // from valid list of temporary tables and drop the 
                    // conglomerate associated with it

                    TableDescriptor td = tempTableInfo.getTableDescriptor();
                    invalidateDroppedTempTable(td);

                    //remove the conglomerate created for this temp table
                    tran.dropConglomerate(td.getHeapConglomerateId());

                    //remove it from the list of temp tables
                    allDeclaredGlobalTempTables.remove(i);

                } else if (tempTableInfo.getDroppedInSavepointLevel() >=
                    currentSavepointLevel) {
                    // the table was declared and dropped in the unit of work 
                    // getting rolled back
                    allDeclaredGlobalTempTables.remove(i);
                }
            } else if (tempTableInfo.getDroppedInSavepointLevel() >=
                currentSavepointLevel) {
                // this means the table was declared in an earlier savepoint 
                // unit / transaction and then dropped in current UOW 

                // restore the old definition of temp table because drop is 
                // being rolledback
                TableDescriptor td = tempTableInfo.getTableDescriptor();
                td = cleanupTempTableOnCommitOrRollback(td, false);

                // In order to store the old conglomerate information for the 
                // temp table, we need to replace the existing table descriptor
                // with the old table descriptor which has the old conglomerate 
                // information
                tempTableInfo.setTableDescriptor(td);
                tempTableInfo.setDroppedInSavepointLevel(-1);

                // following will mark the table as not modified. This is 
                // because the table data has been deleted as part of the 
                // current rollback
                tempTableInfo.setModifiedInSavepointLevel(-1);
                allDeclaredGlobalTempTables.set(i, tempTableInfo);

            } else if (tempTableInfo.getModifiedInSavepointLevel() >=
                currentSavepointLevel) {
                // this means the table was declared in an earlier savepoint 
                // unit / transaction and modified in current UOW

                // following will mark the table as not modified. This is 
                // because the table data will be deleted as part of the 
                // current rollback
                tempTableInfo.setModifiedInSavepointLevel(-1);
                TableDescriptor td = tempTableInfo.getTableDescriptor();

                invalidateDroppedTempTable(td);
            }
            // there is no else here because there is no special processing 
            // required for temp tables declares in earlier work of 
            // unit/transaction and not modified
        }

        if (allDeclaredGlobalTempTables.isEmpty()) {
            allDeclaredGlobalTempTables = null;
        }
    }

    /**
     * Invalidate a dropped temp table
     */
    private void invalidateDroppedTempTable(TableDescriptor td) throws StandardException {
        getDataDictionary().getDependencyManager().invalidateFor(td, DependencyManager.DROP_TABLE, this);
        cleanupTempTableOnCommitOrRollback(td, true);
    }

    /**
     * This is called at the commit time for temporary tables with
     * ON COMMIT DELETE ROWS
     * <p/>
     * If a temp table with ON COMMIT DELETE ROWS doesn't have any held cursor
     * open on them, we delete the data from them by dropping the conglomerate
     * and recreating the conglomerate. In order to store the new conglomerate
     * information for the temp table, we need to replace the existing table
     * descriptor with the new table descriptor which has the new conglomerate
     * information
     *
     * @param tableName Temporary table name whose table descriptor is
     *                  getting changed
     * @param td        New table descriptor for the temporary table
     */
    private void replaceDeclaredGlobalTempTable(String tableName, TableDescriptor td) {
        TempTableInfo tempTableInfo = findDeclaredGlobalTempTable(tableName);
        tempTableInfo.setDroppedInSavepointLevel(-1);
        tempTableInfo.setDeclaredInSavepointLevel(-1);
        tempTableInfo.setTableDescriptor(td);

        allDeclaredGlobalTempTables.set(allDeclaredGlobalTempTables.indexOf(tempTableInfo), tempTableInfo);
    }

    /**
     * @see LanguageConnectionContext#getTableDescriptorForTempTable
     */
    public TableDescriptor getTableDescriptorForTempTable(String tableName) {
        TempTableInfo tempTableInfo = findDeclaredGlobalTempTable(tableName);
        if (tempTableInfo == null)
            return null;
        else
            return tempTableInfo.getTableDescriptor();
    }

    /**
     * Find the declared global temporary table in the list of temporary tables known by this connection.
     *
     * @param tableName look for this table name in the saved list
     * @return data structure defining the temporary table if found. Else, return null
     */
    private TempTableInfo findDeclaredGlobalTempTable(String tableName) {
        if (allDeclaredGlobalTempTables == null)
            return null;

        for (TempTableInfo allDeclaredGlobalTempTable : allDeclaredGlobalTempTables) {
            if (allDeclaredGlobalTempTable.matches(tableName))
                return allDeclaredGlobalTempTable;
        }
        return null;
    }

    @Override
    public void markTempTableAsModifiedInUnitOfWork(String tableName) {
        TempTableInfo tempTableInfo = findDeclaredGlobalTempTable(tableName);
        tempTableInfo.setModifiedInSavepointLevel(currentSavepointLevel);
    }

    @Override
    public PreparedStatement prepareInternalStatement(SchemaDescriptor compilationSchema,
                                                      String sqlText,
                                                      boolean isForReadOnly,
                                                      boolean forMetaData) throws StandardException {
        if (restoreMode) {
            throw StandardException.newException(
                SQLState.CONNECTION_RESET_ON_RESTORE_MODE);
        }
        if (forMetaData) {
            //DERBY-2946
            //Make sure that metadata queries always run with SYS as
            //compilation schema. This will make sure that the collation
            //type of character string constants will be UCS_BASIC which
            //is also the collation of character string columns belonging
            //to system tables.
            compilationSchema = getDataDictionary().getSystemSchemaDescriptor();
        }
        return connFactory.getStatement(compilationSchema, sqlText, isForReadOnly, this).prepare(this, forMetaData);
    }


    @Override
    public PreparedStatement prepareInternalStatement(String sqlText) throws StandardException {
        if (restoreMode) {
            throw StandardException.newException(SQLState.CONNECTION_RESET_ON_RESTORE_MODE);
        }
        return connFactory.getStatement(getDefaultSchema(), sqlText, true, this).prepare(this);
    }

    /**
     * Remove the activation to those known about by this connection.
     */
    @Override
    public void removeActivation(Activation a) {
        if (SanityManager.DEBUG) {
            SanityManager.ASSERT(a.isClosed(), "Activation is not closed");
        }

        acts.remove(a);

        if (maxActsSize > 20 && (maxActsSize > 2 * acts.size())) {
            acts.trimToSize();
            maxActsSize = acts.size();
        }
    }

    /**
     * Return the number of activations known for this connection.
     * Note that some of these activations may not be in use
     * (when a prepared statement is finalized, its activations
     * are marked as unused and later closed and removed on
     * the next commit/rollback).
     */
    @Override
    public int getActivationCount() {
        return acts.size();
    }

    /**
     * See if a given cursor is available for use.
     * if so return its activation. Returns null if not found.
     * For use in execution.
     *
     * @return the activation for the given cursor, null if none was found.
     */
    @Override
    public CursorActivation lookupCursorActivation(String cursorName) {

        int size = acts.size();
        if (size > 0) {
            int cursorHash = cursorName.hashCode();

            for (Activation a : acts) {
                if (!a.isInUse()) {
                    continue;
                }


                String executingCursorName = a.getCursorName();

                // If the executing cursor has no name, or if the hash code of
                // its name is different from the one we're looking for, it
                // can't possibly match. Since java.lang.String caches the
                // hash code (at least in the most common implementations),
                // checking the hash code is cheaper than comparing the names
                // with java.lang.String.equals(), especially if there are many
                // open statements associated with the connection. See
                // DERBY-3882. Note that we can only use the hash codes to
                // determine that the names don't match. Even if the hash codes
                // are equal, we still need to call equals() to verify that the
                // two names actually are equal.
                if (executingCursorName == null || executingCursorName.hashCode() != cursorHash) {
                    continue;
                }

                if (cursorName.equals(executingCursorName)) {

                    ResultSet rs = a.getResultSet();
                    if (rs == null)
                        continue;

                    // if the result set is closed, the the cursor doesn't exist
                    if (rs.isClosed()) {
                        continue;
                    }

                    return (CursorActivation) a;
                }
            }
        }
        return null;
    }

    /**
     * This method will remove a statement from the  statement cache.
     * It should only be called if there is an exception preparing
     * the statement. The caller must have set the flag
     * {@code preparedStmt.compilingStatement} in the {@code GenericStatement}
     * before calling this method in order to prevent race conditions when
     * calling {@link CacheManager#remove(Cacheable)}.
     *
     * @param statement Statement to remove
     * @throws StandardException thrown if lookup goes wrong.
     */
    @Override
    public void removeStatement(GenericStatement statement) throws StandardException {
        getDataDictionary().getDataDictionaryCache().statementCacheRemove(statement);
    }

    /**
     * See if a given statement has already been compiled for this user, and
     * if so use its prepared statement. Returns null if not found.
     *
     * @return the prepared statement for the given string, null
     * if none was found.
     * @throws StandardException thrown if lookup goes wrong.
     */
    @Override
    public PreparedStatement lookupStatement(GenericStatement statement) throws StandardException {
        GenericStorablePreparedStatement ps = getDataDictionary().getDataDictionaryCache().statementCacheFind(statement);
        if (ps == null) {
            ps = new GenericStorablePreparedStatement(statement);
            getDataDictionary().getDataDictionaryCache().statementCacheAdd(statement, ps);
        }
        synchronized (ps) {
            if (ps.upToDate()) {
                GeneratedClass ac = ps.getActivationClass();

                // Check to see if the statement was prepared before some change
                // in the class loading set. If this is the case then force it to be invalid
                int currentClasses = getLanguageConnectionFactory().getClassFactory().getClassLoaderVersion();

                if (ac.getClassLoaderVersion() != currentClasses) {
                    ps.makeInvalid(DependencyManager.INTERNAL_RECOMPILE_REQUEST, this);
                }

                // note that the PreparedStatement is not kept in the cache. This is because
                // having items kept in the cache that ultimately are held onto by
                // user code is impossible to manage. E.g. an open ResultSet would hold onto
                // a PreparedStatement (through its activation) and the user can allow
                // this object to be garbage collected. Pushing a context stack is impossible
                // in garbage collection as it may deadlock with the open connection and
                // the context manager assumes a single current thread per context stack
            }
        }
        return ps;
    }

    /* Get a connection unique system generated name for a cursor. */
    public String getUniqueCursorName() {
        return getNameString("SQLCUR", nextCursorId++);
    }

    /* Get a connection unique system generated name for an unnamed savepoint. */
    @Override
    public String getUniqueSavepointName() {
        return getNameString("SAVEPT", nextSavepointId++);
    }

    /**
     * Get a connection unique system generated id for an unnamed savepoint.
     */
    @Override
    public int getUniqueSavepointID() {
        return nextSavepointId - 1;
    }

    /**
     * Build a String for a statement name.
     *
     * @param prefix The prefix for the statement name.
     * @param number The number to append for uniqueness
     * @return A unique String for a statement name.
     */
    private String getNameString(String prefix, long number) {
        if (sb != null) {
            sb.setLength(0);
        } else {
            sb = new StringBuffer();
        }
        sb.append(prefix).append(number);

        return sb.toString();
    }

    /**
     * Do a commit as appropriate for an internally generated
     * commit (e.g. as needed by sync, or autocommit).
     *
     * @param commitStore true if we should commit the Store transaction
     * @throws StandardException thrown on failure
     */
    @Override
    public void internalCommit(boolean commitStore) throws StandardException {
        doCommit(commitStore, true, NON_XA, false);
    }

    /**
     * Do a commmit as is appropriate for a user requested
     * commit (e.g. a java.sql.Connection.commit() or a language
     * 'COMMIT' statement.  Does some extra checking to make
     * sure that users aren't doing anything bad.
     *
     * @throws StandardException thrown on failure
     */
    @Override
    public void userCommit() throws StandardException {
        doCommit(true, true, NON_XA, true);
    }


    /**
     * Commit the language transaction by doing a commitNoSync()
     * on the store's TransactionController.
     * <p/>
     * <p/>
     * Do *NOT* tell the data dictionary that the transaction is
     * finished. The reason is that this would allow other transactions
     * to see comitted DDL that could be undone in the event of a
     * system crash.
     *
     * @param commitflag the flags to pass to commitNoSync in the store's
     *                   TransactionController
     * @throws StandardException thrown on failure
     */
    @Override
    public final void internalCommitNoSync(int commitflag) throws StandardException {
        doCommit(true, false, commitflag, false);
    }

    /**
     * Same as userCommit except commit a distributed transaction.
     * This commit always commit store and sync the commit.
     *
     * @param onePhase if true, allow it to commit without first going thru a
     *                 prepared state.
     */
    @Override
    public final void xaCommit(boolean onePhase) throws StandardException {
        // further overload internalCommit to make it understand 2 phase commit
        doCommit(true /* commit store */,
            true /* sync */,
            onePhase ? XA_ONE_PHASE : XA_TWO_PHASE,
            true);
    }


    /**
     * This is where the work on internalCommit(), userCOmmit() and
     * internalCommitNoSync() actually takes place.
     * <p/>
     * When a commit happens, the language connection context
     * will close all open activations/cursors and commit the
     * Store transaction.
     * <p/>
     * REVISIT: we talked about having a LanguageTransactionContext,
     * but since store transaction management is currently in flux
     * and our context might want to delegate to that context,
     * for now all commit/rollback actions are handled directly by
     * the language connection context.
     * REVISIT: this may need additional alterations when
     * RELEASE SAVEPOINT/ROLLBACK TO SAVEPOINT show up.
     * <p/>
     * Since the access manager's own context takes care of its own
     * resources on commit, and the transaction stays open, there is
     * nothing that this context has to do with the transaction controller.
     * <p/>
     * Also, tell the data dictionary that the transaction is finished,
     * if necessary (that is, if the data dictionary was put into
     * DDL mode in this transaction.
     *
     * @param commitStore     true if we should commit the Store transaction
     * @param sync            true means do a synchronized commit,
     *                        false means do an unsynchronized commit
     * @param commitflag      if this is an unsynchronized commit, the flags to
     *                        pass to commitNoSync in the store's
     *                        TransactionController.  If this is a synchronized
     *                        commit, this flag is overloaded for xacommit.
     * @param requestedByUser False iff the commit is for internal use and
     *                        we should ignore the check to prevent commits
     *                        in an atomic statement.
     * @throws StandardException Thrown on error
     */
    protected void doCommit(boolean commitStore,
                            boolean sync,
                            int commitflag,
                            boolean requestedByUser)
        throws StandardException {
        StatementContext statementContext = getStatementContext();

        if (requestedByUser &&
            (statementContext != null) &&
            statementContext.inUse() &&
            statementContext.isAtomic()) {
            throw StandardException.newException(
                SQLState.LANG_NO_COMMIT_IN_NESTED_CONNECTION);
        }

        logCommit();

        endTransactionActivationHandling(false);

        // Do clean up work required for temporary tables at commit time.  
        if (allDeclaredGlobalTempTables != null) {
            tempTablesAndCommit(commitflag != NON_XA);
        }

        //reset the current savepoint level for the connection to 0 at the end 
        //of commit work for temp tables
        currentSavepointLevel = 0;

        // now commit the Store transaction
        TransactionController tc = getTransactionExecute();

        // Check that any nested transaction has been destoyed
        // before a commit.
        if (SanityManager.DEBUG) {
            if (readOnlyNestedTransaction != null) {
                SanityManager.THROWASSERT("Nested transaction active!");
            }
        }

        if (tc != null && commitStore) {
            if (sync) {
                if (commitflag == NON_XA) {
                    // regular commit
                    tc.commit();
                } else {
                    // This may be a xa_commit, check overloaded commitflag.

                    if (SanityManager.DEBUG)
                        SanityManager.ASSERT(commitflag == XA_ONE_PHASE ||
                                commitflag == XA_TWO_PHASE,
                            "invalid commit flag");

                    ((XATransactionController) tc).xa_commit(
                        commitflag == XA_ONE_PHASE);

                }
            } else {
                tc.commitNoSync(commitflag);
            }

            // reset the savepoints to the new
            // location, since any outer nesting
            // levels expect there to be a savepoint
            resetSavepoints();

            // Do post commit XA temp table cleanup if necessary.
            if ((allDeclaredGlobalTempTables != null) &&
                (commitflag != NON_XA)) {
                tempTablesXApostCommit();
            }
        }
        if (tc != null)
            tc.commitDataDictionaryChange();
    }

    /**
     * If dropAndRedeclare is true, that means we have come here for temp
     * tables with on commit delete rows and no held curosr open on them. We
     * will drop the existing conglomerate and redeclare a new conglomerate
     * similar to old conglomerate. This is a more efficient way of deleting
     * all rows from the table.
     * <p/>
     * If dropAndRedeclare is false, that means we have come here for the
     * rollback cleanup work. We are trying to restore old definition of the
     * temp table (because the drop on it is being rolled back).
     */
    private TableDescriptor cleanupTempTableOnCommitOrRollback(TableDescriptor td,
                                                               boolean dropAndRedeclare) throws StandardException {
        // need to upgrade txn to write
        getDataDictionary().startWriting(this);
        TransactionController tc = getTransactionExecute();

        //create new conglomerate with same properties as the old conglomerate 
        //and same row template as the old conglomerate
        long conglomId =
            tc.createConglomerate(td.getTableType() == TableDescriptor.EXTERNAL_TYPE,
                "heap", // we're requesting a heap conglomerate
                td.getEmptyExecRow().getRowArray(), // row template
                null, //column sort order - not required for heap
                td.getColumnCollationIds(),  // same ids as old conglomerate
                null, // properties
                (TransactionController.IS_TEMPORARY |
                    TransactionController.IS_KEPT), Conglomerate.Priority.NORMAL);

        long cid = td.getHeapConglomerateId();

        //remove the old conglomerate descriptor from the table descriptor
        ConglomerateDescriptor cgd = td.getConglomerateDescriptor(cid);
        td.getConglomerateDescriptorList().dropConglomerateDescriptorByUUID(
            cgd.getUUID());

        //add the new conglomerate descriptor to the table descriptor
        cgd = getDataDictionary().getDataDescriptorGenerator().newConglomerateDescriptor(conglomId, null, false, null, false, null, td.getUUID(),
            td.getSchemaDescriptor().getUUID());
        ConglomerateDescriptorList conglomList =
            td.getConglomerateDescriptorList();
        conglomList.add(cgd);

        //reset the heap conglomerate number in table descriptor to -1 so it 
        //will be refetched next time with the new value
        td.resetHeapConglomNumber();

        if (dropAndRedeclare) {
            //remove the old conglomerate from the system
            tc.dropConglomerate(cid);

            replaceDeclaredGlobalTempTable(td.getName(), td);
        }

        return (td);
    }

    /**
     * Do a rollback as appropriate for an internally generated
     * rollback (e.g. as needed by sync, or autocommit).
     * <p/>
     * When a rollback happens, we
     * close all open activations and invalidate their
     * prepared statements.  We then tell the cache to
     * age out everything else, which effectively invalidates
     * them.  Thus, all prepared statements will be
     * compiled anew on their 1st execution after
     * a rollback.
     * <p/>
     * The invalidated statements can revalidate themselves without
     * a full recompile if they verify their dependencies' providers still
     * exist unchanged. REVISIT when invalidation types are created.
     * <p/>
     * REVISIT: this may need additional alterations when
     * RELEASE SAVEPOINT/ROLLBACK TO SAVEPOINT show up.
     * <p/>
     * Also, tell the data dictionary that the transaction is finished,
     * if necessary (that is, if the data dictionary was put into
     * DDL mode in this transaction.
     *
     * @throws StandardException thrown on failure
     */
    @Override
    public void internalRollback() throws StandardException {
        doRollback(false /* non-xa */, false);
    }

    /**
     * Do a rollback as is appropriate for a user requested
     * rollback (e.g. a java.sql.Connection.rollback() or a language
     * 'ROLLBACk' statement.  Does some extra checking to make
     * sure that users aren't doing anything bad.
     */
    @Override
    public void userRollback() throws StandardException {
        doRollback(false /* non-xa */, true);
    }

    /**
     * Same as userRollback() except rolls back a distrubuted transaction.
     */
    @Override
    public void xaRollback() throws StandardException {
        doRollback(true /* xa */, true);
    }

    /**
     * When a rollback happens, the language connection context
     * will close all open activations and invalidate
     * their prepared statements. Then the language will abort the
     * Store transaction.
     * <p/>
     * The invalidated statements can revalidate themselves without
     * a full recompile if they verify their dependencies' providers still
     * exist unchanged. REVISIT when invalidation types are created.
     * <p/>
     * REVISIT: this may need additional alterations when
     * RELEASE SAVEPOINT/ROLLBACK TO SAVEPOINT show up.
     * <p/>
     * Also, tell the data dictionary that the transaction is finished,
     * if necessary (that is, if the data dictionary was put into
     * DDL mode in this transaction.
     *
     * @param xa              true if this is an xa rollback
     * @param requestedByUser true if requested by user
     * @throws StandardException thrown on failure
     */
    private void doRollback(boolean xa, boolean requestedByUser) throws StandardException {
        StatementContext statementContext = getStatementContext();
        if (requestedByUser &&
            (statementContext != null) &&
            statementContext.inUse() &&
            statementContext.isAtomic()) {
            throw StandardException.newException(SQLState.LANG_NO_ROLLBACK_IN_NESTED_CONNECTION);
        }

        logRollback();

        endTransactionActivationHandling(true);

        currentSavepointLevel = 0; //reset the current savepoint level for the connection to 0 at the beginning of rollback work for temp tables
        if (allDeclaredGlobalTempTables != null)
            tempTablesAndRollback();

        // If a nested transaction is active then
        // ensure it is destroyed before working
        // with the user transaction.
        if (readOnlyNestedTransaction != null) {
            readOnlyNestedTransaction.destroy();
            readOnlyNestedTransaction = null;
            queryNestingDepth = 0;
        }

        // now rollback the Store transaction
        TransactionController tc = getTransactionExecute();
        if (tc != null) {
            if (xa)
                ((XATransactionController) tc).xa_rollback();
            else
                tc.abort();

            // reset the savepoints to the new
            // location, since any outer nesting
            // levels expet there to be a savepoint
            resetSavepoints();
            tc.commitDataDictionaryChange();
        }
    }

    /**
     * Reset all statement savepoints. Traverses the StatementContext
     * stack from bottom to top, calling resetSavePoint()
     * on each element.
     *
     * @throws StandardException thrown if something goes wrong
     */
    private void resetSavepoints() throws StandardException {
        final ContextManager cm = getContextManager();
        final List<Context> stmts = cm.getContextStack(ContextId.LANG_STATEMENT);
        for (Context stmt : stmts) {
            ((StatementContext) stmt).resetSavePoint();
        }
    }

    /**
     * Let the context deal with a rollback to savepoint
     *
     * @param savepointName   Name of the savepoint that needs to be rolled back
     * @param refreshStyle    boolean indicating whether or not the controller should close
     *                        open conglomerates and scans. Also used to determine if language should close
     *                        open activations.
     * @param kindOfSavepoint A NULL value means it is an internal savepoint (ie not a user defined savepoint)
     *                        Non NULL value means it is a user defined savepoint which can be a SQL savepoint or a JDBC savepoint
     *                        A String value for kindOfSavepoint would mean it is SQL savepoint
     *                        A JDBC Savepoint object value for kindOfSavepoint would mean it is JDBC savepoint
     * @throws StandardException thrown if something goes wrong
     */
    @Override
    public void internalRollbackToSavepoint(String savepointName, boolean refreshStyle, Object kindOfSavepoint)
        throws StandardException {
        // now rollback the Store transaction to the savepoint
        TransactionController tc = getTransactionExecute();
        if (tc != null) {
            boolean closeConglomerates;

            if (refreshStyle) {
                closeConglomerates = true;
                // bug 5145 - don't forget to close the activations while rolling
                // back to a savepoint
                endTransactionActivationHandling(true);
            } else {
                closeConglomerates = false;
            }

            currentSavepointLevel = tc.rollbackToSavePoint(savepointName, closeConglomerates, kindOfSavepoint);
        }

        if (tc != null && refreshStyle && allDeclaredGlobalTempTables != null)
            tempTablesAndRollback();
    }

    /**
     * Let the context deal with a release of a savepoint
     *
     * @param savepointName   Name of the savepoint that needs to be released
     * @param kindOfSavepoint A NULL value means it is an internal savepoint (ie not a user defined savepoint)
     *                        Non NULL value means it is a user defined savepoint which can be a SQL savepoint or a JDBC savepoint
     *                        A String value for kindOfSavepoint would mean it is SQL savepoint
     *                        A JDBC Savepoint object value for kindOfSavepoint would mean it is JDBC savepoint
     */
    @Override
    public void releaseSavePoint(String savepointName, Object kindOfSavepoint) throws StandardException {
        TransactionController tc = getTransactionExecute();
        if (tc != null) {
            currentSavepointLevel = tc.releaseSavePoint(savepointName, kindOfSavepoint);
            //after a release of a savepoint, we need to go through our temp tables list.
            if (allDeclaredGlobalTempTables != null)
                tempTablesReleaseSavepointLevels();
        }
    }

    /**
     * Sets a savepoint. Causes the Store to set a savepoint.
     *
     * @param savepointName   name of savepoint
     * @param kindOfSavepoint A NULL value means it is an internal savepoint (ie not a user defined savepoint)
     *                        Non NULL value means it is a user defined savepoint which can be a SQL savepoint or a JDBC savepoint
     *                        A String value for kindOfSavepoint would mean it is SQL savepoint
     *                        A JDBC Savepoint object value for kindOfSavepoint would mean it is JDBC savepoint
     * @throws StandardException thrown if something goes wrong
     */
    @Override
    public void languageSetSavePoint(String savepointName, Object kindOfSavepoint) throws StandardException {
        TransactionController tc = getTransactionExecute();
        if (tc != null) {
            currentSavepointLevel = tc.setSavePoint(savepointName, kindOfSavepoint);
        }
    }

    /**
     * Start a Nested User Transaction (NUT) with the store. If a NUT is
     * already active simply increment a counter, queryNestingDepth, to keep
     * track of how many times we have tried to start a NUT.
     */
    @Override
    public void beginNestedTransaction(boolean readOnly) throws StandardException {
        // DERBY-2490 incremental rework, currently this is only called
        // with read-only true. Future changes will have this
        // method support read-write nested transactions as well
        // instead of callers using the startNestedUserTransaction
        // directly on tran.
        if (SanityManager.DEBUG) {
            // if called for update transactions, compile would start using
            // non-readonly xacts for compile.  For now, throw an error if
            // someone tries to use this call to make non readonly transaction.
            SanityManager.ASSERT(
                readOnly,
                "Routine not yet coded to support non-readonly transactions.");
        }

        if (readOnlyNestedTransaction == null)
            readOnlyNestedTransaction =
                getTransactionExecute().startNestedUserTransaction(readOnly, true);

        queryNestingDepth++;
    }

    @Override
    public void commitNestedTransaction() throws StandardException {
        if (--queryNestingDepth == 0) {
            readOnlyNestedTransaction.commit();
            readOnlyNestedTransaction.destroy();
            readOnlyNestedTransaction = null;
        }
    }

    /**
     * Get the transaction controller to use at compile time with this language
     * connection context. If a NUT is active then return NUT else return parent
     * transaction.
     */
    @Override
    public TransactionController getTransactionCompile() {
        return (readOnlyNestedTransaction != null) ? readOnlyNestedTransaction : tran;
    }

    @Override
    public TransactionController getTransactionExecute() {
        return nestedTransactions.isEmpty() ? tran : nestedTransactions.get(0);
    }

    @Override
    public void pushNestedTransaction(TransactionController nestedTransaction) {
        nestedTransactions.add(0, nestedTransaction);
    }

    @Override
    public TransactionController popNestedTransaction() {
        return nestedTransactions.remove(0);
    }

    @Override
    public boolean hasNestedTransaction() {
        return !nestedTransactions.isEmpty();
    }

    /**
     * Get the data value factory to use with this language connection context.
     */
    @Override
    public DataValueFactory getDataValueFactory() {
        return dataFactory;
    }

    /* Get the language factory to use with this language connection context. */
    @Override
    public LanguageFactory getLanguageFactory() {
        return langFactory;
    }

    @Override
    public OptimizerFactory getOptimizerFactory() {
        return of;
    }

    /**
     * Get the language connection factory to use with this language connection context.
     */
    @Override
    public LanguageConnectionFactory getLanguageConnectionFactory() {
        return connFactory;
    }

    /**
     * check if there are any activations that reference this temporary table
     *
     * @param tableName look for any activations referencing this table name
     * @return boolean  false if found no activations
     */
    private boolean checkIfAnyActivationHasHoldCursor(String tableName) throws StandardException {
        for (int i = acts.size() - 1; i >= 0; i--) {
            Activation a = acts.get(i);
            if (a.checkIfThisActivationHasHoldCursor(tableName))
                return true;
        }
        return false;
    }

    /**
     * Verify that there are no activations with open held result sets.
     *
     * @return boolean  Found no open (held) resultsets.
     * @throws StandardException thrown on failure
     */
    /* This gets used in case of hold cursors. If there are any hold cursors open
     * then user can't change the isolation level without closing them. At the
     * execution time, set transaction isolation level calls this method before
     * changing the isolation level.
     */
    @SuppressFBWarnings(value = "DM_GC", justification = "Intentional")
    @Override
    public boolean verifyAllHeldResultSetsAreClosed() throws StandardException {
        boolean seenOpenResultSets = false;

        /* For every activation */
        for (int i = acts.size() - 1; i >= 0; i--) {

            Activation a = acts.get(i);

            if (SanityManager.DEBUG) {
                SanityManager.ASSERT(a instanceof CursorActivation, "a is not a CursorActivation");
            }

            if (!a.isInUse()) {
                continue;
            }

            if (!a.getResultSetHoldability()) {
                continue;
            }

            ResultSet rs = a.getResultSet();

            /* is there an open result set? */
            if ((rs != null) && !rs.isClosed() && rs.returnsRows()) {
                seenOpenResultSets = true;
                break;
            }
        }

        if (!seenOpenResultSets)
            return (true);

        // There may be open ResultSet's that are yet to be garbage collected
        // let's try and force these out rather than throw an error
        System.gc();
        System.runFinalization();

        /* For every activation */
        for (int i = acts.size() - 1; i >= 0; i--) {

            Activation a = acts.get(i);

            if (SanityManager.DEBUG) {
                SanityManager.ASSERT(a instanceof CursorActivation, "a is not a CursorActivation");
            }

            if (!a.isInUse()) {
                continue;
            }

            if (!a.getResultSetHoldability()) {
                continue;
            }

            ResultSet rs = a.getResultSet();

            /* is there an open held result set? */
            if ((rs != null) && !rs.isClosed() && rs.returnsRows()) {
                return (false);
            }
        }
        return (true);
    }

    /**
     * Verify that there are no activations with open result sets
     * on the specified prepared statement.
     *
     * @param pStmt    The prepared Statement
     * @param provider The object precipitating a possible invalidation
     * @param action   The action causing the possible invalidation
     * @return Nothing.
     */
    @SuppressFBWarnings(value = "DM_GC", justification = "Intentional")
    @Override
    public boolean verifyNoOpenResultSets(PreparedStatement pStmt, Provider provider, int action)
        throws StandardException {
        /*
         ** It is not a problem to create an index when there is an open
         ** result set, since it doesn't invalidate the access path that was
         ** chosen for the result set.
         */
        boolean seenOpenResultSets = false;

        /* For every activation */

        // synchronize on acts as other threads may be closing activations
        // in this list, thus invalidating the Enumeration
        for (int i = acts.size() - 1; i >= 0; i--) {

            Activation a = acts.get(i);

            if (!a.isInUse()) {
                continue;
            }

            /* for this prepared statement */
            if (pStmt == a.getPreparedStatement()) {
                ResultSet rs = a.getResultSet();

                /* is there an open result set? */
                if (rs != null && !rs.isClosed()) {
                    if (!rs.returnsRows())
                        continue;
                    seenOpenResultSets = true;
                    break;
                }

            }
        }

        if (!seenOpenResultSets)
            return false;

        // There may be open ResultSet's that are yet to be garbage collected
        // let's try and force these out rather than throw an error
        System.gc();
        System.runFinalization();

        /* For every activation */
        // synchronize on acts as other threads may be closing activations
        // in this list, thus invalidating the Enumeration
        for (int i = acts.size() - 1; i >= 0; i--) {

            Activation a = acts.get(i);

            if (!a.isInUse()) {
                continue;
            }

            /* for this prepared statement */
            if (pStmt == a.getPreparedStatement()) {
                ResultSet rs = a.getResultSet();

                /* is there an open result set? */
                if (rs != null && !rs.isClosed()) {
                    if ((provider != null) && rs.returnsRows()) {
                        DependencyManager dmgr = getDataDictionary().getDependencyManager();

                        throw StandardException.newException(SQLState.LANG_CANT_INVALIDATE_OPEN_RESULT_SET,
                            dmgr.getActionString(action),
                            provider.getObjectName());

                    }
                    return true;
                }
            }
        }
        return false;
    }

    /**
     * Get the session user
     *
     * @return String the authorization id of the session user.
     */
    public String getSessionUserId() {
        return sessionUser;
    }

    @Override
    public SchemaDescriptor getDefaultSchema() {
        return getCurrentSQLSessionContext().getDefaultSchema();
    }

    @Override
    public SchemaDescriptor getDefaultSchema(Activation a) {
        return getCurrentSQLSessionContext(a).getDefaultSchema();
    }

    @Override
    public String getCurrentSchemaName() {
        // getCurrentSchemaName with no arg is used even
        // at run-time but only in places(*) where the statement context
        // can be relied on, AFAICT.
        //
        // (*) SpaceTable#getConglomInfo,
        //     SystemProcedures#{INSTALL|REPLACE|REMOVE}_JAR

        SchemaDescriptor s = getDefaultSchema();
        if (null == s)
            return null;
        return s.getSchemaName();
    }

    @Override
    public String getCurrentSchemaName(Activation a) {
        SchemaDescriptor s = getDefaultSchema(a);
        if (null == s)
            return null;
        return s.getSchemaName();
    }

    @Override
    public boolean isInitialDefaultSchema(String schemaName) {
        return cachedInitialDefaultSchemaDescr.getSchemaName().
            equals(schemaName);
    }

    @Override
    public void setDefaultSchema(SchemaDescriptor sd) throws StandardException {
        if (sd == null) {
            sd = getInitialDefaultSchemaDescriptor();
        }
        getCurrentSQLSessionContext().setDefaultSchema(sd);
    }

    @Override
    public void setDefaultSchema(Activation a, SchemaDescriptor sd) throws StandardException {
        if (sd == null) {
            sd = getInitialDefaultSchemaDescriptor();
        }

        getCurrentSQLSessionContext(a).setDefaultSchema(sd);
    }

    @Override
    public void resetSchemaUsages(Activation activation, String schemaName) throws StandardException {

        Activation parent = activation.getParentActivation();
        SchemaDescriptor defaultSchema = getInitialDefaultSchemaDescriptor();

        // walk SQL session context chain
        while (parent != null) {
            SQLSessionContext ssc = parent.getSQLSessionContextForChildren();
            SchemaDescriptor s = ssc.getDefaultSchema();

            if (SanityManager.DEBUG) {
                SanityManager.ASSERT(s != null, "s should not be empty here");
            }

            if (schemaName.equals(s.getSchemaName())) {
                ssc.setDefaultSchema(defaultSchema);
            }
            parent = parent.getParentActivation();
        }

        // finally top level
        SQLSessionContext top = getTopLevelSQLSessionContext();
        SchemaDescriptor sd = top.getDefaultSchema();

        if (SanityManager.DEBUG) {
            SanityManager.ASSERT(sd != null, "sd should not be empty here");
        }

        if (schemaName.equals(sd.getSchemaName())) {
            top.setDefaultSchema(defaultSchema);
        }
    }

    /**
     * Get the identity column value most recently generated.
     *
     * @return the generated identity column value
     */
    @Override
    public Long getIdentityValue() {
        return identityNotNull ? identityVal : null;
    }

    /**
     * Set the field of most recently generated identity column value.
     *
     * @param val the generated identity column value
     */
    @Override
    public void setIdentityValue(long val) {
        identityVal = val;
        identityNotNull = true;
    }

    /**
     * Push a CompilerContext on the context stack with
     * the current default schema as the default schema
     * which we compile against.
     *
     * @return the compiler context
     */
    @Override
    public final CompilerContext pushCompilerContext() {
        return pushCompilerContext(null);
    }

    /**
     * Push a CompilerContext on the context stack with
     * the passed in schema sd as the default schema
     * we compile against.
     *
     * @param sd the default schema
     * @return the compiler context
     * <p/>
     * For the parameter sd, there are 3 possible values(of interest) that can
     * get passed into this method:
     * <p/>
     * a) A null SchemaDescriptor which indicates to the system to use the
     * CURRENT SCHEMA as the compilation schema.
     * <p/>
     * b) A SchemaDescriptor with its UUID == null, this indicates that either
     * the schema has not been physically created yet or that the LCC's
     * getDefaultSchema() is not yet up-to-date with its actual UUID.
     * The system will use the CURRENT SCHEMA as the compilation schema.
     * <p/>
     * c) A SchemaDescriptor with its UUID != null, this means that the schema
     * has been physically created.  The system will use this schema as the
     * compilation schema (e.g.: for trigger or view recompilation cases,
     * etc.).
     * <p/>
     * The compiler context's compilation schema will be set accordingly based
     * on the given input above.
     */
    @Override
    public CompilerContext pushCompilerContext(SchemaDescriptor sd) {
        CompilerContext cc;
        boolean firstCompilerContext = false;

        cc = (CompilerContext) (getContextManager().getContext(CompilerContext.CONTEXT_ID));

        /*
         ** If there is no compiler context, this is the first one on the
         ** stack, so don't pop it when we're done (saves time).
         */
        if (cc == null) {
            firstCompilerContext = true;
        }

        if (cc == null || cc.getInUse()) {
            cc = new CompilerContextImpl(getContextManager(), this, tcf);
            if (firstCompilerContext) {
                cc.firstOnStack();
            }
        } else {
            /* Reset the next column,table, subquery and ResultSet numbers at
             * the beginning of each statement
             */
            cc.resetContext();
        }

        cc.setInUse(true);

        StatementContext sc = getStatementContext();
        if (sc.getSystemCode())
            cc.setReliability(CompilerContext.INTERNAL_SQL_LEGAL);

        /*
         * Set the compilation schema when its UUID is available.
         * i.e.:  Schema may not have been physically created yet, so
         *        its UUID will be null.
         *
         * o For trigger SPS recompilation, the system must use its
         *   compilation schema to recompile the statement.
         *
         * o For view recompilation, we set the compilation schema
         *   for this compiler context if its UUID is available.
         *   Otherwise, the compilation schema will be determined
         *   at execution time of view creation.
         */
        if (sd != null && sd.getUUID() != null) {
            cc.setCompilationSchema(sd);
        }

        return cc;
    }


    /**
     * Pop a CompilerContext off the context stack.
     *
     * @param cc The compiler context.
     */
    @Override
    public void popCompilerContext(CompilerContext cc) {
        cc.setCurrentDependent(null);
        cc.setInUse(false);
        /* Only pop the compiler context if it's not the first one on the stack. */
        if (!cc.isFirstOnStack()) {
            cc.popMe();
        } else {
            cc.setCompilationSchema(null);
        }
    }

    /**
     * Push a StatementContext on the context stack.
     * <p/>
     * Inherit SQL session state a priori (statementContext will get
     * its own SQL session state if this statement executes a call,
     * cf. setupNestedSessionContext.
     *
     * @param isAtomic              whether this statement is atomic or not
     * @param isForReadOnly         whether this statement is for a read only resultset
     * @param stmtText              the text of the statement.  Needed for any language
     *                              statement (currently, for any statement that can cause a trigger
     *                              to fire).  Please set this unless you are some funky jdbc setXXX
     *                              method or something.
     * @param pvs                   parameter value set, if it has one
     * @param rollbackParentContext True if 1) the statement context is
     *                              NOT a top-level context, AND 2) in the event of a statement-level
     *                              exception, the parent context needs to be rolled back, too.
     * @param timeoutMillis         timeout value for this statement, in milliseconds.
     *                              The value 0 means that no timeout is set.
     * @return StatementContext  The statement context.
     */
    @Override
    public StatementContext pushStatementContext(boolean isAtomic, boolean isForReadOnly,
                                                 String stmtText, ParameterValueSet pvs,
                                                 boolean rollbackParentContext,
                                                 long timeoutMillis) {
        int parentStatementDepth = statementDepth;
        boolean inTrigger = false;
        boolean parentIsAtomic = false;

        // by default, assume we are going to use the outermost statement context
        StatementContext statementContext = statementContexts[0];

        /*
         ** If we haven't allocated any statement contexts yet, allocate
         ** the outermost stmt context now and push it.
         */

        if (statementContext == null) {
            statementContext = statementContexts[0] = new GenericStatementContext(this);
            statementContext.
                setSQLSessionContext(getTopLevelSQLSessionContext());
        } else if (statementDepth > 0) {
            StatementContext parentStatementContext;
            /*
             ** We also cache a 2nd statement context, though we still
             ** push and pop it. Note, new contexts are automatically pushed.
             */
            if (statementDepth == 1) {
                statementContext = statementContexts[1];

                if (statementContext == null)
                    statementContext = statementContexts[1] = new GenericStatementContext(this);
                else
                    statementContext.pushMe();

                parentStatementContext = statementContexts[0];
            } else {
                parentStatementContext = (StatementContext) getContextManager().getContext(ContextId.LANG_STATEMENT);
                statementContext = new GenericStatementContext(this);
            }

            statementContext.setSQLSessionContext(
                parentStatementContext.getSQLSessionContext());

            inTrigger = parentStatementContext.inTrigger() || (outermostTrigger == parentStatementDepth);
            parentIsAtomic = parentStatementContext.isAtomic();
            statementContext.setSQLAllowed(parentStatementContext.getSQLAllowed(), false);
            if (parentStatementContext.getSystemCode())
                statementContext.setSystemCode();
        } else {
            statementContext.
                setSQLSessionContext(getTopLevelSQLSessionContext());
        }

        incrementStatementDepth();

        statementContext.setInUse(inTrigger, isAtomic || parentIsAtomic, isForReadOnly, stmtText, pvs, timeoutMillis);
        if (rollbackParentContext)
            statementContext.setParentRollback();
        return statementContext;
    }

    /**
     * Pop a StatementContext of the context stack.
     *
     * @param statementContext The statement context.
     * @param error            The error, if any  (Only relevant for DEBUG)
     */
    @Override
    public void popStatementContext(StatementContext statementContext, Throwable error) {
        if (statementContext != null) {
            /*
             ** If someone beat us to the punch, then it is ok,
             ** just silently ignore it.  We probably got here
             ** because we had a try catch block around a push/pop
             ** statement context, and we already got the context
             ** on a cleanupOnError.
             */
            if (!statementContext.inUse()) {
                return;
            }
            statementContext.clearInUse();
        }

        decrementStatementDepth();
        if (statementDepth == -1) {
            /*
             * Only ignore the pop request for an already
             * empty stack when dealing with a session exception.
             */
            if (SanityManager.DEBUG) {
                int severity = (error instanceof StandardException) ?
                    ((StandardException) error).getSeverity() :
                    0;
                SanityManager.ASSERT(error != null,
                    "Must have error to try popStatementContext with 0 depth");
                SanityManager.ASSERT(
                    (severity == ExceptionSeverity.SESSION_SEVERITY),
                    "Must have session severity error to try popStatementContext with 0 depth");
                SanityManager.ASSERT(statementContext == statementContexts[0],
                    "statementContext is expected to equal statementContexts[0]");
            }
            resetStatementDepth(); // pretend we did nothing.
        } else if (statementDepth == 0) {
            if (SanityManager.DEBUG) {
                /* Okay to pop last context on a session exception.
                 * (We call clean up on error when exiting connection.)
                 */
                int severity = (error instanceof StandardException) ?
                    ((StandardException) error).getSeverity() :
                    0;
                if ((error == null) ||
                    (severity != ExceptionSeverity.SESSION_SEVERITY)) {
                    SanityManager.ASSERT(statementContext == statementContexts[0],
                        "statementContext is expected to equal statementContexts[0]");
                }
            }
        } else {
            if (SanityManager.DEBUG) {
                SanityManager.ASSERT(statementContext != statementContexts[0],
                    "statementContext is not expected to equal statementContexts[0]");
                if (statementDepth <= 0)
                    SanityManager.THROWASSERT(
                        "statement depth expected to be >0, was " + statementDepth);

                if (getContextManager().getContext(statementContext.getIdName()) != statementContext) {
                    SanityManager.THROWASSERT("trying to pop statement context from middle of stack");
                }
            }

            statementContext.popMe();
        }

    }

    /**
     * Push a new execution statement validator.  An execution statement
     * validator is an object that validates the current statement to
     * ensure that it is permitted given the current execution context.
     * An example of a validator a trigger ExecutionStmtValidator that
     * doesn't allow ddl on the trigger target table.
     * <p/>
     * Multiple ExecutionStmtValidators may be active at any given time.
     * This mirrors the way there can be multiple connection nestings
     * at a single time.  The validation is performed by calling each
     * validator's validateStatement() method.  This yields the union
     * of all validations.
     *
     * @param validator the validator to add
     */
    @Override
    public void pushExecutionStmtValidator(ExecutionStmtValidator validator) {
        stmtValidators.add(validator);
    }

    /**
     * Remove the validator.  Does an object identity (validator == validator)
     * comparison.  Asserts that the validator is found.
     *
     * @param validator the validator to remove
     */
    @Override
    public void popExecutionStmtValidator(ExecutionStmtValidator validator) throws StandardException {
        boolean foundElement = stmtValidators.remove(validator);
        if (SanityManager.DEBUG) {
            if (!foundElement) {
                SanityManager.THROWASSERT("statement validator " + validator + " not found");
            }
        }
    }

    /**
     * Push a new trigger execution context.  Multiple TriggerExecutionContexts may be active at any given time.
     *
     * @param tec the trigger execution context
     * @throws StandardException on trigger recursion error
     */
    @Override
    public void pushTriggerExecutionContext(TriggerExecutionContext tec) throws StandardException {
        if (triggerStack == null) {
            triggerStack = new TriggerExecutionStack();
        }
        if (outermostTrigger == -1) {
            outermostTrigger = statementDepth;
        }
        triggerStack.pushTriggerExecutionContext(tec);
    }

    /**
     * Remove the tec.  Does an object identity (tec == tec) comparison.  Asserts that the tec is found.
     *
     * @param tec the tec to remove
     */
    @Override
    public void popTriggerExecutionContext(TriggerExecutionContext tec) throws StandardException {
        if (outermostTrigger == statementDepth) {
            outermostTrigger = -1;
        }
        if (triggerStack != null) {
            triggerStack.popTriggerExecutionContext(tec);
        }
    }

    @Override
    public void popAllTriggerExecutionContexts() {
        outermostTrigger = -1;
        if (triggerStack != null) {
            triggerStack.popAllTriggerExecutionContexts();
        }
    }

    /**
     * Get the topmost tec.
     */
    @Override
    public TriggerExecutionContext getTriggerExecutionContext() {
        if (triggerStack == null) {
            return null;
        }
        return triggerStack.getTriggerExecutionContext();
    }

    /**
     * Validate a statement.  Does so by stepping through all the validators
     * and executing them.  If a validator throws and exception, then the
     * checking is stopped and the exception is passed up.
     *
     * @param constantAction the constantAction that is about to be executed (and should be validated
     * @throws StandardException on validation failure
     */
    public void validateStmtExecution(ConstantAction constantAction) throws StandardException {
        if (SanityManager.DEBUG) {
            SanityManager.ASSERT(constantAction != null, "constantAction is null");
        }
        if (!stmtValidators.isEmpty()) {
            for (ExecutionStmtValidator stmtValidator : stmtValidators) {
                stmtValidator.validateStatement(constantAction);
            }
        }
    }

    /**
     * Set the trigger table descriptor.  Used to compile statements that may special trigger pseudo tables.
     *
     * @param td the table that the trigger is defined upon
     */
    @Override
    public void pushTriggerTable(TableDescriptor td) {
        triggerTables.add(td);
    }

    /**
     * Remove the trigger table descriptor.
     *
     * @param td the table to remove from the stack.
     */
    @Override
    public void popTriggerTable(TableDescriptor td) {
        boolean foundElement = triggerTables.remove(td);
        if (SanityManager.DEBUG) {
            if (!foundElement) {
                SanityManager.THROWASSERT("trigger table not found: " + td);
            }
        }
    }

    /**
     * Get the topmost trigger table descriptor
     *
     * @return the table descriptor, or null if we
     * aren't in the middle of compiling a create
     * trigger.
     */
    public TableDescriptor getTriggerTable() {
        return triggerTables.isEmpty() ? null : triggerTables.get(triggerTables.size() - 1);
    }

    @Override
    public InternalDatabase getDatabase() {
        return db;
    }

    @Override
    public int incrementBindCount() {
        bindCount++;
        return bindCount;
    }

    @Override
    public int decrementBindCount() {
        bindCount--;
        if (SanityManager.DEBUG) {
            if (bindCount < 0)
                SanityManager.THROWASSERT(
                    "Level of nested binding == " + bindCount);
        }
        return bindCount;
    }

    @Override
    public int getBindCount() {
        return bindCount;
    }

    @Override
    public final void setDataDictionaryWriteMode() {
        ddWriteMode = true;
    }

    @Override
    public final boolean dataDictionaryInWriteMode() {
        return ddWriteMode;
    }

    /**
     * Reports how many statement levels deep we are.
     *
     * @return a statement level >= OUTERMOST_STATEMENT
     */
    @Override
    public int getStatementDepth() {
        return statementDepth;
    }

    @Override
    public boolean isIsolationLevelSetUsingSQLorJDBC() {
        return isolationLevelSetUsingSQLorJDBC;
    }

    @Override
    public void resetIsolationLevelFlagUsedForSQLandJDBC() {
        isolationLevelSetUsingSQLorJDBC = false;
    }

    @Override
    public void setIsolationLevel(int isolationLevel) throws StandardException {
        StatementContext stmtCtxt = getStatementContext();
        if (stmtCtxt != null && stmtCtxt.inTrigger())
            throw StandardException.newException(SQLState.LANG_NO_XACT_IN_TRIGGER, getTriggerExecutionContext().toString());

        // find if there are any held cursors from previous isolation level.
        // if yes, then throw an exception that isolation change not allowed until
        // the held cursors are closed.
        // I had to move this check outside of transaction idle check because if a
        // transactions creates held cursors and commits the transaction, then
        // there still would be held cursors but the transaction state would be idle.
        // In order to check the above mentioned case, the held cursor check
        // shouldn't rely on transaction state.
        if (this.isolationLevel != isolationLevel) {
            if (!verifyAllHeldResultSetsAreClosed()) {
                throw StandardException.newException(SQLState.LANG_CANT_CHANGE_ISOLATION_HOLD_CURSOR);
            }
        }

        /* Commit and set to new isolation level.
         * NOTE: We commit first in case there's some kind
         * of error, like can't commit within a server side jdbc call.
         */
        TransactionController tc = getTransactionExecute();
        if (!tc.isIdle()) {
            // If this transaction is in progress, commit it.
            // However, do not allow commit to happen if this is a global
            // transaction.
            if (tc.isGlobal())
                throw StandardException.newException(SQLState.LANG_NO_SET_TRAN_ISO_IN_GLOBAL_CONNECTION);

            userCommit();
        }
        this.isolationLevel = isolationLevel;
        this.isolationLevelExplicitlySet = true;
        this.isolationLevelSetUsingSQLorJDBC = true;
    }

    @Override
    public int getCurrentIsolationLevel() {
        return (isolationLevel == ExecutionContext.UNSPECIFIED_ISOLATION_LEVEL) ? defaultIsolationLevel : isolationLevel;
    }

    @Override
    public String getCurrentIsolationLevelStr() {
        if (isolationLevel >= 0 && isolationLevel < ExecutionContext.CS_TO_SQL_ISOLATION_MAP.length)
            return ExecutionContext.CS_TO_SQL_ISOLATION_MAP[isolationLevel][0];
        return ExecutionContext.CS_TO_SQL_ISOLATION_MAP[ExecutionContext.UNSPECIFIED_ISOLATION_LEVEL][0];
    }

    @Override
    public void setPrepareIsolationLevel(int level) {
        prepareIsolationLevel = level;
    }

    @Override
    public int getPrepareIsolationLevel() {
        if (!isolationLevelExplicitlySet)
            return prepareIsolationLevel;
        else
            return ExecutionContext.UNSPECIFIED_ISOLATION_LEVEL;
    }

    @Override
    public StatementContext getStatementContext() {
        StatementContext sCtx = statementContexts[0];
        if (sCtx == null)
            sCtx = (StatementContext) getContextManager().getContext(ContextId.LANG_STATEMENT);
        return sCtx;
    }

    @Override
    public boolean setOptimizerTrace(boolean onOrOff) {
        if (of == null) {
            return false;
        }
        if (!of.supportsOptimizerTrace()) {
            return false;
        }
        optimizerTrace = onOrOff;
        return true;
    }

    @Override
    public boolean getOptimizerTrace() {
        return optimizerTrace;
    }

    /**
     * @see LanguageConnectionContext#setOptimizerTraceHtml
     */
    public boolean setOptimizerTraceHtml(boolean onOrOff) {
        if (of == null) {
            return false;
        }
        if (!of.supportsOptimizerTrace()) {
            return false;
        }
        optimizerTraceHtml = onOrOff;
        return true;
    }

    @Override
    public boolean getOptimizerTraceHtml() {
        return optimizerTraceHtml;
    }

    @Override
    public void setOptimizerTraceOutput(String startingText) {
        if (optimizerTrace) {
            lastOptimizerTraceOutput = optimizerTraceOutput;
            optimizerTraceOutput = startingText;
        }
    }

    @Override
    public void appendOptimizerTraceOutput(String output) {
        optimizerTraceOutput =
            (optimizerTraceOutput == null) ? output : optimizerTraceOutput + output;
    }

    @Override
    public String getOptimizerTraceOutput() {
        return lastOptimizerTraceOutput;
    }

    /**
     * Reports whether there is any outstanding work in the transaction.
     *
     * @return true if there is outstanding work in the transaction
     * false otherwise
     */
    @Override
    public boolean isTransactionPristine() {
        return getTransactionExecute().isPristine();
    }


    //
    // Context interface
    //

    /**
     * If worse than a transaction error, everything goes; we
     * rely on other contexts to kill the context manager
     * for this session.
     * <p/>
     * If a transaction error, act like we saw a rollback.
     * <p/>
     * If more severe or a java error, the outer cleanup
     * will shutdown the connection, so we don't have to clean up.
     * <p/>
     * REMIND: connection should throw out all contexts and start
     * over when the connection is closed... perhaps by throwing
     * out the context manager?
     * <p/>
     * REVISIT: If statement error, should we do anything?
     * <p/>
     * Since the access manager's own context takes care of its own
     * resources on errors, there is nothing that this context has
     * to do with the transaction controller.
     *
     * @throws StandardException thrown on error. REVISIT: don't want
     *                           cleanupOnError's to throw exceptions.
     */
    @Override
    public void cleanupOnError(Throwable error) throws StandardException {

        /*
         ** If it isn't a StandardException, then assume
         ** session severity. It is probably an unexpected
         ** java error somewhere in the language.
         ** Store layer treats JVM error as session severity,
         ** hence to be consistent and to avoid getting rawstore
         ** protocol violation errors, we treat java errors here
         ** to be of session severity.
         */

        int severity = (error instanceof StandardException) ?
            ((StandardException) error).getSeverity() :
            ExceptionSeverity.SESSION_SEVERITY;

        if (statementContexts[0] != null) {
            statementContexts[0].clearInUse();

            // Force the StatementContext that's normally
            // left on the stack for optimization to be popped
            // when the session is closed. Ensures full cleanup
            // and no hanging refrences in the ContextManager.
            if (severity >= ExceptionSeverity.SESSION_SEVERITY)
                statementContexts[0].popMe();
        }
        if (statementContexts[1] != null) {
            statementContexts[1].clearInUse();
        }

        // closing the activations closes all the open cursors.
        // the activations are, for all intents and purposes, the
        // cursors.
        if (severity >= ExceptionSeverity.SESSION_SEVERITY) {
            for (int i = acts.size() - 1; i >= 0; i--) {
                // it maybe the case that a reset()/close() ends up closing
                // one or more activation leaving our index beyond
                // the end of the array
                if (i >= acts.size())
                    continue;
                Activation a = acts.get(i);
                a.reset();
                a.close();
            }

            popMe();

            InterruptStatus.saveInfoFromLcc(this);
        }

        /*
         ** We have some global state that we need
         ** to clean up no matter what.  Be sure
         ** to do so.
         */
        else if (severity >= ExceptionSeverity.TRANSACTION_SEVERITY) {
            internalRollback();
        }
    }

    //
    // class implementation
    //

    /**
     * If we are called as part of rollback code path, then we will reset all
     * the activations that have resultset returning rows associated with
     * them. DERBY-3304 Resultsets that do not return rows should be left
     * alone when the rollback is through the JDBC Connection object. If the
     * rollback is caused by an exception, then at that time, all kinds of
     * resultsets should be closed.
     * <p/>
     * If we are called as part of commit code path, then we will do one of
     * the following if the activation has resultset assoicated with it. Also,
     * we will clear the conglomerate used while scanning for update/delete
     * 1)Close result sets that return rows and are not held across commit.
     * 2)Clear the current row of the resultsets that return rows and are
     * held across commit.
     * 3)Leave the result sets untouched if they do not return rows
     * <p/>
     * Additionally, clean up (close()) activations that have been
     * marked as unused during statement finalization.
     *
     * @throws StandardException thrown on failure
     */
    private void endTransactionActivationHandling(boolean forRollback) throws StandardException {

        // don't use an enumeration as the activation may remove
        // itself from the list, thus invalidating the Enumeration
        for (int i = acts.size() - 1; i >= 0; i--) {

            // it maybe the case that a reset() ends up closing
            // one or more activation leaving our index beyond
            // the end of the array
            if (i >= acts.size())
                continue;

            Activation a = acts.get(i);
            /*
             ** Look for stale activations.  Activations are
             ** marked as unused during statement finalization.
             ** Here, we sweep and remove this inactive ones.
             */
            if (!a.isInUse()) {
                a.close();
                continue;
            }

            //Determine if the activation has a resultset and if that resultset
            //returns rows. For such an activation, we need to take special
            //actions during commit and rollback as explained in the comments
            //below.
            ResultSet activationResultSet = a.getResultSet();
            boolean resultsetReturnsRows =
                (activationResultSet != null) && activationResultSet.returnsRows();

            if (forRollback) {
                if (resultsetReturnsRows) {
                    //Since we are dealing with rollback, we need to reset 
                    //the activation no matter what the holdability might 
                    //be provided that resultset returns rows. An example
                    //where we do not want to close a resultset that does
                    //not return rows would be a java procedure which has
                    //user invoked rollback inside of it. That rollback
                    //should not reset the activation associated with
                    //the call to java procedure because that activation
                    //is still being used.
                    a.reset();
                }
                // Only invalidate statements if we performed DDL.
                if (dataDictionaryInWriteMode()) {
                    ExecPreparedStatement ps = a.getPreparedStatement();
                    if (ps != null) {
                        ps.makeInvalid(DependencyManager.ROLLBACK, this);
                    }
                }
            } else {
                //We are dealing with commit here. 
                if (resultsetReturnsRows) {
                    if (!a.getResultSetHoldability())
                        //Close result sets that return rows and are not held 
                        //across commit. This is to implement closing JDBC 
                        //result sets that are CLOSE_CURSOR_ON_COMMIT at commit 
                        //time. 
                        activationResultSet.close();
                    else
                        //Clear the current row of the result sets that return
                        //rows and are held across commit. This is to implement
                        //keeping JDBC result sets open that are 
                        //HOLD_CURSORS_OVER_COMMIT at commit time and marking
                        //the resultset to be not on a valid row position. The 
                        //user will need to reposition within the resultset 
                        //before doing any row operations.
                        activationResultSet.clearCurrentRow();
                }
                a.clearHeapConglomerateController();
            }

            /*  Commit or rollback, the transaction modifying DataDictionary is complete */
            ddWriteMode = false;
        }
    }

    ////////////////////////////////////////////////////////////////////
    //
    //  MINIONS
    //
    ////////////////////////////////////////////////////////////////////

    /**
     * Increments the statement depth.
     */
    private void incrementStatementDepth() {
        statementDepth++;
    }

    /**
     * Decrements the statement depth
     */
    private void decrementStatementDepth() {
        statementDepth--;
    }

    /**
     * Resets the statementDepth.
     */
    protected void resetStatementDepth() {
        statementDepth = 0;
    }

    @Override
    public DataDictionary getDataDictionary() {
        return getDatabase().getDataDictionary();
    }

    @Override
    public void setReadOnly(boolean on) throws StandardException {
        if (!tran.isPristine())
            throw StandardException.newException(SQLState.AUTH_SET_CONNECTION_READ_ONLY_IN_ACTIVE_XACT);
        getAuthorizer().setReadOnlyConnection(on, true);
    }

    @Override
    public boolean isReadOnly() throws StandardException {
        return getAuthorizer().isReadOnlyConnection();
    }

    @Override
    public Authorizer getAuthorizer() throws StandardException {
        if (authorizer == null) {
            authorizer = getLanguageConnectionFactory().getAuthorizationFactory().getAuthorizer(this);
        }
        return authorizer;
    }

    /**
     * Implements ConnectionInfo.lastAutoincrementValue.
     * lastAutoincrementValue searches for the last autoincrement value inserted
     * into a column specified by the user. The search for the "last" value
     * supports nesting levels caused by triggers (Only triggers cause nesting,
     * not server side JDBC).
     * If lastAutoincrementValue is called from within a trigger, the search
     * space for ai-values are those values that are inserted by this trigger as
     * well as previous triggers;
     * i.e if a SQL statement fires trigger T1, which in turn does something
     * that fires trigger t2, and if lastAutoincrementValue is called from
     * within t2, then autoincrement values genereated by t1 are visible to
     * it. By the same logic, if it is called from within t1, then it does not
     * see values inserted by t2.
     *
     * @see LanguageConnectionContext#lastAutoincrementValue
     * @see com.splicemachine.db.iapi.db.ConnectionInfo#lastAutoincrementValue
     */
    @Override
    public Long lastAutoincrementValue(String schemaName, String tableName, String columnName) {
        String aiKey = AutoincrementCounter.makeIdentity(schemaName, tableName, columnName);
        if (triggerStack != null) {
            for (TriggerExecutionContext tec : triggerStack.asList()) {
                Long value = tec.getAutoincrementValue(aiKey);
                if (value == null) {
                    continue;
                }
                return value;
            }
        }
        if (autoincrementHT == null) {
            return null;
        }
        return autoincrementHT.get(aiKey);
    }

    @Override
    public void setAutoincrementUpdate(boolean flag) {
        autoincrementUpdate = flag;
    }

    @Override
    public boolean getAutoincrementUpdate() {
        return autoincrementUpdate;
    }

    @Override
    public void autoincrementCreateCounter(String s, String t, String c,
                                           Long initialValue, long increment,
                                           int position) {
        String key = AutoincrementCounter.makeIdentity(s, t, c);
        if (autoincrementCacheHashtable == null) {
            autoincrementCacheHashtable = new HashMap<>();
        }

        AutoincrementCounter aic = autoincrementCacheHashtable.get(key);
        if (aic != null) {
            if (SanityManager.DEBUG) {
                SanityManager.THROWASSERT("Autoincrement Counter already exists:" + key);
            }
            return;
        }
        aic = new AutoincrementCounter(initialValue, increment, 0, s, t, c, position);
        autoincrementCacheHashtable.put(key, aic);
    }

    /**
     * returns the <b>next</b> value to be inserted into an autoincrement col.
     * This is used internally by the system to generate autoincrement values
     * which are going to be inserted into a autoincrement column. This is
     * used when as autoincrement column is added to a table by an alter
     * table statemenet and during bulk insert.
     *
     * @param columnName identify the column uniquely in the system.
     */
    @Override
    public long nextAutoincrementValue(String schemaName, String tableName,
                                       String columnName) throws StandardException {
        String key = AutoincrementCounter.makeIdentity(schemaName, tableName, columnName);
        AutoincrementCounter aic = autoincrementCacheHashtable.get(key);

        if (aic == null) {
            if (SanityManager.DEBUG) {
                SanityManager.THROWASSERT("counter doesn't exist:" + key);
            }
            return 0;
        } else {
            return aic.update();
        }
    }

    /**
     * Flush the cache of autoincrement values being kept by the lcc.
     * This will result in the autoincrement values being written to the
     * SYSCOLUMNS table as well as the mapping used by lastAutoincrementValue
     *
     * @throws StandardException thrown on error.
     * @see LanguageConnectionContext#lastAutoincrementValue
     * @see GenericLanguageConnectionContext#lastAutoincrementValue
     * @see com.splicemachine.db.iapi.db.ConnectionInfo#lastAutoincrementValue
     */
    @Override
    public void autoincrementFlushCache(UUID tableUUID) throws StandardException {
        if (autoincrementCacheHashtable == null)
            return;

        if (autoincrementHT == null)
            autoincrementHT = new HashMap<>();

        DataDictionary dd = getDataDictionary();
        for (Map.Entry<String, AutoincrementCounter> stringAutoincrementCounterEntry : autoincrementCacheHashtable.entrySet()) {
            AutoincrementCounter aic = stringAutoincrementCounterEntry.getValue();
            Long value = aic.getCurrentValue();
            aic.flushToDisk(getTransactionExecute(), dd, tableUUID);
            if (value != null) {
                autoincrementHT.put(stringAutoincrementCounterEntry.getKey(), value);
            }
        }
        autoincrementCacheHashtable.clear();
    }

    /**
     * Copies an existing autoincrement mapping
     * into autoincrementHT, the cache of autoincrement values
     * kept in the languageconnectioncontext.
     */
    @Override
    public void copyHashtableToAIHT(Map<String, Long> from) {
        if (from.isEmpty()) {
            return;
        }
        if (autoincrementHT == null) {
            autoincrementHT = new HashMap<>();
        }
        autoincrementHT.putAll(from);
    }

    @Override
    public int getInstanceNumber() {
        return instanceNumber;
    }

    @Override
    public String getDrdaID() {
        return drdaID;
    }

    @Override
    public String getRdbIntTkn() {
        return rdbIntTkn;
    }

    @Override
    public void setDrdaID(String drdaID) {
        this.drdaID = drdaID;
    }

    @Override
    public String getDbname() {
        return dbname;
    }

    @Override
    public Activation getLastActivation() {
        return acts.get(acts.size() - 1);
    }

    @Override
    public StringBuffer appendErrorInfo() {

        TransactionController tc = getTransactionExecute();
        if (tc == null)
            return null;

        StringBuffer sb = new StringBuffer(200);

        sb.append(LanguageConnectionContext.xidStr);
        sb.append(tc.getTransactionIdString());
        sb.append("), ");

        sb.append(LanguageConnectionContext.lccStr);
        sb.append(Integer.toString(getInstanceNumber()));
        sb.append("), ");

        sb.append(LanguageConnectionContext.dbnameStr);
        sb.append(getDbname());
        sb.append("), ");

        sb.append(LanguageConnectionContext.drdaStr);
        sb.append(getDrdaID());
        sb.append("), ");

        return sb;
    }

    @Override
    public void setCurrentRole(Activation a, String role) {
        getCurrentSQLSessionContext(a).setRole(role);
    }

    @Override
    public void setCurrentRoles(Activation a, List<String> roles) {
        getCurrentSQLSessionContext(a).setRoles(roles);
    }

    @Override
    public List<String> getCurrentRoles(Activation a) {
        return getCurrentSQLSessionContext(a).getRoles();
    }

    @Override
    public void refreshCurrentRoles(Activation a) throws StandardException {
        List<String> roles = getCurrentSQLSessionContext(a).getRoles();
        List<String> rolesToRemove = new ArrayList<>();
        for (String role : roles) {
            if (role != null) {
                beginNestedTransaction(true);
                try {
                    if (!roleIsSettable(a, role)) {
                        // invalid role, so remove it from the currentRoles list in SQLSessionContext
                        rolesToRemove.add(role);
                    }
                } finally {
                    commitNestedTransaction();
                }
            }
        }
        removeRoles(a, rolesToRemove);
    }

    @Override
    public String getCurrentUserId(Activation a) {
        return getCurrentSQLSessionContext(a).getCurrentUser();
    }

    @Override
    public void setCurrentUser(Activation a, String userName) {
        getCurrentSQLSessionContext(a).setUser(userName);
    }

    @Override
    public void setCurrentGroupUser(Activation a, List<String> groupUsers) {
        getCurrentSQLSessionContext(a).setCurrentGroupUser(groupUsers);
    }

    @Override
    public List<String> getCurrentGroupUser(Activation a) {
        return getCurrentSQLSessionContext(a).getCurrentGroupUser();
    }

    @Override
    public String getCurrentGroupUserDelimited(Activation a) throws StandardException {
        if (LOG.isDebugEnabled()) {
            LOG.debug(String.format("getCurrentGroupUserDelimited():%n" +
                    "sessionUser: %s,%n" +
                    "defaultRoles: %s,%n" +
                    "groupUserList: %s%n",
                sessionUser,
                (defaultRoles == null ? "null" : defaultRoles.toString()),
                (groupuserlist == null ? "null" : groupuserlist.toString())));
        }
        List<String> groupUsers = getCurrentSQLSessionContext(a).getCurrentGroupUser();

        if (groupUsers == null)
            return null;

        String listString = null;
        for (String groupUser : groupUsers) {
            if (listString == null)
                listString = IdUtil.normalToDelimited(groupUser);
            else
                listString = listString + ", " + IdUtil.normalToDelimited(groupUser);
        }

        return listString;
    }

    @Override
    public String getCurrentRoleIdDelimited(Activation a) throws StandardException {
        if (LOG.isDebugEnabled()) {
            LOG.debug(String.format("getCurrentRoleIdDelimited():%n" +
                    "sessionUser: %s,%n" +
                    "defaultRoles: %s,%n" +
                    "groupUserList: %s%n",
                sessionUser,
                (defaultRoles == null ? "null" : defaultRoles.toString()),
                (groupuserlist == null ? "null" : groupuserlist.toString())));
        }

        List<String> roles = getCurrentSQLSessionContext(a).getRoles();

        refreshCurrentRoles(a);
        String roleListString = null;
        for (String role : roles) {
            if (role != null) {
                if (roleListString == null)
                    roleListString = IdUtil.normalToDelimited(role);
                else
                    roleListString = roleListString + ", " + IdUtil.normalToDelimited(role);
            }
        }
        return roleListString;
    }

    @Override
    public void removeRole(Activation a, String roleName) {
        getCurrentSQLSessionContext(a).removeRole(roleName);
    }

    @Override
    public void removeRoles(Activation a, List<String> rolesToRemove) {
        if (rolesToRemove == null || rolesToRemove.isEmpty())
            return;

        for (String aRole : rolesToRemove)
            getCurrentSQLSessionContext(a).removeRole(aRole);

        return;
    }

    @Override
    public void setSessionProperties(Properties newProperties) {
        for (Map.Entry<Object, Object> propertyEntry : newProperties.entrySet()) {
            SessionProperties.PROPERTYNAME propertyName = (SessionProperties.PROPERTYNAME) propertyEntry.getKey();
            sessionProperties.setProperty(propertyName, propertyEntry.getValue());
        }

        return;
    }

    @Override
    public SessionProperties getSessionProperties() {
        return sessionProperties;
    }

    @Override
    public String getCurrentSessionPropertyDelimited() {
        return sessionProperties.getAllProperties();
    }

    @Override
    public boolean roleIsSettable(Activation a, String role) throws StandardException {

        DataDictionary dd = getDataDictionary();
        String dbo = dd.getAuthorizationDatabaseOwner();

        RoleGrantDescriptor grantDesc = null;
        String currentUser = getCurrentUserId(a);
        List<String> groupuserList = getCurrentGroupUser(a);

        if (currentUser.equals(dbo) || (groupuserList != null && groupuserList.contains(dbo))) {
            grantDesc = dd.getRoleDefinitionDescriptor(role);
        } else {
            // since DB-6636, we allow non-splice admin user, roles' grantor is no longer necessary splice(dbo)
            // set grantor to null to fetch grant description regardless of the grantor
            grantDesc = dd.getRoleGrantDescriptor
                (role, currentUser);

            if (grantDesc == null) {
                // or if not, via PUBLIC?
                grantDesc = dd.getRoleGrantDescriptor
                    (role, Authorizer.PUBLIC_AUTHORIZATION_ID);
            }

            // or via group user
            if (grantDesc == null && groupuserList != null) {
                for (String currentGroupuser : groupuserList) {
                    grantDesc = dd.getRoleGrantDescriptor(role, currentGroupuser);
                    if (grantDesc != null)
                        break;
                }
            }
        }
        return grantDesc != null;
    }

    /**
     * Return the current SQL session context of the activation
     *
     * @param activation the activation
     */
    private SQLSessionContext getCurrentSQLSessionContext(Activation activation) {
        SQLSessionContext curr;

        Activation parent = activation.getParentActivation();

        if (parent == null) {
            // top level
            curr = getTopLevelSQLSessionContext();
        } else {
            // inside a nested connection (stored procedure/function), or when
            // executing a substatement the SQL session context is maintained
            // in the activation of the parent
            curr = parent.getSQLSessionContextForChildren();
        }

        return curr;
    }


    /**
     * Return the current SQL session context based on statement context
     */
    private SQLSessionContext getCurrentSQLSessionContext() {
        StatementContext ctx = getStatementContext();
        SQLSessionContext curr;

        if (ctx == null || !ctx.inUse()) {
            curr = getTopLevelSQLSessionContext();
        } else {
            // We are inside a nested connection in a procedure of
            // function.
            curr = ctx.getSQLSessionContext();

            if (SanityManager.DEBUG) {
                SanityManager.ASSERT(
                    curr != null,
                    "SQL session context should never be empty here");
            }
        }

        return curr;
    }

    @Override
    public void setupNestedSessionContext(Activation a, boolean definersRights, String definer) throws StandardException {
        setupSessionContextMinion(a, true, definersRights, definer);
    }

    private void setupSessionContextMinion(
        Activation a,
        boolean push,
        boolean definersRights,
        String definer) throws StandardException {

        if (SanityManager.DEBUG) {
            if (definersRights) {
                SanityManager.ASSERT(push);
            }
        }

        SQLSessionContext sc = a.setupSQLSessionContextForChildren(push);

        if (definersRights) {
            sc.setUser(definer);
        } else {
            // A priori: invoker's rights: Current user
            sc.setUser(getCurrentUserId(a));
        }


        if (definersRights) {
            // No role a priori. Cf. SQL 2008, section 10.4 <routine
            // invocation>, GR 5 j) i) 1) B) "If the external security
            // characteristic of R is DEFINER, then the top cell of the
            // authorization stack of RSC is set to contain only the routine
            // authorization identifier of R.

            sc.setRole(null);
        } else {
            // Semantics for roles dictate (SQL 4.34.1.1 and 4.27.3.) that the
            // role is initially inherited from the current session context
            // when we run with INVOKER security characteristic.
            sc.setRoles(getCurrentRoles(a));
        }


        if (definersRights) {
            SchemaDescriptor sd = getDataDictionary().getSchemaDescriptor(
                definer,
                getTransactionExecute(),
                false);

            if (sd == null) {
                sd = new SchemaDescriptor(
                    getDataDictionary(), definer, definer, (UUID) null, false);
            }

            sc.setDefaultSchema(sd);
        } else {
            // Inherit current default schema. The initial value of the
            // default schema is implementation defined. In Derby we
            // inherit it when we invoke stored procedures and functions.
            sc.setDefaultSchema(getDefaultSchema(a));
        }

        StatementContext stmctx = getStatementContext();

        // Since the statement is an invocation (iff push=true), it will now be
        // associated with the pushed SQLSessionContext (and no longer just
        // share that of its caller (or top).  The statement contexts of nested
        // connection statements will inherit statement context so the SQL
        // session context is available through it when nested statements are
        // compiled (and executed, for the most part).  However, for dynamic
        // result sets, the relevant statement context (originating result set)
        // is no longer available for execution time references to the SQL
        // session context, so we rely on the activation of the caller for
        // accessing it, cf. e.g. overload variants of
        // getDefaultSchema/setDefaultSchema.  If such nested connections
        // themselves turn out to be invocations, they in turn get a new
        // SQLSessionContext associated with them etc.
        stmctx.setSQLSessionContext(sc);
    }


    @Override
    public void setupSubStatementSessionContext(Activation a) throws StandardException {
        setupSessionContextMinion(a, false, false, null);
    }

    @Override
    public SQLSessionContext getTopLevelSQLSessionContext() {
        if (topLevelSSC == null) {
            topLevelSSC = new SQLSessionContextImpl(
                getInitialDefaultSchemaDescriptor(),
                getSessionUserId(),
                defaultRoles, groupuserlist);
        }
        return topLevelSSC;
    }


    @Override
    public SQLSessionContext createSQLSessionContext() {
        return new SQLSessionContextImpl(
            getInitialDefaultSchemaDescriptor(),
            getSessionUserId() /* a priori */,
            defaultRoles, groupuserlist);
    }

    /**
     * This holds a map of AST nodes that have already been printed during a
     * compiler phase, so as to be able to avoid printing a node more than once.
     *
     * @see com.splicemachine.db.impl.sql.compile.QueryTreeNode#treePrint(int)
     */
    Map printedObjectsMap = null;

    @Override
    public Map getPrintedObjectsMap() {
        if (printedObjectsMap == null) {
            printedObjectsMap = new IdentityHashMap();
        }
        return printedObjectsMap;
    }

    @Override
    public void setASTVisitor(ASTVisitor visitor) {
        astWalker = visitor;
    }

    @Override
    public ASTVisitor getASTVisitor() {
        return astWalker;
    }

    @Override
    public void setInterruptedException(StandardException e) {
        interruptedException = e;
    }

    @Override
    public StandardException getInterruptedException() {
        return interruptedException;
    }

    @Override
    public FormatableBitSet getReferencedColumnMap(TableDescriptor td) {
        return referencedColumnMap.get(td);
    }

    @Override
    public void setReferencedColumnMap(TableDescriptor td, FormatableBitSet map) {
        referencedColumnMap.put(td, map);
    }

    @Override
    public void enterRestoreMode() {
        this.restoreMode = true;
    }

    @Override
    public void setTriggerStack(TriggerExecutionStack triggerStack) {
        if (this.triggerStack != null) {
            SanityManager.THROWASSERT("LCC already has a trigger stack.");
        }
        this.triggerStack = triggerStack;
    }

    @Override
    public TriggerExecutionStack getTriggerStack() {
        return this.triggerStack;
    }

    @Override
    public boolean hasTriggers() {
        return !(this.triggerStack == null || this.triggerStack.isEmpty());
    }

    @Override
    public void setFailedRecords(long failedRecords) {
        GenericLanguageConnectionContext.failedRecords.set(failedRecords);
    }

    @Override
    public void setBadFile(String badFile) {
        GenericLanguageConnectionContext.badFile.set(badFile);
    }

    @Override
    public long getFailedRecords() {
        return failedRecords.get();
    }

    @Override
    public String getBadFile() {
        return badFile.get();
    }

    @Override
    public void resetBadFile() {
        badFile.remove();
    }

    @Override
    public void resetFailedRecords() {
        failedRecords.remove();
    }

    @Override
    public long getRecordsImported() {
        return recordsImported.get();
    }

    @Override
    public void setRecordsImported(long recordsImported) {
        GenericLanguageConnectionContext.recordsImported.set(recordsImported);
    }

    @Override
    public void resetRecordsImported() {
        recordsImported.remove();
    }

    @Override
    public DataSetProcessorType getDataSetProcessorType() {
        return type;
    }

    @Override
    public SparkExecutionType getSparkExecutionType() {
        return sparkExecutionType;
    }

    public void materialize() throws StandardException {
    }

    protected Map<String, TableDescriptor> withDescriptors;

    @Override
    public void setWithStack(Map<String, TableDescriptor> withDescriptors) {
        this.withDescriptors = withDescriptors;
    }

    @Override
    public TableDescriptor getWithDescriptor(String name) {
        if (withDescriptors == null)
            return null;
        return withDescriptors.get(name);
    }

    @Override
    public void popWithStack() {
        withDescriptors = null;
    }

    @Override
    public ControlExecutionLimiter getControlExecutionLimiter() {
        return limiter;
    }

    @Override
    public void setControlExecutionLimiter(ControlExecutionLimiter executionLimiter) {
        limiter = executionLimiter;
    }

    @Override
    public String getClientIPAddress() {
        return ipAddress;
    }

    @Override
    public void logStartCompiling(String statement) {
        if (stmtLogger.isInfoEnabled()) {
            stmtLogger.info(String.format("Begin compiling prepared statement. %s, %s",
                getLogHeader(), formatLogStmt(statement)));
        }
    }

    @Override
    public void logEndCompiling(String statement, long nanoTimeSpent) {
        if (stmtLogger.isInfoEnabled()) {
            stmtLogger.info(String.format("End compiling prepared statement. %s, timeSpent=%dms, %s",
                getLogHeader(), nanoTimeSpent / 1000000, formatLogStmt(statement)));
        }
    }

    @Override
    public void logErrorCompiling(String statement, Throwable t, long nanoTimeSpent) {
        if (stmtLogger.isEnabledFor(Level.WARN)) {
            stmtLogger.warn(String.format("Error compiling prepared statement. %s, timeSpent=%dms, %s",
                getLogHeader(), nanoTimeSpent / 1000000, formatLogStmt(statement)), t);
        }
    }

    @Override
    public void logCommit() {
        if (stmtLogger.isInfoEnabled()) {
            stmtLogger.info(String.format("Committing. %s", getLogHeader()));
        }
    }

    @Override
    public void logRollback() {
        if (stmtLogger.isInfoEnabled()) {
            stmtLogger.info(String.format("Rolling back. %s", getLogHeader()));
        }
    }

    @Override
    public void logStartFetching(String uuid, String statement) {
        if (stmtLogger.isInfoEnabled()) {
            stmtLogger.info(String.format("Start fetching from the result set. %s, uuid=%s, %s",
                getLogHeader(), uuid, formatLogStmt(statement)));
        }
    }

    @Override
    public void logEndFetching(String uuid, String statement, long fetchedRows) {
        if (stmtLogger.isInfoEnabled()) {
            stmtLogger.info(String.format("End fetching from the result set. %s, uuid=%s, fetchedRows=%d, %s",
                getLogHeader(), uuid, fetchedRows, formatLogStmt(statement)));
        }
    }

    @Override
    public void logStartExecuting(String uuid, String engine, String stmt, ExecPreparedStatement ps,
                                  ParameterValueSet pvs) {
        if (stmtLogger.isInfoEnabled()) {
            stmtLogger.info(String.format(
                "Start executing query. %s, uuid=%s, engine=%s, %s, paramsCount=%d, params=[ %s ], sessionProperties=[ %s ]",
                getLogHeader(), uuid, engine, formatLogStmt(stmt),
                pvs.getParameterCount(), pvs.toString(), ps.getSessionPropertyValues()));
        }
    }

    @Override
    public void logNextBatch(ParameterValueSet pvs) {
        if (stmtLogger.isDebugEnabled()) {
            stmtLogger.debug(String.format(
                "Next batch for query. %s, paramsCount=%d, params=[ %s ]",
                getLogHeader(),
                pvs.getParameterCount(), pvs.toString()));
        }
    }

    @Override
    public void logEndExecuting(String uuid, long modifiedRows, long badRecords, long
        nanoTimeSpent) {
        if (stmtLogger.isInfoEnabled()) {
            stmtLogger.info(String.format("End executing query. %s, uuid=%s, timeSpent=%dms, " +
                    "modifiedRows=%d, badRecords=%d",
                getLogHeader(), uuid, nanoTimeSpent / 1000000, modifiedRows, badRecords));
        }
    }

    private String getLogHeader() {
        return String.format(
            "XID=%s, SessionID=%s, Database=%s, DRDAID=%s, UserID=%s",
            getTransactionExecute().getTransactionIdString(),
            getInstanceNumber(),
            getDbname(),
            getDrdaID(),
            getSessionUserId());
    }

    private String formatLogStmt(String statement) {
        if (statement == null) {
            return "sqlHash=null, statement=null";
        }
        synchronized (this) {
            // cache formatted statement log
            if (statement.equals(lastLogStmt)) {
                return lastLogStmtFormat;
            }
            String hash = "";
            try {
                MessageDigest md = MessageDigest.getInstance("MD5");
                md.reset();
                md.update(statement.getBytes("UTF-8"));
                hash = new BigInteger(1, md.digest()).toString(16);
            } catch (UnsupportedEncodingException | NoSuchAlgorithmException e) {
                stmtLogger.error("Cannot encode statement " + statement, e);
            }
            String subStatement = statement;
            if (maxStatementLogLen >= 0 && maxStatementLogLen < statement.length()) {
                subStatement = statement.substring(0, maxStatementLogLen) + " ... ";
            }
            String result = String.format("sqlHash=%s, statement=[ %s ]", hash, subStatement);
            lastLogStmt = statement;
            lastLogStmtFormat = result;
            return result;
        }
    }

    public void setOrigStmtTxt(String stmt) {
        origStmtTxt = stmt;
    }

    public String getOrigStmtTxt() {
        return origStmtTxt;
    }

    public CommentStripper getCommentStripper() {
        return commentStripper;
    }

    public boolean getIgnoreCommentOptEnabled() {
        return ignoreCommentOptEnabled;
    }

    public boolean clientSupportsDecimal38() {
        return clientSupportsDecimal38;
    }

    public void setClientSupportsDecimal38(boolean newVal) {
        clientSupportsDecimal38 = newVal;
    }

    public String getUserName() {
        return userName;
    }

    @Override
    public void setReplicationRole(String role) {
        this.replicationRole = role;
    }

    @Override
    public String getReplicationRole() {
        return replicationRole;
    }

    public boolean isNLJPredicatePushDownDisabled() {
        Boolean disablePushDown = (Boolean) getSessionProperties().getProperty(SessionProperties.PROPERTYNAME.DISABLE_NLJ_PREDICATE_PUSH_DOWN);
        if (disablePushDown != null) {
            return disablePushDown;
        }

        return nljPredicatePushDownDisabled;
    }

    @Override
    public boolean isPredicateUsageForIndexOrPkAccessDisabled() {
        Boolean disablePredsForIndexOrPkAccessPath = (Boolean) getSessionProperties().getProperty(SessionProperties.PROPERTYNAME.DISABLEPREDSFORINDEXORPKACCESSPATH);
        if (disablePredsForIndexOrPkAccessPath != null) {
            return disablePredsForIndexOrPkAccessPath;
        }

        return false;
    }

    @Override
    public boolean alwaysAllowIndexPrefixIteration() {
        Boolean alwaysAllowIndexPrefixIteration = (Boolean) getSessionProperties().getProperty(SessionProperties.PROPERTYNAME.ALWAYSALLOWINDEXPREFIXITERATION);
        if (alwaysAllowIndexPrefixIteration != null) {
            return alwaysAllowIndexPrefixIteration;
        }

        return false;
    }

    @Override
    public void setDB2VarcharCompatibilityModeNeedsReset(boolean newValue,
                                                         CharTypeCompiler charTypeCompiler) {
        db2VarcharCompatibilityModeNeedsReset = newValue;
        this.charTypeCompiler = charTypeCompiler;
    }

    @Override
    public void resetDB2VarcharCompatibilityMode() {
        db2VarcharCompatibilityModeNeedsReset = false;
        if (charTypeCompiler != null) {
            charTypeCompiler.setDB2VarcharCompatibilityMode(false);
            charTypeCompiler = null;
        }
    }

    @Override
    public void setCompilingFromTableTempTrigger(boolean newVal) {
        compilingFromTableTempTrigger = newVal;
    }

    @Override
    public boolean isCompilingFromTableTempTrigger() {
        return compilingFromTableTempTrigger;
    }

    @Override
    public AccessFactory getSpliceAccessManager() {
        if (db instanceof BasicDatabase) {
            BasicDatabase basicDatabase = (BasicDatabase) db;
            return basicDatabase.getAccessFactory();
        }
        return null;
    }

    @Override
    public boolean isSparkJob() {
        return sparkContext != null;
    }

    @Override
    public void setSparkContext(Object sparkContext) {
        this.sparkContext = sparkContext;
    }

    @Override
    public Object getSparkContext() {
        return sparkContext;
    }

    @Override
    public void setApplicationJarsHashCode(int applicationJarsHashCode) {
        this.applicationJarsHashCode = applicationJarsHashCode;
    }

    @Override
    public int getApplicationJarsHashCode() {
        return applicationJarsHashCode;
    }

    @Override
    public void addUserJarsToSparkContext() {
        if (!isSparkJob())
            return;
        LanguageConnectionFactory lcf = getLanguageConnectionFactory();
        if (lcf == null)
            return;
        ClassFactory cf = lcf.getClassFactory();
        if (cf == null)
            return;
        List<String> applicationJars = cf.getApplicationJarPaths();
        if (applicationJars == null)
            return;
        int applicationJarsHashCode = cf.getApplicationJarsHashCode();
        if (applicationJarsHashCode == 0)
            return;

        if (sparkContext == null || sparkSQLUtils == null)
            return;

        // If there is no change in loaded jars, there is no need to add new jars to spark.
        if (applicationJarsHashCode == this.applicationJarsHashCode)
            return;

        for (String jarPath : applicationJars)
            sparkSQLUtils.addUserJarToSparkContext(sparkContext, jarPath);

        this.applicationJarsHashCode = applicationJarsHashCode;
    }

    @Override
    public void setupSparkSQLUtils(SparkSQLUtils sparkSQLUtils) {
        this.sparkSQLUtils = sparkSQLUtils;
    }

    @Override
    public boolean hasJoinStrategyHint() {
        return hasJoinStrategyHint;
    }

    @Override
    public void setHasJoinStrategyHint(boolean newValue) {
        hasJoinStrategyHint = newValue;
    }

    @Override
    public boolean compilingStoredPreparedStatement() {
        return compilingStoredPreparedStatement;
    }

    @Override
    public void setCompilingStoredPreparedStatement(boolean newValue) {
        compilingStoredPreparedStatement = newValue;
    }

    @Override
    public void setupLocalSPSCache(boolean fromSparkExecution,
                                   SPSDescriptor fromTableDmlSpsDescriptor) throws StandardException {
        // Only use the local cache for spark execution, or if we have a temporary
        // trigger created for execution of a FROM FINAL TABLE clause, which
        // does not store its SPS in the data dictionary, so needs to use
        // a ManagedCache.
        DataDictionary dd = getDataDictionary();
        final boolean canWriteCache = dd != null && dd.canWriteCache(null);

        if (fromSparkExecution || fromTableDmlSpsDescriptor != null || !canWriteCache) {
            if (this.spsCache == null) {
                CacheBuilder cacheBuilder = CacheBuilder.newBuilder().recordStats().
                                            maximumSize(LOCAL_MANAGED_CACHE_MAX_SIZE);
                this.spsCache = new ManagedCache<>(cacheBuilder.build(), LOCAL_MANAGED_CACHE_MAX_SIZE);
            }
            if (fromTableDmlSpsDescriptor != null)
                spsCache.put(fromTableDmlSpsDescriptor.getUUID(), fromTableDmlSpsDescriptor);
        }
    }

    @Override
    public ManagedCache<UUID, SPSDescriptor> getLocalSpsCache() {
        return spsCache;
    }

    @Override
    public long getActiveStateTxId() {
        return activeStateTxId;
    }

}<|MERGE_RESOLUTION|>--- conflicted
+++ resolved
@@ -450,21 +450,14 @@
 
         try {
             String valueString = PropertyUtil.getCachedDatabaseProperty(this, "derby.language.tableLimitForExhaustiveSearch");
-<<<<<<< HEAD
             if (valueString != null) {
-                int value = Integer.parseInt(valueString);
+                int value = valueString == null ? 0 : Integer.parseInt(valueString);
                 if (value > 0)
                     tableLimitForExhaustiveSearch = value;
             }
-        } catch (Exception e) {
-=======
-            int value = valueString == null ? 0 : Integer.parseInt(valueString);
-            if (value > 0)
-                tableLimitForExhaustiveSearch = value;
         } catch (RuntimeException e) {
             throw e;
         }  catch (Exception e) {
->>>>>>> d48d902f
             // no op, use default value 6
         }
 
