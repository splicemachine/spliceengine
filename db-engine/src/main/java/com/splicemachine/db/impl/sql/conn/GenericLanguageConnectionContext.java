/*
 * This file is part of Splice Machine.
 * Splice Machine is free software: you can redistribute it and/or modify it under the terms of the
 * GNU Affero General Public License as published by the Free Software Foundation, either
 * version 3, or (at your option) any later version.
 * Splice Machine is distributed in the hope that it will be useful, but WITHOUT ANY WARRANTY;
 * without even the implied warranty of MERCHANTABILITY or FITNESS FOR A PARTICULAR PURPOSE.
 * See the GNU Affero General Public License for more details.
 * You should have received a copy of the GNU Affero General Public License along with Splice Machine.
 * If not, see <http://www.gnu.org/licenses/>.
 *
 * Some parts of this source code are based on Apache Derby, and the following notices apply to
 * Apache Derby:
 *
 * Apache Derby is a subproject of the Apache DB project, and is licensed under
 * the Apache License, Version 2.0 (the "License"); you may not use these files
 * except in compliance with the License. You may obtain a copy of the License at:
 *
 * http://www.apache.org/licenses/LICENSE-2.0
 *
 * Unless required by applicable law or agreed to in writing, software distributed
 * under the License is distributed on an "AS IS" BASIS, WITHOUT WARRANTIES OR
 * CONDITIONS OF ANY KIND, either express or implied. See the License for the
 * specific language governing permissions and limitations under the License.
 *
 * Splice Machine, Inc. has modified the Apache Derby code in this file.
 *
 * All such Splice Machine modifications are Copyright 2012 - 2020 Splice Machine, Inc.,
 * and are licensed to you under the GNU Affero General Public License.
 */

package com.splicemachine.db.impl.sql.conn;

import com.splicemachine.db.catalog.UUID;
import com.splicemachine.db.iapi.db.Database;
import com.splicemachine.db.iapi.error.ExceptionSeverity;
import com.splicemachine.db.iapi.error.StandardException;
import com.splicemachine.db.iapi.reference.ContextId;
import com.splicemachine.db.iapi.reference.Property;
import com.splicemachine.db.iapi.reference.SQLState;
import com.splicemachine.db.iapi.services.cache.CacheManager;
import com.splicemachine.db.iapi.services.cache.Cacheable;
import com.splicemachine.db.iapi.services.context.Context;
import com.splicemachine.db.iapi.services.context.ContextImpl;
import com.splicemachine.db.iapi.services.context.ContextManager;
import com.splicemachine.db.iapi.services.io.FormatableBitSet;
import com.splicemachine.db.iapi.services.loader.GeneratedClass;
import com.splicemachine.db.iapi.services.property.PropertyUtil;
import com.splicemachine.db.iapi.services.sanity.SanityManager;
import com.splicemachine.db.iapi.sql.*;
import com.splicemachine.db.iapi.sql.compile.*;
import com.splicemachine.db.iapi.sql.conn.*;
import com.splicemachine.db.iapi.sql.depend.DependencyManager;
import com.splicemachine.db.iapi.sql.depend.Provider;
import com.splicemachine.db.iapi.sql.dictionary.*;
import com.splicemachine.db.iapi.sql.execute.CursorActivation;
import com.splicemachine.db.iapi.sql.execute.*;
import com.splicemachine.db.iapi.store.access.TransactionController;
import com.splicemachine.db.iapi.store.access.XATransactionController;
import com.splicemachine.db.iapi.types.DataValueFactory;
import com.splicemachine.db.iapi.util.IdUtil;
import com.splicemachine.db.iapi.util.InterruptStatus;
import com.splicemachine.db.impl.sql.GenericStatement;
import com.splicemachine.db.impl.sql.GenericStorablePreparedStatement;
import com.splicemachine.db.impl.sql.compile.CompilerContextImpl;
import com.splicemachine.db.impl.sql.execute.*;
import com.splicemachine.db.impl.sql.misc.CommentStripper;
import edu.umd.cs.findbugs.annotations.SuppressFBWarnings;
import org.apache.log4j.Level;
import org.apache.log4j.Logger;

import java.io.UnsupportedEncodingException;
import java.math.BigInteger;
import java.security.MessageDigest;
import java.security.NoSuchAlgorithmException;
import java.util.*;

import static com.splicemachine.db.iapi.reference.Property.MATCHING_STATEMENT_CACHE_IGNORING_COMMENT_OPTIMIZATION_ENABLED;

/**
 * LanguageConnectionContext keeps the pool of prepared statements,
 * activations, and cursors in use by the current connection.
 * <p/>
 * The generic impl does not provide statement caching.
 */
public class GenericLanguageConnectionContext extends ContextImpl implements LanguageConnectionContext{

    private final Logger stmtLogger = Logger.getLogger("splice-derby.statement");
    private static Logger LOG=Logger.getLogger(GenericLanguageConnectionContext.class);

    private static final ThreadLocal<String> badFile = new ThreadLocal<String>() {
        @Override
        protected String initialValue() {
            return null;
        }
    };

    private static final ThreadLocal<Long> recordsImported = new ThreadLocal<Long>() {
        @Override
        protected Long initialValue() {
            return 0L;
        }
    };

    private static final ThreadLocal<Long> failedRecords = new ThreadLocal<Long>() {
        @Override
        protected Long initialValue() {
            return 0L;
        }
    };
    // make sure these are not zeros
    private final static int NON_XA=0;
    private final static int XA_ONE_PHASE=1;
    private final static int XA_TWO_PHASE=2;

    /*
        fields
     */

    private final ArrayList<Activation> acts;
    private volatile boolean unusedActs=false;
    /**
     * The maximum size of acts since the last time it was trimmed. Used to
     * determine whether acts should be trimmed to reclaim space.
     */
    private int maxActsSize;
    protected int bindCount;
    private boolean ddWriteMode;

    //all the temporary tables declared for this connection
    private ArrayList<TempTableInfo> allDeclaredGlobalTempTables;

    //The currentSavepointLevel is used to provide the rollback behavior of 
    //temporary tables.  At any point, this variable has the total number of 
    //savepoints defined for the transaction.
    private int currentSavepointLevel=0;

    protected long nextCursorId;

    protected int nextSavepointId;

    private StringBuffer sb;
    private DataSetProcessorType type;

    private final String ipAddress;
    private Database db;

    private final int instanceNumber;
    private String drdaID;
    private String dbname;
    private String rdbIntTkn;

    private Object lastQueryTree; // for debugging

    /**
     * The transaction to use within this language connection context.  It may
     * be more appropriate to have it in a separate context (LanguageTransactionContext?).
     * REVISIT (nat): I shoehorned the transaction context that
     * the language uses into this class.  The main purpose is so
     * that the various language code can find out what its
     * transaction is.
     **/
    private final TransactionController tran;

    /*
     * A stack of nested transactions. Each time you want to execute some code in a nested context
     * (i.e. you wish to create a child transaction to commit with), call pushNestedContext(String),
     * with a nested transaction context.
     *
     */
    private final List<TransactionController> nestedTransactions=new LinkedList<>();

    /**
     * If non-null indicates that a read-only nested
     * user transaction is in progress.
     */
    private TransactionController readOnlyNestedTransaction;

    /**
     * queryNestingDepth is a counter used to keep track of how many calls
     * have been made to begin read-only nested transactions. Only the first call
     * actually starts a Nested User Transaction with the store. Subsequent
     * calls simply increment this counter. commitNestedTransaction only
     * decrements the counter and when it drops to 0 actually commits the
     * nested user transaction.
     */
    private int queryNestingDepth;

    /**
     * True if the connected client application can read decimal data
     * up to 38 digits of precision.
     */
    private boolean clientSupportsDecimal38 = false;

    protected DataValueFactory dataFactory;
    protected LanguageFactory langFactory;
    protected TypeCompilerFactory tcf;
    protected OptimizerFactory of;
    protected LanguageConnectionFactory connFactory;

    /* 
     * A statement context is "pushed" and "popped" at the beginning and
     * end of every statement so that only that statement is cleaned up
     * on a Statement Exception.  As a performance optimization, we only push
     * the outermost statement context once, and never pop it.  Also, we
     * save off a 2nd StatementContext for speeding server side method
     * invocation, though we still push and pop it as needed.  All other
     * statement contexts will allocated and pushed and popped on demand.
     */
    private final StatementContext[] statementContexts=new StatementContext[2];
    private int statementDepth;
    private int outermostTrigger=-1;

    protected Authorizer authorizer;
    protected String userName=null; //The name the user connects with.
    protected List<String> groupuserlist = null; // name of ldap user group

    //May still be quoted.
    /**
     * The top SQL session context stack frame (SQL 2003, section
     * 4.37.3), is kept in topLevelSSC. For nested session contexts,
     * the SQL session context is held by the activation of the
     * calling statement, cf. setupNestedSessionContext and it is
     * accessible through the current statement context
     * (compile-time), or via the current activation (execution-time).
     *
     * @see GenericLanguageConnectionContext#getTopLevelSQLSessionContext
     */
    private SQLSessionContext topLevelSSC;

    /**
     * Used to hold the computed value of the initial default schema,
     * cf logic in initDefaultSchemaDescriptor.
     */
    private SchemaDescriptor cachedInitialDefaultSchemaDescr=null;

    /**
     * Used to hold the defaultRoles
     */
    private List<String> defaultRoles = null;

    // RESOLVE - How do we want to set the default.
    private int defaultIsolationLevel=ExecutionContext.READ_COMMITTED_ISOLATION_LEVEL;
    protected int isolationLevel=defaultIsolationLevel;

    private boolean isolationLevelExplicitlySet=false;
    // Isolation level can be changed using JDBC api Connection.setTransactionIsolation
    // or it can be changed using SQL "set current isolation = NEWLEVEL".
    // 
    // In XA transactions, BrokeredConnection keeps isolation state information.
    // When isolation is changed in XA transaction using JDBC, that state gets
    // correctly set in BrokeredConnection.setTransactionIsolation method. But
    // when SQL is used to set the isolation level, the code path is different
    // and it does not go through BrokeredConnection's setTransactionIsolation
    // method and hence the state is not maintained correctly when coming through
    // SQL. To get around this, I am adding following flag which will get set
    // everytime the isolation level is set using JDBC or SQL. This flag will be
    // checked at global transaction start and end time. If the flag is set to true
    // then BrokeredConnection's isolation level state will be brought upto date
    // with Real Connection's isolation level and this flag will be set to false
    // after that.
    private boolean isolationLevelSetUsingSQLorJDBC=false;

    // isolation level to when preparing statements.
    // if unspecified, the statement won't be prepared with a specific 
    // scan isolationlevel
    protected int prepareIsolationLevel=ExecutionContext.UNSPECIFIED_ISOLATION_LEVEL;

    // Whether or not to write executing statement info to db2j.log
    private boolean logStatementText;
    // The max length of statement in log
    private int maxStatementLogLen;
    private boolean logQueryPlan;

    // this used to be computed in OptimizerFactoryContextImpl; i.e everytime a
    // connection was made. To keep the semantics same I'm putting it out here
    // instead of in the OptimizerFactory which is only initialized when the
    // database is booted.
    private int lockEscalationThreshold;

    private List<ExecutionStmtValidator> stmtValidators;
    private TriggerExecutionStack triggerStack;
    private List<TableDescriptor> triggerTables;

    // OptimizerTrace
    private boolean optimizerTrace;
    private boolean optimizerTraceHtml;
    private String lastOptimizerTraceOutput;
    private String optimizerTraceOutput;

    //// Support for AUTOINCREMENT

    /**
     * To support lastAutoincrementValue: This is a hashtable which maps
     * schemaName,tableName,columnName to a Long value.
     */
    private HashMap<String, Long> autoincrementHT;
    /**
     * whether to allow updates or not.
     */
    private boolean autoincrementUpdate;
    private long identityVal;   //support IDENTITY_VAL_LOCAL function
    private boolean identityNotNull;    //frugal programmer

    // cache of ai being handled in memory (bulk insert + alter table).
    private HashMap<String, AutoincrementCounter> autoincrementCacheHashtable;

    // User-written inspector to print out query tree
    private ASTVisitor astWalker;

    /**
     * Interrupt status flag of this session's thread, in the form of an
     * exception created where an interrupt was (last) detected during operation,
     * null if no interrupt has been seen.
     */
    private StandardException interruptedException;

    /**
     * Connection local state for cached {@code TableDescriptor}s used
     * for keeping track of referenced columns for a table during DDL
     * operations.
     */
    private WeakHashMap<TableDescriptor, FormatableBitSet> referencedColumnMap;
    /**
     * If in restore mode, statements can't be executed
     */
    private boolean restoreMode=false;

    /**
     * Allows fallback to distributed mode when we read too many rows on control mode
     */
    private ControlExecutionLimiter limiter;

    private String lastLogStmt;
    private String lastLogStmtFormat;
    private SessionPropertiesImpl sessionProperties;
    private final CommentStripper commentStripper;
    private boolean ignoreCommentOptEnabled = false;
    private String origStmtTxt;

    private String defaultSchema;

    private String replicationRole = "NONE";

    /* constructor */
    public GenericLanguageConnectionContext(
            ContextManager cm,
            TransactionController tranCtrl,
            LanguageFactory lf,
            LanguageConnectionFactory lcf,
            Database db,
            String userName,
            List<String> groupuserlist,
            int instanceNumber,
            String drdaID,
            String dbname,
            String rdbIntTkn,
            DataSetProcessorType type,
            boolean skipStats,
            double defaultSelectivityFactor,
            String ipAddress,
            String defaultSchema,
            Properties connectionProperties
            ) throws StandardException{
        super(cm,ContextId.LANG_CONNECTION);
        acts=new ArrayList<>();
        tran=tranCtrl;
        this.type = type;
        this.ipAddress = ipAddress;
        dataFactory=lcf.getDataValueFactory();
        tcf=lcf.getTypeCompilerFactory();
        of=lcf.getOptimizerFactory();
        langFactory=lf;
        connFactory=lcf;
        this.db=db;
        this.userName=userName;
        this.groupuserlist=groupuserlist;
        this.instanceNumber=instanceNumber;
        this.drdaID=drdaID;
        this.dbname=dbname;
        this.rdbIntTkn=rdbIntTkn;
        this.commentStripper = lcf.newCommentStripper();
        this.defaultSchema = defaultSchema;

        /* Find out whether or not to log info on executing statements to error log
         */
        String logStatementProperty=PropertyUtil.getCachedDatabaseProperty(this,"derby.language.logStatementText");
        logStatementText=logStatementProperty == null || Boolean.valueOf(logStatementProperty);
        // log statements by default
        if (!logStatementText) {
            stmtLogger.setLevel(Level.OFF);
        }

        String maxStatementLogLenStr = PropertyUtil.getCachedDatabaseProperty(this, "derby.language.maxStatementLogLen");
        maxStatementLogLen = maxStatementLogLenStr == null ? -1 : Integer.parseInt
                (maxStatementLogLenStr);

        String logQueryPlanProperty=PropertyUtil.getCachedDatabaseProperty(this,"derby.language.logQueryPlan");
        logQueryPlan=Boolean.valueOf(logQueryPlanProperty);

        lockEscalationThreshold=Property.DEFAULT_LOCKS_ESCALATION_THRESHOLD;
        stmtValidators=new ArrayList<>();
        triggerTables=new ArrayList<>();
        limiter=ControlExecutionLimiter.NO_OP;
        sessionProperties = new SessionPropertiesImpl();
        // transfer setting of skipStats and defaultSelectivityFactor from jdbc connnection string to sessionProperties
        if (skipStats)
            this.sessionProperties.setProperty(SessionProperties.PROPERTYNAME.SKIPSTATS, Boolean.toString(skipStats));
        if (defaultSelectivityFactor > 0)
            this.sessionProperties.setProperty(SessionProperties.PROPERTYNAME.DEFAULTSELECTIVITYFACTOR, Double.toString(defaultSelectivityFactor));
        if (connectionProperties != null) {
<<<<<<< HEAD
            setSessionFromConnectionProperty(connectionProperties, Property.CONNECTION_OLAP_QUEUE, SessionProperties.PROPERTYNAME.OLAPQUEUE);
            setSessionFromConnectionProperty(connectionProperties, Property.CONNECTION_SNAPSHOT, SessionProperties.PROPERTYNAME.SNAPSHOT_TIMESTAMP);

=======
            String olapQueue = connectionProperties.getProperty(Property.CONNECTION_OLAP_QUEUE);
            if (olapQueue != null) {
                this.sessionProperties.setProperty(SessionProperties.PROPERTYNAME.OLAPQUEUE, olapQueue);
            }
            String snapshot = connectionProperties.getProperty(Property.CONNECTION_SNAPSHOT);
            if (snapshot != null) {
                this.sessionProperties.setProperty(SessionProperties.PROPERTYNAME.SNAPSHOT_TIMESTAMP, snapshot);
            }
            String parallelPartitions = connectionProperties.getProperty(Property.OLAP_PARALLEL_PARTITIONS);
            if (parallelPartitions != null) {
                this.sessionProperties.setProperty(SessionProperties.PROPERTYNAME.OLAPPARALLELPARTITIONS, parallelPartitions);
            }
            String shufflePartitions = connectionProperties.getProperty(Property.OLAP_SHUFFLE_PARTITIONS);
            if (shufflePartitions != null) {
                this.sessionProperties.setProperty(SessionProperties.PROPERTYNAME.OLAPSHUFFLEPARTITIONS, shufflePartitions);
            }
>>>>>>> f6751b24
            String disableAdvancedTC = connectionProperties.getProperty(Property.CONNECTION_DISABLE_TC_PUSHED_DOWN_INTO_VIEWS);
            if (disableAdvancedTC != null && disableAdvancedTC.equalsIgnoreCase("true")) {
                this.sessionProperties.setProperty(SessionProperties.PROPERTYNAME.DISABLE_TC_PUSHED_DOWN_INTO_VIEWS, "TRUE".toString());
            }

            setSessionFromConnectionProperty(connectionProperties, Property.SPARK_RESULT_STREAMING_BATCHES, SessionProperties.PROPERTYNAME.SPARK_RESULT_STREAMING_BATCHES);
            setSessionFromConnectionProperty(connectionProperties, Property.SPARK_RESULT_STREAMING_BATCH_SIZE, SessionProperties.PROPERTYNAME.SPARK_RESULT_STREAMING_BATCH_SIZE);
        }
        if (type.isSessionHinted()) {
            this.sessionProperties.setProperty(SessionProperties.PROPERTYNAME.USEOLAP, type.isSpark());
        } else {
            assert type.isDefaultControl();
        }


        String ignoreCommentOptEnabledStr = PropertyUtil.getCachedDatabaseProperty(this, MATCHING_STATEMENT_CACHE_IGNORING_COMMENT_OPTIMIZATION_ENABLED);
        ignoreCommentOptEnabled = Boolean.valueOf(ignoreCommentOptEnabledStr);

    }

    private void setSessionFromConnectionProperty(Properties connectionProperties, String connectionPropName, SessionProperties.PROPERTYNAME sessionPropName) {
        String value = connectionProperties.getProperty(connectionPropName);
        if (value != null) {
            this.sessionProperties.setProperty(sessionPropName, value);
        }
    }

    /**
     * In contrast to current user id, which may change (inside a routine
     * executing with definer's rights), the sessionUser is constant in a
     * session.
     */
    private String sessionUser=null;

    @Override
    public void initialize() throws StandardException{
        interruptedException=null;
        sessionUser=IdUtil.getUserAuthorizationId(userName);
        /*
        ** Set the authorization id.  User shouldn't
        ** be null or else we are going to blow up trying
        ** to create a schema for this user.
        */
        if(SanityManager.DEBUG){
            if(getSessionUserId()==null){
                SanityManager.THROWASSERT("User name is null,"+
                        " check the connection manager to make sure it is set"+
                        " reasonably");
            }
        }
        referencedColumnMap=new WeakHashMap<>();
        defaultRoles = initDefaultRoleSet();
        SchemaDescriptor sd=initDefaultSchemaDescriptor();
        /*
         * It is possible for Splice's startup sequence to end up in this code on the same thread
         * as a connection. When this happens, we need to ensure that we do not destroy the schema
         * set by the user by default (if such a schema is set already).
         */
        if(getDefaultSchema()==null)
            setDefaultSchema(sd);
    }

    /*
     * Initialize the LCC without the extraneous SQL Calls.
     */
    @Override
    public void initializeSplice(String sessionUser,SchemaDescriptor defaultSchemaDescriptor) throws StandardException{
        interruptedException=null;
        this.sessionUser=sessionUser;

            /*
            ** Set the authorization id.  User shouldn't
            ** be null or else we are going to blow up trying
            ** to create a schema for this user.
            */
        if(SanityManager.DEBUG){
            if(getSessionUserId()==null){
                SanityManager.THROWASSERT("User name is null,"+
                        " check the connection manager to make sure it is set"+
                        " reasonably");
            }
        }
        setDefaultSchema(defaultSchemaDescriptor);
        referencedColumnMap=new WeakHashMap<>();
    }


    /**
     * Compute the initial default schema and set cachedInitialDefaultSchemaDescr accordingly.
     *
     * @return computed initial default schema value for this session
     * @throws StandardException
     */
    protected SchemaDescriptor initDefaultSchemaDescriptor() throws StandardException{
        /*
        ** - If the database supports schemas and a schema with the
        ** same name as the user's name exists (has been created using
        ** create schema already) the database will set the users
        ** default schema to the the schema with the same name as the
        ** user.
        ** - Else Set the default schema to SPLICE.
        */
        if(cachedInitialDefaultSchemaDescr==null){
            DataDictionary dd=getDataDictionary();
            SchemaDescriptor sd;
            if (defaultSchema != null) {
                sd = dd.getSchemaDescriptor(defaultSchema, getTransactionCompile(), true);
            } else {
                sd = dd.getSchemaDescriptor(
                        getSessionUserId(), getTransactionCompile(), false);
            }
            if(sd==null){
                sd=new SchemaDescriptor(
                        dd,
                        getSessionUserId(),
                        getSessionUserId(),
                        null,
                        false);
            }

            cachedInitialDefaultSchemaDescr=sd;
        }
        return cachedInitialDefaultSchemaDescr;
    }

    /**
     * Compute the default roles of the current session user, including the roles granted to public
     *
     * @return computed initial default roles for this session
     * @throws StandardException
     */
    protected List<String> initDefaultRoleSet() throws StandardException{
        if(defaultRoles==null){
            DataDictionary dd=getDataDictionary();
            defaultRoles = new ArrayList<>();
            List<String>  userRoles =
                    dd.getDefaultRoles(getSessionUserId(),getTransactionCompile());
            defaultRoles.addAll(userRoles);
            List<String> publicRoles =
                    dd.getDefaultRoles("PUBLIC", getTransactionCompile());
            defaultRoles.addAll(publicRoles);
            if (groupuserlist != null) {
                for (String groupuser : groupuserlist) {
                    List<String> groupRoles =
                            dd.getDefaultRoles(groupuser, getTransactionCompile());
                    defaultRoles.addAll(groupRoles);
                }
            }

        }
        return defaultRoles;
    }

    private List<String> getDefaultRoles() {
        return defaultRoles;
    }
    /**
     * Get the computed value for the initial default schema.
     *
     * @return the schema descriptor of the computed initial default schema
     */
    private SchemaDescriptor getInitialDefaultSchemaDescriptor(){
        return cachedInitialDefaultSchemaDescr;
    }


    //
    // LanguageConnectionContext interface
    //

    @Override
    public boolean getLogStatementText(){
        return logStatementText;
    }

    @Override
    public void setLogStatementText(boolean logStatementText){
        this.logStatementText=logStatementText;
    }

    @Override
    public boolean getLogQueryPlan(){
        return logQueryPlan;
    }

    @Override
    public boolean usesSqlAuthorization(){
        return getDataDictionary().usesSqlAuthorization();
    }

    /**
     * get the lock escalation threshold.
     */
    @Override
    public int getLockEscalationThreshold(){
        return lockEscalationThreshold;
    }

    /**
     * Add the activation to those known about by this connection.
     */
    @Override
    public void addActivation(Activation a)
            throws StandardException{
        acts.add(a);

        if(acts.size()>maxActsSize){
            maxActsSize=acts.size();
        }
    }

    @Override
    public void closeUnusedActivations() throws StandardException{
        // DERBY-418. Activations which are marked unused,
        // are closed here. Activations Vector is iterated 
        // to identify and close unused activations, only if 
        // unusedActs flag is set to true and if the total 
        // size exceeds 20.
        if((unusedActs) && (acts.size()>20)){
            unusedActs=false;

            for(int i=acts.size()-1;i>=0;i--){

                // it maybe the case that a Activation's reset() ends up
                // closing one or more activation leaving our index beyond
                // the end of the array
                if(i>=acts.size())
                    continue;

                Activation a1=acts.get(i);
                if(!a1.isInUse()){
                    a1.close();
                }
            }
        }

        if(SanityManager.DEBUG){

            if(SanityManager.DEBUG_ON("memoryLeakTrace")){

                if(acts.size()>20)
                    System.out.println("memoryLeakTrace:GenericLanguageContext:activations "+acts.size());
            }
        }
    }

    /**
     * Make a note that some activations are marked unused
     */
    public void notifyUnusedActivation(){
        unusedActs=true;
    }

    @Override
    public boolean checkIfAnyDeclaredGlobalTempTablesForThisConnection(){
        return (allDeclaredGlobalTempTables!=null);
    }

    @Override
    public void addDeclaredGlobalTempTable(TableDescriptor td) throws StandardException{

        if(findDeclaredGlobalTempTable(td.getName())!=null){
            //if table already declared, throw an exception
            throw StandardException.newException(
                    SQLState.LANG_OBJECT_ALREADY_EXISTS_IN_OBJECT,
                    "Temporary table",
                    td.getName(),
                    "Schema",
                    td.getSchemaName());
        }

        //save all the information about temp table in this special class
        TempTableInfo tempTableInfo=
                new TempTableInfo(td,currentSavepointLevel);

        // Rather than exist in a catalog, a simple array is kept of the 
        // tables currently active in the transaction.

        if(allDeclaredGlobalTempTables==null)
            allDeclaredGlobalTempTables=new ArrayList<>();

        allDeclaredGlobalTempTables.add(tempTableInfo);
    }

    @Override
    public boolean dropDeclaredGlobalTempTable(TableDescriptor td){
        TempTableInfo tempTableInfo=findDeclaredGlobalTempTable(td.getName());

        if(tempTableInfo!=null){
            if(SanityManager.DEBUG){
                if(tempTableInfo.getDeclaredInSavepointLevel()>currentSavepointLevel){
                    SanityManager.THROWASSERT(
                            "declared in savepoint level ("+
                                    tempTableInfo.getDeclaredInSavepointLevel()+
                                    ") can not be higher than current savepoint level ("+
                                    currentSavepointLevel+
                                    ").");
                }
            }

            // check if the table was declared in the current unit of work.
            if(tempTableInfo.getDeclaredInSavepointLevel()==currentSavepointLevel){
                // since the table was declared in this unit of work, the drop 
                // table method should remove it from the valid list of temp 
                // table for this unit of work
                allDeclaredGlobalTempTables.remove(allDeclaredGlobalTempTables.indexOf(tempTableInfo));

                if(allDeclaredGlobalTempTables.isEmpty())
                    allDeclaredGlobalTempTables=null;
            }else{
                // since the table was not declared in this unit of work, the
                // drop table method will just mark the table as dropped
                // in the current unit of work. This information will be used 
                // at rollback time.

                tempTableInfo.setDroppedInSavepointLevel(currentSavepointLevel);
            }

            return true;
        }else{
            return false;
        }
    }

    /**
     * After a release of a savepoint, we need to go through our temp tables
     * list. If there are tables with their declare or drop or modified in
     * savepoint levels set to savepoint levels higher than the current
     * savepoint level, then we should change them to the current savepoint
     * level
     */
    private void tempTablesReleaseSavepointLevels(){
        // unlike rollback, here we check for dropped in / declared in / 
        // modified in savepoint levels > current savepoint level only.
        // This is because the temp tables with their savepoint levels same as 
        // currentSavepointLevel have correct value assigned to them and
        // do not need to be changed and hence no need to check for >=

        for(TempTableInfo tempTableInfo : allDeclaredGlobalTempTables){
            if(tempTableInfo.getDroppedInSavepointLevel()>currentSavepointLevel){
                tempTableInfo.setDroppedInSavepointLevel(currentSavepointLevel);
            }

            if(tempTableInfo.getDeclaredInSavepointLevel()>currentSavepointLevel){
                tempTableInfo.setDeclaredInSavepointLevel(currentSavepointLevel);
            }

            if(tempTableInfo.getModifiedInSavepointLevel()>currentSavepointLevel){
                tempTableInfo.setModifiedInSavepointLevel(currentSavepointLevel);
            }
        }
    }

    /**
     * Do the necessary work at commit time for temporary tables
     * <p/>
     * 1)If a temporary table was marked as dropped in this transaction, then
     * remove it from the list of temp tables for this connection
     * 2)If a temporary table was not dropped in this transaction, then mark
     * it's declared savepoint level and modified savepoint level as -1
     * 3)After savepoint fix up, then handle all ON COMMIT DELETE ROWS with
     * no open held cursor temp tables.
     * <p/>
     *
     * @param in_xa_transaction if true, then transaction is an XA transaction,
     *                          and special nested transaction may be necessary
     *                          to cleanup internal containers supporting the
     *                          temp tables at commit time.
     * @throws StandardException Standard exception policy.
     **/
    private void tempTablesAndCommit(boolean in_xa_transaction) throws StandardException{
        // loop through all declared global temporary tables and determine
        // what to do at commit time based on if they were dropped during
        // the current savepoint level.
        for(int i=allDeclaredGlobalTempTables.size()-1;i>=0;i--){
            TempTableInfo tempTableInfo=allDeclaredGlobalTempTables.get(i);

            if(tempTableInfo.getDroppedInSavepointLevel()!=-1){
                // this means table was dropped in this unit of work and hence 
                // should be removed from valid list of temp tables

                allDeclaredGlobalTempTables.remove(i);
            }else{
                //this table was not dropped in this unit of work, hence set 
                //its declaredInSavepointLevel as -1 and also mark it as not 
                //modified 

                tempTableInfo.setDeclaredInSavepointLevel(-1);
                tempTableInfo.setModifiedInSavepointLevel(-1);
            }
        }

        // at commit time, for all the temp tables declared with 
        // ON COMMIT DELETE ROWS, make sure there are no held cursor open
        // on them.
        // If there are no held cursors open on ON COMMIT DELETE ROWS, 
        // drop those temp tables and redeclare them to get rid of all the 
        // data in them

        // in XA use nested user updatable transaction.  Delay creating
        // the transaction until loop below finds one it needs to 
        // process.

        for(TempTableInfo allDeclaredGlobalTempTable : allDeclaredGlobalTempTables){
            TableDescriptor td=allDeclaredGlobalTempTable.getTableDescriptor();
            if(!td.isOnCommitDeleteRows()){
                // do nothing for temp table with ON COMMIT PRESERVE ROWS
            }else if(!checkIfAnyActivationHasHoldCursor(td.getName())){
                // temp tables with ON COMMIT DELETE ROWS and 
                // no open held cursors
                getDataDictionary().getDependencyManager().invalidateFor(
                        td,DependencyManager.DROP_TABLE,this);

                if(!in_xa_transaction){
                    // delay physical cleanup to after the commit for XA
                    // transactions.   In XA the transaction is likely in
                    // prepare state at this point and physical changes to
                    // store are not allowed until after the commit.
                    // Do the work here for non-XA so that fast path does
                    // have to do the 2 commits that the XA path will.
                    cleanupTempTableOnCommitOrRollback(td,true);
                }
            }
        }
    }

    private void tempTablesXApostCommit() throws StandardException{
        TransactionController tc=getTransactionExecute();

        // at commit time for an XA transaction drop all temporary tables.
        // A transaction context may not be maintained from one
        // XAResource.xa_commit to the next in the case of XA with
        // network server and thus there is no way to get at the temp
        // tables again.  To provide consistent behavior in embedded vs
        // network server, consistently remove temp tables at XA commit
        // transaction boundary.
        for(int i=0;i<allDeclaredGlobalTempTables.size();i++){
            // remove all temp tables from this context.
            TableDescriptor td=allDeclaredGlobalTempTables.get(i).getTableDescriptor();

            //remove the conglomerate created for this temp table
            tc.dropConglomerate(td.getHeapConglomerateId());

            //remove it from the list of temp tables
            allDeclaredGlobalTempTables.remove(i);
        }

        tc.commit();
    }

    /*Reset the connection before it is returned (indirectly) by a PooledConnection object. See EmbeddedConnection. */
    @Override
    public void resetFromPool() throws StandardException{
        interruptedException=null;

        // Reset IDENTITY_VAL_LOCAL
        identityNotNull=false;

        // drop all temp tables.
        dropAllDeclaredGlobalTempTables();

        // Reset the current schema (see DERBY-3690).
        setDefaultSchema(null);

        // Reset the current role
        getCurrentSQLSessionContext().setRole(null);

        // Reset the current user
        getCurrentSQLSessionContext().setUser(getSessionUserId());

        referencedColumnMap=new WeakHashMap<>();

        sessionProperties.resetAll();

        // read again the property in case it is changed
        String ignoreCommentOptEnabledStr = PropertyUtil.getCachedDatabaseProperty(this, MATCHING_STATEMENT_CACHE_IGNORING_COMMENT_OPTIMIZATION_ENABLED);
        ignoreCommentOptEnabled = Boolean.valueOf(ignoreCommentOptEnabledStr);
        origStmtTxt = null;
    }

    // debug methods

    @Override
    public void setLastQueryTree(Object queryTree){
        lastQueryTree=queryTree;
    }

    @Override
    public Object getLastQueryTree(){
        return lastQueryTree;
    }

    /**
     * Drop all the declared global temporary tables associated with this
     * connection. This gets called when a getConnection() is done on a
     * PooledConnection. This will ensure all the temporary tables declared on
     * earlier connection handle associated with this physical database
     * connection are dropped before a new connection handle is issued on that
     * same physical database connection.
     */
    private void dropAllDeclaredGlobalTempTables() throws StandardException{
        if(allDeclaredGlobalTempTables==null)
            return;

        StandardException topLevelStandardException=null;

        GenericExecutionFactory execFactory=(GenericExecutionFactory)getLanguageConnectionFactory().getExecutionFactory();
        GenericConstantActionFactory constantActionFactory=execFactory.getConstantActionFactory();

        // collect all the exceptions we might receive while dropping the
        // temporary tables and throw them as one chained exception at the end.
        int i=0;
        for(TempTableInfo tempTableInfo : allDeclaredGlobalTempTables){
            try{

                TableDescriptor td=tempTableInfo.getTableDescriptor();

                if(tempTableInfo.getDroppedInSavepointLevel()!=-1){
                    // this means table was dropped in this unit of work and hence
                    // should be removed from valid list of temp tables

                    allDeclaredGlobalTempTables.remove(i);
                }else{

                    // Drop the temp table via normal drop table action
                    ConstantAction action=constantActionFactory.getDropTableConstantAction(td.getQualifiedName(),
                            td.getName(),
                            td.getSchemaDescriptor(),
                            td.getHeapConglomerateId(),
                            td.getUUID(),StatementType.DROP_CASCADE);

                    action.executeConstantAction(new DropTableActivation(this,td));
                }
            }catch(StandardException e){
                if(topLevelStandardException==null){
                    // always keep the first exception unchanged
                    topLevelStandardException=e;
                }else{
                    try{
                        // Try to create a chain of exceptions. If successful,
                        // the current exception is the top-level exception,
                        // and the previous exception the cause of it.
                        e.initCause(topLevelStandardException);
                        topLevelStandardException=e;
                    }catch(IllegalStateException ise){
                        // initCause() has already been called on e. We don't
                        // expect this to happen, but if it happens, just skip
                        // the current exception from the chain. This is safe
                        // since we always keep the first exception.
                    }
                }
            }
            ++i;
        }

        allDeclaredGlobalTempTables=null;
        try{
            internalCommit(true);
        }catch(StandardException e){
            // do the same chaining as above
            if(topLevelStandardException==null){
                topLevelStandardException=e;
            }else{
                try{
                    e.initCause(topLevelStandardException);
                    topLevelStandardException=e;
                }catch(IllegalStateException ise){
                    /* ignore */
                }
            }
        }

        if(topLevelStandardException!=null)
            throw topLevelStandardException;
    }

    /**
     * DropTableConstantOperation requires an Activation to do its work.<br/>
     * That's the only reason for creating this dummy implementation of Activation.
     * The action only needs a LanguageConnectionContext and the TableDescriptor of the table to drop
     * in this activation.
     * <p/>
     * Note: I'm assuming, because this class extends BaseActivation, it will properly serialize and
     * work across region servers.
     */
    private static class DropTableActivation extends BaseActivation{

        public DropTableActivation(LanguageConnectionContext lcc,TableDescriptor td) throws StandardException{
            // Just pass the only pertinent info to BaseActivation
            super();
            initFromContext(lcc);
            setDDLTableDescriptor(td);
        }

        @Override
        protected int getExecutionCount(){
            return 0;
        }

        @Override
        protected void setExecutionCount(int newValue){
        }

        @Override
        protected Vector getRowCountCheckVector(){
            return null;
        }

        @Override
        protected void setRowCountCheckVector(Vector newValue){
        }

        @Override
        protected int getStalePlanCheckInterval(){
            return 0;
        }

        @Override
        protected void setStalePlanCheckInterval(int newValue){
        }

        @Override
        public ResultSet execute() throws StandardException{
            return null;
        }

        @Override
        public void postConstructor() throws StandardException{
        }

        @Override
        public void materialize() throws StandardException {

        }
    }

    /**
     * do the necessary work at rollback time for temporary tables
     * 1)If a temp table was declared in the UOW, then drop it and remove it
     * from list of temporary tables.
     * 2)If a temp table was declared and dropped in the UOW, then remove it
     * from list of temporary tables.
     * 3)If an existing temp table was dropped in the UOW, then recreate it
     * with no data.
     * 4)If an existing temp table was modified in the UOW, then get rid of
     * all the rows from the table.
     */
    private void tempTablesAndRollback() throws StandardException{
        for(int i=allDeclaredGlobalTempTables.size()-1;i>=0;i--){
            TempTableInfo tempTableInfo=allDeclaredGlobalTempTables.get(i);

            if(tempTableInfo.getDeclaredInSavepointLevel()>=
                    currentSavepointLevel){
                if(tempTableInfo.getDroppedInSavepointLevel()==-1){
                    // the table was declared but not dropped in the unit of 
                    // work getting rolled back and hence we will remove it 
                    // from valid list of temporary tables and drop the 
                    // conglomerate associated with it

                    TableDescriptor td=tempTableInfo.getTableDescriptor();
                    invalidateDroppedTempTable(td);

                    //remove the conglomerate created for this temp table
                    tran.dropConglomerate(td.getHeapConglomerateId());

                    //remove it from the list of temp tables
                    allDeclaredGlobalTempTables.remove(i);

                }else if(tempTableInfo.getDroppedInSavepointLevel()>=
                        currentSavepointLevel){
                    // the table was declared and dropped in the unit of work 
                    // getting rolled back
                    allDeclaredGlobalTempTables.remove(i);
                }
            }else if(tempTableInfo.getDroppedInSavepointLevel()>=
                    currentSavepointLevel){
                // this means the table was declared in an earlier savepoint 
                // unit / transaction and then dropped in current UOW 

                // restore the old definition of temp table because drop is 
                // being rolledback
                TableDescriptor td=tempTableInfo.getTableDescriptor();
                td=cleanupTempTableOnCommitOrRollback(td,false);

                // In order to store the old conglomerate information for the 
                // temp table, we need to replace the existing table descriptor
                // with the old table descriptor which has the old conglomerate 
                // information
                tempTableInfo.setTableDescriptor(td);
                tempTableInfo.setDroppedInSavepointLevel(-1);

                // following will mark the table as not modified. This is 
                // because the table data has been deleted as part of the 
                // current rollback
                tempTableInfo.setModifiedInSavepointLevel(-1);
                allDeclaredGlobalTempTables.set(i,tempTableInfo);

            }else if(tempTableInfo.getModifiedInSavepointLevel()>=
                    currentSavepointLevel){
                // this means the table was declared in an earlier savepoint 
                // unit / transaction and modified in current UOW

                // following will mark the table as not modified. This is 
                // because the table data will be deleted as part of the 
                // current rollback
                tempTableInfo.setModifiedInSavepointLevel(-1);
                TableDescriptor td=tempTableInfo.getTableDescriptor();

                invalidateDroppedTempTable(td);
            }
            // there is no else here because there is no special processing 
            // required for temp tables declares in earlier work of 
            // unit/transaction and not modified
        }

        if(allDeclaredGlobalTempTables.isEmpty()){
            allDeclaredGlobalTempTables=null;
        }
    }

    /**
     * Invalidate a dropped temp table
     */
    private void invalidateDroppedTempTable(TableDescriptor td) throws StandardException{
        getDataDictionary().getDependencyManager().invalidateFor(td,DependencyManager.DROP_TABLE,this);
        cleanupTempTableOnCommitOrRollback(td,true);
    }

    /**
     * This is called at the commit time for temporary tables with
     * ON COMMIT DELETE ROWS
     * <p/>
     * If a temp table with ON COMMIT DELETE ROWS doesn't have any held cursor
     * open on them, we delete the data from them by dropping the conglomerate
     * and recreating the conglomerate. In order to store the new conglomerate
     * information for the temp table, we need to replace the existing table
     * descriptor with the new table descriptor which has the new conglomerate
     * information
     *
     * @param tableName Temporary table name whose table descriptor is
     *                  getting changed
     * @param td        New table descriptor for the temporary table
     */
    private void replaceDeclaredGlobalTempTable(String tableName,TableDescriptor td){
        TempTableInfo tempTableInfo=findDeclaredGlobalTempTable(tableName);
        tempTableInfo.setDroppedInSavepointLevel(-1);
        tempTableInfo.setDeclaredInSavepointLevel(-1);
        tempTableInfo.setTableDescriptor(td);

        allDeclaredGlobalTempTables.set(allDeclaredGlobalTempTables.indexOf(tempTableInfo),tempTableInfo);
    }

    /**
     * @see LanguageConnectionContext#getTableDescriptorForDeclaredGlobalTempTable
     */
    public TableDescriptor getTableDescriptorForDeclaredGlobalTempTable(String tableName){
        TempTableInfo tempTableInfo=findDeclaredGlobalTempTable(tableName);
        if(tempTableInfo==null)
            return null;
        else
            return tempTableInfo.getTableDescriptor();
    }

    /**
     * Find the declared global temporary table in the list of temporary tables known by this connection.
     *
     * @param tableName look for this table name in the saved list
     * @return data structure defining the temporary table if found. Else, return null
     */
    private TempTableInfo findDeclaredGlobalTempTable(String tableName){
        if(allDeclaredGlobalTempTables==null)
            return null;

        for(TempTableInfo allDeclaredGlobalTempTable : allDeclaredGlobalTempTables){
            if(allDeclaredGlobalTempTable.matches(tableName))
                return allDeclaredGlobalTempTable;
        }
        return null;
    }

    @Override
    public void markTempTableAsModifiedInUnitOfWork(String tableName){
        TempTableInfo tempTableInfo=findDeclaredGlobalTempTable(tableName);
        tempTableInfo.setModifiedInSavepointLevel(currentSavepointLevel);
    }

    @Override
    public PreparedStatement prepareInternalStatement(SchemaDescriptor compilationSchema,
                                                      String sqlText,
                                                      boolean isForReadOnly,
                                                      boolean forMetaData) throws StandardException{
        if(restoreMode){
            throw StandardException.newException(
                    SQLState.CONNECTION_RESET_ON_RESTORE_MODE);
        }
        if(forMetaData){
            //DERBY-2946
            //Make sure that metadata queries always run with SYS as
            //compilation schema. This will make sure that the collation
            //type of character string constants will be UCS_BASIC which
            //is also the collation of character string columns belonging
            //to system tables.
            compilationSchema=getDataDictionary().getSystemSchemaDescriptor();
        }
        return connFactory.getStatement(compilationSchema,sqlText,isForReadOnly, this).prepare(this,forMetaData);
    }


    @Override
    public PreparedStatement prepareInternalStatement(String sqlText) throws StandardException{
        if(restoreMode){
            throw StandardException.newException(SQLState.CONNECTION_RESET_ON_RESTORE_MODE);
        }
        return connFactory.getStatement(getDefaultSchema(),sqlText,true, this).prepare(this);
    }

    /**
     * Remove the activation to those known about by this connection.
     */
    @Override
    public void removeActivation(Activation a){
        if(SanityManager.DEBUG){
            SanityManager.ASSERT(a.isClosed(),"Activation is not closed");
        }

        acts.remove(a);

        if(maxActsSize>20 && (maxActsSize>2*acts.size())){
            acts.trimToSize();
            maxActsSize=acts.size();
        }
    }

    /**
     * Return the number of activations known for this connection.
     * Note that some of these activations may not be in use
     * (when a prepared statement is finalized, its activations
     * are marked as unused and later closed and removed on
     * the next commit/rollback).
     */
    @Override
    public int getActivationCount(){
        return acts.size();
    }

    /**
     * See if a given cursor is available for use.
     * if so return its activation. Returns null if not found.
     * For use in execution.
     *
     * @return the activation for the given cursor, null if none was found.
     */
    @Override
    public CursorActivation lookupCursorActivation(String cursorName){

        int size=acts.size();
        if(size>0){
            int cursorHash=cursorName.hashCode();

            for(Activation a : acts){
                if(!a.isInUse()){
                    continue;
                }


                String executingCursorName=a.getCursorName();

                // If the executing cursor has no name, or if the hash code of
                // its name is different from the one we're looking for, it
                // can't possibly match. Since java.lang.String caches the
                // hash code (at least in the most common implementations),
                // checking the hash code is cheaper than comparing the names
                // with java.lang.String.equals(), especially if there are many
                // open statements associated with the connection. See
                // DERBY-3882. Note that we can only use the hash codes to
                // determine that the names don't match. Even if the hash codes
                // are equal, we still need to call equals() to verify that the
                // two names actually are equal.
                if(executingCursorName==null || executingCursorName.hashCode()!=cursorHash){
                    continue;
                }

                if(cursorName.equals(executingCursorName)){

                    ResultSet rs=a.getResultSet();
                    if(rs==null)
                        continue;

                    // if the result set is closed, the the cursor doesn't exist
                    if(rs.isClosed()){
                        continue;
                    }

                    return (CursorActivation)a;
                }
            }
        }
        return null;
    }

    /**
     * This method will remove a statement from the  statement cache.
     * It should only be called if there is an exception preparing
     * the statement. The caller must have set the flag
     * {@code preparedStmt.compilingStatement} in the {@code GenericStatement}
     * before calling this method in order to prevent race conditions when
     * calling {@link CacheManager#remove(Cacheable)}.
     *
     * @param statement Statement to remove
     * @throws StandardException thrown if lookup goes wrong.
     */
    public void removeStatement(GenericStatement statement) throws StandardException{
        getDataDictionary().getDataDictionaryCache().statementCacheRemove(statement);
    }

    /**
     * See if a given statement has already been compiled for this user, and
     * if so use its prepared statement. Returns null if not found.
     *
     * @return the prepared statement for the given string, null
     * if none was found.
     * @throws StandardException thrown if lookup goes wrong.
     */
    public PreparedStatement lookupStatement(GenericStatement statement) throws StandardException{
        GenericStorablePreparedStatement ps = getDataDictionary().getDataDictionaryCache().statementCacheFind(statement);
        if (ps==null) {
            ps = new GenericStorablePreparedStatement(statement);
            getDataDictionary().getDataDictionaryCache().statementCacheAdd(statement,ps);
        }
        synchronized(ps){
            if(ps.upToDate()){
                GeneratedClass ac=ps.getActivationClass();

                // Check to see if the statement was prepared before some change
                // in the class loading set. If this is the case then force it to be invalid
                int currentClasses=getLanguageConnectionFactory().getClassFactory().getClassLoaderVersion();

                if(ac.getClassLoaderVersion()!=currentClasses){
                    ps.makeInvalid(DependencyManager.INTERNAL_RECOMPILE_REQUEST,this);
                }

                // note that the PreparedStatement is not kept in the cache. This is because
                // having items kept in the cache that ultimately are held onto by
                // user code is impossible to manage. E.g. an open ResultSet would hold onto
                // a PreparedStatement (through its activation) and the user can allow
                // this object to be garbage collected. Pushing a context stack is impossible
                // in garbage collection as it may deadlock with the open connection and
                // the context manager assumes a single current thread per context stack
            }
        }
        return ps;
    }

    /* Get a connection unique system generated name for a cursor. */
    public String getUniqueCursorName(){
        return getNameString("SQLCUR",nextCursorId++);
    }

    /* Get a connection unique system generated name for an unnamed savepoint. */
    @Override
    public String getUniqueSavepointName(){
        return getNameString("SAVEPT",nextSavepointId++);
    }

    /**
     * Get a connection unique system generated id for an unnamed savepoint.
     */
    @Override
    public int getUniqueSavepointID(){
        return nextSavepointId-1;
    }

    /**
     * Build a String for a statement name.
     *
     * @param prefix The prefix for the statement name.
     * @param number The number to append for uniqueness
     * @return A unique String for a statement name.
     */
    private String getNameString(String prefix,long number){
        if(sb!=null){
            sb.setLength(0);
        }else{
            sb=new StringBuffer();
        }
        sb.append(prefix).append(number);

        return sb.toString();
    }

    /**
     * Do a commit as appropriate for an internally generated
     * commit (e.g. as needed by sync, or autocommit).
     *
     * @param commitStore true if we should commit the Store transaction
     * @throws StandardException thrown on failure
     */
    @Override
    public void internalCommit(boolean commitStore) throws StandardException{
        doCommit(commitStore,true,NON_XA,false);
    }

    /**
     * Do a commmit as is appropriate for a user requested
     * commit (e.g. a java.sql.Connection.commit() or a language
     * 'COMMIT' statement.  Does some extra checking to make
     * sure that users aren't doing anything bad.
     *
     * @throws StandardException thrown on failure
     */
    @Override
    public void userCommit() throws StandardException{
        doCommit(true,true,NON_XA,true);
    }


    /**
     * Commit the language transaction by doing a commitNoSync()
     * on the store's TransactionController.
     * <p/>
     * <p/>
     * Do *NOT* tell the data dictionary that the transaction is
     * finished. The reason is that this would allow other transactions
     * to see comitted DDL that could be undone in the event of a
     * system crash.
     *
     * @param commitflag the flags to pass to commitNoSync in the store's
     *                   TransactionController
     * @throws StandardException thrown on failure
     */
    @Override
    public final void internalCommitNoSync(int commitflag) throws StandardException{
        doCommit(true,false,commitflag,false);
    }

    /**
     * Same as userCommit except commit a distributed transaction.
     * This commit always commit store and sync the commit.
     *
     * @param onePhase if true, allow it to commit without first going thru a
     *                 prepared state.
     */
    @Override
    public final void xaCommit(boolean onePhase) throws StandardException{
        // further overload internalCommit to make it understand 2 phase commit
        doCommit(true /* commit store */,
                true /* sync */,
                onePhase?XA_ONE_PHASE:XA_TWO_PHASE,
                true);
    }


    /**
     * This is where the work on internalCommit(), userCOmmit() and
     * internalCommitNoSync() actually takes place.
     * <p/>
     * When a commit happens, the language connection context
     * will close all open activations/cursors and commit the
     * Store transaction.
     * <p/>
     * REVISIT: we talked about having a LanguageTransactionContext,
     * but since store transaction management is currently in flux
     * and our context might want to delegate to that context,
     * for now all commit/rollback actions are handled directly by
     * the language connection context.
     * REVISIT: this may need additional alterations when
     * RELEASE SAVEPOINT/ROLLBACK TO SAVEPOINT show up.
     * <p/>
     * Since the access manager's own context takes care of its own
     * resources on commit, and the transaction stays open, there is
     * nothing that this context has to do with the transaction controller.
     * <p/>
     * Also, tell the data dictionary that the transaction is finished,
     * if necessary (that is, if the data dictionary was put into
     * DDL mode in this transaction.
     *
     * @param commitStore     true if we should commit the Store transaction
     * @param sync            true means do a synchronized commit,
     *                        false means do an unsynchronized commit
     * @param commitflag      if this is an unsynchronized commit, the flags to
     *                        pass to commitNoSync in the store's
     *                        TransactionController.  If this is a synchronized
     *                        commit, this flag is overloaded for xacommit.
     * @param requestedByUser False iff the commit is for internal use and
     *                        we should ignore the check to prevent commits
     *                        in an atomic statement.
     * @throws StandardException Thrown on error
     */
    protected void doCommit(boolean commitStore,
                            boolean sync,
                            int commitflag,
                            boolean requestedByUser)
            throws StandardException{
        StatementContext statementContext=getStatementContext();

        if(requestedByUser &&
                (statementContext!=null) &&
                statementContext.inUse() &&
                statementContext.isAtomic()){
            throw StandardException.newException(
                    SQLState.LANG_NO_COMMIT_IN_NESTED_CONNECTION);
        }

        logCommit();

        endTransactionActivationHandling(false);

        // Do clean up work required for temporary tables at commit time.  
        if(allDeclaredGlobalTempTables!=null){
            tempTablesAndCommit(commitflag!=NON_XA);
        }

        //reset the current savepoint level for the connection to 0 at the end 
        //of commit work for temp tables
        currentSavepointLevel=0;

        // now commit the Store transaction
        TransactionController tc=getTransactionExecute();

        // Check that any nested transaction has been destoyed
        // before a commit.
        if(SanityManager.DEBUG){
            if(readOnlyNestedTransaction!=null){
                SanityManager.THROWASSERT("Nested transaction active!");
            }
        }

        if(tc!=null && commitStore){
            if(sync){
                if(commitflag==NON_XA){
                    // regular commit
                    tc.commit();
                }else{
                    // This may be a xa_commit, check overloaded commitflag.

                    if(SanityManager.DEBUG)
                        SanityManager.ASSERT(commitflag==XA_ONE_PHASE ||
                                        commitflag==XA_TWO_PHASE,
                                "invalid commit flag");

                    ((XATransactionController)tc).xa_commit(
                            commitflag==XA_ONE_PHASE);

                }
            }else{
                tc.commitNoSync(commitflag);
            }

            // reset the savepoints to the new
            // location, since any outer nesting
            // levels expect there to be a savepoint
            resetSavepoints();

            // Do post commit XA temp table cleanup if necessary.
            if((allDeclaredGlobalTempTables!=null) &&
                    (commitflag!=NON_XA)){
                tempTablesXApostCommit();
            }
        }
        if (tc != null)
            tc.commitDataDictionaryChange();
    }

    /**
     * If dropAndRedeclare is true, that means we have come here for temp
     * tables with on commit delete rows and no held curosr open on them. We
     * will drop the existing conglomerate and redeclare a new conglomerate
     * similar to old conglomerate. This is a more efficient way of deleting
     * all rows from the table.
     * <p/>
     * If dropAndRedeclare is false, that means we have come here for the
     * rollback cleanup work. We are trying to restore old definition of the
     * temp table (because the drop on it is being rolled back).
     */
    private TableDescriptor cleanupTempTableOnCommitOrRollback(TableDescriptor td,
                                                               boolean dropAndRedeclare) throws StandardException{
        // need to upgrade txn to write
        getDataDictionary().startWriting(this);
        TransactionController tc=getTransactionExecute();

        //create new conglomerate with same properties as the old conglomerate 
        //and same row template as the old conglomerate
        long conglomId=
                tc.createConglomerate(td.getTableType() == TableDescriptor.EXTERNAL_TYPE,
                        "heap", // we're requesting a heap conglomerate
                        td.getEmptyExecRow().getRowArray(), // row template
                        null, //column sort order - not required for heap
                        td.getColumnCollationIds(),  // same ids as old conglomerate
                        null, // properties
                        (TransactionController.IS_TEMPORARY|
                                TransactionController.IS_KEPT));

        long cid=td.getHeapConglomerateId();

        //remove the old conglomerate descriptor from the table descriptor
        ConglomerateDescriptor cgd=td.getConglomerateDescriptor(cid);
        td.getConglomerateDescriptorList().dropConglomerateDescriptorByUUID(
                cgd.getUUID());

        //add the new conglomerate descriptor to the table descriptor
        cgd=getDataDictionary().getDataDescriptorGenerator().newConglomerateDescriptor(conglomId,null,false,null,false,null,td.getUUID(),
                td.getSchemaDescriptor().getUUID());
        ConglomerateDescriptorList conglomList=
                td.getConglomerateDescriptorList();
        conglomList.add(cgd);

        //reset the heap conglomerate number in table descriptor to -1 so it 
        //will be refetched next time with the new value
        td.resetHeapConglomNumber();

        if(dropAndRedeclare){
            //remove the old conglomerate from the system
            tc.dropConglomerate(cid);

            replaceDeclaredGlobalTempTable(td.getName(),td);
        }

        return (td);
    }

    /**
     * Do a rollback as appropriate for an internally generated
     * rollback (e.g. as needed by sync, or autocommit).
     * <p/>
     * When a rollback happens, we
     * close all open activations and invalidate their
     * prepared statements.  We then tell the cache to
     * age out everything else, which effectively invalidates
     * them.  Thus, all prepared statements will be
     * compiled anew on their 1st execution after
     * a rollback.
     * <p/>
     * The invalidated statements can revalidate themselves without
     * a full recompile if they verify their dependencies' providers still
     * exist unchanged. REVISIT when invalidation types are created.
     * <p/>
     * REVISIT: this may need additional alterations when
     * RELEASE SAVEPOINT/ROLLBACK TO SAVEPOINT show up.
     * <p/>
     * Also, tell the data dictionary that the transaction is finished,
     * if necessary (that is, if the data dictionary was put into
     * DDL mode in this transaction.
     *
     * @throws StandardException thrown on failure
     */
    @Override
    public void internalRollback() throws StandardException{
        doRollback(false /* non-xa */,false);
    }

    /**
     * Do a rollback as is appropriate for a user requested
     * rollback (e.g. a java.sql.Connection.rollback() or a language
     * 'ROLLBACk' statement.  Does some extra checking to make
     * sure that users aren't doing anything bad.
     */
    @Override
    public void userRollback() throws StandardException{
        doRollback(false /* non-xa */,true);
    }

    /**
     * Same as userRollback() except rolls back a distrubuted transaction.
     */
    @Override
    public void xaRollback() throws StandardException{
        doRollback(true /* xa */,true);
    }

    /**
     * When a rollback happens, the language connection context
     * will close all open activations and invalidate
     * their prepared statements. Then the language will abort the
     * Store transaction.
     * <p/>
     * The invalidated statements can revalidate themselves without
     * a full recompile if they verify their dependencies' providers still
     * exist unchanged. REVISIT when invalidation types are created.
     * <p/>
     * REVISIT: this may need additional alterations when
     * RELEASE SAVEPOINT/ROLLBACK TO SAVEPOINT show up.
     * <p/>
     * Also, tell the data dictionary that the transaction is finished,
     * if necessary (that is, if the data dictionary was put into
     * DDL mode in this transaction.
     *
     * @param xa              true if this is an xa rollback
     * @param requestedByUser true if requested by user
     * @throws StandardException thrown on failure
     */
    private void doRollback(boolean xa,boolean requestedByUser) throws StandardException{
        StatementContext statementContext=getStatementContext();
        if(requestedByUser &&
                (statementContext!=null) &&
                statementContext.inUse() &&
                statementContext.isAtomic()){
            throw StandardException.newException(SQLState.LANG_NO_ROLLBACK_IN_NESTED_CONNECTION);
        }

        logRollback();

        endTransactionActivationHandling(true);

        currentSavepointLevel=0; //reset the current savepoint level for the connection to 0 at the beginning of rollback work for temp tables
        if(allDeclaredGlobalTempTables!=null)
            tempTablesAndRollback();

        // If a nested transaction is active then
        // ensure it is destroyed before working
        // with the user transaction.
        if(readOnlyNestedTransaction!=null){
            readOnlyNestedTransaction.destroy();
            readOnlyNestedTransaction=null;
            queryNestingDepth=0;
        }

        // now rollback the Store transaction
        TransactionController tc=getTransactionExecute();
        if(tc!=null){
            if(xa)
                ((XATransactionController)tc).xa_rollback();
            else
                tc.abort();

            // reset the savepoints to the new
            // location, since any outer nesting
            // levels expet there to be a savepoint
            resetSavepoints();
            tc.commitDataDictionaryChange();
        }
    }

    /**
     * Reset all statement savepoints. Traverses the StatementContext
     * stack from bottom to top, calling resetSavePoint()
     * on each element.
     *
     * @throws StandardException thrown if something goes wrong
     */
    private void resetSavepoints() throws StandardException{
        final ContextManager cm=getContextManager();
        final List<Context> stmts=cm.getContextStack(ContextId.LANG_STATEMENT);
        for(Context stmt : stmts){
            ((StatementContext)stmt).resetSavePoint();
        }
    }

    /**
     * Let the context deal with a rollback to savepoint
     *
     * @param savepointName   Name of the savepoint that needs to be rolled back
     * @param refreshStyle    boolean indicating whether or not the controller should close
     *                        open conglomerates and scans. Also used to determine if language should close
     *                        open activations.
     * @param kindOfSavepoint A NULL value means it is an internal savepoint (ie not a user defined savepoint)
     *                        Non NULL value means it is a user defined savepoint which can be a SQL savepoint or a JDBC savepoint
     *                        A String value for kindOfSavepoint would mean it is SQL savepoint
     *                        A JDBC Savepoint object value for kindOfSavepoint would mean it is JDBC savepoint
     * @throws StandardException thrown if something goes wrong
     */
    @Override
    public void internalRollbackToSavepoint(String savepointName,boolean refreshStyle,Object kindOfSavepoint)
            throws StandardException{
        // now rollback the Store transaction to the savepoint
        TransactionController tc=getTransactionExecute();
        if(tc!=null){
            boolean closeConglomerates;

            if(refreshStyle){
                closeConglomerates=true;
                // bug 5145 - don't forget to close the activations while rolling
                // back to a savepoint
                endTransactionActivationHandling(true);
            }else{
                closeConglomerates=false;
            }

            currentSavepointLevel=tc.rollbackToSavePoint(savepointName,closeConglomerates,kindOfSavepoint);
        }

        if(tc!=null && refreshStyle && allDeclaredGlobalTempTables!=null)
            tempTablesAndRollback();
    }

    /**
     * Let the context deal with a release of a savepoint
     *
     * @param savepointName   Name of the savepoint that needs to be released
     * @param kindOfSavepoint A NULL value means it is an internal savepoint (ie not a user defined savepoint)
     *                        Non NULL value means it is a user defined savepoint which can be a SQL savepoint or a JDBC savepoint
     *                        A String value for kindOfSavepoint would mean it is SQL savepoint
     *                        A JDBC Savepoint object value for kindOfSavepoint would mean it is JDBC savepoint
     */
    @Override
    public void releaseSavePoint(String savepointName,Object kindOfSavepoint) throws StandardException{
        TransactionController tc=getTransactionExecute();
        if(tc!=null){
            currentSavepointLevel=tc.releaseSavePoint(savepointName,kindOfSavepoint);
            //after a release of a savepoint, we need to go through our temp tables list.
            if(allDeclaredGlobalTempTables!=null)
                tempTablesReleaseSavepointLevels();
        }
    }

    /**
     * Sets a savepoint. Causes the Store to set a savepoint.
     *
     * @param savepointName   name of savepoint
     * @param kindOfSavepoint A NULL value means it is an internal savepoint (ie not a user defined savepoint)
     *                        Non NULL value means it is a user defined savepoint which can be a SQL savepoint or a JDBC savepoint
     *                        A String value for kindOfSavepoint would mean it is SQL savepoint
     *                        A JDBC Savepoint object value for kindOfSavepoint would mean it is JDBC savepoint
     * @throws StandardException thrown if something goes wrong
     */
    @Override
    public void languageSetSavePoint(String savepointName,Object kindOfSavepoint) throws StandardException{
        TransactionController tc=getTransactionExecute();
        if(tc!=null){
            currentSavepointLevel=tc.setSavePoint(savepointName,kindOfSavepoint);
        }
    }

    /**
     * Start a Nested User Transaction (NUT) with the store. If a NUT is
     * already active simply increment a counter, queryNestingDepth, to keep
     * track of how many times we have tried to start a NUT.
     */
    @Override
    public void beginNestedTransaction(boolean readOnly) throws StandardException{
        // DERBY-2490 incremental rework, currently this is only called
        // with read-only true. Future changes will have this
        // method support read-write nested transactions as well
        // instead of callers using the startNestedUserTransaction
        // directly on tran.
        if(SanityManager.DEBUG){
            // if called for update transactions, compile would start using
            // non-readonly xacts for compile.  For now, throw an error if
            // someone tries to use this call to make non readonly transaction.
            SanityManager.ASSERT(
                    readOnly,
                    "Routine not yet coded to support non-readonly transactions.");
        }

        if(readOnlyNestedTransaction==null)
            readOnlyNestedTransaction=
                    getTransactionExecute().startNestedUserTransaction(readOnly,true);

        queryNestingDepth++;
    }

    @Override
    public void commitNestedTransaction() throws StandardException{
        if(--queryNestingDepth==0){
            readOnlyNestedTransaction.commit();
            readOnlyNestedTransaction.destroy();
            readOnlyNestedTransaction=null;
        }
    }

    /**
     * Get the transaction controller to use at compile time with this language
     * connection context. If a NUT is active then return NUT else return parent
     * transaction.
     */
    @Override
    public TransactionController getTransactionCompile(){
        return (readOnlyNestedTransaction!=null)?readOnlyNestedTransaction:tran;
    }

    @Override
    public TransactionController getTransactionExecute(){
        return nestedTransactions.isEmpty()?tran:nestedTransactions.get(0);
    }

    @Override
    public void pushNestedTransaction(TransactionController nestedTransaction){
        nestedTransactions.add(0,nestedTransaction);
    }

    @Override
    public TransactionController popNestedTransaction(){
        return nestedTransactions.remove(0);
    }

    /**
     * Get the data value factory to use with this language connection context.
     */
    @Override
    public DataValueFactory getDataValueFactory(){
        return dataFactory;
    }

    /* Get the language factory to use with this language connection context. */
    @Override
    public LanguageFactory getLanguageFactory(){
        return langFactory;
    }

    @Override
    public OptimizerFactory getOptimizerFactory(){
        return of;
    }

    /**
     * Get the language connection factory to use with this language connection context.
     */
    @Override
    public LanguageConnectionFactory getLanguageConnectionFactory(){
        return connFactory;
    }

    /**
     * check if there are any activations that reference this temporary table
     *
     * @param tableName look for any activations referencing this table name
     * @return boolean  false if found no activations
     */
    private boolean checkIfAnyActivationHasHoldCursor(String tableName) throws StandardException{
        for(int i=acts.size()-1;i>=0;i--){
            Activation a=acts.get(i);
            if(a.checkIfThisActivationHasHoldCursor(tableName))
                return true;
        }
        return false;
    }

    /**
     * Verify that there are no activations with open held result sets.
     *
     * @return boolean  Found no open (held) resultsets.
     * @throws StandardException thrown on failure
     */
    /* This gets used in case of hold cursors. If there are any hold cursors open
     * then user can't change the isolation level without closing them. At the
     * execution time, set transaction isolation level calls this method before
     * changing the isolation level.
     */
    @SuppressFBWarnings(value = "DM_GC", justification = "Intentional")
    @Override
    public boolean verifyAllHeldResultSetsAreClosed() throws StandardException{
        boolean seenOpenResultSets=false;

        /* For every activation */
        for(int i=acts.size()-1;i>=0;i--){

            Activation a=acts.get(i);

            if(SanityManager.DEBUG){
                SanityManager.ASSERT(a instanceof CursorActivation,"a is not a CursorActivation");
            }

            if(!a.isInUse()){
                continue;
            }

            if(!a.getResultSetHoldability()){
                continue;
            }

            ResultSet rs=a.getResultSet();

            /* is there an open result set? */
            if((rs!=null) && !rs.isClosed() && rs.returnsRows()){
                seenOpenResultSets=true;
                break;
            }
        }

        if(!seenOpenResultSets)
            return (true);

        // There may be open ResultSet's that are yet to be garbage collected
        // let's try and force these out rather than throw an error
        System.gc();
        System.runFinalization();

        /* For every activation */
        for(int i=acts.size()-1;i>=0;i--){

            Activation a=acts.get(i);

            if(SanityManager.DEBUG){
                SanityManager.ASSERT(a instanceof CursorActivation,"a is not a CursorActivation");
            }

            if(!a.isInUse()){
                continue;
            }

            if(!a.getResultSetHoldability()){
                continue;
            }

            ResultSet rs=a.getResultSet();

            /* is there an open held result set? */
            if((rs!=null) && !rs.isClosed() && rs.returnsRows()){
                return (false);
            }
        }
        return (true);
    }

    /**
     * Verify that there are no activations with open result sets
     * on the specified prepared statement.
     *
     * @param pStmt    The prepared Statement
     * @param provider The object precipitating a possible invalidation
     * @param action   The action causing the possible invalidation
     * @return Nothing.
     */
    @SuppressFBWarnings(value = "DM_GC", justification = "Intentional")
    @Override
    public boolean verifyNoOpenResultSets(PreparedStatement pStmt,Provider provider,int action)
            throws StandardException{
        /*
        ** It is not a problem to create an index when there is an open
        ** result set, since it doesn't invalidate the access path that was
        ** chosen for the result set.
        */
        boolean seenOpenResultSets=false;

        /* For every activation */

        // synchronize on acts as other threads may be closing activations
        // in this list, thus invalidating the Enumeration
        for(int i=acts.size()-1;i>=0;i--){

            Activation a=acts.get(i);

            if(!a.isInUse()){
                continue;
            }
            
            /* for this prepared statement */
            if(pStmt==a.getPreparedStatement()){
                ResultSet rs=a.getResultSet();

                /* is there an open result set? */
                if(rs!=null && !rs.isClosed()){
                    if(!rs.returnsRows())
                        continue;
                    seenOpenResultSets=true;
                    break;
                }

            }
        }

        if(!seenOpenResultSets)
            return false;

        // There may be open ResultSet's that are yet to be garbage collected
        // let's try and force these out rather than throw an error
        System.gc();
        System.runFinalization();

        /* For every activation */
        // synchronize on acts as other threads may be closing activations
        // in this list, thus invalidating the Enumeration
        for(int i=acts.size()-1;i>=0;i--){

            Activation a=acts.get(i);

            if(!a.isInUse()){
                continue;
            }

            /* for this prepared statement */
            if(pStmt==a.getPreparedStatement()){
                ResultSet rs=a.getResultSet();

                /* is there an open result set? */
                if(rs!=null && !rs.isClosed()){
                    if((provider!=null) && rs.returnsRows()){
                        DependencyManager dmgr=getDataDictionary().getDependencyManager();

                        throw StandardException.newException(SQLState.LANG_CANT_INVALIDATE_OPEN_RESULT_SET,
                                dmgr.getActionString(action),
                                provider.getObjectName());

                    }
                    return true;
                }
            }
        }
        return false;
    }

    /**
     * Get the session user
     *
     * @return String the authorization id of the session user.
     */
    public String getSessionUserId(){
        return sessionUser;
    }

    @Override
    public SchemaDescriptor getDefaultSchema() {
        return getCurrentSQLSessionContext().getDefaultSchema();
    }

    @Override
    public SchemaDescriptor getDefaultSchema(Activation a) {
        return getCurrentSQLSessionContext(a).getDefaultSchema();
    }

    @Override
    public String getCurrentSchemaName() {
        // getCurrentSchemaName with no arg is used even
        // at run-time but only in places(*) where the statement context
        // can be relied on, AFAICT.
        //
        // (*) SpaceTable#getConglomInfo,
        //     SystemProcedures#{INSTALL|REPLACE|REMOVE}_JAR

        SchemaDescriptor s=getDefaultSchema();
        if(null==s)
            return null;
        return s.getSchemaName();
    }

    @Override
    public String getCurrentSchemaName(Activation a) {
        SchemaDescriptor s=getDefaultSchema(a);
        if(null==s)
            return null;
        return s.getSchemaName();
    }

    @Override
    public boolean isInitialDefaultSchema(String schemaName){
        return cachedInitialDefaultSchemaDescr.getSchemaName().
                equals(schemaName);
    }

    @Override
    public void setDefaultSchema(SchemaDescriptor sd) throws StandardException{
        if(sd==null){
            sd=getInitialDefaultSchemaDescriptor();
        }
        getCurrentSQLSessionContext().setDefaultSchema(sd);
    }

    @Override
    public void setDefaultSchema(Activation a,SchemaDescriptor sd) throws StandardException{
        if(sd==null){
            sd=getInitialDefaultSchemaDescriptor();
        }

        getCurrentSQLSessionContext(a).setDefaultSchema(sd);
    }

    @Override
    public void resetSchemaUsages(Activation activation,String schemaName) throws StandardException{

        Activation parent=activation.getParentActivation();
        SchemaDescriptor defaultSchema=getInitialDefaultSchemaDescriptor();

        // walk SQL session context chain
        while(parent!=null){
            SQLSessionContext ssc=parent.getSQLSessionContextForChildren();
            SchemaDescriptor s=ssc.getDefaultSchema();

            if(SanityManager.DEBUG){
                SanityManager.ASSERT(s!=null,"s should not be empty here");
            }

            if(schemaName.equals(s.getSchemaName())){
                ssc.setDefaultSchema(defaultSchema);
            }
            parent=parent.getParentActivation();
        }

        // finally top level
        SQLSessionContext top=getTopLevelSQLSessionContext();
        SchemaDescriptor sd=top.getDefaultSchema();

        if(SanityManager.DEBUG){
            SanityManager.ASSERT(sd!=null,"sd should not be empty here");
        }

        if(schemaName.equals(sd.getSchemaName())){
            top.setDefaultSchema(defaultSchema);
        }
    }

    /**
     * Get the identity column value most recently generated.
     *
     * @return the generated identity column value
     */
    @Override
    public Long getIdentityValue(){
        return identityNotNull?identityVal:null;
    }

    /**
     * Set the field of most recently generated identity column value.
     *
     * @param val the generated identity column value
     */
    @Override
    public void setIdentityValue(long val){
        identityVal=val;
        identityNotNull=true;
    }

    /**
     * Push a CompilerContext on the context stack with
     * the current default schema as the default schema
     * which we compile against.
     *
     * @return the compiler context
     */
    @Override
    public final CompilerContext pushCompilerContext(){
        return pushCompilerContext(null);
    }

    /**
     * Push a CompilerContext on the context stack with
     * the passed in schema sd as the default schema
     * we compile against.
     *
     * @param sd the default schema
     * @return the compiler context
     * <p/>
     * For the parameter sd, there are 3 possible values(of interest) that can
     * get passed into this method:
     * <p/>
     * a) A null SchemaDescriptor which indicates to the system to use the
     * CURRENT SCHEMA as the compilation schema.
     * <p/>
     * b) A SchemaDescriptor with its UUID == null, this indicates that either
     * the schema has not been physically created yet or that the LCC's
     * getDefaultSchema() is not yet up-to-date with its actual UUID.
     * The system will use the CURRENT SCHEMA as the compilation schema.
     * <p/>
     * c) A SchemaDescriptor with its UUID != null, this means that the schema
     * has been physically created.  The system will use this schema as the
     * compilation schema (e.g.: for trigger or view recompilation cases,
     * etc.).
     * <p/>
     * The compiler context's compilation schema will be set accordingly based
     * on the given input above.
     */
    @Override
    public CompilerContext pushCompilerContext(SchemaDescriptor sd){
        CompilerContext cc;
        boolean firstCompilerContext=false;

        cc=(CompilerContext)(getContextManager().getContext(CompilerContext.CONTEXT_ID));

        /*
        ** If there is no compiler context, this is the first one on the
        ** stack, so don't pop it when we're done (saves time).
        */
        if(cc==null){
            firstCompilerContext=true;
        }

        if(cc==null || cc.getInUse()){
            cc=new CompilerContextImpl(getContextManager(),this,tcf);
            if(firstCompilerContext){
                cc.firstOnStack();
            }
        }else{
            /* Reset the next column,table, subquery and ResultSet numbers at 
            * the beginning of each statement 
            */
            cc.resetContext();
        }

        cc.setInUse(true);

        StatementContext sc=getStatementContext();
        if(sc.getSystemCode())
            cc.setReliability(CompilerContext.INTERNAL_SQL_LEGAL);

        /*
         * Set the compilation schema when its UUID is available.
         * i.e.:  Schema may not have been physically created yet, so
         *        its UUID will be null.
         * 
         * o For trigger SPS recompilation, the system must use its
         *   compilation schema to recompile the statement. 
         * 
         * o For view recompilation, we set the compilation schema
         *   for this compiler context if its UUID is available.
         *   Otherwise, the compilation schema will be determined
         *   at execution time of view creation.
         */
        if(sd!=null && sd.getUUID()!=null){
            cc.setCompilationSchema(sd);
        }

        return cc;
    }


    /**
     * Pop a CompilerContext off the context stack.
     *
     * @param cc The compiler context.
     */
    @Override
    public void popCompilerContext(CompilerContext cc){
        cc.setCurrentDependent(null);
        cc.setInUse(false);
        /* Only pop the compiler context if it's not the first one on the stack. */
        if(!cc.isFirstOnStack()){
            cc.popMe();
        }else{
            cc.setCompilationSchema(null);
        }
    }

    /**
     * Push a StatementContext on the context stack.
     * <p/>
     * Inherit SQL session state a priori (statementContext will get
     * its own SQL session state if this statement executes a call,
     * cf. setupNestedSessionContext.
     *
     * @param isAtomic              whether this statement is atomic or not
     * @param isForReadOnly         whether this statement is for a read only resultset
     * @param stmtText              the text of the statement.  Needed for any language
     *                              statement (currently, for any statement that can cause a trigger
     *                              to fire).  Please set this unless you are some funky jdbc setXXX
     *                              method or something.
     * @param pvs                   parameter value set, if it has one
     * @param rollbackParentContext True if 1) the statement context is
     *                              NOT a top-level context, AND 2) in the event of a statement-level
     *                              exception, the parent context needs to be rolled back, too.
     * @param timeoutMillis         timeout value for this statement, in milliseconds.
     *                              The value 0 means that no timeout is set.
     * @return StatementContext  The statement context.
     */
    @Override
    public StatementContext pushStatementContext(boolean isAtomic,boolean isForReadOnly,
                                                 String stmtText,ParameterValueSet pvs,
                                                 boolean rollbackParentContext,
                                                 long timeoutMillis) {
        int parentStatementDepth=statementDepth;
        boolean inTrigger=false;
        boolean parentIsAtomic=false;

        // by default, assume we are going to use the outermost statement context
        StatementContext statementContext=statementContexts[0];

        /*
        ** If we haven't allocated any statement contexts yet, allocate
        ** the outermost stmt context now and push it.
        */

        if(statementContext==null){
            statementContext=statementContexts[0]=new GenericStatementContext(this);
            statementContext.
                    setSQLSessionContext(getTopLevelSQLSessionContext());
        }else if(statementDepth>0){
            StatementContext parentStatementContext;
            /*
            ** We also cache a 2nd statement context, though we still
            ** push and pop it. Note, new contexts are automatically pushed.
            */
            if(statementDepth==1){
                statementContext=statementContexts[1];

                if(statementContext==null)
                    statementContext=statementContexts[1]=new GenericStatementContext(this);
                else
                    statementContext.pushMe();

                parentStatementContext=statementContexts[0];
            }else{
                parentStatementContext=(StatementContext)getContextManager().getContext(ContextId.LANG_STATEMENT);
                statementContext=new GenericStatementContext(this);
            }

            statementContext.setSQLSessionContext(
                    parentStatementContext.getSQLSessionContext());

            inTrigger=parentStatementContext.inTrigger() || (outermostTrigger==parentStatementDepth);
            parentIsAtomic=parentStatementContext.isAtomic();
            statementContext.setSQLAllowed(parentStatementContext.getSQLAllowed(),false);
            if(parentStatementContext.getSystemCode())
                statementContext.setSystemCode();
        }else{
            statementContext.
                    setSQLSessionContext(getTopLevelSQLSessionContext());
        }

        incrementStatementDepth();

        statementContext.setInUse(inTrigger,isAtomic || parentIsAtomic,isForReadOnly,stmtText,pvs,timeoutMillis);
        if(rollbackParentContext)
            statementContext.setParentRollback();
        return statementContext;
    }

    /**
     * Pop a StatementContext of the context stack.
     *
     * @param statementContext The statement context.
     * @param error            The error, if any  (Only relevant for DEBUG)
     */
    @Override
    public void popStatementContext(StatementContext statementContext,Throwable error){
        if(statementContext!=null){
            /*
            ** If someone beat us to the punch, then it is ok,
            ** just silently ignore it.  We probably got here
            ** because we had a try catch block around a push/pop
            ** statement context, and we already got the context
            ** on a cleanupOnError.
            */
            if(!statementContext.inUse()){
                return;
            }
            statementContext.clearInUse();
        }

        decrementStatementDepth();
        if(statementDepth==-1){
            /*
             * Only ignore the pop request for an already
             * empty stack when dealing with a session exception.
             */
            if(SanityManager.DEBUG){
                int severity=(error instanceof StandardException)?
                        ((StandardException)error).getSeverity():
                        0;
                SanityManager.ASSERT(error!=null,
                        "Must have error to try popStatementContext with 0 depth");
                SanityManager.ASSERT(
                        (severity==ExceptionSeverity.SESSION_SEVERITY),
                        "Must have session severity error to try popStatementContext with 0 depth");
                SanityManager.ASSERT(statementContext==statementContexts[0],
                        "statementContext is expected to equal statementContexts[0]");
            }
            resetStatementDepth(); // pretend we did nothing.
        }else if(statementDepth==0){
            if(SanityManager.DEBUG){
                /* Okay to pop last context on a session exception.
                 * (We call clean up on error when exiting connection.)
                 */
                int severity=(error instanceof StandardException)?
                        ((StandardException)error).getSeverity():
                        0;
                if((error==null) ||
                        (severity!=ExceptionSeverity.SESSION_SEVERITY)){
                    SanityManager.ASSERT(statementContext==statementContexts[0],
                            "statementContext is expected to equal statementContexts[0]");
                }
            }
        }else{
            if(SanityManager.DEBUG){
                SanityManager.ASSERT(statementContext!=statementContexts[0],
                        "statementContext is not expected to equal statementContexts[0]");
                if(statementDepth<=0)
                    SanityManager.THROWASSERT(
                            "statement depth expected to be >0, was "+statementDepth);

                if(getContextManager().getContext(statementContext.getIdName())!=statementContext){
                    SanityManager.THROWASSERT("trying to pop statement context from middle of stack");
                }
            }

            statementContext.popMe();
        }

    }

    /**
     * Push a new execution statement validator.  An execution statement
     * validator is an object that validates the current statement to
     * ensure that it is permitted given the current execution context.
     * An example of a validator a trigger ExecutionStmtValidator that
     * doesn't allow ddl on the trigger target table.
     * <p/>
     * Multiple ExecutionStmtValidators may be active at any given time.
     * This mirrors the way there can be multiple connection nestings
     * at a single time.  The validation is performed by calling each
     * validator's validateStatement() method.  This yields the union
     * of all validations.
     *
     * @param validator the validator to add
     */
    @Override
    public void pushExecutionStmtValidator(ExecutionStmtValidator validator){
        stmtValidators.add(validator);
    }

    /**
     * Remove the validator.  Does an object identity (validator == validator)
     * comparison.  Asserts that the validator is found.
     *
     * @param validator the validator to remove
     */
    @Override
    public void popExecutionStmtValidator(ExecutionStmtValidator validator) throws StandardException{
        boolean foundElement=stmtValidators.remove(validator);
        if(SanityManager.DEBUG){
            if(!foundElement){
                SanityManager.THROWASSERT("statement validator "+validator+" not found");
            }
        }
    }

    /**
     * Push a new trigger execution context.  Multiple TriggerExecutionContexts may be active at any given time.
     *
     * @param tec the trigger execution context
     * @throws StandardException on trigger recursion error
     */
    @Override
    public void pushTriggerExecutionContext(TriggerExecutionContext tec) throws StandardException{
        if(triggerStack==null){
            triggerStack=new TriggerExecutionStack();
        }
        if(outermostTrigger==-1){
            outermostTrigger=statementDepth;
        }
        triggerStack.pushTriggerExecutionContext(tec);
    }

    /**
     * Remove the tec.  Does an object identity (tec == tec) comparison.  Asserts that the tec is found.
     *
     * @param tec the tec to remove
     */
    @Override
    public void popTriggerExecutionContext(TriggerExecutionContext tec) throws StandardException{
        if(outermostTrigger==statementDepth){
            outermostTrigger=-1;
        }
        if(triggerStack!=null){
            triggerStack.popTriggerExecutionContext(tec);
        }
    }

    @Override
    public void popAllTriggerExecutionContexts(){
        outermostTrigger=-1;
        if(triggerStack!=null){
            triggerStack.popAllTriggerExecutionContexts();
        }
    }

    /**
     * Get the topmost tec.
     */
    @Override
    public TriggerExecutionContext getTriggerExecutionContext(){
        if(triggerStack==null){
            return null;
        }
        return triggerStack.getTriggerExecutionContext();
    }

    /**
     * Validate a statement.  Does so by stepping through all the validators
     * and executing them.  If a validator throws and exception, then the
     * checking is stopped and the exception is passed up.
     *
     * @param constantAction the constantAction that is about to be executed (and should be validated
     * @throws StandardException on validation failure
     */
    public void validateStmtExecution(ConstantAction constantAction) throws StandardException{
        if(SanityManager.DEBUG){
            SanityManager.ASSERT(constantAction!=null,"constantAction is null");
        }
        if(!stmtValidators.isEmpty()){
            for(ExecutionStmtValidator stmtValidator : stmtValidators){
                stmtValidator.validateStatement(constantAction);
            }
        }
    }

    /**
     * Set the trigger table descriptor.  Used to compile statements that may special trigger pseudo tables.
     *
     * @param td the table that the trigger is defined upon
     */
    @Override
    public void pushTriggerTable(TableDescriptor td){
        triggerTables.add(td);
    }

    /**
     * Remove the trigger table descriptor.
     *
     * @param td the table to remove from the stack.
     */
    @Override
    public void popTriggerTable(TableDescriptor td){
        boolean foundElement=triggerTables.remove(td);
        if(SanityManager.DEBUG){
            if(!foundElement){
                SanityManager.THROWASSERT("trigger table not found: "+td);
            }
        }
    }

    /**
     * Get the topmost trigger table descriptor
     *
     * @return the table descriptor, or null if we
     * aren't in the middle of compiling a create
     * trigger.
     */
    public TableDescriptor getTriggerTable(){
        return triggerTables.isEmpty() ?null:triggerTables.get(triggerTables.size()-1);
    }

    @Override
    public Database getDatabase(){
        return db;
    }

    @Override
    public int incrementBindCount(){
        bindCount++;
        return bindCount;
    }

    @Override
    public int decrementBindCount(){
        bindCount--;
        if(SanityManager.DEBUG){
            if(bindCount<0)
                SanityManager.THROWASSERT(
                        "Level of nested binding == "+bindCount);
        }
        return bindCount;
    }

    @Override
    public int getBindCount(){
        return bindCount;
    }

    @Override
    public final void setDataDictionaryWriteMode()
    {
        ddWriteMode = true;
    }

    @Override
    public final boolean dataDictionaryInWriteMode()
    {
        return ddWriteMode;
    }

    /**
     * Reports how many statement levels deep we are.
     *
     * @return a statement level >= OUTERMOST_STATEMENT
     */
    @Override
    public int getStatementDepth(){
        return statementDepth;
    }

    @Override
    public boolean isIsolationLevelSetUsingSQLorJDBC(){
        return isolationLevelSetUsingSQLorJDBC;
    }

    @Override
    public void resetIsolationLevelFlagUsedForSQLandJDBC(){
        isolationLevelSetUsingSQLorJDBC=false;
    }

    @Override
    public void setIsolationLevel(int isolationLevel) throws StandardException{
        StatementContext stmtCtxt=getStatementContext();
        if(stmtCtxt!=null && stmtCtxt.inTrigger())
            throw StandardException.newException(SQLState.LANG_NO_XACT_IN_TRIGGER,getTriggerExecutionContext().toString());

        // find if there are any held cursors from previous isolation level.
        // if yes, then throw an exception that isolation change not allowed until
        // the held cursors are closed.
        // I had to move this check outside of transaction idle check because if a
        // transactions creates held cursors and commits the transaction, then
        // there still would be held cursors but the transaction state would be idle.
        // In order to check the above mentioned case, the held cursor check
        // shouldn't rely on transaction state.
        if(this.isolationLevel!=isolationLevel){
            if(!verifyAllHeldResultSetsAreClosed()){
                throw StandardException.newException(SQLState.LANG_CANT_CHANGE_ISOLATION_HOLD_CURSOR);
            }
        }

        /* Commit and set to new isolation level.
         * NOTE: We commit first in case there's some kind
         * of error, like can't commit within a server side jdbc call.
         */
        TransactionController tc=getTransactionExecute();
        if(!tc.isIdle()){
            // If this transaction is in progress, commit it.
            // However, do not allow commit to happen if this is a global
            // transaction.
            if(tc.isGlobal())
                throw StandardException.newException(SQLState.LANG_NO_SET_TRAN_ISO_IN_GLOBAL_CONNECTION);

            userCommit();
        }
        this.isolationLevel=isolationLevel;
        this.isolationLevelExplicitlySet=true;
        this.isolationLevelSetUsingSQLorJDBC=true;
    }

    @Override
    public int getCurrentIsolationLevel(){
        return (isolationLevel==ExecutionContext.UNSPECIFIED_ISOLATION_LEVEL)?defaultIsolationLevel:isolationLevel;
    }

    @Override
    public String getCurrentIsolationLevelStr(){
        if(isolationLevel>=0 && isolationLevel<ExecutionContext.CS_TO_SQL_ISOLATION_MAP.length)
            return ExecutionContext.CS_TO_SQL_ISOLATION_MAP[isolationLevel][0];
        return ExecutionContext.CS_TO_SQL_ISOLATION_MAP[ExecutionContext.UNSPECIFIED_ISOLATION_LEVEL][0];
    }

    @Override
    public void setPrepareIsolationLevel(int level){
        prepareIsolationLevel=level;
    }

    @Override
    public int getPrepareIsolationLevel(){
        if(!isolationLevelExplicitlySet)
            return prepareIsolationLevel;
        else
            return ExecutionContext.UNSPECIFIED_ISOLATION_LEVEL;
    }

    @Override
    public StatementContext getStatementContext(){
        StatementContext sCtx = statementContexts[0];
        if(sCtx==null)
            sCtx = (StatementContext)getContextManager().getContext(ContextId.LANG_STATEMENT);
        return sCtx;
    }

    @Override
    public boolean setOptimizerTrace(boolean onOrOff){
        if(of==null){
            return false;
        }
        if(!of.supportsOptimizerTrace()){
            return false;
        }
        optimizerTrace=onOrOff;
        return true;
    }

    @Override
    public boolean getOptimizerTrace(){
        return optimizerTrace;
    }

    /**
     * @see LanguageConnectionContext#setOptimizerTraceHtml
     */
    public boolean setOptimizerTraceHtml(boolean onOrOff){
        if(of==null){
            return false;
        }
        if(!of.supportsOptimizerTrace()){
            return false;
        }
        optimizerTraceHtml=onOrOff;
        return true;
    }

    @Override
    public boolean getOptimizerTraceHtml(){
        return optimizerTraceHtml;
    }

    @Override
    public void setOptimizerTraceOutput(String startingText){
        if(optimizerTrace){
            lastOptimizerTraceOutput=optimizerTraceOutput;
            optimizerTraceOutput=startingText;
        }
    }

    @Override
    public void appendOptimizerTraceOutput(String output){
        optimizerTraceOutput=
                (optimizerTraceOutput==null)?output:optimizerTraceOutput+output;
    }

    @Override
    public String getOptimizerTraceOutput(){
        return lastOptimizerTraceOutput;
    }

    /**
     * Reports whether there is any outstanding work in the transaction.
     *
     * @return true if there is outstanding work in the transaction
     * false otherwise
     */
    @Override
    public boolean isTransactionPristine(){
        return getTransactionExecute().isPristine();
    }


    //
    // Context interface
    //

    /**
     * If worse than a transaction error, everything goes; we
     * rely on other contexts to kill the context manager
     * for this session.
     * <p/>
     * If a transaction error, act like we saw a rollback.
     * <p/>
     * If more severe or a java error, the outer cleanup
     * will shutdown the connection, so we don't have to clean up.
     * <p/>
     * REMIND: connection should throw out all contexts and start
     * over when the connection is closed... perhaps by throwing
     * out the context manager?
     * <p/>
     * REVISIT: If statement error, should we do anything?
     * <p/>
     * Since the access manager's own context takes care of its own
     * resources on errors, there is nothing that this context has
     * to do with the transaction controller.
     *
     * @throws StandardException thrown on error. REVISIT: don't want
     *                           cleanupOnError's to throw exceptions.
     */
    @Override
    public void cleanupOnError(Throwable error) throws StandardException{

        /*
        ** If it isn't a StandardException, then assume
        ** session severity. It is probably an unexpected
        ** java error somewhere in the language.
        ** Store layer treats JVM error as session severity, 
        ** hence to be consistent and to avoid getting rawstore
        ** protocol violation errors, we treat java errors here
        ** to be of session severity.
        */

        int severity=(error instanceof StandardException)?
                ((StandardException)error).getSeverity():
                ExceptionSeverity.SESSION_SEVERITY;

        if(statementContexts[0]!=null){
            statementContexts[0].clearInUse();

            // Force the StatementContext that's normally
            // left on the stack for optimization to be popped
            // when the session is closed. Ensures full cleanup
            // and no hanging refrences in the ContextManager.
            if(severity>=ExceptionSeverity.SESSION_SEVERITY)
                statementContexts[0].popMe();
        }
        if(statementContexts[1]!=null){
            statementContexts[1].clearInUse();
        }

        // closing the activations closes all the open cursors.
        // the activations are, for all intents and purposes, the
        // cursors.
        if(severity>=ExceptionSeverity.SESSION_SEVERITY){
            for(int i=acts.size()-1;i>=0;i--){
                // it maybe the case that a reset()/close() ends up closing
                // one or more activation leaving our index beyond
                // the end of the array
                if(i>=acts.size())
                    continue;
                Activation a=acts.get(i);
                a.reset();
                a.close();
            }

            popMe();

            InterruptStatus.saveInfoFromLcc(this);
        }

        /*
        ** We have some global state that we need
        ** to clean up no matter what.  Be sure
        ** to do so.
        */
        else if(severity>=ExceptionSeverity.TRANSACTION_SEVERITY){
            internalRollback();
        }
    }

    //
    // class implementation
    //

    /**
     * If we are called as part of rollback code path, then we will reset all
     * the activations that have resultset returning rows associated with
     * them. DERBY-3304 Resultsets that do not return rows should be left
     * alone when the rollback is through the JDBC Connection object. If the
     * rollback is caused by an exception, then at that time, all kinds of
     * resultsets should be closed.
     * <p/>
     * If we are called as part of commit code path, then we will do one of
     * the following if the activation has resultset assoicated with it. Also,
     * we will clear the conglomerate used while scanning for update/delete
     * 1)Close result sets that return rows and are not held across commit.
     * 2)Clear the current row of the resultsets that return rows and are
     * held across commit.
     * 3)Leave the result sets untouched if they do not return rows
     * <p/>
     * Additionally, clean up (close()) activations that have been
     * marked as unused during statement finalization.
     *
     * @throws StandardException thrown on failure
     */
    private void endTransactionActivationHandling(boolean forRollback) throws StandardException{

        // don't use an enumeration as the activation may remove
        // itself from the list, thus invalidating the Enumeration
        for(int i=acts.size()-1;i>=0;i--){

            // it maybe the case that a reset() ends up closing
            // one or more activation leaving our index beyond
            // the end of the array
            if(i>=acts.size())
                continue;

            Activation a=acts.get(i);
            /*
            ** Look for stale activations.  Activations are
            ** marked as unused during statement finalization.
            ** Here, we sweep and remove this inactive ones.
            */
            if(!a.isInUse()){
                a.close();
                continue;
            }

            //Determine if the activation has a resultset and if that resultset
            //returns rows. For such an activation, we need to take special
            //actions during commit and rollback as explained in the comments
            //below.
            ResultSet activationResultSet=a.getResultSet();
            boolean resultsetReturnsRows=
                    (activationResultSet!=null) && activationResultSet.returnsRows();

            if(forRollback){
                if(resultsetReturnsRows) {
                    //Since we are dealing with rollback, we need to reset 
                    //the activation no matter what the holdability might 
                    //be provided that resultset returns rows. An example
                    //where we do not want to close a resultset that does
                    //not return rows would be a java procedure which has
                    //user invoked rollback inside of it. That rollback
                    //should not reset the activation associated with
                    //the call to java procedure because that activation
                    //is still being used.
                    a.reset();
                }
                // Only invalidate statements if we performed DDL.
                if (dataDictionaryInWriteMode()) {
                    ExecPreparedStatement ps = a.getPreparedStatement();
                    if (ps != null) {
                        ps.makeInvalid(DependencyManager.ROLLBACK, this);
                    }
                }
            }else{
                //We are dealing with commit here. 
                if(resultsetReturnsRows){
                    if(!a.getResultSetHoldability())
                        //Close result sets that return rows and are not held 
                        //across commit. This is to implement closing JDBC 
                        //result sets that are CLOSE_CURSOR_ON_COMMIT at commit 
                        //time. 
                        activationResultSet.close();
                    else
                        //Clear the current row of the result sets that return
                        //rows and are held across commit. This is to implement
                        //keeping JDBC result sets open that are 
                        //HOLD_CURSORS_OVER_COMMIT at commit time and marking
                        //the resultset to be not on a valid row position. The 
                        //user will need to reposition within the resultset 
                        //before doing any row operations.
                        activationResultSet.clearCurrentRow();
                }
                a.clearHeapConglomerateController();
            }

            /*  Commit or rollback, the transaction modifying DataDictionary is complete */
            ddWriteMode = false;
        }
    }

    ////////////////////////////////////////////////////////////////////
    //
    //  MINIONS
    //
    ////////////////////////////////////////////////////////////////////

    /**
     * Increments the statement depth.
     */
    private void incrementStatementDepth(){
        statementDepth++;
    }

    /**
     * Decrements the statement depth
     */
    private void decrementStatementDepth(){
        statementDepth--;
    }

    /**
     * Resets the statementDepth.
     */
    protected void resetStatementDepth(){
        statementDepth=0;
    }

    @Override
    public DataDictionary getDataDictionary(){
        return getDatabase().getDataDictionary();
    }

    @Override
    public void setReadOnly(boolean on) throws StandardException{
        if(!tran.isPristine())
            throw StandardException.newException(SQLState.AUTH_SET_CONNECTION_READ_ONLY_IN_ACTIVE_XACT);
        getAuthorizer().setReadOnlyConnection(on,true);
    }

    @Override
    public boolean isReadOnly() throws StandardException {
        return getAuthorizer().isReadOnlyConnection();
    }

    @Override
    public Authorizer getAuthorizer() throws StandardException {
        if (authorizer == null) {
            authorizer = getLanguageConnectionFactory().getAuthorizationFactory().getAuthorizer(this);
        }
        return authorizer;
    }

    /**
     * Implements ConnectionInfo.lastAutoincrementValue.
     * lastAutoincrementValue searches for the last autoincrement value inserted
     * into a column specified by the user. The search for the "last" value
     * supports nesting levels caused by triggers (Only triggers cause nesting,
     * not server side JDBC).
     * If lastAutoincrementValue is called from within a trigger, the search
     * space for ai-values are those values that are inserted by this trigger as
     * well as previous triggers;
     * i.e if a SQL statement fires trigger T1, which in turn does something
     * that fires trigger t2, and if lastAutoincrementValue is called from
     * within t2, then autoincrement values genereated by t1 are visible to
     * it. By the same logic, if it is called from within t1, then it does not
     * see values inserted by t2.
     *
     * @see LanguageConnectionContext#lastAutoincrementValue
     * @see com.splicemachine.db.iapi.db.ConnectionInfo#lastAutoincrementValue
     */
    @Override
    public Long lastAutoincrementValue(String schemaName,String tableName,String columnName){
        String aiKey=AutoincrementCounter.makeIdentity(schemaName,tableName,columnName);
        if(triggerStack!=null){
            for(TriggerExecutionContext tec : triggerStack.asList()){
                Long value=tec.getAutoincrementValue(aiKey);
                if(value==null){
                    continue;
                }
                return value;
            }
        }
        if(autoincrementHT==null){
            return null;
        }
        return autoincrementHT.get(aiKey);
    }

    @Override
    public void setAutoincrementUpdate(boolean flag){
        autoincrementUpdate=flag;
    }

    @Override
    public boolean getAutoincrementUpdate(){
        return autoincrementUpdate;
    }

    @Override
    public void autoincrementCreateCounter(String s,String t,String c,
                                           Long initialValue,long increment,
                                           int position){
        String key=AutoincrementCounter.makeIdentity(s,t,c);
        if(autoincrementCacheHashtable==null){
            autoincrementCacheHashtable=new HashMap<>();
        }

        AutoincrementCounter aic=autoincrementCacheHashtable.get(key);
        if(aic!=null){
            if(SanityManager.DEBUG){
                SanityManager.THROWASSERT("Autoincrement Counter already exists:"+key);
            }
            return;
        }
        aic=new AutoincrementCounter(initialValue,increment,0,s,t,c,position);
        autoincrementCacheHashtable.put(key,aic);
    }

    /**
     * returns the <b>next</b> value to be inserted into an autoincrement col.
     * This is used internally by the system to generate autoincrement values
     * which are going to be inserted into a autoincrement column. This is
     * used when as autoincrement column is added to a table by an alter
     * table statemenet and during bulk insert.
     *
     * @param columnName identify the column uniquely in the system.
     */
    @Override
    public long nextAutoincrementValue(String schemaName,String tableName,
                                       String columnName) throws StandardException{
        String key=AutoincrementCounter.makeIdentity(schemaName,tableName,columnName);
        AutoincrementCounter aic=autoincrementCacheHashtable.get(key);

        if(aic==null){
            if(SanityManager.DEBUG){
                SanityManager.THROWASSERT("counter doesn't exist:"+key);
            }
            return 0;
        }else{
            return aic.update();
        }
    }

    /**
     * Flush the cache of autoincrement values being kept by the lcc.
     * This will result in the autoincrement values being written to the
     * SYSCOLUMNS table as well as the mapping used by lastAutoincrementValue
     *
     * @throws StandardException thrown on error.
     * @see LanguageConnectionContext#lastAutoincrementValue
     * @see GenericLanguageConnectionContext#lastAutoincrementValue
     * @see com.splicemachine.db.iapi.db.ConnectionInfo#lastAutoincrementValue
     */
    @Override
    public void autoincrementFlushCache(UUID tableUUID) throws StandardException{
        if(autoincrementCacheHashtable==null)
            return;

        if(autoincrementHT==null)
            autoincrementHT= new HashMap<>();

        DataDictionary dd=getDataDictionary();
        for(Map.Entry<String, AutoincrementCounter> stringAutoincrementCounterEntry : autoincrementCacheHashtable.entrySet()){
            AutoincrementCounter aic= stringAutoincrementCounterEntry.getValue();
            Long value=aic.getCurrentValue();
            aic.flushToDisk(getTransactionExecute(),dd,tableUUID);
            if(value!=null){
                autoincrementHT.put(stringAutoincrementCounterEntry.getKey(),value);
            }
        }
        autoincrementCacheHashtable.clear();
    }

    /**
     * Copies an existing autoincrement mapping
     * into autoincrementHT, the cache of autoincrement values
     * kept in the languageconnectioncontext.
     */
    @Override
    public void copyHashtableToAIHT(Map<String, Long> from){
        if(from.isEmpty()){
            return;
        }
        if(autoincrementHT==null){
            autoincrementHT=new HashMap<>();
        }
        autoincrementHT.putAll(from);
    }

    @Override
    public int getInstanceNumber(){
        return instanceNumber;
    }

    @Override
    public String getDrdaID(){
        return drdaID;
    }

    @Override
    public String getRdbIntTkn() {
        return rdbIntTkn;
    }

    @Override
    public void setDrdaID(String drdaID){
        this.drdaID=drdaID;
    }

    @Override
    public String getDbname(){
        return dbname;
    }

    @Override
    public Activation getLastActivation(){
        return acts.get(acts.size()-1);
    }

    @Override
    public StringBuffer appendErrorInfo(){

        TransactionController tc=getTransactionExecute();
        if(tc==null)
            return null;

        StringBuffer sb=new StringBuffer(200);

        sb.append(LanguageConnectionContext.xidStr);
        sb.append(tc.getTransactionIdString());
        sb.append("), ");

        sb.append(LanguageConnectionContext.lccStr);
        sb.append(Integer.toString(getInstanceNumber()));
        sb.append("), ");

        sb.append(LanguageConnectionContext.dbnameStr);
        sb.append(getDbname());
        sb.append("), ");

        sb.append(LanguageConnectionContext.drdaStr);
        sb.append(getDrdaID());
        sb.append("), ");

        return sb;
    }

    @Override
    public void setCurrentRole(Activation a, String role) {
        getCurrentSQLSessionContext(a).setRole(role);
    }

    @Override
    public void setCurrentRoles(Activation a, List<String> roles) {
        getCurrentSQLSessionContext(a).setRoles(roles);
    }

    @Override
    public List<String> getCurrentRoles(Activation a) {
        return getCurrentSQLSessionContext(a).getRoles();
    }

    @Override
    public String getCurrentUserId(Activation a) {
        return getCurrentSQLSessionContext(a).getCurrentUser();
    }

    @Override
    public void setCurrentUser(Activation a, String userName) {
        getCurrentSQLSessionContext(a).setUser(userName);
    }

    @Override
    public void setCurrentGroupUser(Activation a, List<String> groupUsers) {
        getCurrentSQLSessionContext(a).setCurrentGroupUser(groupUsers);
    }

    @Override
    public List<String> getCurrentGroupUser(Activation a) {
        return getCurrentSQLSessionContext(a).getCurrentGroupUser();
    }

    @Override
    public String getCurrentGroupUserDelimited(Activation a) throws StandardException {
        if(LOG.isDebugEnabled()) {
            LOG.debug(String.format("getCurrentGroupUserDelimited():%n" +
                            "sessionUser: %s,%n" +
                            "defaultRoles: %s,%n" +
                            "groupUserList: %s%n",
                    sessionUser,
                    (defaultRoles==null?"null":defaultRoles.toString()),
                    (groupuserlist==null?"null":groupuserlist.toString())));
        }
        List<String> groupUsers = getCurrentSQLSessionContext(a).getCurrentGroupUser();

        if (groupUsers == null)
            return null;

        String listString = null;
        for (String groupUser: groupUsers) {
            if (listString == null)
                listString = IdUtil.normalToDelimited(groupUser);
            else
                listString = listString + ", " + IdUtil.normalToDelimited(groupUser);
        }

        return listString;
    }

    @Override
    public String getCurrentRoleIdDelimited(Activation a) throws StandardException{
        if(LOG.isDebugEnabled()) {
            LOG.debug(String.format("getCurrentRoleIdDelimited():%n" +
                            "sessionUser: %s,%n" +
                            "defaultRoles: %s,%n" +
                            "groupUserList: %s%n",
                    sessionUser,
                    (defaultRoles==null?"null":defaultRoles.toString()),
                    (groupuserlist==null?"null":groupuserlist.toString())));
        }

        List<String> roles=getCurrentSQLSessionContext(a).getRoles();

        List<String > rolesToRemove = new ArrayList<>();
        String roleListString = null;
        for (String role : roles) {
            if (role != null) {
                beginNestedTransaction(true);

                try {
                    if (!roleIsSettable(a, role)) {
                        // invalid role, so remove it from the currentRoles list in SQLSessionContext
                        rolesToRemove.add(role);
                        role = null;
                    }
                } finally {
                    commitNestedTransaction();
                }
            }

            if (role != null) {
                if (roleListString == null)
                    roleListString = IdUtil.normalToDelimited(role);
                else
                    roleListString = roleListString + ", " + IdUtil.normalToDelimited(role);
            }
        }
        removeRoles(a, rolesToRemove);
        return roleListString;
    }

    @Override
    public void removeRole(Activation a, String roleName) {
        getCurrentSQLSessionContext(a).removeRole(roleName);
    }

    @Override
    public void removeRoles(Activation a, List<String> rolesToRemove) {
        if (rolesToRemove == null || rolesToRemove.isEmpty())
            return;

        for (String aRole: rolesToRemove)
            getCurrentSQLSessionContext(a).removeRole(aRole);

        return;
    }

    @Override
    public void setSessionProperties(Properties newProperties) {
        for (Map.Entry<Object, Object> propertyEntry: newProperties.entrySet()) {
            SessionProperties.PROPERTYNAME propertyName = (SessionProperties.PROPERTYNAME)propertyEntry.getKey();
            sessionProperties.setProperty(propertyName, propertyEntry.getValue());
        }

        return;
    }

    @Override
    public SessionProperties getSessionProperties() {
        return sessionProperties;
    }

    @Override
    public String getCurrentSessionPropertyDelimited() {
        return sessionProperties.getAllProperties();
    }

    @Override
    public boolean roleIsSettable(Activation a,String role) throws StandardException{

        DataDictionary dd=getDataDictionary();
        String dbo=dd.getAuthorizationDatabaseOwner();

        RoleGrantDescriptor grantDesc=null;
        String currentUser=getCurrentUserId(a);
        List<String> groupuserList = getCurrentGroupUser(a);

        if(currentUser.equals(dbo) || (groupuserList != null && groupuserList.contains(dbo))){
            grantDesc=dd.getRoleDefinitionDescriptor(role);
        }else{
            // since DB-6636, we allow non-splice admin user, roles' grantor is no longer necessary splice(dbo)
            // set grantor to null to fetch grant description regardless of the grantor
            grantDesc=dd.getRoleGrantDescriptor
                    (role,currentUser);

            if(grantDesc==null){
                // or if not, via PUBLIC?
                grantDesc=dd.getRoleGrantDescriptor
                        (role,Authorizer.PUBLIC_AUTHORIZATION_ID);
            }

            // or via group user
            if (grantDesc == null && groupuserList != null) {
                for (String currentGroupuser : groupuserList) {
                    grantDesc = dd.getRoleGrantDescriptor(role, currentGroupuser);
                    if (grantDesc != null)
                        break;
                }
            }
        }
        return grantDesc!=null;
    }

    /**
     * Return the current SQL session context of the activation
     *
     * @param activation the activation
     */
    private SQLSessionContext getCurrentSQLSessionContext(Activation activation) {
        SQLSessionContext curr;

        Activation parent=activation.getParentActivation();

        if(parent==null){
            // top level
            curr=getTopLevelSQLSessionContext();
        }else{
            // inside a nested connection (stored procedure/function), or when
            // executing a substatement the SQL session context is maintained
            // in the activation of the parent
            curr=parent.getSQLSessionContextForChildren();
        }

        return curr;
    }


    /**
     * Return the current SQL session context based on statement context
     */
    private SQLSessionContext getCurrentSQLSessionContext() {
        StatementContext ctx=getStatementContext();
        SQLSessionContext curr;

        if(ctx==null || !ctx.inUse()){
            curr=getTopLevelSQLSessionContext();
        }else{
            // We are inside a nested connection in a procedure of
            // function.
            curr=ctx.getSQLSessionContext();

            if(SanityManager.DEBUG){
                SanityManager.ASSERT(
                        curr!=null,
                        "SQL session context should never be empty here");
            }
        }

        return curr;
    }

    @Override
    public void setupNestedSessionContext(Activation a,boolean definersRights,String definer) throws StandardException{
        setupSessionContextMinion(a,true,definersRights,definer);
    }

    private void setupSessionContextMinion(
            Activation a,
            boolean push,
            boolean definersRights,
            String definer) throws StandardException{

        if(SanityManager.DEBUG){
            if(definersRights){
                SanityManager.ASSERT(push);
            }
        }

        SQLSessionContext sc=a.setupSQLSessionContextForChildren(push);

        if(definersRights){
            sc.setUser(definer);
        }else{
            // A priori: invoker's rights: Current user
            sc.setUser(getCurrentUserId(a));
        }


        if(definersRights){
            // No role a priori. Cf. SQL 2008, section 10.4 <routine
            // invocation>, GR 5 j) i) 1) B) "If the external security
            // characteristic of R is DEFINER, then the top cell of the
            // authorization stack of RSC is set to contain only the routine
            // authorization identifier of R.

            sc.setRole(null);
        }else{
            // Semantics for roles dictate (SQL 4.34.1.1 and 4.27.3.) that the
            // role is initially inherited from the current session context
            // when we run with INVOKER security characteristic.
            sc.setRoles(getCurrentRoles(a));
        }


        if(definersRights){
            SchemaDescriptor sd=getDataDictionary().getSchemaDescriptor(
                    definer,
                    getTransactionExecute(),
                    false);

            if(sd==null){
                sd=new SchemaDescriptor(
                        getDataDictionary(),definer,definer,(UUID)null,false);
            }

            sc.setDefaultSchema(sd);
        }else{
            // Inherit current default schema. The initial value of the
            // default schema is implementation defined. In Derby we
            // inherit it when we invoke stored procedures and functions.
            sc.setDefaultSchema(getDefaultSchema(a));
        }

        StatementContext stmctx=getStatementContext();

        // Since the statement is an invocation (iff push=true), it will now be
        // associated with the pushed SQLSessionContext (and no longer just
        // share that of its caller (or top).  The statement contexts of nested
        // connection statements will inherit statement context so the SQL
        // session context is available through it when nested statements are
        // compiled (and executed, for the most part).  However, for dynamic
        // result sets, the relevant statement context (originating result set)
        // is no longer available for execution time references to the SQL
        // session context, so we rely on the activation of the caller for
        // accessing it, cf. e.g. overload variants of
        // getDefaultSchema/setDefaultSchema.  If such nested connections
        // themselves turn out to be invocations, they in turn get a new
        // SQLSessionContext associated with them etc.
        stmctx.setSQLSessionContext(sc);
    }


    @Override
    public void setupSubStatementSessionContext(Activation a) throws StandardException{
        setupSessionContextMinion(a,false,false,null);
    }

    @Override
    public SQLSessionContext getTopLevelSQLSessionContext() {
        if(topLevelSSC==null){
            topLevelSSC=new SQLSessionContextImpl(
                    getInitialDefaultSchemaDescriptor(),
                    getSessionUserId(),
                    defaultRoles, groupuserlist);
        }
        return topLevelSSC;
    }


    @Override
    public SQLSessionContext createSQLSessionContext() {
        return new SQLSessionContextImpl(
                getInitialDefaultSchemaDescriptor(),
                getSessionUserId() /* a priori */,
                defaultRoles, groupuserlist);
    }

    /**
     * This holds a map of AST nodes that have already been printed during a
     * compiler phase, so as to be able to avoid printing a node more than once.
     *
     * @see com.splicemachine.db.impl.sql.compile.QueryTreeNode#treePrint(int)
     */
    Map printedObjectsMap=null;

    @Override
    public Map getPrintedObjectsMap(){
        if(printedObjectsMap==null){
            printedObjectsMap=new IdentityHashMap();
        }
        return printedObjectsMap;
    }

    @Override
    public void setASTVisitor(ASTVisitor visitor){
        astWalker=visitor;
    }

    @Override
    public ASTVisitor getASTVisitor(){
        return astWalker;
    }

    @Override
    public void setInterruptedException(StandardException e){
        interruptedException=e;
    }

    @Override
    public StandardException getInterruptedException(){
        return interruptedException;
    }

    @Override
    public FormatableBitSet getReferencedColumnMap(TableDescriptor td){
        return referencedColumnMap.get(td);
    }

    @Override
    public void setReferencedColumnMap(TableDescriptor td,FormatableBitSet map){
        referencedColumnMap.put(td,map);
    }

    @Override
    public void enterRestoreMode(){
        this.restoreMode=true;
    }

    @Override
    public void setTriggerStack(TriggerExecutionStack triggerStack){
        if(this.triggerStack!=null){
            SanityManager.THROWASSERT("LCC already has a trigger stack.");
        }
        this.triggerStack=triggerStack;
    }

    @Override
    public TriggerExecutionStack getTriggerStack(){
        return this.triggerStack;
    }

    @Override
    public boolean hasTriggers(){
        return !(this.triggerStack==null || this.triggerStack.isEmpty());
    }

    @Override
    public void setFailedRecords(long failedRecords) {
        GenericLanguageConnectionContext.failedRecords.set(failedRecords);
    }

    @Override
    public void setBadFile(String badFile) {
        GenericLanguageConnectionContext.badFile.set(badFile);
    }

    @Override
    public long getFailedRecords() {
        return failedRecords.get();
    }

    @Override
    public String getBadFile() {
        return badFile.get();
    }

    @Override
    public void resetBadFile() {
        badFile.remove();
    }

    @Override
    public void resetFailedRecords() {
        failedRecords.remove();
    }

    @Override
    public long getRecordsImported() {
        return recordsImported.get();
    }

    @Override
    public void setRecordsImported(long recordsImported) {
        GenericLanguageConnectionContext.recordsImported.set(recordsImported);
    }

    @Override
    public void resetRecordsImported() {
        recordsImported.remove();
    }

    @Override
    public DataSetProcessorType getDataSetProcessorType() {
        return this.type;
    }

    public void materialize() throws StandardException {}

    protected Map<String,TableDescriptor> withDescriptors;

    @Override
    public void setWithStack(Map<String,TableDescriptor> withDescriptors) {
        this.withDescriptors = withDescriptors;
    }

    @Override
    public TableDescriptor getWithDescriptor(String name) {
        if (withDescriptors==null)
            return null;
        return withDescriptors.get(name);
    }

    @Override
    public void popWithStack() {
        withDescriptors = null;
    }

    @Override
    public ControlExecutionLimiter getControlExecutionLimiter() {
        return limiter;
    }

    @Override
    public void setControlExecutionLimiter(ControlExecutionLimiter executionLimiter) {
        limiter = executionLimiter;
    }

    @Override
    public String getClientIPAddress() {
        return ipAddress;
    }

    @Override
    public void logStartCompiling(String statement) {
        if (stmtLogger.isInfoEnabled()) {
            stmtLogger.info(String.format("Begin compiling prepared statement. %s, %s",
                    getLogHeader(), formatLogStmt(statement)));
        }
    }

    @Override
    public void logEndCompiling(String statement, long nanoTimeSpent) {
        if (stmtLogger.isInfoEnabled()) {
            stmtLogger.info(String.format("End compiling prepared statement. %s, timeSpent=%dms, %s",
                    getLogHeader(), nanoTimeSpent / 1000000, formatLogStmt(statement)));
        }
    }

    @Override
    public void logErrorCompiling(String statement, Throwable t, long nanoTimeSpent) {
        if (stmtLogger.isEnabledFor(Level.WARN)) {
            stmtLogger.warn(String.format("Error compiling prepared statement. %s, timeSpent=%dms, %s",
                    getLogHeader(), nanoTimeSpent / 1000000, formatLogStmt(statement)), t);
        }
    }

    @Override
    public void logCommit() {
        if (stmtLogger.isInfoEnabled()) {
            stmtLogger.info(String.format("Committing. %s", getLogHeader()));
        }
    }

    @Override
    public void logRollback() {
        if (stmtLogger.isInfoEnabled()) {
            stmtLogger.info(String.format("Rolling back. %s", getLogHeader()));
        }
    }

    @Override
    public void logStartFetching(String statement) {
        if (stmtLogger.isInfoEnabled()) {
            stmtLogger.info(String.format("Start fetching from the result set. %s, %s",
                    getLogHeader(), formatLogStmt(statement)));
        }
    }

    @Override
    public void logEndFetching(String statement, long fetchedRows) {
        if (stmtLogger.isInfoEnabled()) {
            stmtLogger.info(String.format("End fetching from the result set. %s, fetchedRows=%d, %s",
                    getLogHeader(), fetchedRows, formatLogStmt(statement)));
        }
    }

    @Override
    public void logStartExecuting(String uuid, String engine, String stmt, ExecPreparedStatement ps,
                                  ParameterValueSet pvs) {
        if (stmtLogger.isInfoEnabled()) {
            stmtLogger.info(String.format(
                    "Start executing query. %s, uuid=%s, engine=%s, %s, paramsCount=%d, params=[ %s ], sessionProperties=[ %s ]",
                    getLogHeader(), uuid, engine, formatLogStmt(stmt),
                    pvs.getParameterCount(), pvs.toString(), ps.getSessionPropertyValues()));
        }
    }

    @Override
    public void logNextBatch(ParameterValueSet pvs) {
        if (stmtLogger.isDebugEnabled()) {
            stmtLogger.debug(String.format(
                    "Next batch for query. %s, paramsCount=%d, params=[ %s ]",
                    getLogHeader(),
                    pvs.getParameterCount(), pvs.toString()));
        }
    }

    @Override
    public void logEndExecuting(String uuid, long modifiedRows, long badRecords, long
            nanoTimeSpent) {
        if (stmtLogger.isInfoEnabled()) {
            stmtLogger.info(String.format("End executing query. %s, uuid=%s, timeSpent=%dms, " +
                            "modifiedRows=%d, badRecords=%d",
                    getLogHeader(), uuid, nanoTimeSpent / 1000000, modifiedRows, badRecords));
        }
    }

    private String getLogHeader() {
        return String.format(
                "XID=%s, SessionID=%s, Database=%s, DRDAID=%s, UserID=%s",
                getTransactionExecute().getTransactionIdString(),
                getInstanceNumber(),
                getDbname(),
                getDrdaID(),
                getSessionUserId());
    }

    private String formatLogStmt(String statement) {
        if (statement == null) {
            return "sqlHash=null, statement=null";
        }
        synchronized(this) {
            // cache formatted statement log
            if (statement.equals(lastLogStmt)) {
                return lastLogStmtFormat;
            }
            String hash = "";
            try {
                MessageDigest md = MessageDigest.getInstance("MD5");
                md.reset();
                md.update(statement.getBytes("UTF-8"));
                hash = new BigInteger(1, md.digest()).toString(16);
            } catch (UnsupportedEncodingException | NoSuchAlgorithmException e) {
                stmtLogger.error("Cannot encode statement " + statement, e);
            }
            String subStatement = statement;
            if (maxStatementLogLen >= 0 && maxStatementLogLen < statement.length()) {
                subStatement = statement.substring(0, maxStatementLogLen) + " ... ";
            }
            String result = String.format("sqlHash=%s, statement=[ %s ]", hash, subStatement);
            lastLogStmt = statement;
            lastLogStmtFormat = result;
            return result;
        }
    }

    public void setOrigStmtTxt(String stmt) {
        origStmtTxt = stmt;
    }

    public String getOrigStmtTxt() {
        return origStmtTxt;
    }

    public CommentStripper getCommentStripper() {
        return commentStripper;
    }

    public boolean getIgnoreCommentOptEnabled() {
        return ignoreCommentOptEnabled;
    }

    public boolean clientSupportsDecimal38() { return clientSupportsDecimal38; }

    public void setClientSupportsDecimal38(boolean newVal) {
        clientSupportsDecimal38 = newVal;
    }

    public String getUserName() {
        return userName;
    }

    @Override
    public void setReplicationRole(String role) {
        this.replicationRole = role;
    }

    @Override
    public String getReplicationRole() {
        return replicationRole;
    }
}<|MERGE_RESOLUTION|>--- conflicted
+++ resolved
@@ -409,19 +409,9 @@
         if (defaultSelectivityFactor > 0)
             this.sessionProperties.setProperty(SessionProperties.PROPERTYNAME.DEFAULTSELECTIVITYFACTOR, Double.toString(defaultSelectivityFactor));
         if (connectionProperties != null) {
-<<<<<<< HEAD
             setSessionFromConnectionProperty(connectionProperties, Property.CONNECTION_OLAP_QUEUE, SessionProperties.PROPERTYNAME.OLAPQUEUE);
             setSessionFromConnectionProperty(connectionProperties, Property.CONNECTION_SNAPSHOT, SessionProperties.PROPERTYNAME.SNAPSHOT_TIMESTAMP);
 
-=======
-            String olapQueue = connectionProperties.getProperty(Property.CONNECTION_OLAP_QUEUE);
-            if (olapQueue != null) {
-                this.sessionProperties.setProperty(SessionProperties.PROPERTYNAME.OLAPQUEUE, olapQueue);
-            }
-            String snapshot = connectionProperties.getProperty(Property.CONNECTION_SNAPSHOT);
-            if (snapshot != null) {
-                this.sessionProperties.setProperty(SessionProperties.PROPERTYNAME.SNAPSHOT_TIMESTAMP, snapshot);
-            }
             String parallelPartitions = connectionProperties.getProperty(Property.OLAP_PARALLEL_PARTITIONS);
             if (parallelPartitions != null) {
                 this.sessionProperties.setProperty(SessionProperties.PROPERTYNAME.OLAPPARALLELPARTITIONS, parallelPartitions);
@@ -430,7 +420,6 @@
             if (shufflePartitions != null) {
                 this.sessionProperties.setProperty(SessionProperties.PROPERTYNAME.OLAPSHUFFLEPARTITIONS, shufflePartitions);
             }
->>>>>>> f6751b24
             String disableAdvancedTC = connectionProperties.getProperty(Property.CONNECTION_DISABLE_TC_PUSHED_DOWN_INTO_VIEWS);
             if (disableAdvancedTC != null && disableAdvancedTC.equalsIgnoreCase("true")) {
                 this.sessionProperties.setProperty(SessionProperties.PROPERTYNAME.DISABLE_TC_PUSHED_DOWN_INTO_VIEWS, "TRUE".toString());
