/*
 * This file is part of Splice Machine.
 * Splice Machine is free software: you can redistribute it and/or modify it under the terms of the
 * GNU Affero General Public License as published by the Free Software Foundation, either
 * version 3, or (at your option) any later version.
 * Splice Machine is distributed in the hope that it will be useful, but WITHOUT ANY WARRANTY;
 * without even the implied warranty of MERCHANTABILITY or FITNESS FOR A PARTICULAR PURPOSE.
 * See the GNU Affero General Public License for more details.
 * You should have received a copy of the GNU Affero General Public License along with Splice Machine.
 * If not, see <http://www.gnu.org/licenses/>.
 *
 * Some parts of this source code are based on Apache Derby, and the following notices apply to
 * Apache Derby:
 *
 * Apache Derby is a subproject of the Apache DB project, and is licensed under
 * the Apache License, Version 2.0 (the "License"); you may not use these files
 * except in compliance with the License. You may obtain a copy of the License at:
 *
 * http://www.apache.org/licenses/LICENSE-2.0
 *
 * Unless required by applicable law or agreed to in writing, software distributed
 * under the License is distributed on an "AS IS" BASIS, WITHOUT WARRANTIES OR
 * CONDITIONS OF ANY KIND, either express or implied. See the License for the
 * specific language governing permissions and limitations under the License.
 *
 * Splice Machine, Inc. has modified the Apache Derby code in this file.
 *
 * All such Splice Machine modifications are Copyright 2012 - 2020 Splice Machine, Inc.,
 * and are licensed to you under the GNU Affero General Public License.
 */

package com.splicemachine.db.impl.sql.conn;

import com.splicemachine.db.catalog.UUID;
import com.splicemachine.db.iapi.db.InternalDatabase;
import com.splicemachine.db.iapi.error.ExceptionSeverity;
import com.splicemachine.db.iapi.error.StandardException;
import com.splicemachine.db.iapi.reference.ContextId;
import com.splicemachine.db.iapi.reference.Property;
import com.splicemachine.db.iapi.reference.SQLState;
import com.splicemachine.db.iapi.services.cache.CacheManager;
import com.splicemachine.db.iapi.services.cache.Cacheable;
import com.splicemachine.db.iapi.services.context.Context;
import com.splicemachine.db.iapi.services.context.ContextImpl;
import com.splicemachine.db.iapi.services.context.ContextManager;
import com.splicemachine.db.iapi.services.io.FormatableBitSet;
import com.splicemachine.db.iapi.services.loader.ClassFactory;
import com.splicemachine.db.iapi.services.loader.GeneratedClass;
import com.splicemachine.db.iapi.services.property.PropertyUtil;
import com.splicemachine.db.iapi.services.sanity.SanityManager;
import com.splicemachine.db.iapi.sql.*;
import com.splicemachine.db.iapi.sql.compile.*;
import com.splicemachine.db.iapi.sql.compile.costing.CostModel;
import com.splicemachine.db.iapi.sql.compile.costing.CostModelRegistry;
import com.splicemachine.db.iapi.sql.conn.*;
import com.splicemachine.db.iapi.sql.depend.DependencyManager;
import com.splicemachine.db.iapi.sql.depend.Provider;
import com.splicemachine.db.iapi.sql.dictionary.*;
import com.splicemachine.db.iapi.sql.execute.CursorActivation;
import com.splicemachine.db.iapi.sql.execute.*;
import com.splicemachine.db.iapi.store.access.AccessFactory;
import com.splicemachine.db.iapi.store.access.TransactionController;
import com.splicemachine.db.iapi.store.access.XATransactionController;
import com.splicemachine.db.iapi.store.access.conglomerate.Conglomerate;
import com.splicemachine.db.iapi.types.DataValueFactory;
import com.splicemachine.db.iapi.util.IdUtil;
import com.splicemachine.db.iapi.util.InterruptStatus;
import com.splicemachine.db.iapi.util.StringUtil;
import com.splicemachine.db.impl.db.BasicDatabase;
import com.splicemachine.db.impl.sql.GenericStatement;
import com.splicemachine.db.impl.sql.GenericStorablePreparedStatement;
import com.splicemachine.db.impl.sql.catalog.ManagedCache;
import com.splicemachine.db.impl.sql.compile.CharTypeCompiler;
import com.splicemachine.db.impl.sql.compile.CompilerContextImpl;
import com.splicemachine.db.impl.sql.execute.*;
import com.splicemachine.db.impl.sql.misc.CommentStripper;
import com.splicemachine.utils.SparkSQLUtils;
import edu.umd.cs.findbugs.annotations.SuppressFBWarnings;
import org.apache.log4j.Level;
import org.apache.log4j.Logger;
import splice.com.google.common.cache.CacheBuilder;

import java.io.UnsupportedEncodingException;
import java.math.BigInteger;
import java.security.MessageDigest;
import java.security.NoSuchAlgorithmException;
import java.util.*;

import static com.splicemachine.db.iapi.reference.Property.MATCHING_STATEMENT_CACHE_IGNORING_COMMENT_OPTIMIZATION_ENABLED;

/**
 * LanguageConnectionContext keeps the pool of prepared statements,
 * activations, and cursors in use by the current connection.
 * <p/>
 * The generic impl does not provide statement caching.
 */
public class GenericLanguageConnectionContext extends ContextImpl implements LanguageConnectionContext {

    private final Logger stmtLogger = Logger.getLogger("splice-derby.statement");
    private static Logger LOG = Logger.getLogger(GenericLanguageConnectionContext.class);
    private static final int LOCAL_MANAGED_CACHE_MAX_SIZE = 256;


    private static final ThreadLocal<String> badFile = new ThreadLocal<String>() {
        @Override
        protected String initialValue() {
            return null;
        }
    };

    private static final ThreadLocal<Long> recordsImported = new ThreadLocal<Long>() {
        @Override
        protected Long initialValue() {
            return 0L;
        }
    };

    private static final ThreadLocal<Long> failedRecords = new ThreadLocal<Long>() {
        @Override
        protected Long initialValue() {
            return 0L;
        }
    };
    // make sure these are not zeros
    private final static int NON_XA = 0;
    private final static int XA_ONE_PHASE = 1;
    private final static int XA_TWO_PHASE = 2;

    /*
        fields
     */

    private final ArrayList<Activation> acts;
    private volatile boolean unusedActs = false;
    /**
     * The maximum size of acts since the last time it was trimmed. Used to
     * determine whether acts should be trimmed to reclaim space.
     */
    private int maxActsSize;
    protected int bindCount;
    private boolean ddWriteMode;

    //all the temporary tables declared for this connection
    private ArrayList<TempTableInfo> allDeclaredGlobalTempTables;

    //The currentSavepointLevel is used to provide the rollback behavior of 
    //temporary tables.  At any point, this variable has the total number of 
    //savepoints defined for the transaction.
    private int currentSavepointLevel = 0;

    protected long nextCursorId;

    protected int nextSavepointId;

    private StringBuffer sb;
    private DataSetProcessorType type;
    private SparkExecutionType sparkExecutionType;

    private final String ipAddress;
    private InternalDatabase db;

    private final int instanceNumber;
    private String drdaID;
    private String dbname;
    private String rdbIntTkn;

    private Object lastQueryTree; // for debugging
    private ManagedCache<UUID, SPSDescriptor> spsCache = null;
    private SPSDescriptor createTriggerSPSDescriptor;
    private long activeStateTxId = -1;

    /**
     * The transaction to use within this language connection context.  It may
     * be more appropriate to have it in a separate context (LanguageTransactionContext?).
     * REVISIT (nat): I shoehorned the transaction context that
     * the language uses into this class.  The main purpose is so
     * that the various language code can find out what its
     * transaction is.
     **/
    private final TransactionController tran;

    /*
     * A stack of nested transactions. Each time you want to execute some code in a nested context
     * (i.e. you wish to create a child transaction to commit with), call pushNestedContext(String),
     * with a nested transaction context.
     *
     */
    private final List<TransactionController> nestedTransactions = new LinkedList<>();

    /**
     * If non-null indicates that a read-only nested
     * user transaction is in progress.
     */
    private TransactionController readOnlyNestedTransaction;

    /**
     * queryNestingDepth is a counter used to keep track of how many calls
     * have been made to begin read-only nested transactions. Only the first call
     * actually starts a Nested User Transaction with the store. Subsequent
     * calls simply increment this counter. commitNestedTransaction only
     * decrements the counter and when it drops to 0 actually commits the
     * nested user transaction.
     */
    private int queryNestingDepth;

    /**
     * True if the connected client application can read decimal data
     * up to 38 digits of precision.
     */
    private boolean clientSupportsDecimal38 = false;

    protected DataValueFactory dataFactory;
    protected LanguageFactory langFactory;
    protected TypeCompilerFactory tcf;
    protected OptimizerFactory of;
    protected LanguageConnectionFactory connFactory;

    /*
     * A statement context is "pushed" and "popped" at the beginning and
     * end of every statement so that only that statement is cleaned up
     * on a Statement Exception.  As a performance optimization, we only push
     * the outermost statement context once, and never pop it.  Also, we
     * save off a 2nd StatementContext for speeding server side method
     * invocation, though we still push and pop it as needed.  All other
     * statement contexts will allocated and pushed and popped on demand.
     */
    private final StatementContext[] statementContexts = new StatementContext[2];
    private int statementDepth;
    private int outermostTrigger = -1;

    protected Authorizer authorizer;
    protected String userName = null; //The name the user connects with.
    protected List<String> groupuserlist = null; // name of ldap user group

    //May still be quoted.
    /**
     * The top SQL session context stack frame (SQL 2003, section
     * 4.37.3), is kept in topLevelSSC. For nested session contexts,
     * the SQL session context is held by the activation of the
     * calling statement, cf. setupNestedSessionContext and it is
     * accessible through the current statement context
     * (compile-time), or via the current activation (execution-time).
     *
     * @see GenericLanguageConnectionContext#getTopLevelSQLSessionContext
     */
    private SQLSessionContext topLevelSSC;

    /**
     * Used to hold the computed value of the initial default schema,
     * cf logic in initDefaultSchemaDescriptor.
     */
    private SchemaDescriptor cachedInitialDefaultSchemaDescr = null;

    /**
     * Used to hold the defaultRoles
     */
    private List<String> defaultRoles = null;

    // RESOLVE - How do we want to set the default.
    private int defaultIsolationLevel = ExecutionContext.READ_COMMITTED_ISOLATION_LEVEL;
    protected int isolationLevel = defaultIsolationLevel;

    private boolean isolationLevelExplicitlySet = false;
    // Isolation level can be changed using JDBC api Connection.setTransactionIsolation
    // or it can be changed using SQL "set current isolation = NEWLEVEL".
    // 
    // In XA transactions, BrokeredConnection keeps isolation state information.
    // When isolation is changed in XA transaction using JDBC, that state gets
    // correctly set in BrokeredConnection.setTransactionIsolation method. But
    // when SQL is used to set the isolation level, the code path is different
    // and it does not go through BrokeredConnection's setTransactionIsolation
    // method and hence the state is not maintained correctly when coming through
    // SQL. To get around this, I am adding following flag which will get set
    // everytime the isolation level is set using JDBC or SQL. This flag will be
    // checked at global transaction start and end time. If the flag is set to true
    // then BrokeredConnection's isolation level state will be brought upto date
    // with Real Connection's isolation level and this flag will be set to false
    // after that.
    private boolean isolationLevelSetUsingSQLorJDBC = false;

    // isolation level to when preparing statements.
    // if unspecified, the statement won't be prepared with a specific 
    // scan isolationlevel
    protected int prepareIsolationLevel = ExecutionContext.UNSPECIFIED_ISOLATION_LEVEL;

    // Whether or not to write executing statement info to db2j.log
    private boolean logStatementText;
    // The max length of statement in log
    private int maxStatementLogLen;
    private boolean logQueryPlan;

    // default to 6
    private int tableLimitForExhaustiveSearch = 6;

    // this used to be computed in OptimizerFactoryContextImpl; i.e everytime a
    // connection was made. To keep the semantics same I'm putting it out here
    // instead of in the OptimizerFactory which is only initialized when the
    // database is booted.
    private int lockEscalationThreshold;

    private List<ExecutionStmtValidator> stmtValidators;
    private TriggerExecutionStack triggerStack;
    private List<TableDescriptor> triggerTables;

    // OptimizerTrace
    private boolean optimizerTrace;
    private boolean optimizerTraceHtml;
    private String lastOptimizerTraceOutput;
    private String optimizerTraceOutput;

    //// Support for AUTOINCREMENT

    /**
     * To support lastAutoincrementValue: This is a hashtable which maps
     * schemaName,tableName,columnName to a Long value.
     */
    private HashMap<String, Long> autoincrementHT;
    /**
     * whether to allow updates or not.
     */
    private boolean autoincrementUpdate;
    private long identityVal;   //support IDENTITY_VAL_LOCAL function
    private boolean identityNotNull;    //frugal programmer

    // cache of ai being handled in memory (bulk insert + alter table).
    private HashMap<String, AutoincrementCounter> autoincrementCacheHashtable;

    // User-written inspector to print out query tree
    private ASTVisitor astWalker;

    /**
     * Interrupt status flag of this session's thread, in the form of an
     * exception created where an interrupt was (last) detected during operation,
     * null if no interrupt has been seen.
     */
    private StandardException interruptedException;

    /**
     * Connection local state for cached {@code TableDescriptor}s used
     * for keeping track of referenced columns for a table during DDL
     * operations.
     */
    private WeakHashMap<TableDescriptor, FormatableBitSet> referencedColumnMap;
    /**
     * If in restore mode, statements can't be executed
     */
    private boolean restoreMode = false;

    /**
     * Allows fallback to distributed mode when we read too many rows on control mode
     */
    private ControlExecutionLimiter limiter;

    private String lastLogStmt;
    private String lastLogStmtFormat;
    private SessionPropertiesImpl sessionProperties;
    private final CommentStripper commentStripper;
    private boolean ignoreCommentOptEnabled = false;
    private String origStmtTxt;

    private String defaultSchema;
    private boolean nljPredicatePushDownDisabled = false;

    private String replicationRole = "NONE";
    private boolean db2VarcharCompatibilityModeNeedsReset = false;
    private CharTypeCompiler charTypeCompiler = null;
    private boolean compilingFromTableTempTrigger = false;
    private Object sparkContext = null;
    private int applicationJarsHashCode = 0;
    private SparkSQLUtils sparkSQLUtils;
    private boolean hasJoinStrategyHint;
    private boolean compilingStoredPreparedStatement;

    /* constructor */
    @SuppressFBWarnings(value = "REC_CATCH_EXCEPTION", justification = "Intentional")
    public GenericLanguageConnectionContext(
        ContextManager cm,
        TransactionController tranCtrl,
        LanguageFactory lf,
        LanguageConnectionFactory lcf,
        InternalDatabase db,
        String userName,
        List<String> groupuserlist,
        int instanceNumber,
        String drdaID,
        String dbname,
        String rdbIntTkn,
        DataSetProcessorType type,
        SparkExecutionType sparkExecutionType,
        boolean skipStats,
        double defaultSelectivityFactor,
        String ipAddress,
        String defaultSchema,
        ManagedCache<UUID, SPSDescriptor> spsCache,
        List<String> defaultRoles,
        SchemaDescriptor initialDefaultSchemaDescriptor,
        long driverTxnId,
        Properties connectionProperties
    ) throws StandardException {
        super(cm, ContextId.LANG_CONNECTION);
        acts = new ArrayList<>();
        tran = tranCtrl;
        this.type = type;
        this.sparkExecutionType = sparkExecutionType;
        this.ipAddress = ipAddress;
        dataFactory = lcf.getDataValueFactory();
        tcf = lcf.getTypeCompilerFactory();
        of = lcf.getOptimizerFactory();
        langFactory = lf;
        connFactory = lcf;
        this.db = db;
        this.userName = userName;
        this.groupuserlist = groupuserlist;
        this.instanceNumber = instanceNumber;
        this.drdaID = drdaID;
        this.dbname = dbname;
        this.rdbIntTkn = rdbIntTkn;
        this.commentStripper = lcf.newCommentStripper();
        this.defaultSchema = defaultSchema;
        this.spsCache = spsCache;
        this.activeStateTxId = driverTxnId;
        this.defaultRoles = defaultRoles;
        this.cachedInitialDefaultSchemaDescr = initialDefaultSchemaDescriptor;
        if (initialDefaultSchemaDescriptor != null)
            initialDefaultSchemaDescriptor.setDataDictionary(getDataDictionary());

        if (defaultSchema != null) {
            if (defaultSchema.charAt(0) == '"') {
                // quoted schema name
                this.defaultSchema = IdUtil.parseSQLIdentifier(defaultSchema);
            } else {
                // regular schema name, need to be converted to upper case
                this.defaultSchema = StringUtil.SQLToUpperCase(this.defaultSchema);
            }
        }

        /* Find out whether or not to log info on executing statements to error log
         */
        String logStatementProperty = PropertyUtil.getCachedDatabaseProperty(this, "derby.language.logStatementText");
        logStatementText = logStatementProperty == null || Boolean.valueOf(logStatementProperty);
        // log statements by default
        if (!logStatementText) {
            stmtLogger.setLevel(Level.OFF);
        }

        String maxStatementLogLenStr = PropertyUtil.getCachedDatabaseProperty(this, "derby.language.maxStatementLogLen");
        maxStatementLogLen = maxStatementLogLenStr == null ? -1 : Integer.parseInt
            (maxStatementLogLenStr);

        String logQueryPlanProperty = PropertyUtil.getCachedDatabaseProperty(this, "derby.language.logQueryPlan");
        logQueryPlan = Boolean.valueOf(logQueryPlanProperty);

        try {
            String valueString = PropertyUtil.getCachedDatabaseProperty(this, "derby.language.tableLimitForExhaustiveSearch");
            int value = valueString == null ? 0 : Integer.parseInt(valueString);
            if (value > 0)
                tableLimitForExhaustiveSearch = value;
        } catch (RuntimeException e) {
            throw e;
        }  catch (Exception e) {
            // no op, use default value 6
        }

        try {
            String nljPredPushDownString =
                PropertyUtil.getCachedDatabaseProperty(this, Property.DISABLE_NLJ_PREIDCATE_PUSH_DOWN);
            if (nljPredPushDownString != null)
                nljPredicatePushDownDisabled = Boolean.valueOf(nljPredPushDownString);
        } catch (RuntimeException e) {
            throw e;
        } catch (Exception e) {
            // no op, use default value 6
        }

        lockEscalationThreshold = Property.DEFAULT_LOCKS_ESCALATION_THRESHOLD;
        stmtValidators = new ArrayList<>();
        triggerTables = new ArrayList<>();
        limiter = ControlExecutionLimiter.NO_OP;
        sessionProperties = new SessionPropertiesImpl();
        // transfer setting of skipStats and defaultSelectivityFactor from jdbc connnection string to sessionProperties
        if (skipStats)
            this.sessionProperties.setProperty(SessionProperties.PROPERTYNAME.SKIPSTATS, Boolean.toString(skipStats));
        if (defaultSelectivityFactor > 0)
            this.sessionProperties.setProperty(SessionProperties.PROPERTYNAME.DEFAULTSELECTIVITYFACTOR, Double.toString(defaultSelectivityFactor));
        if (connectionProperties != null) {
            setSessionFromConnectionProperty(connectionProperties, Property.CONNECTION_OLAP_QUEUE, SessionProperties.PROPERTYNAME.OLAPQUEUE);
            setSessionFromConnectionProperty(connectionProperties, Property.CONNECTION_SNAPSHOT, SessionProperties.PROPERTYNAME.SNAPSHOT_TIMESTAMP);
            setSessionFromConnectionProperty(connectionProperties, Property.OLAP_PARALLEL_PARTITIONS, SessionProperties.PROPERTYNAME.OLAPPARALLELPARTITIONS);
            setSessionFromConnectionProperty(connectionProperties, Property.OLAP_SHUFFLE_PARTITIONS, SessionProperties.PROPERTYNAME.OLAPSHUFFLEPARTITIONS);
            setSessionFromConnectionProperty(connectionProperties, Property.CONNECTION_MIN_PLAN_TIMEOUT, SessionProperties.PROPERTYNAME.MINPLANTIMEOUT);
            setSessionFromConnectionProperty(connectionProperties, Property.CURRENT_FUNCTION_PATH, SessionProperties.PROPERTYNAME.CURRENTFUNCTIONPATH);
            setSessionFromConnectionProperty(connectionProperties, Property.OLAP_ALWAYS_PENALIZE_NLJ, SessionProperties.PROPERTYNAME.OLAPALWAYSPENALIZENLJ);
            setSessionFromConnectionProperty(connectionProperties, Property.CONNECTION_JOIN_STRATEGY, SessionProperties.PROPERTYNAME.JOINSTRATEGY);

            String disableAdvancedTC = connectionProperties.getProperty(Property.CONNECTION_DISABLE_TC_PUSHED_DOWN_INTO_VIEWS);
            if (disableAdvancedTC != null && disableAdvancedTC.equalsIgnoreCase("true")) {
                this.sessionProperties.setProperty(SessionProperties.PROPERTYNAME.DISABLE_TC_PUSHED_DOWN_INTO_VIEWS, "TRUE".toString());
            }

            setSessionFromConnectionProperty(connectionProperties, Property.SPARK_RESULT_STREAMING_BATCHES, SessionProperties.PROPERTYNAME.SPARK_RESULT_STREAMING_BATCHES);
            setSessionFromConnectionProperty(connectionProperties, Property.SPARK_RESULT_STREAMING_BATCH_SIZE, SessionProperties.PROPERTYNAME.SPARK_RESULT_STREAMING_BATCH_SIZE);
            String disableNestedLoopJoinPredicatePushDown = connectionProperties.getProperty(Property.CONNECTION_DISABLE_NLJ_PREDICATE_PUSH_DOWN);
            if (disableNestedLoopJoinPredicatePushDown != null &&
                disableNestedLoopJoinPredicatePushDown.equalsIgnoreCase("true")) {
                this.sessionProperties.setProperty(SessionProperties.PROPERTYNAME.DISABLE_NLJ_PREDICATE_PUSH_DOWN, "TRUE".toString());
            }

            String disablePredsForIndexOrPkAccessPath = connectionProperties.getProperty(Property.CONNECTION_DISABLE_PREDS_FOR_INDEX_OR_PK_ACCESS_PATH);
            if (disablePredsForIndexOrPkAccessPath != null &&
                    disablePredsForIndexOrPkAccessPath.equalsIgnoreCase("true")) {
                this.sessionProperties.setProperty(SessionProperties.PROPERTYNAME.DISABLEPREDSFORINDEXORPKACCESSPATH, "TRUE".toString());
            }
            String alwaysAllowIndexPrefixIteration = connectionProperties.getProperty(Property.CONNECTION_ALWAYS_ALLOW_INDEX_PREFIX_ITERATION);
            if (alwaysAllowIndexPrefixIteration != null &&
                    alwaysAllowIndexPrefixIteration.equalsIgnoreCase("true")) {
                this.sessionProperties.setProperty(SessionProperties.PROPERTYNAME.ALWAYSALLOWINDEXPREFIXITERATION, "TRUE".toString());
            }
            String favorIndexPrefixIteration = connectionProperties.getProperty(Property.CONNECTION_FAVOR_INDEX_PREFIX_ITERATION);
            if (favorIndexPrefixIteration != null &&
                    favorIndexPrefixIteration.equalsIgnoreCase("true")) {
                this.sessionProperties.setProperty(SessionProperties.PROPERTYNAME.FAVORINDEXPREFIXITERATION, "TRUE".toString());
            }
            String costModel = connectionProperties.getProperty(Property.COST_MODEL);
            if(costModel != null && CostModelRegistry.exists(costModel)) {
                this.sessionProperties.setProperty(SessionProperties.PROPERTYNAME.COSTMODEL, costModel);
            }
        }
        if (type.isSessionHinted()) {
            this.sessionProperties.setProperty(SessionProperties.PROPERTYNAME.USEOLAP, type.isOlap());
        } else {
            assert type.isDefaultOltp();
        }
        if (sparkExecutionType.isSessionHinted()) {
            this.sessionProperties.setProperty(SessionProperties.PROPERTYNAME.USE_NATIVE_SPARK, sparkExecutionType.isNative());
        } else {
            assert sparkExecutionType.isUnspecified();
        }


        String ignoreCommentOptEnabledStr = PropertyUtil.getCachedDatabaseProperty(this, MATCHING_STATEMENT_CACHE_IGNORING_COMMENT_OPTIMIZATION_ENABLED);
        ignoreCommentOptEnabled = Boolean.valueOf(ignoreCommentOptEnabledStr);

    }

    private void setSessionFromConnectionProperty(Properties connectionProperties, String connectionPropName, SessionProperties.PROPERTYNAME sessionPropName) {
        String value = connectionProperties.getProperty(connectionPropName);
        if (value != null) {
            this.sessionProperties.setProperty(sessionPropName, value);
        }
    }

    /**
     * In contrast to current user id, which may change (inside a routine
     * executing with definer's rights), the sessionUser is constant in a
     * session.
     */
    private String sessionUser = null;

    @Override
    public void initialize() throws StandardException {
        interruptedException = null;
        sessionUser = IdUtil.getUserAuthorizationId(userName);
        /*
         ** Set the authorization id.  User shouldn't
         ** be null or else we are going to blow up trying
         ** to create a schema for this user.
         */
        if (SanityManager.DEBUG) {
            if (getSessionUserId() == null) {
                SanityManager.THROWASSERT("User name is null," +
                    " check the connection manager to make sure it is set" +
                    " reasonably");
            }
        }
        referencedColumnMap = new WeakHashMap<>();
        if (defaultRoles == null)
            defaultRoles = initDefaultRoleSet();
        SchemaDescriptor sd = initDefaultSchemaDescriptor();
        /*
         * It is possible for Splice's startup sequence to end up in this code on the same thread
         * as a connection. When this happens, we need to ensure that we do not destroy the schema
         * set by the user by default (if such a schema is set already).
         */
        if (getDefaultSchema() == null)
            setDefaultSchema(sd);
    }

    /*
     * Initialize the LCC without the extraneous SQL Calls.
     */
    @Override
    public void initializeSplice(String sessionUser, SchemaDescriptor defaultSchemaDescriptor) throws StandardException {
        interruptedException = null;
        this.sessionUser = sessionUser;

        /*
         ** Set the authorization id.  User shouldn't
         ** be null or else we are going to blow up trying
         ** to create a schema for this user.
         */
        if (SanityManager.DEBUG) {
            if (getSessionUserId() == null) {
                SanityManager.THROWASSERT("User name is null," +
                    " check the connection manager to make sure it is set" +
                    " reasonably");
            }
        }
        setDefaultSchema(defaultSchemaDescriptor);
        referencedColumnMap = new WeakHashMap<>();
    }


    /**
     * Compute the initial default schema and set cachedInitialDefaultSchemaDescr accordingly.
     *
     * @return computed initial default schema value for this session
     * @throws StandardException
     */
    protected SchemaDescriptor initDefaultSchemaDescriptor() throws StandardException {
        /*
         ** - If the database supports schemas and a schema with the
         ** same name as the user's name exists (has been created using
         ** create schema already) the database will set the users
         ** default schema to the the schema with the same name as the
         ** user.
         ** - Else Set the default schema to SPLICE.
         */
        if (cachedInitialDefaultSchemaDescr == null) {
            DataDictionary dd = getDataDictionary();
            SchemaDescriptor sd;
            if (defaultSchema != null) {
                sd = dd.getSchemaDescriptor(defaultSchema, getTransactionCompile(), true);
            } else {
                sd = dd.getSchemaDescriptor(
                    getSessionUserId(), getTransactionCompile(), false);
            }
            if (sd == null) {
                sd = new SchemaDescriptor(
                    dd,
                    getSessionUserId(),
                    getSessionUserId(),
                    null,
                    false);
            }

            cachedInitialDefaultSchemaDescr = sd;
        }
        return cachedInitialDefaultSchemaDescr;
    }

    /**
     * Compute the default roles of the current session user, including the roles granted to public
     *
     * @return computed initial default roles for this session
     * @throws StandardException
     */
    protected List<String> initDefaultRoleSet() throws StandardException {
        if (defaultRoles == null) {
            DataDictionary dd = getDataDictionary();
            defaultRoles = new ArrayList<>();
            List<String> userRoles =
                dd.getDefaultRoles(getSessionUserId(), getTransactionCompile());
            defaultRoles.addAll(userRoles);
            List<String> publicRoles =
                dd.getDefaultRoles("PUBLIC", getTransactionCompile());
            defaultRoles.addAll(publicRoles);
            if (groupuserlist != null) {
                for (String groupuser : groupuserlist) {
                    List<String> groupRoles =
                        dd.getDefaultRoles(groupuser, getTransactionCompile());
                    defaultRoles.addAll(groupRoles);
                }
            }

        }
        return defaultRoles;
    }

    public List<String> getDefaultRoles() {
        return defaultRoles;
    }

    /**
     * Get the computed value for the initial default schema.
     *
     * @return the schema descriptor of the computed initial default schema
     */
    public SchemaDescriptor getInitialDefaultSchemaDescriptor() {
        return cachedInitialDefaultSchemaDescr;
    }


    //
    // LanguageConnectionContext interface
    //

    @Override
    public boolean getLogStatementText() {
        return logStatementText;
    }

    @Override
    public void setLogStatementText(boolean logStatementText) {
        this.logStatementText = logStatementText;
    }

    @Override
    public boolean getLogQueryPlan() {
        return logQueryPlan;
    }

    @Override
    public int getTableLimitForExhaustiveSearch() {
        Integer tableLimit = (Integer) sessionProperties.getProperty(
            SessionProperties.PROPERTYNAME.TABLELIMITFOREXHAUSTIVESEARCH);
        if (tableLimit != null)
            return tableLimit;
        return tableLimitForExhaustiveSearch;
    }

    @Override
    public String getCostModelName() {
        return (String) sessionProperties.getProperty(SessionProperties.PROPERTYNAME.COSTMODEL);
    }

    @Override
    public long getMinPlanTimeout() {
        Long minPlanTimeout = (Long) sessionProperties.getProperty(
            SessionProperties.PROPERTYNAME.MINPLANTIMEOUT);
        if (minPlanTimeout != null)
            return minPlanTimeout;
        else
            return -1;
    }

    @Override
    public boolean usesSqlAuthorization() {
        return getDataDictionary().usesSqlAuthorization();
    }

    /**
     * get the lock escalation threshold.
     */
    @Override
    public int getLockEscalationThreshold() {
        return lockEscalationThreshold;
    }

    /**
     * Add the activation to those known about by this connection.
     */
    @Override
    public void addActivation(Activation a)
        throws StandardException {
        acts.add(a);

        if (acts.size() > maxActsSize) {
            maxActsSize = acts.size();
        }
    }

    @Override
    public void closeUnusedActivations() throws StandardException {
        // DERBY-418. Activations which are marked unused,
        // are closed here. Activations Vector is iterated 
        // to identify and close unused activations, only if 
        // unusedActs flag is set to true and if the total 
        // size exceeds 20.
        if ((unusedActs) && (acts.size() > 20)) {
            unusedActs = false;

            for (int i = acts.size() - 1; i >= 0; i--) {

                // it maybe the case that a Activation's reset() ends up
                // closing one or more activation leaving our index beyond
                // the end of the array
                if (i >= acts.size())
                    continue;

                Activation a1 = acts.get(i);
                if (!a1.isInUse()) {
                    a1.close();
                }
            }
        }

        if (SanityManager.DEBUG) {

            if (SanityManager.DEBUG_ON("memoryLeakTrace")) {

                if (acts.size() > 20)
                    System.out.println("memoryLeakTrace:GenericLanguageContext:activations " + acts.size());
            }
        }
    }

    /**
     * Make a note that some activations are marked unused
     */
    public void notifyUnusedActivation() {
        unusedActs = true;
    }

    @Override
    public boolean checkIfAnyDeclaredGlobalTempTablesForThisConnection() {
        return (allDeclaredGlobalTempTables != null);
    }

    @Override
    public void addDeclaredGlobalTempTable(TableDescriptor td) throws StandardException {

        if (findDeclaredGlobalTempTable(td.getName()) != null) {
            //if table already declared, throw an exception
            throw StandardException.newException(
                SQLState.LANG_OBJECT_ALREADY_EXISTS_IN_OBJECT,
                "Temporary table",
                td.getName(),
                "Schema",
                td.getSchemaName());
        }

        //save all the information about temp table in this special class
        TempTableInfo tempTableInfo =
            new TempTableInfo(td, currentSavepointLevel);

        // Rather than exist in a catalog, a simple array is kept of the 
        // tables currently active in the transaction.

        if (allDeclaredGlobalTempTables == null)
            allDeclaredGlobalTempTables = new ArrayList<>();

        allDeclaredGlobalTempTables.add(tempTableInfo);
    }

    @Override
    public boolean dropDeclaredGlobalTempTable(TableDescriptor td) {
        TempTableInfo tempTableInfo = findDeclaredGlobalTempTable(td.getName());

        if (tempTableInfo != null) {
            if (SanityManager.DEBUG) {
                if (tempTableInfo.getDeclaredInSavepointLevel() > currentSavepointLevel) {
                    SanityManager.THROWASSERT(
                        "declared in savepoint level (" +
                            tempTableInfo.getDeclaredInSavepointLevel() +
                            ") can not be higher than current savepoint level (" +
                            currentSavepointLevel +
                            ").");
                }
            }

            // check if the table was declared in the current unit of work.
            if (tempTableInfo.getDeclaredInSavepointLevel() == currentSavepointLevel) {
                // since the table was declared in this unit of work, the drop 
                // table method should remove it from the valid list of temp 
                // table for this unit of work
                allDeclaredGlobalTempTables.remove(allDeclaredGlobalTempTables.indexOf(tempTableInfo));

                if (allDeclaredGlobalTempTables.isEmpty())
                    allDeclaredGlobalTempTables = null;
            } else {
                // since the table was not declared in this unit of work, the
                // drop table method will just mark the table as dropped
                // in the current unit of work. This information will be used 
                // at rollback time.

                tempTableInfo.setDroppedInSavepointLevel(currentSavepointLevel);
            }

            return true;
        } else {
            return false;
        }
    }

    @Override
    public String mangleTableName(String tableName) {
        // 20 underscores + session ID
        return String.format("%s" + LOCAL_TEMP_TABLE_SUFFIX_FIX_PART + "%d", tableName, getInstanceNumber());
    }

    @Override
    public boolean isVisibleToCurrentSession(TableDescriptor td) throws StandardException {
        if (td == null)
            return false;
        if (td.getTableType() != TableDescriptor.LOCAL_TEMPORARY_TABLE_TYPE)
            return true;

        String tableName = td.getName();
        int lastIdx = tableName.lastIndexOf(LOCAL_TEMP_TABLE_SUFFIX_FIX_PART_CHAR);
        if (lastIdx < LOCAL_TEMP_TABLE_SUFFIX_FIX_PART_NUM_CHAR || lastIdx >= tableName.length() - 1)  // -1 case included
            throw StandardException.newException(SQLState.LANG_INVALID_INTERNAL_TEMP_TABLE_NAME, tableName);
        for (int i = lastIdx; i > lastIdx - LOCAL_TEMP_TABLE_SUFFIX_FIX_PART_NUM_CHAR; i--) {
            if (tableName.charAt(i) != LOCAL_TEMP_TABLE_SUFFIX_FIX_PART_CHAR)
                throw StandardException.newException(SQLState.LANG_INVALID_INTERNAL_TEMP_TABLE_NAME, tableName);
        }
        try {
            if (Integer.parseInt(tableName.substring(lastIdx + 1)) == getInstanceNumber())
                return true;
            return false;
        } catch (NumberFormatException e) {
            throw StandardException.newException(SQLState.LANG_INVALID_INTERNAL_TEMP_TABLE_NAME, tableName);
        }
    }

    /**
     * After a release of a savepoint, we need to go through our temp tables
     * list. If there are tables with their declare or drop or modified in
     * savepoint levels set to savepoint levels higher than the current
     * savepoint level, then we should change them to the current savepoint
     * level
     */
    private void tempTablesReleaseSavepointLevels() {
        // unlike rollback, here we check for dropped in / declared in / 
        // modified in savepoint levels > current savepoint level only.
        // This is because the temp tables with their savepoint levels same as 
        // currentSavepointLevel have correct value assigned to them and
        // do not need to be changed and hence no need to check for >=

        for (TempTableInfo tempTableInfo : allDeclaredGlobalTempTables) {
            if (tempTableInfo.getDroppedInSavepointLevel() > currentSavepointLevel) {
                tempTableInfo.setDroppedInSavepointLevel(currentSavepointLevel);
            }

            if (tempTableInfo.getDeclaredInSavepointLevel() > currentSavepointLevel) {
                tempTableInfo.setDeclaredInSavepointLevel(currentSavepointLevel);
            }

            if (tempTableInfo.getModifiedInSavepointLevel() > currentSavepointLevel) {
                tempTableInfo.setModifiedInSavepointLevel(currentSavepointLevel);
            }
        }
    }

    /**
     * Do the necessary work at commit time for temporary tables
     * <p/>
     * 1)If a temporary table was marked as dropped in this transaction, then
     * remove it from the list of temp tables for this connection
     * 2)If a temporary table was not dropped in this transaction, then mark
     * it's declared savepoint level and modified savepoint level as -1
     * 3)After savepoint fix up, then handle all ON COMMIT DELETE ROWS with
     * no open held cursor temp tables.
     * <p/>
     *
     * @param in_xa_transaction if true, then transaction is an XA transaction,
     *                          and special nested transaction may be necessary
     *                          to cleanup internal containers supporting the
     *                          temp tables at commit time.
     * @throws StandardException Standard exception policy.
     **/
    private void tempTablesAndCommit(boolean in_xa_transaction) throws StandardException {
        // loop through all declared global temporary tables and determine
        // what to do at commit time based on if they were dropped during
        // the current savepoint level.
        for (int i = allDeclaredGlobalTempTables.size() - 1; i >= 0; i--) {
            TempTableInfo tempTableInfo = allDeclaredGlobalTempTables.get(i);

            if (tempTableInfo.getDroppedInSavepointLevel() != -1) {
                // this means table was dropped in this unit of work and hence 
                // should be removed from valid list of temp tables

                allDeclaredGlobalTempTables.remove(i);
            } else {
                //this table was not dropped in this unit of work, hence set 
                //its declaredInSavepointLevel as -1 and also mark it as not 
                //modified 

                tempTableInfo.setDeclaredInSavepointLevel(-1);
                tempTableInfo.setModifiedInSavepointLevel(-1);
            }
        }

        // at commit time, for all the temp tables declared with 
        // ON COMMIT DELETE ROWS, make sure there are no held cursor open
        // on them.
        // If there are no held cursors open on ON COMMIT DELETE ROWS, 
        // drop those temp tables and redeclare them to get rid of all the 
        // data in them

        // in XA use nested user updatable transaction.  Delay creating
        // the transaction until loop below finds one it needs to 
        // process.

        for (TempTableInfo allDeclaredGlobalTempTable : allDeclaredGlobalTempTables) {
            TableDescriptor td = allDeclaredGlobalTempTable.getTableDescriptor();
            if (!td.isOnCommitDeleteRows()) {
                // do nothing for temp table with ON COMMIT PRESERVE ROWS
            } else if (!checkIfAnyActivationHasHoldCursor(td.getName())) {
                // temp tables with ON COMMIT DELETE ROWS and 
                // no open held cursors
                getDataDictionary().getDependencyManager().invalidateFor(
                    td, DependencyManager.DROP_TABLE, this);

                if (!in_xa_transaction) {
                    // delay physical cleanup to after the commit for XA
                    // transactions.   In XA the transaction is likely in
                    // prepare state at this point and physical changes to
                    // store are not allowed until after the commit.
                    // Do the work here for non-XA so that fast path does
                    // have to do the 2 commits that the XA path will.
                    cleanupTempTableOnCommitOrRollback(td, true);
                }
            }
        }
    }

    private void tempTablesXApostCommit() throws StandardException {
        TransactionController tc = getTransactionExecute();

        // at commit time for an XA transaction drop all temporary tables.
        // A transaction context may not be maintained from one
        // XAResource.xa_commit to the next in the case of XA with
        // network server and thus there is no way to get at the temp
        // tables again.  To provide consistent behavior in embedded vs
        // network server, consistently remove temp tables at XA commit
        // transaction boundary.
        for (int i = 0; i < allDeclaredGlobalTempTables.size(); i++) {
            // remove all temp tables from this context.
            TableDescriptor td = allDeclaredGlobalTempTables.get(i).getTableDescriptor();

            //remove the conglomerate created for this temp table
            tc.dropConglomerate(td.getHeapConglomerateId());

            //remove it from the list of temp tables
            allDeclaredGlobalTempTables.remove(i);
        }

        tc.commit();
    }

    /*Reset the connection before it is returned (indirectly) by a PooledConnection object. See EmbeddedConnection. */
    @Override
    public void resetFromPool() throws StandardException {
        interruptedException = null;

        // Reset IDENTITY_VAL_LOCAL
        identityNotNull = false;

        // drop all temp tables.
        dropAllDeclaredGlobalTempTables();

        // Reset the current schema (see DERBY-3690).
        setDefaultSchema(null);

        // Reset the current role
        getCurrentSQLSessionContext().setRole(null);

        // Reset the current user
        getCurrentSQLSessionContext().setUser(getSessionUserId());

        referencedColumnMap = new WeakHashMap<>();

        sessionProperties.resetAll();

        // read again the property in case it is changed
        String ignoreCommentOptEnabledStr = PropertyUtil.getCachedDatabaseProperty(this, MATCHING_STATEMENT_CACHE_IGNORING_COMMENT_OPTIMIZATION_ENABLED);
        ignoreCommentOptEnabled = Boolean.valueOf(ignoreCommentOptEnabledStr);
        origStmtTxt = null;
    }

    // debug methods

    @Override
    public void setLastQueryTree(Object queryTree) {
        lastQueryTree = queryTree;
    }

    @Override
    public Object getLastQueryTree() {
        return lastQueryTree;
    }

    /**
     * Drop all the declared global temporary tables associated with this
     * connection. This gets called when a getConnection() is done on a
     * PooledConnection. This will ensure all the temporary tables declared on
     * earlier connection handle associated with this physical database
     * connection are dropped before a new connection handle is issued on that
     * same physical database connection.
     */
    private void dropAllDeclaredGlobalTempTables() throws StandardException {
        if (allDeclaredGlobalTempTables == null)
            return;

        StandardException topLevelStandardException = null;

        GenericExecutionFactory execFactory = (GenericExecutionFactory) getLanguageConnectionFactory().getExecutionFactory();
        GenericConstantActionFactory constantActionFactory = execFactory.getConstantActionFactory();

        // collect all the exceptions we might receive while dropping the
        // temporary tables and throw them as one chained exception at the end.
        int i = 0;
        for (TempTableInfo tempTableInfo : allDeclaredGlobalTempTables) {
            try {

                TableDescriptor td = tempTableInfo.getTableDescriptor();

                if (tempTableInfo.getDroppedInSavepointLevel() != -1) {
                    // this means table was dropped in this unit of work and hence
                    // should be removed from valid list of temp tables

                    allDeclaredGlobalTempTables.remove(i);
                } else {

                    // Drop the temp table via normal drop table action
                    ConstantAction action = constantActionFactory.getDropTableConstantAction(td.getQualifiedName(),
                        td.getName(),
                        td.getSchemaDescriptor(),
                        td.getHeapConglomerateId(),
                        td.getUUID(), StatementType.DROP_CASCADE);

                    action.executeConstantAction(new DropTableActivation(this, td));
                }
            } catch (StandardException e) {
                if (topLevelStandardException == null) {
                    // always keep the first exception unchanged
                    topLevelStandardException = e;
                } else {
                    try {
                        // Try to create a chain of exceptions. If successful,
                        // the current exception is the top-level exception,
                        // and the previous exception the cause of it.
                        e.initCause(topLevelStandardException);
                        topLevelStandardException = e;
                    } catch (IllegalStateException ise) {
                        // initCause() has already been called on e. We don't
                        // expect this to happen, but if it happens, just skip
                        // the current exception from the chain. This is safe
                        // since we always keep the first exception.
                    }
                }
            }
            ++i;
        }

        allDeclaredGlobalTempTables = null;
        try {
            internalCommit(true);
        } catch (StandardException e) {
            // do the same chaining as above
            if (topLevelStandardException == null) {
                topLevelStandardException = e;
            } else {
                try {
                    e.initCause(topLevelStandardException);
                    topLevelStandardException = e;
                } catch (IllegalStateException ise) {
                    /* ignore */
                }
            }
        }

        if (topLevelStandardException != null)
            throw topLevelStandardException;
    }

    /**
     * DropTableConstantOperation requires an Activation to do its work.<br/>
     * That's the only reason for creating this dummy implementation of Activation.
     * The action only needs a LanguageConnectionContext and the TableDescriptor of the table to drop
     * in this activation.
     * <p/>
     * Note: I'm assuming, because this class extends BaseActivation, it will properly serialize and
     * work across region servers.
     */
    private static class DropTableActivation extends BaseActivation {

        public DropTableActivation(LanguageConnectionContext lcc, TableDescriptor td) throws StandardException {
            // Just pass the only pertinent info to BaseActivation
            super();
            initFromContext(lcc);
            setDDLTableDescriptor(td);
        }

        @Override
        protected int getExecutionCount() {
            return 0;
        }

        @Override
        protected void setExecutionCount(int newValue) {
        }

        @Override
        protected Vector getRowCountCheckVector() {
            return null;
        }

        @Override
        protected void setRowCountCheckVector(Vector newValue) {
        }

        @Override
        protected int getStalePlanCheckInterval() {
            return 0;
        }

        @Override
        protected void setStalePlanCheckInterval(int newValue) {
        }

        @Override
        public ResultSet execute() throws StandardException {
            return null;
        }

        @Override
        public void postConstructor() throws StandardException {
        }

        @Override
        public void materialize() throws StandardException {

        }
    }

    /**
     * do the necessary work at rollback time for temporary tables
     * 1)If a temp table was declared in the UOW, then drop it and remove it
     * from list of temporary tables.
     * 2)If a temp table was declared and dropped in the UOW, then remove it
     * from list of temporary tables.
     * 3)If an existing temp table was dropped in the UOW, then recreate it
     * with no data.
     * 4)If an existing temp table was modified in the UOW, then get rid of
     * all the rows from the table.
     */
    private void tempTablesAndRollback() throws StandardException {
        for (int i = allDeclaredGlobalTempTables.size() - 1; i >= 0; i--) {
            TempTableInfo tempTableInfo = allDeclaredGlobalTempTables.get(i);

            if (tempTableInfo.getDeclaredInSavepointLevel() >=
                currentSavepointLevel) {
                if (tempTableInfo.getDroppedInSavepointLevel() == -1) {
                    // the table was declared but not dropped in the unit of 
                    // work getting rolled back and hence we will remove it 
                    // from valid list of temporary tables and drop the 
                    // conglomerate associated with it

                    TableDescriptor td = tempTableInfo.getTableDescriptor();
                    invalidateDroppedTempTable(td);

                    //remove the conglomerate created for this temp table
                    tran.dropConglomerate(td.getHeapConglomerateId());

                    //remove it from the list of temp tables
                    allDeclaredGlobalTempTables.remove(i);

                } else if (tempTableInfo.getDroppedInSavepointLevel() >=
                    currentSavepointLevel) {
                    // the table was declared and dropped in the unit of work 
                    // getting rolled back
                    allDeclaredGlobalTempTables.remove(i);
                }
            } else if (tempTableInfo.getDroppedInSavepointLevel() >=
                currentSavepointLevel) {
                // this means the table was declared in an earlier savepoint 
                // unit / transaction and then dropped in current UOW 

                // restore the old definition of temp table because drop is 
                // being rolledback
                TableDescriptor td = tempTableInfo.getTableDescriptor();
                td = cleanupTempTableOnCommitOrRollback(td, false);

                // In order to store the old conglomerate information for the 
                // temp table, we need to replace the existing table descriptor
                // with the old table descriptor which has the old conglomerate 
                // information
                tempTableInfo.setTableDescriptor(td);
                tempTableInfo.setDroppedInSavepointLevel(-1);

                // following will mark the table as not modified. This is 
                // because the table data has been deleted as part of the 
                // current rollback
                tempTableInfo.setModifiedInSavepointLevel(-1);
                allDeclaredGlobalTempTables.set(i, tempTableInfo);

            } else if (tempTableInfo.getModifiedInSavepointLevel() >=
                currentSavepointLevel) {
                // this means the table was declared in an earlier savepoint 
                // unit / transaction and modified in current UOW

                // following will mark the table as not modified. This is 
                // because the table data will be deleted as part of the 
                // current rollback
                tempTableInfo.setModifiedInSavepointLevel(-1);
                TableDescriptor td = tempTableInfo.getTableDescriptor();

                invalidateDroppedTempTable(td);
            }
            // there is no else here because there is no special processing 
            // required for temp tables declares in earlier work of 
            // unit/transaction and not modified
        }

        if (allDeclaredGlobalTempTables.isEmpty()) {
            allDeclaredGlobalTempTables = null;
        }
    }

    /**
     * Invalidate a dropped temp table
     */
    private void invalidateDroppedTempTable(TableDescriptor td) throws StandardException {
        getDataDictionary().getDependencyManager().invalidateFor(td, DependencyManager.DROP_TABLE, this);
        cleanupTempTableOnCommitOrRollback(td, true);
    }

    /**
     * This is called at the commit time for temporary tables with
     * ON COMMIT DELETE ROWS
     * <p/>
     * If a temp table with ON COMMIT DELETE ROWS doesn't have any held cursor
     * open on them, we delete the data from them by dropping the conglomerate
     * and recreating the conglomerate. In order to store the new conglomerate
     * information for the temp table, we need to replace the existing table
     * descriptor with the new table descriptor which has the new conglomerate
     * information
     *
     * @param tableName Temporary table name whose table descriptor is
     *                  getting changed
     * @param td        New table descriptor for the temporary table
     */
    private void replaceDeclaredGlobalTempTable(String tableName, TableDescriptor td) {
        TempTableInfo tempTableInfo = findDeclaredGlobalTempTable(tableName);
        tempTableInfo.setDroppedInSavepointLevel(-1);
        tempTableInfo.setDeclaredInSavepointLevel(-1);
        tempTableInfo.setTableDescriptor(td);

        allDeclaredGlobalTempTables.set(allDeclaredGlobalTempTables.indexOf(tempTableInfo), tempTableInfo);
    }

    /**
     * @see LanguageConnectionContext#getTableDescriptorForTempTable
     */
    public TableDescriptor getTableDescriptorForTempTable(String tableName) {
        TempTableInfo tempTableInfo = findDeclaredGlobalTempTable(tableName);
        if (tempTableInfo == null)
            return null;
        else
            return tempTableInfo.getTableDescriptor();
    }

    /**
     * Find the declared global temporary table in the list of temporary tables known by this connection.
     *
     * @param tableName look for this table name in the saved list
     * @return data structure defining the temporary table if found. Else, return null
     */
    private TempTableInfo findDeclaredGlobalTempTable(String tableName) {
        if (allDeclaredGlobalTempTables == null)
            return null;

        for (TempTableInfo allDeclaredGlobalTempTable : allDeclaredGlobalTempTables) {
            if (allDeclaredGlobalTempTable.matches(tableName))
                return allDeclaredGlobalTempTable;
        }
        return null;
    }

    @Override
    public void markTempTableAsModifiedInUnitOfWork(String tableName) {
        TempTableInfo tempTableInfo = findDeclaredGlobalTempTable(tableName);
        tempTableInfo.setModifiedInSavepointLevel(currentSavepointLevel);
    }

    @Override
    public PreparedStatement prepareInternalStatement(SchemaDescriptor compilationSchema,
                                                      String sqlText,
                                                      boolean isForReadOnly,
                                                      boolean forMetaData) throws StandardException {
        if (restoreMode) {
            throw StandardException.newException(
                SQLState.CONNECTION_RESET_ON_RESTORE_MODE);
        }
        if (forMetaData) {
            //DERBY-2946
            //Make sure that metadata queries always run with SYS as
            //compilation schema. This will make sure that the collation
            //type of character string constants will be UCS_BASIC which
            //is also the collation of character string columns belonging
            //to system tables.
            compilationSchema = getDataDictionary().getSystemSchemaDescriptor();
        }
        return connFactory.getStatement(compilationSchema, sqlText, isForReadOnly, this).prepare(this, forMetaData);
    }


    @Override
    public PreparedStatement prepareInternalStatement(String sqlText) throws StandardException {
        if (restoreMode) {
            throw StandardException.newException(SQLState.CONNECTION_RESET_ON_RESTORE_MODE);
        }
        return connFactory.getStatement(getDefaultSchema(), sqlText, true, this).prepare(this);
    }

    /**
     * Remove the activation to those known about by this connection.
     */
    @Override
    public void removeActivation(Activation a) {
        if (SanityManager.DEBUG) {
            SanityManager.ASSERT(a.isClosed(), "Activation is not closed");
        }

        acts.remove(a);

        if (maxActsSize > 20 && (maxActsSize > 2 * acts.size())) {
            acts.trimToSize();
            maxActsSize = acts.size();
        }
    }

    /**
     * Return the number of activations known for this connection.
     * Note that some of these activations may not be in use
     * (when a prepared statement is finalized, its activations
     * are marked as unused and later closed and removed on
     * the next commit/rollback).
     */
    @Override
    public int getActivationCount() {
        return acts.size();
    }

    /**
     * See if a given cursor is available for use.
     * if so return its activation. Returns null if not found.
     * For use in execution.
     *
     * @return the activation for the given cursor, null if none was found.
     */
    @Override
    public CursorActivation lookupCursorActivation(String cursorName) {

        int size = acts.size();
        if (size > 0) {
            int cursorHash = cursorName.hashCode();

            for (Activation a : acts) {
                if (!a.isInUse()) {
                    continue;
                }


                String executingCursorName = a.getCursorName();

                // If the executing cursor has no name, or if the hash code of
                // its name is different from the one we're looking for, it
                // can't possibly match. Since java.lang.String caches the
                // hash code (at least in the most common implementations),
                // checking the hash code is cheaper than comparing the names
                // with java.lang.String.equals(), especially if there are many
                // open statements associated with the connection. See
                // DERBY-3882. Note that we can only use the hash codes to
                // determine that the names don't match. Even if the hash codes
                // are equal, we still need to call equals() to verify that the
                // two names actually are equal.
                if (executingCursorName == null || executingCursorName.hashCode() != cursorHash) {
                    continue;
                }

                if (cursorName.equals(executingCursorName)) {

                    ResultSet rs = a.getResultSet();
                    if (rs == null)
                        continue;

                    // if the result set is closed, the the cursor doesn't exist
                    if (rs.isClosed()) {
                        continue;
                    }

                    return (CursorActivation) a;
                }
            }
        }
        return null;
    }

    /**
     * This method will remove a statement from the  statement cache.
     * It should only be called if there is an exception preparing
     * the statement. The caller must have set the flag
     * {@code preparedStmt.compilingStatement} in the {@code GenericStatement}
     * before calling this method in order to prevent race conditions when
     * calling {@link CacheManager#remove(Cacheable)}.
     *
     * @param statement Statement to remove
     * @throws StandardException thrown if lookup goes wrong.
     */
    @Override
    public void removeStatement(GenericStatement statement) throws StandardException {
        getDataDictionary().getDataDictionaryCache().statementCacheRemove(statement);
    }

    /**
     * See if a given statement has already been compiled for this user, and
     * if so use its prepared statement. Returns null if not found.
     *
     * @return the prepared statement for the given string, null
     * if none was found.
     * @throws StandardException thrown if lookup goes wrong.
     */
    @Override
    public PreparedStatement lookupStatement(GenericStatement statement) throws StandardException {
        GenericStorablePreparedStatement ps = getDataDictionary().getDataDictionaryCache().cacheIfAbsent(statement);
        synchronized (ps) {
            if (ps.upToDate()) {
                GeneratedClass ac = ps.getActivationClass();

                // Check to see if the statement was prepared before some change
                // in the class loading set. If this is the case then force it to be invalid
                int currentClasses = getLanguageConnectionFactory().getClassFactory().getClassLoaderVersion();

                if (ac.getClassLoaderVersion() != currentClasses) {
                    ps.makeInvalid(DependencyManager.INTERNAL_RECOMPILE_REQUEST, this);
                }

                // note that the PreparedStatement is not kept in the cache. This is because
                // having items kept in the cache that ultimately are held onto by
                // user code is impossible to manage. E.g. an open ResultSet would hold onto
                // a PreparedStatement (through its activation) and the user can allow
                // this object to be garbage collected. Pushing a context stack is impossible
                // in garbage collection as it may deadlock with the open connection and
                // the context manager assumes a single current thread per context stack
            }
        }
        return ps;
    }

    /* Get a connection unique system generated name for a cursor. */
    public String getUniqueCursorName() {
        return getNameString("SQLCUR", nextCursorId++);
    }

    /* Get a connection unique system generated name for an unnamed savepoint. */
    @Override
    public String getUniqueSavepointName() {
        return getNameString("SAVEPT", nextSavepointId++);
    }

    /**
     * Get a connection unique system generated id for an unnamed savepoint.
     */
    @Override
    public int getUniqueSavepointID() {
        return nextSavepointId - 1;
    }

    /**
     * Build a String for a statement name.
     *
     * @param prefix The prefix for the statement name.
     * @param number The number to append for uniqueness
     * @return A unique String for a statement name.
     */
    private String getNameString(String prefix, long number) {
        if (sb != null) {
            sb.setLength(0);
        } else {
            sb = new StringBuffer();
        }
        sb.append(prefix).append(number);

        return sb.toString();
    }

    /**
     * Do a commit as appropriate for an internally generated
     * commit (e.g. as needed by sync, or autocommit).
     *
     * @param commitStore true if we should commit the Store transaction
     * @throws StandardException thrown on failure
     */
    @Override
    public void internalCommit(boolean commitStore) throws StandardException {
        doCommit(commitStore, true, NON_XA, false);
    }

    /**
     * Do a commmit as is appropriate for a user requested
     * commit (e.g. a java.sql.Connection.commit() or a language
     * 'COMMIT' statement.  Does some extra checking to make
     * sure that users aren't doing anything bad.
     *
     * @throws StandardException thrown on failure
     */
    @Override
    public void userCommit() throws StandardException {
        doCommit(true, true, NON_XA, true);
    }


    /**
     * Commit the language transaction by doing a commitNoSync()
     * on the store's TransactionController.
     * <p/>
     * <p/>
     * Do *NOT* tell the data dictionary that the transaction is
     * finished. The reason is that this would allow other transactions
     * to see comitted DDL that could be undone in the event of a
     * system crash.
     *
     * @param commitflag the flags to pass to commitNoSync in the store's
     *                   TransactionController
     * @throws StandardException thrown on failure
     */
    @Override
    public final void internalCommitNoSync(int commitflag) throws StandardException {
        doCommit(true, false, commitflag, false);
    }

    /**
     * Same as userCommit except commit a distributed transaction.
     * This commit always commit store and sync the commit.
     *
     * @param onePhase if true, allow it to commit without first going thru a
     *                 prepared state.
     */
    @Override
    public final void xaCommit(boolean onePhase) throws StandardException {
        // further overload internalCommit to make it understand 2 phase commit
        doCommit(true /* commit store */,
            true /* sync */,
            onePhase ? XA_ONE_PHASE : XA_TWO_PHASE,
            true);
    }


    /**
     * This is where the work on internalCommit(), userCOmmit() and
     * internalCommitNoSync() actually takes place.
     * <p/>
     * When a commit happens, the language connection context
     * will close all open activations/cursors and commit the
     * Store transaction.
     * <p/>
     * REVISIT: we talked about having a LanguageTransactionContext,
     * but since store transaction management is currently in flux
     * and our context might want to delegate to that context,
     * for now all commit/rollback actions are handled directly by
     * the language connection context.
     * REVISIT: this may need additional alterations when
     * RELEASE SAVEPOINT/ROLLBACK TO SAVEPOINT show up.
     * <p/>
     * Since the access manager's own context takes care of its own
     * resources on commit, and the transaction stays open, there is
     * nothing that this context has to do with the transaction controller.
     * <p/>
     * Also, tell the data dictionary that the transaction is finished,
     * if necessary (that is, if the data dictionary was put into
     * DDL mode in this transaction.
     *
     * @param commitStore     true if we should commit the Store transaction
     * @param sync            true means do a synchronized commit,
     *                        false means do an unsynchronized commit
     * @param commitflag      if this is an unsynchronized commit, the flags to
     *                        pass to commitNoSync in the store's
     *                        TransactionController.  If this is a synchronized
     *                        commit, this flag is overloaded for xacommit.
     * @param requestedByUser False iff the commit is for internal use and
     *                        we should ignore the check to prevent commits
     *                        in an atomic statement.
     * @throws StandardException Thrown on error
     */
    protected void doCommit(boolean commitStore,
                            boolean sync,
                            int commitflag,
                            boolean requestedByUser)
        throws StandardException {
        StatementContext statementContext = getStatementContext();

        if (requestedByUser &&
            (statementContext != null) &&
            statementContext.inUse() &&
            statementContext.isAtomic()) {
            throw StandardException.newException(
                SQLState.LANG_NO_COMMIT_IN_NESTED_CONNECTION);
        }

        logCommit();

        endTransactionActivationHandling(false);

        // Do clean up work required for temporary tables at commit time.  
        if (allDeclaredGlobalTempTables != null) {
            tempTablesAndCommit(commitflag != NON_XA);
        }

        //reset the current savepoint level for the connection to 0 at the end 
        //of commit work for temp tables
        currentSavepointLevel = 0;

        // now commit the Store transaction
        TransactionController tc = getTransactionExecute();

        // Check that any nested transaction has been destoyed
        // before a commit.
        if (SanityManager.DEBUG) {
            if (readOnlyNestedTransaction != null) {
                SanityManager.THROWASSERT("Nested transaction active!");
            }
        }

        if (tc != null && commitStore) {
            if (sync) {
                if (commitflag == NON_XA) {
                    // regular commit
                    tc.commit();
                } else {
                    // This may be a xa_commit, check overloaded commitflag.

                    if (SanityManager.DEBUG)
                        SanityManager.ASSERT(commitflag == XA_ONE_PHASE ||
                                commitflag == XA_TWO_PHASE,
                            "invalid commit flag");

                    ((XATransactionController) tc).xa_commit(
                        commitflag == XA_ONE_PHASE);

                }
            } else {
                tc.commitNoSync(commitflag);
            }

            // reset the savepoints to the new
            // location, since any outer nesting
            // levels expect there to be a savepoint
            resetSavepoints();

            // Do post commit XA temp table cleanup if necessary.
            if ((allDeclaredGlobalTempTables != null) &&
                (commitflag != NON_XA)) {
                tempTablesXApostCommit();
            }
        }
        if (tc != null)
            tc.commitDataDictionaryChange();
    }

    /**
     * If dropAndRedeclare is true, that means we have come here for temp
     * tables with on commit delete rows and no held curosr open on them. We
     * will drop the existing conglomerate and redeclare a new conglomerate
     * similar to old conglomerate. This is a more efficient way of deleting
     * all rows from the table.
     * <p/>
     * If dropAndRedeclare is false, that means we have come here for the
     * rollback cleanup work. We are trying to restore old definition of the
     * temp table (because the drop on it is being rolled back).
     */
    private TableDescriptor cleanupTempTableOnCommitOrRollback(TableDescriptor td,
                                                               boolean dropAndRedeclare) throws StandardException {
        // need to upgrade txn to write
        getDataDictionary().startWriting(this);
        TransactionController tc = getTransactionExecute();

        //create new conglomerate with same properties as the old conglomerate 
        //and same row template as the old conglomerate
        long conglomId =
            tc.createConglomerate(td.getTableType() == TableDescriptor.EXTERNAL_TYPE,
                "heap", // we're requesting a heap conglomerate
                td.getEmptyExecRow().getRowArray(), // row template
                null, //column sort order - not required for heap
                td.getColumnCollationIds(),  // same ids as old conglomerate
                null, // properties
                (TransactionController.IS_TEMPORARY |
                    TransactionController.IS_KEPT), Conglomerate.Priority.NORMAL);

        long cid = td.getHeapConglomerateId();

        //remove the old conglomerate descriptor from the table descriptor
        ConglomerateDescriptor cgd = td.getConglomerateDescriptor(cid);
        td.getConglomerateDescriptorList().dropConglomerateDescriptorByUUID(
            cgd.getUUID());

        //add the new conglomerate descriptor to the table descriptor
        cgd = getDataDictionary().getDataDescriptorGenerator().newConglomerateDescriptor(conglomId, null, false, null, false, null, td.getUUID(),
            td.getSchemaDescriptor().getUUID());
        ConglomerateDescriptorList conglomList =
            td.getConglomerateDescriptorList();
        conglomList.add(cgd);

        //reset the heap conglomerate number in table descriptor to -1 so it 
        //will be refetched next time with the new value
        td.resetHeapConglomNumber();

        if (dropAndRedeclare) {
            //remove the old conglomerate from the system
            tc.dropConglomerate(cid);

            replaceDeclaredGlobalTempTable(td.getName(), td);
        }

        return (td);
    }

    /**
     * Do a rollback as appropriate for an internally generated
     * rollback (e.g. as needed by sync, or autocommit).
     * <p/>
     * When a rollback happens, we
     * close all open activations and invalidate their
     * prepared statements.  We then tell the cache to
     * age out everything else, which effectively invalidates
     * them.  Thus, all prepared statements will be
     * compiled anew on their 1st execution after
     * a rollback.
     * <p/>
     * The invalidated statements can revalidate themselves without
     * a full recompile if they verify their dependencies' providers still
     * exist unchanged. REVISIT when invalidation types are created.
     * <p/>
     * REVISIT: this may need additional alterations when
     * RELEASE SAVEPOINT/ROLLBACK TO SAVEPOINT show up.
     * <p/>
     * Also, tell the data dictionary that the transaction is finished,
     * if necessary (that is, if the data dictionary was put into
     * DDL mode in this transaction.
     *
     * @throws StandardException thrown on failure
     */
    @Override
    public void internalRollback() throws StandardException {
        doRollback(false /* non-xa */, false);
    }

    /**
     * Do a rollback as is appropriate for a user requested
     * rollback (e.g. a java.sql.Connection.rollback() or a language
     * 'ROLLBACk' statement.  Does some extra checking to make
     * sure that users aren't doing anything bad.
     */
    @Override
    public void userRollback() throws StandardException {
        doRollback(false /* non-xa */, true);
    }

    /**
     * Same as userRollback() except rolls back a distrubuted transaction.
     */
    @Override
    public void xaRollback() throws StandardException {
        doRollback(true /* xa */, true);
    }

    /**
     * When a rollback happens, the language connection context
     * will close all open activations and invalidate
     * their prepared statements. Then the language will abort the
     * Store transaction.
     * <p/>
     * The invalidated statements can revalidate themselves without
     * a full recompile if they verify their dependencies' providers still
     * exist unchanged. REVISIT when invalidation types are created.
     * <p/>
     * REVISIT: this may need additional alterations when
     * RELEASE SAVEPOINT/ROLLBACK TO SAVEPOINT show up.
     * <p/>
     * Also, tell the data dictionary that the transaction is finished,
     * if necessary (that is, if the data dictionary was put into
     * DDL mode in this transaction.
     *
     * @param xa              true if this is an xa rollback
     * @param requestedByUser true if requested by user
     * @throws StandardException thrown on failure
     */
    private void doRollback(boolean xa, boolean requestedByUser) throws StandardException {
        StatementContext statementContext = getStatementContext();
        if (requestedByUser &&
            (statementContext != null) &&
            statementContext.inUse() &&
            statementContext.isAtomic()) {
            throw StandardException.newException(SQLState.LANG_NO_ROLLBACK_IN_NESTED_CONNECTION);
        }

        logRollback();

        endTransactionActivationHandling(true);

        currentSavepointLevel = 0; //reset the current savepoint level for the connection to 0 at the beginning of rollback work for temp tables
        if (allDeclaredGlobalTempTables != null)
            tempTablesAndRollback();

        // If a nested transaction is active then
        // ensure it is destroyed before working
        // with the user transaction.
        if (readOnlyNestedTransaction != null) {
            readOnlyNestedTransaction.destroy();
            readOnlyNestedTransaction = null;
            queryNestingDepth = 0;
        }

        // now rollback the Store transaction
        TransactionController tc = getTransactionExecute();
        if (tc != null) {
            if (xa)
                ((XATransactionController) tc).xa_rollback();
            else
                tc.abort();

            // reset the savepoints to the new
            // location, since any outer nesting
            // levels expet there to be a savepoint
            resetSavepoints();
            tc.commitDataDictionaryChange();
        }
    }

    /**
     * Reset all statement savepoints. Traverses the StatementContext
     * stack from bottom to top, calling resetSavePoint()
     * on each element.
     *
     * @throws StandardException thrown if something goes wrong
     */
    private void resetSavepoints() throws StandardException {
        final ContextManager cm = getContextManager();
        final List<Context> stmts = cm.getContextStack(ContextId.LANG_STATEMENT);
        for (Context stmt : stmts) {
            ((StatementContext) stmt).resetSavePoint();
        }
    }

    /**
     * Let the context deal with a rollback to savepoint
     *
     * @param savepointName   Name of the savepoint that needs to be rolled back
     * @param refreshStyle    boolean indicating whether or not the controller should close
     *                        open conglomerates and scans. Also used to determine if language should close
     *                        open activations.
     * @param kindOfSavepoint A NULL value means it is an internal savepoint (ie not a user defined savepoint)
     *                        Non NULL value means it is a user defined savepoint which can be a SQL savepoint or a JDBC savepoint
     *                        A String value for kindOfSavepoint would mean it is SQL savepoint
     *                        A JDBC Savepoint object value for kindOfSavepoint would mean it is JDBC savepoint
     * @throws StandardException thrown if something goes wrong
     */
    @Override
    public void internalRollbackToSavepoint(String savepointName, boolean refreshStyle, Object kindOfSavepoint)
        throws StandardException {
        // now rollback the Store transaction to the savepoint
        TransactionController tc = getTransactionExecute();
        if (tc != null) {
            boolean closeConglomerates;

            if (refreshStyle) {
                closeConglomerates = true;
                // bug 5145 - don't forget to close the activations while rolling
                // back to a savepoint
                endTransactionActivationHandling(true);
            } else {
                closeConglomerates = false;
            }

            currentSavepointLevel = tc.rollbackToSavePoint(savepointName, closeConglomerates, kindOfSavepoint);
        }

        if (tc != null && refreshStyle && allDeclaredGlobalTempTables != null)
            tempTablesAndRollback();
    }

    /**
     * Let the context deal with a release of a savepoint
     *
     * @param savepointName   Name of the savepoint that needs to be released
     * @param kindOfSavepoint A NULL value means it is an internal savepoint (ie not a user defined savepoint)
     *                        Non NULL value means it is a user defined savepoint which can be a SQL savepoint or a JDBC savepoint
     *                        A String value for kindOfSavepoint would mean it is SQL savepoint
     *                        A JDBC Savepoint object value for kindOfSavepoint would mean it is JDBC savepoint
     */
    @Override
    public void releaseSavePoint(String savepointName, Object kindOfSavepoint) throws StandardException {
        TransactionController tc = getTransactionExecute();
        if (tc != null) {
            currentSavepointLevel = tc.releaseSavePoint(savepointName, kindOfSavepoint);
            //after a release of a savepoint, we need to go through our temp tables list.
            if (allDeclaredGlobalTempTables != null)
                tempTablesReleaseSavepointLevels();
        }
    }

    /**
     * Sets a savepoint. Causes the Store to set a savepoint.
     *
     * @param savepointName   name of savepoint
     * @param kindOfSavepoint A NULL value means it is an internal savepoint (ie not a user defined savepoint)
     *                        Non NULL value means it is a user defined savepoint which can be a SQL savepoint or a JDBC savepoint
     *                        A String value for kindOfSavepoint would mean it is SQL savepoint
     *                        A JDBC Savepoint object value for kindOfSavepoint would mean it is JDBC savepoint
     * @throws StandardException thrown if something goes wrong
     */
    @Override
    public void languageSetSavePoint(String savepointName, Object kindOfSavepoint) throws StandardException {
        TransactionController tc = getTransactionExecute();
        if (tc != null) {
            currentSavepointLevel = tc.setSavePoint(savepointName, kindOfSavepoint);
        }
    }

    /**
     * Start a Nested User Transaction (NUT) with the store. If a NUT is
     * already active simply increment a counter, queryNestingDepth, to keep
     * track of how many times we have tried to start a NUT.
     */
    @Override
    public void beginNestedTransaction(boolean readOnly) throws StandardException {
        // DERBY-2490 incremental rework, currently this is only called
        // with read-only true. Future changes will have this
        // method support read-write nested transactions as well
        // instead of callers using the startNestedUserTransaction
        // directly on tran.
        if (SanityManager.DEBUG) {
            // if called for update transactions, compile would start using
            // non-readonly xacts for compile.  For now, throw an error if
            // someone tries to use this call to make non readonly transaction.
            SanityManager.ASSERT(
                readOnly,
                "Routine not yet coded to support non-readonly transactions.");
        }

        if (readOnlyNestedTransaction == null)
            readOnlyNestedTransaction =
                getTransactionExecute().startNestedUserTransaction(readOnly, true);

        queryNestingDepth++;
    }

    @Override
    public void commitNestedTransaction() throws StandardException {
        if (--queryNestingDepth == 0) {
            readOnlyNestedTransaction.commit();
            readOnlyNestedTransaction.destroy();
            readOnlyNestedTransaction = null;
        }
    }

    /**
     * Get the transaction controller to use at compile time with this language
     * connection context. If a NUT is active then return NUT else return parent
     * transaction.
     */
    @Override
    public TransactionController getTransactionCompile() {
        return (readOnlyNestedTransaction != null) ? readOnlyNestedTransaction : tran;
    }

    @Override
    public TransactionController getTransactionExecute() {
        return nestedTransactions.isEmpty() ? tran : nestedTransactions.get(0);
    }

    @Override
    public void pushNestedTransaction(TransactionController nestedTransaction) {
        nestedTransactions.add(0, nestedTransaction);
    }

    @Override
    public TransactionController popNestedTransaction() {
        return nestedTransactions.remove(0);
    }

    @Override
    public boolean hasNestedTransaction() {
        return !nestedTransactions.isEmpty();
    }

    /**
     * Get the data value factory to use with this language connection context.
     */
    @Override
    public DataValueFactory getDataValueFactory() {
        return dataFactory;
    }

    /* Get the language factory to use with this language connection context. */
    @Override
    public LanguageFactory getLanguageFactory() {
        return langFactory;
    }

    @Override
    public OptimizerFactory getOptimizerFactory() {
        return of;
    }

    /**
     * Get the language connection factory to use with this language connection context.
     */
    @Override
    public LanguageConnectionFactory getLanguageConnectionFactory() {
        return connFactory;
    }

    /**
     * check if there are any activations that reference this temporary table
     *
     * @param tableName look for any activations referencing this table name
     * @return boolean  false if found no activations
     */
    private boolean checkIfAnyActivationHasHoldCursor(String tableName) throws StandardException {
        for (int i = acts.size() - 1; i >= 0; i--) {
            Activation a = acts.get(i);
            if (a.checkIfThisActivationHasHoldCursor(tableName))
                return true;
        }
        return false;
    }

    /**
     * Verify that there are no activations with open held result sets.
     *
     * @return boolean  Found no open (held) resultsets.
     * @throws StandardException thrown on failure
     */
    /* This gets used in case of hold cursors. If there are any hold cursors open
     * then user can't change the isolation level without closing them. At the
     * execution time, set transaction isolation level calls this method before
     * changing the isolation level.
     */
    @SuppressFBWarnings(value = "DM_GC", justification = "Intentional")
    @Override
    public boolean verifyAllHeldResultSetsAreClosed() throws StandardException {
        boolean seenOpenResultSets = false;

        /* For every activation */
        for (int i = acts.size() - 1; i >= 0; i--) {

            Activation a = acts.get(i);

            if (SanityManager.DEBUG) {
                SanityManager.ASSERT(a instanceof CursorActivation, "a is not a CursorActivation");
            }

            if (!a.isInUse()) {
                continue;
            }

            if (!a.getResultSetHoldability()) {
                continue;
            }

            ResultSet rs = a.getResultSet();

            /* is there an open result set? */
            if ((rs != null) && !rs.isClosed() && rs.returnsRows()) {
                seenOpenResultSets = true;
                break;
            }
        }

        if (!seenOpenResultSets)
            return (true);

        // There may be open ResultSet's that are yet to be garbage collected
        // let's try and force these out rather than throw an error
        System.gc();
        System.runFinalization();

        /* For every activation */
        for (int i = acts.size() - 1; i >= 0; i--) {

            Activation a = acts.get(i);

            if (SanityManager.DEBUG) {
                SanityManager.ASSERT(a instanceof CursorActivation, "a is not a CursorActivation");
            }

            if (!a.isInUse()) {
                continue;
            }

            if (!a.getResultSetHoldability()) {
                continue;
            }

            ResultSet rs = a.getResultSet();

            /* is there an open held result set? */
            if ((rs != null) && !rs.isClosed() && rs.returnsRows()) {
                return (false);
            }
        }
        return (true);
    }

    /**
     * Verify that there are no activations with open result sets
     * on the specified prepared statement.
     *
     * @param pStmt    The prepared Statement
     * @param provider The object precipitating a possible invalidation
     * @param action   The action causing the possible invalidation
     * @return Nothing.
     */
    @SuppressFBWarnings(value = "DM_GC", justification = "Intentional")
    @Override
    public boolean verifyNoOpenResultSets(PreparedStatement pStmt, Provider provider, int action)
        throws StandardException {
        /*
         ** It is not a problem to create an index when there is an open
         ** result set, since it doesn't invalidate the access path that was
         ** chosen for the result set.
         */
        boolean seenOpenResultSets = false;

        /* For every activation */

        // synchronize on acts as other threads may be closing activations
        // in this list, thus invalidating the Enumeration
        for (int i = acts.size() - 1; i >= 0; i--) {

            Activation a = acts.get(i);

            if (!a.isInUse()) {
                continue;
            }

            /* for this prepared statement */
            if (pStmt == a.getPreparedStatement()) {
                ResultSet rs = a.getResultSet();

                /* is there an open result set? */
                if (rs != null && !rs.isClosed()) {
                    if (!rs.returnsRows())
                        continue;
                    seenOpenResultSets = true;
                    break;
                }

            }
        }

        if (!seenOpenResultSets)
            return false;

        // There may be open ResultSet's that are yet to be garbage collected
        // let's try and force these out rather than throw an error
        System.gc();
        System.runFinalization();

        /* For every activation */
        // synchronize on acts as other threads may be closing activations
        // in this list, thus invalidating the Enumeration
        for (int i = acts.size() - 1; i >= 0; i--) {

            Activation a = acts.get(i);

            if (!a.isInUse()) {
                continue;
            }

            /* for this prepared statement */
            if (pStmt == a.getPreparedStatement()) {
                ResultSet rs = a.getResultSet();

                /* is there an open result set? */
                if (rs != null && !rs.isClosed()) {
                    if ((provider != null) && rs.returnsRows()) {
                        DependencyManager dmgr = getDataDictionary().getDependencyManager();

                        throw StandardException.newException(SQLState.LANG_CANT_INVALIDATE_OPEN_RESULT_SET,
                            dmgr.getActionString(action),
                            provider.getObjectName());

                    }
                    return true;
                }
            }
        }
        return false;
    }

    /**
     * Get the session user
     *
     * @return String the authorization id of the session user.
     */
    public String getSessionUserId() {
        return sessionUser;
    }

    @Override
    public SchemaDescriptor getDefaultSchema() {
        return getCurrentSQLSessionContext().getDefaultSchema();
    }

    @Override
    public SchemaDescriptor getDefaultSchema(Activation a) {
        return getCurrentSQLSessionContext(a).getDefaultSchema();
    }

    @Override
    public String getCurrentSchemaName() {
        // getCurrentSchemaName with no arg is used even
        // at run-time but only in places(*) where the statement context
        // can be relied on, AFAICT.
        //
        // (*) SpaceTable#getConglomInfo,
        //     SystemProcedures#{INSTALL|REPLACE|REMOVE}_JAR

        SchemaDescriptor s = getDefaultSchema();
        if (null == s)
            return null;
        return s.getSchemaName();
    }

    @Override
    public String getCurrentSchemaName(Activation a) {
        SchemaDescriptor s = getDefaultSchema(a);
        if (null == s)
            return null;
        return s.getSchemaName();
    }

    @Override
    public boolean isInitialDefaultSchema(String schemaName) {
        return cachedInitialDefaultSchemaDescr.getSchemaName().
            equals(schemaName);
    }

    @Override
    public void setDefaultSchema(SchemaDescriptor sd) throws StandardException {
        if (sd == null) {
            sd = getInitialDefaultSchemaDescriptor();
        }
        getCurrentSQLSessionContext().setDefaultSchema(sd);
    }

    @Override
    public void setDefaultSchema(Activation a, SchemaDescriptor sd) throws StandardException {
        if (sd == null) {
            sd = getInitialDefaultSchemaDescriptor();
        }

        getCurrentSQLSessionContext(a).setDefaultSchema(sd);
    }

    @Override
    public void resetSchemaUsages(Activation activation, String schemaName) throws StandardException {

        Activation parent = activation.getParentActivation();
        SchemaDescriptor defaultSchema = getInitialDefaultSchemaDescriptor();

        // walk SQL session context chain
        while (parent != null) {
            SQLSessionContext ssc = parent.getSQLSessionContextForChildren();
            SchemaDescriptor s = ssc.getDefaultSchema();

            if (SanityManager.DEBUG) {
                SanityManager.ASSERT(s != null, "s should not be empty here");
            }

            if (schemaName.equals(s.getSchemaName())) {
                ssc.setDefaultSchema(defaultSchema);
            }
            parent = parent.getParentActivation();
        }

        // finally top level
        SQLSessionContext top = getTopLevelSQLSessionContext();
        SchemaDescriptor sd = top.getDefaultSchema();

        if (SanityManager.DEBUG) {
            SanityManager.ASSERT(sd != null, "sd should not be empty here");
        }

        if (schemaName.equals(sd.getSchemaName())) {
            top.setDefaultSchema(defaultSchema);
        }
    }

    /**
     * Get the identity column value most recently generated.
     *
     * @return the generated identity column value
     */
    @Override
    public Long getIdentityValue() {
        return identityNotNull ? identityVal : null;
    }

    /**
     * Set the field of most recently generated identity column value.
     *
     * @param val the generated identity column value
     */
    @Override
    public void setIdentityValue(long val) {
        identityVal = val;
        identityNotNull = true;
    }

    /**
     * Push a CompilerContext on the context stack with
     * the current default schema as the default schema
     * which we compile against.
     *
     * @return the compiler context
     */
    @Override
    public final CompilerContext pushCompilerContext() {
        return pushCompilerContext(null);
    }

    /**
     * Push a CompilerContext on the context stack with
     * the passed in schema sd as the default schema
     * we compile against.
     *
     * @param sd the default schema
     * @return the compiler context
     * <p/>
     * For the parameter sd, there are 3 possible values(of interest) that can
     * get passed into this method:
     * <p/>
     * a) A null SchemaDescriptor which indicates to the system to use the
     * CURRENT SCHEMA as the compilation schema.
     * <p/>
     * b) A SchemaDescriptor with its UUID == null, this indicates that either
     * the schema has not been physically created yet or that the LCC's
     * getDefaultSchema() is not yet up-to-date with its actual UUID.
     * The system will use the CURRENT SCHEMA as the compilation schema.
     * <p/>
     * c) A SchemaDescriptor with its UUID != null, this means that the schema
     * has been physically created.  The system will use this schema as the
     * compilation schema (e.g.: for trigger or view recompilation cases,
     * etc.).
     * <p/>
     * The compiler context's compilation schema will be set accordingly based
     * on the given input above.
     */
    @Override
    public CompilerContext pushCompilerContext(SchemaDescriptor sd) {
        CompilerContext cc;
        boolean firstCompilerContext = false;

        cc = (CompilerContext) (getContextManager().getContext(CompilerContext.CONTEXT_ID));

        /*
         ** If there is no compiler context, this is the first one on the
         ** stack, so don't pop it when we're done (saves time).
         */
        if (cc == null) {
            firstCompilerContext = true;
        }

        if (cc == null || cc.getInUse()) {
            cc = new CompilerContextImpl(getContextManager(), this, tcf);
            if (firstCompilerContext) {
                cc.firstOnStack();
            }
        } else {
            /* Reset the next column,table, subquery and ResultSet numbers at
             * the beginning of each statement
             */
            cc.resetContext();
        }

        cc.setInUse(true);

        StatementContext sc = getStatementContext();
        if (sc.getSystemCode())
            cc.setReliability(CompilerContext.INTERNAL_SQL_LEGAL);

        /*
         * Set the compilation schema when its UUID is available.
         * i.e.:  Schema may not have been physically created yet, so
         *        its UUID will be null.
         *
         * o For trigger SPS recompilation, the system must use its
         *   compilation schema to recompile the statement.
         *
         * o For view recompilation, we set the compilation schema
         *   for this compiler context if its UUID is available.
         *   Otherwise, the compilation schema will be determined
         *   at execution time of view creation.
         */
        if (sd != null && sd.getUUID() != null) {
            cc.setCompilationSchema(sd);
        }

        return cc;
    }


    /**
     * Pop a CompilerContext off the context stack.
     *
     * @param cc The compiler context.
     */
    @Override
    public void popCompilerContext(CompilerContext cc) {
        cc.setCurrentDependent(null);
        cc.setInUse(false);
        /* Only pop the compiler context if it's not the first one on the stack. */
        if (!cc.isFirstOnStack()) {
            cc.popMe();
        } else {
            cc.setCompilationSchema(null);
        }
    }

    /**
     * Push a StatementContext on the context stack.
     * <p/>
     * Inherit SQL session state a priori (statementContext will get
     * its own SQL session state if this statement executes a call,
     * cf. setupNestedSessionContext.
     *
     * @param isAtomic              whether this statement is atomic or not
     * @param isForReadOnly         whether this statement is for a read only resultset
     * @param stmtText              the text of the statement.  Needed for any language
     *                              statement (currently, for any statement that can cause a trigger
     *                              to fire).  Please set this unless you are some funky jdbc setXXX
     *                              method or something.
     * @param pvs                   parameter value set, if it has one
     * @param rollbackParentContext True if 1) the statement context is
     *                              NOT a top-level context, AND 2) in the event of a statement-level
     *                              exception, the parent context needs to be rolled back, too.
     * @param timeoutMillis         timeout value for this statement, in milliseconds.
     *                              The value 0 means that no timeout is set.
     * @return StatementContext  The statement context.
     */
    @Override
    public StatementContext pushStatementContext(boolean isAtomic, boolean isForReadOnly,
                                                 String stmtText, ParameterValueSet pvs,
                                                 boolean rollbackParentContext,
                                                 long timeoutMillis) {
        int parentStatementDepth = statementDepth;
        boolean inTrigger = false;
        boolean parentIsAtomic = false;

        // by default, assume we are going to use the outermost statement context
        StatementContext statementContext = statementContexts[0];

        /*
         ** If we haven't allocated any statement contexts yet, allocate
         ** the outermost stmt context now and push it.
         */

        if (statementContext == null) {
            statementContext = statementContexts[0] = new GenericStatementContext(this);
            statementContext.
                setSQLSessionContext(getTopLevelSQLSessionContext());
        } else if (statementDepth > 0) {
            StatementContext parentStatementContext;
            /*
             ** We also cache a 2nd statement context, though we still
             ** push and pop it. Note, new contexts are automatically pushed.
             */
            if (statementDepth == 1) {
                statementContext = statementContexts[1];

                if (statementContext == null)
                    statementContext = statementContexts[1] = new GenericStatementContext(this);
                else
                    statementContext.pushMe();

                parentStatementContext = statementContexts[0];
            } else {
                parentStatementContext = (StatementContext) getContextManager().getContext(ContextId.LANG_STATEMENT);
                statementContext = new GenericStatementContext(this);
            }

            statementContext.setSQLSessionContext(
                parentStatementContext.getSQLSessionContext());

            inTrigger = parentStatementContext.inTrigger() || (outermostTrigger == parentStatementDepth);
            parentIsAtomic = parentStatementContext.isAtomic();
            statementContext.setSQLAllowed(parentStatementContext.getSQLAllowed(), false);
            if (parentStatementContext.getSystemCode())
                statementContext.setSystemCode();
        } else {
            statementContext.
                setSQLSessionContext(getTopLevelSQLSessionContext());
        }

        incrementStatementDepth();

        statementContext.setInUse(inTrigger, isAtomic || parentIsAtomic, isForReadOnly, stmtText, pvs, timeoutMillis);
        if (rollbackParentContext)
            statementContext.setParentRollback();
        return statementContext;
    }

    /**
     * Pop a StatementContext of the context stack.
     *
     * @param statementContext The statement context.
     * @param error            The error, if any  (Only relevant for DEBUG)
     */
    @Override
    public void popStatementContext(StatementContext statementContext, Throwable error) {
        if (statementContext != null) {
            /*
             ** If someone beat us to the punch, then it is ok,
             ** just silently ignore it.  We probably got here
             ** because we had a try catch block around a push/pop
             ** statement context, and we already got the context
             ** on a cleanupOnError.
             */
            if (!statementContext.inUse()) {
                return;
            }
            statementContext.clearInUse();
        }

        decrementStatementDepth();
        if (statementDepth == -1) {
            /*
             * Only ignore the pop request for an already
             * empty stack when dealing with a session exception.
             */
            if (SanityManager.DEBUG) {
                int severity = (error instanceof StandardException) ?
                    ((StandardException) error).getSeverity() :
                    0;
                SanityManager.ASSERT(error != null,
                    "Must have error to try popStatementContext with 0 depth");
                SanityManager.ASSERT(
                    (severity == ExceptionSeverity.SESSION_SEVERITY),
                    "Must have session severity error to try popStatementContext with 0 depth");
                SanityManager.ASSERT(statementContext == statementContexts[0],
                    "statementContext is expected to equal statementContexts[0]");
            }
            resetStatementDepth(); // pretend we did nothing.
        } else if (statementDepth == 0) {
            if (SanityManager.DEBUG) {
                /* Okay to pop last context on a session exception.
                 * (We call clean up on error when exiting connection.)
                 */
                int severity = (error instanceof StandardException) ?
                    ((StandardException) error).getSeverity() :
                    0;
                if ((error == null) ||
                    (severity != ExceptionSeverity.SESSION_SEVERITY)) {
                    SanityManager.ASSERT(statementContext == statementContexts[0],
                        "statementContext is expected to equal statementContexts[0]");
                }
            }
        } else {
            if (SanityManager.DEBUG) {
                SanityManager.ASSERT(statementContext != statementContexts[0],
                    "statementContext is not expected to equal statementContexts[0]");
                if (statementDepth <= 0)
                    SanityManager.THROWASSERT(
                        "statement depth expected to be >0, was " + statementDepth);

                if (getContextManager().getContext(statementContext.getIdName()) != statementContext) {
                    SanityManager.THROWASSERT("trying to pop statement context from middle of stack");
                }
            }

            statementContext.popMe();
        }

    }

    /**
     * Push a new execution statement validator.  An execution statement
     * validator is an object that validates the current statement to
     * ensure that it is permitted given the current execution context.
     * An example of a validator a trigger ExecutionStmtValidator that
     * doesn't allow ddl on the trigger target table.
     * <p/>
     * Multiple ExecutionStmtValidators may be active at any given time.
     * This mirrors the way there can be multiple connection nestings
     * at a single time.  The validation is performed by calling each
     * validator's validateStatement() method.  This yields the union
     * of all validations.
     *
     * @param validator the validator to add
     */
    @Override
    public void pushExecutionStmtValidator(ExecutionStmtValidator validator) {
        stmtValidators.add(validator);
    }

    /**
     * Remove the validator.  Does an object identity (validator == validator)
     * comparison.  Asserts that the validator is found.
     *
     * @param validator the validator to remove
     */
    @Override
    public void popExecutionStmtValidator(ExecutionStmtValidator validator) throws StandardException {
        boolean foundElement = stmtValidators.remove(validator);
        if (SanityManager.DEBUG) {
            if (!foundElement) {
                SanityManager.THROWASSERT("statement validator " + validator + " not found");
            }
        }
    }

    /**
     * Push a new trigger execution context.  Multiple TriggerExecutionContexts may be active at any given time.
     *
     * @param tec the trigger execution context
     * @throws StandardException on trigger recursion error
     */
    @Override
    public void pushTriggerExecutionContext(TriggerExecutionContext tec) throws StandardException {
        if (triggerStack == null) {
            triggerStack = new TriggerExecutionStack();
        }
        if (outermostTrigger == -1) {
            outermostTrigger = statementDepth;
        }
        triggerStack.pushTriggerExecutionContext(tec);
    }

    /**
     * Remove the tec.  Does an object identity (tec == tec) comparison.  Asserts that the tec is found.
     *
     * @param tec the tec to remove
     */
    @Override
    public void popTriggerExecutionContext(TriggerExecutionContext tec) throws StandardException {
        if (outermostTrigger == statementDepth) {
            outermostTrigger = -1;
        }
        if (triggerStack != null) {
            triggerStack.popTriggerExecutionContext(tec);
        }
    }

    @Override
    public void popAllTriggerExecutionContexts() {
        outermostTrigger = -1;
        if (triggerStack != null) {
            triggerStack.popAllTriggerExecutionContexts();
        }
    }

    /**
     * Get the topmost tec.
     */
    @Override
    public TriggerExecutionContext getTriggerExecutionContext() {
        if (triggerStack == null) {
            return null;
        }
        return triggerStack.getTriggerExecutionContext();
    }

    /**
     * Validate a statement.  Does so by stepping through all the validators
     * and executing them.  If a validator throws and exception, then the
     * checking is stopped and the exception is passed up.
     *
     * @param constantAction the constantAction that is about to be executed (and should be validated
     * @throws StandardException on validation failure
     */
    public void validateStmtExecution(ConstantAction constantAction) throws StandardException {
        if (SanityManager.DEBUG) {
            SanityManager.ASSERT(constantAction != null, "constantAction is null");
        }
        if (!stmtValidators.isEmpty()) {
            for (ExecutionStmtValidator stmtValidator : stmtValidators) {
                stmtValidator.validateStatement(constantAction);
            }
        }
    }

    /**
     * Set the trigger table descriptor.  Used to compile statements that may special trigger pseudo tables.
     *
     * @param td the table that the trigger is defined upon
     */
    @Override
    public void pushTriggerTable(TableDescriptor td) {
        triggerTables.add(td);
    }

    /**
     * Remove the trigger table descriptor.
     *
     * @param td the table to remove from the stack.
     */
    @Override
    public void popTriggerTable(TableDescriptor td) {
        boolean foundElement = triggerTables.remove(td);
        if (SanityManager.DEBUG) {
            if (!foundElement) {
                SanityManager.THROWASSERT("trigger table not found: " + td);
            }
        }
    }

    /**
     * Get the topmost trigger table descriptor
     *
     * @return the table descriptor, or null if we
     * aren't in the middle of compiling a create
     * trigger.
     */
    public TableDescriptor getTriggerTable() {
        return triggerTables.isEmpty() ? null : triggerTables.get(triggerTables.size() - 1);
    }

    @Override
    public InternalDatabase getDatabase() {
        return db;
    }

    @Override
    public int incrementBindCount() {
        bindCount++;
        return bindCount;
    }

    @Override
    public int decrementBindCount() {
        bindCount--;
        if (SanityManager.DEBUG) {
            if (bindCount < 0)
                SanityManager.THROWASSERT(
                    "Level of nested binding == " + bindCount);
        }
        return bindCount;
    }

    @Override
    public int getBindCount() {
        return bindCount;
    }

    @Override
    public final void setDataDictionaryWriteMode() {
        ddWriteMode = true;
    }

    @Override
    public final boolean dataDictionaryInWriteMode() {
        return ddWriteMode;
    }

    /**
     * Reports how many statement levels deep we are.
     *
     * @return a statement level >= OUTERMOST_STATEMENT
     */
    @Override
    public int getStatementDepth() {
        return statementDepth;
    }

    @Override
    public boolean isIsolationLevelSetUsingSQLorJDBC() {
        return isolationLevelSetUsingSQLorJDBC;
    }

    @Override
    public void resetIsolationLevelFlagUsedForSQLandJDBC() {
        isolationLevelSetUsingSQLorJDBC = false;
    }

    @Override
    public void setIsolationLevel(int isolationLevel) throws StandardException {
        StatementContext stmtCtxt = getStatementContext();
        if (stmtCtxt != null && stmtCtxt.inTrigger())
            throw StandardException.newException(SQLState.LANG_NO_XACT_IN_TRIGGER, getTriggerExecutionContext().toString());

        // find if there are any held cursors from previous isolation level.
        // if yes, then throw an exception that isolation change not allowed until
        // the held cursors are closed.
        // I had to move this check outside of transaction idle check because if a
        // transactions creates held cursors and commits the transaction, then
        // there still would be held cursors but the transaction state would be idle.
        // In order to check the above mentioned case, the held cursor check
        // shouldn't rely on transaction state.
        if (this.isolationLevel != isolationLevel) {
            if (!verifyAllHeldResultSetsAreClosed()) {
                throw StandardException.newException(SQLState.LANG_CANT_CHANGE_ISOLATION_HOLD_CURSOR);
            }
        }

        /* Commit and set to new isolation level.
         * NOTE: We commit first in case there's some kind
         * of error, like can't commit within a server side jdbc call.
         */
        TransactionController tc = getTransactionExecute();
        if (!tc.isIdle()) {
            // If this transaction is in progress, commit it.
            // However, do not allow commit to happen if this is a global
            // transaction.
            if (tc.isGlobal())
                throw StandardException.newException(SQLState.LANG_NO_SET_TRAN_ISO_IN_GLOBAL_CONNECTION);

            userCommit();
        }
        this.isolationLevel = isolationLevel;
        this.isolationLevelExplicitlySet = true;
        this.isolationLevelSetUsingSQLorJDBC = true;
    }

    @Override
    public int getCurrentIsolationLevel() {
        return (isolationLevel == ExecutionContext.UNSPECIFIED_ISOLATION_LEVEL) ? defaultIsolationLevel : isolationLevel;
    }

    @Override
    public String getCurrentIsolationLevelStr() {
        if (isolationLevel >= 0 && isolationLevel < ExecutionContext.CS_TO_SQL_ISOLATION_MAP.length)
            return ExecutionContext.CS_TO_SQL_ISOLATION_MAP[isolationLevel][0];
        return ExecutionContext.CS_TO_SQL_ISOLATION_MAP[ExecutionContext.UNSPECIFIED_ISOLATION_LEVEL][0];
    }

    @Override
    public void setPrepareIsolationLevel(int level) {
        prepareIsolationLevel = level;
    }

    @Override
    public int getPrepareIsolationLevel() {
        if (!isolationLevelExplicitlySet)
            return prepareIsolationLevel;
        else
            return ExecutionContext.UNSPECIFIED_ISOLATION_LEVEL;
    }

    @Override
    public StatementContext getStatementContext() {
        StatementContext sCtx = statementContexts[0];
        if (sCtx == null)
            sCtx = (StatementContext) getContextManager().getContext(ContextId.LANG_STATEMENT);
        return sCtx;
    }

    @Override
    public boolean setOptimizerTrace(boolean onOrOff) {
        if (of == null) {
            return false;
        }
        if (!of.supportsOptimizerTrace()) {
            return false;
        }
        optimizerTrace = onOrOff;
        return true;
    }

    @Override
    public boolean getOptimizerTrace() {
        return optimizerTrace;
    }

    /**
     * @see LanguageConnectionContext#setOptimizerTraceHtml
     */
    public boolean setOptimizerTraceHtml(boolean onOrOff) {
        if (of == null) {
            return false;
        }
        if (!of.supportsOptimizerTrace()) {
            return false;
        }
        optimizerTraceHtml = onOrOff;
        return true;
    }

    @Override
    public boolean getOptimizerTraceHtml() {
        return optimizerTraceHtml;
    }

    @Override
    public void setOptimizerTraceOutput(String startingText) {
        if (optimizerTrace) {
            lastOptimizerTraceOutput = optimizerTraceOutput;
            optimizerTraceOutput = startingText;
        }
    }

    @Override
    public void appendOptimizerTraceOutput(String output) {
        optimizerTraceOutput =
            (optimizerTraceOutput == null) ? output : optimizerTraceOutput + output;
    }

    @Override
    public String getOptimizerTraceOutput() {
        return lastOptimizerTraceOutput;
    }

    /**
     * Reports whether there is any outstanding work in the transaction.
     *
     * @return true if there is outstanding work in the transaction
     * false otherwise
     */
    @Override
    public boolean isTransactionPristine() {
        return getTransactionExecute().isPristine();
    }


    //
    // Context interface
    //

    /**
     * If worse than a transaction error, everything goes; we
     * rely on other contexts to kill the context manager
     * for this session.
     * <p/>
     * If a transaction error, act like we saw a rollback.
     * <p/>
     * If more severe or a java error, the outer cleanup
     * will shutdown the connection, so we don't have to clean up.
     * <p/>
     * REMIND: connection should throw out all contexts and start
     * over when the connection is closed... perhaps by throwing
     * out the context manager?
     * <p/>
     * REVISIT: If statement error, should we do anything?
     * <p/>
     * Since the access manager's own context takes care of its own
     * resources on errors, there is nothing that this context has
     * to do with the transaction controller.
     *
     * @throws StandardException thrown on error. REVISIT: don't want
     *                           cleanupOnError's to throw exceptions.
     */
    @Override
    public void cleanupOnError(Throwable error) throws StandardException {

        /*
         ** If it isn't a StandardException, then assume
         ** session severity. It is probably an unexpected
         ** java error somewhere in the language.
         ** Store layer treats JVM error as session severity,
         ** hence to be consistent and to avoid getting rawstore
         ** protocol violation errors, we treat java errors here
         ** to be of session severity.
         */

        int severity = (error instanceof StandardException) ?
            ((StandardException) error).getSeverity() :
            ExceptionSeverity.SESSION_SEVERITY;

        if (statementContexts[0] != null) {
            statementContexts[0].clearInUse();

            // Force the StatementContext that's normally
            // left on the stack for optimization to be popped
            // when the session is closed. Ensures full cleanup
            // and no hanging refrences in the ContextManager.
            if (severity >= ExceptionSeverity.SESSION_SEVERITY)
                statementContexts[0].popMe();
        }
        if (statementContexts[1] != null) {
            statementContexts[1].clearInUse();
        }

        // closing the activations closes all the open cursors.
        // the activations are, for all intents and purposes, the
        // cursors.
        if (severity >= ExceptionSeverity.SESSION_SEVERITY) {
            for (int i = acts.size() - 1; i >= 0; i--) {
                // it maybe the case that a reset()/close() ends up closing
                // one or more activation leaving our index beyond
                // the end of the array
                if (i >= acts.size())
                    continue;
                Activation a = acts.get(i);
                a.reset();
                a.close();
            }

            popMe();

            InterruptStatus.saveInfoFromLcc(this);
        }

        /*
         ** We have some global state that we need
         ** to clean up no matter what.  Be sure
         ** to do so.
         */
        else if (severity >= ExceptionSeverity.TRANSACTION_SEVERITY) {
            internalRollback();
        }
    }

    //
    // class implementation
    //

    /**
     * If we are called as part of rollback code path, then we will reset all
     * the activations that have resultset returning rows associated with
     * them. DERBY-3304 Resultsets that do not return rows should be left
     * alone when the rollback is through the JDBC Connection object. If the
     * rollback is caused by an exception, then at that time, all kinds of
     * resultsets should be closed.
     * <p/>
     * If we are called as part of commit code path, then we will do one of
     * the following if the activation has resultset assoicated with it. Also,
     * we will clear the conglomerate used while scanning for update/delete
     * 1)Close result sets that return rows and are not held across commit.
     * 2)Clear the current row of the resultsets that return rows and are
     * held across commit.
     * 3)Leave the result sets untouched if they do not return rows
     * <p/>
     * Additionally, clean up (close()) activations that have been
     * marked as unused during statement finalization.
     *
     * @throws StandardException thrown on failure
     */
    private void endTransactionActivationHandling(boolean forRollback) throws StandardException {

        // don't use an enumeration as the activation may remove
        // itself from the list, thus invalidating the Enumeration
        for (int i = acts.size() - 1; i >= 0; i--) {

            // it maybe the case that a reset() ends up closing
            // one or more activation leaving our index beyond
            // the end of the array
            if (i >= acts.size())
                continue;

            Activation a = acts.get(i);
            /*
             ** Look for stale activations.  Activations are
             ** marked as unused during statement finalization.
             ** Here, we sweep and remove this inactive ones.
             */
            if (!a.isInUse()) {
                a.close();
                continue;
            }

            //Determine if the activation has a resultset and if that resultset
            //returns rows. For such an activation, we need to take special
            //actions during commit and rollback as explained in the comments
            //below.
            ResultSet activationResultSet = a.getResultSet();
            boolean resultsetReturnsRows =
                (activationResultSet != null) && activationResultSet.returnsRows();

            if (forRollback) {
                if (resultsetReturnsRows) {
                    //Since we are dealing with rollback, we need to reset 
                    //the activation no matter what the holdability might 
                    //be provided that resultset returns rows. An example
                    //where we do not want to close a resultset that does
                    //not return rows would be a java procedure which has
                    //user invoked rollback inside of it. That rollback
                    //should not reset the activation associated with
                    //the call to java procedure because that activation
                    //is still being used.
                    a.reset();
                }
                // Only invalidate statements if we performed DDL.
                if (dataDictionaryInWriteMode()) {
                    ExecPreparedStatement ps = a.getPreparedStatement();
                    if (ps != null) {
                        ps.makeInvalid(DependencyManager.ROLLBACK, this);
                    }
                }
            } else {
                //We are dealing with commit here. 
                if (resultsetReturnsRows) {
                    if (!a.getResultSetHoldability())
                        //Close result sets that return rows and are not held 
                        //across commit. This is to implement closing JDBC 
                        //result sets that are CLOSE_CURSOR_ON_COMMIT at commit 
                        //time. 
                        activationResultSet.close();
                    else
                        //Clear the current row of the result sets that return
                        //rows and are held across commit. This is to implement
                        //keeping JDBC result sets open that are 
                        //HOLD_CURSORS_OVER_COMMIT at commit time and marking
                        //the resultset to be not on a valid row position. The 
                        //user will need to reposition within the resultset 
                        //before doing any row operations.
                        activationResultSet.clearCurrentRow();
                }
                a.clearHeapConglomerateController();
            }

            /*  Commit or rollback, the transaction modifying DataDictionary is complete */
            ddWriteMode = false;
        }
    }

    ////////////////////////////////////////////////////////////////////
    //
    //  MINIONS
    //
    ////////////////////////////////////////////////////////////////////

    /**
     * Increments the statement depth.
     */
    private void incrementStatementDepth() {
        statementDepth++;
    }

    /**
     * Decrements the statement depth
     */
    private void decrementStatementDepth() {
        statementDepth--;
    }

    /**
     * Resets the statementDepth.
     */
    protected void resetStatementDepth() {
        statementDepth = 0;
    }

    @Override
    public DataDictionary getDataDictionary() {
        return getDatabase().getDataDictionary();
    }

    @Override
    public void setReadOnly(boolean on) throws StandardException {
        if (!tran.isPristine())
            throw StandardException.newException(SQLState.AUTH_SET_CONNECTION_READ_ONLY_IN_ACTIVE_XACT);
        getAuthorizer().setReadOnlyConnection(on, true);
    }

    @Override
    public boolean isReadOnly() throws StandardException {
        return getAuthorizer().isReadOnlyConnection();
    }

    @Override
    public Authorizer getAuthorizer() throws StandardException {
        if (authorizer == null) {
            authorizer = getLanguageConnectionFactory().getAuthorizationFactory().getAuthorizer(this);
        }
        return authorizer;
    }

    /**
     * Implements ConnectionInfo.lastAutoincrementValue.
     * lastAutoincrementValue searches for the last autoincrement value inserted
     * into a column specified by the user. The search for the "last" value
     * supports nesting levels caused by triggers (Only triggers cause nesting,
     * not server side JDBC).
     * If lastAutoincrementValue is called from within a trigger, the search
     * space for ai-values are those values that are inserted by this trigger as
     * well as previous triggers;
     * i.e if a SQL statement fires trigger T1, which in turn does something
     * that fires trigger t2, and if lastAutoincrementValue is called from
     * within t2, then autoincrement values genereated by t1 are visible to
     * it. By the same logic, if it is called from within t1, then it does not
     * see values inserted by t2.
     *
     * @see LanguageConnectionContext#lastAutoincrementValue
     * @see com.splicemachine.db.iapi.db.ConnectionInfo#lastAutoincrementValue
     */
    @Override
    public Long lastAutoincrementValue(String schemaName, String tableName, String columnName) {
        String aiKey = AutoincrementCounter.makeIdentity(schemaName, tableName, columnName);
        if (triggerStack != null) {
            for (TriggerExecutionContext tec : triggerStack.asList()) {
                Long value = tec.getAutoincrementValue(aiKey);
                if (value == null) {
                    continue;
                }
                return value;
            }
        }
        if (autoincrementHT == null) {
            return null;
        }
        return autoincrementHT.get(aiKey);
    }

    @Override
    public void setAutoincrementUpdate(boolean flag) {
        autoincrementUpdate = flag;
    }

    @Override
    public boolean getAutoincrementUpdate() {
        return autoincrementUpdate;
    }

    @Override
    public void autoincrementCreateCounter(String s, String t, String c,
                                           Long initialValue, long increment,
                                           int position) {
        String key = AutoincrementCounter.makeIdentity(s, t, c);
        if (autoincrementCacheHashtable == null) {
            autoincrementCacheHashtable = new HashMap<>();
        }

        AutoincrementCounter aic = autoincrementCacheHashtable.get(key);
        if (aic != null) {
            if (SanityManager.DEBUG) {
                SanityManager.THROWASSERT("Autoincrement Counter already exists:" + key);
            }
            return;
        }
        aic = new AutoincrementCounter(initialValue, increment, 0, s, t, c, position);
        autoincrementCacheHashtable.put(key, aic);
    }

    /**
     * returns the <b>next</b> value to be inserted into an autoincrement col.
     * This is used internally by the system to generate autoincrement values
     * which are going to be inserted into a autoincrement column. This is
     * used when as autoincrement column is added to a table by an alter
     * table statemenet and during bulk insert.
     *
     * @param columnName identify the column uniquely in the system.
     */
    @Override
    public long nextAutoincrementValue(String schemaName, String tableName,
                                       String columnName) throws StandardException {
        String key = AutoincrementCounter.makeIdentity(schemaName, tableName, columnName);
        AutoincrementCounter aic = autoincrementCacheHashtable.get(key);

        if (aic == null) {
            if (SanityManager.DEBUG) {
                SanityManager.THROWASSERT("counter doesn't exist:" + key);
            }
            return 0;
        } else {
            return aic.update();
        }
    }

    /**
     * Flush the cache of autoincrement values being kept by the lcc.
     * This will result in the autoincrement values being written to the
     * SYSCOLUMNS table as well as the mapping used by lastAutoincrementValue
     *
     * @throws StandardException thrown on error.
     * @see LanguageConnectionContext#lastAutoincrementValue
     * @see GenericLanguageConnectionContext#lastAutoincrementValue
     * @see com.splicemachine.db.iapi.db.ConnectionInfo#lastAutoincrementValue
     */
    @Override
    public void autoincrementFlushCache(UUID tableUUID) throws StandardException {
        if (autoincrementCacheHashtable == null)
            return;

        if (autoincrementHT == null)
            autoincrementHT = new HashMap<>();

        DataDictionary dd = getDataDictionary();
        for (Map.Entry<String, AutoincrementCounter> stringAutoincrementCounterEntry : autoincrementCacheHashtable.entrySet()) {
            AutoincrementCounter aic = stringAutoincrementCounterEntry.getValue();
            Long value = aic.getCurrentValue();
            aic.flushToDisk(getTransactionExecute(), dd, tableUUID);
            if (value != null) {
                autoincrementHT.put(stringAutoincrementCounterEntry.getKey(), value);
            }
        }
        autoincrementCacheHashtable.clear();
    }

    /**
     * Copies an existing autoincrement mapping
     * into autoincrementHT, the cache of autoincrement values
     * kept in the languageconnectioncontext.
     */
    @Override
    public void copyHashtableToAIHT(Map<String, Long> from) {
        if (from.isEmpty()) {
            return;
        }
        if (autoincrementHT == null) {
            autoincrementHT = new HashMap<>();
        }
        autoincrementHT.putAll(from);
    }

    @Override
    public int getInstanceNumber() {
        return instanceNumber;
    }

    @Override
    public String getDrdaID() {
        return drdaID;
    }

    @Override
    public String getRdbIntTkn() {
        return rdbIntTkn;
    }

    @Override
    public void setDrdaID(String drdaID) {
        this.drdaID = drdaID;
    }

    @Override
    public String getDbname() {
        return dbname;
    }

    @Override
    public Activation getLastActivation() {
        return acts.get(acts.size() - 1);
    }

    @Override
    public StringBuffer appendErrorInfo() {

        TransactionController tc = getTransactionExecute();
        if (tc == null)
            return null;

        StringBuffer sb = new StringBuffer(200);

        sb.append(LanguageConnectionContext.xidStr);
        sb.append(tc.getTransactionIdString());
        sb.append("), ");

        sb.append(LanguageConnectionContext.lccStr);
        sb.append(Integer.toString(getInstanceNumber()));
        sb.append("), ");

        sb.append(LanguageConnectionContext.dbnameStr);
        sb.append(getDbname());
        sb.append("), ");

        sb.append(LanguageConnectionContext.drdaStr);
        sb.append(getDrdaID());
        sb.append("), ");

        return sb;
    }

    @Override
    public void setCurrentRole(Activation a, String role) {
        getCurrentSQLSessionContext(a).setRole(role);
    }

    @Override
    public void setCurrentRoles(Activation a, List<String> roles) {
        getCurrentSQLSessionContext(a).setRoles(roles);
    }

    @Override
    public List<String> getCurrentRoles(Activation a) {
        return getCurrentSQLSessionContext(a).getRoles();
    }

    @Override
    public void refreshCurrentRoles(Activation a) throws StandardException {
        List<String> roles = getCurrentSQLSessionContext(a).getRoles();
        List<String> rolesToRemove = new ArrayList<>();
        for (String role : roles) {
            if (role != null) {
                beginNestedTransaction(true);
                try {
                    if (!roleIsSettable(a, role)) {
                        // invalid role, so remove it from the currentRoles list in SQLSessionContext
                        rolesToRemove.add(role);
                    }
                } finally {
                    commitNestedTransaction();
                }
            }
        }
        removeRoles(a, rolesToRemove);
    }

    @Override
    public String getCurrentUserId(Activation a) {
        return getCurrentSQLSessionContext(a).getCurrentUser();
    }

    @Override
    public void setCurrentUser(Activation a, String userName) {
        getCurrentSQLSessionContext(a).setUser(userName);
    }

    @Override
    public void setCurrentGroupUser(Activation a, List<String> groupUsers) {
        getCurrentSQLSessionContext(a).setCurrentGroupUser(groupUsers);
    }

    @Override
    public List<String> getCurrentGroupUser(Activation a) {
        return getCurrentSQLSessionContext(a).getCurrentGroupUser();
    }

    @Override
    public String getCurrentGroupUserDelimited(Activation a) throws StandardException {
        if (LOG.isDebugEnabled()) {
            LOG.debug(String.format("getCurrentGroupUserDelimited():%n" +
                    "sessionUser: %s,%n" +
                    "defaultRoles: %s,%n" +
                    "groupUserList: %s%n",
                sessionUser,
                (defaultRoles == null ? "null" : defaultRoles.toString()),
                (groupuserlist == null ? "null" : groupuserlist.toString())));
        }
        List<String> groupUsers = getCurrentSQLSessionContext(a).getCurrentGroupUser();

        if (groupUsers == null)
            return null;

        String listString = null;
        for (String groupUser : groupUsers) {
            if (listString == null)
                listString = IdUtil.normalToDelimited(groupUser);
            else
                listString = listString + ", " + IdUtil.normalToDelimited(groupUser);
        }

        return listString;
    }

    @Override
    public String getCurrentRoleIdDelimited(Activation a) throws StandardException {
        if (LOG.isDebugEnabled()) {
            LOG.debug(String.format("getCurrentRoleIdDelimited():%n" +
                    "sessionUser: %s,%n" +
                    "defaultRoles: %s,%n" +
                    "groupUserList: %s%n",
                sessionUser,
                (defaultRoles == null ? "null" : defaultRoles.toString()),
                (groupuserlist == null ? "null" : groupuserlist.toString())));
        }

        List<String> roles = getCurrentSQLSessionContext(a).getRoles();

        refreshCurrentRoles(a);
        String roleListString = null;
        for (String role : roles) {
            if (role != null) {
                if (roleListString == null)
                    roleListString = IdUtil.normalToDelimited(role);
                else
                    roleListString = roleListString + ", " + IdUtil.normalToDelimited(role);
            }
        }
        return roleListString;
    }

    @Override
    public void removeRole(Activation a, String roleName) {
        getCurrentSQLSessionContext(a).removeRole(roleName);
    }

    @Override
    public void removeRoles(Activation a, List<String> rolesToRemove) {
        if (rolesToRemove == null || rolesToRemove.isEmpty())
            return;

        for (String aRole : rolesToRemove)
            getCurrentSQLSessionContext(a).removeRole(aRole);

        return;
    }

    @Override
    public void setSessionProperties(Properties newProperties) {
        for (Map.Entry<Object, Object> propertyEntry : newProperties.entrySet()) {
            SessionProperties.PROPERTYNAME propertyName = (SessionProperties.PROPERTYNAME) propertyEntry.getKey();
            sessionProperties.setProperty(propertyName, propertyEntry.getValue());
        }

        return;
    }

    @Override
    public SessionProperties getSessionProperties() {
        return sessionProperties;
    }

    @Override
    public String getCurrentSessionPropertyDelimited() {
        return sessionProperties.getAllProperties();
    }

    @Override
    public boolean roleIsSettable(Activation a, String role) throws StandardException {

        DataDictionary dd = getDataDictionary();
        String dbo = dd.getAuthorizationDatabaseOwner();

        RoleGrantDescriptor grantDesc = null;
        String currentUser = getCurrentUserId(a);
        List<String> groupuserList = getCurrentGroupUser(a);

        if (currentUser.equals(dbo) || (groupuserList != null && groupuserList.contains(dbo))) {
            grantDesc = dd.getRoleDefinitionDescriptor(role);
        } else {
            // since DB-6636, we allow non-splice admin user, roles' grantor is no longer necessary splice(dbo)
            // set grantor to null to fetch grant description regardless of the grantor
            grantDesc = dd.getRoleGrantDescriptor
                (role, currentUser);

            if (grantDesc == null) {
                // or if not, via PUBLIC?
                grantDesc = dd.getRoleGrantDescriptor
                    (role, Authorizer.PUBLIC_AUTHORIZATION_ID);
            }

            // or via group user
            if (grantDesc == null && groupuserList != null) {
                for (String currentGroupuser : groupuserList) {
                    grantDesc = dd.getRoleGrantDescriptor(role, currentGroupuser);
                    if (grantDesc != null)
                        break;
                }
            }
        }
        return grantDesc != null;
    }

    /**
     * Return the current SQL session context of the activation
     *
     * @param activation the activation
     */
    private SQLSessionContext getCurrentSQLSessionContext(Activation activation) {
        SQLSessionContext curr;

        Activation parent = activation.getParentActivation();

        if (parent == null) {
            // top level
            curr = getTopLevelSQLSessionContext();
        } else {
            // inside a nested connection (stored procedure/function), or when
            // executing a substatement the SQL session context is maintained
            // in the activation of the parent
            curr = parent.getSQLSessionContextForChildren();
        }

        return curr;
    }


    /**
     * Return the current SQL session context based on statement context
     */
    private SQLSessionContext getCurrentSQLSessionContext() {
        StatementContext ctx = getStatementContext();
        SQLSessionContext curr;

        if (ctx == null || !ctx.inUse()) {
            curr = getTopLevelSQLSessionContext();
        } else {
            // We are inside a nested connection in a procedure of
            // function.
            curr = ctx.getSQLSessionContext();

            if (SanityManager.DEBUG) {
                SanityManager.ASSERT(
                    curr != null,
                    "SQL session context should never be empty here");
            }
        }

        return curr;
    }

    @Override
    public void setupNestedSessionContext(Activation a, boolean definersRights, String definer) throws StandardException {
        setupSessionContextMinion(a, true, definersRights, definer);
    }

    private void setupSessionContextMinion(
        Activation a,
        boolean push,
        boolean definersRights,
        String definer) throws StandardException {

        if (SanityManager.DEBUG) {
            if (definersRights) {
                SanityManager.ASSERT(push);
            }
        }

        SQLSessionContext sc = a.setupSQLSessionContextForChildren(push);

        if (definersRights) {
            sc.setUser(definer);
        } else {
            // A priori: invoker's rights: Current user
            sc.setUser(getCurrentUserId(a));
        }


        if (definersRights) {
            // No role a priori. Cf. SQL 2008, section 10.4 <routine
            // invocation>, GR 5 j) i) 1) B) "If the external security
            // characteristic of R is DEFINER, then the top cell of the
            // authorization stack of RSC is set to contain only the routine
            // authorization identifier of R.

            sc.setRole(null);
        } else {
            // Semantics for roles dictate (SQL 4.34.1.1 and 4.27.3.) that the
            // role is initially inherited from the current session context
            // when we run with INVOKER security characteristic.
            sc.setRoles(getCurrentRoles(a));
        }


        if (definersRights) {
            SchemaDescriptor sd = getDataDictionary().getSchemaDescriptor(
                definer,
                getTransactionExecute(),
                false);

            if (sd == null) {
                sd = new SchemaDescriptor(
                    getDataDictionary(), definer, definer, (UUID) null, false);
            }

            sc.setDefaultSchema(sd);
        } else {
            // Inherit current default schema. The initial value of the
            // default schema is implementation defined. In Derby we
            // inherit it when we invoke stored procedures and functions.
            sc.setDefaultSchema(getDefaultSchema(a));
        }

        StatementContext stmctx = getStatementContext();

        // Since the statement is an invocation (iff push=true), it will now be
        // associated with the pushed SQLSessionContext (and no longer just
        // share that of its caller (or top).  The statement contexts of nested
        // connection statements will inherit statement context so the SQL
        // session context is available through it when nested statements are
        // compiled (and executed, for the most part).  However, for dynamic
        // result sets, the relevant statement context (originating result set)
        // is no longer available for execution time references to the SQL
        // session context, so we rely on the activation of the caller for
        // accessing it, cf. e.g. overload variants of
        // getDefaultSchema/setDefaultSchema.  If such nested connections
        // themselves turn out to be invocations, they in turn get a new
        // SQLSessionContext associated with them etc.
        stmctx.setSQLSessionContext(sc);
    }


    @Override
    public void setupSubStatementSessionContext(Activation a) throws StandardException {
        setupSessionContextMinion(a, false, false, null);
    }

    @Override
    public SQLSessionContext getTopLevelSQLSessionContext() {
        if (topLevelSSC == null) {
            topLevelSSC = new SQLSessionContextImpl(
                getInitialDefaultSchemaDescriptor(),
                getSessionUserId(),
                defaultRoles, groupuserlist);
        }
        return topLevelSSC;
    }


    @Override
    public SQLSessionContext createSQLSessionContext() {
        return new SQLSessionContextImpl(
            getInitialDefaultSchemaDescriptor(),
            getSessionUserId() /* a priori */,
            defaultRoles, groupuserlist);
    }

    /**
     * This holds a map of AST nodes that have already been printed during a
     * compiler phase, so as to be able to avoid printing a node more than once.
     *
     * @see com.splicemachine.db.impl.sql.compile.QueryTreeNode#treePrint(int)
     */
    Map printedObjectsMap = null;

    @Override
    public Map getPrintedObjectsMap() {
        if (printedObjectsMap == null) {
            printedObjectsMap = new IdentityHashMap();
        }
        return printedObjectsMap;
    }

    @Override
    public void setASTVisitor(ASTVisitor visitor) {
        astWalker = visitor;
    }

    @Override
    public ASTVisitor getASTVisitor() {
        return astWalker;
    }

    @Override
    public void setInterruptedException(StandardException e) {
        interruptedException = e;
    }

    @Override
    public StandardException getInterruptedException() {
        return interruptedException;
    }

    @Override
    public FormatableBitSet getReferencedColumnMap(TableDescriptor td) {
        return referencedColumnMap.get(td);
    }

    @Override
    public void setReferencedColumnMap(TableDescriptor td, FormatableBitSet map) {
        referencedColumnMap.put(td, map);
    }

    @Override
    public void enterRestoreMode() {
        this.restoreMode = true;
    }

    @Override
    public void leaveRestoreMode(){
        this.restoreMode=false;
    }

    @Override
    public void setTriggerStack(TriggerExecutionStack triggerStack) {
        if (this.triggerStack != null) {
            SanityManager.THROWASSERT("LCC already has a trigger stack.");
        }
        this.triggerStack = triggerStack;
    }

    @Override
    public TriggerExecutionStack getTriggerStack() {
        return this.triggerStack;
    }

    @Override
    public boolean hasTriggers() {
        return !(this.triggerStack == null || this.triggerStack.isEmpty());
    }

    @Override
    public void setFailedRecords(long failedRecords) {
        GenericLanguageConnectionContext.failedRecords.set(failedRecords);
    }

    @Override
    public void setBadFile(String badFile) {
        GenericLanguageConnectionContext.badFile.set(badFile);
    }

    @Override
    public long getFailedRecords() {
        return failedRecords.get();
    }

    @Override
    public String getBadFile() {
        return badFile.get();
    }

    @Override
    public void resetBadFile() {
        badFile.remove();
    }

    @Override
    public void resetFailedRecords() {
        failedRecords.remove();
    }

    @Override
    public long getRecordsImported() {
        return recordsImported.get();
    }

    @Override
    public void setRecordsImported(long recordsImported) {
        GenericLanguageConnectionContext.recordsImported.set(recordsImported);
    }

    @Override
    public void resetRecordsImported() {
        recordsImported.remove();
    }

    @Override
    public DataSetProcessorType getDataSetProcessorType() {
        return type;
    }

    @Override
    public SparkExecutionType getSparkExecutionType() {
        return sparkExecutionType;
    }

    public void materialize() throws StandardException {
    }

    protected Map<String, TableDescriptor> withDescriptors;

    @Override
    public void setWithStack(Map<String, TableDescriptor> withDescriptors) {
        this.withDescriptors = withDescriptors;
    }

    @Override
    public TableDescriptor getWithDescriptor(String name) {
        if (withDescriptors == null)
            return null;
        return withDescriptors.get(name);
    }

    @Override
    public void popWithStack() {
        withDescriptors = null;
    }

    @Override
    public ControlExecutionLimiter getControlExecutionLimiter() {
        return limiter;
    }

    @Override
    public void setControlExecutionLimiter(ControlExecutionLimiter executionLimiter) {
        limiter = executionLimiter;
    }

    @Override
    public String getClientIPAddress() {
        return ipAddress;
    }

    @Override
    public void logStartCompiling(String statement) {
        if (stmtLogger.isInfoEnabled()) {
            stmtLogger.info(String.format("Begin compiling prepared statement. %s, %s",
                getLogHeader(), formatLogStmt(statement)));
        }
    }

    @Override
    public void logEndCompiling(String statement, long nanoTimeSpent) {
        if (stmtLogger.isInfoEnabled()) {
            stmtLogger.info(String.format("End compiling prepared statement. %s, timeSpent=%dms, %s",
                getLogHeader(), nanoTimeSpent / 1000000, formatLogStmt(statement)));
        }
    }

    @Override
    public void logErrorCompiling(String statement, Throwable t, long nanoTimeSpent) {
        if (stmtLogger.isEnabledFor(Level.WARN)) {
            stmtLogger.warn(String.format("Error compiling prepared statement. %s, timeSpent=%dms, %s",
                getLogHeader(), nanoTimeSpent / 1000000, formatLogStmt(statement)), t);
        }
    }

    @Override
    public void logCommit() {
        if (stmtLogger.isInfoEnabled()) {
            stmtLogger.info(String.format("Committing. %s", getLogHeader()));
        }
    }

    @Override
    public void logRollback() {
        if (stmtLogger.isInfoEnabled()) {
            stmtLogger.info(String.format("Rolling back. %s", getLogHeader()));
        }
    }

    @Override
    public void logStartFetching(String uuid, String statement) {
        if (stmtLogger.isInfoEnabled()) {
            stmtLogger.info(String.format("Start fetching from the result set. %s, uuid=%s, %s",
                getLogHeader(), uuid, formatLogStmt(statement)));
        }
    }

    @Override
    public void logEndFetching(String uuid, String statement, long fetchedRows) {
        if (stmtLogger.isInfoEnabled()) {
            stmtLogger.info(String.format("End fetching from the result set. %s, uuid=%s, fetchedRows=%d, %s",
                getLogHeader(), uuid, fetchedRows, formatLogStmt(statement)));
        }
    }

    @Override
    public void logStartExecuting(String uuid, String engine, String stmt, ExecPreparedStatement ps,
                                  ParameterValueSet pvs) {
        if (stmtLogger.isInfoEnabled()) {
            stmtLogger.info(String.format(
                "Start executing query. %s, uuid=%s, engine=%s, %s, paramsCount=%d, params=[ %s ], sessionProperties=[ %s ]",
                getLogHeader(), uuid, engine, formatLogStmt(stmt),
                pvs.getParameterCount(), pvs.toString(), ps.getSessionPropertyValues()));
        }
    }

    @Override
    public void logNextBatch(ParameterValueSet pvs) {
        if (stmtLogger.isDebugEnabled()) {
            stmtLogger.debug(String.format(
                "Next batch for query. %s, paramsCount=%d, params=[ %s ]",
                getLogHeader(),
                pvs.getParameterCount(), pvs.toString()));
        }
    }

    @Override
    public void logEndExecuting(String uuid, long modifiedRows, long badRecords, long
        nanoTimeSpent) {
        if (stmtLogger.isInfoEnabled()) {
            stmtLogger.info(String.format("End executing query. %s, uuid=%s, timeSpent=%dms, " +
                    "modifiedRows=%d, badRecords=%d",
                getLogHeader(), uuid, nanoTimeSpent / 1000000, modifiedRows, badRecords));
        }
    }

    private String getLogHeader() {
        return String.format(
            "XID=%s, SessionID=%s, Database=%s, DRDAID=%s, UserID=%s",
            getTransactionExecute().getTransactionIdString(),
            getInstanceNumber(),
            getDbname(),
            getDrdaID(),
            getSessionUserId());
    }

    private String formatLogStmt(String statement) {
        if (statement == null) {
            return "sqlHash=null, statement=null";
        }
        synchronized (this) {
            // cache formatted statement log
            if (statement.equals(lastLogStmt)) {
                return lastLogStmtFormat;
            }
            String hash = "";
            try {
                MessageDigest md = MessageDigest.getInstance("MD5");
                md.reset();
                md.update(statement.getBytes("UTF-8"));
                hash = new BigInteger(1, md.digest()).toString(16);
            } catch (UnsupportedEncodingException | NoSuchAlgorithmException e) {
                stmtLogger.error("Cannot encode statement " + statement, e);
            }
            String subStatement = statement;
            if (maxStatementLogLen >= 0 && maxStatementLogLen < statement.length()) {
                subStatement = statement.substring(0, maxStatementLogLen) + " ... ";
            }
            String result = String.format("sqlHash=%s, statement=[ %s ]", hash, subStatement);
            lastLogStmt = statement;
            lastLogStmtFormat = result;
            return result;
        }
    }

    public void setOrigStmtTxt(String stmt) {
        origStmtTxt = stmt;
    }

    public String getOrigStmtTxt() {
        return origStmtTxt;
    }

    public CommentStripper getCommentStripper() {
        return commentStripper;
    }

    public boolean getIgnoreCommentOptEnabled() {
        return ignoreCommentOptEnabled;
    }

    public boolean clientSupportsDecimal38() {
        return clientSupportsDecimal38;
    }

    public void setClientSupportsDecimal38(boolean newVal) {
        clientSupportsDecimal38 = newVal;
    }

    public String getUserName() {
        return userName;
    }

    @Override
    public void setReplicationRole(String role) {
        this.replicationRole = role;
    }

    @Override
    public String getReplicationRole() {
        return replicationRole;
    }

    public boolean isNLJPredicatePushDownDisabled() {
        Boolean disablePushDown = (Boolean) getSessionProperties().getProperty(SessionProperties.PROPERTYNAME.DISABLE_NLJ_PREDICATE_PUSH_DOWN);
        if (disablePushDown != null) {
            return disablePushDown;
        }

        return nljPredicatePushDownDisabled;
    }

    @Override
    public boolean isPredicateUsageForIndexOrPkAccessDisabled() {
        Boolean disablePredsForIndexOrPkAccessPath = (Boolean) getSessionProperties().getProperty(SessionProperties.PROPERTYNAME.DISABLEPREDSFORINDEXORPKACCESSPATH);
        if (disablePredsForIndexOrPkAccessPath != null) {
            return disablePredsForIndexOrPkAccessPath;
        }

        return false;
    }

    @Override
    public boolean alwaysAllowIndexPrefixIteration() {
        Boolean alwaysAllowIndexPrefixIteration = (Boolean) getSessionProperties().getProperty(SessionProperties.PROPERTYNAME.ALWAYSALLOWINDEXPREFIXITERATION);
        if (alwaysAllowIndexPrefixIteration != null) {
            return alwaysAllowIndexPrefixIteration;
        }

        return false;
    }

    @Override
    public boolean favorIndexPrefixIteration() {
        Boolean favorIndexPrefixIteration = (Boolean) getSessionProperties().getProperty(SessionProperties.PROPERTYNAME.FAVORINDEXPREFIXITERATION);
        if (favorIndexPrefixIteration != null) {
            return favorIndexPrefixIteration;
        }

        return false;
    }

    @Override
<<<<<<< HEAD
    public CostModel getCostModel(String costModelName) {
        if(costModelName != null && CostModelRegistry.exists(costModelName)) {
            return CostModelRegistry.getCostModel(costModelName);
        }
        return null;
=======
    public CostModel getCostModel() {
        String costModelName = getSessionProperties().getPropertyString(SessionProperties.PROPERTYNAME.COSTMODEL);
        if(CostModelRegistry.exists(costModelName)) {
            return CostModelRegistry.getCostModel(costModelName);
        } else {
            return CostModelRegistry.getCostModel("v1");
        }
>>>>>>> 27e07fcf
    }

    @Override
    public void setDB2VarcharCompatibilityModeNeedsReset(boolean newValue,
                                                         CharTypeCompiler charTypeCompiler) {
        db2VarcharCompatibilityModeNeedsReset = newValue;
        this.charTypeCompiler = charTypeCompiler;
    }

    @Override
    public void resetDB2VarcharCompatibilityMode() {
        db2VarcharCompatibilityModeNeedsReset = false;
        if (charTypeCompiler != null) {
            charTypeCompiler.setDB2VarcharCompatibilityMode(false);
            charTypeCompiler = null;
        }
    }

    @Override
    public void setCompilingFromTableTempTrigger(boolean newVal) {
        compilingFromTableTempTrigger = newVal;
    }

    @Override
    public boolean isCompilingFromTableTempTrigger() {
        return compilingFromTableTempTrigger;
    }

    @Override
    public AccessFactory getSpliceAccessManager() {
        if (db instanceof BasicDatabase) {
            BasicDatabase basicDatabase = (BasicDatabase) db;
            return basicDatabase.getAccessFactory();
        }
        return null;
    }

    @Override
    public boolean isSparkJob() {
        return sparkContext != null;
    }

    @Override
    public void setSparkContext(Object sparkContext) {
        this.sparkContext = sparkContext;
    }

    @Override
    public Object getSparkContext() {
        return sparkContext;
    }

    @Override
    public void setApplicationJarsHashCode(int applicationJarsHashCode) {
        this.applicationJarsHashCode = applicationJarsHashCode;
    }

    @Override
    public int getApplicationJarsHashCode() {
        return applicationJarsHashCode;
    }

    @Override
    public void addUserJarsToSparkContext() {
        if (!isSparkJob())
            return;
        LanguageConnectionFactory lcf = getLanguageConnectionFactory();
        if (lcf == null)
            return;
        ClassFactory cf = lcf.getClassFactory();
        if (cf == null)
            return;
        List<String> applicationJars = cf.getApplicationJarPaths();
        if (applicationJars == null)
            return;
        int applicationJarsHashCode = cf.getApplicationJarsHashCode();
        if (applicationJarsHashCode == 0)
            return;

        if (sparkContext == null || sparkSQLUtils == null)
            return;

        // If there is no change in loaded jars, there is no need to add new jars to spark.
        if (applicationJarsHashCode == this.applicationJarsHashCode)
            return;

        for (String jarPath : applicationJars)
            sparkSQLUtils.addUserJarToSparkContext(sparkContext, jarPath);

        this.applicationJarsHashCode = applicationJarsHashCode;
    }

    @Override
    public void setupSparkSQLUtils(SparkSQLUtils sparkSQLUtils) {
        this.sparkSQLUtils = sparkSQLUtils;
    }

    @Override
    public boolean hasJoinStrategyHint() {
        return hasJoinStrategyHint;
    }

    @Override
    public void setHasJoinStrategyHint(boolean newValue) {
        hasJoinStrategyHint = newValue;
    }

    @Override
    public boolean compilingStoredPreparedStatement() {
        return compilingStoredPreparedStatement;
    }

    @Override
    public void setCompilingStoredPreparedStatement(boolean newValue) {
        compilingStoredPreparedStatement = newValue;
    }

    @Override
    public void setupLocalSPSCache(boolean fromSparkExecution,
                                   SPSDescriptor fromTableDmlSpsDescriptor) throws StandardException {
        // Only use the local cache for spark execution, or if we have a temporary
        // trigger created for execution of a FROM FINAL TABLE clause, which
        // does not store its SPS in the data dictionary, so needs to use
        // a ManagedCache.
        DataDictionary dd = getDataDictionary();
        final boolean canWriteCache = dd != null && dd.canWriteCache(null);

        if (fromSparkExecution || fromTableDmlSpsDescriptor != null || !canWriteCache) {
            if (this.spsCache == null) {
                CacheBuilder cacheBuilder = CacheBuilder.newBuilder().recordStats().
                                            maximumSize(LOCAL_MANAGED_CACHE_MAX_SIZE);
                this.spsCache = new ManagedCache<>(cacheBuilder.build(), LOCAL_MANAGED_CACHE_MAX_SIZE);
            }
            if (fromTableDmlSpsDescriptor != null)
                spsCache.put(fromTableDmlSpsDescriptor.getUUID(), fromTableDmlSpsDescriptor);
        }
    }

    @Override
    public ManagedCache<UUID, SPSDescriptor> getLocalSpsCache() {
        return spsCache;
    }

    @Override
    public long getActiveStateTxId() {
        return activeStateTxId;
    }

    @Override
    public String getHintedJoinStrategy() {
        return (String) sessionProperties.getProperty(
            SessionProperties.PROPERTYNAME.JOINSTRATEGY);
    }
}<|MERGE_RESOLUTION|>--- conflicted
+++ resolved
@@ -4136,21 +4136,11 @@
     }
 
     @Override
-<<<<<<< HEAD
     public CostModel getCostModel(String costModelName) {
         if(costModelName != null && CostModelRegistry.exists(costModelName)) {
             return CostModelRegistry.getCostModel(costModelName);
         }
         return null;
-=======
-    public CostModel getCostModel() {
-        String costModelName = getSessionProperties().getPropertyString(SessionProperties.PROPERTYNAME.COSTMODEL);
-        if(CostModelRegistry.exists(costModelName)) {
-            return CostModelRegistry.getCostModel(costModelName);
-        } else {
-            return CostModelRegistry.getCostModel("v1");
-        }
->>>>>>> 27e07fcf
     }
 
     @Override
