--- conflicted
+++ resolved
@@ -227,11 +227,7 @@
     private int outermostTrigger = -1;
 
     protected Authorizer authorizer;
-<<<<<<< HEAD
     protected String userName; //The name the user connects with.
-=======
-    protected String userName = null; //The name the user connects with.
->>>>>>> fa6e4f6b
     protected List<String> groupuserlist = null; // name of ldap user group
 
     //May still be quoted.
@@ -381,55 +377,16 @@
 
     /* constructor */
     public GenericLanguageConnectionContext(
-<<<<<<< HEAD
-            ContextManager cm,
-            TransactionController tranCtrl,
-            LanguageFactory lf,
-            LanguageConnectionFactory lcf,
-            InternalDatabase spliceInstance,
-            String userName,
-            List<String> groupuserlist,
-            int instanceNumber,
-            String drdaID,
-            String dbName,
-            String rdbIntTkn,
-            DataSetProcessorType type,
-            SparkExecutionType sparkExecutionType,
-            boolean skipStats,
-            double defaultSelectivityFactor,
-            String ipAddress,
-            String defaultSchema,
-            Properties connectionProperties
-    ) throws StandardException{
-        super(cm,ContextId.LANG_CONNECTION);
-        acts=new ArrayList<>();
-        tran=tranCtrl;
-        this.type = type;
-        this.sparkExecutionType = sparkExecutionType;
-        this.ipAddress = ipAddress;
-        dataFactory=lcf.getDataValueFactory();
-        tcf=lcf.getTypeCompilerFactory();
-        of=lcf.getOptimizerFactory();
-        langFactory=lf;
-        connFactory=lcf;
-        this.spliceInstance = spliceInstance;
-        this.initialDbName = dbName;
-        this.userName=userName;
-        this.groupuserlist=groupuserlist;
-        this.instanceNumber=instanceNumber;
-        this.drdaID=drdaID;
-        this.rdbIntTkn=rdbIntTkn;
-=======
         ContextManager cm,
         TransactionController tranCtrl,
         LanguageFactory lf,
         LanguageConnectionFactory lcf,
-        InternalDatabase db,
+            InternalDatabase spliceInstance,
         String userName,
         List<String> groupuserlist,
         int instanceNumber,
         String drdaID,
-        String dbname,
+            String dbName,
         String rdbIntTkn,
         DataSetProcessorType type,
         SparkExecutionType sparkExecutionType,
@@ -454,14 +411,13 @@
         of = lcf.getOptimizerFactory();
         langFactory = lf;
         connFactory = lcf;
-        this.db = db;
+        this.spliceInstance = spliceInstance;
+        this.initialDbName = dbName;
         this.userName = userName;
         this.groupuserlist = groupuserlist;
         this.instanceNumber = instanceNumber;
         this.drdaID = drdaID;
-        this.dbname = dbname;
         this.rdbIntTkn = rdbIntTkn;
->>>>>>> fa6e4f6b
         this.commentStripper = lcf.newCommentStripper();
         this.defaultSchema = defaultSchema;
         this.spsCache = spsCache;
@@ -483,13 +439,8 @@
 
         /* Find out whether or not to log info on executing statements to error log
          */
-<<<<<<< HEAD
-        String logStatementProperty=PropertyUtil.getCachedDatabaseProperty(this,"derby.language.logStatementText");
+        String logStatementProperty = PropertyUtil.getCachedDatabaseProperty(this, "derby.language.logStatementText");
         logStatementText=logStatementProperty == null || Boolean.parseBoolean(logStatementProperty);
-=======
-        String logStatementProperty = PropertyUtil.getCachedDatabaseProperty(this, "derby.language.logStatementText");
-        logStatementText = logStatementProperty == null || Boolean.valueOf(logStatementProperty);
->>>>>>> fa6e4f6b
         // log statements by default
         if (!logStatementText) {
             stmtLogger.setLevel(Level.OFF);
@@ -499,13 +450,8 @@
         maxStatementLogLen = maxStatementLogLenStr == null ? -1 : Integer.parseInt
             (maxStatementLogLenStr);
 
-<<<<<<< HEAD
-        String logQueryPlanProperty=PropertyUtil.getCachedDatabaseProperty(this,"derby.language.logQueryPlan");
+        String logQueryPlanProperty = PropertyUtil.getCachedDatabaseProperty(this, "derby.language.logQueryPlan");
         logQueryPlan=Boolean.parseBoolean(logQueryPlanProperty);
-=======
-        String logQueryPlanProperty = PropertyUtil.getCachedDatabaseProperty(this, "derby.language.logQueryPlan");
-        logQueryPlan = Boolean.valueOf(logQueryPlanProperty);
->>>>>>> fa6e4f6b
 
         try {
             String valueString = PropertyUtil.getCachedDatabaseProperty(this, "derby.language.tableLimitForExhaustiveSearch");
@@ -522,13 +468,9 @@
             String nljPredPushDownString =
                 PropertyUtil.getCachedDatabaseProperty(this, Property.DISABLE_NLJ_PREIDCATE_PUSH_DOWN);
             if (nljPredPushDownString != null)
-<<<<<<< HEAD
                 nljPredicatePushDownDisabled = Boolean.parseBoolean(nljPredPushDownString);
-=======
-                nljPredicatePushDownDisabled = Boolean.valueOf(nljPredPushDownString);
         } catch (RuntimeException e) {
             throw e;
->>>>>>> fa6e4f6b
         } catch (Exception e) {
             // no op, use default value 6
         }
@@ -596,15 +538,9 @@
     private String sessionUser = null;
 
     @Override
-<<<<<<< HEAD
     public void initialize() throws StandardException{ // XXX (arnaud/multidb) those default values must be set up per DB
-        interruptedException=null;
-        sessionUser=IdUtil.getUserAuthorizationId(userName);
-=======
-    public void initialize() throws StandardException {
         interruptedException = null;
         sessionUser = IdUtil.getUserAuthorizationId(userName);
->>>>>>> fa6e4f6b
         /*
          ** Set the authorization id.  User shouldn't
          ** be null or else we are going to blow up trying
@@ -617,19 +553,13 @@
                     " reasonably");
             }
         }
-<<<<<<< HEAD
         databaseDescriptor = initDatabaseDescriptor();
         setCurrentDatabase(databaseDescriptor);
 
-        referencedColumnMap=new WeakHashMap<>();
-        defaultRoles = initDefaultRoleSet();
-        SchemaDescriptor sd=initDefaultSchemaDescriptor();
-=======
         referencedColumnMap = new WeakHashMap<>();
         if (defaultRoles == null)
             defaultRoles = initDefaultRoleSet();
         SchemaDescriptor sd = initDefaultSchemaDescriptor();
->>>>>>> fa6e4f6b
         /*
          * It is possible for Splice's startup sequence to end up in this code on the same thread
          * as a connection. When this happens, we need to ensure that we do not destroy the schema
@@ -690,20 +620,7 @@
             if (defaultSchema != null) {
                 sd = dd.getSchemaDescriptor(getDatabaseId(), defaultSchema, getTransactionCompile(), true);
             } else {
-<<<<<<< HEAD
                 sd = dd.getSchemaDescriptor(getDatabaseId(), getSessionUserId(), getTransactionCompile(), false);
-            }
-            if(sd==null){
-                sd=new SchemaDescriptor(
-                        dd,
-                        getSessionUserId(),
-                        getSessionUserId(),
-                        null,
-                        getDatabaseId(),
-                        false);
-=======
-                sd = dd.getSchemaDescriptor(
-                    getSessionUserId(), getTransactionCompile(), false);
             }
             if (sd == null) {
                 sd = new SchemaDescriptor(
@@ -711,8 +628,8 @@
                     getSessionUserId(),
                     getSessionUserId(),
                     null,
+                        getDatabaseId(),
                     false);
->>>>>>> fa6e4f6b
             }
 
             cachedInitialDefaultSchemaDescr = sd;
@@ -730,28 +647,16 @@
         if (defaultRoles == null) {
             DataDictionary dd = getDataDictionary();
             defaultRoles = new ArrayList<>();
-<<<<<<< HEAD
-            List<String>  userRoles =
+            List<String> userRoles =
                     dd.getDefaultRoles(getDatabaseId(), getSessionUserId(), getTransactionCompile());
             defaultRoles.addAll(userRoles);
             List<String> publicRoles =
                     dd.getDefaultRoles(getDatabaseId(), "PUBLIC", getTransactionCompile());
-=======
-            List<String> userRoles =
-                dd.getDefaultRoles(getSessionUserId(), getTransactionCompile());
-            defaultRoles.addAll(userRoles);
-            List<String> publicRoles =
-                dd.getDefaultRoles("PUBLIC", getTransactionCompile());
->>>>>>> fa6e4f6b
             defaultRoles.addAll(publicRoles);
             if (groupuserlist != null) {
                 for (String groupuser : groupuserlist) {
                     List<String> groupRoles =
-<<<<<<< HEAD
                             dd.getDefaultRoles(getDatabaseId(), groupuser, getTransactionCompile());
-=======
-                        dd.getDefaultRoles(groupuser, getTransactionCompile());
->>>>>>> fa6e4f6b
                     defaultRoles.addAll(groupRoles);
                 }
             }
@@ -2416,7 +2321,6 @@
     }
 
     @Override
-<<<<<<< HEAD
     public void setCurrentDatabase(DatabaseDescriptor desc) {
         getCurrentSQLSessionContext().setCurrentDatabase(desc);
     }
@@ -2428,38 +2332,23 @@
 
     @Override
     public void setDefaultSchema(SchemaDescriptor sd) {
-        if(sd==null){
-            sd=getInitialDefaultSchemaDescriptor();
-=======
-    public void setDefaultSchema(SchemaDescriptor sd) throws StandardException {
         if (sd == null) {
             sd = getInitialDefaultSchemaDescriptor();
->>>>>>> fa6e4f6b
         }
         getCurrentSQLSessionContext().setDefaultSchema(sd);
     }
 
     @Override
-<<<<<<< HEAD
     public void setDefaultSchema(Activation a,SchemaDescriptor sd) {
-        if(sd==null){
-            sd=getInitialDefaultSchemaDescriptor();
-=======
-    public void setDefaultSchema(Activation a, SchemaDescriptor sd) throws StandardException {
         if (sd == null) {
             sd = getInitialDefaultSchemaDescriptor();
->>>>>>> fa6e4f6b
         }
 
         getCurrentSQLSessionContext(a).setDefaultSchema(sd);
     }
 
     @Override
-<<<<<<< HEAD
     public void resetSchemaUsages(Activation activation,String schemaName) {
-=======
-    public void resetSchemaUsages(Activation activation, String schemaName) throws StandardException {
->>>>>>> fa6e4f6b
 
         Activation parent = activation.getParentActivation();
         SchemaDescriptor defaultSchema = getInitialDefaultSchemaDescriptor();
@@ -2922,7 +2811,6 @@
     }
 
     @Override
-<<<<<<< HEAD
     public InternalDatabase getSpliceInstance(){
         return spliceInstance;
     }
@@ -2930,10 +2818,6 @@
     @Override
     public UUID getDatabaseId() {
         return getCurrentDatabase().getUUID();
-=======
-    public InternalDatabase getDatabase() {
-        return db;
->>>>>>> fa6e4f6b
     }
 
     @Override
@@ -3346,13 +3230,8 @@
     }
 
     @Override
-<<<<<<< HEAD
-    public DataDictionary getDataDictionary(){
+    public DataDictionary getDataDictionary() {
         return getSpliceInstance().getDataDictionary();
-=======
-    public DataDictionary getDataDictionary() {
-        return getDatabase().getDataDictionary();
->>>>>>> fa6e4f6b
     }
 
     @Override
@@ -3533,7 +3412,6 @@
     }
 
     @Override
-<<<<<<< HEAD
     public String getCurrentDatabaseName(Activation a) {
         return getCurrentDatabase(a).getDatabaseName();
     }
@@ -3541,10 +3419,6 @@
     @Override
     public String getCurrentDatabaseOwner(Activation a) {
         return getCurrentDatabase(a).getAuthorizationId();
-=======
-    public String getDbname() {
-        return dbname;
->>>>>>> fa6e4f6b
     }
 
     @Override
@@ -3644,13 +3518,8 @@
     }
 
     @Override
-<<<<<<< HEAD
     public String getCurrentGroupUserDelimited(Activation a) {
-        if(LOG.isDebugEnabled()) {
-=======
-    public String getCurrentGroupUserDelimited(Activation a) throws StandardException {
         if (LOG.isDebugEnabled()) {
->>>>>>> fa6e4f6b
             LOG.debug(String.format("getCurrentGroupUserDelimited():%n" +
                     "sessionUser: %s,%n" +
                     "defaultRoles: %s,%n" +
@@ -3741,45 +3610,25 @@
     @Override
     public boolean roleIsSettable(Activation a, String role) throws StandardException {
 
-<<<<<<< HEAD
-        DataDictionary dd=getDataDictionary();
+        DataDictionary dd = getDataDictionary();
         String dbo = getCurrentDatabase().getAuthorizationId();
-=======
-        DataDictionary dd = getDataDictionary();
-        String dbo = dd.getAuthorizationDatabaseOwner();
->>>>>>> fa6e4f6b
 
         RoleGrantDescriptor grantDesc = null;
         String currentUser = getCurrentUserId(a);
         List<String> groupuserList = getCurrentGroupUser(a);
 
-<<<<<<< HEAD
-        if(currentUser.equals(dbo) || (groupuserList != null && groupuserList.contains(dbo))){
+        if (currentUser.equals(dbo) || (groupuserList != null && groupuserList.contains(dbo))) {
             grantDesc=dd.getRoleDefinitionDescriptor(role, getDatabaseId());
-        }else{
-            // since DB-6636, we allow non-splice admin user, roles' grantor is no longer necessary splice(dbo)
-            // set grantor to null to fetch grant description regardless of the grantor
-            grantDesc=dd.getRoleGrantDescriptor
-                    (role,currentUser, getDatabaseId());
-=======
-        if (currentUser.equals(dbo) || (groupuserList != null && groupuserList.contains(dbo))) {
-            grantDesc = dd.getRoleDefinitionDescriptor(role);
         } else {
             // since DB-6636, we allow non-splice admin user, roles' grantor is no longer necessary splice(dbo)
             // set grantor to null to fetch grant description regardless of the grantor
             grantDesc = dd.getRoleGrantDescriptor
-                (role, currentUser);
->>>>>>> fa6e4f6b
+                    (role,currentUser, getDatabaseId());
 
             if (grantDesc == null) {
                 // or if not, via PUBLIC?
-<<<<<<< HEAD
-                grantDesc=dd.getRoleGrantDescriptor
+                grantDesc = dd.getRoleGrantDescriptor
                         (role,Authorizer.PUBLIC_AUTHORIZATION_ID, getDatabaseId());
-=======
-                grantDesc = dd.getRoleGrantDescriptor
-                    (role, Authorizer.PUBLIC_AUTHORIZATION_ID);
->>>>>>> fa6e4f6b
             }
 
             // or via group user
@@ -3885,31 +3734,19 @@
         }
 
 
-<<<<<<< HEAD
-        if(definersRights){
+        if (definersRights) {
             DataDictionary dd = getDataDictionary();
             SchemaDescriptor sd = dd.getSchemaDescriptor(
                     getDatabaseId(),
-                    definer,
-                    getTransactionExecute(),
-                    false);
+                definer,
+                getTransactionExecute(),
+                false);
 
             if (sd == null) {
                 sd = new SchemaDescriptor(
                         getDataDictionary(), definer, definer, null,
                         getDatabaseId(),
                         false);
-=======
-        if (definersRights) {
-            SchemaDescriptor sd = getDataDictionary().getSchemaDescriptor(
-                definer,
-                getTransactionExecute(),
-                false);
-
-            if (sd == null) {
-                sd = new SchemaDescriptor(
-                    getDataDictionary(), definer, definer, (UUID) null, false);
->>>>>>> fa6e4f6b
             }
 
             sc.setDefaultSchema(sd);
@@ -3946,16 +3783,8 @@
 
     @Override
     public SQLSessionContext getTopLevelSQLSessionContext() {
-<<<<<<< HEAD
-        if(topLevelSSC==null){
+        if (topLevelSSC == null) {
             topLevelSSC = createSQLSessionContext();
-=======
-        if (topLevelSSC == null) {
-            topLevelSSC = new SQLSessionContextImpl(
-                getInitialDefaultSchemaDescriptor(),
-                getSessionUserId(),
-                defaultRoles, groupuserlist);
->>>>>>> fa6e4f6b
         }
         return topLevelSSC;
     }
@@ -3963,16 +3792,9 @@
 
     @Override
     public SQLSessionContext createSQLSessionContext() {
-<<<<<<< HEAD
         return new SQLSessionContextImpl(databaseDescriptor,
                 getInitialDefaultSchemaDescriptor(), /* a priori */
                 getSessionUserId(), defaultRoles, groupuserlist);
-=======
-        return new SQLSessionContextImpl(
-            getInitialDefaultSchemaDescriptor(),
-            getSessionUserId() /* a priori */,
-            defaultRoles, groupuserlist);
->>>>>>> fa6e4f6b
     }
 
     /**
@@ -4223,21 +4045,12 @@
 
     private String getLogHeader() {
         return String.format(
-<<<<<<< HEAD
-                "XID=%s, SessionID=%s, Database=%s, DRDAID=%s, UserID=%s",
-                getTransactionExecute().getTransactionIdString(),
-                getInstanceNumber(),
-                getCurrentDatabase().getDatabaseName(),
-                getDrdaID(),
-                getSessionUserId());
-=======
             "XID=%s, SessionID=%s, Database=%s, DRDAID=%s, UserID=%s",
             getTransactionExecute().getTransactionIdString(),
             getInstanceNumber(),
-            getDbname(),
+                getCurrentDatabase().getDatabaseName(),
             getDrdaID(),
             getSessionUserId());
->>>>>>> fa6e4f6b
     }
 
     private String formatLogStmt(String statement) {
