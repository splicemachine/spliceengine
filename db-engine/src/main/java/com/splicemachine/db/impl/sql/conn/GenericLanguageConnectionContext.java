/*
 * This file is part of Splice Machine.
 * Splice Machine is free software: you can redistribute it and/or modify it under the terms of the
 * GNU Affero General Public License as published by the Free Software Foundation, either
 * version 3, or (at your option) any later version.
 * Splice Machine is distributed in the hope that it will be useful, but WITHOUT ANY WARRANTY;
 * without even the implied warranty of MERCHANTABILITY or FITNESS FOR A PARTICULAR PURPOSE.
 * See the GNU Affero General Public License for more details.
 * You should have received a copy of the GNU Affero General Public License along with Splice Machine.
 * If not, see <http://www.gnu.org/licenses/>.
 *
 * Some parts of this source code are based on Apache Derby, and the following notices apply to
 * Apache Derby:
 *
 * Apache Derby is a subproject of the Apache DB project, and is licensed under
 * the Apache License, Version 2.0 (the "License"); you may not use these files
 * except in compliance with the License. You may obtain a copy of the License at:
 *
 * http://www.apache.org/licenses/LICENSE-2.0
 *
 * Unless required by applicable law or agreed to in writing, software distributed
 * under the License is distributed on an "AS IS" BASIS, WITHOUT WARRANTIES OR
 * CONDITIONS OF ANY KIND, either express or implied. See the License for the
 * specific language governing permissions and limitations under the License.
 *
 * Splice Machine, Inc. has modified the Apache Derby code in this file.
 *
 * All such Splice Machine modifications are Copyright 2012 - 2020 Splice Machine, Inc.,
 * and are licensed to you under the GNU Affero General Public License.
 */

package com.splicemachine.db.impl.sql.conn;

import com.splicemachine.db.catalog.UUID;
import com.splicemachine.db.iapi.db.InternalDatabase;
import com.splicemachine.db.iapi.error.ExceptionSeverity;
import com.splicemachine.db.iapi.error.StandardException;
import com.splicemachine.db.iapi.reference.ContextId;
import com.splicemachine.db.iapi.reference.Property;
import com.splicemachine.db.iapi.reference.SQLState;
import com.splicemachine.db.iapi.services.cache.CacheManager;
import com.splicemachine.db.iapi.services.cache.Cacheable;
import com.splicemachine.db.iapi.services.context.Context;
import com.splicemachine.db.iapi.services.context.ContextImpl;
import com.splicemachine.db.iapi.services.context.ContextManager;
import com.splicemachine.db.iapi.services.io.FormatableBitSet;
import com.splicemachine.db.iapi.services.loader.ClassFactory;
import com.splicemachine.db.iapi.services.loader.GeneratedClass;
import com.splicemachine.db.iapi.services.property.PropertyUtil;
import com.splicemachine.db.iapi.services.sanity.SanityManager;
import com.splicemachine.db.iapi.sql.*;
import com.splicemachine.db.iapi.sql.compile.*;
import com.splicemachine.db.iapi.sql.conn.*;
import com.splicemachine.db.iapi.sql.depend.DependencyManager;
import com.splicemachine.db.iapi.sql.depend.Provider;
import com.splicemachine.db.iapi.sql.dictionary.*;
import com.splicemachine.db.iapi.sql.execute.CursorActivation;
import com.splicemachine.db.iapi.sql.execute.*;
import com.splicemachine.db.iapi.store.access.AccessFactory;
import com.splicemachine.db.iapi.store.access.TransactionController;
import com.splicemachine.db.iapi.store.access.XATransactionController;
import com.splicemachine.db.iapi.store.access.conglomerate.Conglomerate;
import com.splicemachine.db.iapi.types.DataValueFactory;
import com.splicemachine.db.iapi.util.IdUtil;
import com.splicemachine.db.iapi.util.InterruptStatus;
import com.splicemachine.db.iapi.util.StringUtil;
import com.splicemachine.db.impl.db.BasicDatabase;
import com.splicemachine.db.impl.sql.GenericStatement;
import com.splicemachine.db.impl.sql.GenericStorablePreparedStatement;
import com.splicemachine.db.impl.sql.catalog.ManagedCache;
import com.splicemachine.db.impl.sql.compile.CharTypeCompiler;
import com.splicemachine.db.impl.sql.compile.CompilerContextImpl;
import com.splicemachine.db.impl.sql.execute.*;
import com.splicemachine.db.impl.sql.misc.CommentStripper;
import com.splicemachine.utils.SparkSQLUtils;
import edu.umd.cs.findbugs.annotations.SuppressFBWarnings;
import org.apache.log4j.Level;
import org.apache.log4j.Logger;
import splice.com.google.common.cache.CacheBuilder;

import java.io.UnsupportedEncodingException;
import java.math.BigInteger;
import java.security.MessageDigest;
import java.security.NoSuchAlgorithmException;
import java.util.*;

import static com.splicemachine.db.iapi.reference.Property.MATCHING_STATEMENT_CACHE_IGNORING_COMMENT_OPTIMIZATION_ENABLED;

/**
 * LanguageConnectionContext keeps the pool of prepared statements,
 * activations, and cursors in use by the current connection.
 * <p/>
 * The generic impl does not provide statement caching.
 */
public class GenericLanguageConnectionContext extends ContextImpl implements LanguageConnectionContext {

    private final Logger stmtLogger = Logger.getLogger("splice-derby.statement");
    private static Logger LOG = Logger.getLogger(GenericLanguageConnectionContext.class);
    private static final int LOCAL_MANAGED_CACHE_MAX_SIZE = 256;


    private static final ThreadLocal<String> badFile = new ThreadLocal<String>() {
        @Override
        protected String initialValue() {
            return null;
        }
    };

    private static final ThreadLocal<Long> recordsImported = new ThreadLocal<Long>() {
        @Override
        protected Long initialValue() {
            return 0L;
        }
    };

    private static final ThreadLocal<Long> failedRecords = new ThreadLocal<Long>() {
        @Override
        protected Long initialValue() {
            return 0L;
        }
    };
    // make sure these are not zeros
    private final static int NON_XA = 0;
    private final static int XA_ONE_PHASE = 1;
    private final static int XA_TWO_PHASE = 2;

    /*
        fields
     */

    private final ArrayList<Activation> acts;
    private volatile boolean unusedActs = false;
    /**
     * The maximum size of acts since the last time it was trimmed. Used to
     * determine whether acts should be trimmed to reclaim space.
     */
    private int maxActsSize;
    protected int bindCount;
    private boolean ddWriteMode;

    //all the temporary tables declared for this connection
    private ArrayList<TempTableInfo> allDeclaredGlobalTempTables;

    //The currentSavepointLevel is used to provide the rollback behavior of 
    //temporary tables.  At any point, this variable has the total number of 
    //savepoints defined for the transaction.
    private int currentSavepointLevel = 0;

    protected long nextCursorId;

    protected int nextSavepointId;

    private StringBuffer sb;
    private DataSetProcessorType type;
    private SparkExecutionType sparkExecutionType;

    private final String ipAddress;
    private InternalDatabase db;

    private final int instanceNumber;
    private String drdaID;
    private String dbname;
    private String rdbIntTkn;

    private Object lastQueryTree; // for debugging
    private ManagedCache<UUID, SPSDescriptor> spsCache = null;
    private SPSDescriptor createTriggerSPSDescriptor;
    private long activeStateTxId = -1;

    /**
     * The transaction to use within this language connection context.  It may
     * be more appropriate to have it in a separate context (LanguageTransactionContext?).
     * REVISIT (nat): I shoehorned the transaction context that
     * the language uses into this class.  The main purpose is so
     * that the various language code can find out what its
     * transaction is.
     **/
    private final TransactionController tran;

    /*
     * A stack of nested transactions. Each time you want to execute some code in a nested context
     * (i.e. you wish to create a child transaction to commit with), call pushNestedContext(String),
     * with a nested transaction context.
     *
     */
    private final List<TransactionController> nestedTransactions = new LinkedList<>();

    /**
     * If non-null indicates that a read-only nested
     * user transaction is in progress.
     */
    private TransactionController readOnlyNestedTransaction;

    /**
     * queryNestingDepth is a counter used to keep track of how many calls
     * have been made to begin read-only nested transactions. Only the first call
     * actually starts a Nested User Transaction with the store. Subsequent
     * calls simply increment this counter. commitNestedTransaction only
     * decrements the counter and when it drops to 0 actually commits the
     * nested user transaction.
     */
    private int queryNestingDepth;

    /**
     * True if the connected client application can read decimal data
     * up to 38 digits of precision.
     */
    private boolean clientSupportsDecimal38 = false;

    protected DataValueFactory dataFactory;
    protected LanguageFactory langFactory;
    protected TypeCompilerFactory tcf;
    protected OptimizerFactory of;
    protected LanguageConnectionFactory connFactory;

    /*
     * A statement context is "pushed" and "popped" at the beginning and
     * end of every statement so that only that statement is cleaned up
     * on a Statement Exception.  As a performance optimization, we only push
     * the outermost statement context once, and never pop it.  Also, we
     * save off a 2nd StatementContext for speeding server side method
     * invocation, though we still push and pop it as needed.  All other
     * statement contexts will allocated and pushed and popped on demand.
     */
    private final StatementContext[] statementContexts = new StatementContext[2];
    private int statementDepth;
    private int outermostTrigger = -1;

    protected Authorizer authorizer;
    protected String userName = null; //The name the user connects with.
    protected List<String> groupuserlist = null; // name of ldap user group

    //May still be quoted.
    /**
     * The top SQL session context stack frame (SQL 2003, section
     * 4.37.3), is kept in topLevelSSC. For nested session contexts,
     * the SQL session context is held by the activation of the
     * calling statement, cf. setupNestedSessionContext and it is
     * accessible through the current statement context
     * (compile-time), or via the current activation (execution-time).
     *
     * @see GenericLanguageConnectionContext#getTopLevelSQLSessionContext
     */
    private SQLSessionContext topLevelSSC;

    /**
     * Used to hold the computed value of the initial default schema,
     * cf logic in initDefaultSchemaDescriptor.
     */
    private SchemaDescriptor cachedInitialDefaultSchemaDescr = null;

    /**
     * Used to hold the defaultRoles
     */
    private List<String> defaultRoles = null;

    // RESOLVE - How do we want to set the default.
    private int defaultIsolationLevel = ExecutionContext.READ_COMMITTED_ISOLATION_LEVEL;
    protected int isolationLevel = defaultIsolationLevel;

    private boolean isolationLevelExplicitlySet = false;
    // Isolation level can be changed using JDBC api Connection.setTransactionIsolation
    // or it can be changed using SQL "set current isolation = NEWLEVEL".
    // 
    // In XA transactions, BrokeredConnection keeps isolation state information.
    // When isolation is changed in XA transaction using JDBC, that state gets
    // correctly set in BrokeredConnection.setTransactionIsolation method. But
    // when SQL is used to set the isolation level, the code path is different
    // and it does not go through BrokeredConnection's setTransactionIsolation
    // method and hence the state is not maintained correctly when coming through
    // SQL. To get around this, I am adding following flag which will get set
    // everytime the isolation level is set using JDBC or SQL. This flag will be
    // checked at global transaction start and end time. If the flag is set to true
    // then BrokeredConnection's isolation level state will be brought upto date
    // with Real Connection's isolation level and this flag will be set to false
    // after that.
    private boolean isolationLevelSetUsingSQLorJDBC = false;

    // isolation level to when preparing statements.
    // if unspecified, the statement won't be prepared with a specific 
    // scan isolationlevel
    protected int prepareIsolationLevel = ExecutionContext.UNSPECIFIED_ISOLATION_LEVEL;

    // Whether or not to write executing statement info to db2j.log
    private boolean logStatementText;
    // The max length of statement in log
    private int maxStatementLogLen;
    private boolean logQueryPlan;

    // default to 6
    private int tableLimitForExhaustiveSearch = 6;

    // this used to be computed in OptimizerFactoryContextImpl; i.e everytime a
    // connection was made. To keep the semantics same I'm putting it out here
    // instead of in the OptimizerFactory which is only initialized when the
    // database is booted.
    private int lockEscalationThreshold;

    private List<ExecutionStmtValidator> stmtValidators;
    private TriggerExecutionStack triggerStack;
    private List<TableDescriptor> triggerTables;

    // OptimizerTrace
    private boolean optimizerTrace;
    private boolean optimizerTraceHtml;
    private String lastOptimizerTraceOutput;
    private String optimizerTraceOutput;

    //// Support for AUTOINCREMENT

    /**
     * To support lastAutoincrementValue: This is a hashtable which maps
     * schemaName,tableName,columnName to a Long value.
     */
    private HashMap<String, Long> autoincrementHT;
    /**
     * whether to allow updates or not.
     */
    private boolean autoincrementUpdate;
    private long identityVal;   //support IDENTITY_VAL_LOCAL function
    private boolean identityNotNull;    //frugal programmer

    // cache of ai being handled in memory (bulk insert + alter table).
    private HashMap<String, AutoincrementCounter> autoincrementCacheHashtable;

    // User-written inspector to print out query tree
    private ASTVisitor astWalker;

    /**
     * Interrupt status flag of this session's thread, in the form of an
     * exception created where an interrupt was (last) detected during operation,
     * null if no interrupt has been seen.
     */
    private StandardException interruptedException;

    /**
     * Connection local state for cached {@code TableDescriptor}s used
     * for keeping track of referenced columns for a table during DDL
     * operations.
     */
    private WeakHashMap<TableDescriptor, FormatableBitSet> referencedColumnMap;
    /**
     * If in restore mode, statements can't be executed
     */
    private boolean restoreMode = false;

    /**
     * Allows fallback to distributed mode when we read too many rows on control mode
     */
    private ControlExecutionLimiter limiter;

    private String lastLogStmt;
    private String lastLogStmtFormat;
    private SessionPropertiesImpl sessionProperties;
    private final CommentStripper commentStripper;
    private boolean ignoreCommentOptEnabled = false;
    private String origStmtTxt;

    private String defaultSchema;
    private boolean nljPredicatePushDownDisabled = false;

    private String replicationRole = "NONE";
    private boolean db2VarcharCompatibilityModeNeedsReset = false;
    private CharTypeCompiler charTypeCompiler = null;
    private boolean compilingFromTableTempTrigger = false;
    private Object sparkContext = null;
    private int applicationJarsHashCode = 0;
    private SparkSQLUtils sparkSQLUtils;
    private boolean hasJoinStrategyHint;
    private boolean compilingStoredPreparedStatement;

    /* constructor */
    public GenericLanguageConnectionContext(
        ContextManager cm,
        TransactionController tranCtrl,
        LanguageFactory lf,
        LanguageConnectionFactory lcf,
        InternalDatabase db,
        String userName,
        List<String> groupuserlist,
        int instanceNumber,
        String drdaID,
        String dbname,
        String rdbIntTkn,
        DataSetProcessorType type,
        SparkExecutionType sparkExecutionType,
        boolean skipStats,
        double defaultSelectivityFactor,
        String ipAddress,
        String defaultSchema,
        ManagedCache<UUID, SPSDescriptor> spsCache,
        List<String> defaultRoles,
        SchemaDescriptor initialDefaultSchemaDescriptor,
        long driverTxnId,
        Properties connectionProperties
    ) throws StandardException {
        super(cm, ContextId.LANG_CONNECTION);
        acts = new ArrayList<>();
        tran = tranCtrl;
        this.type = type;
        this.sparkExecutionType = sparkExecutionType;
        this.ipAddress = ipAddress;
        dataFactory = lcf.getDataValueFactory();
        tcf = lcf.getTypeCompilerFactory();
        of = lcf.getOptimizerFactory();
        langFactory = lf;
        connFactory = lcf;
        this.db = db;
        this.userName = userName;
        this.groupuserlist = groupuserlist;
        this.instanceNumber = instanceNumber;
        this.drdaID = drdaID;
        this.dbname = dbname;
        this.rdbIntTkn = rdbIntTkn;
        this.commentStripper = lcf.newCommentStripper();
        this.defaultSchema = defaultSchema;
        this.spsCache = spsCache;
        this.activeStateTxId = driverTxnId;
        this.defaultRoles = defaultRoles;
        this.cachedInitialDefaultSchemaDescr = initialDefaultSchemaDescriptor;
        if (initialDefaultSchemaDescriptor != null)
            initialDefaultSchemaDescriptor.setDataDictionary(getDataDictionary());

        if (defaultSchema != null) {
            if (defaultSchema.charAt(0) == '"') {
                // quoted schema name
                this.defaultSchema = IdUtil.parseSQLIdentifier(defaultSchema);
            } else {
                // regular schema name, need to be converted to upper case
                this.defaultSchema = StringUtil.SQLToUpperCase(this.defaultSchema);
            }
        }

        /* Find out whether or not to log info on executing statements to error log
         */
        String logStatementProperty = PropertyUtil.getCachedDatabaseProperty(this, "derby.language.logStatementText");
        logStatementText = logStatementProperty == null || Boolean.valueOf(logStatementProperty);
        // log statements by default
        if (!logStatementText) {
            stmtLogger.setLevel(Level.OFF);
        }

        String maxStatementLogLenStr = PropertyUtil.getCachedDatabaseProperty(this, "derby.language.maxStatementLogLen");
        maxStatementLogLen = maxStatementLogLenStr == null ? -1 : Integer.parseInt
            (maxStatementLogLenStr);

        String logQueryPlanProperty = PropertyUtil.getCachedDatabaseProperty(this, "derby.language.logQueryPlan");
        logQueryPlan = Boolean.valueOf(logQueryPlanProperty);

        try {
            String valueString = PropertyUtil.getCachedDatabaseProperty(this, "derby.language.tableLimitForExhaustiveSearch");
            int value = valueString == null ? 0 : Integer.parseInt(valueString);
            if (value > 0)
                tableLimitForExhaustiveSearch = value;
        } catch (RuntimeException e) {
            throw e;
        }  catch (Exception e) {
            // no op, use default value 6
        }

        try {
            String nljPredPushDownString =
                PropertyUtil.getCachedDatabaseProperty(this, Property.DISABLE_NLJ_PREIDCATE_PUSH_DOWN);
            if (nljPredPushDownString != null)
                nljPredicatePushDownDisabled = Boolean.valueOf(nljPredPushDownString);
        } catch (RuntimeException e) {
            throw e;
        } catch (Exception e) {
            // no op, use default value 6
        }

        lockEscalationThreshold = Property.DEFAULT_LOCKS_ESCALATION_THRESHOLD;
        stmtValidators = new ArrayList<>();
        triggerTables = new ArrayList<>();
        limiter = ControlExecutionLimiter.NO_OP;
        sessionProperties = new SessionPropertiesImpl();
        // transfer setting of skipStats and defaultSelectivityFactor from jdbc connnection string to sessionProperties
        if (skipStats)
            this.sessionProperties.setProperty(SessionProperties.PROPERTYNAME.SKIPSTATS, Boolean.toString(skipStats));
        if (defaultSelectivityFactor > 0)
            this.sessionProperties.setProperty(SessionProperties.PROPERTYNAME.DEFAULTSELECTIVITYFACTOR, Double.toString(defaultSelectivityFactor));
        if (connectionProperties != null) {
            setSessionFromConnectionProperty(connectionProperties, Property.CONNECTION_OLAP_QUEUE, SessionProperties.PROPERTYNAME.OLAPQUEUE);
            setSessionFromConnectionProperty(connectionProperties, Property.CONNECTION_SNAPSHOT, SessionProperties.PROPERTYNAME.SNAPSHOT_TIMESTAMP);
            setSessionFromConnectionProperty(connectionProperties, Property.OLAP_PARALLEL_PARTITIONS, SessionProperties.PROPERTYNAME.OLAPPARALLELPARTITIONS);
            setSessionFromConnectionProperty(connectionProperties, Property.OLAP_SHUFFLE_PARTITIONS, SessionProperties.PROPERTYNAME.OLAPSHUFFLEPARTITIONS);
            setSessionFromConnectionProperty(connectionProperties, Property.CONNECTION_MIN_PLAN_TIMEOUT, SessionProperties.PROPERTYNAME.MINPLANTIMEOUT);
            setSessionFromConnectionProperty(connectionProperties, Property.CURRENT_FUNCTION_PATH, SessionProperties.PROPERTYNAME.CURRENTFUNCTIONPATH);

            String disableAdvancedTC = connectionProperties.getProperty(Property.CONNECTION_DISABLE_TC_PUSHED_DOWN_INTO_VIEWS);
            if (disableAdvancedTC != null && disableAdvancedTC.equalsIgnoreCase("true")) {
                this.sessionProperties.setProperty(SessionProperties.PROPERTYNAME.DISABLE_TC_PUSHED_DOWN_INTO_VIEWS, "TRUE".toString());
            }

            setSessionFromConnectionProperty(connectionProperties, Property.SPARK_RESULT_STREAMING_BATCHES, SessionProperties.PROPERTYNAME.SPARK_RESULT_STREAMING_BATCHES);
            setSessionFromConnectionProperty(connectionProperties, Property.SPARK_RESULT_STREAMING_BATCH_SIZE, SessionProperties.PROPERTYNAME.SPARK_RESULT_STREAMING_BATCH_SIZE);
            String disableNestedLoopJoinPredicatePushDown = connectionProperties.getProperty(Property.CONNECTION_DISABLE_NLJ_PREDICATE_PUSH_DOWN);
            if (disableNestedLoopJoinPredicatePushDown != null &&
                disableNestedLoopJoinPredicatePushDown.equalsIgnoreCase("true")) {
                this.sessionProperties.setProperty(SessionProperties.PROPERTYNAME.DISABLE_NLJ_PREDICATE_PUSH_DOWN, "TRUE".toString());
            }
        }
        if (type.isSessionHinted()) {
            this.sessionProperties.setProperty(SessionProperties.PROPERTYNAME.USEOLAP, type.isOlap());
        } else {
            assert type.isDefaultOltp();
        }
        if (sparkExecutionType.isSessionHinted()) {
            this.sessionProperties.setProperty(SessionProperties.PROPERTYNAME.USE_NATIVE_SPARK, sparkExecutionType.isNative());
        } else {
            assert sparkExecutionType.isUnspecified();
        }


        String ignoreCommentOptEnabledStr = PropertyUtil.getCachedDatabaseProperty(this, MATCHING_STATEMENT_CACHE_IGNORING_COMMENT_OPTIMIZATION_ENABLED);
        ignoreCommentOptEnabled = Boolean.valueOf(ignoreCommentOptEnabledStr);

    }

    private void setSessionFromConnectionProperty(Properties connectionProperties, String connectionPropName, SessionProperties.PROPERTYNAME sessionPropName) {
        String value = connectionProperties.getProperty(connectionPropName);
        if (value != null) {
            this.sessionProperties.setProperty(sessionPropName, value);
        }
    }

    /**
     * In contrast to current user id, which may change (inside a routine
     * executing with definer's rights), the sessionUser is constant in a
     * session.
     */
    private String sessionUser = null;

    @Override
    public void initialize() throws StandardException {
        interruptedException = null;
        sessionUser = IdUtil.getUserAuthorizationId(userName);
        /*
         ** Set the authorization id.  User shouldn't
         ** be null or else we are going to blow up trying
         ** to create a schema for this user.
         */
        if (SanityManager.DEBUG) {
            if (getSessionUserId() == null) {
                SanityManager.THROWASSERT("User name is null," +
                    " check the connection manager to make sure it is set" +
                    " reasonably");
            }
        }
        referencedColumnMap = new WeakHashMap<>();
        if (defaultRoles == null)
            defaultRoles = initDefaultRoleSet();
        SchemaDescriptor sd = initDefaultSchemaDescriptor();
        /*
         * It is possible for Splice's startup sequence to end up in this code on the same thread
         * as a connection. When this happens, we need to ensure that we do not destroy the schema
         * set by the user by default (if such a schema is set already).
         */
        if (getDefaultSchema() == null)
            setDefaultSchema(sd);
    }

    /*
     * Initialize the LCC without the extraneous SQL Calls.
     */
    @Override
    public void initializeSplice(String sessionUser, SchemaDescriptor defaultSchemaDescriptor) throws StandardException {
        interruptedException = null;
        this.sessionUser = sessionUser;

        /*
         ** Set the authorization id.  User shouldn't
         ** be null or else we are going to blow up trying
         ** to create a schema for this user.
         */
        if (SanityManager.DEBUG) {
            if (getSessionUserId() == null) {
                SanityManager.THROWASSERT("User name is null," +
                    " check the connection manager to make sure it is set" +
                    " reasonably");
            }
        }
        setDefaultSchema(defaultSchemaDescriptor);
        referencedColumnMap = new WeakHashMap<>();
    }


    /**
     * Compute the initial default schema and set cachedInitialDefaultSchemaDescr accordingly.
     *
     * @return computed initial default schema value for this session
     * @throws StandardException
     */
    protected SchemaDescriptor initDefaultSchemaDescriptor() throws StandardException {
        /*
         ** - If the database supports schemas and a schema with the
         ** same name as the user's name exists (has been created using
         ** create schema already) the database will set the users
         ** default schema to the the schema with the same name as the
         ** user.
         ** - Else Set the default schema to SPLICE.
         */
        if (cachedInitialDefaultSchemaDescr == null) {
            DataDictionary dd = getDataDictionary();
            SchemaDescriptor sd;
            if (defaultSchema != null) {
                sd = dd.getSchemaDescriptor(defaultSchema, getTransactionCompile(), true);
            } else {
                sd = dd.getSchemaDescriptor(
                    getSessionUserId(), getTransactionCompile(), false);
            }
            if (sd == null) {
                sd = new SchemaDescriptor(
                    dd,
                    getSessionUserId(),
                    getSessionUserId(),
                    null,
                    false);
            }

            cachedInitialDefaultSchemaDescr = sd;
        }
        return cachedInitialDefaultSchemaDescr;
    }

    /**
     * Compute the default roles of the current session user, including the roles granted to public
     *
     * @return computed initial default roles for this session
     * @throws StandardException
     */
    protected List<String> initDefaultRoleSet() throws StandardException {
        if (defaultRoles == null) {
            DataDictionary dd = getDataDictionary();
            defaultRoles = new ArrayList<>();
            List<String> userRoles =
                dd.getDefaultRoles(getSessionUserId(), getTransactionCompile());
            defaultRoles.addAll(userRoles);
            List<String> publicRoles =
                dd.getDefaultRoles("PUBLIC", getTransactionCompile());
            defaultRoles.addAll(publicRoles);
            if (groupuserlist != null) {
                for (String groupuser : groupuserlist) {
                    List<String> groupRoles =
                        dd.getDefaultRoles(groupuser, getTransactionCompile());
                    defaultRoles.addAll(groupRoles);
                }
            }

        }
        return defaultRoles;
    }

    public List<String> getDefaultRoles() {
        return defaultRoles;
    }

    /**
     * Get the computed value for the initial default schema.
     *
     * @return the schema descriptor of the computed initial default schema
     */
    public SchemaDescriptor getInitialDefaultSchemaDescriptor() {
        return cachedInitialDefaultSchemaDescr;
    }


    //
    // LanguageConnectionContext interface
    //

    @Override
    public boolean getLogStatementText() {
        return logStatementText;
    }

    @Override
    public void setLogStatementText(boolean logStatementText) {
        this.logStatementText = logStatementText;
    }

    @Override
    public boolean getLogQueryPlan() {
        return logQueryPlan;
    }

    @Override
    public int getTableLimitForExhaustiveSearch() {
        Integer tableLimit = (Integer) sessionProperties.getProperty(
            SessionProperties.PROPERTYNAME.TABLELIMITFOREXHAUSTIVESEARCH);
        if (tableLimit != null)
            return tableLimit;
        return tableLimitForExhaustiveSearch;
    }

    @Override
    public long getMinPlanTimeout() {
        Long minPlanTimeout = (Long) sessionProperties.getProperty(
            SessionProperties.PROPERTYNAME.MINPLANTIMEOUT);
        if (minPlanTimeout != null)
            return minPlanTimeout;
        else
            return -1;
    }

    @Override
    public boolean usesSqlAuthorization() {
        return getDataDictionary().usesSqlAuthorization();
    }

    /**
     * get the lock escalation threshold.
     */
    @Override
    public int getLockEscalationThreshold() {
        return lockEscalationThreshold;
    }

    /**
     * Add the activation to those known about by this connection.
     */
    @Override
    public void addActivation(Activation a)
        throws StandardException {
        acts.add(a);

        if (acts.size() > maxActsSize) {
            maxActsSize = acts.size();
        }
    }

    @Override
    public void closeUnusedActivations() throws StandardException {
        // DERBY-418. Activations which are marked unused,
        // are closed here. Activations Vector is iterated 
        // to identify and close unused activations, only if 
        // unusedActs flag is set to true and if the total 
        // size exceeds 20.
        if ((unusedActs) && (acts.size() > 20)) {
            unusedActs = false;

            for (int i = acts.size() - 1; i >= 0; i--) {

                // it maybe the case that a Activation's reset() ends up
                // closing one or more activation leaving our index beyond
                // the end of the array
                if (i >= acts.size())
                    continue;

                Activation a1 = acts.get(i);
                if (!a1.isInUse()) {
                    a1.close();
                }
            }
        }

        if (SanityManager.DEBUG) {

            if (SanityManager.DEBUG_ON("memoryLeakTrace")) {

                if (acts.size() > 20)
                    System.out.println("memoryLeakTrace:GenericLanguageContext:activations " + acts.size());
            }
        }
    }

    /**
     * Make a note that some activations are marked unused
     */
    public void notifyUnusedActivation() {
        unusedActs = true;
    }

    @Override
    public boolean checkIfAnyDeclaredGlobalTempTablesForThisConnection() {
        return (allDeclaredGlobalTempTables != null);
    }

    @Override
    public void addDeclaredGlobalTempTable(TableDescriptor td) throws StandardException {

        if (findDeclaredGlobalTempTable(td.getName()) != null) {
            //if table already declared, throw an exception
            throw StandardException.newException(
                SQLState.LANG_OBJECT_ALREADY_EXISTS_IN_OBJECT,
                "Temporary table",
                td.getName(),
                "Schema",
                td.getSchemaName());
        }

        //save all the information about temp table in this special class
        TempTableInfo tempTableInfo =
            new TempTableInfo(td, currentSavepointLevel);

        // Rather than exist in a catalog, a simple array is kept of the 
        // tables currently active in the transaction.

        if (allDeclaredGlobalTempTables == null)
            allDeclaredGlobalTempTables = new ArrayList<>();

        allDeclaredGlobalTempTables.add(tempTableInfo);
    }

    @Override
    public boolean dropDeclaredGlobalTempTable(TableDescriptor td) {
        TempTableInfo tempTableInfo = findDeclaredGlobalTempTable(td.getName());

        if (tempTableInfo != null) {
            if (SanityManager.DEBUG) {
                if (tempTableInfo.getDeclaredInSavepointLevel() > currentSavepointLevel) {
                    SanityManager.THROWASSERT(
                        "declared in savepoint level (" +
                            tempTableInfo.getDeclaredInSavepointLevel() +
                            ") can not be higher than current savepoint level (" +
                            currentSavepointLevel +
                            ").");
                }
            }

            // check if the table was declared in the current unit of work.
            if (tempTableInfo.getDeclaredInSavepointLevel() == currentSavepointLevel) {
                // since the table was declared in this unit of work, the drop 
                // table method should remove it from the valid list of temp 
                // table for this unit of work
                allDeclaredGlobalTempTables.remove(allDeclaredGlobalTempTables.indexOf(tempTableInfo));

                if (allDeclaredGlobalTempTables.isEmpty())
                    allDeclaredGlobalTempTables = null;
            } else {
                // since the table was not declared in this unit of work, the
                // drop table method will just mark the table as dropped
                // in the current unit of work. This information will be used 
                // at rollback time.

                tempTableInfo.setDroppedInSavepointLevel(currentSavepointLevel);
            }

            return true;
        } else {
            return false;
        }
    }

    @Override
    public String mangleTableName(String tableName) {
        // 20 underscores + session ID
        return String.format("%s" + LOCAL_TEMP_TABLE_SUFFIX_FIX_PART + "%d", tableName, getInstanceNumber());
    }

    @Override
    public boolean isVisibleToCurrentSession(TableDescriptor td) throws StandardException {
        if (td == null)
            return false;
        if (td.getTableType() != TableDescriptor.LOCAL_TEMPORARY_TABLE_TYPE)
            return true;

        String tableName = td.getName();
        int lastIdx = tableName.lastIndexOf(LOCAL_TEMP_TABLE_SUFFIX_FIX_PART_CHAR);
        if (lastIdx < LOCAL_TEMP_TABLE_SUFFIX_FIX_PART_NUM_CHAR || lastIdx >= tableName.length() - 1)  // -1 case included
            throw StandardException.newException(SQLState.LANG_INVALID_INTERNAL_TEMP_TABLE_NAME, tableName);
        for (int i = lastIdx; i > lastIdx - LOCAL_TEMP_TABLE_SUFFIX_FIX_PART_NUM_CHAR; i--) {
            if (tableName.charAt(i) != LOCAL_TEMP_TABLE_SUFFIX_FIX_PART_CHAR)
                throw StandardException.newException(SQLState.LANG_INVALID_INTERNAL_TEMP_TABLE_NAME, tableName);
        }
        try {
            if (Integer.parseInt(tableName.substring(lastIdx + 1)) == getInstanceNumber())
                return true;
            return false;
        } catch (NumberFormatException e) {
            throw StandardException.newException(SQLState.LANG_INVALID_INTERNAL_TEMP_TABLE_NAME, tableName);
        }
    }

    /**
     * After a release of a savepoint, we need to go through our temp tables
     * list. If there are tables with their declare or drop or modified in
     * savepoint levels set to savepoint levels higher than the current
     * savepoint level, then we should change them to the current savepoint
     * level
     */
    private void tempTablesReleaseSavepointLevels() {
        // unlike rollback, here we check for dropped in / declared in / 
        // modified in savepoint levels > current savepoint level only.
        // This is because the temp tables with their savepoint levels same as 
        // currentSavepointLevel have correct value assigned to them and
        // do not need to be changed and hence no need to check for >=

        for (TempTableInfo tempTableInfo : allDeclaredGlobalTempTables) {
            if (tempTableInfo.getDroppedInSavepointLevel() > currentSavepointLevel) {
                tempTableInfo.setDroppedInSavepointLevel(currentSavepointLevel);
            }

            if (tempTableInfo.getDeclaredInSavepointLevel() > currentSavepointLevel) {
                tempTableInfo.setDeclaredInSavepointLevel(currentSavepointLevel);
            }

            if (tempTableInfo.getModifiedInSavepointLevel() > currentSavepointLevel) {
                tempTableInfo.setModifiedInSavepointLevel(currentSavepointLevel);
            }
        }
    }

    /**
     * Do the necessary work at commit time for temporary tables
     * <p/>
     * 1)If a temporary table was marked as dropped in this transaction, then
     * remove it from the list of temp tables for this connection
     * 2)If a temporary table was not dropped in this transaction, then mark
     * it's declared savepoint level and modified savepoint level as -1
     * 3)After savepoint fix up, then handle all ON COMMIT DELETE ROWS with
     * no open held cursor temp tables.
     * <p/>
     *
     * @param in_xa_transaction if true, then transaction is an XA transaction,
     *                          and special nested transaction may be necessary
     *                          to cleanup internal containers supporting the
     *                          temp tables at commit time.
     * @throws StandardException Standard exception policy.
     **/
    private void tempTablesAndCommit(boolean in_xa_transaction) throws StandardException {
        // loop through all declared global temporary tables and determine
        // what to do at commit time based on if they were dropped during
        // the current savepoint level.
        for (int i = allDeclaredGlobalTempTables.size() - 1; i >= 0; i--) {
            TempTableInfo tempTableInfo = allDeclaredGlobalTempTables.get(i);

            if (tempTableInfo.getDroppedInSavepointLevel() != -1) {
                // this means table was dropped in this unit of work and hence 
                // should be removed from valid list of temp tables

                allDeclaredGlobalTempTables.remove(i);
            } else {
                //this table was not dropped in this unit of work, hence set 
                //its declaredInSavepointLevel as -1 and also mark it as not 
                //modified 

                tempTableInfo.setDeclaredInSavepointLevel(-1);
                tempTableInfo.setModifiedInSavepointLevel(-1);
            }
        }

        // at commit time, for all the temp tables declared with 
        // ON COMMIT DELETE ROWS, make sure there are no held cursor open
        // on them.
        // If there are no held cursors open on ON COMMIT DELETE ROWS, 
        // drop those temp tables and redeclare them to get rid of all the 
        // data in them

        // in XA use nested user updatable transaction.  Delay creating
        // the transaction until loop below finds one it needs to 
        // process.

        for (TempTableInfo allDeclaredGlobalTempTable : allDeclaredGlobalTempTables) {
            TableDescriptor td = allDeclaredGlobalTempTable.getTableDescriptor();
            if (!td.isOnCommitDeleteRows()) {
                // do nothing for temp table with ON COMMIT PRESERVE ROWS
            } else if (!checkIfAnyActivationHasHoldCursor(td.getName())) {
                // temp tables with ON COMMIT DELETE ROWS and 
                // no open held cursors
                getDataDictionary().getDependencyManager().invalidateFor(
                    td, DependencyManager.DROP_TABLE, this);

                if (!in_xa_transaction) {
                    // delay physical cleanup to after the commit for XA
                    // transactions.   In XA the transaction is likely in
                    // prepare state at this point and physical changes to
                    // store are not allowed until after the commit.
                    // Do the work here for non-XA so that fast path does
                    // have to do the 2 commits that the XA path will.
                    cleanupTempTableOnCommitOrRollback(td, true);
                }
            }
        }
    }

    private void tempTablesXApostCommit() throws StandardException {
        TransactionController tc = getTransactionExecute();

        // at commit time for an XA transaction drop all temporary tables.
        // A transaction context may not be maintained from one
        // XAResource.xa_commit to the next in the case of XA with
        // network server and thus there is no way to get at the temp
        // tables again.  To provide consistent behavior in embedded vs
        // network server, consistently remove temp tables at XA commit
        // transaction boundary.
        for (int i = 0; i < allDeclaredGlobalTempTables.size(); i++) {
            // remove all temp tables from this context.
            TableDescriptor td = allDeclaredGlobalTempTables.get(i).getTableDescriptor();

            //remove the conglomerate created for this temp table
            tc.dropConglomerate(td.getHeapConglomerateId());

            //remove it from the list of temp tables
            allDeclaredGlobalTempTables.remove(i);
        }

        tc.commit();
    }

    /*Reset the connection before it is returned (indirectly) by a PooledConnection object. See EmbeddedConnection. */
    @Override
    public void resetFromPool() throws StandardException {
        interruptedException = null;

        // Reset IDENTITY_VAL_LOCAL
        identityNotNull = false;

        // drop all temp tables.
        dropAllDeclaredGlobalTempTables();

        // Reset the current schema (see DERBY-3690).
        setDefaultSchema(null);

        // Reset the current role
        getCurrentSQLSessionContext().setRole(null);

        // Reset the current user
        getCurrentSQLSessionContext().setUser(getSessionUserId());

        referencedColumnMap = new WeakHashMap<>();

        sessionProperties.resetAll();

        // read again the property in case it is changed
        String ignoreCommentOptEnabledStr = PropertyUtil.getCachedDatabaseProperty(this, MATCHING_STATEMENT_CACHE_IGNORING_COMMENT_OPTIMIZATION_ENABLED);
        ignoreCommentOptEnabled = Boolean.valueOf(ignoreCommentOptEnabledStr);
        origStmtTxt = null;
    }

    // debug methods

    @Override
    public void setLastQueryTree(Object queryTree) {
        lastQueryTree = queryTree;
    }

    @Override
    public Object getLastQueryTree() {
        return lastQueryTree;
    }

    /**
     * Drop all the declared global temporary tables associated with this
     * connection. This gets called when a getConnection() is done on a
     * PooledConnection. This will ensure all the temporary tables declared on
     * earlier connection handle associated with this physical database
     * connection are dropped before a new connection handle is issued on that
     * same physical database connection.
     */
    private void dropAllDeclaredGlobalTempTables() throws StandardException {
        if (allDeclaredGlobalTempTables == null)
            return;

        StandardException topLevelStandardException = null;

        GenericExecutionFactory execFactory = (GenericExecutionFactory) getLanguageConnectionFactory().getExecutionFactory();
        GenericConstantActionFactory constantActionFactory = execFactory.getConstantActionFactory();

        // collect all the exceptions we might receive while dropping the
        // temporary tables and throw them as one chained exception at the end.
        int i = 0;
        for (TempTableInfo tempTableInfo : allDeclaredGlobalTempTables) {
            try {

                TableDescriptor td = tempTableInfo.getTableDescriptor();

                if (tempTableInfo.getDroppedInSavepointLevel() != -1) {
                    // this means table was dropped in this unit of work and hence
                    // should be removed from valid list of temp tables

                    allDeclaredGlobalTempTables.remove(i);
                } else {

                    // Drop the temp table via normal drop table action
                    ConstantAction action = constantActionFactory.getDropTableConstantAction(td.getQualifiedName(),
                        td.getName(),
                        td.getSchemaDescriptor(),
                        td.getHeapConglomerateId(),
                        td.getUUID(), StatementType.DROP_CASCADE);

                    action.executeConstantAction(new DropTableActivation(this, td));
                }
            } catch (StandardException e) {
                if (topLevelStandardException == null) {
                    // always keep the first exception unchanged
                    topLevelStandardException = e;
                } else {
                    try {
                        // Try to create a chain of exceptions. If successful,
                        // the current exception is the top-level exception,
                        // and the previous exception the cause of it.
                        e.initCause(topLevelStandardException);
                        topLevelStandardException = e;
                    } catch (IllegalStateException ise) {
                        // initCause() has already been called on e. We don't
                        // expect this to happen, but if it happens, just skip
                        // the current exception from the chain. This is safe
                        // since we always keep the first exception.
                    }
                }
            }
            ++i;
        }

        allDeclaredGlobalTempTables = null;
        try {
            internalCommit(true);
        } catch (StandardException e) {
            // do the same chaining as above
            if (topLevelStandardException == null) {
                topLevelStandardException = e;
            } else {
                try {
                    e.initCause(topLevelStandardException);
                    topLevelStandardException = e;
                } catch (IllegalStateException ise) {
                    /* ignore */
                }
            }
        }

        if (topLevelStandardException != null)
            throw topLevelStandardException;
    }

    /**
     * DropTableConstantOperation requires an Activation to do its work.<br/>
     * That's the only reason for creating this dummy implementation of Activation.
     * The action only needs a LanguageConnectionContext and the TableDescriptor of the table to drop
     * in this activation.
     * <p/>
     * Note: I'm assuming, because this class extends BaseActivation, it will properly serialize and
     * work across region servers.
     */
    private static class DropTableActivation extends BaseActivation {

        public DropTableActivation(LanguageConnectionContext lcc, TableDescriptor td) throws StandardException {
            // Just pass the only pertinent info to BaseActivation
            super();
            initFromContext(lcc);
            setDDLTableDescriptor(td);
        }

        @Override
        protected int getExecutionCount() {
            return 0;
        }

        @Override
        protected void setExecutionCount(int newValue) {
        }

        @Override
        protected Vector getRowCountCheckVector() {
            return null;
        }

        @Override
        protected void setRowCountCheckVector(Vector newValue) {
        }

        @Override
        protected int getStalePlanCheckInterval() {
            return 0;
        }

        @Override
        protected void setStalePlanCheckInterval(int newValue) {
        }

        @Override
        public ResultSet execute() throws StandardException {
            return null;
        }

        @Override
        public void postConstructor() throws StandardException {
        }

        @Override
        public void materialize() throws StandardException {

        }
    }

    /**
     * do the necessary work at rollback time for temporary tables
     * 1)If a temp table was declared in the UOW, then drop it and remove it
     * from list of temporary tables.
     * 2)If a temp table was declared and dropped in the UOW, then remove it
     * from list of temporary tables.
     * 3)If an existing temp table was dropped in the UOW, then recreate it
     * with no data.
     * 4)If an existing temp table was modified in the UOW, then get rid of
     * all the rows from the table.
     */
    private void tempTablesAndRollback() throws StandardException {
        for (int i = allDeclaredGlobalTempTables.size() - 1; i >= 0; i--) {
            TempTableInfo tempTableInfo = allDeclaredGlobalTempTables.get(i);

            if (tempTableInfo.getDeclaredInSavepointLevel() >=
                currentSavepointLevel) {
                if (tempTableInfo.getDroppedInSavepointLevel() == -1) {
                    // the table was declared but not dropped in the unit of 
                    // work getting rolled back and hence we will remove it 
                    // from valid list of temporary tables and drop the 
                    // conglomerate associated with it

                    TableDescriptor td = tempTableInfo.getTableDescriptor();
                    invalidateDroppedTempTable(td);

                    //remove the conglomerate created for this temp table
                    tran.dropConglomerate(td.getHeapConglomerateId());

                    //remove it from the list of temp tables
                    allDeclaredGlobalTempTables.remove(i);

                } else if (tempTableInfo.getDroppedInSavepointLevel() >=
                    currentSavepointLevel) {
                    // the table was declared and dropped in the unit of work 
                    // getting rolled back
                    allDeclaredGlobalTempTables.remove(i);
                }
            } else if (tempTableInfo.getDroppedInSavepointLevel() >=
                currentSavepointLevel) {
                // this means the table was declared in an earlier savepoint 
                // unit / transaction and then dropped in current UOW 

                // restore the old definition of temp table because drop is 
                // being rolledback
                TableDescriptor td = tempTableInfo.getTableDescriptor();
                td = cleanupTempTableOnCommitOrRollback(td, false);

                // In order to store the old conglomerate information for the 
                // temp table, we need to replace the existing table descriptor
                // with the old table descriptor which has the old conglomerate 
                // information
                tempTableInfo.setTableDescriptor(td);
                tempTableInfo.setDroppedInSavepointLevel(-1);

                // following will mark the table as not modified. This is 
                // because the table data has been deleted as part of the 
                // current rollback
                tempTableInfo.setModifiedInSavepointLevel(-1);
                allDeclaredGlobalTempTables.set(i, tempTableInfo);

            } else if (tempTableInfo.getModifiedInSavepointLevel() >=
                currentSavepointLevel) {
                // this means the table was declared in an earlier savepoint 
                // unit / transaction and modified in current UOW

                // following will mark the table as not modified. This is 
                // because the table data will be deleted as part of the 
                // current rollback
                tempTableInfo.setModifiedInSavepointLevel(-1);
                TableDescriptor td = tempTableInfo.getTableDescriptor();

                invalidateDroppedTempTable(td);
            }
            // there is no else here because there is no special processing 
            // required for temp tables declares in earlier work of 
            // unit/transaction and not modified
        }

        if (allDeclaredGlobalTempTables.isEmpty()) {
            allDeclaredGlobalTempTables = null;
        }
    }

    /**
     * Invalidate a dropped temp table
     */
    private void invalidateDroppedTempTable(TableDescriptor td) throws StandardException {
        getDataDictionary().getDependencyManager().invalidateFor(td, DependencyManager.DROP_TABLE, this);
        cleanupTempTableOnCommitOrRollback(td, true);
    }

    /**
     * This is called at the commit time for temporary tables with
     * ON COMMIT DELETE ROWS
     * <p/>
     * If a temp table with ON COMMIT DELETE ROWS doesn't have any held cursor
     * open on them, we delete the data from them by dropping the conglomerate
     * and recreating the conglomerate. In order to store the new conglomerate
     * information for the temp table, we need to replace the existing table
     * descriptor with the new table descriptor which has the new conglomerate
     * information
     *
     * @param tableName Temporary table name whose table descriptor is
     *                  getting changed
     * @param td        New table descriptor for the temporary table
     */
    private void replaceDeclaredGlobalTempTable(String tableName, TableDescriptor td) {
        TempTableInfo tempTableInfo = findDeclaredGlobalTempTable(tableName);
        tempTableInfo.setDroppedInSavepointLevel(-1);
        tempTableInfo.setDeclaredInSavepointLevel(-1);
        tempTableInfo.setTableDescriptor(td);

        allDeclaredGlobalTempTables.set(allDeclaredGlobalTempTables.indexOf(tempTableInfo), tempTableInfo);
    }

    /**
     * @see LanguageConnectionContext#getTableDescriptorForTempTable
     */
    public TableDescriptor getTableDescriptorForTempTable(String tableName) {
        TempTableInfo tempTableInfo = findDeclaredGlobalTempTable(tableName);
        if (tempTableInfo == null)
            return null;
        else
            return tempTableInfo.getTableDescriptor();
    }

    /**
     * Find the declared global temporary table in the list of temporary tables known by this connection.
     *
     * @param tableName look for this table name in the saved list
     * @return data structure defining the temporary table if found. Else, return null
     */
    private TempTableInfo findDeclaredGlobalTempTable(String tableName) {
        if (allDeclaredGlobalTempTables == null)
            return null;

        for (TempTableInfo allDeclaredGlobalTempTable : allDeclaredGlobalTempTables) {
            if (allDeclaredGlobalTempTable.matches(tableName))
                return allDeclaredGlobalTempTable;
        }
        return null;
    }

    @Override
    public void markTempTableAsModifiedInUnitOfWork(String tableName) {
        TempTableInfo tempTableInfo = findDeclaredGlobalTempTable(tableName);
        tempTableInfo.setModifiedInSavepointLevel(currentSavepointLevel);
    }

    @Override
    public PreparedStatement prepareInternalStatement(SchemaDescriptor compilationSchema,
                                                      String sqlText,
                                                      boolean isForReadOnly,
                                                      boolean forMetaData) throws StandardException {
        if (restoreMode) {
            throw StandardException.newException(
                SQLState.CONNECTION_RESET_ON_RESTORE_MODE);
        }
        if (forMetaData) {
            //DERBY-2946
            //Make sure that metadata queries always run with SYS as
            //compilation schema. This will make sure that the collation
            //type of character string constants will be UCS_BASIC which
            //is also the collation of character string columns belonging
            //to system tables.
            compilationSchema = getDataDictionary().getSystemSchemaDescriptor();
        }
        return connFactory.getStatement(compilationSchema, sqlText, isForReadOnly, this).prepare(this, forMetaData);
    }


    @Override
    public PreparedStatement prepareInternalStatement(String sqlText) throws StandardException {
        if (restoreMode) {
            throw StandardException.newException(SQLState.CONNECTION_RESET_ON_RESTORE_MODE);
        }
        return connFactory.getStatement(getDefaultSchema(), sqlText, true, this).prepare(this);
    }

    /**
     * Remove the activation to those known about by this connection.
     */
    @Override
    public void removeActivation(Activation a) {
        if (SanityManager.DEBUG) {
            SanityManager.ASSERT(a.isClosed(), "Activation is not closed");
        }

        acts.remove(a);

        if (maxActsSize > 20 && (maxActsSize > 2 * acts.size())) {
            acts.trimToSize();
            maxActsSize = acts.size();
        }
    }

    /**
     * Return the number of activations known for this connection.
     * Note that some of these activations may not be in use
     * (when a prepared statement is finalized, its activations
     * are marked as unused and later closed and removed on
     * the next commit/rollback).
     */
    @Override
    public int getActivationCount() {
        return acts.size();
    }

    /**
     * See if a given cursor is available for use.
     * if so return its activation. Returns null if not found.
     * For use in execution.
     *
     * @return the activation for the given cursor, null if none was found.
     */
    @Override
    public CursorActivation lookupCursorActivation(String cursorName) {

        int size = acts.size();
        if (size > 0) {
            int cursorHash = cursorName.hashCode();

            for (Activation a : acts) {
                if (!a.isInUse()) {
                    continue;
                }


                String executingCursorName = a.getCursorName();

                // If the executing cursor has no name, or if the hash code of
                // its name is different from the one we're looking for, it
                // can't possibly match. Since java.lang.String caches the
                // hash code (at least in the most common implementations),
                // checking the hash code is cheaper than comparing the names
                // with java.lang.String.equals(), especially if there are many
                // open statements associated with the connection. See
                // DERBY-3882. Note that we can only use the hash codes to
                // determine that the names don't match. Even if the hash codes
                // are equal, we still need to call equals() to verify that the
                // two names actually are equal.
                if (executingCursorName == null || executingCursorName.hashCode() != cursorHash) {
                    continue;
                }

                if (cursorName.equals(executingCursorName)) {

                    ResultSet rs = a.getResultSet();
                    if (rs == null)
                        continue;

                    // if the result set is closed, the the cursor doesn't exist
                    if (rs.isClosed()) {
                        continue;
                    }

                    return (CursorActivation) a;
                }
            }
        }
        return null;
    }

    /**
     * This method will remove a statement from the  statement cache.
     * It should only be called if there is an exception preparing
     * the statement. The caller must have set the flag
     * {@code preparedStmt.compilingStatement} in the {@code GenericStatement}
     * before calling this method in order to prevent race conditions when
     * calling {@link CacheManager#remove(Cacheable)}.
     *
     * @param statement Statement to remove
     * @throws StandardException thrown if lookup goes wrong.
     */
    public void removeStatement(GenericStatement statement) throws StandardException {
        getDataDictionary().getDataDictionaryCache().statementCacheRemove(statement);
    }

    /**
     * See if a given statement has already been compiled for this user, and
     * if so use its prepared statement. Returns null if not found.
     *
     * @return the prepared statement for the given string, null
     * if none was found.
     * @throws StandardException thrown if lookup goes wrong.
     */
    public PreparedStatement lookupStatement(GenericStatement statement) throws StandardException {
        GenericStorablePreparedStatement ps = getDataDictionary().getDataDictionaryCache().statementCacheFind(statement);
        if (ps == null) {
            ps = new GenericStorablePreparedStatement(statement);
            getDataDictionary().getDataDictionaryCache().statementCacheAdd(statement, ps);
        }
        synchronized (ps) {
            if (ps.upToDate()) {
                GeneratedClass ac = ps.getActivationClass();

                // Check to see if the statement was prepared before some change
                // in the class loading set. If this is the case then force it to be invalid
                int currentClasses = getLanguageConnectionFactory().getClassFactory().getClassLoaderVersion();

                if (ac.getClassLoaderVersion() != currentClasses) {
                    ps.makeInvalid(DependencyManager.INTERNAL_RECOMPILE_REQUEST, this);
                }

                // note that the PreparedStatement is not kept in the cache. This is because
                // having items kept in the cache that ultimately are held onto by
                // user code is impossible to manage. E.g. an open ResultSet would hold onto
                // a PreparedStatement (through its activation) and the user can allow
                // this object to be garbage collected. Pushing a context stack is impossible
                // in garbage collection as it may deadlock with the open connection and
                // the context manager assumes a single current thread per context stack
            }
        }
        return ps;
    }

    /* Get a connection unique system generated name for a cursor. */
    public String getUniqueCursorName() {
        return getNameString("SQLCUR", nextCursorId++);
    }

    /* Get a connection unique system generated name for an unnamed savepoint. */
    @Override
    public String getUniqueSavepointName() {
        return getNameString("SAVEPT", nextSavepointId++);
    }

    /**
     * Get a connection unique system generated id for an unnamed savepoint.
     */
    @Override
    public int getUniqueSavepointID() {
        return nextSavepointId - 1;
    }

    /**
     * Build a String for a statement name.
     *
     * @param prefix The prefix for the statement name.
     * @param number The number to append for uniqueness
     * @return A unique String for a statement name.
     */
    private String getNameString(String prefix, long number) {
        if (sb != null) {
            sb.setLength(0);
        } else {
            sb = new StringBuffer();
        }
        sb.append(prefix).append(number);

        return sb.toString();
    }

    /**
     * Do a commit as appropriate for an internally generated
     * commit (e.g. as needed by sync, or autocommit).
     *
     * @param commitStore true if we should commit the Store transaction
     * @throws StandardException thrown on failure
     */
    @Override
    public void internalCommit(boolean commitStore) throws StandardException {
        doCommit(commitStore, true, NON_XA, false);
    }

    /**
     * Do a commmit as is appropriate for a user requested
     * commit (e.g. a java.sql.Connection.commit() or a language
     * 'COMMIT' statement.  Does some extra checking to make
     * sure that users aren't doing anything bad.
     *
     * @throws StandardException thrown on failure
     */
    @Override
    public void userCommit() throws StandardException {
        doCommit(true, true, NON_XA, true);
    }


    /**
     * Commit the language transaction by doing a commitNoSync()
     * on the store's TransactionController.
     * <p/>
     * <p/>
     * Do *NOT* tell the data dictionary that the transaction is
     * finished. The reason is that this would allow other transactions
     * to see comitted DDL that could be undone in the event of a
     * system crash.
     *
     * @param commitflag the flags to pass to commitNoSync in the store's
     *                   TransactionController
     * @throws StandardException thrown on failure
     */
    @Override
    public final void internalCommitNoSync(int commitflag) throws StandardException {
        doCommit(true, false, commitflag, false);
    }

    /**
     * Same as userCommit except commit a distributed transaction.
     * This commit always commit store and sync the commit.
     *
     * @param onePhase if true, allow it to commit without first going thru a
     *                 prepared state.
     */
    @Override
    public final void xaCommit(boolean onePhase) throws StandardException {
        // further overload internalCommit to make it understand 2 phase commit
        doCommit(true /* commit store */,
            true /* sync */,
            onePhase ? XA_ONE_PHASE : XA_TWO_PHASE,
            true);
    }


    /**
     * This is where the work on internalCommit(), userCOmmit() and
     * internalCommitNoSync() actually takes place.
     * <p/>
     * When a commit happens, the language connection context
     * will close all open activations/cursors and commit the
     * Store transaction.
     * <p/>
     * REVISIT: we talked about having a LanguageTransactionContext,
     * but since store transaction management is currently in flux
     * and our context might want to delegate to that context,
     * for now all commit/rollback actions are handled directly by
     * the language connection context.
     * REVISIT: this may need additional alterations when
     * RELEASE SAVEPOINT/ROLLBACK TO SAVEPOINT show up.
     * <p/>
     * Since the access manager's own context takes care of its own
     * resources on commit, and the transaction stays open, there is
     * nothing that this context has to do with the transaction controller.
     * <p/>
     * Also, tell the data dictionary that the transaction is finished,
     * if necessary (that is, if the data dictionary was put into
     * DDL mode in this transaction.
     *
     * @param commitStore     true if we should commit the Store transaction
     * @param sync            true means do a synchronized commit,
     *                        false means do an unsynchronized commit
     * @param commitflag      if this is an unsynchronized commit, the flags to
     *                        pass to commitNoSync in the store's
     *                        TransactionController.  If this is a synchronized
     *                        commit, this flag is overloaded for xacommit.
     * @param requestedByUser False iff the commit is for internal use and
     *                        we should ignore the check to prevent commits
     *                        in an atomic statement.
     * @throws StandardException Thrown on error
     */
    protected void doCommit(boolean commitStore,
                            boolean sync,
                            int commitflag,
                            boolean requestedByUser)
        throws StandardException {
        StatementContext statementContext = getStatementContext();

        if (requestedByUser &&
            (statementContext != null) &&
            statementContext.inUse() &&
            statementContext.isAtomic()) {
            throw StandardException.newException(
                SQLState.LANG_NO_COMMIT_IN_NESTED_CONNECTION);
        }

        logCommit();

        endTransactionActivationHandling(false);

        // Do clean up work required for temporary tables at commit time.  
        if (allDeclaredGlobalTempTables != null) {
            tempTablesAndCommit(commitflag != NON_XA);
        }

        //reset the current savepoint level for the connection to 0 at the end 
        //of commit work for temp tables
        currentSavepointLevel = 0;

        // now commit the Store transaction
        TransactionController tc = getTransactionExecute();

        // Check that any nested transaction has been destoyed
        // before a commit.
        if (SanityManager.DEBUG) {
            if (readOnlyNestedTransaction != null) {
                SanityManager.THROWASSERT("Nested transaction active!");
            }
        }

        if (tc != null && commitStore) {
            if (sync) {
                if (commitflag == NON_XA) {
                    // regular commit
                    tc.commit();
                } else {
                    // This may be a xa_commit, check overloaded commitflag.

                    if (SanityManager.DEBUG)
                        SanityManager.ASSERT(commitflag == XA_ONE_PHASE ||
                                commitflag == XA_TWO_PHASE,
                            "invalid commit flag");

                    ((XATransactionController) tc).xa_commit(
                        commitflag == XA_ONE_PHASE);

                }
            } else {
                tc.commitNoSync(commitflag);
            }

            // reset the savepoints to the new
            // location, since any outer nesting
            // levels expect there to be a savepoint
            resetSavepoints();

            // Do post commit XA temp table cleanup if necessary.
            if ((allDeclaredGlobalTempTables != null) &&
                (commitflag != NON_XA)) {
                tempTablesXApostCommit();
            }
        }
        if (tc != null)
            tc.commitDataDictionaryChange();
    }

    /**
     * If dropAndRedeclare is true, that means we have come here for temp
     * tables with on commit delete rows and no held curosr open on them. We
     * will drop the existing conglomerate and redeclare a new conglomerate
     * similar to old conglomerate. This is a more efficient way of deleting
     * all rows from the table.
     * <p/>
     * If dropAndRedeclare is false, that means we have come here for the
     * rollback cleanup work. We are trying to restore old definition of the
     * temp table (because the drop on it is being rolled back).
     */
    private TableDescriptor cleanupTempTableOnCommitOrRollback(TableDescriptor td,
                                                               boolean dropAndRedeclare) throws StandardException {
        // need to upgrade txn to write
        getDataDictionary().startWriting(this);
        TransactionController tc = getTransactionExecute();

        //create new conglomerate with same properties as the old conglomerate 
        //and same row template as the old conglomerate
        long conglomId =
            tc.createConglomerate(td.getTableType() == TableDescriptor.EXTERNAL_TYPE,
                "heap", // we're requesting a heap conglomerate
                td.getEmptyExecRow().getRowArray(), // row template
                null, //column sort order - not required for heap
                td.getColumnCollationIds(),  // same ids as old conglomerate
                null, // properties
                (TransactionController.IS_TEMPORARY |
                    TransactionController.IS_KEPT), Conglomerate.Priority.NORMAL);

        long cid = td.getHeapConglomerateId();

        //remove the old conglomerate descriptor from the table descriptor
        ConglomerateDescriptor cgd = td.getConglomerateDescriptor(cid);
        td.getConglomerateDescriptorList().dropConglomerateDescriptorByUUID(
            cgd.getUUID());

        //add the new conglomerate descriptor to the table descriptor
        cgd = getDataDictionary().getDataDescriptorGenerator().newConglomerateDescriptor(conglomId, null, false, null, false, null, td.getUUID(),
            td.getSchemaDescriptor().getUUID());
        ConglomerateDescriptorList conglomList =
            td.getConglomerateDescriptorList();
        conglomList.add(cgd);

        //reset the heap conglomerate number in table descriptor to -1 so it 
        //will be refetched next time with the new value
        td.resetHeapConglomNumber();

        if (dropAndRedeclare) {
            //remove the old conglomerate from the system
            tc.dropConglomerate(cid);

            replaceDeclaredGlobalTempTable(td.getName(), td);
        }

        return (td);
    }

    /**
     * Do a rollback as appropriate for an internally generated
     * rollback (e.g. as needed by sync, or autocommit).
     * <p/>
     * When a rollback happens, we
     * close all open activations and invalidate their
     * prepared statements.  We then tell the cache to
     * age out everything else, which effectively invalidates
     * them.  Thus, all prepared statements will be
     * compiled anew on their 1st execution after
     * a rollback.
     * <p/>
     * The invalidated statements can revalidate themselves without
     * a full recompile if they verify their dependencies' providers still
     * exist unchanged. REVISIT when invalidation types are created.
     * <p/>
     * REVISIT: this may need additional alterations when
     * RELEASE SAVEPOINT/ROLLBACK TO SAVEPOINT show up.
     * <p/>
     * Also, tell the data dictionary that the transaction is finished,
     * if necessary (that is, if the data dictionary was put into
     * DDL mode in this transaction.
     *
     * @throws StandardException thrown on failure
     */
    @Override
    public void internalRollback() throws StandardException {
        doRollback(false /* non-xa */, false);
    }

    /**
     * Do a rollback as is appropriate for a user requested
     * rollback (e.g. a java.sql.Connection.rollback() or a language
     * 'ROLLBACk' statement.  Does some extra checking to make
     * sure that users aren't doing anything bad.
     */
    @Override
    public void userRollback() throws StandardException {
        doRollback(false /* non-xa */, true);
    }

    /**
     * Same as userRollback() except rolls back a distrubuted transaction.
     */
    @Override
    public void xaRollback() throws StandardException {
        doRollback(true /* xa */, true);
    }

    /**
     * When a rollback happens, the language connection context
     * will close all open activations and invalidate
     * their prepared statements. Then the language will abort the
     * Store transaction.
     * <p/>
     * The invalidated statements can revalidate themselves without
     * a full recompile if they verify their dependencies' providers still
     * exist unchanged. REVISIT when invalidation types are created.
     * <p/>
     * REVISIT: this may need additional alterations when
     * RELEASE SAVEPOINT/ROLLBACK TO SAVEPOINT show up.
     * <p/>
     * Also, tell the data dictionary that the transaction is finished,
     * if necessary (that is, if the data dictionary was put into
     * DDL mode in this transaction.
     *
     * @param xa              true if this is an xa rollback
     * @param requestedByUser true if requested by user
     * @throws StandardException thrown on failure
     */
    private void doRollback(boolean xa, boolean requestedByUser) throws StandardException {
        StatementContext statementContext = getStatementContext();
        if (requestedByUser &&
            (statementContext != null) &&
            statementContext.inUse() &&
            statementContext.isAtomic()) {
            throw StandardException.newException(SQLState.LANG_NO_ROLLBACK_IN_NESTED_CONNECTION);
        }

        logRollback();

        endTransactionActivationHandling(true);

        currentSavepointLevel = 0; //reset the current savepoint level for the connection to 0 at the beginning of rollback work for temp tables
        if (allDeclaredGlobalTempTables != null)
            tempTablesAndRollback();

        // If a nested transaction is active then
        // ensure it is destroyed before working
        // with the user transaction.
        if (readOnlyNestedTransaction != null) {
            readOnlyNestedTransaction.destroy();
            readOnlyNestedTransaction = null;
            queryNestingDepth = 0;
        }

        // now rollback the Store transaction
        TransactionController tc = getTransactionExecute();
        if (tc != null) {
            if (xa)
                ((XATransactionController) tc).xa_rollback();
            else
                tc.abort();

            // reset the savepoints to the new
            // location, since any outer nesting
            // levels expet there to be a savepoint
            resetSavepoints();
            tc.commitDataDictionaryChange();
        }
    }

    /**
     * Reset all statement savepoints. Traverses the StatementContext
     * stack from bottom to top, calling resetSavePoint()
     * on each element.
     *
     * @throws StandardException thrown if something goes wrong
     */
    private void resetSavepoints() throws StandardException {
        final ContextManager cm = getContextManager();
        final List<Context> stmts = cm.getContextStack(ContextId.LANG_STATEMENT);
        for (Context stmt : stmts) {
            ((StatementContext) stmt).resetSavePoint();
        }
    }

    /**
     * Let the context deal with a rollback to savepoint
     *
     * @param savepointName   Name of the savepoint that needs to be rolled back
     * @param refreshStyle    boolean indicating whether or not the controller should close
     *                        open conglomerates and scans. Also used to determine if language should close
     *                        open activations.
     * @param kindOfSavepoint A NULL value means it is an internal savepoint (ie not a user defined savepoint)
     *                        Non NULL value means it is a user defined savepoint which can be a SQL savepoint or a JDBC savepoint
     *                        A String value for kindOfSavepoint would mean it is SQL savepoint
     *                        A JDBC Savepoint object value for kindOfSavepoint would mean it is JDBC savepoint
     * @throws StandardException thrown if something goes wrong
     */
    @Override
    public void internalRollbackToSavepoint(String savepointName, boolean refreshStyle, Object kindOfSavepoint)
        throws StandardException {
        // now rollback the Store transaction to the savepoint
        TransactionController tc = getTransactionExecute();
        if (tc != null) {
            boolean closeConglomerates;

            if (refreshStyle) {
                closeConglomerates = true;
                // bug 5145 - don't forget to close the activations while rolling
                // back to a savepoint
                endTransactionActivationHandling(true);
            } else {
                closeConglomerates = false;
            }

            currentSavepointLevel = tc.rollbackToSavePoint(savepointName, closeConglomerates, kindOfSavepoint);
        }

        if (tc != null && refreshStyle && allDeclaredGlobalTempTables != null)
            tempTablesAndRollback();
    }

    /**
     * Let the context deal with a release of a savepoint
     *
     * @param savepointName   Name of the savepoint that needs to be released
     * @param kindOfSavepoint A NULL value means it is an internal savepoint (ie not a user defined savepoint)
     *                        Non NULL value means it is a user defined savepoint which can be a SQL savepoint or a JDBC savepoint
     *                        A String value for kindOfSavepoint would mean it is SQL savepoint
     *                        A JDBC Savepoint object value for kindOfSavepoint would mean it is JDBC savepoint
     */
    @Override
    public void releaseSavePoint(String savepointName, Object kindOfSavepoint) throws StandardException {
        TransactionController tc = getTransactionExecute();
        if (tc != null) {
            currentSavepointLevel = tc.releaseSavePoint(savepointName, kindOfSavepoint);
            //after a release of a savepoint, we need to go through our temp tables list.
            if (allDeclaredGlobalTempTables != null)
                tempTablesReleaseSavepointLevels();
        }
    }

    /**
     * Sets a savepoint. Causes the Store to set a savepoint.
     *
     * @param savepointName   name of savepoint
     * @param kindOfSavepoint A NULL value means it is an internal savepoint (ie not a user defined savepoint)
     *                        Non NULL value means it is a user defined savepoint which can be a SQL savepoint or a JDBC savepoint
     *                        A String value for kindOfSavepoint would mean it is SQL savepoint
     *                        A JDBC Savepoint object value for kindOfSavepoint would mean it is JDBC savepoint
     * @throws StandardException thrown if something goes wrong
     */
    @Override
    public void languageSetSavePoint(String savepointName, Object kindOfSavepoint) throws StandardException {
        TransactionController tc = getTransactionExecute();
        if (tc != null) {
            currentSavepointLevel = tc.setSavePoint(savepointName, kindOfSavepoint);
        }
    }

    /**
     * Start a Nested User Transaction (NUT) with the store. If a NUT is
     * already active simply increment a counter, queryNestingDepth, to keep
     * track of how many times we have tried to start a NUT.
     */
    @Override
    public void beginNestedTransaction(boolean readOnly) throws StandardException {
        // DERBY-2490 incremental rework, currently this is only called
        // with read-only true. Future changes will have this
        // method support read-write nested transactions as well
        // instead of callers using the startNestedUserTransaction
        // directly on tran.
        if (SanityManager.DEBUG) {
            // if called for update transactions, compile would start using
            // non-readonly xacts for compile.  For now, throw an error if
            // someone tries to use this call to make non readonly transaction.
            SanityManager.ASSERT(
                readOnly,
                "Routine not yet coded to support non-readonly transactions.");
        }

        if (readOnlyNestedTransaction == null)
            readOnlyNestedTransaction =
                getTransactionExecute().startNestedUserTransaction(readOnly, true);

        queryNestingDepth++;
    }

    @Override
    public void commitNestedTransaction() throws StandardException {
        if (--queryNestingDepth == 0) {
            readOnlyNestedTransaction.commit();
            readOnlyNestedTransaction.destroy();
            readOnlyNestedTransaction = null;
        }
    }

    /**
     * Get the transaction controller to use at compile time with this language
     * connection context. If a NUT is active then return NUT else return parent
     * transaction.
     */
    @Override
    public TransactionController getTransactionCompile() {
        return (readOnlyNestedTransaction != null) ? readOnlyNestedTransaction : tran;
    }

    @Override
    public TransactionController getTransactionExecute() {
        return nestedTransactions.isEmpty() ? tran : nestedTransactions.get(0);
    }

    @Override
    public void pushNestedTransaction(TransactionController nestedTransaction) {
        nestedTransactions.add(0, nestedTransaction);
    }

    @Override
    public TransactionController popNestedTransaction() {
        return nestedTransactions.remove(0);
    }

    @Override
    public boolean hasNestedTransaction() {
        return !nestedTransactions.isEmpty();
    }

    /**
     * Get the data value factory to use with this language connection context.
     */
    @Override
    public DataValueFactory getDataValueFactory() {
        return dataFactory;
    }

    /* Get the language factory to use with this language connection context. */
    @Override
    public LanguageFactory getLanguageFactory() {
        return langFactory;
    }

    @Override
    public OptimizerFactory getOptimizerFactory() {
        return of;
    }

    /**
     * Get the language connection factory to use with this language connection context.
     */
    @Override
    public LanguageConnectionFactory getLanguageConnectionFactory() {
        return connFactory;
    }

    /**
     * check if there are any activations that reference this temporary table
     *
     * @param tableName look for any activations referencing this table name
     * @return boolean  false if found no activations
     */
    private boolean checkIfAnyActivationHasHoldCursor(String tableName) throws StandardException {
        for (int i = acts.size() - 1; i >= 0; i--) {
            Activation a = acts.get(i);
            if (a.checkIfThisActivationHasHoldCursor(tableName))
                return true;
        }
        return false;
    }

    /**
     * Verify that there are no activations with open held result sets.
     *
     * @return boolean  Found no open (held) resultsets.
     * @throws StandardException thrown on failure
     */
    /* This gets used in case of hold cursors. If there are any hold cursors open
     * then user can't change the isolation level without closing them. At the
     * execution time, set transaction isolation level calls this method before
     * changing the isolation level.
     */
    @SuppressFBWarnings(value = "DM_GC", justification = "Intentional")
    @Override
    public boolean verifyAllHeldResultSetsAreClosed() throws StandardException {
        boolean seenOpenResultSets = false;

        /* For every activation */
        for (int i = acts.size() - 1; i >= 0; i--) {

            Activation a = acts.get(i);

            if (SanityManager.DEBUG) {
                SanityManager.ASSERT(a instanceof CursorActivation, "a is not a CursorActivation");
            }

            if (!a.isInUse()) {
                continue;
            }

            if (!a.getResultSetHoldability()) {
                continue;
            }

            ResultSet rs = a.getResultSet();

            /* is there an open result set? */
            if ((rs != null) && !rs.isClosed() && rs.returnsRows()) {
                seenOpenResultSets = true;
                break;
            }
        }

        if (!seenOpenResultSets)
            return (true);

        // There may be open ResultSet's that are yet to be garbage collected
        // let's try and force these out rather than throw an error
        System.gc();
        System.runFinalization();

        /* For every activation */
        for (int i = acts.size() - 1; i >= 0; i--) {

            Activation a = acts.get(i);

            if (SanityManager.DEBUG) {
                SanityManager.ASSERT(a instanceof CursorActivation, "a is not a CursorActivation");
            }

            if (!a.isInUse()) {
                continue;
            }

            if (!a.getResultSetHoldability()) {
                continue;
            }

            ResultSet rs = a.getResultSet();

            /* is there an open held result set? */
            if ((rs != null) && !rs.isClosed() && rs.returnsRows()) {
                return (false);
            }
        }
        return (true);
    }

    /**
     * Verify that there are no activations with open result sets
     * on the specified prepared statement.
     *
     * @param pStmt    The prepared Statement
     * @param provider The object precipitating a possible invalidation
     * @param action   The action causing the possible invalidation
     * @return Nothing.
     */
    @SuppressFBWarnings(value = "DM_GC", justification = "Intentional")
    @Override
    public boolean verifyNoOpenResultSets(PreparedStatement pStmt, Provider provider, int action)
        throws StandardException {
        /*
         ** It is not a problem to create an index when there is an open
         ** result set, since it doesn't invalidate the access path that was
         ** chosen for the result set.
         */
        boolean seenOpenResultSets = false;

        /* For every activation */

        // synchronize on acts as other threads may be closing activations
        // in this list, thus invalidating the Enumeration
        for (int i = acts.size() - 1; i >= 0; i--) {

            Activation a = acts.get(i);

            if (!a.isInUse()) {
                continue;
            }

            /* for this prepared statement */
            if (pStmt == a.getPreparedStatement()) {
                ResultSet rs = a.getResultSet();

                /* is there an open result set? */
                if (rs != null && !rs.isClosed()) {
                    if (!rs.returnsRows())
                        continue;
                    seenOpenResultSets = true;
                    break;
                }

            }
        }

        if (!seenOpenResultSets)
            return false;

        // There may be open ResultSet's that are yet to be garbage collected
        // let's try and force these out rather than throw an error
        System.gc();
        System.runFinalization();

        /* For every activation */
        // synchronize on acts as other threads may be closing activations
        // in this list, thus invalidating the Enumeration
        for (int i = acts.size() - 1; i >= 0; i--) {

            Activation a = acts.get(i);

            if (!a.isInUse()) {
                continue;
            }

            /* for this prepared statement */
            if (pStmt == a.getPreparedStatement()) {
                ResultSet rs = a.getResultSet();

                /* is there an open result set? */
                if (rs != null && !rs.isClosed()) {
                    if ((provider != null) && rs.returnsRows()) {
                        DependencyManager dmgr = getDataDictionary().getDependencyManager();

                        throw StandardException.newException(SQLState.LANG_CANT_INVALIDATE_OPEN_RESULT_SET,
                            dmgr.getActionString(action),
                            provider.getObjectName());

                    }
                    return true;
                }
            }
        }
        return false;
    }

    /**
     * Get the session user
     *
     * @return String the authorization id of the session user.
     */
    public String getSessionUserId() {
        return sessionUser;
    }

    @Override
    public SchemaDescriptor getDefaultSchema() {
        return getCurrentSQLSessionContext().getDefaultSchema();
    }

    @Override
    public SchemaDescriptor getDefaultSchema(Activation a) {
        return getCurrentSQLSessionContext(a).getDefaultSchema();
    }

    @Override
    public String getCurrentSchemaName() {
        // getCurrentSchemaName with no arg is used even
        // at run-time but only in places(*) where the statement context
        // can be relied on, AFAICT.
        //
        // (*) SpaceTable#getConglomInfo,
        //     SystemProcedures#{INSTALL|REPLACE|REMOVE}_JAR

        SchemaDescriptor s = getDefaultSchema();
        if (null == s)
            return null;
        return s.getSchemaName();
    }

    @Override
    public String getCurrentSchemaName(Activation a) {
        SchemaDescriptor s = getDefaultSchema(a);
        if (null == s)
            return null;
        return s.getSchemaName();
    }

    @Override
    public boolean isInitialDefaultSchema(String schemaName) {
        return cachedInitialDefaultSchemaDescr.getSchemaName().
            equals(schemaName);
    }

    @Override
    public void setDefaultSchema(SchemaDescriptor sd) throws StandardException {
        if (sd == null) {
            sd = getInitialDefaultSchemaDescriptor();
        }
        getCurrentSQLSessionContext().setDefaultSchema(sd);
    }

    @Override
    public void setDefaultSchema(Activation a, SchemaDescriptor sd) throws StandardException {
        if (sd == null) {
            sd = getInitialDefaultSchemaDescriptor();
        }

        getCurrentSQLSessionContext(a).setDefaultSchema(sd);
    }

    @Override
    public void resetSchemaUsages(Activation activation, String schemaName) throws StandardException {

        Activation parent = activation.getParentActivation();
        SchemaDescriptor defaultSchema = getInitialDefaultSchemaDescriptor();

        // walk SQL session context chain
        while (parent != null) {
            SQLSessionContext ssc = parent.getSQLSessionContextForChildren();
            SchemaDescriptor s = ssc.getDefaultSchema();

            if (SanityManager.DEBUG) {
                SanityManager.ASSERT(s != null, "s should not be empty here");
            }

            if (schemaName.equals(s.getSchemaName())) {
                ssc.setDefaultSchema(defaultSchema);
            }
            parent = parent.getParentActivation();
        }

        // finally top level
        SQLSessionContext top = getTopLevelSQLSessionContext();
        SchemaDescriptor sd = top.getDefaultSchema();

        if (SanityManager.DEBUG) {
            SanityManager.ASSERT(sd != null, "sd should not be empty here");
        }

        if (schemaName.equals(sd.getSchemaName())) {
            top.setDefaultSchema(defaultSchema);
        }
    }

    /**
     * Get the identity column value most recently generated.
     *
     * @return the generated identity column value
     */
    @Override
    public Long getIdentityValue() {
        return identityNotNull ? identityVal : null;
    }

    /**
     * Set the field of most recently generated identity column value.
     *
     * @param val the generated identity column value
     */
    @Override
    public void setIdentityValue(long val) {
        identityVal = val;
        identityNotNull = true;
    }

    /**
     * Push a CompilerContext on the context stack with
     * the current default schema as the default schema
     * which we compile against.
     *
     * @return the compiler context
     */
    @Override
    public final CompilerContext pushCompilerContext() {
        return pushCompilerContext(null);
    }

    /**
     * Push a CompilerContext on the context stack with
     * the passed in schema sd as the default schema
     * we compile against.
     *
     * @param sd the default schema
     * @return the compiler context
     * <p/>
     * For the parameter sd, there are 3 possible values(of interest) that can
     * get passed into this method:
     * <p/>
     * a) A null SchemaDescriptor which indicates to the system to use the
     * CURRENT SCHEMA as the compilation schema.
     * <p/>
     * b) A SchemaDescriptor with its UUID == null, this indicates that either
     * the schema has not been physically created yet or that the LCC's
     * getDefaultSchema() is not yet up-to-date with its actual UUID.
     * The system will use the CURRENT SCHEMA as the compilation schema.
     * <p/>
     * c) A SchemaDescriptor with its UUID != null, this means that the schema
     * has been physically created.  The system will use this schema as the
     * compilation schema (e.g.: for trigger or view recompilation cases,
     * etc.).
     * <p/>
     * The compiler context's compilation schema will be set accordingly based
     * on the given input above.
     */
    @Override
    public CompilerContext pushCompilerContext(SchemaDescriptor sd) {
        CompilerContext cc;
        boolean firstCompilerContext = false;

        cc = (CompilerContext) (getContextManager().getContext(CompilerContext.CONTEXT_ID));

        /*
         ** If there is no compiler context, this is the first one on the
         ** stack, so don't pop it when we're done (saves time).
         */
        if (cc == null) {
            firstCompilerContext = true;
        }

        if (cc == null || cc.getInUse()) {
            cc = new CompilerContextImpl(getContextManager(), this, tcf);
            if (firstCompilerContext) {
                cc.firstOnStack();
            }
        } else {
            /* Reset the next column,table, subquery and ResultSet numbers at
             * the beginning of each statement
             */
            cc.resetContext();
        }

        cc.setInUse(true);

        StatementContext sc = getStatementContext();
        if (sc.getSystemCode())
            cc.setReliability(CompilerContext.INTERNAL_SQL_LEGAL);

        /*
         * Set the compilation schema when its UUID is available.
         * i.e.:  Schema may not have been physically created yet, so
         *        its UUID will be null.
         *
         * o For trigger SPS recompilation, the system must use its
         *   compilation schema to recompile the statement.
         *
         * o For view recompilation, we set the compilation schema
         *   for this compiler context if its UUID is available.
         *   Otherwise, the compilation schema will be determined
         *   at execution time of view creation.
         */
        if (sd != null && sd.getUUID() != null) {
            cc.setCompilationSchema(sd);
        }

        return cc;
    }


    /**
     * Pop a CompilerContext off the context stack.
     *
     * @param cc The compiler context.
     */
    @Override
    public void popCompilerContext(CompilerContext cc) {
        cc.setCurrentDependent(null);
        cc.setInUse(false);
        /* Only pop the compiler context if it's not the first one on the stack. */
        if (!cc.isFirstOnStack()) {
            cc.popMe();
        } else {
            cc.setCompilationSchema(null);
        }
    }

    /**
     * Push a StatementContext on the context stack.
     * <p/>
     * Inherit SQL session state a priori (statementContext will get
     * its own SQL session state if this statement executes a call,
     * cf. setupNestedSessionContext.
     *
     * @param isAtomic              whether this statement is atomic or not
     * @param isForReadOnly         whether this statement is for a read only resultset
     * @param stmtText              the text of the statement.  Needed for any language
     *                              statement (currently, for any statement that can cause a trigger
     *                              to fire).  Please set this unless you are some funky jdbc setXXX
     *                              method or something.
     * @param pvs                   parameter value set, if it has one
     * @param rollbackParentContext True if 1) the statement context is
     *                              NOT a top-level context, AND 2) in the event of a statement-level
     *                              exception, the parent context needs to be rolled back, too.
     * @param timeoutMillis         timeout value for this statement, in milliseconds.
     *                              The value 0 means that no timeout is set.
     * @return StatementContext  The statement context.
     */
    @Override
    public StatementContext pushStatementContext(boolean isAtomic, boolean isForReadOnly,
                                                 String stmtText, ParameterValueSet pvs,
                                                 boolean rollbackParentContext,
                                                 long timeoutMillis) {
        int parentStatementDepth = statementDepth;
        boolean inTrigger = false;
        boolean parentIsAtomic = false;

        // by default, assume we are going to use the outermost statement context
        StatementContext statementContext = statementContexts[0];

        /*
         ** If we haven't allocated any statement contexts yet, allocate
         ** the outermost stmt context now and push it.
         */

        if (statementContext == null) {
            statementContext = statementContexts[0] = new GenericStatementContext(this);
            statementContext.
                setSQLSessionContext(getTopLevelSQLSessionContext());
        } else if (statementDepth > 0) {
            StatementContext parentStatementContext;
            /*
             ** We also cache a 2nd statement context, though we still
             ** push and pop it. Note, new contexts are automatically pushed.
             */
            if (statementDepth == 1) {
                statementContext = statementContexts[1];

                if (statementContext == null)
                    statementContext = statementContexts[1] = new GenericStatementContext(this);
                else
                    statementContext.pushMe();

                parentStatementContext = statementContexts[0];
            } else {
                parentStatementContext = (StatementContext) getContextManager().getContext(ContextId.LANG_STATEMENT);
                statementContext = new GenericStatementContext(this);
            }

            statementContext.setSQLSessionContext(
                parentStatementContext.getSQLSessionContext());

            inTrigger = parentStatementContext.inTrigger() || (outermostTrigger == parentStatementDepth);
            parentIsAtomic = parentStatementContext.isAtomic();
            statementContext.setSQLAllowed(parentStatementContext.getSQLAllowed(), false);
            if (parentStatementContext.getSystemCode())
                statementContext.setSystemCode();
        } else {
            statementContext.
                setSQLSessionContext(getTopLevelSQLSessionContext());
        }

        incrementStatementDepth();

        statementContext.setInUse(inTrigger, isAtomic || parentIsAtomic, isForReadOnly, stmtText, pvs, timeoutMillis);
        if (rollbackParentContext)
            statementContext.setParentRollback();
        return statementContext;
    }

    /**
     * Pop a StatementContext of the context stack.
     *
     * @param statementContext The statement context.
     * @param error            The error, if any  (Only relevant for DEBUG)
     */
    @Override
    public void popStatementContext(StatementContext statementContext, Throwable error) {
        if (statementContext != null) {
            /*
             ** If someone beat us to the punch, then it is ok,
             ** just silently ignore it.  We probably got here
             ** because we had a try catch block around a push/pop
             ** statement context, and we already got the context
             ** on a cleanupOnError.
             */
            if (!statementContext.inUse()) {
                return;
            }
            statementContext.clearInUse();
        }

        decrementStatementDepth();
        if (statementDepth == -1) {
            /*
             * Only ignore the pop request for an already
             * empty stack when dealing with a session exception.
             */
            if (SanityManager.DEBUG) {
                int severity = (error instanceof StandardException) ?
                    ((StandardException) error).getSeverity() :
                    0;
                SanityManager.ASSERT(error != null,
                    "Must have error to try popStatementContext with 0 depth");
                SanityManager.ASSERT(
                    (severity == ExceptionSeverity.SESSION_SEVERITY),
                    "Must have session severity error to try popStatementContext with 0 depth");
                SanityManager.ASSERT(statementContext == statementContexts[0],
                    "statementContext is expected to equal statementContexts[0]");
            }
            resetStatementDepth(); // pretend we did nothing.
        } else if (statementDepth == 0) {
            if (SanityManager.DEBUG) {
                /* Okay to pop last context on a session exception.
                 * (We call clean up on error when exiting connection.)
                 */
                int severity = (error instanceof StandardException) ?
                    ((StandardException) error).getSeverity() :
                    0;
                if ((error == null) ||
                    (severity != ExceptionSeverity.SESSION_SEVERITY)) {
                    SanityManager.ASSERT(statementContext == statementContexts[0],
                        "statementContext is expected to equal statementContexts[0]");
                }
            }
        } else {
            if (SanityManager.DEBUG) {
                SanityManager.ASSERT(statementContext != statementContexts[0],
                    "statementContext is not expected to equal statementContexts[0]");
                if (statementDepth <= 0)
                    SanityManager.THROWASSERT(
                        "statement depth expected to be >0, was " + statementDepth);

                if (getContextManager().getContext(statementContext.getIdName()) != statementContext) {
                    SanityManager.THROWASSERT("trying to pop statement context from middle of stack");
                }
            }

            statementContext.popMe();
        }

    }

    /**
     * Push a new execution statement validator.  An execution statement
     * validator is an object that validates the current statement to
     * ensure that it is permitted given the current execution context.
     * An example of a validator a trigger ExecutionStmtValidator that
     * doesn't allow ddl on the trigger target table.
     * <p/>
     * Multiple ExecutionStmtValidators may be active at any given time.
     * This mirrors the way there can be multiple connection nestings
     * at a single time.  The validation is performed by calling each
     * validator's validateStatement() method.  This yields the union
     * of all validations.
     *
     * @param validator the validator to add
     */
    @Override
    public void pushExecutionStmtValidator(ExecutionStmtValidator validator) {
        stmtValidators.add(validator);
    }

    /**
     * Remove the validator.  Does an object identity (validator == validator)
     * comparison.  Asserts that the validator is found.
     *
     * @param validator the validator to remove
     */
    @Override
    public void popExecutionStmtValidator(ExecutionStmtValidator validator) throws StandardException {
        boolean foundElement = stmtValidators.remove(validator);
        if (SanityManager.DEBUG) {
            if (!foundElement) {
                SanityManager.THROWASSERT("statement validator " + validator + " not found");
            }
        }
    }

    /**
     * Push a new trigger execution context.  Multiple TriggerExecutionContexts may be active at any given time.
     *
     * @param tec the trigger execution context
     * @throws StandardException on trigger recursion error
     */
    @Override
    public void pushTriggerExecutionContext(TriggerExecutionContext tec) throws StandardException {
        if (triggerStack == null) {
            triggerStack = new TriggerExecutionStack();
        }
        if (outermostTrigger == -1) {
            outermostTrigger = statementDepth;
        }
        triggerStack.pushTriggerExecutionContext(tec);
    }

    /**
     * Remove the tec.  Does an object identity (tec == tec) comparison.  Asserts that the tec is found.
     *
     * @param tec the tec to remove
     */
    @Override
    public void popTriggerExecutionContext(TriggerExecutionContext tec) throws StandardException {
        if (outermostTrigger == statementDepth) {
            outermostTrigger = -1;
        }
        if (triggerStack != null) {
            triggerStack.popTriggerExecutionContext(tec);
        }
    }

    @Override
    public void popAllTriggerExecutionContexts() {
        outermostTrigger = -1;
        if (triggerStack != null) {
            triggerStack.popAllTriggerExecutionContexts();
        }
    }

    /**
     * Get the topmost tec.
     */
    @Override
    public TriggerExecutionContext getTriggerExecutionContext() {
        if (triggerStack == null) {
            return null;
        }
        return triggerStack.getTriggerExecutionContext();
    }

    /**
     * Validate a statement.  Does so by stepping through all the validators
     * and executing them.  If a validator throws and exception, then the
     * checking is stopped and the exception is passed up.
     *
     * @param constantAction the constantAction that is about to be executed (and should be validated
     * @throws StandardException on validation failure
     */
    public void validateStmtExecution(ConstantAction constantAction) throws StandardException {
        if (SanityManager.DEBUG) {
            SanityManager.ASSERT(constantAction != null, "constantAction is null");
        }
        if (!stmtValidators.isEmpty()) {
            for (ExecutionStmtValidator stmtValidator : stmtValidators) {
                stmtValidator.validateStatement(constantAction);
            }
        }
    }

    /**
     * Set the trigger table descriptor.  Used to compile statements that may special trigger pseudo tables.
     *
     * @param td the table that the trigger is defined upon
     */
    @Override
    public void pushTriggerTable(TableDescriptor td) {
        triggerTables.add(td);
    }

    /**
     * Remove the trigger table descriptor.
     *
     * @param td the table to remove from the stack.
     */
    @Override
    public void popTriggerTable(TableDescriptor td) {
        boolean foundElement = triggerTables.remove(td);
        if (SanityManager.DEBUG) {
            if (!foundElement) {
                SanityManager.THROWASSERT("trigger table not found: " + td);
            }
        }
    }

    /**
     * Get the topmost trigger table descriptor
     *
     * @return the table descriptor, or null if we
     * aren't in the middle of compiling a create
     * trigger.
     */
    public TableDescriptor getTriggerTable() {
        return triggerTables.isEmpty() ? null : triggerTables.get(triggerTables.size() - 1);
    }

    @Override
    public InternalDatabase getDatabase() {
        return db;
    }

    @Override
    public int incrementBindCount() {
        bindCount++;
        return bindCount;
    }

    @Override
    public int decrementBindCount() {
        bindCount--;
        if (SanityManager.DEBUG) {
            if (bindCount < 0)
                SanityManager.THROWASSERT(
                    "Level of nested binding == " + bindCount);
        }
        return bindCount;
    }

    @Override
    public int getBindCount() {
        return bindCount;
    }

    @Override
    public final void setDataDictionaryWriteMode() {
        ddWriteMode = true;
    }

    @Override
    public final boolean dataDictionaryInWriteMode() {
        return ddWriteMode;
    }

    /**
     * Reports how many statement levels deep we are.
     *
     * @return a statement level >= OUTERMOST_STATEMENT
     */
    @Override
    public int getStatementDepth() {
        return statementDepth;
    }

    @Override
    public boolean isIsolationLevelSetUsingSQLorJDBC() {
        return isolationLevelSetUsingSQLorJDBC;
    }

    @Override
    public void resetIsolationLevelFlagUsedForSQLandJDBC() {
        isolationLevelSetUsingSQLorJDBC = false;
    }

    @Override
    public void setIsolationLevel(int isolationLevel) throws StandardException {
        StatementContext stmtCtxt = getStatementContext();
        if (stmtCtxt != null && stmtCtxt.inTrigger())
            throw StandardException.newException(SQLState.LANG_NO_XACT_IN_TRIGGER, getTriggerExecutionContext().toString());

        // find if there are any held cursors from previous isolation level.
        // if yes, then throw an exception that isolation change not allowed until
        // the held cursors are closed.
        // I had to move this check outside of transaction idle check because if a
        // transactions creates held cursors and commits the transaction, then
        // there still would be held cursors but the transaction state would be idle.
        // In order to check the above mentioned case, the held cursor check
        // shouldn't rely on transaction state.
        if (this.isolationLevel != isolationLevel) {
            if (!verifyAllHeldResultSetsAreClosed()) {
                throw StandardException.newException(SQLState.LANG_CANT_CHANGE_ISOLATION_HOLD_CURSOR);
            }
        }

        /* Commit and set to new isolation level.
         * NOTE: We commit first in case there's some kind
         * of error, like can't commit within a server side jdbc call.
         */
        TransactionController tc = getTransactionExecute();
        if (!tc.isIdle()) {
            // If this transaction is in progress, commit it.
            // However, do not allow commit to happen if this is a global
            // transaction.
            if (tc.isGlobal())
                throw StandardException.newException(SQLState.LANG_NO_SET_TRAN_ISO_IN_GLOBAL_CONNECTION);

            userCommit();
        }
        this.isolationLevel = isolationLevel;
        this.isolationLevelExplicitlySet = true;
        this.isolationLevelSetUsingSQLorJDBC = true;
    }

    @Override
    public int getCurrentIsolationLevel() {
        return (isolationLevel == ExecutionContext.UNSPECIFIED_ISOLATION_LEVEL) ? defaultIsolationLevel : isolationLevel;
    }

    @Override
    public String getCurrentIsolationLevelStr() {
        if (isolationLevel >= 0 && isolationLevel < ExecutionContext.CS_TO_SQL_ISOLATION_MAP.length)
            return ExecutionContext.CS_TO_SQL_ISOLATION_MAP[isolationLevel][0];
        return ExecutionContext.CS_TO_SQL_ISOLATION_MAP[ExecutionContext.UNSPECIFIED_ISOLATION_LEVEL][0];
    }

    @Override
    public void setPrepareIsolationLevel(int level) {
        prepareIsolationLevel = level;
    }

    @Override
    public int getPrepareIsolationLevel() {
        if (!isolationLevelExplicitlySet)
            return prepareIsolationLevel;
        else
            return ExecutionContext.UNSPECIFIED_ISOLATION_LEVEL;
    }

    @Override
    public StatementContext getStatementContext() {
        StatementContext sCtx = statementContexts[0];
        if (sCtx == null)
            sCtx = (StatementContext) getContextManager().getContext(ContextId.LANG_STATEMENT);
        return sCtx;
    }

    @Override
    public boolean setOptimizerTrace(boolean onOrOff) {
        if (of == null) {
            return false;
        }
        if (!of.supportsOptimizerTrace()) {
            return false;
        }
        optimizerTrace = onOrOff;
        return true;
    }

    @Override
    public boolean getOptimizerTrace() {
        return optimizerTrace;
    }

    /**
     * @see LanguageConnectionContext#setOptimizerTraceHtml
     */
    public boolean setOptimizerTraceHtml(boolean onOrOff) {
        if (of == null) {
            return false;
        }
        if (!of.supportsOptimizerTrace()) {
            return false;
        }
        optimizerTraceHtml = onOrOff;
        return true;
    }

    @Override
    public boolean getOptimizerTraceHtml() {
        return optimizerTraceHtml;
    }

    @Override
    public void setOptimizerTraceOutput(String startingText) {
        if (optimizerTrace) {
            lastOptimizerTraceOutput = optimizerTraceOutput;
            optimizerTraceOutput = startingText;
        }
    }

    @Override
    public void appendOptimizerTraceOutput(String output) {
        optimizerTraceOutput =
            (optimizerTraceOutput == null) ? output : optimizerTraceOutput + output;
    }

    @Override
    public String getOptimizerTraceOutput() {
        return lastOptimizerTraceOutput;
    }

    /**
     * Reports whether there is any outstanding work in the transaction.
     *
     * @return true if there is outstanding work in the transaction
     * false otherwise
     */
    @Override
    public boolean isTransactionPristine() {
        return getTransactionExecute().isPristine();
    }


    //
    // Context interface
    //

    /**
     * If worse than a transaction error, everything goes; we
     * rely on other contexts to kill the context manager
     * for this session.
     * <p/>
     * If a transaction error, act like we saw a rollback.
     * <p/>
     * If more severe or a java error, the outer cleanup
     * will shutdown the connection, so we don't have to clean up.
     * <p/>
     * REMIND: connection should throw out all contexts and start
     * over when the connection is closed... perhaps by throwing
     * out the context manager?
     * <p/>
     * REVISIT: If statement error, should we do anything?
     * <p/>
     * Since the access manager's own context takes care of its own
     * resources on errors, there is nothing that this context has
     * to do with the transaction controller.
     *
     * @throws StandardException thrown on error. REVISIT: don't want
     *                           cleanupOnError's to throw exceptions.
     */
    @Override
    public void cleanupOnError(Throwable error) throws StandardException {

        /*
         ** If it isn't a StandardException, then assume
         ** session severity. It is probably an unexpected
         ** java error somewhere in the language.
         ** Store layer treats JVM error as session severity,
         ** hence to be consistent and to avoid getting rawstore
         ** protocol violation errors, we treat java errors here
         ** to be of session severity.
         */

        int severity = (error instanceof StandardException) ?
            ((StandardException) error).getSeverity() :
            ExceptionSeverity.SESSION_SEVERITY;

        if (statementContexts[0] != null) {
            statementContexts[0].clearInUse();

            // Force the StatementContext that's normally
            // left on the stack for optimization to be popped
            // when the session is closed. Ensures full cleanup
            // and no hanging refrences in the ContextManager.
            if (severity >= ExceptionSeverity.SESSION_SEVERITY)
                statementContexts[0].popMe();
        }
        if (statementContexts[1] != null) {
            statementContexts[1].clearInUse();
        }

        // closing the activations closes all the open cursors.
        // the activations are, for all intents and purposes, the
        // cursors.
        if (severity >= ExceptionSeverity.SESSION_SEVERITY) {
            for (int i = acts.size() - 1; i >= 0; i--) {
                // it maybe the case that a reset()/close() ends up closing
                // one or more activation leaving our index beyond
                // the end of the array
                if (i >= acts.size())
                    continue;
                Activation a = acts.get(i);
                a.reset();
                a.close();
            }

            popMe();

            InterruptStatus.saveInfoFromLcc(this);
        }

        /*
         ** We have some global state that we need
         ** to clean up no matter what.  Be sure
         ** to do so.
         */
        else if (severity >= ExceptionSeverity.TRANSACTION_SEVERITY) {
            internalRollback();
        }
    }

    //
    // class implementation
    //

    /**
     * If we are called as part of rollback code path, then we will reset all
     * the activations that have resultset returning rows associated with
     * them. DERBY-3304 Resultsets that do not return rows should be left
     * alone when the rollback is through the JDBC Connection object. If the
     * rollback is caused by an exception, then at that time, all kinds of
     * resultsets should be closed.
     * <p/>
     * If we are called as part of commit code path, then we will do one of
     * the following if the activation has resultset assoicated with it. Also,
     * we will clear the conglomerate used while scanning for update/delete
     * 1)Close result sets that return rows and are not held across commit.
     * 2)Clear the current row of the resultsets that return rows and are
     * held across commit.
     * 3)Leave the result sets untouched if they do not return rows
     * <p/>
     * Additionally, clean up (close()) activations that have been
     * marked as unused during statement finalization.
     *
     * @throws StandardException thrown on failure
     */
    private void endTransactionActivationHandling(boolean forRollback) throws StandardException {

        // don't use an enumeration as the activation may remove
        // itself from the list, thus invalidating the Enumeration
        for (int i = acts.size() - 1; i >= 0; i--) {

            // it maybe the case that a reset() ends up closing
            // one or more activation leaving our index beyond
            // the end of the array
            if (i >= acts.size())
                continue;

            Activation a = acts.get(i);
            /*
             ** Look for stale activations.  Activations are
             ** marked as unused during statement finalization.
             ** Here, we sweep and remove this inactive ones.
             */
            if (!a.isInUse()) {
                a.close();
                continue;
            }

            //Determine if the activation has a resultset and if that resultset
            //returns rows. For such an activation, we need to take special
            //actions during commit and rollback as explained in the comments
            //below.
            ResultSet activationResultSet = a.getResultSet();
            boolean resultsetReturnsRows =
                (activationResultSet != null) && activationResultSet.returnsRows();

            if (forRollback) {
                if (resultsetReturnsRows) {
                    //Since we are dealing with rollback, we need to reset 
                    //the activation no matter what the holdability might 
                    //be provided that resultset returns rows. An example
                    //where we do not want to close a resultset that does
                    //not return rows would be a java procedure which has
                    //user invoked rollback inside of it. That rollback
                    //should not reset the activation associated with
                    //the call to java procedure because that activation
                    //is still being used.
                    a.reset();
                }
                // Only invalidate statements if we performed DDL.
                if (dataDictionaryInWriteMode()) {
                    ExecPreparedStatement ps = a.getPreparedStatement();
                    if (ps != null) {
                        ps.makeInvalid(DependencyManager.ROLLBACK, this);
                    }
                }
            } else {
                //We are dealing with commit here. 
                if (resultsetReturnsRows) {
                    if (!a.getResultSetHoldability())
                        //Close result sets that return rows and are not held 
                        //across commit. This is to implement closing JDBC 
                        //result sets that are CLOSE_CURSOR_ON_COMMIT at commit 
                        //time. 
                        activationResultSet.close();
                    else
                        //Clear the current row of the result sets that return
                        //rows and are held across commit. This is to implement
                        //keeping JDBC result sets open that are 
                        //HOLD_CURSORS_OVER_COMMIT at commit time and marking
                        //the resultset to be not on a valid row position. The 
                        //user will need to reposition within the resultset 
                        //before doing any row operations.
                        activationResultSet.clearCurrentRow();
                }
                a.clearHeapConglomerateController();
            }

            /*  Commit or rollback, the transaction modifying DataDictionary is complete */
            ddWriteMode = false;
        }
    }

    ////////////////////////////////////////////////////////////////////
    //
    //  MINIONS
    //
    ////////////////////////////////////////////////////////////////////

    /**
     * Increments the statement depth.
     */
    private void incrementStatementDepth() {
        statementDepth++;
    }

    /**
     * Decrements the statement depth
     */
    private void decrementStatementDepth() {
        statementDepth--;
    }

    /**
     * Resets the statementDepth.
     */
    protected void resetStatementDepth() {
        statementDepth = 0;
    }

    @Override
    public DataDictionary getDataDictionary() {
        return getDatabase().getDataDictionary();
    }

    @Override
    public void setReadOnly(boolean on) throws StandardException {
        if (!tran.isPristine())
            throw StandardException.newException(SQLState.AUTH_SET_CONNECTION_READ_ONLY_IN_ACTIVE_XACT);
        getAuthorizer().setReadOnlyConnection(on, true);
    }

    @Override
    public boolean isReadOnly() throws StandardException {
        return getAuthorizer().isReadOnlyConnection();
    }

    @Override
    public Authorizer getAuthorizer() throws StandardException {
        if (authorizer == null) {
            authorizer = getLanguageConnectionFactory().getAuthorizationFactory().getAuthorizer(this);
        }
        return authorizer;
    }

    /**
     * Implements ConnectionInfo.lastAutoincrementValue.
     * lastAutoincrementValue searches for the last autoincrement value inserted
     * into a column specified by the user. The search for the "last" value
     * supports nesting levels caused by triggers (Only triggers cause nesting,
     * not server side JDBC).
     * If lastAutoincrementValue is called from within a trigger, the search
     * space for ai-values are those values that are inserted by this trigger as
     * well as previous triggers;
     * i.e if a SQL statement fires trigger T1, which in turn does something
     * that fires trigger t2, and if lastAutoincrementValue is called from
     * within t2, then autoincrement values genereated by t1 are visible to
     * it. By the same logic, if it is called from within t1, then it does not
     * see values inserted by t2.
     *
     * @see LanguageConnectionContext#lastAutoincrementValue
     * @see com.splicemachine.db.iapi.db.ConnectionInfo#lastAutoincrementValue
     */
    @Override
    public Long lastAutoincrementValue(String schemaName, String tableName, String columnName) {
        String aiKey = AutoincrementCounter.makeIdentity(schemaName, tableName, columnName);
        if (triggerStack != null) {
            for (TriggerExecutionContext tec : triggerStack.asList()) {
                Long value = tec.getAutoincrementValue(aiKey);
                if (value == null) {
                    continue;
                }
                return value;
            }
        }
        if (autoincrementHT == null) {
            return null;
        }
        return autoincrementHT.get(aiKey);
    }

    @Override
    public void setAutoincrementUpdate(boolean flag) {
        autoincrementUpdate = flag;
    }

    @Override
    public boolean getAutoincrementUpdate() {
        return autoincrementUpdate;
    }

    @Override
    public void autoincrementCreateCounter(String s, String t, String c,
                                           Long initialValue, long increment,
                                           int position) {
        String key = AutoincrementCounter.makeIdentity(s, t, c);
        if (autoincrementCacheHashtable == null) {
            autoincrementCacheHashtable = new HashMap<>();
        }

        AutoincrementCounter aic = autoincrementCacheHashtable.get(key);
        if (aic != null) {
            if (SanityManager.DEBUG) {
                SanityManager.THROWASSERT("Autoincrement Counter already exists:" + key);
            }
            return;
        }
        aic = new AutoincrementCounter(initialValue, increment, 0, s, t, c, position);
        autoincrementCacheHashtable.put(key, aic);
    }

    /**
     * returns the <b>next</b> value to be inserted into an autoincrement col.
     * This is used internally by the system to generate autoincrement values
     * which are going to be inserted into a autoincrement column. This is
     * used when as autoincrement column is added to a table by an alter
     * table statemenet and during bulk insert.
     *
     * @param columnName identify the column uniquely in the system.
     */
    @Override
    public long nextAutoincrementValue(String schemaName, String tableName,
                                       String columnName) throws StandardException {
        String key = AutoincrementCounter.makeIdentity(schemaName, tableName, columnName);
        AutoincrementCounter aic = autoincrementCacheHashtable.get(key);

        if (aic == null) {
            if (SanityManager.DEBUG) {
                SanityManager.THROWASSERT("counter doesn't exist:" + key);
            }
            return 0;
        } else {
            return aic.update();
        }
    }

    /**
     * Flush the cache of autoincrement values being kept by the lcc.
     * This will result in the autoincrement values being written to the
     * SYSCOLUMNS table as well as the mapping used by lastAutoincrementValue
     *
     * @throws StandardException thrown on error.
     * @see LanguageConnectionContext#lastAutoincrementValue
     * @see GenericLanguageConnectionContext#lastAutoincrementValue
     * @see com.splicemachine.db.iapi.db.ConnectionInfo#lastAutoincrementValue
     */
    @Override
    public void autoincrementFlushCache(UUID tableUUID) throws StandardException {
        if (autoincrementCacheHashtable == null)
            return;

        if (autoincrementHT == null)
            autoincrementHT = new HashMap<>();

        DataDictionary dd = getDataDictionary();
        for (Map.Entry<String, AutoincrementCounter> stringAutoincrementCounterEntry : autoincrementCacheHashtable.entrySet()) {
            AutoincrementCounter aic = stringAutoincrementCounterEntry.getValue();
            Long value = aic.getCurrentValue();
            aic.flushToDisk(getTransactionExecute(), dd, tableUUID);
            if (value != null) {
                autoincrementHT.put(stringAutoincrementCounterEntry.getKey(), value);
            }
        }
        autoincrementCacheHashtable.clear();
    }

    /**
     * Copies an existing autoincrement mapping
     * into autoincrementHT, the cache of autoincrement values
     * kept in the languageconnectioncontext.
     */
    @Override
    public void copyHashtableToAIHT(Map<String, Long> from) {
        if (from.isEmpty()) {
            return;
        }
        if (autoincrementHT == null) {
            autoincrementHT = new HashMap<>();
        }
        autoincrementHT.putAll(from);
    }

    @Override
    public int getInstanceNumber() {
        return instanceNumber;
    }

    @Override
    public String getDrdaID() {
        return drdaID;
    }

    @Override
    public String getRdbIntTkn() {
        return rdbIntTkn;
    }

    @Override
    public void setDrdaID(String drdaID) {
        this.drdaID = drdaID;
    }

    @Override
    public String getDbname() {
        return dbname;
    }

    @Override
    public Activation getLastActivation() {
        return acts.get(acts.size() - 1);
    }

    @Override
    public StringBuffer appendErrorInfo() {

        TransactionController tc = getTransactionExecute();
        if (tc == null)
            return null;

        StringBuffer sb = new StringBuffer(200);

        sb.append(LanguageConnectionContext.xidStr);
        sb.append(tc.getTransactionIdString());
        sb.append("), ");

        sb.append(LanguageConnectionContext.lccStr);
        sb.append(Integer.toString(getInstanceNumber()));
        sb.append("), ");

        sb.append(LanguageConnectionContext.dbnameStr);
        sb.append(getDbname());
        sb.append("), ");

        sb.append(LanguageConnectionContext.drdaStr);
        sb.append(getDrdaID());
        sb.append("), ");

        return sb;
    }

    @Override
    public void setCurrentRole(Activation a, String role) {
        getCurrentSQLSessionContext(a).setRole(role);
    }

    @Override
    public void setCurrentRoles(Activation a, List<String> roles) {
        getCurrentSQLSessionContext(a).setRoles(roles);
    }

    @Override
    public List<String> getCurrentRoles(Activation a) {
        return getCurrentSQLSessionContext(a).getRoles();
    }

    @Override
    public void refreshCurrentRoles(Activation a) throws StandardException {
        List<String> roles = getCurrentSQLSessionContext(a).getRoles();
        List<String> rolesToRemove = new ArrayList<>();
        for (String role : roles) {
            if (role != null) {
                beginNestedTransaction(true);
                try {
                    if (!roleIsSettable(a, role)) {
                        // invalid role, so remove it from the currentRoles list in SQLSessionContext
                        rolesToRemove.add(role);
                    }
                } finally {
                    commitNestedTransaction();
                }
            }
        }
        removeRoles(a, rolesToRemove);
    }

    @Override
    public String getCurrentUserId(Activation a) {
        return getCurrentSQLSessionContext(a).getCurrentUser();
    }

    @Override
    public void setCurrentUser(Activation a, String userName) {
        getCurrentSQLSessionContext(a).setUser(userName);
    }

    @Override
    public void setCurrentGroupUser(Activation a, List<String> groupUsers) {
        getCurrentSQLSessionContext(a).setCurrentGroupUser(groupUsers);
    }

    @Override
    public List<String> getCurrentGroupUser(Activation a) {
        return getCurrentSQLSessionContext(a).getCurrentGroupUser();
    }

    @Override
    public String getCurrentGroupUserDelimited(Activation a) throws StandardException {
        if (LOG.isDebugEnabled()) {
            LOG.debug(String.format("getCurrentGroupUserDelimited():%n" +
                    "sessionUser: %s,%n" +
                    "defaultRoles: %s,%n" +
                    "groupUserList: %s%n",
                sessionUser,
                (defaultRoles == null ? "null" : defaultRoles.toString()),
                (groupuserlist == null ? "null" : groupuserlist.toString())));
        }
        List<String> groupUsers = getCurrentSQLSessionContext(a).getCurrentGroupUser();

        if (groupUsers == null)
            return null;

        String listString = null;
        for (String groupUser : groupUsers) {
            if (listString == null)
                listString = IdUtil.normalToDelimited(groupUser);
            else
                listString = listString + ", " + IdUtil.normalToDelimited(groupUser);
        }

        return listString;
    }

    @Override
    public String getCurrentRoleIdDelimited(Activation a) throws StandardException {
        if (LOG.isDebugEnabled()) {
            LOG.debug(String.format("getCurrentRoleIdDelimited():%n" +
                    "sessionUser: %s,%n" +
                    "defaultRoles: %s,%n" +
                    "groupUserList: %s%n",
                sessionUser,
                (defaultRoles == null ? "null" : defaultRoles.toString()),
                (groupuserlist == null ? "null" : groupuserlist.toString())));
        }

        List<String> roles = getCurrentSQLSessionContext(a).getRoles();

        refreshCurrentRoles(a);
        String roleListString = null;
        for (String role : roles) {
            if (role != null) {
                if (roleListString == null)
                    roleListString = IdUtil.normalToDelimited(role);
                else
                    roleListString = roleListString + ", " + IdUtil.normalToDelimited(role);
            }
        }
        return roleListString;
    }

    @Override
    public void removeRole(Activation a, String roleName) {
        getCurrentSQLSessionContext(a).removeRole(roleName);
    }

    @Override
    public void removeRoles(Activation a, List<String> rolesToRemove) {
        if (rolesToRemove == null || rolesToRemove.isEmpty())
            return;

        for (String aRole : rolesToRemove)
            getCurrentSQLSessionContext(a).removeRole(aRole);

        return;
    }

    @Override
    public void setSessionProperties(Properties newProperties) {
        for (Map.Entry<Object, Object> propertyEntry : newProperties.entrySet()) {
            SessionProperties.PROPERTYNAME propertyName = (SessionProperties.PROPERTYNAME) propertyEntry.getKey();
            sessionProperties.setProperty(propertyName, propertyEntry.getValue());
        }

        return;
    }

    @Override
    public SessionProperties getSessionProperties() {
        return sessionProperties;
    }

    @Override
    public String getCurrentSessionPropertyDelimited() {
        return sessionProperties.getAllProperties();
    }

    @Override
    public boolean roleIsSettable(Activation a, String role) throws StandardException {

        DataDictionary dd = getDataDictionary();
        String dbo = dd.getAuthorizationDatabaseOwner();

        RoleGrantDescriptor grantDesc = null;
        String currentUser = getCurrentUserId(a);
        List<String> groupuserList = getCurrentGroupUser(a);

        if (currentUser.equals(dbo) || (groupuserList != null && groupuserList.contains(dbo))) {
            grantDesc = dd.getRoleDefinitionDescriptor(role);
        } else {
            // since DB-6636, we allow non-splice admin user, roles' grantor is no longer necessary splice(dbo)
            // set grantor to null to fetch grant description regardless of the grantor
            grantDesc = dd.getRoleGrantDescriptor
                (role, currentUser);

            if (grantDesc == null) {
                // or if not, via PUBLIC?
                grantDesc = dd.getRoleGrantDescriptor
                    (role, Authorizer.PUBLIC_AUTHORIZATION_ID);
            }

            // or via group user
            if (grantDesc == null && groupuserList != null) {
                for (String currentGroupuser : groupuserList) {
                    grantDesc = dd.getRoleGrantDescriptor(role, currentGroupuser);
                    if (grantDesc != null)
                        break;
                }
            }
        }
        return grantDesc != null;
    }

    /**
     * Return the current SQL session context of the activation
     *
     * @param activation the activation
     */
    private SQLSessionContext getCurrentSQLSessionContext(Activation activation) {
        SQLSessionContext curr;

        Activation parent = activation.getParentActivation();

        if (parent == null) {
            // top level
            curr = getTopLevelSQLSessionContext();
        } else {
            // inside a nested connection (stored procedure/function), or when
            // executing a substatement the SQL session context is maintained
            // in the activation of the parent
            curr = parent.getSQLSessionContextForChildren();
        }

        return curr;
    }


    /**
     * Return the current SQL session context based on statement context
     */
    private SQLSessionContext getCurrentSQLSessionContext() {
        StatementContext ctx = getStatementContext();
        SQLSessionContext curr;

        if (ctx == null || !ctx.inUse()) {
            curr = getTopLevelSQLSessionContext();
        } else {
            // We are inside a nested connection in a procedure of
            // function.
            curr = ctx.getSQLSessionContext();

            if (SanityManager.DEBUG) {
                SanityManager.ASSERT(
                    curr != null,
                    "SQL session context should never be empty here");
            }
        }

        return curr;
    }

    @Override
    public void setupNestedSessionContext(Activation a, boolean definersRights, String definer) throws StandardException {
        setupSessionContextMinion(a, true, definersRights, definer);
    }

    private void setupSessionContextMinion(
        Activation a,
        boolean push,
        boolean definersRights,
        String definer) throws StandardException {

        if (SanityManager.DEBUG) {
            if (definersRights) {
                SanityManager.ASSERT(push);
            }
        }

        SQLSessionContext sc = a.setupSQLSessionContextForChildren(push);

        if (definersRights) {
            sc.setUser(definer);
        } else {
            // A priori: invoker's rights: Current user
            sc.setUser(getCurrentUserId(a));
        }


        if (definersRights) {
            // No role a priori. Cf. SQL 2008, section 10.4 <routine
            // invocation>, GR 5 j) i) 1) B) "If the external security
            // characteristic of R is DEFINER, then the top cell of the
            // authorization stack of RSC is set to contain only the routine
            // authorization identifier of R.

            sc.setRole(null);
        } else {
            // Semantics for roles dictate (SQL 4.34.1.1 and 4.27.3.) that the
            // role is initially inherited from the current session context
            // when we run with INVOKER security characteristic.
            sc.setRoles(getCurrentRoles(a));
        }


        if (definersRights) {
            SchemaDescriptor sd = getDataDictionary().getSchemaDescriptor(
                definer,
                getTransactionExecute(),
                false);

            if (sd == null) {
                sd = new SchemaDescriptor(
                    getDataDictionary(), definer, definer, (UUID) null, false);
            }

            sc.setDefaultSchema(sd);
        } else {
            // Inherit current default schema. The initial value of the
            // default schema is implementation defined. In Derby we
            // inherit it when we invoke stored procedures and functions.
            sc.setDefaultSchema(getDefaultSchema(a));
        }

        StatementContext stmctx = getStatementContext();

        // Since the statement is an invocation (iff push=true), it will now be
        // associated with the pushed SQLSessionContext (and no longer just
        // share that of its caller (or top).  The statement contexts of nested
        // connection statements will inherit statement context so the SQL
        // session context is available through it when nested statements are
        // compiled (and executed, for the most part).  However, for dynamic
        // result sets, the relevant statement context (originating result set)
        // is no longer available for execution time references to the SQL
        // session context, so we rely on the activation of the caller for
        // accessing it, cf. e.g. overload variants of
        // getDefaultSchema/setDefaultSchema.  If such nested connections
        // themselves turn out to be invocations, they in turn get a new
        // SQLSessionContext associated with them etc.
        stmctx.setSQLSessionContext(sc);
    }


    @Override
    public void setupSubStatementSessionContext(Activation a) throws StandardException {
        setupSessionContextMinion(a, false, false, null);
    }

    @Override
    public SQLSessionContext getTopLevelSQLSessionContext() {
        if (topLevelSSC == null) {
            topLevelSSC = new SQLSessionContextImpl(
                getInitialDefaultSchemaDescriptor(),
                getSessionUserId(),
                defaultRoles, groupuserlist);
        }
        return topLevelSSC;
    }


    @Override
    public SQLSessionContext createSQLSessionContext() {
        return new SQLSessionContextImpl(
            getInitialDefaultSchemaDescriptor(),
            getSessionUserId() /* a priori */,
            defaultRoles, groupuserlist);
    }

    /**
     * This holds a map of AST nodes that have already been printed during a
     * compiler phase, so as to be able to avoid printing a node more than once.
     *
     * @see com.splicemachine.db.impl.sql.compile.QueryTreeNode#treePrint(int)
     */
    Map printedObjectsMap = null;

    @Override
    public Map getPrintedObjectsMap() {
        if (printedObjectsMap == null) {
            printedObjectsMap = new IdentityHashMap();
        }
        return printedObjectsMap;
    }

    @Override
    public void setASTVisitor(ASTVisitor visitor) {
        astWalker = visitor;
    }

    @Override
    public ASTVisitor getASTVisitor() {
        return astWalker;
    }

    @Override
    public void setInterruptedException(StandardException e) {
        interruptedException = e;
    }

    @Override
    public StandardException getInterruptedException() {
        return interruptedException;
    }

    @Override
    public FormatableBitSet getReferencedColumnMap(TableDescriptor td) {
        return referencedColumnMap.get(td);
    }

    @Override
    public void setReferencedColumnMap(TableDescriptor td, FormatableBitSet map) {
        referencedColumnMap.put(td, map);
    }

    @Override
    public void enterRestoreMode() {
        this.restoreMode = true;
    }

    @Override
<<<<<<< HEAD
    public void leaveRestoreMode(){
        this.restoreMode=false;
    }

    @Override
    public void setTriggerStack(TriggerExecutionStack triggerStack){
        if(this.triggerStack!=null){
=======
    public void setTriggerStack(TriggerExecutionStack triggerStack) {
        if (this.triggerStack != null) {
>>>>>>> 12847d22
            SanityManager.THROWASSERT("LCC already has a trigger stack.");
        }
        this.triggerStack = triggerStack;
    }

    @Override
    public TriggerExecutionStack getTriggerStack() {
        return this.triggerStack;
    }

    @Override
    public boolean hasTriggers() {
        return !(this.triggerStack == null || this.triggerStack.isEmpty());
    }

    @Override
    public void setFailedRecords(long failedRecords) {
        GenericLanguageConnectionContext.failedRecords.set(failedRecords);
    }

    @Override
    public void setBadFile(String badFile) {
        GenericLanguageConnectionContext.badFile.set(badFile);
    }

    @Override
    public long getFailedRecords() {
        return failedRecords.get();
    }

    @Override
    public String getBadFile() {
        return badFile.get();
    }

    @Override
    public void resetBadFile() {
        badFile.remove();
    }

    @Override
    public void resetFailedRecords() {
        failedRecords.remove();
    }

    @Override
    public long getRecordsImported() {
        return recordsImported.get();
    }

    @Override
    public void setRecordsImported(long recordsImported) {
        GenericLanguageConnectionContext.recordsImported.set(recordsImported);
    }

    @Override
    public void resetRecordsImported() {
        recordsImported.remove();
    }

    @Override
    public DataSetProcessorType getDataSetProcessorType() {
        return type;
    }

    @Override
    public SparkExecutionType getSparkExecutionType() {
        return sparkExecutionType;
    }

    public void materialize() throws StandardException {
    }

    protected Map<String, TableDescriptor> withDescriptors;

    @Override
    public void setWithStack(Map<String, TableDescriptor> withDescriptors) {
        this.withDescriptors = withDescriptors;
    }

    @Override
    public TableDescriptor getWithDescriptor(String name) {
        if (withDescriptors == null)
            return null;
        return withDescriptors.get(name);
    }

    @Override
    public void popWithStack() {
        withDescriptors = null;
    }

    @Override
    public ControlExecutionLimiter getControlExecutionLimiter() {
        return limiter;
    }

    @Override
    public void setControlExecutionLimiter(ControlExecutionLimiter executionLimiter) {
        limiter = executionLimiter;
    }

    @Override
    public String getClientIPAddress() {
        return ipAddress;
    }

    @Override
    public void logStartCompiling(String statement) {
        if (stmtLogger.isInfoEnabled()) {
            stmtLogger.info(String.format("Begin compiling prepared statement. %s, %s",
                getLogHeader(), formatLogStmt(statement)));
        }
    }

    @Override
    public void logEndCompiling(String statement, long nanoTimeSpent) {
        if (stmtLogger.isInfoEnabled()) {
            stmtLogger.info(String.format("End compiling prepared statement. %s, timeSpent=%dms, %s",
                getLogHeader(), nanoTimeSpent / 1000000, formatLogStmt(statement)));
        }
    }

    @Override
    public void logErrorCompiling(String statement, Throwable t, long nanoTimeSpent) {
        if (stmtLogger.isEnabledFor(Level.WARN)) {
            stmtLogger.warn(String.format("Error compiling prepared statement. %s, timeSpent=%dms, %s",
                getLogHeader(), nanoTimeSpent / 1000000, formatLogStmt(statement)), t);
        }
    }

    @Override
    public void logCommit() {
        if (stmtLogger.isInfoEnabled()) {
            stmtLogger.info(String.format("Committing. %s", getLogHeader()));
        }
    }

    @Override
    public void logRollback() {
        if (stmtLogger.isInfoEnabled()) {
            stmtLogger.info(String.format("Rolling back. %s", getLogHeader()));
        }
    }

    @Override
    public void logStartFetching(String uuid, String statement) {
        if (stmtLogger.isInfoEnabled()) {
            stmtLogger.info(String.format("Start fetching from the result set. %s, uuid=%s, %s",
                getLogHeader(), uuid, formatLogStmt(statement)));
        }
    }

    @Override
    public void logEndFetching(String uuid, String statement, long fetchedRows) {
        if (stmtLogger.isInfoEnabled()) {
            stmtLogger.info(String.format("End fetching from the result set. %s, uuid=%s, fetchedRows=%d, %s",
                getLogHeader(), uuid, fetchedRows, formatLogStmt(statement)));
        }
    }

    @Override
    public void logStartExecuting(String uuid, String engine, String stmt, ExecPreparedStatement ps,
                                  ParameterValueSet pvs) {
        if (stmtLogger.isInfoEnabled()) {
            stmtLogger.info(String.format(
                "Start executing query. %s, uuid=%s, engine=%s, %s, paramsCount=%d, params=[ %s ], sessionProperties=[ %s ]",
                getLogHeader(), uuid, engine, formatLogStmt(stmt),
                pvs.getParameterCount(), pvs.toString(), ps.getSessionPropertyValues()));
        }
    }

    @Override
    public void logNextBatch(ParameterValueSet pvs) {
        if (stmtLogger.isDebugEnabled()) {
            stmtLogger.debug(String.format(
                "Next batch for query. %s, paramsCount=%d, params=[ %s ]",
                getLogHeader(),
                pvs.getParameterCount(), pvs.toString()));
        }
    }

    @Override
    public void logEndExecuting(String uuid, long modifiedRows, long badRecords, long
        nanoTimeSpent) {
        if (stmtLogger.isInfoEnabled()) {
            stmtLogger.info(String.format("End executing query. %s, uuid=%s, timeSpent=%dms, " +
                    "modifiedRows=%d, badRecords=%d",
                getLogHeader(), uuid, nanoTimeSpent / 1000000, modifiedRows, badRecords));
        }
    }

    private String getLogHeader() {
        return String.format(
            "XID=%s, SessionID=%s, Database=%s, DRDAID=%s, UserID=%s",
            getTransactionExecute().getTransactionIdString(),
            getInstanceNumber(),
            getDbname(),
            getDrdaID(),
            getSessionUserId());
    }

    private String formatLogStmt(String statement) {
        if (statement == null) {
            return "sqlHash=null, statement=null";
        }
        synchronized (this) {
            // cache formatted statement log
            if (statement.equals(lastLogStmt)) {
                return lastLogStmtFormat;
            }
            String hash = "";
            try {
                MessageDigest md = MessageDigest.getInstance("MD5");
                md.reset();
                md.update(statement.getBytes("UTF-8"));
                hash = new BigInteger(1, md.digest()).toString(16);
            } catch (UnsupportedEncodingException | NoSuchAlgorithmException e) {
                stmtLogger.error("Cannot encode statement " + statement, e);
            }
            String subStatement = statement;
            if (maxStatementLogLen >= 0 && maxStatementLogLen < statement.length()) {
                subStatement = statement.substring(0, maxStatementLogLen) + " ... ";
            }
            String result = String.format("sqlHash=%s, statement=[ %s ]", hash, subStatement);
            lastLogStmt = statement;
            lastLogStmtFormat = result;
            return result;
        }
    }

    public void setOrigStmtTxt(String stmt) {
        origStmtTxt = stmt;
    }

    public String getOrigStmtTxt() {
        return origStmtTxt;
    }

    public CommentStripper getCommentStripper() {
        return commentStripper;
    }

    public boolean getIgnoreCommentOptEnabled() {
        return ignoreCommentOptEnabled;
    }

    public boolean clientSupportsDecimal38() {
        return clientSupportsDecimal38;
    }

    public void setClientSupportsDecimal38(boolean newVal) {
        clientSupportsDecimal38 = newVal;
    }

    public String getUserName() {
        return userName;
    }

    @Override
    public void setReplicationRole(String role) {
        this.replicationRole = role;
    }

    @Override
    public String getReplicationRole() {
        return replicationRole;
    }

    public boolean isNLJPredicatePushDownDisabled() {
        Boolean disablePushDown = (Boolean) getSessionProperties().getProperty(SessionProperties.PROPERTYNAME.DISABLE_NLJ_PREDICATE_PUSH_DOWN);
        if (disablePushDown != null) {
            return disablePushDown;
        }

        return nljPredicatePushDownDisabled;
    }

    @Override
    public void setDB2VarcharCompatibilityModeNeedsReset(boolean newValue,
                                                         CharTypeCompiler charTypeCompiler) {
        db2VarcharCompatibilityModeNeedsReset = newValue;
        this.charTypeCompiler = charTypeCompiler;
    }

    @Override
    public void resetDB2VarcharCompatibilityMode() {
        db2VarcharCompatibilityModeNeedsReset = false;
        if (charTypeCompiler != null) {
            charTypeCompiler.setDB2VarcharCompatibilityMode(false);
            charTypeCompiler = null;
        }
    }

    @Override
    public void setCompilingFromTableTempTrigger(boolean newVal) {
        compilingFromTableTempTrigger = newVal;
    }

    @Override
    public boolean isCompilingFromTableTempTrigger() {
        return compilingFromTableTempTrigger;
    }

    @Override
    public AccessFactory getSpliceAccessManager() {
        if (db instanceof BasicDatabase) {
            BasicDatabase basicDatabase = (BasicDatabase) db;
            return basicDatabase.getAccessFactory();
        }
        return null;
    }

    @Override
    public boolean isSparkJob() {
        return sparkContext != null;
    }

    @Override
    public void setSparkContext(Object sparkContext) {
        this.sparkContext = sparkContext;
    }

    @Override
    public Object getSparkContext() {
        return sparkContext;
    }

    @Override
    public void setApplicationJarsHashCode(int applicationJarsHashCode) {
        this.applicationJarsHashCode = applicationJarsHashCode;
    }

    @Override
    public int getApplicationJarsHashCode() {
        return applicationJarsHashCode;
    }

    @Override
    public void addUserJarsToSparkContext() {
        if (!isSparkJob())
            return;
        LanguageConnectionFactory lcf = getLanguageConnectionFactory();
        if (lcf == null)
            return;
        ClassFactory cf = lcf.getClassFactory();
        if (cf == null)
            return;
        List<String> applicationJars = cf.getApplicationJarPaths();
        if (applicationJars == null)
            return;
        int applicationJarsHashCode = cf.getApplicationJarsHashCode();
        if (applicationJarsHashCode == 0)
            return;

        if (sparkContext == null || sparkSQLUtils == null)
            return;

        // If there is no change in loaded jars, there is no need to add new jars to spark.
        if (applicationJarsHashCode == this.applicationJarsHashCode)
            return;

        for (String jarPath : applicationJars)
            sparkSQLUtils.addUserJarToSparkContext(sparkContext, jarPath);

        this.applicationJarsHashCode = applicationJarsHashCode;
    }

    @Override
    public void setupSparkSQLUtils(SparkSQLUtils sparkSQLUtils) {
        this.sparkSQLUtils = sparkSQLUtils;
    }

    @Override
    public boolean hasJoinStrategyHint() {
        return hasJoinStrategyHint;
    }

    @Override
    public void setHasJoinStrategyHint(boolean newValue) {
        hasJoinStrategyHint = newValue;
    }

    @Override
    public boolean compilingStoredPreparedStatement() {
        return compilingStoredPreparedStatement;
    }

    @Override
    public void setCompilingStoredPreparedStatement(boolean newValue) {
        compilingStoredPreparedStatement = newValue;
    }

    @Override
    public void setupLocalSPSCache(boolean fromSparkExecution,
                                   SPSDescriptor fromTableDmlSpsDescriptor) throws StandardException {
        // Only use the local cache for spark execution, or if we have a temporary
        // trigger created for execution of a FROM FINAL TABLE clause, which
        // does not store its SPS in the data dictionary, so needs to use
        // a ManagedCache.
        DataDictionary dd = getDataDictionary();
        final boolean canWriteCache = dd != null && dd.canWriteCache(null);

        if (fromSparkExecution || fromTableDmlSpsDescriptor != null || !canWriteCache) {
            if (this.spsCache == null) {
                CacheBuilder cacheBuilder = CacheBuilder.newBuilder().recordStats().
                                            maximumSize(LOCAL_MANAGED_CACHE_MAX_SIZE);
                this.spsCache = new ManagedCache<>(cacheBuilder.build(), LOCAL_MANAGED_CACHE_MAX_SIZE);
            }
            if (fromTableDmlSpsDescriptor != null)
                spsCache.put(fromTableDmlSpsDescriptor.getUUID(), fromTableDmlSpsDescriptor);
        }
    }

    @Override
    public ManagedCache<UUID, SPSDescriptor> getLocalSpsCache() {
        return spsCache;
    }

    @Override
    public long getActiveStateTxId() {
        return activeStateTxId;
    }

}<|MERGE_RESOLUTION|>--- conflicted
+++ resolved
@@ -3792,18 +3792,13 @@
     }
 
     @Override
-<<<<<<< HEAD
     public void leaveRestoreMode(){
         this.restoreMode=false;
     }
 
     @Override
-    public void setTriggerStack(TriggerExecutionStack triggerStack){
-        if(this.triggerStack!=null){
-=======
     public void setTriggerStack(TriggerExecutionStack triggerStack) {
         if (this.triggerStack != null) {
->>>>>>> 12847d22
             SanityManager.THROWASSERT("LCC already has a trigger stack.");
         }
         this.triggerStack = triggerStack;
