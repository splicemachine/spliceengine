--- conflicted
+++ resolved
@@ -43,7 +43,6 @@
 import java.util.Collection;
 
 /**
-<<<<<<< HEAD
     Dependency Manager Interface
     <p>
     The dependency manager tracks needs that dependents have of providers. This
@@ -171,7 +170,7 @@
     }
 
     interface DependencyManager() {
-        void addDependency(Dependent d, Provider p, ContextManager cm);
+		void checkAndAddDependency(Dependent d, Provider p, ContextManager cm);
         void invalidateFor(Provider p);
         void invalidateFor(Provider p, DependencyType dt, InvalidType it);
         void clearDependencies(Dependent d);
@@ -273,237 +272,6 @@
     The direct approach such as that outlined in the example will
     probably be quicker and is definitely "known technology" over
     the use of a dependency system in this area.
-=======
-	Dependency Manager Interface
-	<p>
-	The dependency manager tracks needs that dependents have of providers. This
-	is a general purpose interface which is associated with a
-	DataDictinary object; infact the dependencymanager is really the
-	datadictionary keeping track of dependencies between objects that it handles
-	(descriptors) as well as prepared statements.
-	<p>
-	The primary example of this is a prepared statement's needs of 
-	schema objects such as tables.
-	<p>
-	Dependencies are used so that we can determine when we
-	need to recompile a statement; compiled statements depend
-	on schema objects like tables and constraints, and may
-	no longer be executable when those tables or constraints are
-	altered. For example, consider an insert statement.
-	<p>
-	An insert statement is likely to have dependencies on the table it
-	inserts into, any tables it selects from (including
-	subqueries), the authorities it uses to do this,
-	and any constraints or triggers it needs to check.
-	<p>
-	A prepared insert statement has a dependency on the target table 
-	of the insert. When it is compiled, that dependency is registered 
-	from the prepared statement on the data dictionary entry for the
-	table. This dependency is added to the prepared statement's dependency
-	list, which is also accessible from an overall dependency pool.
-	<p>
-	A DDL statement will mark invalid any prepared statement that
-	depends on the schema object the DDL statement is altering or
-	dropping.  We tend to want to track at the table level rather than
-	the column or constraint level, so that we are not overburdened
-	with dependencies.  This does mean that we may invalidate when in
-	fact we do not need to; for example, adding a column to a table may
-	not actually cause an insert statement compiled for that table
-	to stop working; but our level of granularity may force us to
-	invalidate the insert because it has to invalidate all statements
-	that depend on the table due to some of them actually no longer
-	being valid.
-
-	It is up to the user of the dependency system at what granularity
-	to track dependencies, where to hang them, and how to identify when
-	objects become invalid.  The dependency system is basically supplying
-	the ability to find out who is interested in knowing about
-	other, distinct operations.  The primary user is the language system,
-	and its primary use is for invalidating prepared statements when
-	DDL occurs.
-	<p>
-	The insert will recompile itself when its next execution
-	is requested (not when it is invalidated). We don't want it to
-	recompile when the DDL is issued, as that would increase the time
-	of execution of the DDL command unacceptably.  Note that the DDL 
-	command is also allowed to proceed even if it would make the 
-	statement no longer compilable.  It can be useful to have a way
-	to recompile invalid statements during idle time in the system,
-	but our first implementation will simply recompile at the next
-	execution.
-	<p>
-	The start of a recompile will release the connection to
-	all dependencies when it releases the activation class and 
-	generates a new one.
-	<p>
-	The Dependency Manager is capable of storing dependencies to
-	ensure that other D.M.s can see them and invalidate them
-	appropriately. The dependencies in memory only the current
-	D.M. can see; the stored dependencies are visible to other D.M.s
-	once the transaction in which they were stored is committed.
-	<p>
-	REVISIT: Given that statements are compiled in a separate top-transaction
-	from their execution, we may need/want some intermediate memory
-	storage that makes the dependencies visible to all D.M.s in the
-	system, without requiring that they be stored.
-	<p>
-	To ensure that dependencies are cleaned up when a statement is undone,
-	the compiler context needs to keep track of what dependent it was
-	creating dependencies for, and if it is informed of a statement
-	exception that causes it to throw out the statement it was compiling,
-	it should also call the dependency manager to have the
-	dependencies removed.
-	<p>
-	Several expansions of the basic interface may be desirable:
-	<ul>
-	<li> to note a type of dependency, and to invalidate or perform
-	  an invalidation action based on dependency type
-	<li> to note a type of invalidation, so the revalidation could 
-	  actually take some action other than recompilation, such as 
-	  simply ensuring the provider objects still existed.
-	<li> to control the order of invalidation, so that if (for example)
-	  the invalidation action actually includes the revalidation attempt,
-	  revalidation is not attempted until all invalidations have occurred.
-	<li> to get a list of dependencies that a Dependent or 
-	  a Provider has (this is included in the above, although the
-	  basic system does not need to expose the list).
-	<li> to find out which of the dependencies for a dependent were marked 
-	  invalid.
-	</ul>
-	<p>
-	To provide a simple interface that satisfies the basic need,
-	and yet supply more advanced functionality as well, we will present
-	the simple functionality as defaults and provide ways to specify the
-	more advanced functionality.
-
-	<pre>
-	interface Dependent {
-		boolean isValid();
-		InvalidType getInvalidType(); // returns what it sees
-						// as the "most important"
-						// of its invalid types.
-		void makeInvalid( );
-		void makeInvalid( DependencyType dt, InvalidType it );
-		void makeValid();
-	}
-
-	interface Provider() {
-	}
-
-	interface Dependency() {
-		Provider getProvider();
-		Dependent getDependent();
-		DependencyType getDependencyType();
-		boolean isValid();
-		InvalidType getInvalidType(); // returns what it sees
-						// as the "most important"
-						// of its invalid types.
-	}
-
-	interface DependencyManager() {
-		void checkAndAddDependency(Dependent d, Provider p, ContextManager cm);
-		void invalidateFor(Provider p);
-		void invalidateFor(Provider p, DependencyType dt, InvalidType it);
-		void clearDependencies(Dependent d);
-		void clearDependencies(Dependent d, DependencyType dt);
-		Enumeration getProviders (Dependent d);
-		Enumeration getProviders (Dependent d, DependencyType dt);
-		Enumeration getInvalidDependencies (Dependent d, 
-			DependencyType dt, InvalidType it);
-		Enumeration getDependents (Provider p);
-		Enumeration getDependents (Provider p, DependencyType dt);
-		Enumeration getInvalidDependencies (Provider p, 
-			DependencyType dt, InvalidType it);
-	}
-	</pre>
-	<p>
-	The simplest things for DependencyType and InvalidType to be are 
-	integer id's or strings, rather than complex objects.
-	<p>
-	In terms of ensuring that no makeInvalid calls are made until we have 
-	identified all objects that could be, so that the calls will be made 
-	from "leaf" invalid objects (those not in turn relied on by other 
-	dependents) to dependent objects upon which others depend, the 
-	dependency manager will need to maintain an internal queue of 
-	dependencies and make the calls once it has completes its analysis 
-	of the dependencies of which it is aware.  Since it is much simpler 
-	and potentially faster for makeInvalid calls to be made as soon
-	as the dependents are identified, separate implementations may be
-	called for, or separate interfaces to trigger the different
-	styles of invalidation.
-	<p>
-	In terms of separate interfaces, the DependencyManager might have
-	two methods,
-	<pre>
-		void makeInvalidImmediate();
-		void makeInvalidOrdered();
-	</pre>
-	or a flag on the makeInvalid method to choose the style to use.
-	<p>
-	In terms of separate implementations, the ImmediateInvalidate
-	manager might have simpler internal structures for 
-	tracking dependencies than the OrderedInvalidate manager.
-	<p>
-	The language system doesn't tend to suffer from this ordering problem,
-	as it tends to handle the impact of invalidation by simply deferring
-	recompilation until the next execution.  So, a prepared statement
-	might be invalidated several times by a transaction that contains
-	several DDL operations, and only recompiled once, at its next 
-	execution.  This is sufficient for the common use of a system, where
-	DDL changes tend to be infrequent and clustered.
-	<p>
-	There could be ways to push this "ordering problem" out of the 
-	dependency system, but since it knows when it starts and when it
-	finished finding all of the invalidating actions, it is likely
-	the best home for this.
-	<p>
-	One other problem that could arise is multiple invalidations occurring
-	one after another.  The above design of the dependency system can 
-	really only react to each invalidation request as a unit, not 
-	to multiple invalidation requests.
-	<p>
-	Another extension that might be desired is for the dependency manager
-	to provide for cascading invalidations -- that is, if it finds
-	and marks one Dependent object as invalid, if that object can also
-	be a provider, to look for its dependent objects and cascade the
-	dependency on to them.  This can be a way to address the 
-	multiple-invalidation request need, if it should arise.  The simplest
-	way to do this is to always cascade the same invalidation type;
-	otherwise, dependents need to be able to say what a certain type
-	of invalidation type gets changed to when it is handed on.
-	<p>
-	The basic language system does not need support for cascaded 
-	dependencies -- statements do not depend on other statements
-	in a way that involves the dependency system.
-	<p>
-	I do not know if it would be worthwhile to consider using the 
-	dependency manager to aid in the implementation of the SQL DROP
-	statements or not. Past implementations
-	of database systems have not used the dependency system to implement
-	this functionality, but have instead hard-coded the lookups like so:
-
-	<pre>
-		in DropTable:
-			scan the TableAuthority table looking for authorities on
-		this table; drop any that are found.
-			scan the ColumnAuthority table looking for authorities on
-		this table; drop any that are found.
-			scan the View table looking for views on
-		this table; drop any that are found.
-			scan the Column table looking for rows for columns of
-		this table; drop any that are found.
-			scan the Constraint table looking for rows for constraints of
-		this table; drop any that are found.
-			scan the Index table looking for rows for indexes of
-		this table; drop the indexes, and any rows that are found.
-		drop the table's conglomerate
-		drop the table's row in the Table table.
-		</pre>
-	<p>
-	The direct approach such as that outlined in the example will
-	probably be quicker and is definitely "known technology" over
-	the use of a dependency system in this area.
->>>>>>> 114f3347
  */
 
 public interface DependencyManager {
@@ -585,16 +353,12 @@
     int DROP_UDT = 50;
     int DROP_AGGREGATE = 51;
 
-<<<<<<< HEAD
     int DROP_DATABASE = 52;
 
-=======
->>>>>>> 114f3347
     /**
      * Extensions to this interface may use action codes > MAX_ACTION_CODE without fear of
      * clashing with action codes in this base interface.
      */
-<<<<<<< HEAD
     int MAX_ACTION_CODE = 0XFFFF;
 
     /**
@@ -602,7 +366,7 @@
         This will be considered to be the default type of
         dependency, when dependency types show up.
         <p>
-        Implementations of addDependency should be fast --
+		Implementations of checkAndAddDependency should be fast --
         performing alot of extra actions to add a dependency would
         be a detriment.
 
@@ -646,59 +410,6 @@
      * @return the dependency tagged by this UUID, or {@code null} if that dependency
      * does not exist.
      * @throws StandardException if something goes wrong
-=======
-	int MAX_ACTION_CODE = 0XFFFF;
-
-	/**
-		adds a dependency from the dependent on the provider.
-		This will be considered to be the default type of
-		dependency, when dependency types show up.
-		<p>
-		Implementations of checkAndAddDependency should be fast --
-		performing alot of extra actions to add a dependency would
-		be a detriment.
-
-		@param d	the dependent
-		@param p	the provider
-		@param cm	Current ContextManager
-
-		@exception StandardException thrown if something goes wrong
-	 */
-	void addDependency(Dependent d, Provider p, ContextManager cm) throws StandardException; 
-
-	/**
-		mark all dependencies on the named provider as invalid.
-		When invalidation types show up, this will use the default
-		invalidation type. The dependencies will still exist once
-		they are marked invalid; clearDependencies should be used
-		to remove dependencies that a dependent has or provider gives.
-		<p>
-		Implementations of this can take a little time, but are not
-		really expected to recompile things against any changes
-		made to the provider that caused the invalidation. The
-		dependency system makes no guarantees about the state of
-		the provider -- implementations can call this before or
-		after actually changing the provider to its new state.
-		<p>
-		Implementations should throw DependencyStatementException
-		if the invalidation should be disallowed.
-
-		@param p the provider
-		@param action	The action causing the invalidate
-		@param lcc		The LanguageConnectionContext
-
-		@exception StandardException thrown if unable to make it invalid
-	 */
-	void invalidateFor(Provider p, int action, LanguageConnectionContext lcc) 
-		throws StandardException;
-
-	/**
-	 *
-	 * @param dependencyUUID the UUID of the dependency to find. Cannot be {@code null}
-	 * @return the dependency tagged by this UUID, or {@code null} if that dependency
-	 * does not exist.
-	 * @throws StandardException if something goes wrong
->>>>>>> 114f3347
      */
     Collection<Dependency> find(UUID dependencyUUID) throws StandardException;
 
