--- conflicted
+++ resolved
@@ -992,54 +992,6 @@
         return result;
     }
 
-<<<<<<< HEAD
-  
-    /**
-     * The SQL substr() function.
-     *
-     * @param start        Start of substr
-     * @param length    Length of substr
-     * @param result    The result of a previous call to this method,
-     *                    null if not called yet.
-     * @param maxLen    Maximum length of the result
-     *
-     * @return    A ConcatableDataValue containing the result of the substr()
-     *
-     * @exception StandardException        Thrown on error
-     */
-    public final ConcatableDataValue substring(
-                NumberDataValue start,
-                NumberDataValue length,
-                ConcatableDataValue result,
-				int maxLen,
-				boolean isFixedLength)
-        throws StandardException
-    {
-        int startInt;
-        int lengthInt;
-		BitDataValue bitResult;
-
-        if (result == null)
-        {
-			if (isFixedLength)
-				result = new SQLBit();
-			else
-            result = new SQLVarbit();
-        }
-
-		bitResult = (BitDataValue) result;
-
-        /* The result is null if the receiver (this) is null or if the length is negative.
-         * Oracle docs don't say what happens if the start position or the length is a usernull.
-         * We will return null, which is the only sensible thing to do.
-         * (If the user did not specify a length then length is not a user null.)
-         */
-        if (this.isNull() || start.isNull() || (length != null && length.isNull()))
-        {
-			bitResult.setToNull();
-			return bitResult;
-        }
-=======
 
 	/**
 	 * The SQL substr() function.
@@ -1075,7 +1027,6 @@
 		}
 
 		bitResult = (BitDataValue) result;
->>>>>>> 5d765f83
 
 		/* The result is null if the receiver (this) is null or if the length is negative.
 		 * Oracle docs don't say what happens if the start position or the length is a usernull.
@@ -1088,31 +1039,6 @@
 			return bitResult;
 		}
 
-<<<<<<< HEAD
-        // If length is not specified, make it till end of the string
-        if (length != null)
-        {
-            lengthInt = length.getInt();
-        }
-		else lengthInt = maxLen - startInt + 1;
-
-        /* DB2 Compatibility: Added these checks to match DB2. We currently enforce these
-         * limits in both modes. We could do these checks in DB2 mode only, if needed, so
-         * leaving earlier code for out of range in for now, though will not be exercised
-         */
-		if ((startInt <= 0 || lengthInt < 0 || startInt > maxLen ||
-				lengthInt > maxLen - startInt + 1))
-            throw StandardException.newException(SQLState.LANG_SUBSTR_START_OR_LEN_OUT_OF_RANGE);
-
-		if (lengthInt == 0)
-        {
-			bitResult.setValue(new byte[0]);
-			return bitResult;
-        }
-
-            startInt--;
-
-=======
         startInt = start.getInt();
 
 		// If length is not specified, make it till end of the string
@@ -1138,7 +1064,6 @@
 
 		startInt--;
 
->>>>>>> 5d765f83
 		byte[] substring;
 		if (startInt >= getLength()) {
 			if (isFixedLength) {
@@ -1146,11 +1071,7 @@
 				java.util.Arrays.fill(substring, 0, substring.length, SQLBinary.PAD);
 			} else {
 				substring = new byte[0];
-<<<<<<< HEAD
-        }
-=======
 			}
->>>>>>> 5d765f83
 		} else if (lengthInt > getLength() - startInt) {
 			if (isFixedLength) {
 				substring = new byte[lengthInt];
@@ -1159,18 +1080,6 @@
 
 			} else {
 				substring = new byte[dataValue.length - startInt];
-<<<<<<< HEAD
-            System.arraycopy(dataValue, startInt, substring, 0, substring.length);
-        }
-		} else {
-			substring = new byte[lengthInt];
-            System.arraycopy(dataValue, startInt, substring, 0, substring.length);
-        }
-
-		bitResult.setValue(substring);
-		return bitResult;
-    }
-=======
 				System.arraycopy(dataValue, startInt, substring, 0, substring.length);
 			}
 		} else {
@@ -1181,7 +1090,6 @@
 		bitResult.setValue(substring);
 		return bitResult;
 	}
->>>>>>> 5d765f83
 
     public ConcatableDataValue replace(
         StringDataValue fromStr,
