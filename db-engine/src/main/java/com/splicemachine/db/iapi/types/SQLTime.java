--- conflicted
+++ resolved
@@ -709,8 +709,6 @@
     }
 
     /**
-<<<<<<< HEAD
-=======
      * @see DateTimeDataValue#getUSWeekDay
      *
      * @exception StandardException        Thrown on error
@@ -723,7 +721,6 @@
     }
 
     /**
->>>>>>> ae2b2c5f
      * @see DateTimeDataValue#getWeekDayName
      *
      * @exception StandardException        Thrown on error
@@ -760,7 +757,6 @@
     }
 
     /**
-<<<<<<< HEAD
      * @see DateTimeDataValue#getDays
      *
      * @exception StandardException        Thrown on error
@@ -773,8 +769,6 @@
     }
 
     /**
-=======
->>>>>>> ae2b2c5f
      * @see DateTimeDataValue#getHours
      *
      * @exception StandardException        Thrown on error
