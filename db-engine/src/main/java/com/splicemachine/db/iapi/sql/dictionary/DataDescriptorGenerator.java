--- conflicted
+++ resolved
@@ -377,11 +377,7 @@
      * @param isEnabled    is this trigger enabled or disabled
      * @param td        the table upon which this trigger is defined
      * @param whenSPSId    the sps id for the when clause (may be null)
-<<<<<<< HEAD
-     * @param actionSPSIdList    the spsids for the trigger action (may be null)
-=======
      * @param actionSPSIdList    the spsids for the trigger actions (may be null)
->>>>>>> 51975a8f
      * @param creationTimestamp    when was this trigger created?
      * @param referencedCols    what columns does this trigger reference (may be null)
      * @param referencedColsInTriggerAction    what columns does the trigger
