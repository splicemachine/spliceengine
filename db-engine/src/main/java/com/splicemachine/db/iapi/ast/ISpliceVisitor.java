/*
 * This file is part of Splice Machine.
 * Splice Machine is free software: you can redistribute it and/or modify it under the terms of the
 * GNU Affero General Public License as published by the Free Software Foundation, either
 * version 3, or (at your option) any later version.
 * Splice Machine is distributed in the hope that it will be useful, but WITHOUT ANY WARRANTY;
 * without even the implied warranty of MERCHANTABILITY or FITNESS FOR A PARTICULAR PURPOSE.
 * See the GNU Affero General Public License for more details.
 * You should have received a copy of the GNU Affero General Public License along with Splice Machine.
 * If not, see <http://www.gnu.org/licenses/>.
 *
 * Some parts of this source code are based on Apache Derby, and the following notices apply to
 * Apache Derby:
 *
 * Apache Derby is a subproject of the Apache DB project, and is licensed under
 * the Apache License, Version 2.0 (the "License"); you may not use these files
 * except in compliance with the License. You may obtain a copy of the License at:
 *
 * http://www.apache.org/licenses/LICENSE-2.0
 *
 * Unless required by applicable law or agreed to in writing, software distributed
 * under the License is distributed on an "AS IS" BASIS, WITHOUT WARRANTIES OR
 * CONDITIONS OF ANY KIND, either express or implied. See the License for the
 * specific language governing permissions and limitations under the License.
 *
 * Splice Machine, Inc. has modified the Apache Derby code in this file.
 *
 * All such Splice Machine modifications are Copyright 2012 - 2020 Splice Machine, Inc.,
 * and are licensed to you under the GNU Affero General Public License.
 */

package com.splicemachine.db.iapi.ast;

import com.splicemachine.db.iapi.error.StandardException;
import com.splicemachine.db.iapi.sql.compile.CompilationPhase;
import com.splicemachine.db.iapi.sql.compile.Visitable;
import com.splicemachine.db.impl.sql.compile.*;

/**
 * Visitor interface with methods for each of Derby's Visitable nodes (which make up the QueryTreeNode hierarchy).
 *
 * User: pjt
 * Date: 7/9/13
 */
public interface ISpliceVisitor {
    void setContext(String query, CompilationPhase phase);
    boolean isPostOrder();
    boolean stopTraversal();
    boolean skipChildren(Visitable node);

    Visitable defaultVisit(Visitable node) throws StandardException;

    // ResultSet nodes
    Visitable visit(CurrentOfNode node) throws StandardException;
    Visitable visit(DistinctNode node) throws StandardException;
    Visitable visit(FromBaseTable node) throws StandardException;
    Visitable visit(FromSubquery node) throws StandardException;
    Visitable visit(FromTable node) throws StandardException;
    Visitable visit(FromVTI node) throws StandardException;
    Visitable visit(GroupByNode node) throws StandardException;
    Visitable visit(HalfOuterJoinNode node) throws StandardException;
    Visitable visit(HashTableNode node) throws StandardException;
    Visitable visit(IndexToBaseRowNode node) throws StandardException;
    Visitable visit(IntersectOrExceptNode node) throws StandardException;
    Visitable visit(JoinNode node) throws StandardException;
    Visitable visit(MaterializeResultSetNode node) throws StandardException;
    Visitable visit(NormalizeResultSetNode node) throws StandardException;
    Visitable visit(OrderByNode node) throws StandardException;
    Visitable visit(ProjectRestrictNode node) throws StandardException;
    Visitable visit(RowCountNode node) throws StandardException;
    Visitable visit(RowResultSetNode node) throws StandardException;
    Visitable visit(ScrollInsensitiveResultSetNode node) throws StandardException;
    Visitable visit(SelectNode node) throws StandardException;
    Visitable visit(UnionNode node) throws StandardException;
    Visitable visit(WindowResultSetNode node) throws StandardException;

    // Rest
    Visitable visit(AggregateNode node) throws StandardException;
    Visitable visit(AllResultColumn node) throws StandardException;
    Visitable visit(AlterTableNode node) throws StandardException;
    Visitable visit(AndNode node) throws StandardException;
    Visitable visit(BaseColumnNode node) throws StandardException;
    Visitable visit(BetweenOperatorNode node) throws StandardException;
    Visitable visit(BinaryArithmeticOperatorNode node) throws StandardException;
    Visitable visit(BinaryComparisonOperatorNode node) throws StandardException;
    Visitable visit(BinaryListOperatorNode node) throws StandardException;
    Visitable visit(BinaryOperatorNode node) throws StandardException;
    Visitable visit(BinaryRelationalOperatorNode node) throws StandardException;
    Visitable visit(BitConstantNode node) throws StandardException;
    Visitable visit(BooleanConstantNode node) throws StandardException;
    Visitable visit(CallStatementNode node) throws StandardException;
    Visitable visit(CastNode node) throws StandardException;
    Visitable visit(CharConstantNode node) throws StandardException;
    Visitable visit(CoalesceFunctionNode node) throws StandardException;
    Visitable visit(ColumnDefinitionNode node) throws StandardException;
    Visitable visit(ColumnReference node) throws StandardException;
    Visitable visit(ConcatenationOperatorNode node) throws StandardException;
    Visitable visit(ConditionalNode node) throws StandardException;
    Visitable visit(ConstraintDefinitionNode node) throws StandardException;
    Visitable visit(CreateAliasNode node) throws StandardException;
    Visitable visit(CreateIndexNode node) throws StandardException;
    Visitable visit(CreateRoleNode node) throws StandardException;
    Visitable visit(CreateSchemaNode node) throws StandardException;
    Visitable visit(CreateSequenceNode node) throws StandardException;
    Visitable visit(CreateTableNode node) throws StandardException;
    Visitable visit(CreateTriggerNode node) throws StandardException;
    Visitable visit(CreateViewNode node) throws StandardException;
    Visitable visit(CurrentDatetimeOperatorNode node) throws StandardException;
    Visitable visit(CurrentRowLocationNode node) throws StandardException;
    Visitable visit(CursorNode node) throws StandardException;
    Visitable visit(DB2LengthOperatorNode node) throws StandardException;
    Visitable visit(DefaultNode node) throws StandardException;
    Visitable visit(DeleteNode node) throws StandardException;
    Visitable visit(DenseRankFunctionNode node) throws StandardException;
    Visitable visit(DropAliasNode node) throws StandardException;
    Visitable visit(DropIndexNode node) throws StandardException;
    Visitable visit(DropRoleNode node) throws StandardException;
    Visitable visit(DropSchemaNode node) throws StandardException;
    Visitable visit(DropSequenceNode node) throws StandardException;
    Visitable visit(DropTableNode node) throws StandardException;
    Visitable visit(DropTriggerNode node) throws StandardException;
    Visitable visit(DropViewNode node) throws StandardException;
    Visitable visit(ExecSPSNode node) throws StandardException;
    Visitable visit(ExtractOperatorNode node) throws StandardException;
    Visitable visit(FirstLastValueFunctionNode node) throws StandardException;
    Visitable visit(FKConstraintDefinitionNode node) throws StandardException;
    Visitable visit(FromList node) throws StandardException;
    Visitable visit(GenerationClauseNode node) throws StandardException;
    Visitable visit(GetCurrentConnectionNode node) throws StandardException;
    Visitable visit(GrantNode node) throws StandardException;
    Visitable visit(GrantRoleNode node) throws StandardException;
    Visitable visit(GroupByColumn node) throws StandardException;
    Visitable visit(GroupByList node) throws StandardException;
    Visitable visit(InListOperatorNode node) throws StandardException;
    Visitable visit(InsertNode node) throws StandardException;
    Visitable visit(IsNode node) throws StandardException;
    Visitable visit(IsNullNode node) throws StandardException;
    Visitable visit(JavaToSQLValueNode node) throws StandardException;
    Visitable visit(LeadLagFunctionNode node) throws StandardException;
    Visitable visit(LengthOperatorNode node) throws StandardException;
    Visitable visit(LikeEscapeOperatorNode node) throws StandardException;
    Visitable visit(LockTableNode node) throws StandardException;
    Visitable visit(ModifyColumnNode node) throws StandardException;
    Visitable visit(NewInvocationNode node) throws StandardException;
    Visitable visit(NextSequenceNode node) throws StandardException;
    Visitable visit(NonStaticMethodCallNode node) throws StandardException;
    Visitable visit(NOPStatementNode node) throws StandardException;
    Visitable visit(NotNode node) throws StandardException;
    Visitable visit(NumericConstantNode node) throws StandardException;
    Visitable visit(OrderByColumn node) throws StandardException;
    Visitable visit(OrderByList node) throws StandardException;
    Visitable visit(OrderedColumn node) throws StandardException;
    Visitable visit(OrderedColumnList node) throws StandardException;
    Visitable visit(OrNode node) throws StandardException;
    Visitable visit(ParameterNode node) throws StandardException;
    Visitable visit(Predicate node) throws StandardException;
    Visitable visit(PredicateList node) throws StandardException;
    Visitable visit(PrivilegeNode node) throws StandardException;
    Visitable visit(QueryTreeNode node) throws StandardException;
    Visitable visit(RankFunctionNode node) throws StandardException;
    Visitable visit(RenameNode node) throws StandardException;
    Visitable visit(ResultColumn node) throws StandardException;
    Visitable visit(ResultColumnList node) throws StandardException;
    Visitable visit(ResultSetNode node) throws StandardException;
    Visitable visit(RevokeNode node) throws StandardException;
    Visitable visit(RevokeRoleNode node) throws StandardException;
    Visitable visit(RowNumberFunctionNode node) throws StandardException;
    Visitable visit(SavepointNode node) throws StandardException;
    Visitable visit(SetRoleNode node) throws StandardException;
    Visitable visit(SetSchemaNode node) throws StandardException;
    Visitable visit(SetTransactionIsolationNode node) throws StandardException;
    Visitable visit(SimpleStringOperatorNode node) throws StandardException;
    Visitable visit(SimpleLocaleStringOperatorNode node) throws StandardException;
    Visitable visit(SpecialFunctionNode node) throws StandardException;
    Visitable visit(SQLBooleanConstantNode node) throws StandardException;
    Visitable visit(SQLToJavaValueNode node) throws StandardException;
    Visitable visit(StatementNode node) throws StandardException;
    Visitable visit(StaticClassFieldReferenceNode node) throws StandardException;
    Visitable visit(StaticMethodCallNode node) throws StandardException;
    Visitable visit(SubqueryList node) throws StandardException;
    Visitable visit(SubqueryNode node) throws StandardException;
    Visitable visit(TableElementList node) throws StandardException;
    Visitable visit(TableElementNode node) throws StandardException;
    Visitable visit(TableName node) throws StandardException;
    Visitable visit(BasicPrivilegesNode node) throws StandardException;
    Visitable visit(TernaryOperatorNode node) throws StandardException;
    Visitable visit(TestConstraintNode node) throws StandardException;
    Visitable visit(TimestampOperatorNode node) throws StandardException;
    Visitable visit(TruncateOperatorNode node) throws StandardException;
    Visitable visit(UnaryArithmeticOperatorNode node) throws StandardException;
    Visitable visit(UnaryComparisonOperatorNode node) throws StandardException;
    Visitable visit(UnaryDateTimestampOperatorNode node) throws StandardException;
    Visitable visit(UnaryLogicalOperatorNode node) throws StandardException;
    Visitable visit(UnaryOperatorNode node) throws StandardException;
    Visitable visit(UntypedNullConstantNode node) throws StandardException;
    Visitable visit(UpdateNode node) throws StandardException;
    Visitable visit(UserTypeConstantNode node) throws StandardException;
    Visitable visit(ValueNode node) throws StandardException;
    Visitable visit(ValueNodeList node) throws StandardException;
    Visitable visit(VarbitConstantNode node) throws StandardException;
    Visitable visit(VirtualColumnNode node) throws StandardException;
    Visitable visit(WindowDefinitionNode node) throws StandardException;
    Visitable visit(WindowFunctionNode node) throws StandardException;
    Visitable visit(WindowList node) throws StandardException;
    Visitable visit(WindowNode node) throws StandardException;
    Visitable visit(WindowReferenceNode node) throws StandardException;
    Visitable visit(WrappedAggregateFunctionNode node) throws StandardException;
    Visitable visit(XMLConstantNode node) throws StandardException;
    Visitable visit(ExplainNode node) throws StandardException;
    Visitable visit(ExportNode node) throws StandardException;
    Visitable visit(BinaryExportNode node) throws StandardException;
<<<<<<< HEAD
    Visitable visit(KafkaExportNode node) throws StandardException;
    Visitable visit(BatchOnceNode node) throws StandardException;
=======
>>>>>>> 5103e417
    Visitable visit(CreatePinNode node) throws StandardException;
    Visitable visit(DropPinNode node) throws StandardException;
    Visitable visit(ArrayOperatorNode node) throws StandardException;
    Visitable visit(ArrayConstantNode node) throws StandardException;
    Visitable visit(SetSessionPropertyNode node) throws StandardException;
    Visitable visit(ListValueNode node) throws StandardException;
    Visitable visit(GroupingFunctionNode node) throws StandardException;
    Visitable visit(SelfReferenceNode node) throws StandardException;
    Visitable visit(SignalNode node) throws StandardException;
    Visitable visit(SetNode node) throws StandardException;
    Visitable visit(FullOuterJoinNode node) throws StandardException;
    Visitable visit(StringAggregateNode node) throws StandardException;

}<|MERGE_RESOLUTION|>--- conflicted
+++ resolved
@@ -209,11 +209,7 @@
     Visitable visit(ExplainNode node) throws StandardException;
     Visitable visit(ExportNode node) throws StandardException;
     Visitable visit(BinaryExportNode node) throws StandardException;
-<<<<<<< HEAD
     Visitable visit(KafkaExportNode node) throws StandardException;
-    Visitable visit(BatchOnceNode node) throws StandardException;
-=======
->>>>>>> 5103e417
     Visitable visit(CreatePinNode node) throws StandardException;
     Visitable visit(DropPinNode node) throws StandardException;
     Visitable visit(ArrayOperatorNode node) throws StandardException;
