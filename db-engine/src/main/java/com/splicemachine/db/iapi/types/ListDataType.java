/*
 * This file is part of Splice Machine.
 * Splice Machine is free software: you can redistribute it and/or modify it under the terms of the
 * GNU Affero General Public License as published by the Free Software Foundation, either
 * version 3, or (at your option) any later version.
 * Splice Machine is distributed in the hope that it will be useful, but WITHOUT ANY WARRANTY;
 * without even the implied warranty of MERCHANTABILITY or FITNESS FOR A PARTICULAR PURPOSE.
 * See the GNU Affero General Public License for more details.
 * You should have received a copy of the GNU Affero General Public License along with Splice Machine.
 * If not, see <http://www.gnu.org/licenses/>.
 *
 * Some parts of this source code are based on Apache Derby, and the following notices apply to
 * Apache Derby:
 *
 * Apache Derby is a subproject of the Apache DB project, and is licensed under
 * the Apache License, Version 2.0 (the "License"); you may not use these files
 * except in compliance with the License. You may obtain a copy of the License at:
 *
 * http://www.apache.org/licenses/LICENSE-2.0
 *
 * Unless required by applicable law or agreed to in writing, software distributed
 * under the License is distributed on an "AS IS" BASIS, WITHOUT WARRANTIES OR
 * CONDITIONS OF ANY KIND, either express or implied. See the License for the
 * specific language governing permissions and limitations under the License.
 *
 * Splice Machine, Inc. has modified the Apache Derby code in this file.
 *
 * All such Splice Machine modifications are Copyright 2012 - 2020 Splice Machine, Inc.,
 * and are licensed to you under the GNU Affero General Public License.
 */

package com.splicemachine.db.iapi.types;

import com.google.protobuf.ExtensionRegistry;
import com.splicemachine.db.catalog.types.TypeMessage;
import com.splicemachine.db.iapi.error.StandardException;
import com.splicemachine.db.iapi.reference.SQLState;
import com.splicemachine.db.iapi.services.cache.ClassSize;
import com.splicemachine.db.iapi.services.io.ArrayInputStream;
import com.splicemachine.db.iapi.services.io.ArrayUtil;
import com.splicemachine.db.iapi.services.io.StoredFormatIds;
import com.splicemachine.db.iapi.services.sanity.SanityManager;
import com.splicemachine.db.iapi.sql.execute.ExecRow;
import com.splicemachine.db.iapi.types.DataValueFactoryImpl.Format;
import org.apache.datasketches.theta.UpdateSketch;
import org.apache.spark.sql.Row;
import org.apache.spark.sql.types.DataTypes;
import org.apache.spark.sql.types.StructField;

import java.io.*;
import java.sql.ResultSet;

/**
 * ListDataType satisfies the DataValueDescriptor
 * interfaces (i.e., OrderableDataType). It implements a list of
 * DataValueDescriptors, for example (SQLLongint, SQLTimestamp, SQLChar).
 * <p>
 * The main purpose for this class is to facilitate representation
 * of multicolumn IN lists, e.g. (col_1, col2) IN ((1,2), (3,4))
 * One use of this is the conversion of equality predicates in DNF form,
 * e.g.  (c1 = 1 and c2 = 2) or (c1 = 2 and c2 = 3)
 * ... into an IN list predicate:  (c1,c2) in ((1,2), (2,3))
 * in order to enable optimizations such as MultiProbeTableScan.
 * <p>
 * A comparison operation between two ListDataTypes is true iff
 * the two ListDataTypes being compared have the same number of
 * elements and the comparison operation is true for each pairwise
 * comparison of same-positioned elements from the two lists,
 * for example, the comparison:
 * (1, '2001-01-01', 'Widget') = (1, '2001-01-01', 'Sprocket')
 * is evaluated as the following boolean expression:
 * (1 = 1) AND ('2001-01-01' = '2001-01-01') and 'Widget' = 'Sprocket'
 * <p>
 * If any of the elements of the ListDataType holds a null, the
 * ListDataType item itself can be considered as a null value since
 * (null OP X) AND (A OP B) and (C OP D) ... is never TRUE,
 * and a multicolumn IN list is never negated (we never apply
 * the NOT operator on it).
 * <p>
 */
public final class ListDataType extends DataType {

	int numElements = 0;
	DataValueDescriptor[] dvd = null;

    @Override
	public int getLength()
	{
		return numElements;
	}

	public void setLength(int len) {
        numElements = len;
        dvd = new DataValueDescriptor[len];
    }


    // this is for DataType's error generator
    @Override
    public String getTypeName() {
        return TypeId.LIST_NAME;
    }

    @Override
    public String getString() throws StandardException
    {
<<<<<<< HEAD
        String theString = "";
        theString = theString.concat("( ");
        for (int i = 0; i < numElements; i++) {
            String stringToAdd = dvd[i] == null ? null : dvd[i].getString();
            theString = theString.concat(stringToAdd != null ? stringToAdd : "NULL");
            if (i != numElements - 1)
                theString = theString.concat(", ");
        }
        theString = theString.concat(")");
        return theString;
=======
        StringBuffer sb = new StringBuffer("( ");
        for (int i = 0; i < numElements; i++) {
            String stringToAdd = dvd[i] == null ? null : dvd[i].getString();
            sb.append(stringToAdd != null ? stringToAdd : "NULL");
            if (i != numElements - 1)
                sb.append((", "));
        }
        sb.append(")");
        return sb.toString();
>>>>>>> 7dcd1919
    }

    @Override
    public String getTraceString() throws StandardException
    {
        return getString();
    }

    @Override
    public boolean isNull() {
        boolean localIsNull = true;
        
        int i;
        for (i = 0; i < numElements; i++) {
            if (dvd[i] == null || dvd[i].isNull())
                break;
        }
        if (i == numElements)
            localIsNull = false;
        setIsNull(localIsNull);
        return localIsNull;
    }

    @Override
    public void restoreToNull()
    {
        for (int i = 0; i < numElements; i++) {
            if (dvd[i] != null)
                dvd[i].restoreToNull();
        }
        setIsNull(true);
    }

	/**
		Return my format identifier.

		@see com.splicemachine.db.iapi.services.io.TypedFormat#getTypeFormatId
	*/
    @Override
	public int getTypeFormatId() {
		return StoredFormatIds.LIST_ID;
	}

	@Override
    public TypeMessage.DataValueDescriptor toProtobuf() throws IOException {
        TypeMessage.ListDataType.Builder builder = TypeMessage.ListDataType.newBuilder();
        builder.setIsNull(isNull);
        for (int i = 0; i < numElements; ++i) {
            if (dvd[i] != null) {
                builder.setDvd(i, dvd[i].toProtobuf());
            }
        }

        TypeMessage.DataValueDescriptor dvd = TypeMessage.DataValueDescriptor.newBuilder()
                .setType(TypeMessage.DataValueDescriptor.Type.ListDataType)
                .setExtension(TypeMessage.ListDataType.listDataType, builder.build())
                .build();

        return dvd;
    }

    @Override
    protected void writeExternalOld(ObjectOutput out) throws IOException {
        out.writeBoolean(isNull);
        out.writeInt(numElements);
        for (int i = 0; i < numElements; i++) {
            out.writeBoolean(dvd[i] != null);
            if (dvd[i] != null)
                out.writeObject(dvd[i]);
        }
    }

    @Override
    protected void readExternalNew(ObjectInput in) throws IOException {
        byte[] bs = ArrayUtil.readByteArray(in);
        ExtensionRegistry extensionRegistry = ProtobufUtils.getExtensionRegistry();
        TypeMessage.DataValueDescriptor dataValueDescriptor =
                TypeMessage.DataValueDescriptor.parseFrom(bs, extensionRegistry);
        TypeMessage.ListDataType listDataType =
                dataValueDescriptor.getExtension(TypeMessage.ListDataType.listDataType);
        init(listDataType);
    }

    private void init(TypeMessage.ListDataType listDataType) {
        isNull = listDataType.getIsNull();
        setLength(listDataType.getDvdCount());
        for (int i = 0; i < numElements; i++) {
            dvd[i] = ProtobufUtils.fromProtobuf(listDataType.getDvd(i));
        }
    }

    @Override
    protected void readExternalOld(ObjectInput in) throws IOException {
        isNull = in.readBoolean();
        setLength(in.readInt());
        try {
            for (int i = 0; i < numElements; i++) {
                if (in.readBoolean())
                    dvd[i] = (DataValueDescriptor) in.readObject();
            }
        }
        catch (ClassNotFoundException e) {
            throw new IOException(
                    String.format("Class not found while deserializing %s", this.getClass().getName()), e);
        }
    }

    @Override
	public void readExternalFromArray(ArrayInputStream in) throws IOException {
        isNull = in.readBoolean();
        numElements = in.readInt();
        try {
            for (int i = 0; i < numElements; i++)
                if (in.readBoolean())
                    dvd[i] = (DataValueDescriptor) in.readObject();
        }
        catch(ClassNotFoundException e) {
            throw new IOException(
                String.format("Class not found while deserializing %s", this.getClass().getName()), e);
        }
	}

	/*
	 * DataValueDescriptor interface
	 */

    public void setFrom(DataValueDescriptor theValue, int index)
        throws StandardException
    {
        if (index >= numElements || index < 0)
            throw StandardException.newException(SQLState.LANG_OUTSIDE_RANGE_FOR_DATATYPE, "LIST");

        dvd[index] = theValue;
    }
    
    public void setFrom(ExecRow row)
        throws StandardException {
        if (row.size() != numElements)
            throw StandardException.newException(SQLState.LANG_INVALID_FUNCTION_ARGUMENT);
        
        for (int i = 0; i < row.size(); i++) {
            dvd[i] = row.getColumn(i + 1);
        }
    }

	/** @see DataValueDescriptor#cloneValue */
	@Override
	public DataValueDescriptor cloneValue(boolean forceMaterialization)
	{
	    ListDataType ldt = new ListDataType();
        ldt.setLength(numElements);
        ldt.setIsNull(getIsNull());
        for (int i = 0; i < numElements; i++)
            if (dvd[i] != null)
                ldt.dvd[i] = dvd[i].cloneValue(forceMaterialization);
		return ldt;
	}

	/**
	 * @see DataValueDescriptor#getNewNull
	 */
    @Override
	public DataValueDescriptor getNewNull()
	{
		return new ListDataType();
	}


	/*
	 * class interface
	 */

	/*
	 * constructors
	 */

	/** no-arg constructor, required by Formattable */
	public ListDataType()
	{
		isNull = true;
	}

	public ListDataType(int numElements)
	{
        isNull = true;
        setLength(numElements);
	}

    public ListDataType(TypeMessage.ListDataType listDataType) {
	    init(listDataType);
    }

    public DataValueDescriptor getDVD(int index) {
        return dvd[index];
    }

    public void setDVD(int index, DataValueDescriptor value) {
	    dvd[index] = value;
    }
    
	/*
	 * DataValueDescriptor interface
	 */

	/** @see DataValueDescriptor#typePrecedence */
    @Override
	public int typePrecedence()
	{
		return TypeId.LIST_PRECEDENCE;
	}
 
	private boolean predSatisfied(int result, int op)
    
    {
        switch (op) {
            case ORDER_OP_LESSTHAN:
                return (result < 0);   // this <  other
            case ORDER_OP_EQUALS:
                return (result == 0);  // this == other
            case ORDER_OP_LESSOREQUALS:
                return (result <= 0);  // this <= other
            // flipped operators
            case ORDER_OP_GREATERTHAN:
                return (result > 0);   // this > other
            case ORDER_OP_GREATEROREQUALS:
                return (result >= 0);  // this >= other
            default:
                if (SanityManager.DEBUG)
                    SanityManager.THROWASSERT("Invalid Operator");
                return false;
        }
    }
    /** @exception StandardException		Thrown on error */
    @Override
    public final int compare(DataValueDescriptor arg) throws StandardException {
        return compare(arg, false);
    }
    
    @Override
    public int compare(DataValueDescriptor other, boolean nullsOrderedLow)
        throws StandardException {
        assert other instanceof ListDataType : "illegal comparison of list with non-list.";
        assert other.getLength() == getLength() : "Trying to compare unequal length lists.";
        if (this.isNull() || other.isNull()) {
            if (!isNull())
                return nullsOrderedLow ? 1 : -1;
            if (!other.isNull())
                return nullsOrderedLow ? -1 : 1;
            return 0; // both null
        }
        int result;
        for (int i = 0; i < numElements; i++) {
            result = dvd[i].compare(((ListDataType) other).getDVD(i));
            // List data can be thought of as a concatenation of all the
            // list data items, so as soon as one part of that "key" is
            // greater than or less than the other, we know the result.
            if (result != 0)
                return result;
        }
        return 0;
    }
    
    @Override
    public boolean compare(int op,
						   DataValueDescriptor other,
						   boolean orderedNulls,
						   boolean unknownRV)
		throws StandardException
	{
        return compare(op, other, orderedNulls, false, unknownRV);
	}
 
	@Override
    public boolean compare(int op,
                           DataValueDescriptor other,
                           boolean orderedNulls,
                           boolean nullsOrderedLow,
                           boolean unknownRV) throws StandardException {
        
        assert other != null : "argument is null";
        assert other instanceof ListDataType : "illegal comparison of list with non-list.";
        assert other.getLength() == getLength() : "Trying to compare unequal length lists.";
        
        // If any of the DVDs in the left or right are null, the
        // entire ANDed expression is null.
        if (!orderedNulls && (this.isNull() || other.isNull()))
            return unknownRV;
        
        int result;
        
        for (int i = 0; i < numElements; i++) {
            result = dvd[i].compare(((ListDataType) other).getDVD(i), nullsOrderedLow);
            // If the "i"th predicate is false, the entire ANDed
            // expression is false.
            if (!predSatisfied(result, op))
                return false;
        }
        return true;
    }
	/*
	 * String display of values
	 */

	public String toString()
	{
	    try {
            return getString();
        }
        catch (Exception e) {
	        return "";
        }
	}
    
    /*
     * Hash code
     */
    @Override
    public int hashCode() {
        final int prime = 37;
        int result = 17;
    
        for (int i = 0; i < numElements; i++) {
            if (dvd[i] != null)
                result = result * prime + dvd[i].hashCode();
        }
        return result;
    }
    
    @Override
	public Format getFormat() {
		return Format.LIST;
		
	}
    
    private static final int BASE_MEMORY_USAGE = ClassSize.estimateBaseFromCatalog(ListDataType.class);
    
    public int estimateMemoryUsage() {
        int memEstimate = BASE_MEMORY_USAGE;
        for (int i = 0; i < numElements; i++) {
            if (dvd[i] != null)
                memEstimate += dvd[i].estimateMemoryUsage();
        }
        return memEstimate;
    }
    

    // ListDataType cannot be in a ResultSet, so do nothing (for now).
    public void setValueFromResultSet(ResultSet resultSet, int colNumber,
                                      boolean isNullable) {

    }
    

    public byte[] serialize() throws StandardException{
        byte[] theBytes;
        try {
            try (ByteArrayOutputStream bout = new ByteArrayOutputStream(512)) {
                ObjectOutputStream out = new ObjectOutputStream(bout);
                out.writeBoolean(isNull);
                out.write(numElements);
                for (int i = 0; i < numElements; i++) {
                    out.writeBoolean(dvd[i] != null);
                    if (dvd[i] != null)
                        out.writeObject(dvd[i]);
                }
                out.close();
                theBytes = bout.toByteArray();
            }
        }
        catch (IOException e) {
            throw StandardException.newException(SQLState.LANG_UNKNOWN, e);
        }
        return theBytes;
    }
    
    public void deserialize(byte[] data) throws StandardException {
        try {
            try (ByteArrayInputStream bin = new ByteArrayInputStream(data)) {
                ObjectInputStream in = new ObjectInputStream(bin);
                isNull = in.readBoolean();
                setLength(in.read());
                for (int i = 0; i < numElements; i++) {
                    if (in.readBoolean())
                        dvd[i] = (DataValueDescriptor) in.readObject();
                    else
                        dvd[i] = null;
                }
                in.close();
            }
        }
        catch (Exception e) {
            throw StandardException.newException(SQLState.LANG_UNKNOWN, e);
        }
    }
    
    @Override
    public Object getSparkObject() throws StandardException {
        return serialize();
    }
    
    @Override
    public void setSparkObject(Object sparkObject) throws StandardException {
        deserialize((byte []) sparkObject);
    }
    
    @Override
    public void read(Row row, int ordinal) throws StandardException {
        if (row.isNullAt(ordinal))
            setToNull();
        else {
            isNull = false;
            Object object = row.get(ordinal);
            deserialize((byte[]) object);
        }
    }
    
    @Override
    public StructField getStructField(String columnName) {
        return DataTypes.createStructField(columnName, DataTypes.BinaryType, true);
    }
    
    // ListDataType is not a valid column value for a row in a table,
    // so do nothing for theta sketch.
    public void updateThetaSketch(UpdateSketch updateSketch) {
    
    }

}<|MERGE_RESOLUTION|>--- conflicted
+++ resolved
@@ -104,19 +104,7 @@
     @Override
     public String getString() throws StandardException
     {
-<<<<<<< HEAD
-        String theString = "";
-        theString = theString.concat("( ");
-        for (int i = 0; i < numElements; i++) {
-            String stringToAdd = dvd[i] == null ? null : dvd[i].getString();
-            theString = theString.concat(stringToAdd != null ? stringToAdd : "NULL");
-            if (i != numElements - 1)
-                theString = theString.concat(", ");
-        }
-        theString = theString.concat(")");
-        return theString;
-=======
-        StringBuffer sb = new StringBuffer("( ");
+        StringBuilder sb = new StringBuilder("( ");
         for (int i = 0; i < numElements; i++) {
             String stringToAdd = dvd[i] == null ? null : dvd[i].getString();
             sb.append(stringToAdd != null ? stringToAdd : "NULL");
@@ -125,7 +113,6 @@
         }
         sb.append(")");
         return sb.toString();
->>>>>>> 7dcd1919
     }
 
     @Override
