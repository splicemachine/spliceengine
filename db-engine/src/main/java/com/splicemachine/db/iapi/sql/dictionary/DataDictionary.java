--- conflicted
+++ resolved
@@ -46,7 +46,6 @@
 import com.splicemachine.db.impl.sql.catalog.DataDictionaryCache;
 import com.splicemachine.db.impl.sql.execute.TriggerEventDML;
 
-import java.io.IOException;
 import java.sql.Timestamp;
 import java.sql.Types;
 import java.util.*;
@@ -2314,7 +2313,14 @@
 
     boolean useTxnAwareCache();
 
-<<<<<<< HEAD
+    void createDbOwnerSchema(TransactionController tc, UUID databaseUuid, String dbOwner) throws StandardException;
+
+    UUID createNewDatabaseAndDatabaseOwner(TransactionController tc, String name, String dbOwner, String dbPassword) throws StandardException;
+
+    UUID createNewDatabaseAndDatabaseOwner(TransactionController tc, String dbName, UserDescriptor dbOwner) throws StandardException;
+
+    void enableMultiDatabase(boolean value) throws StandardException;
+
     /**
      * Returns for a given conglomerate the ID of the transaction used to create it
      * @param conglom the conglomerate ID.
@@ -2328,13 +2334,4 @@
     boolean txnWithin(long period, long pastTx) throws StandardException;
 
     boolean txnWithin(long period, Timestamp pastTx) throws StandardException;
-=======
-    void createDbOwnerSchema(TransactionController tc, UUID databaseUuid, String dbOwner) throws StandardException;
-
-    UUID createNewDatabaseAndDatabaseOwner(TransactionController tc, String name, String dbOwner, String dbPassword) throws StandardException;
-
-    UUID createNewDatabaseAndDatabaseOwner(TransactionController tc, String dbName, UserDescriptor dbOwner) throws StandardException;
-
-    void enableMultiDatabase(boolean value) throws StandardException;
->>>>>>> e6da2560
 }