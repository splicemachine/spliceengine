/*
 * This file is part of Splice Machine.
 * Splice Machine is free software: you can redistribute it and/or modify it under the terms of the
 * GNU Affero General Public License as published by the Free Software Foundation, either
 * version 3, or (at your option) any later version.
 * Splice Machine is distributed in the hope that it will be useful, but WITHOUT ANY WARRANTY;
 * without even the implied warranty of MERCHANTABILITY or FITNESS FOR A PARTICULAR PURPOSE.
 * See the GNU Affero General Public License for more details.
 * You should have received a copy of the GNU Affero General Public License along with Splice Machine.
 * If not, see <http://www.gnu.org/licenses/>.
 *
 * Some parts of this source code are based on Apache Derby, and the following notices apply to
 * Apache Derby:
 *
 * Apache Derby is a subproject of the Apache DB project, and is licensed under
 * the Apache License, Version 2.0 (the "License"); you may not use these files
 * except in compliance with the License. You may obtain a copy of the License at:
 *
 * http://www.apache.org/licenses/LICENSE-2.0
 *
 * Unless required by applicable law or agreed to in writing, software distributed
 * under the License is distributed on an "AS IS" BASIS, WITHOUT WARRANTIES OR
 * CONDITIONS OF ANY KIND, either express or implied. See the License for the
 * specific language governing permissions and limitations under the License.
 *
 * Splice Machine, Inc. has modified the Apache Derby code in this file.
 *
 * All such Splice Machine modifications are Copyright 2012 - 2020 Splice Machine, Inc.,
 * and are licensed to you under the GNU Affero General Public License.
 */

package com.splicemachine.db.iapi.sql.dictionary;

import com.splicemachine.db.catalog.DependableFinder;
import com.splicemachine.db.catalog.TypeDescriptor;
import com.splicemachine.db.catalog.UUID;
import com.splicemachine.db.iapi.error.StandardException;
import com.splicemachine.db.iapi.services.uuid.UUIDFactory;
import com.splicemachine.db.iapi.sql.compile.Visitable;
import com.splicemachine.db.iapi.sql.conn.LanguageConnectionContext;
import com.splicemachine.db.iapi.sql.depend.DependencyManager;
import com.splicemachine.db.iapi.sql.execute.ExecRow;
import com.splicemachine.db.iapi.sql.execute.ExecutionFactory;
import com.splicemachine.db.iapi.store.access.TransactionController;
import com.splicemachine.db.iapi.types.*;
import com.splicemachine.db.impl.sql.catalog.DataDictionaryCache;
import com.splicemachine.db.impl.sql.execute.TriggerEventDML;

import java.sql.Types;
import java.util.*;

/**
 * The DataDictionary interface is used with the data dictionary to get
 * descriptors for binding and compilation. Some descriptors (such as table
 * and column descriptors) are added to and deleted from the data dictionary
 * by other modules (like the object store). Other descriptors are added and
 * deleted by the language module itself (e.g. the language module adds and
 * deletes views, because views are too high-level for modules like the object
 * store to know about).
 *
 * @version 0.1
 */
public interface DataDictionary{
    String MODULE="com.splicemachine.db.iapi.sql.dictionary.DataDictionary";

    /** The conglomerate id of the first user table */
    // NOTE: JC - this constant is also defined in (splice) EnvUtils. When adding a new sys table, this
    // number will need to be increased in BOTH places.
    // NOTE: do not rely on this number to check whether a table is a system table (see DB-9589 for consequences of doing this).
    long FIRST_USER_TABLE_NUMBER = 1568;

    /**
     * Special version indicating the database must be upgraded to or created at the current engine level
     * <p/>
     * DatabaseMetaData will use this to determine if the data dictionary
     * is at the latest System Catalog version number. A data dictionary version
     * will not be at latest System Catalog version when the database is getting
     * booted in soft upgrade mode. In soft upgrade mode, engine should goto
     * metadata.properties to get the sql for the metadata calls rather
     * than going to the system tables (and using stored versions of these queries).
     * This is required because if the metadata sql has changed between the
     * releases, we want to use the latest metadata sql rather than what is
     * stored in the system catalogs. Had to introduce this behavior for
     * EmbeddedDatabaseMetaData in 10.2 release where optimizer overrides
     * syntax was changed. If 10.2 engine in soft upgrade mode for a pre-10.2
     * database went to system tables for stored metadata queires, the metadata
     * calls would fail because 10.2 release doesn't recognize the pre-10.2
     * optimizer overrides syntax. To get around this, the 10.2 engine in
     * soft upgrade mode should get the sql from metata.properties which has
     * been changed to 10.2 syntax for optimizer overrides. To make this
     * approach more generic for all soft upgrades, from 10.2 release onwards,
     * DatabaseMetaData calls will always look at metadata.properties so it
     * will get the compatible syntax for that release.
     */
    int DD_VERSION_CURRENT=-1;
    /**
     * Cloudscape 5.0 System Catalog version
     */
    int DD_VERSION_CS_5_0=80;
    /**
     * Cloudscape 5.1 (Arwen) System Catalog version
     */
    int DD_VERSION_CS_5_1=90;
    /**
     * Cloudscape 5.2 (Frodo) System Catalog version
     */
    int DD_VERSION_CS_5_2=100;
    /**
     * Cloudscape 8.1 (Pre-Gandalf) System Catalog version
     */
    int DD_VERSION_CS_8_1=110;
    /**
     * Cloudscape/Derby 10.0 (Gandalf) System Catalog version
     */
    int DD_VERSION_CS_10_0=120;

    /**
     * Derby 10.1 System Catalog version
     */
    int DD_VERSION_DERBY_10_1=130;

    /**
     * Derby 10.2 System Catalog version
     */
    int DD_VERSION_DERBY_10_2=140;

    /**
     * Derby 10.3 System Catalog version
     */
    int DD_VERSION_DERBY_10_3=150;

    /**
     * Derby 10.4 System Catalog version
     */
    int DD_VERSION_DERBY_10_4=160;

    /**
     * Derby 10.5 System Catalog version
     */
    int DD_VERSION_DERBY_10_5=170;

    /**
     * Derby 10.6 System Catalog version
     */
    int DD_VERSION_DERBY_10_6=180;

    /**
     * Derby 10.7 System Catalog version
     */
    int DD_VERSION_DERBY_10_7=190;

    /**
     * Derby 10.8 System Catalog version
     */
    int DD_VERSION_DERBY_10_8=200;

    /**
     * Derby 10.9 System Catalog version
     */
    int DD_VERSION_DERBY_10_9=210;

    // general info
    String DATABASE_ID="derby.databaseID";

    static String getDatabaseId(String dbName) {
        if (dbName.equals(DatabaseDescriptor.STD_DB_NAME))
            return DataDictionary.DATABASE_ID;
        else
            return DataDictionary.DATABASE_ID + "_" + dbName;
    }

    // version ids
    /**
     * DataDictionaryVersion property indicates the updgrade level of the system catalogs.
     * Stored as a database property. Set to an instance of DD_Version with
     * the major number one of the DataDictionary.DD_* values.
     */
    String CORE_DATA_DICTIONARY_VERSION="DataDictionaryVersion";
    /**
     * CreateDataDictionaryVersion property indicates the level of the system catalogs,
     * at the time of database creation.
     * Stored as a database property. Set to an instance of DD_Version.
     */
    String CREATE_DATA_DICTIONARY_VERSION="CreateDataDictionaryVersion";
    /**
     * db.softDataDictionaryVersion property indicates the soft upgrade level of the system catalogs.
     * Soft upgrade will sometime make minor changes to the system catalogs that can be safely consumed by
     * earlier versions, such as correcting values.
     * Stored as a database property. Set to an instance of DD_Version.
     */
    String SOFT_DATA_DICTIONARY_VERSION="derby.softDataDictionaryVersion";
    String PROPERTY_CONGLOMERATE_VERSION="PropertyConglomerateVersion";

    /**
     * An immutable runtime type that describes the type VARCHAR(128) NOT NULL
     * with collation type UCS_BASIC and derivation IMPLICIT.
     */
    DataTypeDescriptor TYPE_SYSTEM_IDENTIFIER=DataTypeDescriptor.getBuiltInDataTypeDescriptor(Types.VARCHAR,false,128);

    /**
     * An immutable catalog type that describes the type VARCHAR(128) NOT NULL
     * with collation type UCS_BASIC.
     */
    TypeDescriptor CATALOG_TYPE_SYSTEM_IDENTIFIER=TYPE_SYSTEM_IDENTIFIER.getCatalogType();

    /*
    ** CORE TABLES
    */
    /* NOTE - SYSCONGLOMERATES must be first, since that table must exist before
     * any other conglomerates can be created/added to the system.
     */
    int SYSCONGLOMERATES_CATALOG_NUM=0;
    int SYSTABLES_CATALOG_NUM=1;
    int SYSCOLUMNS_CATALOG_NUM=2;
    int SYSSCHEMAS_CATALOG_NUM=3;
    int SYSDATABASES_CATALOG_NUM=4;

    /**
     * Catalog numbers for non core system catalogs.
     * All these entries are for system tables, not views.
     */
<<<<<<< HEAD
    int SYSCONSTRAINTS_CATALOG_NUM=5;
    int SYSKEYS_CATALOG_NUM=6;
    int SYSPRIMARYKEYS_CATALOG_NUM=7;
    int SYSDEPENDS_CATALOG_NUM=8;
    int SYSALIASES_CATALOG_NUM=9;
    int SYSVIEWS_CATALOG_NUM=10;
    int SYSCHECKS_CATALOG_NUM=11;
    int SYSFOREIGNKEYS_CATALOG_NUM=12;
    int SYSSTATEMENTS_CATALOG_NUM=13;
    int SYSFILES_CATALOG_NUM=14;
    int SYSTRIGGERS_CATALOG_NUM=15;
    int SYSTABLEPERMS_CATALOG_NUM=16;
    int SYSCOLPERMS_CATALOG_NUM=17;
    int SYSROUTINEPERMS_CATALOG_NUM=18;
    int SYSROLES_CATALOG_NUM=19;
    int SYSSEQUENCES_CATALOG_NUM=20;
    int SYSPERMS_CATALOG_NUM=21;
    int SYSUSERS_CATALOG_NUM=22;
    int SYSBACKUP_CATALOG_NUM=23;
    int SYSBACKUPITEMS_CATALOG_NUM=24;
    int SYSCOLUMNSTATS_CATALOG_NUM=25;
    int SYSPHYSICALSTATS_CATALOG_NUM=26;
    int SYSTABLESTATS_CATALOG_NUM=27;
    int SYSDUMMY1_CATALOG_NUM=28;
    int SYSSCHEMAPERMS_CATALOG_NUM=29;
    int SYSSOURCECODE_CATALOG_NUM=30;
    int SYSSNAPSHOT_NUM=31;
    int SYSTOKENS_NUM=32;
    int SYSREPLICATION_CATALOG_NUM=33;
    int SYSMONGETCONNECTION_CATALOG_NUM=34;
    int SYSNATURALNUMBERS_CATALOG_NUM=35;
=======
    int SYSCONSTRAINTS_CATALOG_NUM=4;
    int SYSKEYS_CATALOG_NUM=5;
    int SYSPRIMARYKEYS_CATALOG_NUM=6;
    int SYSDEPENDS_CATALOG_NUM=7;
    int SYSALIASES_CATALOG_NUM=8;
    int SYSVIEWS_CATALOG_NUM=9;
    int SYSCHECKS_CATALOG_NUM=10;
    int SYSFOREIGNKEYS_CATALOG_NUM=11;
    int SYSSTATEMENTS_CATALOG_NUM=12;
    int SYSFILES_CATALOG_NUM=13;
    int SYSTRIGGERS_CATALOG_NUM=14;
    int SYSTABLEPERMS_CATALOG_NUM=15;
    int SYSCOLPERMS_CATALOG_NUM=16;
    int SYSROUTINEPERMS_CATALOG_NUM=17;
    int SYSROLES_CATALOG_NUM=18;
    int SYSSEQUENCES_CATALOG_NUM=19;
    int SYSPERMS_CATALOG_NUM=20;
    int SYSUSERS_CATALOG_NUM=21;
    int SYSBACKUP_CATALOG_NUM=22;
    int SYSBACKUPITEMS_CATALOG_NUM=23;
    int SYSCOLUMNSTATS_CATALOG_NUM=24;
    int SYSPHYSICALSTATS_CATALOG_NUM=25;
    int SYSTABLESTATS_CATALOG_NUM=26;
    int SYSDUMMY1_CATALOG_NUM=27;
    int SYSSCHEMAPERMS_CATALOG_NUM=28;
    int SYSSOURCECODE_CATALOG_NUM=29;
    int SYSSNAPSHOT_NUM=30;
    int SYSTOKENS_NUM=31;
    int SYSREPLICATION_CATALOG_NUM=32;
    int INVALID_CATALOG_NUM=33; // was previously owned by MON_GET_CONNECTION which is now a table-valued function.
    int SYSNATURALNUMBERS_CATALOG_NUM=34;

    /**
     * Catalog numbers for transient views, e.g. monitoring views.
     * these views do not depend on any system view, for now they
     * rely on transient system VTIs.
     */
    int SYSMONGETCONNECTION_CATALOG_NUM=Integer.MAX_VALUE;

>>>>>>> 3533d9ec
    /* static finals for constraints
     * (Here because they are needed by parser, compilation and execution.)
     */
    int NOTNULL_CONSTRAINT=1;
    int PRIMARYKEY_CONSTRAINT=2;
    int UNIQUE_CONSTRAINT=3;
    int CHECK_CONSTRAINT=4;
    int DROP_CONSTRAINT=5;
    int FOREIGNKEY_CONSTRAINT=6;

    List<String> catalogVersions = Collections.unmodifiableList(Arrays.asList(
            "1", // SYSCONGLOMERATES
            "1", // SYSTABLES
            "1", // SYSCOLUMNS
            "1", // SYSSCHEMAS //XXX(arnaud multidb) change version
            "1", // SYSDATABASES
            "1", // SYSCONSTRAINTS
            "1", // SYSKEYS
            "1", // SYSPRIMARYKEYS
            "1", // SYSDEPENDS
            "1", // SYSALIASES
            "1", // SYSVIEWS
            "1", // SYSCHECKS
            "1", // SYSFOREIGNKEYS
            "1", // SYSSTATEMENTS
            "1", // SYSFILES
            "1", // SYSTRIGGERS
            "1", // SYSTABLEPERMS
            "1", // SYSCOLPERMS
            "1", // SYSROUTINEPERMS
            "1", // SYSROLES
            "1", // SYSSEQUENCES
            "1", // SYSPERMS
            "1", // SYSUSERS
            "1", // SYSBACKUP
            "1", // SYSBACKUPITEMS
            "1", // SYSCOLUMNSTATS
            "1", // SYSPHYSICALSTATS
            "1", // SYSTABLESTATS
            "1", // SYSDUMMY1
            "1", // SYSSCHEMAPERMS
            "1", // SYSSOURCECODE
            "1", // SYSSNAPSHOT
            "1", // SYSTOKENS
            "1", // SYSREPLICATION
            "1", // INVALID
            "1"  // SYSNATURALNUMBERS
    ));

    /**
     * Modes returned from startReading()
     */
    int COMPILE_ONLY_MODE=0;
    int DDL_MODE=1;

    /**
     * Clear all of the sequence number generators.
     *
     * @throws StandardException Standard Derby error policy
     */
    void clearSequenceCaches() throws StandardException;

    /**
     * Get the ExecutionFactory associated with this database.
     *
     * @return The ExecutionFactory
     */
    ExecutionFactory getExecutionFactory();

    /**
     * Get the DataValueFactory associated with this database.
     *
     * @return The ExecutionFactory
     */
    DataValueFactory getDataValueFactory();

    /**
     * Get a DataDescriptorGenerator, through which we can create
     * objects to be stored in the DataDictionary.
     *
     * @return A DataDescriptorGenerator
     */
    DataDescriptorGenerator getDataDescriptorGenerator();

    /**
     * Get authorizationID of Database Owner
     *
     * @return authorizationID
     * @param dbId
     */
    String getAuthorizationDatabaseOwner(UUID dbId);

    /**
     * Get authorization model in force, SqlStandard or legacy mode
     *
     * @return Whether sqlAuthorization is being used
     */
    boolean usesSqlAuthorization();

    /**
     * Return the collation type for SYSTEM schemas. In Derby 10.3, this will
     * always be UCS_BASIC
     *
     * @return the collation type for SYSTEM schemas
     */
    int getCollationTypeOfSystemSchemas();


    void startWriting(LanguageConnectionContext lcc) throws StandardException;

    void startWriting(LanguageConnectionContext lcc, boolean setDDMode) throws StandardException;

    /**
     * Return the collation type for user schemas. In Derby 10.3, this is either
     * UCS_BASIC or TERRITORY_BASED. The exact value is decided by what has
     * user asked for through JDBC url optional attribute COLLATION. If that
     * atrribute is set to UCS_BASIC, the collation type for user schemas
     * will be UCS_BASIC. If that attribute is set to TERRITORY_BASED, the
     * collation type for user schemas will be TERRITORY_BASED. If the user
     * has not provided COLLATION attribute value in the JDBC url at database
     * create time, then collation type of user schemas will default to
     * UCS_BASIC. Pre-10.3 databases after upgrade to Derby 10.3 will also
     * use UCS_BASIC for collation type of user schemas.
     *
     * @return the collation type for user schemas
     */
    int getCollationTypeOfUserSchemas();


    /**
     * Get the descriptor for the named database.
     */
    DatabaseDescriptor getDatabaseDescriptor(String dbName,
                                             TransactionController tc,
                                             boolean raiseError) throws StandardException;

    /**
     * Get the descriptor for the named database.
     */
    DatabaseDescriptor getDatabaseDescriptor(String dbName,
                                             TransactionController tc) throws StandardException;

    /**
     * Get the descriptor for the named schema.
     * Schema descriptors include authorization ids and schema ids.
     * SQL92 allows a schema to specify a default character set - we will
     * not support this.  Will check default schema for a match
     * before scanning a system table.
     *
     * @param schemaName The name of the schema we're interested in. Must not be null.
     * @param tc         TransactionController
     * @param raiseError whether an exception should be thrown if the schema does not exist.
     * @return The descriptor for the schema. Can be null (not found) if raiseError is false.
     * @throws StandardException Thrown on error
     */

    SchemaDescriptor getSchemaDescriptor(UUID dbId, String schemaName,
                                         TransactionController tc,
                                         boolean raiseError) throws StandardException;

    /**
     * Get the SchemaDescriptor for the given schema identifier.
     *
     * @param schemaId The id of the schema we're interested in.
     * @param tc       The transaction controller to us when scanning
     *                 SYSSCHEMAS
     * @return The descriptor for the schema, null if no such schema exists.
     * @throws StandardException Thrown on failure
     */
    SchemaDescriptor getSchemaDescriptor(UUID schemaId,TransactionController tc) throws StandardException;

    /**
     * Get the SchemaDescriptor for the given schema identifier.
     *
     * @param schemaId       The id of the schema we're interested in.
     * @param isolationLevel use this explicit isolation level
     * @param tc             The transaction controller to us when scanning
     *                       SYSSCHEMAS
     * @return The descriptor for the schema, null if no such schema exists.
     * @throws StandardException Thrown on failure
     */
    SchemaDescriptor getSchemaDescriptor(UUID schemaId,
                                         int isolationLevel,
                                         TransactionController tc) throws StandardException;

    /**
     * Return true of there exists a schema whose authorizationId
     * equals authid, i.e.  SYSSCHEMAS contains a row whose column
     * AUTHORIZATIONID equals authid.
     *
     * @param authid authorizationId
     * @param tc     TransactionController
     * @return true iff there is a matching schema
     * @throws StandardException
     */
    boolean existsSchemaOwnedBy(String authid,TransactionController tc) throws StandardException;

    /**
     * Get the default password hasher for this database level. Returns null
     * if the system is at rev level 10.5 or earlier.
     *
     * @param props The persistent properties used to configure password hashing.
     */
    PasswordHasher makePasswordHasher(Dictionary props) throws StandardException;

    /**
     * Get the descriptor for the default splice database.
     */
    DatabaseDescriptor getSpliceDatabaseDescriptor();

    /**
     * Get the descriptor for the system schema. Schema descriptors include
     * authorization ids and schema ids.
     * <p/>
     * SQL92 allows a schema to specify a default character set - we will
     * not support this.
     *
     * @return The descriptor for the schema.
     * @throws StandardException Thrown on failure
     */
    SchemaDescriptor getSystemSchemaDescriptor() throws StandardException;

    /**
     * Get the descriptor for the SYSIBM schema. Schema descriptors include
     * authorization ids and schema ids.
     * <p/>
     * SQL92 allows a schema to specify a default character set - we will
     * not support this.
     *
     * @return The descriptor for the schema.
     * @throws StandardException Thrown on failure
     */
    SchemaDescriptor getSysIBMSchemaDescriptor() throws StandardException;

    /**
     * Get the descriptor for the SYSCS_UTIL schema. Schema descriptors include
     * authorization ids and schema ids.
     * <p/>
     * SQL92 allows a schema to specify a default character set - we will
     * not support this.
     *
     * @return The descriptor for the schema.
     * @throws StandardException Thrown on failure
     */
    SchemaDescriptor getSystemUtilSchemaDescriptor() throws StandardException;

    /**
     * Get the descriptor for the SYSFUN schema. Schema descriptors include
     * authorization ids and schema ids.
     * <p/>
     * SQL92 allows a schema to specify a default character set - we will
     * not support this.
     *
     * @return The descriptor for the schema.
     * @throws StandardException Thrown on failure
     */
    //used in Splice, don't remove
    @SuppressWarnings("unused")
    SchemaDescriptor getSysFunSchemaDescriptor() throws StandardException;

    /**
     * Get the descriptor for the declared global temporary table schema which is always named "SESSION".
     * <p/>
     * SQL92 allows a schema to specify a default character set - we will
     * not support this.
     *
     * @return The descriptor for the schema.
     * @throws StandardException Thrown on failure
     */
    SchemaDescriptor getDeclaredGlobalTemporaryTablesSchemaDescriptor() throws StandardException;

    /**
     * Determine whether a string is the name of the system schema.
     *
     * @param name the name of the schema to check
     * @return true or false
     * @throws StandardException Thrown on failure
     */
    boolean isSystemSchemaName(String name) throws StandardException;

    /**
     * Drop a role grant
     *
     * @param roleName The name of the role to drop
     * @param grantee  The grantee
     * @param grantor  The grantor
     * @param databaseId
     * @param tc       Transaction Controller
     * @throws StandardException Thrown on failure
     */
    void dropRoleGrant(String roleName, String grantee, String grantor, UUID databaseId, TransactionController tc) throws StandardException;

    /**
     * Drop all role grants corresponding to a grant of (any)
     * role to a named authentication identifier
     *
     * @param grantee The grantee
     * @param databaseId
     * @param tc      Transaction Controller
     * @throws StandardException Thrown on failure
     */
    void dropRoleGrantsByGrantee(String grantee, UUID databaseId, TransactionController tc) throws StandardException;

    /**
     * Drop all role grants corresponding to a grant of the
     * named role to any authentication identifier
     *
     * @param roleName The role name granted
     * @param databaseId
     * @param tc       Transaction Controller
     * @throws StandardException Thrown on failure
     */
    void dropRoleGrantsByName(String roleName, UUID databaseId, TransactionController tc) throws StandardException;

    /**
     * This method creates a new iterator over the closure of role
     * grants starting or ending with a given role.
     * <p/>
     * This method will cause reading of dictionary, so should be
     * called inside a transaction, after a {@code dd.startReading()}
     * or {@code dd.startWriting()} call.
     *
     * @param tc      transaction controller
     * @param role    name of starting point for closure
     * @param inverse If {@code true}, compute closure on inverse of
     *                relation GRANT role-a TO role-b that is, we look at
     *                closure of all roles granted <bold>to</bold> {@code role}. If
     *                {@code false}, we look at closure of all roles that have
     *                been granted {@code role}.
     * @param databaseId
     * @throws StandardException
     */
    RoleClosureIterator createRoleClosureIterator(TransactionController tc,
                                                  String role,
                                                  boolean inverse, UUID databaseId) throws StandardException;

    /**
     * Drop all permission descriptors corresponding to a grant to
     * the named authentication identifier
     *
     * @param authid The authentication identifier
     * @param tc     Transaction Controller
     * @throws StandardException Thrown on failure
     */
    void dropAllPermsByGrantee(String authid,TransactionController tc) throws StandardException;


    /**
     * Drop the descriptor for a schema, given the schema's name
     *
     * @param dbId       The UUID of the db that contains the schema to drop
     * @param schemaName The name of the schema to drop
     * @param tc         Transaction Controller
     * @throws StandardException Thrown on failure
     */
    void dropSchemaDescriptor(UUID dbId, String schemaName,TransactionController tc) throws StandardException;

    /**
     * Drop the descriptor for a database, given the database's name
     *
     * @param dbName The name of the schema to drop
     * @param tc         Transaction Controller
     * @throws StandardException Thrown on failure
     */
    void dropDatabaseDescriptor(String dbName, TransactionController tc) throws StandardException;

    /**
     * Indicate whether there is anything in the
     * particular schema.  Checks for tables in the
     * the schema, on the assumption that there cannot
     * be any other objects in a schema w/o a table.
     *
     * @param sd schema descriptor
     * @return true/false
     * @throws StandardException on error
     */
    boolean isSchemaEmpty(SchemaDescriptor sd) throws StandardException;

    ArrayList<SchemaDescriptor> getSchemasInDatabase(DatabaseDescriptor dbDesc) throws StandardException;
    ArrayList<UserDescriptor> getUsersInDatabase(DatabaseDescriptor dbDesc) throws StandardException;
    ArrayList<RoleGrantDescriptor> getRoleGrantsInDatabase(DatabaseDescriptor dbDesc) throws StandardException;

    /**
     * get the list of objects existing in the specified schema
     * @param sd
     * @return
     */
    ArrayList<TupleDescriptor> getTablesInSchema(SchemaDescriptor sd) throws StandardException;

    ArrayList<AliasDescriptor> getAliasesInSchema(String schemaId) throws StandardException;

    ArrayList<SequenceDescriptor> getSequencesInSchema(String schemaId) throws StandardException;

    ArrayList<FileInfoDescriptor> getFilesInSchema(String schemaId) throws StandardException;

    ArrayList<TriggerDescriptor> getTriggersInSchema(String schemaId) throws StandardException;

    /**
     * Indicate whether there is anything in the
     * particular database.
     * Checks for schemas, users, roles in the the database
     * XXX(arnaud multidb) check for other objects in the DB?
     *
     * @param dd database descriptor
     * @return true/false
     * @throws StandardException on error
     */
    boolean isDatabaseEmpty(DatabaseDescriptor dd) throws StandardException;

    /**
     * Get the descriptor for the named table within the given schema.
     * If the schema parameter is NULL, it looks for the table in the
     * current (default) schema. Table descriptors include object ids,
     * object types (table, view, etc.)
     *
     * @param tableName The name of the table to get the descriptor for
     * @param schema    The descriptor for the schema the table lives in.
     *                  If null, use the current (default) schema.
     * @param tc        Transaction context.
     * @return The descriptor for the table, null if table does not
     * existe.
     * @throws StandardException Thrown on failure
     */
    TableDescriptor getTableDescriptor(String tableName,
                                       SchemaDescriptor schema,
                                       TransactionController tc) throws StandardException;

    /**
     * Get the descriptor for the table with the given UUID.
     * <p/>
     * NOTE: I'm assuming that the object store will define an UUID for
     * persistent objects. I'm also assuming that UUIDs are unique across
     * schemas, and that the object store will be able to do efficient
     * lookups across schemas (i.e. that no schema descriptor parameter
     * is needed).
     *
     * @param tableID The UUID of the table to get the descriptor for
     * @return The descriptor for the table, null if the table does
     * not exist.
     * @throws StandardException Thrown on failure
     */
    TableDescriptor getTableDescriptor(UUID tableID) throws StandardException;

    /**
     * Get a list of TableDescriptors whose table names are in a given range within the given schema.
     *
     * @param tableNameStart Starting table name, inclusive.
     * @param tableNameEnd Ending table name, exclusive.
     * @param schema The descriptor for the schema the table lives in.
     *               If null, use the system schema.
     * @return A list of TableDescriptors whose table names are in range of [tableNameStart, tableNameEnd) in given schema.
     * @throws StandardException
     */
    List<TableDescriptor> getTableDescriptors(String tableNameStart,String tableNameEnd,
                                              SchemaDescriptor schema) throws StandardException;

    /**
     * Drop the table descriptor.
     *
     * @param td     The table descriptor to drop
     * @param schema A descriptor for the schema the table
     *               is a part of.  If this parameter is
     *               NULL, then the table is part of the
     *               current (default) schema
     * @param tc     TransactionController for the transaction
     * @throws StandardException Thrown on error
     */
    void dropTableDescriptor(TableDescriptor td,
                             SchemaDescriptor schema,
                             TransactionController tc) throws StandardException;

    /**
     * Update the lockGranularity for the specified table.
     *
     * @param td              The TableDescriptor for the table
     * @param schema          The SchemaDescriptor for the table
     * @param lockGranularity The new lockGranularity
     * @param tc              The TransactionController to use.
     * @throws StandardException Thrown on error
     */
    void updateLockGranularity(TableDescriptor td,
                               SchemaDescriptor schema,
                               char lockGranularity,
                               TransactionController tc) throws StandardException;

    /**
     * Drop all table descriptors for a schema.
     *
     * @param schema    A descriptor for the schema to drop the tables
     *            from.
     *
     * @exception StandardException        Thrown on failure
     */
    /*
    void dropAllTableDescriptors(SchemaDescriptor schema)
                        throws StandardException;
    */

    /**
     * Get a ColumnDescriptor given its Default ID.
     *
     * @param uuid The UUID of the default
     * @return The ColumnDescriptor for the column.
     * @throws StandardException Thrown on failure
     */
    ColumnDescriptor getColumnDescriptorByDefaultId(UUID uuid) throws StandardException;

    /**
     * Given a column name and a table ID, drops the column descriptor
     * from the table.
     *
     * @param tableID    The UUID of the table to drop the column from
     * @param columnName The name of the column to drop
     * @param tc         TransactionController for the transaction
     * @throws StandardException Thrown on failure
     */
    void dropColumnDescriptor(UUID tableID,
                              String columnName,
                              TransactionController tc) throws StandardException;

    /**
     * Drops all column descriptors from the given table.  Useful for
     * DROP TABLE.
     *
     * @param tableID The UUID of the table from which to drop
     *                all the column descriptors
     * @param tc      TransactionController for the transaction
     * @throws StandardException Thrown on failure
     */
    void dropAllColumnDescriptors(UUID tableID,TransactionController tc) throws StandardException;

    /**
     * Drops all table and column permission descriptors for the given table.
     *
     * @param tableID The UUID of the table for which to drop
     *                all the table and column permission descriptors
     * @param tc      TransactionController for the transaction
     * @throws StandardException Thrown on failure
     */
    void dropAllTableAndColPermDescriptors(UUID tableID,TransactionController tc) throws StandardException;

    /**
     * Drop all schema descriptors from the the given schema
     * Useful for DROP SCHEMA
     * @param schemaUUID
     * @param tc
     * @throws StandardException
     */
    void dropAllSchemaPermDescriptors(UUID schemaUUID,TransactionController tc) throws  StandardException;

    /**
     * Need to update SYSCOLPERMS for a given table because a new column has
     * been added to that table. SYSCOLPERMS has a column called "COLUMNS"
     * which is a bit map for all the columns in a given user table. Since
     * ALTER TABLE .. ADD COLUMN .. has added one more column, we need to
     * expand "COLUMNS" for that new column
     * <p/>
     * Currently, this code gets called during execution phase of
     * ALTER TABLE .. ADD COLUMN ..
     *
     * @param tableID The UUID of the table to which a column has been added
     * @param tc      TransactionController for the transaction
     * @throws StandardException Thrown on error
     */
    void updateSYSCOLPERMSforAddColumnToUserTable(UUID tableID,TransactionController tc) throws StandardException;

    /**
     * Update SYSCOLPERMS to reflect the dropping of a column from a table.
     * <p/>
     * This method rewrites SYSCOLPERMS rows to update the COLUMNS bitmap
     * to reflect the removal of a column from a table.
     * <p/>
     * Currently, this code gets called during execution phase of
     * ALTER TABLE .. DROP COLUMN ..
     *
     * @param tableID          The UUID of the table whose column has been dropped
     * @param tc               TransactionController for the transaction
     * @param columnDescriptor Info about the dropped column
     * @throws StandardException Thrown on error
     */
    void updateSYSCOLPERMSforDropColumn(UUID tableID,
                                        TransactionController tc,
                                        ColumnDescriptor columnDescriptor) throws StandardException;


    /**
     * Drops all routine permission descriptors for the given routine.
     *
     * @param routineID The UUID of the routine for which to drop
     *                  all the permission descriptors
     * @param tc        TransactionController for the transaction
     * @throws StandardException Thrown on failure
     */
    void dropAllRoutinePermDescriptors(UUID routineID,TransactionController tc) throws StandardException;

    /**
     * Gets the viewDescriptor for the view with the given UUID.
     *
     * @param uuid The UUID for the view
     * @return A descriptor for the view
     * @throws StandardException Thrown on error
     */
    ViewDescriptor getViewDescriptor(UUID uuid) throws StandardException;

    /**
     * Gets the viewDescriptor for the view given its TableDescriptor.
     *
     * @param td The TableDescriptor for the view.
     * @return A descriptor for the view
     * @throws StandardException Thrown on error
     */
    ViewDescriptor getViewDescriptor(TableDescriptor td) throws StandardException;

    /**
     * Drops the view descriptor from the data dictionary.
     *
     * @param viewDescriptor A descriptor for the view to be dropped
     * @param tc             TransactionController to use
     * @throws StandardException Thrown on failure
     */
    void dropViewDescriptor(ViewDescriptor viewDescriptor,TransactionController tc) throws StandardException;

    /**
     * Get a ConstraintDescriptor given its UUID.
     *
     * @param uuid The UUID
     * @return The ConstraintDescriptor for the constraint.
     * @throws StandardException Thrown on failure
     */
    ConstraintDescriptor getConstraintDescriptor(UUID uuid) throws StandardException;

    /**
     * Get a ConstraintDescriptor given its name and schema ID.
     *
     * @param constraintName Constraint name.
     * @param schemaID       The schema UUID
     * @return The ConstraintDescriptor for the constraint.
     * @throws StandardException Thrown on failure
     */
    ConstraintDescriptor getConstraintDescriptor(String constraintName,UUID schemaID) throws StandardException;

    /**
     * Load up the constraint descriptor list for this table
     * descriptor and return it.  If the descriptor list
     * is already loaded up, it is retuned without further
     * ado.
     *
     * @param td The table descriptor.
     * @return The ConstraintDescriptorList for the table
     * @throws StandardException Thrown on failure
     */
    ConstraintDescriptorList getConstraintDescriptors(TableDescriptor td) throws StandardException;

    /**
     * Handlers whether a column should collect statistics or not.
     *
     * @param tc
     * @param tableUUID
     * @param columnName
     * @param collectStats
     * @throws StandardException
     */
    void setCollectStats(TransactionController tc,
                         UUID tableUUID,
                         String columnName,
                         boolean collectStats) throws StandardException;

    /**
     * sets whether extrapolation is allowed for a column
     *
     * @param tc              Transaction Controller to use.
     * @param tableUUID
     * @param columnName      Name of the column.
     * @param useExtrapolation   Value to write to SYSCOLUMNS.
     */
    void setUseExtrapolation(TransactionController tc,
                         UUID tableUUID,
                         String columnName,
                         byte useExtrapolation) throws StandardException;

    /**
     * Removes Table Statistics from SYSTABLESTATS.
     *
     * @param conglomerate
     * @param tc
     * @throws StandardException
     */
    void deletePartitionStatistics(long conglomerate,
                                   TransactionController tc) throws StandardException;


    void clearCaches();


    /**
     * Removes Column Statistics from SYSCOLUMNSTATS.
     *
     * @param conglomerate
     * @param tc
     * @throws StandardException
     */
    void deleteColumnStatistics(long conglomerate,
                                TransactionController tc) throws StandardException;

    void deleteColumnStatisticsByColumnId(long conglomerate,
                                          int columnId,
                                          TransactionController tc) throws StandardException;

    /**
     * Removes Table Statistics from SYSTABLESTATS.
     *
     * @param conglomerate
     * @param tc
     * @throws StandardException
     */
    List<PartitionStatisticsDescriptor> getPartitionStatistics(long conglomerate,
                                                               TransactionController tc) throws StandardException;

    /**
     * Locate the Schema Row
     *
     * @param dbName
     * @param schemaName
     * @param tc
     * @return
     * @throws StandardException
     */
    SchemaDescriptor locateSchemaRow(UUID dbId, String schemaName, TransactionController tc) throws StandardException;

    /**
     * Removes Column Statistics from SYSCOLUMNSTATS.
     *
     * @param conglomerate
     * @param tc
     * @throws StandardException
     */
    List<ColumnStatisticsDescriptor> getColumnStatistics(long conglomerate,
                                                         TransactionController tc) throws StandardException;

    /**
     * Add Column Statistics to SYS.SYSCOLUMNSTATS
     *
     * @param columnStatistics
     * @param tc
     * @throws StandardException
     */
    void addColumnStatistics(ExecRow columnStatistics,
                             TransactionController tc) throws StandardException;

    /**
     *
     * Add Table Statistics to SYS.SYSTABLESTATS
     *
     * @param tableStatistics
     * @param tc
     * @throws StandardException
     */
    void addTableStatistics(ExecRow tableStatistics,
                            TransactionController tc) throws StandardException;

    /**
     * Convert a constraint descriptor list into a list
     * of active constraints, that is, constraints which
     * must be enforced. For the Core product, these
     * are just the constraints on the original list.
     * However, during REFRESH we may have deferred some
     * constraints until statement end. This method returns
     * the corresponding list of constraints which AREN'T
     * deferred.
     *
     * @param cdl The constraint descriptor list to wrap with
     *            an Active constraint descriptor list.
     * @return The corresponding Active ConstraintDescriptorList
     * @throws StandardException Thrown on failure
     */
    ConstraintDescriptorList getActiveConstraintDescriptors(ConstraintDescriptorList cdl) throws StandardException;

    /**
     * Reports whether an individual constraint must be
     * enforced. For the Core product, this routine always
     * returns true.
     * <p/>
     * However, during REFRESH we may have deferred some
     * constraints until statement end. This method returns
     * false if the constraint deferred
     *
     * @param constraint the constraint to check
     * @return The corresponding Active ConstraintDescriptorList
     * @throws StandardException Thrown on failure
     */
    boolean activeConstraint(ConstraintDescriptor constraint) throws StandardException;

    /**
     * Get the constraint descriptor given a table and the UUID String
     * of the backing index.
     *
     * @param td   The table descriptor.
     * @param uuid The UUID  for the backing index.
     * @return The ConstraintDescriptor for the constraint.
     * @throws StandardException Thrown on failure
     */
    ConstraintDescriptor getConstraintDescriptor(TableDescriptor td,UUID uuid) throws StandardException;


    /**
     * Get the constraint descriptor given a table and the UUID String
     * of the constraint
     *
     * @param td   The table descriptor.
     * @param uuid The UUID for the constraint
     * @return The ConstraintDescriptor for the constraint.
     * @throws StandardException Thrown on failure
     */
    ConstraintDescriptor getConstraintDescriptorById(TableDescriptor td,UUID uuid) throws StandardException;

    /**
     * Get the constraint descriptor given a TableDescriptor and the constraint name.
     *
     * @param td             The table descriptor.
     * @param sd             The schema descriptor for the constraint
     * @param constraintName The constraint name.
     * @param forUpdate      Whether or not access is for update
     * @return The ConstraintDescriptor for the constraint.
     * @throws StandardException Thrown on failure
     */
    ConstraintDescriptor getConstraintDescriptorByName(TableDescriptor td,
                                                       SchemaDescriptor sd,
                                                       String constraintName,
                                                       boolean forUpdate) throws StandardException;

    /**
     * Return a table descriptor corresponding to the TABLEID
     * field in SYSCONSTRAINTS where CONSTRAINTID matches
     * the constraintId passed in.
     *
     * @param constraintId The id of the constraint
     * @return the corresponding table descriptor
     * @throws StandardException Thrown on error
     */
    TableDescriptor getConstraintTableDescriptor(UUID constraintId) throws StandardException;

    /**
     * Return a list of foreign keys constraints referencing
     * this constraint.  Returns both enabled and disabled
     * constraints.
     *
     * @param constraintId The id of the referenced constraint
     * @return list of constraints
     * @throws StandardException Thrown on error
     */
    ConstraintDescriptorList getForeignKeys(UUID constraintId) throws StandardException;

    /**
     * Adds the given ConstraintDescriptor to the data dictionary,
     * associated with the given table and constraint type.
     *
     * @param descriptor The descriptor to add
     * @param tc         The transaction controller
     * @throws StandardException Thrown on error
     */
    void addConstraintDescriptor(ConstraintDescriptor descriptor,TransactionController tc) throws StandardException;

    /**
     * Drops the given ConstraintDescriptor from the data dictionary.
     * <p/>
     * NOTE: Caller is responsible for dropping any backing index
     *
     * @param descriptor The descriptor to drop
     * @param tc         The TransactionController.
     * @throws StandardException Thrown on failure
     */
    void dropConstraintDescriptor(ConstraintDescriptor descriptor,TransactionController tc) throws StandardException;

    /**
     * Update the constraint descriptor in question.  Updates
     * every row in the base conglomerate.
     *
     * @param cd         The Constraintescriptor
     * @param formerUUID The UUID for this column in SYSCONSTRAINTS,
     *                   may differ from what is in cd if this
     *                   is the column that is being set.
     * @param colsToSet  Array of ints of columns to be modified,
     *                   1 based.  May be null (all cols).
     * @param tc         The TransactionController to use
     * @throws StandardException Thrown on failure
     */
    void updateConstraintDescriptor(ConstraintDescriptor cd,
                                    UUID formerUUID,
                                    int[] colsToSet,
                                    TransactionController tc) throws StandardException;

    /**
     * Get a SubKeyConstraintDescriptor from syskeys or sysforeignkeys for
     * the specified constraint id.  For primary foreign and and unique
     * key constraints.
     *
     * @param constraintId The UUID for the constraint.
     * @param type         The type of the constraint
     *                     (e.g. DataDictionary.FOREIGNKEY_CONSTRAINT)
     * @return SubKeyConstraintDescriptor    The Sub descriptor for the constraint.
     * @throws StandardException Thrown on failure
     */
    SubKeyConstraintDescriptor getSubKeyConstraint(UUID constraintId,int type) throws StandardException;

    /**
     * Get a SPSDescriptor given its UUID.
     *
     * @param uuid The UUID
     * @return The SPSDescriptor for the constraint.
     * @throws StandardException Thrown on failure
     */
    SPSDescriptor getSPSDescriptor(UUID uuid) throws StandardException;

    /**
     * Get the stored prepared statement descriptor given
     * a sps name.
     *
     * @param name The sps name.
     * @param sd   The schema descriptor.
     * @return The SPSDescriptor for the constraint.
     * @throws StandardException Thrown on failure
     */
    SPSDescriptor getSPSDescriptor(String name,SchemaDescriptor sd) throws StandardException;

    /**
     * Get every statement in this database.
     * Return the SPSDescriptors in an list.
     *
     * @return the list of descriptors
     * @throws StandardException Thrown on failure
     */
    List getAllSPSDescriptors() throws StandardException;

    /**
     * Get all the parameter descriptors for an SPS.
     * Look up the params in SYSCOLUMNS and turn them
     * into parameter descriptors.
     *
     * @param spsd     sps descriptor
     * @param defaults the parameter defaults.  If not null,
     *                 all the parameter defaults will be stuffed
     *                 in here.
     * @return array of data type descriptors
     * @throws StandardException Thrown on error
     */
    DataTypeDescriptor[] getSPSParams(SPSDescriptor spsd,List<DataValueDescriptor> defaults) throws StandardException;

    /**
     * Adds the given SPSDescriptor to the data dictionary,
     * associated with the given table and constraint type.
     *
     * @param descriptor The descriptor to add
     * @param tc         The transaction controller
     * @throws StandardException Thrown on error
     */
    void addSPSDescriptor(SPSDescriptor descriptor,TransactionController tc) throws StandardException;

    /**
     * Updates SYS.SYSSTATEMENTS with the info from the
     * SPSD.
     *
     * @param spsd             The descriptor to add
     * @param tc               The transaction controller
     * @param recompile        whether to recompile or invalidate
     * @param updateSYSCOLUMNS indicate whether syscolumns needs to be updated
     *                         or not.
     * @param firstCompilation first time SPS is getting compiled.
     * @throws StandardException Thrown on error
     */
    void updateSPS(SPSDescriptor spsd,
                   TransactionController tc,
                   boolean recompile,
                   boolean updateSYSCOLUMNS,
                   boolean firstCompilation) throws StandardException;

    /**
     * Drops the given SPSDescriptor.
     *
     * @param descriptor The descriptor to drop
     * @param tc         The TransactionController.
     * @throws StandardException Thrown on failure
     */
    void dropSPSDescriptor(SPSDescriptor descriptor,TransactionController tc) throws StandardException;

    /**
     * Drops the given SPSDescriptor.
     *
     * @param uuid the statement uuid
     * @param tc   The TransactionController.
     * @throws StandardException Thrown on failure
     */
    void dropSPSDescriptor(UUID uuid,TransactionController tc) throws StandardException;

    /**
     * Recompile all the invalid stored plans in SYS.SYSSTATEMENTS for
     * the given language connection context.
     *
     * @param lcc language connection context
     * @throws StandardException Thrown on error
     */
    void recompileInvalidSPSPlans(LanguageConnectionContext lcc) throws StandardException;

    /**
     * Invalidate all the stored plans in SYS.SYSSTATEMENTS for
     * the given language connection context.
     *
     * @param lcc language connection context
     * @throws StandardException Thrown on error
     */
    void invalidateAllSPSPlans(LanguageConnectionContext lcc) throws StandardException;

    /**
     * Invalidate all the stored plans in SYS.SYSSTATEMENTS.
     *
     * @throws StandardException Thrown on error
     */
    void invalidateAllSPSPlans() throws StandardException;

    /**
     * Get a TriggerDescriptor given its UUID.
     *
     * @param uuid The UUID
     * @return The TriggerDescriptor for the constraint.
     * @throws StandardException Thrown on failure
     */
    TriggerDescriptor getTriggerDescriptor(UUID uuid) throws StandardException;

    /**
     * Get the stored prepared statement descriptor given
     * a sps name.
     *
     * @param name The sps name.
     * @param sd   The schema descriptor.
     * @return The TriggerDescriptor for the constraint.
     * @throws StandardException Thrown on failure
     */
    TriggerDescriptor getTriggerDescriptor(String name,SchemaDescriptor sd) throws StandardException;

    int[] examineTriggerNodeAndCols(
            Visitable actionStmt,
            String oldReferencingName,
            String newReferencingName,
            int[] referencedCols,
            int[] referencedColsInTriggerAction,
            TableDescriptor triggerTableDescriptor,
            TriggerEventDML triggerEventMask,
            boolean createTriggerTime) throws StandardException;

    /**
     * This method does the job of transforming the trigger action plan text
     * as shown below.
     * DELETE FROM t WHERE c = old.c
     * turns into
     * DELETE FROM t WHERE c = com.splicemachine.db.iapi.db.Factory::
     * getTriggerExecutionContext().getOldRow().
     * getInt(columnNumberFor'C'inRuntimeResultset);
     * In addition to that, for CREATE TRIGGER time, it does the job of
     * collecting the column positions of columns referenced in trigger
     * action plan through REFERENCEs clause. This information will get
     * saved in SYSTRIGGERS table by the caller in CREATE TRIGGER case.
     * <p/>
     * It gets called either
     * 1)at the trigger creation time for row level triggers or
     * 2)if the trigger got invalidated by some other sql earlier and the
     * current sql needs that trigger to fire. For such a trigger firing
     * case, this method will get called only if it is row level trigger
     * with REFERENCES clause. This work was done as part of DERBY-4874.
     * Before DERBY-4874, once the stored prepared statement for trigger
     * action plan was generated, it was never updated ever again. But,
     * one case where the trigger action plan needs to be regenerated is say
     * when the column length is changed for a column which is REFERENCEd as
     * old or new column value. eg of such a case would be say the Alter
     * table has changed the length of a varchar column from varchar(30) to
     * varchar(64) but the stored prepared statement associated with the
     * trigger action plan continued to use varchar(30). To fix varchar(30)
     * in stored prepared statement for trigger action sql to varchar(64),
     * we need to regenerate the trigger action sql. This new trigger
     * action sql will then get updated into SYSSTATEMENTS table.
     * <p/>
     * If we are here for case 1) above, then we will collect all column
     * references in trigger action through new/old transition variables.
     * Information about them will be saved in SYSTRIGGERS table DERBY-1482
     * (if we are dealing with pre-10.7 db, then we will not put any
     * information about trigger action columns in the system table to ensure
     * backward compatibility). This information along with the trigger
     * columns will decide what columns from the trigger table will be
     * fetched into memory during trigger execution.
     * <p/>
     * If we are here for case 2) above, then all the information about
     * column references in trigger action has already been collected during
     * CREATE TRIGGER time and hence we can use that available information
     * about column positions to do the transformation of OLD/NEW transient
     * references.
     * <p/>
     * More information on case 1) above.
     * DERBY-1482 One of the work done by this method for row level triggers
     * is to find the columns which are referenced in the trigger action
     * through the REFERENCES clause ie thro old/new transition variables.
     * This information will be saved in SYSTRIGGERS so it can be retrieved
     * during the trigger execution time. The purpose of this is to recognize
     * what columns from the trigger table should be read in during trigger
     * execution. Before these code changes, during trigger execution, Derby
     * was opting to read all the columns from the trigger table even if they
     * were not all referenced during the trigger execution. This caused Derby
     * to run into OOM at times when it could really be avoided.
     * <p/>
     * We go through the trigger action text and collect the column positions
     * of all the REFERENCEd columns through new/old transition variables. We
     * keep that information in SYSTRIGGERS. At runtime, when the trigger is
     * fired, we will look at this information along with trigger columns from
     * the trigger definition and only fetch those columns into memory rather
     * than all the columns from the trigger table.
     * This is especially useful when the table has LOB columns and those
     * columns are not referenced in the trigger action and are not recognized
     * as trigger columns. For such cases, we can avoid reading large values of
     * LOB columns into memory and thus avoiding possibly running into OOM
     * errors.
     * <p/>
     * If there are no trigger columns defined on the trigger, we will read all
     * the columns from the trigger table when the trigger fires because no
     * specific columns were identified as trigger column by the user. The
     * other case where we will opt to read all the columns are when trigger
     * columns and REFERENCING clause is identified for the trigger but there
     * is no trigger action column information in SYSTRIGGERS. This can happen
     * for triggers created prior to 10.7 release and later that database got
     * hard/soft-upgraded to 10.7 or higher release.
     *
     * @param actionStmt                    This is needed to get access to the various nodes
     *                                      generated by the Parser for the trigger action sql. These nodes will be
     *                                      used to find REFERENCEs column nodes.
     * @param oldReferencingName            The name specified by the user for REFERENCEs
     *                                      to old row columns
     * @param newReferencingName            The name specified by the user for REFERENCEs
     *                                      to new row columns
     * @param triggerDefinition             The original trigger action text provided by
     *                                      the user during CREATE TRIGGER time.
     * @param referencedCols                Trigger is defined on these columns (will be null
     *                                      in case of INSERT AND DELETE Triggers. Can also be null for DELETE
     *                                      Triggers if UPDATE trigger is not defined on specific column(s))
     * @param referencedColsInTriggerAction what columns does the trigger
     *                                      action reference through old/new transition variables (may be null)
     * @param actionOffset                  offset of start of action clause
     * @param triggerTableDescriptor        Table descriptor for trigger table
     * @param triggerEventMask              TriggerDescriptor.TRIGGER_EVENT_XXX
     * @param createTriggerTime             True if here for CREATE TRIGGER,
     *                                      false if here because an invalidated row level trigger with
     *                                      REFERENCEd columns has been fired and hence trigger action
     *                                      sql associated with SPSDescriptor may be invalid too.
     * @return Transformed trigger action sql
     * @throws StandardException
     */
    String getTriggerActionString(Visitable actionStmt,
                                  String oldReferencingName,
                                  String newReferencingName,
                                  String triggerDefinition,
                                  int[] referencedCols,
                                  int[] referencedColsInTriggerAction,
                                  int actionOffset,
                                  TableDescriptor triggerTableDescriptor,
                                  TriggerEventDML triggerEventMask,
                                  boolean createTriggerTime,
                                  List<int[]> replacements,
                                  int[] cols) throws StandardException;


    /**
     * Load up the trigger descriptor list for this table
     * descriptor and return it.  If the descriptor list
     * is already loaded up, it is retuned without further
     * ado.
     *
     * @param td The table descriptor.
     * @return The ConstraintDescriptorList for the table
     * @throws StandardException Thrown on failure
     */
    GenericDescriptorList getTriggerDescriptors(TableDescriptor td) throws StandardException;

    /**
     * Drops the given TriggerDescriptor that is associated
     * with the given table and constraint type from the data dictionary.
     *
     * @param descriptor The descriptor to drop
     * @param tc         The TransactionController.
     * @throws StandardException Thrown on failure
     */
    void dropTriggerDescriptor(TriggerDescriptor descriptor,TransactionController tc) throws StandardException;

    /**
     * Get all of the ConglomerateDescriptors in the database and
     * hash them by conglomerate number.
     * This is useful as a performance optimization for the locking VTIs.
     * NOTE:  This method will scan SYS.SYSCONGLOMERATES at READ COMMITTED.
     * It should really scan at READ UNCOMMITTED, but there is no such
     * thing yet.
     *
     * @param tc TransactionController for the transaction
     * @return A Hashtable with all of the ConglomerateDescriptors
     * in the database hashed by conglomerate number.
     * @throws StandardException Thrown on failure
     */
    Map<Long, ConglomerateDescriptor> hashAllConglomerateDescriptorsByNumber(TransactionController tc) throws StandardException;

    /**
     * Get all of the TableDescriptors in the database and hash them by TableId
     * This is useful as a performance optimization for the locking VTIs.
     * NOTE:  This method will scan SYS.SYSTABLES at READ COMMITTED.
     * It should really scan at READ UNCOMMITTED, but there is no such
     * thing yet.
     *
     * @param tc TransactionController for the transaction
     * @return A Hashtable with all of the Table descriptors in the database
     * hashed by TableId
     * @throws StandardException Thrown on failure
     */
    Map<UUID, TableDescriptor> hashAllTableDescriptorsByTableId(TransactionController tc) throws StandardException;

    /**
     * Get a ConglomerateDescriptor given its UUID.  If it is an index
     * conglomerate shared by at least another duplicate index, this returns
     * one of the ConglomerateDescriptors for those indexes.
     *
     * @param uuid The UUID
     * @return A ConglomerateDescriptor for the conglomerate.
     * @throws StandardException Thrown on failure
     */
    ConglomerateDescriptor getConglomerateDescriptor(UUID uuid) throws StandardException;

    /**
     * Get an array of ConglomerateDescriptors given the UUID.  If it is a
     * heap conglomerate or an index conglomerate not shared by a duplicate
     * index, the size of the return array is 1. If the uuid argument is null, then
     * this method retrieves descriptors for all of the conglomerates in the database.
     *
     * @param uuid The UUID
     * @return An array of ConglomerateDescriptors for the conglomerate.
     * @throws StandardException Thrown on failure
     */
    ConglomerateDescriptor[] getConglomerateDescriptors(UUID uuid) throws StandardException;

    /**
     * Get a ConglomerateDescriptor given its conglomerate number.  If it is an
     * index conglomerate shared by at least another duplicate index, this
     * returns one of the ConglomerateDescriptors for those indexes.
     *
     * @param conglomerateNumber The conglomerate number.
     * @return A ConglomerateDescriptor for the conglomerate.  Returns NULL if
     * no such conglomerate.
     * @throws StandardException Thrown on failure
     */
    ConglomerateDescriptor getConglomerateDescriptor(long conglomerateNumber) throws StandardException;

    /**
     * Get an array of conglomerate descriptors for the given conglomerate
     * number.  If it is a heap conglomerate or an index conglomerate not
     * shared by a duplicate index, the size of the return array is 1.
     *
     * @param conglomerateNumber The number for the conglomerate
     *                           we're interested in
     * @return An array of ConglomerateDescriptors that share the requested
     * conglomerate. Returns size 0 array if no such conglomerate.
     * @throws StandardException Thrown on failure
     */
    ConglomerateDescriptor[] getConglomerateDescriptors(long conglomerateNumber) throws StandardException;

    /**
     * Gets a conglomerate descriptor for the named index in the given schema,
     * getting an exclusive row lock on the matching row in
     * sys.sysconglomerates (for DDL concurrency) if requested.
     *
     * @param indexName The name of the index we're looking for
     * @param sd        The schema descriptor
     * @param forUpdate Whether or not to get an exclusive row
     *                  lock on the row in sys.sysconglomerates.
     * @return A ConglomerateDescriptor describing the requested
     * conglomerate. Returns NULL if no such conglomerate.
     * @throws StandardException Thrown on failure
     */
    ConglomerateDescriptor getConglomerateDescriptor(String indexName,
                                                     SchemaDescriptor sd,
                                                     boolean forUpdate) throws StandardException;

    /**
     * Drops a conglomerate descriptor
     *
     * @param conglomerate The ConglomerateDescriptor for the conglomerate
     * @param tc           TransactionController for the transaction
     * @throws StandardException Thrown on failure
     */

    void dropConglomerateDescriptor(ConglomerateDescriptor conglomerate,
                                    TransactionController tc) throws StandardException;

    /**
     * Drops all conglomerates associated with a table.
     *
     * @param td The TableDescriptor of the table
     * @param tc TransactionController for the transaction
     * @throws StandardException Thrown on failure
     */

    void dropAllConglomerateDescriptors(TableDescriptor td,TransactionController tc) throws StandardException;

    /**
     * Update the conglomerateNumber for an array of ConglomerateDescriptors.
     * In case of more than one ConglomerateDescriptor, they are for duplicate
     * indexes sharing one conglomerate.
     * This is useful, in 1.3, when doing a bulkInsert into an
     * empty table where we insert into a new conglomerate.
     * (This will go away in 1.4.)
     *
     * @param cds                The array of ConglomerateDescriptors
     * @param conglomerateNumber The new conglomerate number
     * @param tc                 The TransactionController to use
     * @throws StandardException Thrown on failure
     */
    void updateConglomerateDescriptor(ConglomerateDescriptor[] cds,
                                      long conglomerateNumber,
                                      TransactionController tc) throws StandardException;

    /**
     * Update the conglomerateNumber for a ConglomerateDescriptor.
     * This is useful, in 1.3, when doing a bulkInsert into an
     * empty table where we insert into a new conglomerate.
     * (This will go away in 1.4.)
     *
     * @param cd                 The ConglomerateDescriptor
     * @param conglomerateNumber The new conglomerate number
     * @param tc                 The TransactionController to use
     * @throws StandardException Thrown on failure
     */
    void updateConglomerateDescriptor(ConglomerateDescriptor cd,
                                      long conglomerateNumber,
                                      TransactionController tc) throws StandardException;

    /**
     * Gets a list of the dependency descriptors for the given dependent's id.
     *
     * @param dependentID The ID of the dependent we're interested in
     * @return List            Returns a list of DependencyDescriptors.
     * Returns an empty list if no stored dependencies for the
     * dependent's ID.
     * @throws StandardException Thrown on failure
     */
    List<DependencyDescriptor> getDependentsDescriptorList(String dependentID) throws StandardException;

    /**
     * Gets a list of the dependency descriptors for the given provider's id.
     *
     * @param providerID The ID of the provider we're interested in
     * @return List            Returns a list of DependencyDescriptors.
     * Returns an empty List if no stored dependencies for the
     * provider's ID.
     * @throws StandardException Thrown on failure
     */
    List<DependencyDescriptor> getProvidersDescriptorList(String providerID) throws StandardException;

    /**
     * Build and return an List with DependencyDescriptors for
     * all of the stored dependencies.
     * This is useful for consistency checking.
     *
     * @return List        List of all DependencyDescriptors.
     * @throws StandardException Thrown on failure
     */
    List<DependencyDescriptor> getAllDependencyDescriptorsList() throws StandardException;

    /**
     * Drop a dependency from the data dictionary.
     *
     * @param dd The DependencyDescriptor.
     * @param tc TransactionController for the transaction
     * @throws StandardException Thrown on failure
     */
    void dropStoredDependency(DependencyDescriptor dd,TransactionController tc) throws StandardException;

    /**
     * Remove all of the stored dependencies for a given dependent's ID
     * from the data dictionary.
     *
     * @param dependentsUUID Dependent's uuid
     * @param tc             TransactionController for the transaction
     * @throws StandardException Thrown on failure
     */
    void dropDependentsStoredDependencies(UUID dependentsUUID,TransactionController tc) throws StandardException;

    /**
     * Get the UUID Factory.  (No need to make the UUIDFactory a module.)
     *
     * @return UUIDFactory    The UUID Factory for this DataDictionary.
     */
    UUIDFactory getUUIDFactory();

    /**
     * Get the alias descriptor for an ANSI UDT.
     *
     * @param tc  The transaction to use: if null, use the compilation transaction
     * @param dtd The UDT's type descriptor
     * @return The UDT's alias descriptor if it is an ANSI UDT; null otherwise.
     */
    AliasDescriptor getAliasDescriptorForUDT(TransactionController tc,DataTypeDescriptor dtd) throws StandardException;

    /**
     * Get an AliasDescriptor given its UUID.
     *
     * @param uuid The UUID
     * @param tc
     * @return The AliasDescriptor for method alias.
     * @throws StandardException Thrown on failure
     */
    AliasDescriptor getAliasDescriptor(UUID uuid, TransactionController tc) throws StandardException;

    /**
     * Get a AliasDescriptor by alias name and name space.
     * NOTE: caller responsible for handling no match.
     *
     * @param schemaID  schema identifier
     * @param aliasName The alias name.
     * @param nameSpace The alias name space.
     * @param tc
     * @return AliasDescriptor    AliasDescriptor for the alias name and name space
     * @throws StandardException Thrown on failure
     */
    AliasDescriptor getAliasDescriptor(String schemaID, String aliasName, char nameSpace, TransactionController tc) throws StandardException;

    /**
     * Get the list of routines matching the schema and routine name.
     */
    List<AliasDescriptor> getRoutineList(String schemaID,String routineName,char nameSpace) throws StandardException;

    /**
     * Drop an AliasDescriptor from the DataDictionary
     *
     * @param ad The AliasDescriptor to drop
     * @param tc The TransactionController
     * @throws StandardException Thrown on failure
     */

    void dropAliasDescriptor(AliasDescriptor ad,TransactionController tc) throws StandardException;

    /**
     * Update a user. Changes all columns in the corresponding SYSUSERS row
     * except for the user name.
     *
     * @param newDescriptor New values for columns in the SYSUSERS row.
     * @param tc            The TransactionController to use
     * @throws StandardException Thrown on failure
     */
    void updateUser(UserDescriptor newDescriptor,TransactionController tc) throws StandardException;

    /**
     * Return the credentials descriptor for the named user.
     *
     *
     * @param databaseId
     * @param userName Name of the user whose credentials we want.
     * @throws StandardException Thrown on failure
     */
    UserDescriptor getUser(UUID databaseId, String userName) throws StandardException;

    /**
     * Drop a User from the DataDictionary
     *
     *
     * @param databaseId
     * @param userName The user to drop.
     * @param tc       The TransactionController
     * @throws StandardException Thrown on failure
     */
    void dropUser(UUID databaseId, String userName, TransactionController tc) throws StandardException;

    /**
     * Get a FileInfoDescriptor given its id.
     *
     * @param id The descriptor's id.
     * @throws StandardException Thrown on failure
     */
    FileInfoDescriptor getFileInfoDescriptor(UUID id) throws StandardException;

    /**
     * Get a FileInfoDescriptor given its SQL name and
     * schema name.
     *
     * @param sd   the schema that holds the FileInfoDescriptor.
     * @param name SQL name of file.
     * @throws StandardException Thrown on failure
     */
    FileInfoDescriptor getFileInfoDescriptor(SchemaDescriptor sd,String name) throws StandardException;

    /**
     * Drop a FileDescriptor from the datadictionary.
     *
     * @throws StandardException Oops
     */
    void dropFileInfoDescriptor(FileInfoDescriptor fid) throws StandardException;


    /**
     * returns an array of RowLocations corresponding to
     * the autoincrement columns in the table. The RowLocation points to the
     * row in SYSCOLUMNS for this particular ai column.
     * The array has as many elements as there are columns in the table. If a column
     * is not an ai column, the entry is NULL.
     *
     * @param tc TransactionControler to use to compute the row location.
     * @param td TableDescriptor
     * @return array of row locations, null if table has no autoinc columns.
     */
    RowLocation[] computeAutoincRowLocations(TransactionController tc,TableDescriptor td) throws StandardException;

    RowLocation getRowLocationTemplate(LanguageConnectionContext lcc,TableDescriptor td) throws StandardException;

    /**
     * getSetAutoincrementValue fetches the autoincrement value from
     * SYSCOLUMNS given a row location. If doUpdate is true it updates
     * the autoincrement column with the new value.
     * the value returned by this routine is the new value and *NOT* the
     * value in the system catalogs.
     *
     * @param rl       RowLocation of the entry in SYSCOLUMNS.
     * @param tc       TransactionController to use.
     * @param doUpdate Write the new value to disk if TRUE.
     * @param newValue A NumberDataValue to use to return incremented value. If
     *                 null, then the caller simply wants the current value fromd disk.
     * @param wait     If true, then the caller wants to wait for locks. When
     *                 using a nested user xaction we want to timeout right away if the parent
     *                 holds the lock.
     */
    NumberDataValue getSetAutoincrementValue(RowLocation rl,
                                             TransactionController tc,
                                             boolean doUpdate,
                                             NumberDataValue newValue,
                                             boolean wait) throws StandardException;

    /**
     * sets a new value in SYSCOLUMNS for a particular
     * autoincrement column.
     *
     * @param tc              Transaction Controller to use.
     * @param tableUUID       Table Descriptor
     * @param columnName      Name of the column.
     * @param aiValue         Value to write to SYSCOLUMNS.
     * @param incrementNeeded Whether we should increment the value passed in by
     *                        the user (aiValue) before writing the value to SYSCOLUMNS.
     */
    void setAutoincrementValue(TransactionController tc,
                               UUID tableUUID,
                               String columnName,
                               long aiValue,
                               boolean incrementNeeded) throws StandardException;

    /**
     * Get the next number from an ANSI/ISO sequence generator
     * which was created with the CREATE SEQUENCE statement. May
     * raise an exception if the sequence was defined as NO CYCLE and
     * the range of the sequence is exhausted. May allocate a range of
     * sequence numbers and update the CURRENTVALUE column of the
     * corresponding row in SYSSEQUENCES. This work is done in the
     * execution transaction of the current session.
     *
     * @param sequenceUUIDstring String value of the UUID which identifies the sequence
     * @param returnValue        This is a data value to be stuffed with the next sequence number.
     * @param useBatch        This is whether to allocate a bunch of current values or a single value.
     * @throws StandardException if the sequence does not cycle and its range is exhausted
     */
    void getCurrentValueAndAdvance(String sequenceUUIDstring,NumberDataValue returnValue, boolean useBatch) throws StandardException;

    /**
     * <p>
     * Peek at the next value which will be returned by a sequence generator.
     * </p>
     */
    Long peekAtSequence(UUID dbId, String schemaName,String sequenceName) throws StandardException;

    /**
     * Returns the dependency manager for this DataDictionary. Associated with
     * each DataDictionary object there is a DependencyManager object which
     * keeps track of both persistent and stored dependencies.
     *
     * @see com.splicemachine.db.iapi.sql.depend.DependencyManager
     */
    DependencyManager getDependencyManager();

    /**
     * Returns a unique system generated name of the form SQLyymmddhhmmssxxn
     * yy - year, mm - month, dd - day of month, hh - hour, mm - minute, ss - second,
     * xx - the first 2 digits of millisec because we don't have enough space to keep the exact millisec value,
     * n - number between 0-9
     *
     * @return system generated unique name
     */
    String getSystemSQLName();

    /**
     * Adds a descriptor to a system catalog identified by the catalogNumber.
     *
     * @param tuple            descriptor to insert.
     * @param parent           parent descriptor; e.g for a column parent is the
     *                         tabledescriptor to which the descriptor is beign inserted. for most other
     *                         objects it is the schema descriptor.
     * @param catalogNumber    a value which identifies the catalog into which
     *                         the descriptor should be inserted. It is the users responsibility to
     *                         ensure that the catalogNumber is consistent with the tuple being
     *                         inserted.
     * @param allowsDuplicates whether an exception should be thrown if the
     *                         insert results in a duplicate; if this parameter is FALSE then one
     *                         of the following exception will be thrown; LANG_OBJECT_ALREADY_EXISTS (if
     *                         parent is null) or LANG_OBJECT_ALREADY_EXISTS_IN_OBJECT (if parent is not
     *                         null). The error message is created by getting the name and type of the
     *                         tuple and parent.
     * @param buildVersion2Descriptor If true, causes a table
     *                                descriptor with table version of 2.0
     *                                to be built.
     * @param tc               the transaction controller to use to do all of this.
     * @see DataDictionary#SYSCONGLOMERATES_CATALOG_NUM
     * @see com.splicemachine.db.impl.sql.catalog.DataDictionaryImpl#duplicateDescriptorException
     * @see #addDescriptorArray
     */
    void addDescriptor(TupleDescriptor tuple,
                       TupleDescriptor parent,
                       int catalogNumber,
                       boolean allowsDuplicates,
                       TransactionController tc,
                       boolean buildVersion2Descriptor) throws StandardException;

    /**
     * array version of addDescriptor.
     *
     * @see #addDescriptor
     */
    void addDescriptorArray(TupleDescriptor[] tuple,
                            TupleDescriptor parent,
                            int catalogNumber,
                            boolean allowsDuplicates,
                            TransactionController tc) throws StandardException;

    /**
     * Check to see if a database has been upgraded to the required
     * level in order to use a langauge feature that is.
     * <p/>
     * This is used to ensure new functionality that would lead on disk
     * information not understood by a previous release is not executed
     * while in soft upgrade mode. Ideally this is called at compile time
     * and the parser has a utility method to enable easy use at parse time.
     * <p/>
     * To use this method, a feature implemented in a certain release (DataDictionary version)
     * would call it with the constant matching the release. E.g. for a new feature added
     * in 10.1, a call such as
     * <PRE>
     * // check and throw an exception if the database is not at 10.1
     * dd.checkVersion(DataDictionary.DD_VERSION_DERBY_10_1, "NEW FEATURE NAME");
     * <p/>
     * </PRE>
     * This call would occur during the compile time, usually indirectly through
     * the parser utility method, but direct calls can be made during QueryNode initialization,
     * or even at bind time.
     * <BR>
     * It is not expected that this method would be called at execution time.
     *
     * @param majorVersion Data Dictionary major version (DataDictionary.DD_ constant)
     * @param feature      Non-null to throw an error, null to return the state of the version match.
     * @return True if the database has been upgraded to the required level, false otherwise.
     */
    boolean checkVersion(int majorVersion,String feature) throws StandardException;

    /**
     * Check if the database is read only and requires some form of upgrade
     * that makes the stored prepared statements invalid.
     *
     * @return {@code true} if the stored prepared statements are invalid
     * because of an upgrade and the database is read only, {@code false}
     * otherwise
     */
    boolean isReadOnlyUpgrade();

    enum PermissionOperation {NOCHANGE, ADD, REMOVE};
    /**
     * Add or remove a permission to the permission database.
     *
     * @param add     if true then add the permission, if false remove it.
     * @param perm    the permission to add/remove
     * @param grantee the name of the person to be granted
     * @param tc      the transaction to use
     * @return 3 values: 0: no change, 1: add permission; 2: remove permission
     *  hence the caller of this method know whether to send invalidation
     * actions to PermssionDescriptor's dependents and dictionary cache.
     */
    PermissionOperation addRemovePermissionsDescriptor(boolean add,
                                           PermissionsDescriptor perm,
                                           String grantee,
                                           TransactionController tc) throws StandardException;

    /**
     * Get one user's privileges on a table using tableUUID and authorizationid
     *
     * @param tableUUID       the uuid of the table permissions to fetch
     * @param authorizationId The user name
     * @return a TablePermsDescriptor or null if the user has no permissions on the table.
     * @throws StandardException
     */
    TablePermsDescriptor getTablePermissions(UUID tableUUID,String authorizationId) throws StandardException;

    /**
     * Get one user's privileges on a schema using schemaUUID and authorizationid
     *
     * @param schemaUUID       the uuid of the table permissions to fetch
     * @param authorizationId The user name
     * @return a SchemaPermsDescriptor or null if the user has no permissions on the table.
     * @throws StandardException
     */
    SchemaPermsDescriptor getSchemaPermissions(UUID schemaUUID,String authorizationId) throws StandardException;

    SchemaPermsDescriptor getSchemaPermissions(UUID schemaPermsUUID) throws StandardException;

    /**
     * Get one user's privileges on a table using tablePermsUUID
     *
     * @param tablePermsUUID the uuid of the table permissions to fetch
     * @return a TablePermsDescriptor
     * @throws StandardException
     */
    TablePermsDescriptor getTablePermissions(UUID tablePermsUUID) throws StandardException;

    /**
     * Get one user's column privileges for a table.
     *
     * @param tableUUID       the uuid of the table
     * @param privType        Authorizer.SELECT_PRIV, Authorizer.UPDATE_PRIV, or Authorizer.REFERENCES_PRIV
     * @param forGrant        true if the permissions are to be granted, false if they are to be revoked
     * @param authorizationId The user name
     * @return a ColPermsDescriptor or null if the user has no separate column
     * permissions of the specified type on the table. Note that the user may have been granted
     * permission on all the columns of the table (no column list), in which case this routine
     * will return null. You must also call getTablePermissions to see if the user has permission
     * on a set of columns.
     * @throws StandardException
     */
    ColPermsDescriptor getColumnPermissions(UUID tableUUID,int privType,boolean forGrant,String authorizationId) throws StandardException;

    /**
     * Get one user's column privileges on a table using colPermsUUID
     *
     * @param colPermsUUID the uuid of the column permissions to fetch
     * @return a ColPermsDescriptor
     * @throws StandardException
     */
    ColPermsDescriptor getColumnPermissions(UUID colPermsUUID) throws StandardException;

    /**
     * Get one user's permissions for a routine (function or procedure).
     *
     * @param routineUUID     the uuid of the routing permissions to fetch
     * @param authorizationId The user's name
     * @return The descriptor of the users permissions for the routine.
     * @throws StandardException
     */
    RoutinePermsDescriptor getRoutinePermissions(UUID routineUUID,String authorizationId) throws StandardException;

    /**
     * Get one user's privileges for a routine using routinePermsUUID
     *
     * @param routinePermsUUID the uuid of the rountine permissions to fetch
     * @return a RoutinePermsDescriptor
     * @throws StandardException
     */
    RoutinePermsDescriptor getRoutinePermissions(UUID routinePermsUUID) throws StandardException;

    /**
     * Return the Java class to use for the VTI to which the received
     * table descriptor maps.
     * <p/>
     * There are two kinds of VTI mappings that we do: the first is for
     * "table names", the second is for "table function names".  Table
     * names can only be mapped to VTIs that do not accept any arguments;
     * any VTI that has at least one constructor which accepts one or more
     * arguments must be mapped from a table *function* name.
     * <p/>
     * An example of a VTI "table name" is the following:
     * <p/>
     * select * from SYSCS_DIAG.LOCK_TABLE
     * <p/>
     * In this case "SYSCS_DIAG.LOCK_TABLE" is the table name that we want
     * to map.  Since the corresonding VTI does not accept any arguments,
     * this VTI table name can be used anywhere a normal base table name
     * can be used.
     * <p/>
     * An example of a VTI "table function name" is the following:
     * <p/>
     * select * from TABLE(SYSCS_DIAG.SPACE_TABLE(?)) x
     * <p/>
     * In this case "SYSCS_DIAG.SPACE_TABLE" is the table function name that
     * we want to map.  Since the corresponding VTI can take either one or
     * two arguments we have to use the TABLE constructor syntax to pass the
     * argument(s) in as if we were making a function call.  Hence the term
     * "table function".
     *
     * @param td              Table descriptor used for the VTI look-up.
     * @param asTableFunction If false then treat td's descriptor name as a
     *                        VTI "table name"; if true, treat the descriptor name as a VTI "table
     *                        function name".
     * @return Java class name to which "td" maps, or null if no mapping
     * is found.
     */
    String getVTIClass(TableDescriptor td,boolean asTableFunction) throws StandardException;

    /**
     * Return the Java class to use for a builtin VTI to which the received
     * table descriptor maps.
     *
     * @param td              Table descriptor used for the VTI look-up.
     * @param asTableFunction If false then treat td's descriptor name as a
     *                        VTI "table name"; if true, treat the descriptor name as a VTI "table
     *                        function name".
     * @return Java class name of builtin VTI to which "td" maps, or null if no mapping
     * is found.
     */
    String getBuiltinVTIClass(TableDescriptor td,boolean asTableFunction) throws StandardException;


    /**
     * Get a role grant descriptor for a role definition.
     *
     * @param roleName The name of the role whose definition we seek
     * @param databaseId
     * @throws StandardException error
     */
    RoleGrantDescriptor getRoleDefinitionDescriptor(String roleName, UUID databaseId) throws StandardException;

    /**
     * Get the role grant descriptor corresponding to the uuid provided
     *
     * @param uuid the role grant descriptor uuid
     * @return The descriptor for the role grant descriptor
     * @throws StandardException Thrown on error
     */
    RoleGrantDescriptor getRoleGrantDescriptor(UUID uuid) throws StandardException;

    /**
     * Get a descriptor for a role grant
     *
     * @param roleName The name of the role whose definition we seek
     * @param grantee  The grantee
     * @param databaseId
     * @throws StandardException error
     */
    RoleGrantDescriptor getRoleGrantDescriptor(String roleName, String grantee, UUID databaseId) throws StandardException;


    /**
     * Remove all of the stored dependencies for a given dependent's ID
     * from the data dictionary.
     *
     * @param dependentsUUID Dependent's uuid
     * @param tc             TransactionController for the transaction
     * @param wait           If true, then the caller wants to wait for locks. False will
     *                       be when we using a nested user xaction - we want to timeout
     *                       right away if the parent holds the lock.
     * @throws StandardException Thrown on failure
     */
    void dropDependentsStoredDependencies(UUID dependentsUUID,TransactionController tc,boolean wait) throws StandardException;

    /**
     * Check all dictionary tables and return true if there is any GRANT
     * descriptor containing <code>authId</code> as its grantee.
     *
     * @param authId grantee for which a grant exists or not
     * @param databaseId
     * @param tc     TransactionController for the transaction
     * @return boolean true if such a grant exists
     */
    boolean existsGrantToAuthid(String authId, UUID databaseId, TransactionController tc) throws StandardException;


    /**
     * Drop and recreate metadata stored prepared statements.
     *
     * @param tc the xact
     * @throws StandardException
     */
    void updateMetadataSPSes(TransactionController tc) throws StandardException;

    /**
     * Create or update a system stored procedure.  If the system stored procedure alreadys exists in the data dictionary,
     * the stored procedure will be dropped and then created again.
     *
     *
     * @param databaseName
     * @param schemaName the schema where the procedure does and/or will reside
     * @param procName   the procedure to create or update
     * @param tc         the xact
     * @throws StandardException
     */
    void createOrUpdateSystemProcedure(String databaseName, String schemaName, String procName, TransactionController tc) throws StandardException;

    /**
     * Create or update all system stored procedures.  If the system stored procedure alreadys exists in the data dictionary,
     * the stored procedure will be dropped and then created again.
     *
     *
     * @param dbDesc
     * @param tc the xact
     * @throws StandardException
     */
    void createOrUpdateAllSystemProcedures(DatabaseDescriptor dbDesc, TransactionController tc) throws StandardException;

    void createOrUpdateAllSystemProceduresForAllDatabases(TransactionController tc) throws StandardException;

    /**
     * Drop a sequence descriptor.
     *
     * @param sequenceDescriptor the descriptor for the sequence to drop
     * @param tc                 the transaction to use for dropping
     */
    void dropSequenceDescriptor(SequenceDescriptor sequenceDescriptor,TransactionController tc) throws StandardException;

    /**
     * get a descriptor for a Sequence by uuid
     *
     * @param uuid uuid of the sequence
     * @return the SequenceDescriptor
     * @throws StandardException error
     */
    SequenceDescriptor getSequenceDescriptor(UUID uuid) throws StandardException;

    /**
     * get a descriptor for a Sequence by sequence name
     *
     * @param sequenceName Name of the sequence
     * @param sd           The scemadescriptor teh sequence belongs to
     * @return The SequenceDescriptor
     * @throws StandardException error
     */
    SequenceDescriptor getSequenceDescriptor(SchemaDescriptor sd,String sequenceName) throws StandardException;

    /**
     * Get permissions granted to one user for an object using the object's Id
     * and the user's authorization Id.
     *
     * @param objectUUID    ID of the object being protected
     * @param objectType    Type of the object (e.g., PermDescriptor.SEQUENCE_TYPE)
     * @param privilege     The kind of privilege needed (e.g., PermDescriptor.USAGE_PRIV)
     * @param granteeAuthId The user who needs the permission
     * @return The descriptor of the permissions for the object
     * @throws StandardException
     */
    PermDescriptor getGenericPermissions(UUID objectUUID,
                                         String objectType,
                                         String privilege,
                                         String granteeAuthId) throws StandardException;

    /**
     * Get one user's privileges for an object using the permUUID
     *
     * @param permUUID the uuid of the permissions to get
     * @return a PermDescriptor
     * @throws StandardException
     */
    PermDescriptor getGenericPermissions(UUID permUUID) throws StandardException;

    /**
     * Get a {@code DependableFinder} instance.
     *
     * @param formatId the format id
     * @return an instance capable of finding {@code Dependable}s with the
     * specified format id
     */
    DependableFinder getDependableFinder(int formatId);

    /**
     * Get a {@code DependableFinder} instance for referenced columns in
     * a table.
     *
     * @param formatId     the format id
     * @param columnBitMap byte array encoding the bitmap of referenced columns
     * @return an instance capable of finding {@code Dependable}s with the
     * specified format id
     */
    DependableFinder getColumnDependableFinder(int formatId,byte[] columnBitMap);

    /**
     * Update all system schemas to have new authorizationId. This is needed
     * while upgrading pre-10.2 databases to 10.2 or later versions. From 10.2,
     * all system schemas would be owned by database owner's authorizationId.
     * This is also needed for Splice Machine when upgrading from the 0.5 beta
     * where there is no AnA to 1.0 where AnA is available for the first time.
     *
     * @param aid AuthorizationID of Database Owner
     * @param tc  TransactionController to use
     * @throws StandardException Thrown on failure
     */
    void updateSystemSchemaAuthorization(String aid,TransactionController tc) throws StandardException;

    /**
     * Create a system stored procedure.
     * PLEASE NOTE:
     * This method is currently not used, but will be used when Splice Machine has a SYS_DEBUG schema available
     * with tools to debug and repair databases and data dictionaries.
     *
     * @param schemaName name of the system schema
     * @param procName   name of the system stored procedure
     * @param tc         TransactionController to use
     * @throws StandardException
     */
    void createSystemProcedure(String schemaName,String procName,TransactionController tc) throws StandardException;

    /**
     * Drop a system stored procedure.
     * PLEASE NOTE:
     * This method is currently not used, but will be used when Splice Machine has a SYS_DEBUG schema available
     * with tools to debug and repair databases and data dictionaries.
     *
     * @param schemaName name of the system schema
     * @param procName   name of the system stored procedure
     * @param tc         TransactionController to use
     * @throws StandardException
     */
    void dropSystemProcedure(String schemaName,String procName,TransactionController tc) throws StandardException;

    DataDictionaryCache getDataDictionaryCache();

    boolean canWriteCache(TransactionController xactMgr) throws StandardException;

    boolean canReadCache(TransactionController xactMgr) throws StandardException;

    boolean canUseSPSCache() throws StandardException;

    void addBackup(TupleDescriptor descriptor, TransactionController tc) throws StandardException;

    void deleteBackup(long backupId, TransactionController tc) throws StandardException;

    List<BackupDescriptor> getBackupDescriptorList() throws StandardException;

    List<BackupItemsDescriptor> getBackupItemDescriptorList() throws StandardException;

    void addBackupItems(TupleDescriptor[] descriptor, TransactionController tc) throws StandardException;

    void deleteAllBackupItems(long backupId, TransactionController tc) throws StandardException;

    void saveSourceCode(SourceCodeDescriptor descriptor, TransactionController tc) throws StandardException;

    void addSnapshot(TupleDescriptor descriptor, TransactionController tc) throws StandardException;

    void deleteSnapshot(String snapshotName, long conglomeratenumber, TransactionController tc) throws StandardException;

    boolean canUseDependencyManager();

    /**
     * Get default roles granted to a user
     *
     *
     * @param databaseId
     * @param username      the name of the user we want to find the default roles granted
     * @param tc            the transaction to use for dropping
     * @throws StandardException
     */
    List<String> getDefaultRoles(UUID databaseId, String username, TransactionController tc) throws StandardException;

    /**
     * Get permissions for a routine (function or procedure).
     *
     * @param routineUUID     the uuid of the routing permissions to fetch
     * @param permsList       list of routine permissions related to routineUUID to be populated
     * @return The first found descriptor of the users permissions for the routine.
     * @throws StandardException
     */
    RoutinePermsDescriptor getRoutinePermissions(UUID routineUUID, List<RoutinePermsDescriptor> permsList) throws StandardException;

    void addToken(TokenDescriptor descriptor, TransactionController tc) throws StandardException;

    void deleteToken(byte[] token) throws StandardException;

    TokenDescriptor getToken(byte[] token) throws StandardException;

    boolean isMetadataAccessRestrictionEnabled();

    void setMetadataAccessRestrictionEnabled();

    void updateSystemSchemasView(TransactionController tc) throws StandardException;

    void addReplication(TupleDescriptor descriptor, TransactionController tc) throws StandardException;

    void deleteReplication(TupleDescriptor descriptor, TransactionController tc) throws StandardException;

    boolean tableReplicationEnabled(String schemaName, String tableName) throws StandardException;

    boolean databaseReplicationEnabled() throws StandardException;

    boolean schemaReplicationEnabled(String schemaName) throws StandardException;


    String getCatalogVersion(long conglomerateNumber) throws StandardException;

    long getSystablesMinRetentionPeriod();

    boolean useTxnAwareCache();

    void createDbOwnerSchema(TransactionController tc, UUID databaseUuid, String dbOwner) throws StandardException;

    DatabaseDescriptor createNewDatabase(String name, String dbOwner) throws StandardException;

    UUID createNewDatabaseAndDatabaseOwner(String name, String dbOwner, String dbPassword) throws StandardException;
}<|MERGE_RESOLUTION|>--- conflicted
+++ resolved
@@ -219,7 +219,6 @@
      * Catalog numbers for non core system catalogs.
      * All these entries are for system tables, not views.
      */
-<<<<<<< HEAD
     int SYSCONSTRAINTS_CATALOG_NUM=5;
     int SYSKEYS_CATALOG_NUM=6;
     int SYSPRIMARYKEYS_CATALOG_NUM=7;
@@ -249,40 +248,8 @@
     int SYSSNAPSHOT_NUM=31;
     int SYSTOKENS_NUM=32;
     int SYSREPLICATION_CATALOG_NUM=33;
-    int SYSMONGETCONNECTION_CATALOG_NUM=34;
+    int INVALID_CATALOG_NUM=34; // was previously owned by MON_GET_CONNECTION which is now a table-valued function.
     int SYSNATURALNUMBERS_CATALOG_NUM=35;
-=======
-    int SYSCONSTRAINTS_CATALOG_NUM=4;
-    int SYSKEYS_CATALOG_NUM=5;
-    int SYSPRIMARYKEYS_CATALOG_NUM=6;
-    int SYSDEPENDS_CATALOG_NUM=7;
-    int SYSALIASES_CATALOG_NUM=8;
-    int SYSVIEWS_CATALOG_NUM=9;
-    int SYSCHECKS_CATALOG_NUM=10;
-    int SYSFOREIGNKEYS_CATALOG_NUM=11;
-    int SYSSTATEMENTS_CATALOG_NUM=12;
-    int SYSFILES_CATALOG_NUM=13;
-    int SYSTRIGGERS_CATALOG_NUM=14;
-    int SYSTABLEPERMS_CATALOG_NUM=15;
-    int SYSCOLPERMS_CATALOG_NUM=16;
-    int SYSROUTINEPERMS_CATALOG_NUM=17;
-    int SYSROLES_CATALOG_NUM=18;
-    int SYSSEQUENCES_CATALOG_NUM=19;
-    int SYSPERMS_CATALOG_NUM=20;
-    int SYSUSERS_CATALOG_NUM=21;
-    int SYSBACKUP_CATALOG_NUM=22;
-    int SYSBACKUPITEMS_CATALOG_NUM=23;
-    int SYSCOLUMNSTATS_CATALOG_NUM=24;
-    int SYSPHYSICALSTATS_CATALOG_NUM=25;
-    int SYSTABLESTATS_CATALOG_NUM=26;
-    int SYSDUMMY1_CATALOG_NUM=27;
-    int SYSSCHEMAPERMS_CATALOG_NUM=28;
-    int SYSSOURCECODE_CATALOG_NUM=29;
-    int SYSSNAPSHOT_NUM=30;
-    int SYSTOKENS_NUM=31;
-    int SYSREPLICATION_CATALOG_NUM=32;
-    int INVALID_CATALOG_NUM=33; // was previously owned by MON_GET_CONNECTION which is now a table-valued function.
-    int SYSNATURALNUMBERS_CATALOG_NUM=34;
 
     /**
      * Catalog numbers for transient views, e.g. monitoring views.
@@ -291,7 +258,6 @@
      */
     int SYSMONGETCONNECTION_CATALOG_NUM=Integer.MAX_VALUE;
 
->>>>>>> 3533d9ec
     /* static finals for constraints
      * (Here because they are needed by parser, compilation and execution.)
      */
