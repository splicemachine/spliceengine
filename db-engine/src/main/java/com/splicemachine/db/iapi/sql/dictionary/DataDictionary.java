--- conflicted
+++ resolved
@@ -2234,9 +2234,7 @@
 
     String getCatalogVersion(long conglomerateNumber) throws StandardException;
 
-<<<<<<< HEAD
     long getSystablesMinRetentionPeriod();
-=======
+
     boolean useTxnAwareCache();
->>>>>>> 10e4e4f2
 }