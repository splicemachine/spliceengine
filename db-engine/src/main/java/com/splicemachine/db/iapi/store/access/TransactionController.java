/*
 * This file is part of Splice Machine.
 * Splice Machine is free software: you can redistribute it and/or modify it under the terms of the
 * GNU Affero General Public License as published by the Free Software Foundation, either
 * version 3, or (at your option) any later version.
 * Splice Machine is distributed in the hope that it will be useful, but WITHOUT ANY WARRANTY;
 * without even the implied warranty of MERCHANTABILITY or FITNESS FOR A PARTICULAR PURPOSE.
 * See the GNU Affero General Public License for more details.
 * You should have received a copy of the GNU Affero General Public License along with Splice Machine.
 * If not, see <http://www.gnu.org/licenses/>.
 *
 * Some parts of this source code are based on Apache Derby, and the following notices apply to
 * Apache Derby:
 *
 * Apache Derby is a subproject of the Apache DB project, and is licensed under
 * the Apache License, Version 2.0 (the "License"); you may not use these files
 * except in compliance with the License. You may obtain a copy of the License at:
 *
 * http://www.apache.org/licenses/LICENSE-2.0
 *
 * Unless required by applicable law or agreed to in writing, software distributed
 * under the License is distributed on an "AS IS" BASIS, WITHOUT WARRANTIES OR
 * CONDITIONS OF ANY KIND, either express or implied. See the License for the
 * specific language governing permissions and limitations under the License.
 *
 * Splice Machine, Inc. has modified the Apache Derby code in this file.
 *
 * All such Splice Machine modifications are Copyright 2012 - 2020 Splice Machine, Inc.,
 * and are licensed to you under the GNU Affero General Public License.
 */

package com.splicemachine.db.iapi.store.access;

import com.splicemachine.db.iapi.error.StandardException;
import com.splicemachine.db.iapi.services.io.FormatableBitSet;
import com.splicemachine.db.iapi.services.io.Storable;
import com.splicemachine.db.iapi.services.locks.CompatibilitySpace;
import com.splicemachine.db.iapi.services.property.PersistentSet;
import com.splicemachine.db.iapi.sql.dictionary.ConglomerateDescriptor;
import com.splicemachine.db.iapi.sql.dictionary.TableDescriptor;
import com.splicemachine.db.iapi.store.access.conglomerate.Conglomerate;
import com.splicemachine.db.iapi.types.DataValueDescriptor;

import java.util.Properties;
import java.util.Set;

/**

The TransactionController interface provides methods that an access client
can use to control a transaction, which include the methods for
gaining access to resources (conglomerates, scans, etc.) in the transaction
controller's storage manager.  TransactionControllers are obtained
from an AccessFactory via the getTransaction method.
<P>
Each transaction controller is associated with a transaction context which
provides error cleanup when standard exceptions are thrown anywhere in the
system.  The transaction context performs the following actions in response
to cleanupOnError:
<UL>
<LI>
If the error is an instance of StandardException that has a severity less
than ExceptionSeverity.TRANSACTION_SEVERITY all resources remain unaffected.
<LI>
If the error is an instance of StandardException that has a severity equal
to ExceptionSeverity.TRANSACTION_SEVERITY, then all resources are released.  An attempt
to use any resource obtained from this transaction controller after
such an error will result in an error.  The transaction controller itself remains
valid, however.
<LI>
If the error is an instance of StandardException that has a severity greater
than ExceptionSeverity.TRANSACTION_SEVERITY, then all resources are released and the
context is popped from the stack.  Attempting to use this controller or any
resources obtained from it will result in an error.
</UL>
Transactions are obtained from an AccessFactory.
@see AccessFactory#getTransaction
@see com.splicemachine.db.iapi.error.StandardException
@see PersistentSet


**/

public interface TransactionController
    extends PersistentSet
{

    /**
     * Constant used for the lock_level argument to openConglomerate() and 
     * openScan() calls.  Pass in MODE_RECORD if you want the conglomerate
     * to be opened with record level locking (but the system may override
     * this choice and provide table level locking instead).  
     **/
    int MODE_RECORD    = 6;
    /**
     * Constant used for the lock_level argument to openConglomerate() and 
     * openScan() calls.  Pass in MODE_TABLE if you want the conglomerate
     * to be opened with table level locking - if this mode is passed in the
     * system will never use record level locking for the open scan or 
     * controller.
     **/
    int MODE_TABLE     = 7;

    /**
     * Constants used for the isolation_level argument to openConglomerate() and
     * openScan() calls.
     **/

    /**
     * 
     * No locks are requested for data that is read only.  Uncommitted data
     * may be returned.  Writes only visible previous to commit.
     * Exclusive transaction length locks are set on data that is written, no
     * lock is set on data that is read.  No table level intent lock is held
     * so it is up to caller to insure that table is not dropped while being
     * accessed (RESOLVE - this issue may need to be resolved differently if
     * we can't figure out a non-locked based way to prevent ddl during
     * read uncommitted access).
     *
     * ONLY USED INTERNALLY BY ACCESS, NOT VALID FOR EXTERNAL USERS.
     **/
    int ISOLATION_NOLOCK = 0;

    /**
     * No locks are requested for data that is read only.  Uncommitted data
     * may be returned.  Writes only visible previous to commit.
     * Exclusive transaction length locks are set on data that is written, no
     * lock is set on data that is read.  No table level intent lock is held
     * so it is up to caller to insure that table is not dropped while being
     * accessed (RESOLVE - this issue may need to be resolved differently if
     * we can't figure out a non-locked based way to prevent ddl during
     * read uncommitted access).
     *
     * Note that this is currently only supported in heap scans.
     *
     * TODO - work in progress to support this locking mode in the 5.1 
     * storage system.  
     **/
    int ISOLATION_READ_UNCOMMITTED = 1;

    /**
     * No lost updates, no dirty reads, only committed data is returned.  
     * Writes only visible when committed.  Exclusive transaction
     * length locks are set on data that is written, short term locks (
     * possibly instantaneous duration locks) are set
     * on data that is read.  
     **/
    int ISOLATION_READ_COMMITTED = 2;

    /**
     * No lost updates, no dirty reads, only committed data is returned.  
     * Writes only visible when committed.  Exclusive transaction
     * length locks are set on data that is written, short term locks (
     * possibly instantaneous duration locks) are set
     * on data that is read.  Read locks are requested for "zero" duration,
     * thus upon return from access no read row lock is held.
     **/
    int ISOLATION_READ_COMMITTED_NOHOLDLOCK = 3;

    /**
     * Read and write locks are held until end of transaction, but no
     * phantom protection is performed (ie no previous key locking).
     * Writes only visible when committed. 
     *
     * Note this constant is currently mapped to ISOLATION_SERIALIZABLE.  
     * The constant is provided so that code which only requires repeatable 
     * read can be coded with the right isolation level, and will just work when
     * store provided real repeatable read isolation.
     **/
    int ISOLATION_REPEATABLE_READ = 4;

    /**
     * Gray's isolation degree 3, "Serializable, Repeatable Read".	Note that
     * some conglomerate implementations may only be able to provide 
     * phantom protection under MODE_TABLE, while others can support this
     * under MODE_RECORD.
     **/
    int ISOLATION_SERIALIZABLE = 5;

    /**
     * Constants used for the flag argument to openConglomerate() and 
     * openScan() calls.
     *
     * NOTE - The values of these constants must correspond to their associated
     * constants in 
     * protocol.Database.Storage.RawStore.Interface.ContainerHandle, do not
     * add constants to this file without first adding there.
     **/

    /**
     * Use this mode to the openScan() call to indicate the scan should get
     * update locks during scan, and either promote the update locks to 
     * exclusive locks if the row is changed or demote the lock if the row
     * is not updated.  The lock demotion depends on the isolation level of
     * the scan.  If isolation level is ISOLATION_SERIALIZABLE or 
     * ISOLATION_REPEATABLE_READ
     * then the lock will be converted to a read lock.  If the isolation level 
     * ISOLATION_READ_COMMITTED then the lock is released when the scan moves
     * off the row.
     * <p>
     * Note that one must still set OPENMODE_FORUPDATE to be able to change
     * rows in the scan.  So to enable update locks for an updating scan one
     * provides (OPENMODE_FORUPDATE | OPENMODE_USE_UPDATE_LOCKS)
     **/
    int OPENMODE_USE_UPDATE_LOCKS      = 0x00001000;

    /**
     * Use this mode to the openConglomerate() call which opens the base
     * table to be used in a index to base row probe.  This will cause
     * the openConglomerate() call to not get any row locks as part of
     * it's fetches.
     * It is important when using this mode that the secondary index table be
     * successfully opened before opening the base table so that
     * proper locking protocol is followed.
     **/
    int OPENMODE_SECONDARY_LOCKED      = 0x00002000;

    /**
     * Use this mode to the openConglomerate() call used to open the
     * secondary indices of a table for inserting new rows in the table.
     * This will let the secondaryindex know that the base row being inserted
     * has already been locked and only previous key locks need be obtained.
     * 
     * It is important when using this mode that the base table be
     * successfully opened before opening the secondaryindex so that
     * proper locking protocol is followed.
     **/
    int OPENMODE_BASEROW_INSERT_LOCKED = 0x00004000;

    /**
     * open table for update, if not specified table will be opened for read.
     **/
    int OPENMODE_FORUPDATE             = 0x00000004;

    /**
     * Use this mode to the openConglomerate() call used to just get the
     * table lock on the conglomerate without actually doing anything else.
     * Any operations other than close() performed on the "opened" container
     * will fail.
     **/
    int OPENMODE_FOR_LOCK_ONLY         = 0x00000040;

    /**
     * The table lock request will not wait.
     * <p>
     * The request to get the table lock (any table lock including intent or
     * "real" table level lock), will not wait if it can't be granted.   A
     * lock timeout will be returned.  Note that subsequent row locks will
     * wait if the application has not set a 0 timeout and if the call does
     * not have a wait parameter (like OpenConglomerate.fetch().
     **/
    int OPENMODE_LOCK_NOWAIT           = 0x00000080;

    /**
     * Constants used for the countOpen() call.
     **/
    int OPEN_CONGLOMERATE   = 0x01;
    int OPEN_SCAN           = 0x02;
    int OPEN_CREATED_SORTS  = 0x03;
    int OPEN_SORT           = 0x04;
    int OPEN_TOTAL          = 0x05;


    byte IS_DEFAULT	=	(byte) 0x00; // initialize the flag
    byte IS_TEMPORARY	=	(byte) 0x01; // conglom is temporary
    byte IS_KEPT		=	(byte) 0x02; // no auto remove

    /**
     * Conflict resolution strategies.
     */
    enum ConflictResolutionStrategy {
        NOT_SET(0),
        IMMEDIATE(1),
        DEFERRED(2);

        int index = 1;
        ConflictResolutionStrategy(int index) {
            this.index = index;
        }

        public int getIndex() {
            return index;
        }

        public static ConflictResolutionStrategy fromInt(int index) {
            switch(index) {
                case 1:
                    return IMMEDIATE;
                case 2:
                    return DEFERRED;
                case 0: // fallthrough
                default:
                    return NOT_SET;
            }
        }
    }

    /**************************************************************************
     * Interfaces previously defined in TcAccessIface:
     **************************************************************************
     */

    /**
     * Get reference to access factory which started this transaction.
     * <p>
     *
     * @return The AccessFactory which started this transaction.
     **/
    AccessFactory getAccessManager();

    /**
    Check whether a conglomerate exists.

    @param  conglomId  The identifier of the conglomerate to check for.

    @return  true if the conglomerate exists, false otherwise.

    @exception StandardException   only thrown if something goes
    wrong in the lower levels.
    **/
    boolean conglomerateExists(long conglomId)
        throws StandardException;

    /**
    Create a conglomerate.
    <p>
    Currently, only "heap"'s and ""btree secondary index"'s are supported,
    and all the features are not completely implemented.  
    For now, create conglomerates like this:
    <p>
    <blockquote><pre>
        TransactionController tc;
        long conglomId = tc.createConglomerate(
            "heap", // we're requesting a heap conglomerate
            template, // a populated template is required for heap and btree.
            null, // no column order
            null, // default collation order for all columns
            null, // default properties
            0); // not temporary
    </blockquote></pre>

    Each implementation of a conglomerate takes a possibly different set
    of properties.  The "heap" implementation currently takes no properties.

    The "btree secondary index" requires the following set of properties:
    <UL>
    <LI> "baseConglomerateId" (integer).  The conglomerate id of the base
    conglomerate is never actually accessed by the b-tree secondary
    index implementation, it only serves as a namespace for row locks.
    This property is required.
    <LI> "rowLocationColumn" (integer).  The zero-based index into the row which
    the b-tree secondary index will assume holds a @see RowLocation of
    the base row in the base conglomerate.  This value will be used
    for acquiring locks.  In this implementation RowLocationColumn must be 
    the last key column.
    This property is required.
    <LI>"allowDuplicates" (boolean).  If set to true the table will allow 
    rows which are duplicate in key column's 0 through (nUniqueColumns - 1).
    Currently only supports "false".
    This property is optional, defaults to false.
    <LI>"nKeyFields"  (integer) Columns 0 through (nKeyFields - 1) will be 
    included in key of the conglomerate.
    This implementation requires that "nKeyFields" must be the same as the
    number of fields in the conglomerate, including the rowLocationColumn.
    Other implementations may relax this restriction to allow non-key fields
    in the index.
    This property is required.
    <LI>"nUniqueColumns" (integer) Columns 0 through "nUniqueColumns" will be 
    used to check for uniqueness.  So for a standard SQL non-unique index 
    implementation set "nUniqueColumns" to the same value as "nKeyFields"; and
    for a unique index set "nUniqueColumns" to "nKeyFields - 1 (ie. don't 
    include the rowLocationColumn in the uniqueness check).
    This property is required.
    <LI>"maintainParentLinks" (boolean)
    Whether the b-tree pages maintain the page number of their parent.  Only
    used for consistency checking.  It takes a certain amount more effort to
    maintain these links, but they're really handy for ensuring that the index
    is consistent.
    This property is optional, defaults to true.
    </UL>

    A secondary index i (a, b) on table t (a, b, c) would have rows
    which looked like (a, b, row_location).  baseConglomerateId is set to the
    conglomerate id of t.  rowLocationColumns is set to 2.  allowsDuplicates
    would be set to false.  To create a unique
    secondary index set uniquenessColumns to 2, this means that the btree
    code will compare the key values but not the row id when determing
    uniqueness.  To create a nonunique secondary index set uniquenessColumns
    to 3, this would mean that the uniqueness test would include the row
    location and since all row locations will be unique  all rows inserted
    into the index will be differentiated (at least) by row location.

    @return The identifier to be used to open the conglomerate later.

     @exception  StandardException  if the conglomerate could
    not be created for some reason.
    *
     * @param implementation Specifies what kind of conglomerate to create.
     THE WAY THAT THE IMPLEMENTATION IS CHOSEN STILL NEEDS SOME WORK.
     For now, use "BTREE" or "heap" for a local access manager.
     * @param template A row which describes the prototypical
  row that the conglomerate will be holding.
  Typically this row gives the conglomerate
  information about the number and type of
  columns it will be holding.  The implementation
  may require a specific subclass of row type.
  Note that the createConglomerate call reads the template and makes a copy
  of any necessary information from the template, no reference to the
  template is kept (and thus this template can be re-used in subsequent
  calls - such as openScan()).  This field is required when creating either
  a heap or btree conglomerate.
     * @param columnOrder Specifies the colummns sort order.
Useful only when the conglomerate is of type BTREE, default
value is 'null', which means all columns needs to be sorted in
Ascending order.
     * @param collationIds Specifies the collation id of each of the columns
in the new conglomerate.  Collation id along with format id may be used
to create DataValueDescriptor's which may subsequently be used for
comparisons.  For instance the correct collation specific order and
searching is maintained by correctly specifying the collation id of
the columns in the index when the index is created.
     * @param properties Implementation-specific properties of the
conglomerate.
     * @param  temporaryFlag
Where temporaryFlag can have the following values:
IS_DEFAULT		- no bit is set.
IS_TEMPORARY	- if set, the conglomerate is temporary
IS_KEPT			- only looked at if IS_TEMPORARY,
                  if set, the temporary container is not
                  removed automatically by store when
                  transaction terminates.

        If IS_TEMPORARY is set, the conglomerate is temporary.
        Temporary conglomerates are only visible through the transaction
        controller that created them.  Otherwise, they are opened,
        scanned, and dropped in the same way as permanent conglomerates.
        Changes to temporary conglomerates persist across commits, but
        temporary conglomerates are truncated on abort (or rollback
        to savepoint).  Updates to temporary conglomerates are not
        locked or logged.

        A temporary conglomerate is only visible to the	transaction
        controller that created it, even if the conglomerate IS_KEPT
        when the transaction termination.

All temporary conglomerate is removed by store when the
conglomerate controller is destroyed, or if it is dropped by an explicit
dropConglomerate.  If Derby reboots, all temporary
conglomerates are removed.
     * @param priority*/
    long createConglomerate(
        boolean                 isExternal,
        String                  implementation,
        DataValueDescriptor[]   template,
        ColumnOrdering[]        columnOrder,
        int[]                   collationIds,
        Properties              properties,
        int                     temporaryFlag,
        Conglomerate.Priority priority)
             throws StandardException;

    /**
     * Creates a conglomerate asynchronously, the caller can use the returned object but they must call {@link Conglomerate#awaitCreation()}
     * before they can use the newly created, referenced conglomerate
     */
    Conglomerate createConglomerateAsync(
        boolean                 isExternal,
        String                  implementation,
        DataValueDescriptor[]   template,
        ColumnOrdering[]        columnOrder,
        int[]                   collationIds,
        Properties              properties,
        int                     temporaryFlag,
        byte[][]                splitKeys,
        Conglomerate.Priority priority)
            throws StandardException;

    /** Tags this conglomerate with the transaction Id that dropped it, in order
     * to resolve whether or not we can VACUUM it later on
     * @param conglomerateId
     * @throws StandardException
     */
    void markConglomerateDropped(
            long conglomerateId)
            throws StandardException;

    /**
    Create a conglomerate and load (filled) it with rows that comes from the
    row source without loggging.

    <p>Individual rows that are loaded into the conglomerate are not
    logged. After this operation, the underlying database must be backed up
    with a database backup rather than an transaction log backup (when we have
    them). This warning is put here for the benefit of future generation.

    <p>
    This function behaves the same as @see createConglomerate except it also
    populates the conglomerate with rows from the row source and the rows that
    are inserted are not logged.

    @param implementation Specifies what kind of conglomerate to create.
    THE WAY THAT THE IMPLEMENTATION IS CHOSEN STILL NEEDS SOME WORK.
    For now, use "BTREE" or "heap" for a local access manager.

    @param template A row which describes the prototypical
    row that the conglomerate will be holding.
    Typically this row gives the conglomerate
    information about the number and type of
    columns it will be holding.  The implementation
    may require a specific subclass of row type.
    Note that the createConglomerate call reads the template and makes a copy
    of any necessary information from the template, no reference to the
    template is kept (and thus this template can be re-used in subsequent
    calls - such as openScan()).  This field is required when creating either
    a heap or btree conglomerate.

    @param columnOrder Specifies the colummns sort order.
    Useful only when the conglomerate is of type BTREE, default
    value is 'null', which means all columns needs to be sorted in
    Ascending order.

    @param collationIds Specifies the collation id of each of the columns
    in the new conglomerate.  Collation id along with format id may be used
    to create DataValueDescriptor's which may subsequently be used for
    comparisons.  For instance the correct collation specific order and
    searching is maintained by correctly specifying the collation id of 
    the columns in the index when the index is created.

    @param properties Implementation-specific properties of the
    conglomerate.

    @param rowSource the interface to recieve rows to load into the
    conglomerate.

    @param rowCount - if not null the number of rows loaded into the table
    will be returned as the first element of the array.

    @exception StandardException if the conglomerate could not be created or
    loaded for some reason.  Throws
    SQLState.STORE_CONGLOMERATE_DUPLICATE_KEY_EXCEPTION if
    the conglomerate supports uniqueness checks and has been created to
    disallow duplicates, and one of the rows being loaded had key columns which
    were duplicate of a row already in the conglomerate.
    **/
    long createAndLoadConglomerate(
    boolean 				isExternal,
    String                  implementation,
    DataValueDescriptor[]   template,
    ColumnOrdering[]		columnOrder,
    int[]                   collationIds,
    Properties              properties,
    int                     temporaryFlag,
    RowLocationRetRowSource rowSource,
    long[]                  rowCount)
    throws StandardException;

    /**
    Recreate a conglomerate and possibly load it with new rows that come from
    the new row source.

    <p>
    This function behaves the same as @see createConglomerate except it also
    populates the conglomerate with rows from the row source and the rows that
    are inserted are not logged.

    <p>Individual rows that are loaded into the conglomerate are not
    logged. After this operation, the underlying database must be backed up
    with a database backup rather than an transaction log backup (when we have
    them). This warning is put here for the benefit of future generation.

    @param implementation Specifies what kind of conglomerate to create.
    THE WAY THAT THE IMPLEMENTATION IS CHOSEN STILL NEEDS SOME WORK.
    For now, use "BTREE" or "heap" for a local access manager.

    @param recreate_ifempty If false, and the rowsource used to load the new
                            conglomerate returns no rows, then the original
                            conglomid will be returned.  To the client it will
                            be as if no call was made.  Underlying 
                            implementations may actually create and drop a 
                            container.
                            If true, then a new empty container will be 
                            created and it's conglomid will be returned.

    @param template A row which describes the prototypical
    row that the conglomerate will be holding.
    Typically this row gives the conglomerate
    information about the number and type of
    columns it will be holding.  The implementation
    may require a specific subclass of row type.
    Note that the createConglomerate call reads the template and makes a copy
    of any necessary information from the template, no reference to the
    template is kept (and thus this template can be re-used in subsequent
    calls - such as openScan()).  This field is required when creating either
    a heap or btree conglomerate.

    @param columnOrder  Specifies the colummns sort order.
    Useful only when the conglomerate is of type BTREE, default
    value is 'null', which means all columns needs to be sorted in
    Ascending order.

    @param collationIds Specifies the collation id of each of the columns
    in the new conglomerate.  Collation id along with format id may be used
    to create DataValueDescriptor's which may subsequently be used for
    comparisons.  For instance the correct collation specific order and
    searching is maintained by correctly specifying the collation id of 
    the columns in the index when the index is created.

    @param properties Implementation-specific properties of the conglomerate.

    @param  temporaryFlag  If true, the conglomerate is temporary.
    Temporary conglomerates are only visible through the transaction
    controller that created them.  Otherwise, they are opened,
    scanned, and dropped in the same way as permanent conglomerates.
    Changes to temporary conglomerates persist across commits, but
    temporary conglomerates are truncated on abort (or rollback
    to savepoint).  Updates to temporary conglomerates are not
    locked or logged.

    @param orig_conglomId The conglomid of the original conglomerate.

    @param rowSource interface to receive rows to load into the conglomerate.

    @param rowCount - if not null the number of rows loaded into the table
    will be returned as the first element of the array.

    @exception StandardException if the conglomerate could not be created or
    loaded for some reason.  Throws
    SQLState.STORE_CONGLOMERATE_DUPLICATE_KEY_EXCEPTION if
    the conglomerate supports uniqueness checks and has been created to
    disallow duplicates, and one of the rows being loaded had key columns which
    were duplicate of a row already in the conglomerate.
    **/
    long recreateAndLoadConglomerate(
    boolean					isExternal,
    String                  implementation,
    boolean                 recreate_ifempty,
    DataValueDescriptor[]   template,
    ColumnOrdering[]		columnOrder,
    int[]                   collationIds,
    Properties              properties,
    int                     temporaryFlag,
    long                    orig_conglomId,
    RowLocationRetRowSource rowSource,
    long[] rowCount
    )
        throws StandardException;

    /**
    Add a column to a conglomerate.  
    
    The Storage system will block this action until it can get an exclusive
    container level lock on the conglomerate.  The conglomerate must not be
    open in the current transaction, this means that within the current 
    transaction there must be no open ConglomerateController's or 
    ScanControllers.  It may not be possible in some implementations of the
    system to catch this error in the store, so it is up to the caller to 
    insure this.

    The column can only be added at the spot just after the current set of
    columns.  

    The template_column must be nullable.  
    
    After this call has been made, all fetches of this column from rows that
    existed in the table prior to this call will return "null".

    @param conglomId        The identifier of the conglomerate to alter.
    @param column_id        The column number to add this column at.
    @param template_column  An instance of the column to be added to table.
    @param collation_id     Collation id of the added column.

    @exception StandardException Only some types of conglomerates can support
        adding a column, for instance "heap" conglomerates support adding a 
        column while "btree" conglomerates do not.  If the column can not be
        added an exception will be thrown.
    **/
    void addColumnToConglomerate(
            long conglomId,
            int column_id,
            Storable template_column,
            int collation_id)
        throws StandardException;



    /**
     Remove a column from the conglomerate.

     @param conglomId        The identifier of the conglomerate to alter.
     @param column_id        The column number to add this column at.

     @exception StandardException Only base conglomerates support.  If the column can not be
     dropped an exception will be thrown.
     **/
    void dropColumnFromConglomerate(
            long conglomId,
            int column_id)
            throws StandardException;


    /**
    Drop a conglomerate.  The conglomerate must not be open in
    the current transaction.  This also means that there must
    not be any active scans on it.

    @param conglomId The identifier of the conglomerate to drop.

    @exception StandardException if the conglomerate could not be
     dropped for some reason.
    **/
    void dropConglomerate(long conglomId)
        throws StandardException;

    /**
     * For debugging, find the conglomid given the containerid.
     * <p>
     *
     * @return the conglomid, which contains the container with containerid.
     *
     * @exception  StandardException  Standard exception policy.
     **/
    long findConglomid(long containerid)
        throws StandardException;

    /**
     * For debugging, find the containerid given the conglomid.
     * <p>
     * Will have to change if we ever have more than one container in 
     * a conglomerate.
     *
     * @return the containerid of container implementing conglomerate with
     *             "conglomid."
     *
     * @exception  StandardException  Standard exception policy.
     **/
    long findContainerid(long conglomid)
        throws StandardException;

    /**
     * Get an nested user transaction.
     * <p>
     * A nested user transaction can be used exactly as any other 
     * TransactionController, except as follows.  For this discussion let the 
     * parent transaction be the transaction used to make the 
     * startNestedUserTransaction() call, and let the child transaction be the
     * transaction returned by the startNestedUserTransaction() call.
     * <p>
     * A parent transaction can nest a single readonly transaction
     * and a single separate read/write transaction. 
     * If a subsequent nested transaction creation is attempted
     * against the parent prior to destroying an existing
     * nested user transaction of the same type, an exception will be thrown.  
     * <p>
     * The nesting is limited to one level deep.  An exception will be thrown
     * if a subsequent getNestedUserTransaction() is called on the child
     * transaction.
     * <p>
     * The locks in the child transaction of a readOnly nested user transaction
     * will be compatible with the locks of the parent transaction.  The
     * locks in the child transaction of a non-readOnly nested user transaction
     * will NOT be compatible with those of the parent transaction - this is
     * necessary for correct recovery behavior.
     * <p>
     * A commit in the child transaction will release locks associated with
     * the child transaction only, work can continue in the parent transaction
     * at this point.  
     * <p>
     * Any abort of the child transaction will result in an abort of both
     * the child transaction and parent transaction, either initiated by
     * an explict abort() call or by an exception that results in an abort.
     * <p>
     * A TransactionController.destroy() call should be made on the child
     * transaction once all child work is done, and the caller wishes to 
     * continue work in the parent transaction.
     * <p>
     * AccessFactory.getTransaction() will always return the "parent" 
     * transaction, never the child transaction.  Thus clients using 
     * nested user transactions must keep track of the transaction, as there
     * is no interface to query the storage system to get the current
     * child transaction.  The idea is that a nested user transaction should
     * be used to for a limited amount of work, committed, and then work
     * continues in the parent transaction.
     * <p>
     * Nested User transactions are meant to be used to implement 
     * system work necessary to commit as part of implementing a user's
     * request, but where holding the lock for the duration of the user
     * transaction is not acceptable.  2 examples of this are system catalog
     * read locks accumulated while compiling a plan, and auto-increment.
     * <p>
     * Once the first write of a non-readOnly nested transaction is done,
     * then the nested user transaction must be committed or aborted before
     * any write operation is attempted in the parent transaction.  
     * (p>
     * fix for DERBY-5493 introduced a behavior change for commits executed
     * against an updatable nested user transaction.  Prior to this change
     * commits would execute a "lazy" commit where commit log record would only
     * be written to the stream, not guaranteed to disk.  After this change
     * commits on these transactions will always be forced to disk.  To get
     * the previous behavior one must call commitNoSync() instead.
     * <p>
     * examples of current usage of nested updatable transactions in Derby
     * include:
     * o recompile and saving of stored prepared statements, changed with
     *   DERBY-5493 to do synchronous commit.  Code in SPSDescriptor.java.
     * o sequence updater reserves new "range" of values in sequence 
     *   catalog, changed with DERBY-5493 to do synchronous commit.  Without
     *   this change crash of system might lose the updat of the range and
     *   then return same value on reboot.  Code in SequenceUpdater.java
     * o in place compress defragment phase committing units of work in
     *   moving tuples around in heap and indexes.  changed with DERBY-5493 
     *   to do synchronous commit. code in AlterTableConstantAction.java.
     * o used for creation of users initial default schema in SYSSCHEMAS.
     *   moving tuples around in heap and indexes.  changed with DERBY-5493 
     *   to do synchronous commit. code in DDLConstantAction.java.
     * o autoincrement/generated key case.  Kept behavior previous to 
     *   DERBY-5493 by changing to use commitNoSync, and defaulting 
     *   flush_log_on_xact_end to false.  Changing every 
     *   key allocation to be a synchronous commit would be a huge performance
     *   problem for existing applications depending on current performance.
     *   code in InsertResultSet.java
     *
     * @param readOnly                 Is transaction readonly?  Only 1 non-read
     *                                 only nested transaction is allowed per 
     *                                 transaction.
     *
     * @param flush_log_on_xact_end    By default should the transaction commit
     *                                 and abort be synced to the log.  Normal
     *                                 usage should pick true, unless there is
     *                                 specific performance need and usage 
     *                                 works correctly if a commit can be lost
     *                                 on system crash.
     *
     * @return The new nested user transaction.
     *
     * @exception  StandardException  Standard exception policy.
     **/
    TransactionController startNestedUserTransaction(
            boolean readOnly,
            boolean flush_log_on_xact_end)
        throws StandardException;

    /**
     * Get a nested internal transaction.
     * <p>
     * A nested internal transaction is used in place of a user transaction
     * when a DML statement is executing its operation tree and a new writable
     * child transaction needs to be created with the possibility that within
     * that statement another substatement may be run, requiring a nested transaction.
     *
     * @param readOnly True to begin a readOnly transaction, otherwise false.
     * @param destinationTable The byte representation of the conglomerate
     *                         number of the target table as a String.
     * @param inMemoryTxn If true, attempt to begin the child transaction
     *                    as an in-memory transaction.  This is only
     *                    applicable to non-Spark queries.
     * @return SpliceInternalTransactionManager object for tracking the latest child transaction.
     *
     * @notes The purpose of this method is to produce a new SpliceInternalTransactionManager
     * in the current context which will return the most recent child transaction upon
     * call to LanguageConnectionContext.getTransactionExecute().  This is the main method
     * which is used to determine which parent transaction to use when beginning a new
     * child transaction.  Previously, triggers nested inside triggers did not create the
     * inside trigger's transaction as a child of the outer trigger's transaction, but instead
     * as a child of the top-level DMLWriteOperation.  Having triggers use sibling transactions
     * adds the need to do early committing of transactions so that one trigger's written rows
     * are visible to the other trigger, and causes problems if we need to roll back.
     * With fully nested triggers, a child trigger can see a parent trigger's written rows
     * while the parent transaction is still active, so we never have to get in a situation
     * where we need to roll back a committed transaction.
     * Once this TransactionController is created, it should be pushed to the context via
     * LanguageConnectionContext.pushNestedTransaction, and popped via popNestedTransaction
     * once the executing operation is finished.
     * Once the initial TransactionController is pushed, subsequent child transactions can
     * be pushed to the transaction stack via:
     *   lcc.getTransactionExecute().getRawStoreXact().pushInternalTransaction(childTxn);
     *
     * SpliceInternalTransactionManager cannot be used to set or release savepoints or commit
     * transactions.  It is merely used for providing a means to pick the proper parent
     * transaction for any new internally-created child transactions.
     *
     */
	TransactionController startNestedInternalTransaction(
            boolean readOnly,
            byte[] destinationTable,
			boolean inMemoryTxn)
        throws StandardException;

    TransactionController startIndependentInternalTransaction(boolean readOnly) throws StandardException;

    /**
     * A superset of properties that "users" can specify.
     * <p>
     * A superset of properties that "users" (ie. from sql) can specify.  Store
     * may implement other properties which should not be specified by users.
     * Layers above access may implement properties which are not known at
     * all to Access.
     * <p>
     * This list is a superset, as some properties may not be implemented by
     * certain types of conglomerates.  For instant an in-memory store may not
     * implement a pageSize property.  Or some conglomerates may not support
     * pre-allocation.
     * <p>
     * This interface is meant to be used by the SQL parser to do validation
     * of properties passsed to the create table statement, and also by the
     * various user interfaces which present table information back to the 
     * user.
     * <p>
     * Currently this routine returns the following list:
     *      db.storage.initialPages
     *      db.storage.minimumRecordSize
     *      db.storage.pageReservedSpace
     *      db.storage.pageSize
     *
     * @return The superset of properties that "users" can specify.
     *
     **/
    Properties getUserCreateConglomPropList();

    /**
     * Open a conglomerate for use.  
     * <p>
     * The lock level indicates the minimum lock level to get locks at, the
     * underlying conglomerate implementation may actually lock at a higher
     * level (ie. caller may request MODE_RECORD, but the table may be locked
     * at MODE_TABLE instead).
     * <p>
     * The close method is on the ConglomerateController interface.
     *
     * @return a ConglomerateController to manipulate the conglomerate.
     *
     * @param conglomId         The identifier of the conglomerate to open.
     *
     * @param hold              If true, will be maintained open over commits.
     *
     * @param open_mode         Specifiy flags to control opening of table.
     *                          OPENMODE_FORUPDATE - if set open the table for
     *                          update otherwise open table shared.
     *
     * @param lock_level        One of (MODE_TABLE, MODE_RECORD).
     *
     * @param isolation_level   The isolation level to lock the conglomerate at.
     *                          One of (ISOLATION_READ_COMMITTED, 
     *                          ISOLATION_REPEATABLE_READ or 
     *                          ISOLATION_SERIALIZABLE).
     *
     * @exception  StandardException  if the conglomerate could not be opened
     *                                for some reason.  Throws 
     *                                SQLState.STORE_CONGLOMERATE_DOES_NOT_EXIST
     *                                if the conglomId being requested does not
     *                                exist for some reason (ie. someone has 
     *                                dropped it).
     **/
    ConglomerateController openConglomerate(
    long                            conglomId, 
    boolean                         hold,
    int                             open_mode,
    int                             lock_level,
    int                             isolation_level)
        throws StandardException;

    /**
     * Open a conglomerate for use, optionally include "compiled" info.  
     * <p>
     * Same as openConglomerate(), except that one can optionally provide
     * "compiled" static_info and/or dynamic_info.  This compiled information
     * must have be gotten from getDynamicCompiledConglomInfo() and/or
     * getStaticCompiledConglomInfo() calls on the same conglomid being opened.
     * It is up to caller that "compiled" information is still valid and
     * is appropriately multi-threaded protected.
     * <p>
     *
     * @see TransactionController#openConglomerate
     * @see TransactionController#getDynamicCompiledConglomInfo
     * @see TransactionController#getStaticCompiledConglomInfo
     * @see DynamicCompiledOpenConglomInfo
     * @see StaticCompiledOpenConglomInfo
     *
     * @return The identifier to be used to open the conglomerate later.
     *
     * @param hold              If true, will be maintained open over commits.
     * @param open_mode         Specifiy flags to control opening of table.
     * @param lock_level        One of (MODE_TABLE, MODE_RECORD).
     * @param isolation_level   The isolation level to lock the conglomerate at.
     *                          One of (ISOLATION_READ_COMMITTED, 
     *                          ISOLATION_REPEATABLE_READ or 
     *                          ISOLATION_SERIALIZABLE).
     * @param static_info       object returned from 
     *                          getStaticCompiledConglomInfo() call on this id.
     * @param dynamic_info      object returned from
     *                          getDynamicCompiledConglomInfo() call on this id.
     *
     * @exception  StandardException  Standard exception policy.
     **/
    ConglomerateController openCompiledConglomerate(
    boolean                         hold,
    int                             open_mode,
    int                             lock_level,
    int                             isolation_level,
    StaticCompiledOpenConglomInfo   static_info,
    DynamicCompiledOpenConglomInfo  dynamic_info)
        throws StandardException;


    /**
    Open a scan on a conglomerate.  The scan will return all
    rows in the conglomerate which are between the
    positions defined by {startKeyValue, startSearchOperator} and
    {stopKeyValue, stopSearchOperator}, which also match the qualifier.
    <P>
    The way that starting and stopping keys and operators are used
    may best be described by example. Say there's an ordered conglomerate
    with two columns, where the 0-th column is named 'x', and the 1st
    column is named 'y'.  The values of the columns are as follows:
    <blockquote><pre>
      x: 1 3 4 4 4 5 5 5 6 7 9
      y: 1 1 2 4 6 2 4 6 1 1 1
    </blockquote></pre>
    <P>
    A {start key, search op} pair of {{5.2}, GE} would position on
    {x=5, y=2}, whereas the pair {{5}, GT} would position on {x=6, y=1}.
    <P>
    Partial keys are used to implement partial key scans in SQL.
    For example, the SQL "select * from t where x = 5" would
    open a scan on the conglomerate (or a useful index) of t
    using a starting position partial key of {{5}, GE} and
    a stopping position partial key of {{5}, GT}.
    <P>
    Some more examples:
    <p>
    <blockquote><pre>
    +-------------------+------------+-----------+--------------+--------------+
    | predicate         | start key  | stop key  | rows         | rows locked  |
    |                   | value | op | value |op | returned     |serialization |
    +-------------------+-------+----+-------+---+--------------+--------------+
    | x = 5             | {5}   | GE | {5}   |GT |{5,2} .. {5,6}|{4,6} .. {5,6}|
    | x > 5             | {5}   | GT | null  |   |{6,1} .. {9,1}|{5,6} .. {9,1}|
    | x >= 5            | {5}   | GE | null  |   |{5,2} .. {9,1}|{4,6} .. {9,1}|
    | x <= 5            | null  |    | {5}   |GT |{1,1} .. {5,6}|first .. {5,6}|
    | x < 5             | null  |    | {5}   |GE |{1,1} .. {4,6}|first .. {4,6}|
    | x >= 5 and x <= 7 | {5},  | GE | {7}   |GT |{5,2} .. {7,1}|{4,6} .. {7,1}|
    | x = 5  and y > 2  | {5,2} | GT | {5}   |GT |{5,4} .. {5,6}|{5,2} .. {5,6}|
    | x = 5  and y >= 2 | {5,2} | GE | {5}   |GT |{5,2} .. {5,6}|{4,6} .. {5,6}|
    | x = 5  and y < 5  | {5}   | GE | {5,5} |GE |{5,2} .. {5,4}|{4,6} .. {5,4}|
    | x = 2             | {2}   | GE | {2}   |GT | none         |{1,1} .. {1,1}|
    +-------------------+-------+----+-------+---+--------------+--------------+
    </blockquote></pre>
    <P>
    As the above table implies, the underlying scan may lock
    more rows than it returns in order to guarantee serialization.
    <P>
    For each row which meets the start and stop position, as described above
    the row is "qualified" to see whether it should be returned.  The
    qualification is a 2 dimensional array of @see Qualifiers, which represents
    the qualification in conjunctive normal form (CNF).  Conjunctive normal
    form is an "and'd" set of "or'd" Qualifiers.
    <P>
    For example x = 5 would be represented is pseudo code as:
    
    qualifier_cnf[][] = new Qualifier[1];
    qualifier_cnf[0]  = new Qualifier[1];

    qualifier_cnr[0][0] = new Qualifer(x = 5)

    <P>
    For example (x = 5) or (y = 6) would be represented is pseudo code as:

    qualifier_cnf[][] = new Qualifier[1];
    qualifier_cnf[0]  = new Qualifier[2];

    qualifier_cnr[0][0] = new Qualifer(x = 5)
    qualifier_cnr[0][1] = new Qualifer(y = 6)

    <P>
    For example ((x = 5) or (x = 6)) and ((y = 1) or (y = 2)) would be 
    represented is pseudo code as:

    qualifier_cnf[][] = new Qualifier[2];
    qualifier_cnf[0]  = new Qualifier[2];

    qualifier_cnr[0][0] = new Qualifer(x = 5)
    qualifier_cnr[0][1] = new Qualifer(x = 6)

    qualifier_cnr[0][0] = new Qualifer(y = 5)
    qualifier_cnr[0][1] = new Qualifer(y = 6)

    <P>
    For each row the CNF qualfier is processed and it is determined whether
    or not the row should be returned to the caller.

    The following pseudo-code describes how this is done:

    <blockquote><pre>
    if (qualifier != null)
    {
        <blockquote><pre>
        for (int and_clause; and_clause < qualifier.length; and_clause++)
        {
            boolean or_qualifies = false;

            for (int or_clause; or_clause < qualifier[and_clause].length; or_clause++)
            {
                <blockquote><pre>
                DataValueDescriptor key     = 
                    qualifier[and_clause][or_clause].getOrderable();

                DataValueDescriptor row_col = 
                    get row column[qualifier[and_clause][or_clause].getColumnId()];

                boolean or_qualifies = 
                row_col.compare(qualifier[i].getOperatorString,
                <blockquote><pre>
                key,
                qualifier[i].getOrderedNulls,
                qualifier[i].getUnknownRV);
                </blockquote></pre>

                if (or_qualifies)
                {
                    break;
                }
            }

            if (!or_qualifies)
            {
                <blockquote><pre>
                don't return this row to the client - proceed to next row;
                </blockquote></pre>
            }
            </blockquote></pre>

        }
        </blockquote></pre>
    }
    </blockquote></pre>


    @param conglomId The identifier of the conglomerate
    to open the scan for.

    @param hold If true, this scan will be maintained open over
    commits.

    @param open_mode         Specifiy flags to control opening of table.
                             OPENMODE_FORUPDATE - if set open the table for
                             update otherwise open table shared.

    @param lock_level        One of (MODE_TABLE, MODE_RECORD).

    @param isolation_level   The isolation level to lock the conglomerate at.
                             One of (ISOLATION_READ_COMMITTED, 
                             ISOLATION_REPEATABLE_READ or 
                             ISOLATION_SERIALIZABLE).

    @param scanColumnList A description of which columns to return from
    every fetch in the scan.  template, and scanColumnList
    work together to describe the row to be returned by the scan - see RowUtil
    for description of how these three parameters work together to describe
    a "row".

    @param startKeyValue  An indexable row which holds a
    (partial) key value which, in combination with the
    startSearchOperator, defines the starting position of
    the scan.  If null, the starting position of the scan
    is the first row of the conglomerate.
    The startKeyValue must only reference columns included
    in the scanColumnList.

    @param startSearchOperator an operator which defines
    how the startKeyValue is to be searched for.  If
    startSearchOperation is ScanController.GE, the scan starts on
    the first row which is greater than or equal to the
    startKeyValue.  If startSearchOperation is ScanController.GT,
    the scan starts on the first row whose key is greater than
    startKeyValue.  The startSearchOperation parameter is
    ignored if the startKeyValue parameter is null.

    @param qualifier A 2 dimensional array encoding a conjunctive normal
    form (CNF) datastructure of of qualifiers which, applied
    to each key, restrict the rows returned by the scan.  Rows
    for which the CNF expression returns false are not
    returned by the scan. If null, all rows are returned.
    Qualifiers can only reference columns which are included in the
    scanColumnList.  The column id that a qualifier returns is the
    column id the table, not the column id in the partial row being
    returned.

    For detailed description of 2-dimensional array passing @see Qualifier

    @param stopKeyValue  An indexable row which holds a
    (partial) key value which, in combination with the
    stopSearchOperator, defines the ending position of
    the scan.  If null, the ending position of the scan
    is the last row of the conglomerate.
    The stopKeyValue must only reference columns included
    in the scanColumnList.

    @param stopSearchOperator an operator which defines
    how the stopKeyValue is used to determine the scan stopping
    position. If stopSearchOperation is ScanController.GE, the scan
    stops just before the first row which is greater than or
    equal to the stopKeyValue.  If stopSearchOperation is
    ScanController.GT, the scan stops just before the first row whose
    key is greater than	startKeyValue.  The stopSearchOperation
    parameter is ignored if the stopKeyValue parameter is null.

    @exception StandardException if the scan could not be
    opened for some reason.  Throws SQLState.STORE_CONGLOMERATE_DOES_NOT_EXIST
    if the conglomId being requested does not exist for some reason (ie. 
    someone has dropped it).

    @see RowUtil
    @see ScanController
    **/
    ScanController openScan(
        long                            conglomId,
        boolean                         hold,
        int                             open_mode,
        int                             lock_level,
        int                             isolation_level,
        FormatableBitSet                scanColumnList,
        DataValueDescriptor[]           startKeyValue,
        int                             startSearchOperator,
        Qualifier                       qualifier[][],
        DataValueDescriptor[]           stopKeyValue,
        int                             stopSearchOperator)
            throws StandardException;


    /**
     * Open a scan on a conglomerate, optionally providing compiled info.
     * <p>
     * Same as openScan(), except that one can optionally provide
     * "compiled" static_info and/or dynamic_info.  This compiled information
     * must have be gotten from getDynamicCompiledConglomInfo() and/or
     * getStaticCompiledConglomInfo() calls on the same conglomid being opened.
     * It is up to caller that "compiled" information is still valid and
     * is appropriately multi-threaded protected.
     * <p>
     *
     * @see TransactionController#openScan
     * @see TransactionController#getDynamicCompiledConglomInfo
     * @see TransactionController#getStaticCompiledConglomInfo
     * @see DynamicCompiledOpenConglomInfo
     * @see StaticCompiledOpenConglomInfo
     *
     * @return The identifier to be used to open the conglomerate later.
     *
     * @param open_mode             see openScan()
     * @param lock_level            see openScan()
     * @param isolation_level       see openScan()
     * @param scanColumnList        see openScan()
     * @param startKeyValue         see openScan()
     * @param startSearchOperator   see openScan()
     * @param qualifier             see openScan()
     * @param stopKeyValue          see openScan()
     * @param stopSearchOperator    see openScan()
     * @param static_info       object returned from 
     *                          getStaticCompiledConglomInfo() call on this id.
     * @param dynamic_info      object returned from
     *                          getDynamicCompiledConglomInfo() call on this id.
     *
     * @exception  StandardException  Standard exception policy.
     **/
    ScanController openCompiledScan(
        boolean                         hold,
        int                             open_mode,
        int                             lock_level,
        int                             isolation_level,
        FormatableBitSet                scanColumnList,
        DataValueDescriptor[]           startKeyValue,
        int                             startSearchOperator,
        Qualifier                       qualifier[][],
        DataValueDescriptor[]           stopKeyValue,
        int                             stopSearchOperator,
        StaticCompiledOpenConglomInfo   static_info,
        DynamicCompiledOpenConglomInfo  dynamic_info)
            throws StandardException;


    /**
     * Open a scan which gets copies of multiple rows at a time.
     * <p>
     * All inputs work exactly as in openScan().  The return is 
     * a GroupFetchScanController, which only allows fetches of groups
     * of rows from the conglomerate.
     * <p>
     *
     * @return The GroupFetchScanController to be used to fetch the rows.
     *
     * @param conglomId             see openScan()
     * @param open_mode             see openScan()
     * @param lock_level            see openScan()
     * @param isolation_level       see openScan()
     * @param scanColumnList        see openScan()
     * @param startKeyValue         see openScan()
     * @param startSearchOperator   see openScan()
     * @param qualifier             see openScan()
     * @param stopKeyValue          see openScan()
     * @param stopSearchOperator    see openScan()
     *
     * @exception  StandardException  Standard exception policy.
     *
     * @see ScanController
     * @see GroupFetchScanController
     **/
    GroupFetchScanController openGroupFetchScan(
        long                            conglomId,
        boolean                         hold,
        int                             open_mode,
        int                             lock_level,
        int                             isolation_level,
        FormatableBitSet                         scanColumnList,
        DataValueDescriptor[]           startKeyValue,
        int                             startSearchOperator,
        Qualifier                       qualifier[][],
        DataValueDescriptor[]           stopKeyValue,
        int                             stopSearchOperator)
            throws StandardException;

    /**
     * Return an open StoreCostController for the given conglomid.
     * <p>
     * Return an open StoreCostController which can be used to ask about
     * the estimated row counts and costs of ScanController and
     * ConglomerateController operations, on the given conglomerate.
     * <p>
     *
     * @return The open StoreCostController.
     *
     * @param conglomerateDescriptor The identifier of the conglomerate to open.
     *
     * @param skipDictionaryStats Whether we should fetch real stats from dictionary or just fake it
     *
     * @param defaultRowcount only takes effect when skipDictionaryStats is true, fix the rowcount to be the specified value
     *
     * @param requestedSplits The number of input splits requested via the splits query hint, or 0 for no hint.
     *
     * @exception  StandardException  Standard exception policy.
     *
     * @see StoreCostController
     **/
    StoreCostController openStoreCost(TableDescriptor td, ConglomerateDescriptor conglomerateDescriptor, boolean skipDictionaryStats, long defaultRowcount, int requestedSplits) throws StandardException;

    /**
     * Return a string with debug information about opened congloms/scans/sorts.
     * <p>
     * Return a string with debugging information about current opened
     * congloms/scans/sorts which have not been close()'d.
     * Calls to this routine are only valid under code which is conditional
     * on SanityManager.DEBUG.
     * <p>
     *
     * @return String with debugging information.
     *
     * @exception  StandardException  Standard exception policy.
     **/
    String debugOpened() throws StandardException;


    /**
        Get an object to handle non-transactional files.
    */
    FileResource getFileHandler();

    /**
     * Return an object that when used as the compatibility space for a lock
     * request, <strong>and</strong> the group object is the one returned by a
     * call to <code>getOwner()</code> on that object, guarantees that the lock
     * will be removed on a commit or an abort.
     */
    CompatibilitySpace getLockSpace();

    /**
     * Tell this transaction whether it should time out immediately if a lock
     * cannot be granted without waiting. This mechanism can for instance be
     * used if an operation is first attempted in a nested transaction to
     * reduce the lifetime of locks held in the system tables (like when
     * a stored prepared statement is compiled and stored). In such a case,
     * the caller must catch timeout exceptions and retry the operation in the
     * main transaction if a lock timeout occurs.
     *
     * @param noWait if {@code true} never wait for a lock in this transaction,
     * but time out immediately
     * @see com.splicemachine.db.iapi.services.locks.LockOwner#noWait()
     * @see com.splicemachine.db.iapi.store.raw.Transaction#setNoLockWait(boolean)
     */
    void setNoLockWait(boolean noWait);

    /**
     * Return static information about the conglomerate to be included in a
     * a compiled plan.
     * <p>
     * The static info would be valid until any ddl was executed on the 
     * conglomid, and would be up to the caller to throw away when that 
     * happened.  This ties in with what language already does for other 
     * invalidation of static info.  The type of info in this would be 
     * containerid and array of format id's from which templates can be created.
     * The info in this object is read only and can be shared among as many 
     * threads as necessary.
     * <p>
     *
     * @return The static compiled information.
     *
     * @param conglomId The identifier of the conglomerate to open.
     *
     * @exception  StandardException  Standard exception policy.
     **/
    StaticCompiledOpenConglomInfo getStaticCompiledConglomInfo(
            long conglomId)
        throws StandardException;

    /**
     * Return dynamic information about the conglomerate to be dynamically 
     * reused in repeated execution of a statement.
     * <p>
     * The dynamic info is a set of variables to be used in a given 
     * ScanController or ConglomerateController.  It can only be used in one 
     * controller at a time.  It is up to the caller to insure the correct 
     * thread access to this info.  The type of info in this is a scratch 
     * template for btree traversal, other scratch variables for qualifier 
     * evaluation, ...
     * <p>
     *
     * @return The dynamic information.
     *
     * @param conglomId The identifier of the conglomerate to open.
     *
     * @exception  StandardException  Standard exception policy.
     **/
    DynamicCompiledOpenConglomInfo getDynamicCompiledConglomInfo(
            long conglomId)
        throws StandardException;

    /**************************************************************************
     * Interfaces previously defined in TcLogIface:
     **************************************************************************
     */

    /**************************************************************************
     * Interfaces previously defined in TcSortIface:
     **************************************************************************
     */

    /**
     * Return an open SortCostController.
     * <p>
     * Return an open SortCostController which can be used to ask about 
     * the estimated costs of SortController() operations.
     * <p>
     * @param implParameters  Properties which help in choosing 
     *                        implementation-specific sort options.  If null, a
     *                        "generally useful" sort will be used.
     *
     * @return The open StoreCostController.
     *
     * @exception  StandardException  Standard exception policy.
     *
     * @see StoreCostController
     **/
    SortCostController openSortCostController( Properties  implParameters) throws StandardException;

    /**************************************************************************
     * Interfaces previously defined in TcTransactionIface:
     **************************************************************************
     */

    /**
    Return true if any transaction is blocked (even if not by this one).

    */
    boolean anyoneBlocked();

    /**
    Abort all changes made by this transaction since the last commit, abort
    or the point the transaction was started, whichever is the most recent.
    All savepoints within this transaction are released, and all resources
    are released (held or non-held).

    @exception StandardException Only exceptions with severities greater than
    ExceptionSeverity.TRANSACTION_SEVERITY will be thrown.
    **/
    void abort()
        throws StandardException;

    /**
     * "Elevate" the underlying transaction to one that allows writes. This
     * is not used by db code proper, but it is needed for the Read/write
     * transaction logic contained in Splice.
     *
     * @param tableName the name of the table to elevate
     * @throws StandardException If something goes wrong during elevation
     */
    void elevate(String tableName) throws StandardException;

    /**
    Commit this transaction.  All savepoints within this transaction are
    released.  All non-held conglomerates and scans are closed.

    @exception StandardException Only exceptions with severities greater than
    ExceptionSeverity.TRANSACTION_SEVERITY will be thrown.
    If an exception is thrown, the transaction will not (necessarily) have
    been aborted.  The standard error handling mechanism is expected to do the 
    appropriate cleanup.  In other words, if commit() encounters an error, the 
    exception is propagated up to the the standard exception handler, which 
    initiates cleanupOnError() processing, which will eventually abort the 
    transaction.
    **/
    void commit()
        throws StandardException;

    /**
    "Commit" this transaction without sync'ing the log.  Everything else is
    identical to commit(), use this at your own risk.

    <BR>bits in the commitflag can turn on to fine tuned the "commit":
    KEEP_LOCKS                          - no locks will be released by the
                                          commit and no post commit processing 
                                          will be initiated.  If, for some 
                                          reasons, the locks cannot be kept 
                                          even if this flag is set, then the 
                                          commit will sync the log, i.e., it 
                                          will revert to the normal commit.

    READONLY_TRANSACTION_INITIALIZATION - Special case used for processing
                                          while creating the transaction.  
                                          Should only be used by the system
                                          while creating the transaction to
                                          commit readonly work that may have
                                          been done using the transaction
                                          while getting it setup to be used
                                          by the user.  In the future we should
                                          instead use a separate tranaction to
                                          do this initialization.  Will fail
                                          if called on a transaction which
                                          has done any updates.
    @see TransactionController#commit

    @exception StandardException Only exceptions with severities greater than
    ExceptionSeverity.TRANSACTION_SEVERITY will be thrown.
    If an exception is thrown, the transaction will not (necessarily) have
    been aborted.  The standard error handling mechanism is expected to do the 
    appropriate cleanup.  In other words, if commit() encounters an error, the 
    exception is propagated up to the the standard exception handler, which 
    initiates cleanupOnError() processing, which will eventually abort the 
    transaction.
    **/
    void commitNoSync(int commitflag)
        throws StandardException;

    int RELEASE_LOCKS                          = 0x1;
    int KEEP_LOCKS                             = 0x2;
    int READONLY_TRANSACTION_INITIALIZATION    = 0x4;

    /**
    Abort the current transaction and pop the context.
    **/
    void destroy();

    /**
     * Get string id of the transaction.
     * <p>
     * This transaction "name" will be the same id which is returned in
     * the TransactionInfo information, used by the lock and transaction
     * vti's to identify transactions.
     * <p>
     * Although implementation specific, the transaction id is usually a number
     * which is bumped every time a commit or abort is issued.
     * <p>
     *
     * @return The a string which identifies the transaction.
     **/
    String getTransactionIdString();

    /**
     * Get string id of the transaction that would be when the Transaction
     * is IN active state. This method increments the Tx id of  current Tx
     * object if it is in idle state.
     * Note: Use this method only  getTransactionIdString() is not suitable.
     * @return The string which identifies the transaction.
     **/
    String getActiveStateTxIdString();

    /**
     * First step of 2-phase commit for a data dictionary change. Makes sure all
     * servers are in sync for committing a change to the DataDictionary.
     * It has to be called *before* the transaction that makes the change is committed.
     */
    void prepareDataDictionaryChange(String currentDDLChangeId) throws StandardException;

    /**
     * Final step of 2-phase commit for a data dictionary change. Makes sure all
     * servers are in sync for committing a change to the DataDictionary.
     * It has to be called *after* the transaction that makes the change is committed.
     */
    void commitDataDictionaryChange() throws StandardException;

    /**
     * Reveals whether the transaction has ever read or written data.
     *
     * @return true If the transaction has never read or written data.
     **/
    boolean isIdle();

    /**
     * Reveals whether the transaction is a global or local transaction.
     *
     * @return true If the transaction was either started by
     *         AccessFactory.startXATransaction() or was morphed to a global
     *         transaction by calling createXATransactionFromLocalTransaction().
     * 
     * @see AccessFactory#startXATransaction
     * @see TransactionController#createXATransactionFromLocalTransaction
     *
     **/
    boolean isGlobal();

    /**
     * Reveals whether the transaction is read only.
     *
     * @return true If the transaction is read only to this point.
     *
     **/
    boolean isPristine();

    /**
    Release the save point of the given name. Releasing a savepoint removes all
    knowledge from this transaction of the named savepoint and any savepoints
    set since the named savepoint was set.

    @param name     The user provided name of the savepoint, set by the user
                    in the setSavePoint() call.
      @param	kindOfSavepoint	 A NULL value means it is an internal savepoint (ie not a user defined savepoint)
                    Non NULL value means it is a user defined savepoint which can be a SQL savepoint or a JDBC savepoint
                    A String value for kindOfSavepoint would mean it is SQL savepoint
                    A JDBC Savepoint object value for kindOfSavepoint would mean it is JDBC savepoint
    @return returns savepoint position in the stack.

    @exception StandardException  Standard Derby exception policy.  A
                                  statement level exception is thrown if
                                  no savepoint exists with the given name.
    **/
    int releaseSavePoint(String name, Object kindOfSavepoint) throws StandardException;

    /**
    Rollback all changes made since the named savepoint was set. The named
    savepoint is not released, it remains valid within this transaction, and
    thus can be named it future rollbackToSavePoint() calls. Any savepoints
    set since this named savepoint are released (and their changes rolled back).
    <p>
    if "close_controllers" is true then all conglomerates and scans are closed
    (held or non-held).  
    <p>
    If "close_controllers" is false then no cleanup is done by the 
    TransactionController.  It is then the responsibility of the caller to
    close all resources that may have been affected by the statements 
    backed out by the call.  This option is meant to be used by the Language
    implementation of statement level backout, where the system "knows" what
    could be affected by the scope of the statements executed within the 
    statement.
    <p>

    @param name               The identifier of the SavePoint to roll back to.
    @param close_controllers  boolean indicating whether or not the controller 
                              should close open controllers.
      @param	kindOfSavepoint	 A NULL value means it is an internal savepoint (ie not a user defined savepoint)
      Non NULL value means it is a user defined savepoint which can be a SQL savepoint or a JDBC savepoint
      A String value for kindOfSavepoint would mean it is SQL savepoint
      A JDBC Savepoint object value for kindOfSavepoint would mean it is JDBC savepoint
    @return returns savepoint position in the stack.

    @exception StandardException  Standard Derby exception policy.  A
                                  statement level exception is thrown if
                                  no savepoint exists with the given name.
    **/
    int rollbackToSavePoint(
            String name,
            boolean close_controllers, Object kindOfSavepoint)
        throws StandardException;


    /**
    Set a save point in the current transaction. A save point defines a point in
    time in the transaction that changes can be rolled back to. Savepoints
    can be nested and they behave like a stack. Setting save points "one" and
    "two" and the rolling back "one" will rollback all the changes made since
    "one" (including those made since "two") and release savepoint "two".

    @param name     The user provided name of the savepoint.
    @param	kindOfSavepoint	 A NULL value means it is an internal savepoint (ie not a user defined savepoint)
    Non NULL value means it is a user defined savepoint which can be a SQL savepoint or a JDBC savepoint
    A String value for kindOfSavepoint would mean it is SQL savepoint
    A JDBC Savepoint object value for kindOfSavepoint would mean it is JDBC savepoint
    @return returns savepoint position in the stack.

    @exception StandardException  Standard Derby exception policy.  A
                                  statement level exception is thrown if
                                  no savepoint exists with the given name.
    **/
    int setSavePoint(String name, Object kindOfSavepoint) throws StandardException;

    /**
     * Convert a local transaction to a global transaction.
     * <p>
     * Get a transaction controller with which to manipulate data within
     * the access manager.  Tbis controller allows one to manipulate a
     * global XA conforming transaction.
     * <p>
     * Must only be called a previous local transaction was created and exists
     * in the context.  Can only be called if the current transaction is in
     * the idle state.  Upon return from this call the old tc will be unusable,
     * and all references to it should be dropped (it will have been implicitly
     * destroy()'d by this call.
     * <p>
     * The (format_id, global_id, branch_id) triplet is meant to come exactly
     * from a javax.transaction.xa.Xid.  We don't use Xid so that the system
     * can be delivered on a non-1.2 vm system and not require the javax classes
     * in the path.  
     *
     * @param global_id the global transaction identifier part of XID - ie.
     *                  Xid.getGlobalTransactionId().
     * @param branch_id The branch qualifier of the Xid - ie. 
     *                  Xid.getBranchQaulifier()
     * 	
     * @exception StandardException Standard exception policy.
     * @see TransactionController
     **/
    /* XATransactionController */ Object createXATransactionFromLocalTransaction(
    int                     format_id,
    byte[]                  global_id,
    byte[]                  branch_id)
        throws StandardException;


    boolean isElevated();

    String getCatalogVersion(String conglomerateNumber) throws StandardException;

    void setCatalogVersion(String conglomerateNumber, String version) throws StandardException;

    void truncate(String conglomerateNumber) throws StandardException;

    void snapshot(String snapshotName, String tableName) throws StandardException;

	Set<String> listSnapshots() throws StandardException;

	void cloneSnapshot(String snapshotName, String tableName) throws StandardException;

	void deleteSnapshot(String snapshotName) throws StandardException;

    long getActiveStateTxId();

    /**
     * The ScanController.close() method has been called on "scan".
     * <p>
     * Take whatever cleanup action is appropriate to a closed scan.  It is
     * likely this routine will remove references to the scan object that it
     * was maintaining for cleanup purposes.
     *
     **/
<<<<<<< HEAD
    void closeMe(ScanController scan);
=======
	void closeMe(ScanController scan);

	void rewritePropertyConglomerate() throws StandardException;
>>>>>>> 9925433e
}<|MERGE_RESOLUTION|>--- conflicted
+++ resolved
@@ -1756,11 +1756,7 @@
      * was maintaining for cleanup purposes.
      *
      **/
-<<<<<<< HEAD
-    void closeMe(ScanController scan);
-=======
 	void closeMe(ScanController scan);
 
 	void rewritePropertyConglomerate() throws StandardException;
->>>>>>> 9925433e
 }