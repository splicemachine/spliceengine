/*
 * This file is part of Splice Machine.
 * Splice Machine is free software: you can redistribute it and/or modify it under the terms of the
 * GNU Affero General Public License as published by the Free Software Foundation, either
 * version 3, or (at your option) any later version.
 * Splice Machine is distributed in the hope that it will be useful, but WITHOUT ANY WARRANTY;
 * without even the implied warranty of MERCHANTABILITY or FITNESS FOR A PARTICULAR PURPOSE.
 * See the GNU Affero General Public License for more details.
 * You should have received a copy of the GNU Affero General Public License along with Splice Machine.
 * If not, see <http://www.gnu.org/licenses/>.
 *
 * Some parts of this source code are based on Apache Derby, and the following notices apply to
 * Apache Derby:
 *
 * Apache Derby is a subproject of the Apache DB project, and is licensed under
 * the Apache License, Version 2.0 (the "License"); you may not use these files
 * except in compliance with the License. You may obtain a copy of the License at:
 *
 * http://www.apache.org/licenses/LICENSE-2.0
 *
 * Unless required by applicable law or agreed to in writing, software distributed
 * under the License is distributed on an "AS IS" BASIS, WITHOUT WARRANTIES OR
 * CONDITIONS OF ANY KIND, either express or implied. See the License for the
 * specific language governing permissions and limitations under the License.
 *
 * Splice Machine, Inc. has modified the Apache Derby code in this file.
 *
 * All such Splice Machine modifications are Copyright 2012 - 2020 Splice Machine, Inc.,
 * and are licensed to you under the GNU Affero General Public License.
 */

package com.splicemachine.db.iapi.sql.compile;

import com.splicemachine.db.iapi.sql.compile.costing.JoinCostEstimationModel;
import com.splicemachine.db.iapi.sql.conn.LanguageConnectionContext;

import com.splicemachine.db.iapi.sql.dictionary.DataDictionary;

import com.splicemachine.db.iapi.error.StandardException;

/**
    This is simply the factory for creating an optimizer.
    <p>
    There is expected to be only one of these configured per database.
 */

public interface OptimizerFactory {
    /**
     * Module name for the monitor's module locating system.
     */
    String MODULE = "com.splicemachine.db.iapi.sql.compile.OptimizerFactory";

    /**
     * Only one optimizer level should exist in the database, however, the
     * connection may have multiple instances of that optimizer
     * at a given time.
     *
     * @param optimizableList The list of Optimizables to optimize.
     * @param predicateList The list of unassigned OptimizablePredicates.
     * @param dDictionary The DataDictionary to use.
     * @param requiredRowOrdering The required ordering of the rows to
     * come out of the optimized result set
     * @param numTablesInQuery The number of tables in the current query
     * @param lcc The LanguageConnectionContext
     * <p>
     * RESOLVE - We probably want to pass a subquery list, once we define a
     * new interface for them, so that the Optimizer can out where to attach
     * the subqueries.
     *
     * @throws StandardException Thrown on error
     */
    Optimizer getOptimizer(OptimizableList optimizableList,
                           OptimizablePredicateList predicateList,
                           DataDictionary dDictionary,
                           RequiredRowOrdering requiredRowOrdering,
                           int numTablesInQuery,
                           LanguageConnectionContext lcc,
                           JoinCostEstimationModel joinCostEstimationModel)
            throws StandardException;


    /**
     * Return a new CostEstimate.
     *
     * @throws StandardException Thrown on error
     */
    CostEstimate getCostEstimate()
            throws StandardException;

    /**
     * Return whether or not the optimizer associated with
     * this factory supports optimizer trace.
     *
     * @return Whether or not the optimizer associated with
     * this factory supports optimizer trace.
     */
    boolean supportsOptimizerTrace();

    /**
     * Return the maxMemoryPerTable setting, this is used in
     * optimizer, as well as subquery materialization at run time.
     *
     * @return maxMemoryPerTable value
     */
    int getMaxMemoryPerTable();

<<<<<<< HEAD
    long getDetermineSparkRowThreshold();
=======
	long getDetermineSparkRowThreshold();

	/**
	 * The maximum number of rows for which index lookup operation can
	 * be fired as a batch. Controlled by splice.index.batchSize,
	 * default value in SQLConfiguration.
	 * @return  splice.index.batchSize value
	 */
	int getIndexBatchSize();

	/**
	 * The maximum number of index lookup batches that can run
	 * concurrently. Controlled by splice.index.numConcurrentLookups,
	 * default value in SQLConfiguration.
	 * @return splice.index.numConcurrentLookups value
	 */
	int getIndexLookupBlocks();
>>>>>>> 576e678b
}<|MERGE_RESOLUTION|>--- conflicted
+++ resolved
@@ -104,9 +104,6 @@
      */
     int getMaxMemoryPerTable();
 
-<<<<<<< HEAD
-    long getDetermineSparkRowThreshold();
-=======
 	long getDetermineSparkRowThreshold();
 
 	/**
@@ -124,5 +121,4 @@
 	 * @return splice.index.numConcurrentLookups value
 	 */
 	int getIndexLookupBlocks();
->>>>>>> 576e678b
 }