/*
 * This file is part of Splice Machine.
 * Splice Machine is free software: you can redistribute it and/or modify it under the terms of the
 * GNU Affero General Public License as published by the Free Software Foundation, either
 * version 3, or (at your option) any later version.
 * Splice Machine is distributed in the hope that it will be useful, but WITHOUT ANY WARRANTY;
 * without even the implied warranty of MERCHANTABILITY or FITNESS FOR A PARTICULAR PURPOSE.
 * See the GNU Affero General Public License for more details.
 * You should have received a copy of the GNU Affero General Public License along with Splice Machine.
 * If not, see <http://www.gnu.org/licenses/>.
 *
 * Some parts of this source code are based on Apache Derby, and the following notices apply to
 * Apache Derby:
 *
 * Apache Derby is a subproject of the Apache DB project, and is licensed under
 * the Apache License, Version 2.0 (the "License"); you may not use these files
 * except in compliance with the License. You may obtain a copy of the License at:
 *
 * http://www.apache.org/licenses/LICENSE-2.0
 *
 * Unless required by applicable law or agreed to in writing, software distributed
 * under the License is distributed on an "AS IS" BASIS, WITHOUT WARRANTIES OR
 * CONDITIONS OF ANY KIND, either express or implied. See the License for the
 * specific language governing permissions and limitations under the License.
 *
 * Splice Machine, Inc. has modified the Apache Derby code in this file.
 *
 * All such Splice Machine modifications are Copyright 2012 - 2020 Splice Machine, Inc.,
 * and are licensed to you under the GNU Affero General Public License.
 */

package com.splicemachine.db.iapi.sql.compile;

import com.splicemachine.db.iapi.sql.compile.costing.CostModel;
import com.splicemachine.db.iapi.sql.conn.LanguageConnectionContext;

import com.splicemachine.db.iapi.sql.dictionary.DataDictionary;

import com.splicemachine.db.iapi.error.StandardException;

/**
    This is simply the factory for creating an optimizer.
    <p>
    There is expected to be only one of these configured per database.
 */

public interface OptimizerFactory {
    /**
     * Module name for the monitor's module locating system.
     */
    String MODULE = "com.splicemachine.db.iapi.sql.compile.OptimizerFactory";

    /**
     * Only one optimizer level should exist in the database, however, the
     * connection may have multiple instances of that optimizer
     * at a given time.
     *
     * @param optimizableList The list of Optimizables to optimize.
     * @param predicateList The list of unassigned OptimizablePredicates.
     * @param dDictionary The DataDictionary to use.
     * @param requiredRowOrdering The required ordering of the rows to
     * come out of the optimized result set
     * @param numTablesInQuery The number of tables in the current query
     * @param lcc The LanguageConnectionContext
     * <p>
     * RESOLVE - We probably want to pass a subquery list, once we define a
     * new interface for them, so that the Optimizer can out where to attach
     * the subqueries.
     *
     * @throws StandardException Thrown on error
     */
    Optimizer getOptimizer(OptimizableList optimizableList,
<<<<<<< HEAD
						   OptimizablePredicateList predicateList,
						   DataDictionary dDictionary,
						   RequiredRowOrdering requiredRowOrdering,
						   int numTablesInQuery,
						   LanguageConnectionContext lcc)
=======
                           OptimizablePredicateList predicateList,
                           DataDictionary dDictionary,
                           RequiredRowOrdering requiredRowOrdering,
                           int numTablesInQuery,
                           LanguageConnectionContext lcc,
                           CostModel costModel)
>>>>>>> 27e07fcf
            throws StandardException;


    /**
     * Return a new CostEstimate.
     *
     * @throws StandardException Thrown on error
     */
    CostEstimate getCostEstimate()
            throws StandardException;
<<<<<<< HEAD

    /**
     * Return whether or not the optimizer associated with
     * this factory supports optimizer trace.
     *
     * @return Whether or not the optimizer associated with
     * this factory supports optimizer trace.
     */
    boolean supportsOptimizerTrace();

    /**
     * Return the maxMemoryPerTable setting, this is used in
     * optimizer, as well as subquery materialization at run time.
     *
     * @return maxMemoryPerTable value
     */
    int getMaxMemoryPerTable();

	long getDetermineSparkRowThreshold();

	/**
	 * The maximum number of rows for which index lookup operation can
	 * be fired as a batch. Controlled by splice.index.batchSize,
	 * default value in SQLConfiguration.
	 * @return  splice.index.batchSize value
	 */
	int getIndexBatchSize();

	/**
	 * The maximum number of index lookup batches that can run
	 * concurrently. Controlled by splice.index.numConcurrentLookups,
	 * default value in SQLConfiguration.
	 * @return splice.index.numConcurrentLookups value
	 */
	int getIndexLookupBlocks();
=======

    /**
     * Return whether or not the optimizer associated with
     * this factory supports optimizer trace.
     *
     * @return Whether or not the optimizer associated with
     * this factory supports optimizer trace.
     */
    boolean supportsOptimizerTrace();

    /**
     * Return the maxMemoryPerTable setting, this is used in
     * optimizer, as well as subquery materialization at run time.
     *
     * @return maxMemoryPerTable value
     */
    int getMaxMemoryPerTable();

    long getDetermineSparkRowThreshold();
>>>>>>> 27e07fcf
}<|MERGE_RESOLUTION|>--- conflicted
+++ resolved
@@ -70,20 +70,12 @@
      * @throws StandardException Thrown on error
      */
     Optimizer getOptimizer(OptimizableList optimizableList,
-<<<<<<< HEAD
 						   OptimizablePredicateList predicateList,
 						   DataDictionary dDictionary,
 						   RequiredRowOrdering requiredRowOrdering,
 						   int numTablesInQuery,
-						   LanguageConnectionContext lcc)
-=======
-                           OptimizablePredicateList predicateList,
-                           DataDictionary dDictionary,
-                           RequiredRowOrdering requiredRowOrdering,
-                           int numTablesInQuery,
                            LanguageConnectionContext lcc,
                            CostModel costModel)
->>>>>>> 27e07fcf
             throws StandardException;
 
 
@@ -94,43 +86,6 @@
      */
     CostEstimate getCostEstimate()
             throws StandardException;
-<<<<<<< HEAD
-
-    /**
-     * Return whether or not the optimizer associated with
-     * this factory supports optimizer trace.
-     *
-     * @return Whether or not the optimizer associated with
-     * this factory supports optimizer trace.
-     */
-    boolean supportsOptimizerTrace();
-
-    /**
-     * Return the maxMemoryPerTable setting, this is used in
-     * optimizer, as well as subquery materialization at run time.
-     *
-     * @return maxMemoryPerTable value
-     */
-    int getMaxMemoryPerTable();
-
-	long getDetermineSparkRowThreshold();
-
-	/**
-	 * The maximum number of rows for which index lookup operation can
-	 * be fired as a batch. Controlled by splice.index.batchSize,
-	 * default value in SQLConfiguration.
-	 * @return  splice.index.batchSize value
-	 */
-	int getIndexBatchSize();
-
-	/**
-	 * The maximum number of index lookup batches that can run
-	 * concurrently. Controlled by splice.index.numConcurrentLookups,
-	 * default value in SQLConfiguration.
-	 * @return splice.index.numConcurrentLookups value
-	 */
-	int getIndexLookupBlocks();
-=======
 
     /**
      * Return whether or not the optimizer associated with
@@ -150,5 +105,20 @@
     int getMaxMemoryPerTable();
 
     long getDetermineSparkRowThreshold();
->>>>>>> 27e07fcf
+
+	/**
+	 * The maximum number of rows for which index lookup operation can
+	 * be fired as a batch. Controlled by splice.index.batchSize,
+	 * default value in SQLConfiguration.
+	 * @return  splice.index.batchSize value
+	 */
+	int getIndexBatchSize();
+
+	/**
+	 * The maximum number of index lookup batches that can run
+	 * concurrently. Controlled by splice.index.numConcurrentLookups,
+	 * default value in SQLConfiguration.
+	 * @return splice.index.numConcurrentLookups value
+	 */
+	int getIndexLookupBlocks();
 }