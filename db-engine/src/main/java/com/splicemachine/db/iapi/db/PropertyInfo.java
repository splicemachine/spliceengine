/*
 * This file is part of Splice Machine.
 * Splice Machine is free software: you can redistribute it and/or modify it under the terms of the
 * GNU Affero General Public License as published by the Free Software Foundation, either
 * version 3, or (at your option) any later version.
 * Splice Machine is distributed in the hope that it will be useful, but WITHOUT ANY WARRANTY;
 * without even the implied warranty of MERCHANTABILITY or FITNESS FOR A PARTICULAR PURPOSE.
 * See the GNU Affero General Public License for more details.
 * You should have received a copy of the GNU Affero General Public License along with Splice Machine.
 * If not, see <http://www.gnu.org/licenses/>.
 *
 * Some parts of this source code are based on Apache Derby, and the following notices apply to
 * Apache Derby:
 *
 * Apache Derby is a subproject of the Apache DB project, and is licensed under
 * the Apache License, Version 2.0 (the "License"); you may not use these files
 * except in compliance with the License. You may obtain a copy of the License at:
 *
 * http://www.apache.org/licenses/LICENSE-2.0
 *
 * Unless required by applicable law or agreed to in writing, software distributed
 * under the License is distributed on an "AS IS" BASIS, WITHOUT WARRANTIES OR
 * CONDITIONS OF ANY KIND, either express or implied. See the License for the
 * specific language governing permissions and limitations under the License.
 *
 * Splice Machine, Inc. has modified the Apache Derby code in this file.
 *
 * All such Splice Machine modifications are Copyright 2012 - 2020 Splice Machine, Inc.,
 * and are licensed to you under the GNU Affero General Public License.
 */

package com.splicemachine.db.iapi.db;

import com.splicemachine.db.iapi.error.StandardException;
import com.splicemachine.db.iapi.error.PublicAPI;

import com.splicemachine.db.iapi.sql.Activation;
import com.splicemachine.db.iapi.sql.conn.Authorizer;
import com.splicemachine.db.iapi.sql.conn.LanguageConnectionContext;
import com.splicemachine.db.iapi.sql.conn.ConnectionUtil;

import com.splicemachine.db.iapi.sql.dictionary.ConglomerateDescriptor;
import com.splicemachine.db.iapi.sql.dictionary.DataDictionary;
import com.splicemachine.db.iapi.sql.dictionary.SchemaDescriptor;
import com.splicemachine.db.iapi.sql.dictionary.TableDescriptor;

import com.splicemachine.db.iapi.store.access.ConglomerateController;
import com.splicemachine.db.iapi.store.access.TransactionController;

import java.util.Properties;
import java.sql.SQLException;

/**
  *    PropertyInfo is a class with static methods that retrieve the properties
  * associated with a table or index and set and retrieve properties associated
  * with a database.
  * 
  * <P>
  This class can only be used within an SQL-J statement, a Java procedure or a server side Java method.
  <p>This class can be accessed using the class alias <code> PROPERTYINFO </code> in SQL-J statements.
  */
public final class PropertyInfo
{

    /**
     * Get the Properties associated with a given table.
     *
     * @param schemaName    The name of the schema that the table is in.
     * @param tableName     The name of the table.
     *
     * @return Properties   The Properties associated with the specified table.
     *                      (An empty Properties is returned if the table does not exist.)
     * @exception SQLException on error
     */
    public static Properties getTableProperties(String schemaName, String tableName)
        throws SQLException
    {
        return    PropertyInfo.getConglomerateProperties( schemaName, tableName, false );
    }

    /**
        Set or delete the value of a property of the database on the current connection.

        @param key the property key
        @param value the new value, if null the property is deleted.

        @exception SQLException on error
    */
    public static void setDatabaseProperty(String key, String value) throws SQLException
    {
        LanguageConnectionContext lcc = ConnectionUtil.getCurrentLCC();

        try {
        Authorizer a = lcc.getAuthorizer();
        a.authorize((Activation) null, Authorizer.PROPERTY_WRITE_OP);

        // Get the current transaction controller
        TransactionController tc = lcc.getTransactionExecute();

        tc.setProperty(key, value, false);
        } catch (StandardException se) {
            throw PublicAPI.wrapStandardException(se);
        }
    }

    /**
      Internal use only.
      */
    private    PropertyInfo() {}


    //////////////////////////////////////////////////////////////////////////////
    //
    //    PRIVATE METHODS
    //
    /////////////////////////////////////////////////////////////////////////////

    /**
     * Get the Properties associated with a given conglomerate
     *
     * @param schemaName        The name of the schema that the conglomerate is in.
     * @param conglomerateName  The name of the conglomerate.
     *
     * @return Properties   The Properties associated with the specified conglomerate.
     *                      (An empty Properties is returned if the conglomerate does not exist.)
     * @exception SQLException on error
     */
    private static Properties    getConglomerateProperties( String schemaName, String conglomerateName, boolean isIndex )
        throws SQLException
    {
        long                      conglomerateNumber;

        // find the language context.
        LanguageConnectionContext lcc = ConnectionUtil.getCurrentLCC();

        // Get the current transaction controller
        TransactionController tc = lcc.getTransactionExecute();

        try {
<<<<<<< HEAD

        // find the DataDictionary
        DataDictionary dd = lcc.getDataDictionary();


        // get the SchemaDescriptor
        SchemaDescriptor sd = dd.getSchemaDescriptor(null, schemaName, tc, true);
        if ( !isIndex)
        {
            // get the TableDescriptor for the table
            TableDescriptor td = dd.getTableDescriptor(conglomerateName, sd, tc);

            // Return an empty Properties if table does not exist or if it is for a view.
            if ((td == null) || td.getTableType() == TableDescriptor.VIEW_TYPE) { return new Properties(); }

            conglomerateNumber = td.getHeapConglomerateId();
        }
        else
        {
            // get the ConglomerateDescriptor for the index
            ConglomerateDescriptor cd = dd.getConglomerateDescriptor(conglomerateName, sd, false);

            // Return an empty Properties if index does not exist
            if (cd == null) { return new Properties(); }

            conglomerateNumber = cd.getConglomerateNumber();
        }

        ConglomerateController cc = tc.openConglomerate(
                conglomerateNumber,
                false,
                0, 
                TransactionController.MODE_RECORD,
                TransactionController.ISOLATION_SERIALIZABLE);

        Properties properties = tc.getUserCreateConglomPropList();
        cc.getTableProperties( properties );

        cc.close();
        return properties;
=======
            // find the DataDictionary
            DataDictionary dd = lcc.getDataDictionary();


            // get the SchemaDescriptor
            SchemaDescriptor sd = dd.getSchemaDescriptor(schemaName, tc, true);
            if ( !isIndex)
            {
                // get the TableDescriptor for the table
                TableDescriptor td = dd.getTableDescriptor(conglomerateName, sd, tc);

                // Return an empty Properties if table does not exist or if it is for a view.
                if ((td == null) || td.getTableType() == TableDescriptor.VIEW_TYPE) { return new Properties(); }

                conglomerateNumber = td.getHeapConglomerateId();
            }
            else
            {
                // get the ConglomerateDescriptor for the index
                ConglomerateDescriptor cd = dd.getConglomerateDescriptor(conglomerateName, sd, false);

                // Return an empty Properties if index does not exist
                if (cd == null) { return new Properties(); }

                conglomerateNumber = cd.getConglomerateNumber();
            }

            try (ConglomerateController cc = tc.openConglomerate(
                    conglomerateNumber,
                    false,
                    0,
                    TransactionController.MODE_RECORD,
                    TransactionController.ISOLATION_SERIALIZABLE)) {

                Properties properties = tc.getUserCreateConglomPropList();
                cc.getTableProperties(properties);
                return properties;
            }
>>>>>>> fa6e4f6b

        } catch (StandardException se) {
            throw PublicAPI.wrapStandardException(se);
        }

    }
}<|MERGE_RESOLUTION|>--- conflicted
+++ resolved
@@ -137,8 +137,6 @@
         TransactionController tc = lcc.getTransactionExecute();
 
         try {
-<<<<<<< HEAD
-
         // find the DataDictionary
         DataDictionary dd = lcc.getDataDictionary();
 
@@ -166,46 +164,6 @@
             conglomerateNumber = cd.getConglomerateNumber();
         }
 
-        ConglomerateController cc = tc.openConglomerate(
-                conglomerateNumber,
-                false,
-                0, 
-                TransactionController.MODE_RECORD,
-                TransactionController.ISOLATION_SERIALIZABLE);
-
-        Properties properties = tc.getUserCreateConglomPropList();
-        cc.getTableProperties( properties );
-
-        cc.close();
-        return properties;
-=======
-            // find the DataDictionary
-            DataDictionary dd = lcc.getDataDictionary();
-
-
-            // get the SchemaDescriptor
-            SchemaDescriptor sd = dd.getSchemaDescriptor(schemaName, tc, true);
-            if ( !isIndex)
-            {
-                // get the TableDescriptor for the table
-                TableDescriptor td = dd.getTableDescriptor(conglomerateName, sd, tc);
-
-                // Return an empty Properties if table does not exist or if it is for a view.
-                if ((td == null) || td.getTableType() == TableDescriptor.VIEW_TYPE) { return new Properties(); }
-
-                conglomerateNumber = td.getHeapConglomerateId();
-            }
-            else
-            {
-                // get the ConglomerateDescriptor for the index
-                ConglomerateDescriptor cd = dd.getConglomerateDescriptor(conglomerateName, sd, false);
-
-                // Return an empty Properties if index does not exist
-                if (cd == null) { return new Properties(); }
-
-                conglomerateNumber = cd.getConglomerateNumber();
-            }
-
             try (ConglomerateController cc = tc.openConglomerate(
                     conglomerateNumber,
                     false,
@@ -213,11 +171,10 @@
                     TransactionController.MODE_RECORD,
                     TransactionController.ISOLATION_SERIALIZABLE)) {
 
-                Properties properties = tc.getUserCreateConglomPropList();
-                cc.getTableProperties(properties);
+        Properties properties = tc.getUserCreateConglomPropList();
+        cc.getTableProperties( properties );
                 return properties;
             }
->>>>>>> fa6e4f6b
 
         } catch (StandardException se) {
             throw PublicAPI.wrapStandardException(se);
