--- conflicted
+++ resolved
@@ -1509,11 +1509,10 @@
 
     void setupSparkSQLUtils(SparkSQLUtils sparkSQLUtils);
 
-<<<<<<< HEAD
     boolean isPredicateUsageForIndexOrPkAccessDisabled();
 
     boolean alwaysAllowIndexPrefixIteration();
-=======
+
     void setupLocalSPSCache(boolean fromSparkExecution,
                             SPSDescriptor fromTableDmlSpsDescriptor) throws StandardException;
 
@@ -1524,6 +1523,5 @@
     SchemaDescriptor getInitialDefaultSchemaDescriptor();
 
     long getActiveStateTxId();
->>>>>>> 80a26f13
 
 }