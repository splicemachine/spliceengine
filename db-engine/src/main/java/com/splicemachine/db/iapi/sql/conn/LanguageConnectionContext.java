/*
 * This file is part of Splice Machine.
 * Splice Machine is free software: you can redistribute it and/or modify it under the terms of the
 * GNU Affero General Public License as published by the Free Software Foundation, either
 * version 3, or (at your option) any later version.
 * Splice Machine is distributed in the hope that it will be useful, but WITHOUT ANY WARRANTY;
 * without even the implied warranty of MERCHANTABILITY or FITNESS FOR A PARTICULAR PURPOSE.
 * See the GNU Affero General Public License for more details.
 * You should have received a copy of the GNU Affero General Public License along with Splice Machine.
 * If not, see <http://www.gnu.org/licenses/>.
 *
 * Some parts of this source code are based on Apache Derby, and the following notices apply to
 * Apache Derby:
 *
 * Apache Derby is a subproject of the Apache DB project, and is licensed under
 * the Apache License, Version 2.0 (the "License"); you may not use these files
 * except in compliance with the License. You may obtain a copy of the License at:
 *
 * http://www.apache.org/licenses/LICENSE-2.0
 *
 * Unless required by applicable law or agreed to in writing, software distributed
 * under the License is distributed on an "AS IS" BASIS, WITHOUT WARRANTIES OR
 * CONDITIONS OF ANY KIND, either express or implied. See the License for the
 * specific language governing permissions and limitations under the License.
 *
 * Splice Machine, Inc. has modified the Apache Derby code in this file.
 *
 * All such Splice Machine modifications are Copyright 2012 - 2020 Splice Machine, Inc.,
 * and are licensed to you under the GNU Affero General Public License.
 */

package com.splicemachine.db.iapi.sql.conn;

import com.splicemachine.db.catalog.UUID;
import com.splicemachine.db.iapi.db.InternalDatabase;
import com.splicemachine.db.iapi.error.StandardException;
import com.splicemachine.db.iapi.reference.ContextId;
import com.splicemachine.db.iapi.services.cache.CacheManager;
import com.splicemachine.db.iapi.services.cache.Cacheable;
import com.splicemachine.db.iapi.services.context.Context;
import com.splicemachine.db.iapi.services.io.FormatableBitSet;
import com.splicemachine.db.iapi.sql.Activation;
import com.splicemachine.db.iapi.sql.LanguageFactory;
import com.splicemachine.db.iapi.sql.ParameterValueSet;
import com.splicemachine.db.iapi.sql.PreparedStatement;
import com.splicemachine.db.iapi.sql.compile.*;
import com.splicemachine.db.iapi.sql.depend.Provider;
import com.splicemachine.db.iapi.sql.dictionary.DataDictionary;
import com.splicemachine.db.iapi.sql.dictionary.SchemaDescriptor;
import com.splicemachine.db.iapi.sql.dictionary.TableDescriptor;
import com.splicemachine.db.iapi.sql.execute.ConstantAction;
import com.splicemachine.db.iapi.sql.execute.CursorActivation;
import com.splicemachine.db.iapi.sql.execute.ExecPreparedStatement;
import com.splicemachine.db.iapi.sql.execute.ExecutionStmtValidator;
import com.splicemachine.db.iapi.store.access.AccessFactory;
import com.splicemachine.db.iapi.store.access.TransactionController;
import com.splicemachine.db.iapi.types.DataValueFactory;
import com.splicemachine.db.impl.sql.GenericStatement;
import com.splicemachine.db.impl.sql.compile.CharTypeCompiler;
import com.splicemachine.db.impl.sql.execute.TriggerExecutionContext;
import com.splicemachine.db.impl.sql.execute.TriggerExecutionStack;
import com.splicemachine.db.impl.sql.misc.CommentStripper;
import com.splicemachine.utils.SparkSQLUtils;

import java.util.List;
import java.util.Map;
import java.util.Properties;

/**
 * LanguageConnectionContext keeps the result sets,
 * and activations in use by the current connection.
 * <p>
 * More stable items, like other factories, are accessible through
 * the LanguageConnectionFactory or the LanguageFactory.
 *
 * @see LanguageConnectionFactory
 * @see com.splicemachine.db.iapi.sql.LanguageFactory
 */
public interface LanguageConnectionContext extends Context {

    /**
     * this is the ID we expect these contexts
     * to be stored into a context manager under.
     */
    String CONTEXT_ID = ContextId.LANG_CONNECTION;

    int    OUTERMOST_STATEMENT = 1;

    // Constants describing how this connection handles schemas
    int SQL92_SCHEMAS = 0;
    int USER_NAME_SCHEMA = 1; // User names are schema names.
    int NO_SCHEMAS = 2; // Schemas not implemented.

    /* String for logStatementText output */
    String xidStr = "(XID = ";
    String lccStr = "(SESSIONID = ";
    String dbnameStr = "(DATABASE = ";
    String drdaStr = "(DRDAID = ";
    String uuidStr = "(UUID = ";
    String execStr = "(ENGINE = ";
    String useridStr = "(USERID = ";

    // Lock Management

    int    SINGLE_TRANSACTION_LOCK = 1;
    int    MULTI_TRANSACTION_LOCK = 2;

    // controls casing of NON-delimited identifiers. ANSI casing forces all
    // non-delimited identifiers to be lower case.

    int    UNKNOWN_CASING = -1;
    int    ANSI_CASING = 0;
    int    ANTI_ANSI_CASING = 1;

    // Local temporary table handling
    String LOCAL_TEMP_TABLE_SUFFIX_FIX_PART = "____________________";
    char LOCAL_TEMP_TABLE_SUFFIX_FIX_PART_CHAR = '_';
    int LOCAL_TEMP_TABLE_SUFFIX_FIX_PART_NUM_CHAR = 20;

    /**
     * Initialize. For use after pushing the contexts that initialization needs.
     *
     *
     * @exception StandardException thrown if something goes wrong
     */
    void initialize() throws StandardException;

    /**
     * Initialize Splice. For use after pushing the contexts that initialization needs.
     *
     *
     * @exception StandardException thrown if something goes wrong
     */
    void initializeSplice(String sessionUser, SchemaDescriptor defaultSchemaDescriptor) throws StandardException;


    /**
     * Get value of logStatementText.
     * (Whether or not to write info on currently
     * executing statement to error log.)
     *
     * @return value of logStatementText
     */
    boolean getLogStatementText();

    /**
     * Set value of logStatementText
     * (Whether or not to write info on currently
     * executing statement to error log.)
     *
     * @param logStatementText    Whether or not logStatementText property is set.
     */
    void setLogStatementText(boolean logStatementText);

    /**
     * Get value of logQueryPlan.
     * (Whether or not to write query plan info on currently
     * executing statement to error log.)
     *
     * @return value of logQueryPlan
     */
    boolean getLogQueryPlan();

    /**
     * Get value of tableLimitForExhaustiveSearch
     * @return value of tableLimitForExhaustiveSearch
     */
    int getTableLimitForExhaustiveSearch();

    /**
     * Get value of minPlanTimeout
     * @return value of minPlanTimeout
     */
    long getMinPlanTimeout();

    /**
     * get the lock escalation threshold to use with this connection.
     */
    int getLockEscalationThreshold();

    /**
     * Add the activation to those known about by this connection.
     *
     */
    void addActivation(Activation a)
        throws StandardException;

    /**
     * Make a note that some activations are marked unused
     */
    void notifyUnusedActivation();

    /**
     * Remove the activation from those known about by this connection.
     *
     * @exception StandardException thrown if something goes wrong
     */
    void removeActivation(Activation a)
        throws StandardException;

    /**
     * Return the number of activation known for this connection.
     *
     */
    int getActivationCount();

    /**
     * See if a given cursor is available for use.  This is used
     * to locate the cursor during its execution.
     *
     * @return the activation for the given cursor, null if none exists.
     */
    CursorActivation lookupCursorActivation(String cursorName);

    /**
     * Return the last activation added
     * This is used to find the drop activation in dropViewCascade
     * so we can add warning messages to the activation
     *
     */
    Activation getLastActivation();

    /**
        Get a connection unique system generated name for a cursor.
    */
    String getUniqueCursorName();

    /**
        Get a connection unique system generated name for an unnamed savepoint.
    */
    String getUniqueSavepointName();

    /**
        Get a connection unique system generated id for an unnamed savepoint.
    */
    int getUniqueSavepointID();

    /**
     * Check if there are any global temporary tables declared for this connection.
     * @return true if there are declared temp tables for this connectoin else false
     *
     */
    boolean checkIfAnyDeclaredGlobalTempTablesForThisConnection();

    /**
     * Mark the passed temporary table as modified in the current unit of work. That information will be used at rollback time
     * The compile phase will generate code to call this method if the DML is on a temporary table
     *
     * @param tableName Mark the passed temporary table name as modified
     */
    void markTempTableAsModifiedInUnitOfWork(String tableName);
  
    /**
     * Add the declared global temporary table to the list of temporary tables known by this connection.
     * @param td Corresponding to the temporary table
     *
     */
    void addDeclaredGlobalTempTable(TableDescriptor td) throws StandardException;

    /**
     * Drop (mark the declared global temporary table for dropping) from the list of temporary tables known by this connection.
     * @param td Corresponding to the temporary table
     * @return true if dropped the temporary table. False if no such temporary table exists.
     *
     * @see com.splicemachine.db.impl.sql.conn.TempTableInfo
     */
    boolean dropDeclaredGlobalTempTable(TableDescriptor td);

    /**
     * Mangle a table name with current session ID as its suffix
     * Should be used only on temporary tables
     * @param tableName temporary table name given by user
     * @return mangled temporary table name to be used internally
     */
    String mangleTableName(String tableName);

    /**
     * Check if a table is visible to current session
     *
     * @param td TableDescriptor of the table to check
     * @return true if the table is visible to current session, false otherwise
     */
    boolean isVisibleToCurrentSession(TableDescriptor td) throws StandardException;

    /**
     * Get table descriptor for the declared global temporary table from the list of temporary
     * tables known by this connection.
     * @param tableName Get table descriptor for the passed table name
     * @return TableDescriptor if found the temporary table. Else return null
     *
     */
    TableDescriptor getTableDescriptorForTempTable(String tableName);

    /**
        Reset the connection before it is returned (indirectly) by
        a PooledConnection object. See EmbeddedConnection.
     */
    void resetFromPool()
         throws StandardException;

    /**
        Do a commit, as internally needed by Derby.  E.g.
         a commit for sync, or a commit for autocommit.  Skips
        checks that a user isn't doing something bad like issuing
        a commit in a nested xact.

        @param    commitStore    true if we should commit the Store transaction

        @exception StandardException thrown if something goes wrong
     */
    void internalCommit( boolean commitStore )
         throws StandardException;

    /**
        Similar to internalCommit() but has logic for an unsynchronized commit

        @param    commitflag    the flags to pass to commitNoSync in the store's
                            TransactionController

        @exception StandardException    thrown if something goes wrong
     */
    void internalCommitNoSync(int commitflag) throws StandardException;

    /**
        Do a commit, as issued directly by a user (e.g. via Connection.commit()
        or the JSQL 'COMMIT' statement.

        @exception StandardException thrown if something goes wrong
     */
    void userCommit() throws StandardException;

    /**
        Commit a distrubuted transaction.

        @param onePhase if true, allow it to commit without first going thru a
        prepared state.

        @exception StandardException    thrown if something goes wrong
     */
    void xaCommit(boolean onePhase) throws StandardException;


    /**
        Do a rollback, as internally needed by Derby.  E.g.
         a rollback for sync, or a rollback for an internal error.  Skips
        checks that a user isn't doing something bad like issuing
        a rollback in a nested xact.

        @exception StandardException thrown if something goes wrong
     */
    void internalRollback() throws StandardException;

    /**
        Do a rollback, as issued directly by a user (e.g. via Connection.rollback()
        or the JSQL 'ROLLBACK' statement.

        @exception StandardException thrown if something goes wrong
     */
    void userRollback() throws StandardException;

    /**
     * Let the context deal with a rollback to savepoint
     *
     * @param    savepointName    Name of the savepoint that needs to be rolled back
     * @param    refreshStyle    boolean indicating whether or not the controller should close
     * open conglomerates and scans. Also used to determine if language should close
     * open activations.
     * @param    kindOfSavepoint     A NULL value means it is an internal savepoint (ie not a user defined savepoint)
     * Non NULL value means it is a user defined savepoint which can be a SQL savepoint or a JDBC savepoint
     *   A String value for kindOfSavepoint would mean it is SQL savepoint
     *   A JDBC Savepoint object value for kindOfSavepoint would mean it is JDBC savepoint
     *
     * @exception StandardException thrown if something goes wrong
     */
    void internalRollbackToSavepoint
    ( String savepointName, boolean refreshStyle, Object kindOfSavepoint ) throws StandardException;

    /**
     * Let the context deal with a release of a savepoint
     *
     * @param    savepointName    Name of the savepoint that needs to be released
     * @param    kindOfSavepoint     A NULL value means it is an internal savepoint (ie not a user defined savepoint)
     * Non NULL value means it is a user defined savepoint which can be a SQL savepoint or a JDBC savepoint
     *   A String value for kindOfSavepoint would mean it is SQL savepoint
     *   A JDBC Savepoint object value for kindOfSavepoint would mean it is JDBC savepoint
     *
     * @exception StandardException thrown if something goes wrong
     */
    void releaseSavePoint ( String savepointName, Object kindOfSavepoint ) throws StandardException;


    /**
        Roll back a distrubuted transaction.

        @exception StandardException    thrown if something goes wrong
     */
    void xaRollback() throws StandardException;

    /**
      Sets a savepoint. Causes the Store to set a savepoint.

      @param    savepointName    name of savepoint
      @param    kindOfSavepoint     A NULL value means it is an internal savepoint (ie not a user defined savepoint)
      Non NULL value means it is a user defined savepoint which can be a SQL savepoint or a JDBC savepoint
      A String value for kindOfSavepoint would mean it is SQL savepoint
      A JDBC Savepoint object value for kindOfSavepoint would mean it is JDBC savepoint

        @exception StandardException thrown if something goes wrong
      */
    void    languageSetSavePoint( String savepointName, Object kindOfSavepoint )  throws StandardException;

    /**
     * Begin a nested transaction.
     *
     * @param readOnly The nested transaction would be read only if param value true
     *
     * @exception StandardException on error.
     * @see TransactionController#startNestedUserTransaction
     */

    void beginNestedTransaction(boolean readOnly) throws StandardException;

    /**
     * commit a nested transaction.
     * We do not provide a abortNestedTransaction.
     * If a nested xaction is aborted, then this results in the parent xaction
     * also being aborted. This is not what we need for releasing
     * compile time locks or autoincrement-- hence we do not provide
     * abortNestedTransaction.
     *
     * @exception StandardException thrown on erro
     *
     * @see TransactionController#startNestedUserTransaction
     */
    void commitNestedTransaction() throws StandardException;

    /**
        Get the transaction controller to use with this language connection
        context at compile time.
     */
    TransactionController getTransactionCompile();

    /**
        Get the transaction controller to use with this language connection
        context during execute time.
     */

    TransactionController getTransactionExecute();

    void pushNestedTransaction(TransactionController trans);

    TransactionController popNestedTransaction();

    boolean hasNestedTransaction();

    /**
        Get the data dictionary

        @return the data dictionary

     */
    DataDictionary getDataDictionary();

    /**
        Get the data value factory to use with this language connection
        context.
     */
    DataValueFactory getDataValueFactory();

    /**
        Get the language factory to use with this language connection
        context.
     */
    LanguageFactory getLanguageFactory();

    /**
     * get the optimizer factory to use with this language connection context.
     */
    OptimizerFactory getOptimizerFactory();

    /**
        Get the language connection factory to use with this language connection
        context.
     */
    LanguageConnectionFactory getLanguageConnectionFactory();

    /**
     * Get the Authorization Id of the current user
     *
     * @param a activation
     * @return String the authorization id
     */
    String getCurrentUserId(Activation a);

    void setCurrentUser(Activation a, String userName);

    void setCurrentGroupUser(Activation a, List<String> groupUsers);
    /**
     * Get the current group user
     * @param a activation
     * @return String current group user
     */
    public List<String> getCurrentGroupUser(Activation a);

    /**
     *  Get the Authorization Id of the session user
     *
     * @return String   the authorization id
     */
    String getSessionUserId();


    /**
     * Get the default schema (used at compile-time when no activation
     * is yet available, cf. the activation argument overload version.
     *
     * @return SchemaDescriptor    the default schema
     */
    SchemaDescriptor getDefaultSchema();

    /**
     * Get the default schema (used at execution time).  At execution
     * time, the current statement context is not always a reliable
     * place to find the correct SQL session context, viz. when a
     * dynamic result set referencing CURRENT SCHEMA is accessed after
     * a called procedure has returned only the activation of the call
     * is live and still holds the correct session context.
     * @param a current activation
     *
     * @return SchemaDescriptor    the default schema
     */
    SchemaDescriptor getDefaultSchema(Activation a);

    /**
     * Set the default schema (at compile-time, see explanations for
     * getDefaultSchema overloads).
     *
     * @param sd the new default schema.
     * If null, then the default schema descriptor is used.
     *
     * @exception StandardException thrown on failure
     */
    void setDefaultSchema(SchemaDescriptor sd)
        throws StandardException;

    /**
     * Set the default schema (at execution time, see explanations for
     * getDefaultSchema overloads); This version is used by SET SCHEMA.
     *
     * @param a current activation
     * @param sd the new default schema.
     * If null, then the default schema descriptor is used.
     *
     * @exception StandardException thrown on failure
     */
    void setDefaultSchema(Activation a, SchemaDescriptor sd)
        throws StandardException;

    /**
     * Reset any occurence of schemaName as current default schema in
     * the SQLSessionContext stack to the initial default,
     * because schemaName is no longer a valid schema.
     *
     * @param activation current activation
     * @param schemaName the schema name occurences of which is to be reset
     *
     * @throws StandardException
     */
    void resetSchemaUsages(Activation activation, String schemaName)
        throws StandardException;

    /**
     *    Get the current schema name (at compile-time, see explanations for
     * getDefaultSchema overloads).
     *
     * @return SchemaDescriptor    the current schema
     */
    String getCurrentSchemaName();

    /**
     * Get the current schema name (at execution time, see explanations for
     * getDefaultSchema overloads); This version is used by CURRENT SCHEMA.
     *
     * @return SchemaDescriptor    the current schema
     */
    String getCurrentSchemaName(Activation a);


    /**
     * Return true if this schema name is the initial default schema for the
     * current session.
     * @param schemaName
     * @return true
     */
    boolean isInitialDefaultSchema(String schemaName);

    /**
     * Get the identity column value most recently generated.
     *
     * @return the generated identity column value
     */
    Long getIdentityValue();

    /**
     * Set the field of most recently generated identity column value.
     *
     * @param val the generated identity column value
     */
    void setIdentityValue(long val);

    /**
     * Verify that there are no activations with open result sets
     * on the specified prepared statement.
     *
     * @param pStmt        The prepared Statement
     * @param provider    The object precipitating a possible invalidation
     * @param action    The action causing the possible invalidation
     *
     * @return Nothing.
     *
     * @exception StandardException thrown on failure
     */
    boolean verifyNoOpenResultSets(PreparedStatement pStmt, Provider provider,
                                       int action)
            throws StandardException;

    /**
     * Verify that there are no activations with open held result sets.
     *
     * @return boolean  Found no open resultsets.
     *
     * @exception StandardException thrown on failure
     */
    boolean verifyAllHeldResultSetsAreClosed()
            throws StandardException;

    /**
     * Push a CompilerContext on the context stack with
     * the current default schema as the default schema
     * which we compile against.
     *
     * @return the compiler context
     *
     * @exception StandardException thrown on failure
     */
    CompilerContext pushCompilerContext();

    /**
     * Push a CompilerContext on the context stack with
     * the passed in default schema as the default schema
     * we compile against.
     *
     * @param sd the default schema
     *
     * @return the compiler context
     *
     * @exception StandardException thrown on failure
     */
    CompilerContext pushCompilerContext(SchemaDescriptor sd);

    /**
     * Pop a CompilerContext off the context stack.
     *
     * @param compilerContext  The compiler context.
     *
     * @exception StandardException thrown on failure
     */
    void popCompilerContext(CompilerContext compilerContext);

    /**
     * Push a StatementContext on the context stack.
     *
     * @param isAtomic whether a commit/rollback is permitted
     *    from a nested connection under this statement
     *
     * @param stmtText the text of the statement.  Needed for any language
     *     statement (currently, for any statement that can cause a trigger
     *     to fire).  Please set this unless you are some funky jdbc setXXX
     *    method or something.
     *
     * @param pvs parameter value set, if it has one
     *
     * @param rollbackParentContext True if 1) the statement context is
     *     NOT a top-level context, AND 2) in the event of a statement-level
     *    exception, the parent context needs to be rolled back, too.
     *
     * @param timeoutMillis Timeout value for this statement, in milliseconds.
     *  Zero means no timeout.
     *
     * @return StatementContext The statement context.
     *
     */
    StatementContext pushStatementContext(boolean isAtomic, boolean isForReadOnly, String stmtText,
        ParameterValueSet pvs, boolean rollbackParentContext, long timeoutMillis);

    /**
     * Pop a StatementContext of the context stack.
     *
     * @param statementContext  The statement context.
     * @param error                The error, if any  (Only relevant for DEBUG)
     */
    void popStatementContext(StatementContext statementContext,
                             Throwable error);

    /**
     * Push a new execution statement validator.  An execution statement
     * validator is an object that validates the current statement to
     * ensure that it is permitted given the current execution context.
     * An example of a validator a trigger ExecutionStmtValidator that
     * doesn't allow ddl on the trigger target table.
     * <p>
     * Multiple ExecutionStmtValidators may be active at any given time.
     * This mirrors the way there can be multiple connection nestings
     * at a single time.  The validation is performed by calling each
     * validator's validateStatement() method.  This yields the union
     * of all validations.
     *
     * @param validator the validator to add
     */
    void pushExecutionStmtValidator(ExecutionStmtValidator validator);

    /**
     * Remove the validator.  Does an object identity (validator == validator)
      * comparison.  Asserts that the validator is found.
     *
     * @param validator the validator to remove
     *
     * @exception StandardException on error
     */
    void popExecutionStmtValidator(ExecutionStmtValidator validator)
        throws StandardException;

    /**
     * Validate a statement.  Does so by stepping through all the validators
     * and executing them.  If a validator throws and exception, then the
     * checking is stopped and the exception is passed up.
     *
     * @param constantAction the constantAction that is about to be executed (and
     *    should be validated
      *
     * @exception StandardException on validation failure
     */
    void validateStmtExecution(ConstantAction constantAction)
        throws StandardException;

    /**
     * Push a new trigger execution context.
     * <p>
     * Multiple TriggerExecutionContexts may be active at any given time.
     *
     * @param tec the trigger execution context
     *
     * @exception StandardException on trigger recursion error
     */
    void pushTriggerExecutionContext(TriggerExecutionContext tec)
        throws StandardException;

    /**
     * Remove the tec.  Does an object identity (tec == tec)
      * comparison.  Asserts that the tec is found.
     *
     * @param tec the tec to remove
     *
     * @exception StandardException on error
     */
    void popTriggerExecutionContext(TriggerExecutionContext tec)
        throws StandardException;

    /**
     * Pop all trigger execution contexts. Either means an error has occurred
     * or a trigger has been dropped.
     */
    void popAllTriggerExecutionContexts();

    /**
     * Get the topmost tec.
     *
     * @return the tec
     */
    TriggerExecutionContext getTriggerExecutionContext();

    /**
     * Set the trigger table descriptor.  Used to compile
     * statements that may special trigger pseudo tables.
     *
     * @param td the table that the trigger is
     * defined upon
     *
     */
    void pushTriggerTable(TableDescriptor td);

    /**
     * Remove the trigger table descriptor.
     *
     * @param td the table to remove from the stack.
     */
    void popTriggerTable(TableDescriptor td);

    /**
     * Get the topmost trigger table descriptor
     *
     * @return the table descriptor, or null if we
     * aren't in the middle of compiling a create
     * trigger.
     */
    TableDescriptor getTriggerTable();

    /**
     * Increment the DataDictionary bind count.  This is for keeping track
     * of nested binding, which can happen if SQL statements are bound from
     * within static initializers.
     *
     * @return    The new bind count
     */
    int incrementBindCount();

    /**
     * Decrement the DataDictionary bind count.
     *
     * @return    The new bind count
     */
    int decrementBindCount();

    /**
     * Get the DataDictionary bind count.
     *
     * @return    The current bind count.
     */
    int getBindCount();

    /**
     * Remember that the DataDictionary is in write mode, so we can take
     * it out of write mode at the end of the transaction.
     */
    void setDataDictionaryWriteMode();

    /**
     * Return true if the data dictionary is in write mode (that is, this
     * context was informed that is is in write mode by the method call
     * setDataDictionaryWriteMode().
     */
    boolean dataDictionaryInWriteMode();

    /**
      *    Reports how many statement levels deep we are.
      *
      *    @return    a statement level >= OUTERMOST_STATEMENT
      */
    int        getStatementDepth();

    /**
      Returns the Database of this connection.
     */
    InternalDatabase getDatabase();

    /**
     * Returns true if isolation level has been set using JDBC/SQL.
     */
    boolean isIsolationLevelSetUsingSQLorJDBC();
    /**
     * Reset the isolation level flag used to keep correct isolation level
     * state in BrokeredConnection. This resetting will happen at the start
     * and end of a global transaction, after the BrokeredConection's
     * isolation level state is brought upto date with the EmbedConnection's
     * isolation state.
     * The flag gets set to true when isolation level is set using JDBC/SQL.
     */
    void resetIsolationLevelFlagUsedForSQLandJDBC();

    /**
     * Set current isolation level.
     *
     * @param isolationLevel    The new isolationLevel.
     */
    void setIsolationLevel(int isolationLevel) throws StandardException;

    /**
     * Get the current isolation level.
     *
     * @return The current isolation level.
     */
    int getCurrentIsolationLevel();

    /**
     * Get the current isolation level in DB2 format.
     *
     * @return The current isolation level as a 2 character string.
     */
    String getCurrentIsolationLevelStr();
    void setPrepareIsolationLevel(int isolationLevel) ;

    /**
     * Get the prepare isolation level.
     * If the isolation level has been explicitly set with a SQL statement or
     * embedded call to setTransactionIsolation, this will return
     * ExecutionContext.UNSPECIFIED_ISOLATION_LEVEL
     * SET ISOLATION always takes priority.
     *
     */
    int getPrepareIsolationLevel();

    /**
     * Set the readOnly status for the current connection. This can
     * only be called when the current transaction has not done
     * any work.
     *
     * @param onOrOff true sets the connection to be readOnly and
     *                false sets it to readWrite.
     *
     * @exception StandardException The call failed and the readOnly
     *                status has not changed.
     */
    void setReadOnly(boolean onOrOff) throws StandardException;

    /**
      * Get the readOnly status for the current connection.
      */
    boolean isReadOnly() throws StandardException;

    /**
     * Get an Authorizer for this connection.
     */
    Authorizer getAuthorizer() throws StandardException;

    /**
     *    Get the current StatementContext.
     */
    StatementContext getStatementContext();

    /**
     * Return a PreparedStatement object for the query.
     * This method first tries to locate the PreparedStatement object from a statement
     * cache.  If the statement is not found in the cache, the query will be compiled and
     * put into the cache.
     * @param compilationSchema schema
     * @param sqlText sql query string
     * @param isForReadOnly read only status for resultset. Set to true if the concurrency mode for the resultset
     *                      is CONCUR_READ_ONLY
     * @param allowInternalSyntax If true, then this query is allowed to use internal
     *                      sql syntax. One instance where this will be true is if a
     *                      metadata query is getting executed.
     */
    PreparedStatement prepareInternalStatement(SchemaDescriptor compilationSchema,
                                               String sqlText, boolean isForReadOnly, boolean allowInternalSyntax)
        throws StandardException;

        /**
     * Return a PreparedStatement object for the query.
     * This method first tries to locate the PreparedStatement object from a statement
     * cache.  If the statement is not found in the cache, the query will be compiled and
     * put into the cache.
     * The schema used when compiling the statement is the same schema as returned by
     * getDefaultSchema().  For internal statements, the read only status is set to
     * true.
     * Calling this method is equivalent to calling
     * prepareExternalStatement(lcc.getDefaultSchema(), sqlText, true);
     *
     * @param sqlText sql query string
     */
        PreparedStatement prepareInternalStatement(String sqlText)
        throws StandardException;

    /**
     * Control whether or not optimizer trace is on.
     *
     * @param onOrOff    Whether to turn optimizer trace on (true) or off (false).
     *
     * @return Whether or not the call was successful.  (false will be returned when optimizer tracing is not supported.)
     */
    boolean setOptimizerTrace(boolean onOrOff);

    /**
     * Get whether or not optimizer trace is on.
     *
     * @return Whether or not optimizer trace is on.
     */
    boolean getOptimizerTrace();

    /**
     * Control whether or not optimizer trace is generated in html.
     *
     * @param onOrOff    Whether or not optimizer trace will be in html (true) or not (false).
     *
     * @return Whether or not the call was successful.  (false will be returned when optimizer tracing is not supported.)
     */
    boolean setOptimizerTraceHtml(boolean onOrOff);

    /**
     * Get whether or not optimizer trace html is on.
     *
     * @return Whether or not optimizer trace html is on.
     */
    boolean getOptimizerTraceHtml();

    /**
     * Get the optimizer trace output for the last optimized query as a String.  If optimizer trace
     * html is on, then the String will contain the html tags.
     *
     * @return The optimizer trace output for the last optimized query as a String.
     *    Null will be returned if optimizer trace output is off or not supported
     *    or no trace output was found or an exception occurred.
     */
    String getOptimizerTraceOutput();

    /**
     * Set the optimizer trace output to the specified String.
     * (Done at the beginning of each statement.)
     */
    void setOptimizerTraceOutput(String startingText);

    /**
     * Append the latest output to the optimizer trace output.
     */
    void appendOptimizerTraceOutput(String output);

    /**
      *    Reports whether there is any outstanding work in the transaction.
      *
      *    @return        true if there is outstanding work in the transaction
      *                false otherwise
      */
    boolean    isTransactionPristine();


    /**
     * Returns the last autoincrement value inserted by this connection.
     * If no values have been inserted into the given column a NULL value
     * is returned.
     *
     * @param schemaName
     * @param tableName
     * @param columnName
     */
    Long lastAutoincrementValue(String schemaName,
                                String tableName,
                                String columnName);

    /**
     * Sets autoincrementUpdate-- this variable allows updates to autoincrement
     * columns if it is set to true. The default is ofcourse false; i.e
     * ai columns cannot be directly modified by the user. This is set to
     * true by AlterTableConstantAction, when a new ai column is being added
     * to an existing table.
     *
     * @param flag     the value for autoincrementUpdate (TRUE or FALSE)
     * @see com.splicemachine.db.impl.sql.execute.AlterTableConstantAction#updateNewAutoincrementColumn
     *
     */
    void setAutoincrementUpdate(boolean flag);

    /**
     * Returns the current value of autoincrementUpdate.
     *
     * @return true if updates to autoincrement columns is permitted.
     */
    boolean getAutoincrementUpdate();

    /**
     * Copy a map of autoincrement key value pairs into the cache of
     * ai values stored in the language connection context.
     */
    void copyHashtableToAIHT(Map<String, Long> from);

    /**
     * returns the <b>next</b> value to be inserted into an autoincrement col.
     * This is used internally by the system to generate autoincrement values
     * which are going to be inserted into a autoincrement column. This is
     * used when as autoincrement column is added to a table by an alter
     * table statemenet and during bulk insert.
     *
     * @param schemaName
     * @param tableName
     * @param columnName identify the column uniquely in the system.
     *
     * @exception StandardException on error.
     */
    long nextAutoincrementValue(String schemaName, String tableName,
                                String columnName)
        throws StandardException;

    /**
     * Flush the cache of autoincrement values being kept by the lcc.
     * This will result in the autoincrement values being written to the
     * SYSCOLUMNS table as well as the mapping used by lastAutoincrementValue
     *
     * @param tableUUID the table which is being flushed; we need this value to
     * identify the table for which the autoincrement counter is being
     * maintained.
     *
     * @exception StandardException thrown on error.
     *
     * @see LanguageConnectionContext#lastAutoincrementValue
     * @see com.splicemachine.db.impl.sql.conn.GenericLanguageConnectionContext#lastAutoincrementValue
     * @see com.splicemachine.db.iapi.db.ConnectionInfo#lastAutoincrementValue
     */
    void autoincrementFlushCache(UUID tableUUID)
        throws StandardException;

    /**
     * Create an autoincrement counter to be used on behalf of a SQL-J
     * statement. The counter is identified by (schemaName, tableName,
     * columnName). The counter must be freed up by calling
     * autoincrementFlushCache at the end of the statement. It is expected
     * that a ai-counter with the same signaure doesn't exist when the
     * method is called.
     *
     * @param         s                    SchemaName
     * @param        t                    TableName
     * @param        c                    ColumnName
     * @param        initialValue        initial value of the counter.
     * @param        increment            increment for the counter.
     * @param        position            column position (1-based).
     */
    void autoincrementCreateCounter(String s, String t, String c,
                                    Long initialValue, long increment,
                                    int position);

    /**
     * Get the instance number of this LCC.
     *
     * @return instance number of this LCC.
     */
    int getInstanceNumber();

    /**
     * Get the DRDA ID of this LCC.
     *
     * @return DRDA ID this LCC.
     */
    String getDrdaID();


    /**
     * Get the DRDA interruption token of this LCC
     *
     * @return DRDA interruption token this LCC.
     */
    String getRdbIntTkn();

    /**
     * Set the DRDA ID of this LCC.
     *
     * @param drdaID DRDA ID.
     */
    void setDrdaID(String drdaID);

    /**
     * Get the database name of this LCC.
     *
     * @return database name of this LCC.
     */
    String getDbname();

    /**
     * Check if in SQL standard mode, with support for Grant & Revoke
     *
     * @return True if SQL standard permissions are being used
     */
    boolean usesSqlAuthorization();

    /**
     * Close any unused activations in this connection context.
     */
    void closeUnusedActivations() throws StandardException;

    /**
     * Set the current role
     *
     * @param a activation of set role statement
     * @param role  the id of the role to be set to current
     */
    void setCurrentRole(Activation a, String role);

    /**
     * Set the current role
     *
     * @param a activation of set role statement
     * @param roles  the list of roles to be set to current
     */
    public void setCurrentRoles(Activation a, List<String> roles);

    /**
     * Get the current set of roles of the dynamic
     * call context associated with this activation.
     *
     * @param a activation of statement needing current role
     * @return List of roleids
     */
    List<String> getCurrentRoles(Activation a);

    /**
     * Removes all revoked roles from the list of current roles of the dynamic
     * call context associated with this activation.
     * @param a activation of the statement wanting to refresh the roles.
     */
    void refreshCurrentRoles(Activation a) throws StandardException;

    /**
     * Get the current role authorization identifier in external delimited form
     * (not case normal form) of the dynamic call context associated with this
     * activation.
     * @param a activation of statement needing current role
     * @return String the role id in delimited form (i.e. <b>not</b>
     * internal case normal form</b>)
     *
     * @throws StandardException  standard exception policy
     */
    String getCurrentRoleIdDelimited(Activation a)
            throws StandardException;

    /**
     * @param a activation of statement
     * @return String of the group user list in delimited form
     * @throws StandardException
     */
    String getCurrentGroupUserDelimited(Activation a) throws StandardException;

    /**
     * Checks whether the given role can be legally set for the current user.
     *
     * This method will read (potentially) the dictionary, so it needs
     * a transaction context.
     *
     * @param a activation
     * @param role string containing role name
     *
     * @return true if the role can be set
     * @throws StandardException standard exception policy
     */
    boolean roleIsSettable(Activation a, String role)
            throws StandardException;

    /**
     *
     * @param a activation
     * @param roleName role name for the role to remove from session's current role list.
     * @throws StandardException
     */
    public void removeRole(Activation a, String roleName);

    /**
     *
     * @param a activation
     * @param rolesToRemove a list of roles to remove from session's current role list.
     * @throws StandardException
     */
    public void removeRoles(Activation a, List<String> rolesToRemove);

    /**
     * Create a new SQL session context for the current activation on the basis
     * of the existing SQL session context. This happens when a stored
     * procedure or function that can contain SQL is invoked, cf. SQL 2003
     * section 4.27.3, since this gives rise to a nested connection.
     * <p>
     * Called from generated code, see
     * {@code StaticMethodCallNode#generateSetupNestedSessionContext}.
     * <p>
     * The new SQL session context is also set in the current statement
     * context (of the invocation).
     *
     * @see com.splicemachine.db.impl.sql.compile.StaticMethodCallNode#generateSetupNestedSessionContext
     * @see StatementContext#getSQLSessionContext
     * @see #setupSubStatementSessionContext
     *
     * @param a activation of the statement which performs the call.
     * @param definersRights if the method should run with definer's rights
     * @param definer authorization id of the definer
     */
    void setupNestedSessionContext(Activation a,
                                   boolean definersRights,
                                   String definer)
            throws StandardException;

    /**
     * Get the value of top level session context of the top level connection.
     */
    SQLSessionContext getTopLevelSQLSessionContext();

    /**
     * Used when a statement as part of its operation executes an other
     * statement. In contrast to setupNestedSessionContext, the activation (for
     * the substatement) just inherits the current session context from the
     * parent statements activation, it does <b>not</b> push a new copy on the
     * stack of session contexts.
     *
     * Currently, this is used in the following situations:
     * <ul>
     *     <li>With {@code ALTER TABLE} adding a column which has a default
     *         values, the default value for all the existing rows is added
     *         using an {@code UPDATE} substatement.
     *     <li>With {@code ALTER TABLE} adding a a check constraint, we will use
     *         a substatement {@code SELECT} to check if all rows satisfy the
     *         constraint.
     *     <li>{@code ResultSet.insertRow}, {@code updateRow}
     *         and {@code deleteRow}.
     *     <li>During trigger body execution.
     * </ul>
     * @see #setupNestedSessionContext
     */
    void setupSubStatementSessionContext(Activation a)
            throws StandardException;

    /**
     * Create a fresh SQLSessionContext for this connection.
     * @return new SQLSessionContext
     */
    SQLSessionContext createSQLSessionContext();

    /**
     * Debug method for remembering the last query tree.
     */
    void    setLastQueryTree(Object queryTree);

    /**
     * Debug method for retrieving the last query tree.
     */
    Object    getLastQueryTree();

    /**
     * Return a map of AST nodes that have already been printed during a
     * compiler phase, so as to be able to avoid printing a node more than once.
     * @see com.splicemachine.db.impl.sql.compile.QueryTreeNode#treePrint(int)
     * @return the map
     */
    Map getPrintedObjectsMap();

    /**
     * Set a Visitor which walks the AST at various stages. This is useful
     * for poking user-written inspectors into the parse, bind, and optimize phases.
     *
     * @param visitor The Visitor which should walk the tree. Could be null.
     */
    void setASTVisitor(ASTVisitor visitor);

    /**
     * Get the Visitor which should walk the AST.
     *
     * @return The Visitor for that phase. Could be null.
     */
    ASTVisitor getASTVisitor();

    /**
     * Set the exception created and associated with the detected interruped
     * status flag.
     *
     * @param e the created exception
     */
    void setInterruptedException(StandardException e);

    /**
     * Get exception created when we detected interruped status
     * flag.
     *
     * @return saved exception
     */
    StandardException getInterruptedException();

    /**
     * Get the referenced column map for a table
     *
     * @return the map
     */
    FormatableBitSet getReferencedColumnMap(TableDescriptor td);

    /**
     * Set the referenced column map for a table
     *
     * @param td the table descriptor
     * @param map the map
     */
    void setReferencedColumnMap(TableDescriptor td,
                                FormatableBitSet map);

    /**
     * Enter restore mode. In this mode no statements can be executed. It is reset when the
     * database is rebooted.
     */
    void enterRestoreMode();

    /**
     * Set a trigger execution context (TEC) stack on this LCC.<br/>
     * Used to serialize TECs across serialization boundaries.
     * @param triggerStack the stack to set
     */
    void setTriggerStack(TriggerExecutionStack triggerStack);

    /**
     * Get the trigger execution context (TEC) stack from this LCC><br/>
     * Used to serialize TECs across serialization boundaries.<br/>
     * <b>Note:</b> may be null.  Use {@link #hasTriggers()} to check.
     * @return the trigger execution stack, possibly null.
     */
    TriggerExecutionStack getTriggerStack();

    /**
     * Check to see if this LCC has any triggers.<br/>
     * Used to see if we need to serialize a trigger execution context stack.
     * @return true, if this LCC has any trigger execution contexts.
     */
    boolean hasTriggers();

    void setBadFile(String badFile);

    String getBadFile();

    void resetBadFile();

    void setFailedRecords(long failedRecords);

    long getFailedRecords();

    void resetFailedRecords();

    void setRecordsImported(long recordsImported);

    long getRecordsImported();

    void resetRecordsImported();

    DataSetProcessorType getDataSetProcessorType();

    SparkExecutionType getSparkExecutionType();

    /**
     *
     * Setting the dynamic withDescriptors
     *
     * @param withDescriptors
     */
    void setWithStack(Map<String,TableDescriptor> withDescriptors);

    /**
     *
     * Checking for with clause handling
     *
     * @param name
     * @return
     */
    TableDescriptor getWithDescriptor(String name);

    /**
     *
     * Null out the with stack.
     *
     */
    void popWithStack();

    /**
     * Gets the current control execution limiter
     * @return
     */
    ControlExecutionLimiter getControlExecutionLimiter();

    /**
     * Sets the current control execution limiter
     * @return
     */
    void setControlExecutionLimiter(ControlExecutionLimiter executionLimiter);


    String getClientIPAddress();

    void logStartCompiling(String statement);
    void logEndCompiling(String statement, long nanoTimeSpent);
    void logErrorCompiling(String statement, Throwable t, long nanoTimeSpent);
    void logCommit();
    void logRollback();
    void logStartFetching(String uuid, String statement);
    void logEndFetching(String uuid, String statement, long fetchedRows);
    void logNextBatch(ParameterValueSet pvs);
    void logStartExecuting(String uuid, String engine, String stmt, ExecPreparedStatement ps,
                           ParameterValueSet pvs);
    void logEndExecuting(String uuid, long modifiedRows, long badRecords, long nanoTimeSpent);

    void setSessionProperties(Properties newProperties);
    SessionProperties getSessionProperties();
    String getCurrentSessionPropertyDelimited();

    void setOrigStmtTxt(String stmt);
    String getOrigStmtTxt();

    CommentStripper getCommentStripper();
    boolean getIgnoreCommentOptEnabled();

    // True if the connecting client can read decimal
    // data with 38 digits of precision.
    boolean clientSupportsDecimal38();

	void setClientSupportsDecimal38(boolean newVal);

	String getUserName();

	void setReplicationRole(String role);

	String getReplicationRole();

    boolean isNLJPredicatePushDownDisabled();

    void setDB2VarcharCompatibilityModeNeedsReset(boolean newValue,
                                                  CharTypeCompiler charTypeCompiler);

    void resetDB2VarcharCompatibilityMode();

    void setCompilingFromTableTempTrigger(boolean newVal);

    boolean isCompilingFromTableTempTrigger();

    AccessFactory getSpliceAccessManager();

    void addUserJarsToSparkContext();

    boolean isSparkJob();

    void setSparkContext(Object sparkContext);

    Object getSparkContext();

    void setApplicationJarsHashCode(int applicationJarsHashCode);

    int getApplicationJarsHashCode();

    void setupSparkSQLUtils(SparkSQLUtils sparkSQLUtils);

<<<<<<< HEAD
    /**
     * This method will remove a statement from the statement cache.
     * It should only be called if there is an exception preparing
     * the statement. The caller must have set the flag
     * {@code preparedStmt.compilingStatement} in the {@code GenericStatement}
     * before calling this method in order to prevent race conditions when
     * calling {@link CacheManager#remove(Cacheable)}.
     *
     * @param statement Statement to remove
     * @throws StandardException thrown if lookup goes wrong.
     */
    void removeStatement(GenericStatement statement) throws StandardException;

    /**
     * See if a given statement has already been compiled for this user, and
     * if so use its prepared statement.
     *
     * If the statement does not exist in the cache, it is added to it.
     *
     * @return the prepared statement for the given string.
     * @throws StandardException thrown if lookup goes wrong.
     * @note this method has side effects.
     */
    PreparedStatement lookupStatement(GenericStatement statement) throws StandardException;
=======
    boolean hasJoinStrategyHint();

    void setHasJoinStrategyHint(boolean newValue);

    boolean compilingStoredPreparedStatement();

    void setCompilingStoredPreparedStatement(boolean newValue);

>>>>>>> 7b32356f
}<|MERGE_RESOLUTION|>--- conflicted
+++ resolved
@@ -1521,7 +1521,14 @@
 
     void setupSparkSQLUtils(SparkSQLUtils sparkSQLUtils);
 
-<<<<<<< HEAD
+    boolean hasJoinStrategyHint();
+
+    void setHasJoinStrategyHint(boolean newValue);
+
+    boolean compilingStoredPreparedStatement();
+
+    void setCompilingStoredPreparedStatement(boolean newValue);
+
     /**
      * This method will remove a statement from the statement cache.
      * It should only be called if there is an exception preparing
@@ -1546,14 +1553,4 @@
      * @note this method has side effects.
      */
     PreparedStatement lookupStatement(GenericStatement statement) throws StandardException;
-=======
-    boolean hasJoinStrategyHint();
-
-    void setHasJoinStrategyHint(boolean newValue);
-
-    boolean compilingStoredPreparedStatement();
-
-    void setCompilingStoredPreparedStatement(boolean newValue);
-
->>>>>>> 7b32356f
 }