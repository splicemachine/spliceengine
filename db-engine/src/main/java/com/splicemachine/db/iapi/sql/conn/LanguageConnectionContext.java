/*
 * This file is part of Splice Machine.
 * Splice Machine is free software: you can redistribute it and/or modify it under the terms of the
 * GNU Affero General Public License as published by the Free Software Foundation, either
 * version 3, or (at your option) any later version.
 * Splice Machine is distributed in the hope that it will be useful, but WITHOUT ANY WARRANTY;
 * without even the implied warranty of MERCHANTABILITY or FITNESS FOR A PARTICULAR PURPOSE.
 * See the GNU Affero General Public License for more details.
 * You should have received a copy of the GNU Affero General Public License along with Splice Machine.
 * If not, see <http://www.gnu.org/licenses/>.
 *
 * Some parts of this source code are based on Apache Derby, and the following notices apply to
 * Apache Derby:
 *
 * Apache Derby is a subproject of the Apache DB project, and is licensed under
 * the Apache License, Version 2.0 (the "License"); you may not use these files
 * except in compliance with the License. You may obtain a copy of the License at:
 *
 * http://www.apache.org/licenses/LICENSE-2.0
 *
 * Unless required by applicable law or agreed to in writing, software distributed
 * under the License is distributed on an "AS IS" BASIS, WITHOUT WARRANTIES OR
 * CONDITIONS OF ANY KIND, either express or implied. See the License for the
 * specific language governing permissions and limitations under the License.
 *
 * Splice Machine, Inc. has modified the Apache Derby code in this file.
 *
 * All such Splice Machine modifications are Copyright 2012 - 2020 Splice Machine, Inc.,
 * and are licensed to you under the GNU Affero General Public License.
 */

package com.splicemachine.db.iapi.sql.conn;

import com.splicemachine.db.catalog.UUID;
import com.splicemachine.db.iapi.db.InternalDatabase;
import com.splicemachine.db.iapi.error.StandardException;
import com.splicemachine.db.iapi.reference.ContextId;
import com.splicemachine.db.iapi.services.cache.CacheManager;
import com.splicemachine.db.iapi.services.cache.Cacheable;
import com.splicemachine.db.iapi.services.context.Context;
import com.splicemachine.db.iapi.services.io.FormatableBitSet;
import com.splicemachine.db.iapi.sql.Activation;
import com.splicemachine.db.iapi.sql.LanguageFactory;
import com.splicemachine.db.iapi.sql.ParameterValueSet;
import com.splicemachine.db.iapi.sql.PreparedStatement;
import com.splicemachine.db.iapi.sql.compile.*;
import com.splicemachine.db.iapi.sql.depend.Provider;
import com.splicemachine.db.iapi.sql.dictionary.DataDictionary;
import com.splicemachine.db.iapi.sql.dictionary.SPSDescriptor;
import com.splicemachine.db.iapi.sql.dictionary.SchemaDescriptor;
import com.splicemachine.db.iapi.sql.dictionary.TableDescriptor;
import com.splicemachine.db.iapi.sql.execute.ConstantAction;
import com.splicemachine.db.iapi.sql.execute.CursorActivation;
import com.splicemachine.db.iapi.sql.execute.ExecPreparedStatement;
import com.splicemachine.db.iapi.sql.execute.ExecutionStmtValidator;
import com.splicemachine.db.iapi.store.access.AccessFactory;
import com.splicemachine.db.iapi.store.access.TransactionController;
import com.splicemachine.db.iapi.types.DataValueFactory;
import com.splicemachine.db.impl.sql.catalog.ManagedCache;
import com.splicemachine.db.impl.sql.GenericStatement;
import com.splicemachine.db.impl.sql.compile.CharTypeCompiler;
import com.splicemachine.db.impl.sql.execute.TriggerExecutionContext;
import com.splicemachine.db.impl.sql.execute.TriggerExecutionStack;
import com.splicemachine.db.impl.sql.misc.CommentStripper;
import com.splicemachine.utils.SparkSQLUtils;

import java.util.List;
import java.util.Map;
import java.util.Properties;

/**
 * LanguageConnectionContext keeps the result sets,
 * and activations in use by the current connection.
 * <p>
 * More stable items, like other factories, are accessible through
 * the LanguageConnectionFactory or the LanguageFactory.
 *
 * @see LanguageConnectionFactory
 * @see com.splicemachine.db.iapi.sql.LanguageFactory
 */
public interface LanguageConnectionContext extends Context {

    /**
     * this is the ID we expect these contexts
     * to be stored into a context manager under.
     */
    String CONTEXT_ID = ContextId.LANG_CONNECTION;

    int    OUTERMOST_STATEMENT = 1;

    // Constants describing how this connection handles schemas
    int SQL92_SCHEMAS = 0;
    int USER_NAME_SCHEMA = 1; // User names are schema names.
    int NO_SCHEMAS = 2; // Schemas not implemented.

    /* String for logStatementText output */
    String xidStr = "(XID = ";
    String lccStr = "(SESSIONID = ";
    String dbnameStr = "(DATABASE = ";
    String drdaStr = "(DRDAID = ";
    String uuidStr = "(UUID = ";
    String execStr = "(ENGINE = ";
    String useridStr = "(USERID = ";

    // Lock Management

    int    SINGLE_TRANSACTION_LOCK = 1;
    int    MULTI_TRANSACTION_LOCK = 2;

    // controls casing of NON-delimited identifiers. ANSI casing forces all
    // non-delimited identifiers to be lower case.

    int    UNKNOWN_CASING = -1;
    int    ANSI_CASING = 0;
    int    ANTI_ANSI_CASING = 1;

    // Local temporary table handling
    String LOCAL_TEMP_TABLE_SUFFIX_FIX_PART = "____________________";
    char LOCAL_TEMP_TABLE_SUFFIX_FIX_PART_CHAR = '_';
    int LOCAL_TEMP_TABLE_SUFFIX_FIX_PART_NUM_CHAR = 20;

    /**
     * Initialize. For use after pushing the contexts that initialization needs.
     *
     *
     * @exception StandardException thrown if something goes wrong
     */
    void initialize() throws StandardException;

    /**
     * Initialize Splice. For use after pushing the contexts that initialization needs.
     *
     *
     * @exception StandardException thrown if something goes wrong
     */
    void initializeSplice(String sessionUser, SchemaDescriptor defaultSchemaDescriptor) throws StandardException;


    /**
     * Get value of logStatementText.
     * (Whether or not to write info on currently
     * executing statement to error log.)
     *
     * @return value of logStatementText
     */
    boolean getLogStatementText();

    /**
     * Set value of logStatementText
     * (Whether or not to write info on currently
     * executing statement to error log.)
     *
     * @param logStatementText    Whether or not logStatementText property is set.
     */
    void setLogStatementText(boolean logStatementText);

    /**
     * Get value of logQueryPlan.
     * (Whether or not to write query plan info on currently
     * executing statement to error log.)
     *
     * @return value of logQueryPlan
     */
    boolean getLogQueryPlan();

    /**
     * Get value of tableLimitForExhaustiveSearch
     * @return value of tableLimitForExhaustiveSearch
     */
    int getTableLimitForExhaustiveSearch();

    /**
     * Get value of minPlanTimeout
     * @return value of minPlanTimeout
     */
    long getMinPlanTimeout();

    /**
     * get the lock escalation threshold to use with this connection.
     */
    int getLockEscalationThreshold();

    /**
     * Add the activation to those known about by this connection.
     *
     */
    void addActivation(Activation a)
        throws StandardException;

    /**
     * Make a note that some activations are marked unused
     */
    void notifyUnusedActivation();

    /**
     * Remove the activation from those known about by this connection.
     *
     * @exception StandardException thrown if something goes wrong
     */
    void removeActivation(Activation a)
        throws StandardException;

    /**
     * Return the number of activation known for this connection.
     *
     */
    int getActivationCount();

    /**
     * See if a given cursor is available for use.  This is used
     * to locate the cursor during its execution.
     *
     * @return the activation for the given cursor, null if none exists.
     */
    CursorActivation lookupCursorActivation(String cursorName);

    /**
     * Return the last activation added
     * This is used to find the drop activation in dropViewCascade
     * so we can add warning messages to the activation
     *
     */
    Activation getLastActivation();

    /**
        Get a connection unique system generated name for a cursor.
    */
    String getUniqueCursorName();

    /**
        Get a connection unique system generated name for an unnamed savepoint.
    */
    String getUniqueSavepointName();

    /**
        Get a connection unique system generated id for an unnamed savepoint.
    */
    int getUniqueSavepointID();

    /**
     * Check if there are any global temporary tables declared for this connection.
     * @return true if there are declared temp tables for this connectoin else false
     *
     */
    boolean checkIfAnyDeclaredGlobalTempTablesForThisConnection();

    /**
     * Mark the passed temporary table as modified in the current unit of work. That information will be used at rollback time
     * The compile phase will generate code to call this method if the DML is on a temporary table
     *
     * @param tableName Mark the passed temporary table name as modified
     */
    void markTempTableAsModifiedInUnitOfWork(String tableName);
  
    /**
     * Add the declared global temporary table to the list of temporary tables known by this connection.
     * @param td Corresponding to the temporary table
     *
     */
    void addDeclaredGlobalTempTable(TableDescriptor td) throws StandardException;

    /**
     * Drop (mark the declared global temporary table for dropping) from the list of temporary tables known by this connection.
     * @param td Corresponding to the temporary table
     * @return true if dropped the temporary table. False if no such temporary table exists.
     *
     * @see com.splicemachine.db.impl.sql.conn.TempTableInfo
     */
    boolean dropDeclaredGlobalTempTable(TableDescriptor td);

    /**
     * Mangle a table name with current session ID as its suffix
     * Should be used only on temporary tables
     * @param tableName temporary table name given by user
     * @return mangled temporary table name to be used internally
     */
    String mangleTableName(String tableName);

    /**
     * Check if a table is visible to current session
     *
     * @param td TableDescriptor of the table to check
     * @return true if the table is visible to current session, false otherwise
     */
    boolean isVisibleToCurrentSession(TableDescriptor td) throws StandardException;

    /**
     * Get table descriptor for the declared global temporary table from the list of temporary
     * tables known by this connection.
     * @param tableName Get table descriptor for the passed table name
     * @return TableDescriptor if found the temporary table. Else return null
     *
     */
    TableDescriptor getTableDescriptorForTempTable(String tableName);

    /**
        Reset the connection before it is returned (indirectly) by
        a PooledConnection object. See EmbeddedConnection.
     */
    void resetFromPool()
         throws StandardException;

    /**
        Do a commit, as internally needed by Derby.  E.g.
         a commit for sync, or a commit for autocommit.  Skips
        checks that a user isn't doing something bad like issuing
        a commit in a nested xact.

        @param    commitStore    true if we should commit the Store transaction

        @exception StandardException thrown if something goes wrong
     */
    void internalCommit( boolean commitStore )
         throws StandardException;

    /**
        Similar to internalCommit() but has logic for an unsynchronized commit

        @param    commitflag    the flags to pass to commitNoSync in the store's
                            TransactionController

        @exception StandardException    thrown if something goes wrong
     */
    void internalCommitNoSync(int commitflag) throws StandardException;

    /**
        Do a commit, as issued directly by a user (e.g. via Connection.commit()
        or the JSQL 'COMMIT' statement.

        @exception StandardException thrown if something goes wrong
     */
    void userCommit() throws StandardException;

    /**
        Commit a distrubuted transaction.

        @param onePhase if true, allow it to commit without first going thru a
        prepared state.

        @exception StandardException    thrown if something goes wrong
     */
    void xaCommit(boolean onePhase) throws StandardException;


    /**
        Do a rollback, as internally needed by Derby.  E.g.
         a rollback for sync, or a rollback for an internal error.  Skips
        checks that a user isn't doing something bad like issuing
        a rollback in a nested xact.

        @exception StandardException thrown if something goes wrong
     */
    void internalRollback() throws StandardException;

    /**
        Do a rollback, as issued directly by a user (e.g. via Connection.rollback()
        or the JSQL 'ROLLBACK' statement.

        @exception StandardException thrown if something goes wrong
     */
    void userRollback() throws StandardException;

    /**
     * Let the context deal with a rollback to savepoint
     *
     * @param    savepointName    Name of the savepoint that needs to be rolled back
     * @param    refreshStyle    boolean indicating whether or not the controller should close
     * open conglomerates and scans. Also used to determine if language should close
     * open activations.
     * @param    kindOfSavepoint     A NULL value means it is an internal savepoint (ie not a user defined savepoint)
     * Non NULL value means it is a user defined savepoint which can be a SQL savepoint or a JDBC savepoint
     *   A String value for kindOfSavepoint would mean it is SQL savepoint
     *   A JDBC Savepoint object value for kindOfSavepoint would mean it is JDBC savepoint
     *
     * @exception StandardException thrown if something goes wrong
     */
    void internalRollbackToSavepoint
    ( String savepointName, boolean refreshStyle, Object kindOfSavepoint ) throws StandardException;

    /**
     * Let the context deal with a release of a savepoint
     *
     * @param    savepointName    Name of the savepoint that needs to be released
     * @param    kindOfSavepoint     A NULL value means it is an internal savepoint (ie not a user defined savepoint)
     * Non NULL value means it is a user defined savepoint which can be a SQL savepoint or a JDBC savepoint
     *   A String value for kindOfSavepoint would mean it is SQL savepoint
     *   A JDBC Savepoint object value for kindOfSavepoint would mean it is JDBC savepoint
     *
     * @exception StandardException thrown if something goes wrong
     */
    void releaseSavePoint ( String savepointName, Object kindOfSavepoint ) throws StandardException;


    /**
        Roll back a distrubuted transaction.

        @exception StandardException    thrown if something goes wrong
     */
    void xaRollback() throws StandardException;

    /**
      Sets a savepoint. Causes the Store to set a savepoint.

      @param    savepointName    name of savepoint
      @param    kindOfSavepoint     A NULL value means it is an internal savepoint (ie not a user defined savepoint)
      Non NULL value means it is a user defined savepoint which can be a SQL savepoint or a JDBC savepoint
      A String value for kindOfSavepoint would mean it is SQL savepoint
      A JDBC Savepoint object value for kindOfSavepoint would mean it is JDBC savepoint

        @exception StandardException thrown if something goes wrong
      */
    void    languageSetSavePoint( String savepointName, Object kindOfSavepoint )  throws StandardException;

    /**
     * Begin a nested transaction.
     *
     * @param readOnly The nested transaction would be read only if param value true
     *
     * @exception StandardException on error.
     * @see TransactionController#startNestedUserTransaction
     */

    void beginNestedTransaction(boolean readOnly) throws StandardException;

    /**
     * commit a nested transaction.
     * We do not provide a abortNestedTransaction.
     * If a nested xaction is aborted, then this results in the parent xaction
     * also being aborted. This is not what we need for releasing
     * compile time locks or autoincrement-- hence we do not provide
     * abortNestedTransaction.
     *
     * @exception StandardException thrown on erro
     *
     * @see TransactionController#startNestedUserTransaction
     */
    void commitNestedTransaction() throws StandardException;

    /**
        Get the transaction controller to use with this language connection
        context at compile time.
     */
    TransactionController getTransactionCompile();

    /**
        Get the transaction controller to use with this language connection
        context during execute time.
     */

    TransactionController getTransactionExecute();

    void pushNestedTransaction(TransactionController trans);

    TransactionController popNestedTransaction();

    boolean hasNestedTransaction();

    /**
        Get the data dictionary

        @return the data dictionary

     */
    DataDictionary getDataDictionary();

    /**
        Get the data value factory to use with this language connection
        context.
     */
    DataValueFactory getDataValueFactory();

    /**
        Get the language factory to use with this language connection
        context.
     */
    LanguageFactory getLanguageFactory();

    /**
     * get the optimizer factory to use with this language connection context.
     */
    OptimizerFactory getOptimizerFactory();

    /**
        Get the language connection factory to use with this language connection
        context.
     */
    LanguageConnectionFactory getLanguageConnectionFactory();

    /**
     * Get the Authorization Id of the current user
     *
     * @param a activation
     * @return String the authorization id
     */
    String getCurrentUserId(Activation a);

    void setCurrentUser(Activation a, String userName);

    void setCurrentGroupUser(Activation a, List<String> groupUsers);
    /**
     * Get the current group user
     * @param a activation
     * @return String current group user
     */
    public List<String> getCurrentGroupUser(Activation a);

    /**
     *  Get the Authorization Id of the session user
     *
     * @return String   the authorization id
     */
    String getSessionUserId();


    /**
     * Get the default schema (used at compile-time when no activation
     * is yet available, cf. the activation argument overload version.
     *
     * @return SchemaDescriptor    the default schema
     */
    SchemaDescriptor getDefaultSchema();

    /**
     * Get the default schema (used at execution time).  At execution
     * time, the current statement context is not always a reliable
     * place to find the correct SQL session context, viz. when a
     * dynamic result set referencing CURRENT SCHEMA is accessed after
     * a called procedure has returned only the activation of the call
     * is live and still holds the correct session context.
     * @param a current activation
     *
     * @return SchemaDescriptor    the default schema
     */
    SchemaDescriptor getDefaultSchema(Activation a);

    /**
     * Set the default schema (at compile-time, see explanations for
     * getDefaultSchema overloads).
     *
     * @param sd the new default schema.
     * If null, then the default schema descriptor is used.
     *
     * @exception StandardException thrown on failure
     */
    void setDefaultSchema(SchemaDescriptor sd)
        throws StandardException;

    /**
     * Set the default schema (at execution time, see explanations for
     * getDefaultSchema overloads); This version is used by SET SCHEMA.
     *
     * @param a current activation
     * @param sd the new default schema.
     * If null, then the default schema descriptor is used.
     *
     * @exception StandardException thrown on failure
     */
    void setDefaultSchema(Activation a, SchemaDescriptor sd)
        throws StandardException;

    /**
     * Reset any occurence of schemaName as current default schema in
     * the SQLSessionContext stack to the initial default,
     * because schemaName is no longer a valid schema.
     *
     * @param activation current activation
     * @param schemaName the schema name occurences of which is to be reset
     *
     * @throws StandardException
     */
    void resetSchemaUsages(Activation activation, String schemaName)
        throws StandardException;

    /**
     *    Get the current schema name (at compile-time, see explanations for
     * getDefaultSchema overloads).
     *
     * @return SchemaDescriptor    the current schema
     */
    String getCurrentSchemaName();

    /**
     * Get the current schema name (at execution time, see explanations for
     * getDefaultSchema overloads); This version is used by CURRENT SCHEMA.
     *
     * @return SchemaDescriptor    the current schema
     */
    String getCurrentSchemaName(Activation a);


    /**
     * Return true if this schema name is the initial default schema for the
     * current session.
     * @param schemaName
     * @return true
     */
    boolean isInitialDefaultSchema(String schemaName);

    /**
     * Get the identity column value most recently generated.
     *
     * @return the generated identity column value
     */
    Long getIdentityValue();

    /**
     * Set the field of most recently generated identity column value.
     *
     * @param val the generated identity column value
     */
    void setIdentityValue(long val);

    /**
     * Verify that there are no activations with open result sets
     * on the specified prepared statement.
     *
     * @param pStmt        The prepared Statement
     * @param provider    The object precipitating a possible invalidation
     * @param action    The action causing the possible invalidation
     *
     * @return Nothing.
     *
     * @exception StandardException thrown on failure
     */
    boolean verifyNoOpenResultSets(PreparedStatement pStmt, Provider provider,
                                       int action)
            throws StandardException;

    /**
     * Verify that there are no activations with open held result sets.
     *
     * @return boolean  Found no open resultsets.
     *
     * @exception StandardException thrown on failure
     */
    boolean verifyAllHeldResultSetsAreClosed()
            throws StandardException;

    /**
     * Push a CompilerContext on the context stack with
     * the current default schema as the default schema
     * which we compile against.
     *
     * @return the compiler context
     *
     * @exception StandardException thrown on failure
     */
    CompilerContext pushCompilerContext();

    /**
     * Push a CompilerContext on the context stack with
     * the passed in default schema as the default schema
     * we compile against.
     *
     * @param sd the default schema
     *
     * @return the compiler context
     *
     * @exception StandardException thrown on failure
     */
    CompilerContext pushCompilerContext(SchemaDescriptor sd);

    /**
     * Pop a CompilerContext off the context stack.
     *
     * @param compilerContext  The compiler context.
     *
     * @exception StandardException thrown on failure
     */
    void popCompilerContext(CompilerContext compilerContext);

    /**
     * Push a StatementContext on the context stack.
     *
     * @param isAtomic whether a commit/rollback is permitted
     *    from a nested connection under this statement
     *
     * @param stmtText the text of the statement.  Needed for any language
     *     statement (currently, for any statement that can cause a trigger
     *     to fire).  Please set this unless you are some funky jdbc setXXX
     *    method or something.
     *
     * @param pvs parameter value set, if it has one
     *
     * @param rollbackParentContext True if 1) the statement context is
     *     NOT a top-level context, AND 2) in the event of a statement-level
     *    exception, the parent context needs to be rolled back, too.
     *
     * @param timeoutMillis Timeout value for this statement, in milliseconds.
     *  Zero means no timeout.
     *
     * @return StatementContext The statement context.
     *
     */
    StatementContext pushStatementContext(boolean isAtomic, boolean isForReadOnly, String stmtText,
        ParameterValueSet pvs, boolean rollbackParentContext, long timeoutMillis);

    /**
     * Pop a StatementContext of the context stack.
     *
     * @param statementContext  The statement context.
     * @param error                The error, if any  (Only relevant for DEBUG)
     */
    void popStatementContext(StatementContext statementContext,
                             Throwable error);

    /**
     * Push a new execution statement validator.  An execution statement
     * validator is an object that validates the current statement to
     * ensure that it is permitted given the current execution context.
     * An example of a validator a trigger ExecutionStmtValidator that
     * doesn't allow ddl on the trigger target table.
     * <p>
     * Multiple ExecutionStmtValidators may be active at any given time.
     * This mirrors the way there can be multiple connection nestings
     * at a single time.  The validation is performed by calling each
     * validator's validateStatement() method.  This yields the union
     * of all validations.
     *
     * @param validator the validator to add
     */
    void pushExecutionStmtValidator(ExecutionStmtValidator validator);

    /**
     * Remove the validator.  Does an object identity (validator == validator)
      * comparison.  Asserts that the validator is found.
     *
     * @param validator the validator to remove
     *
     * @exception StandardException on error
     */
    void popExecutionStmtValidator(ExecutionStmtValidator validator)
        throws StandardException;

    /**
     * Validate a statement.  Does so by stepping through all the validators
     * and executing them.  If a validator throws and exception, then the
     * checking is stopped and the exception is passed up.
     *
     * @param constantAction the constantAction that is about to be executed (and
     *    should be validated
      *
     * @exception StandardException on validation failure
     */
    void validateStmtExecution(ConstantAction constantAction)
        throws StandardException;

    /**
     * Push a new trigger execution context.
     * <p>
     * Multiple TriggerExecutionContexts may be active at any given time.
     *
     * @param tec the trigger execution context
     *
     * @exception StandardException on trigger recursion error
     */
    void pushTriggerExecutionContext(TriggerExecutionContext tec)
        throws StandardException;

    /**
     * Remove the tec.  Does an object identity (tec == tec)
      * comparison.  Asserts that the tec is found.
     *
     * @param tec the tec to remove
     *
     * @exception StandardException on error
     */
    void popTriggerExecutionContext(TriggerExecutionContext tec)
        throws StandardException;

    /**
     * Pop all trigger execution contexts. Either means an error has occurred
     * or a trigger has been dropped.
     */
    void popAllTriggerExecutionContexts();

    /**
     * Get the topmost tec.
     *
     * @return the tec
     */
    TriggerExecutionContext getTriggerExecutionContext();

    /**
     * Set the trigger table descriptor.  Used to compile
     * statements that may special trigger pseudo tables.
     *
     * @param td the table that the trigger is
     * defined upon
     *
     */
    void pushTriggerTable(TableDescriptor td);

    /**
     * Remove the trigger table descriptor.
     *
     * @param td the table to remove from the stack.
     */
    void popTriggerTable(TableDescriptor td);

    /**
     * Get the topmost trigger table descriptor
     *
     * @return the table descriptor, or null if we
     * aren't in the middle of compiling a create
     * trigger.
     */
    TableDescriptor getTriggerTable();

    /**
     * Increment the DataDictionary bind count.  This is for keeping track
     * of nested binding, which can happen if SQL statements are bound from
     * within static initializers.
     *
     * @return    The new bind count
     */
    int incrementBindCount();

    /**
     * Decrement the DataDictionary bind count.
     *
     * @return    The new bind count
     */
    int decrementBindCount();

    /**
     * Get the DataDictionary bind count.
     *
     * @return    The current bind count.
     */
    int getBindCount();

    /**
     * Remember that the DataDictionary is in write mode, so we can take
     * it out of write mode at the end of the transaction.
     */
    void setDataDictionaryWriteMode();

    /**
     * Return true if the data dictionary is in write mode (that is, this
     * context was informed that is is in write mode by the method call
     * setDataDictionaryWriteMode().
     */
    boolean dataDictionaryInWriteMode();

    /**
      *    Reports how many statement levels deep we are.
      *
      *    @return    a statement level >= OUTERMOST_STATEMENT
      */
    int        getStatementDepth();

    /**
      Returns the Database of this connection.
     */
    InternalDatabase getDatabase();

    /**
     * Returns true if isolation level has been set using JDBC/SQL.
     */
    boolean isIsolationLevelSetUsingSQLorJDBC();
    /**
     * Reset the isolation level flag used to keep correct isolation level
     * state in BrokeredConnection. This resetting will happen at the start
     * and end of a global transaction, after the BrokeredConection's
     * isolation level state is brought upto date with the EmbedConnection's
     * isolation state.
     * The flag gets set to true when isolation level is set using JDBC/SQL.
     */
    void resetIsolationLevelFlagUsedForSQLandJDBC();

    /**
     * Set current isolation level.
     *
     * @param isolationLevel    The new isolationLevel.
     */
    void setIsolationLevel(int isolationLevel) throws StandardException;

    /**
     * Get the current isolation level.
     *
     * @return The current isolation level.
     */
    int getCurrentIsolationLevel();

    /**
     * Get the current isolation level in DB2 format.
     *
     * @return The current isolation level as a 2 character string.
     */
    String getCurrentIsolationLevelStr();
    void setPrepareIsolationLevel(int isolationLevel) ;

    /**
     * Get the prepare isolation level.
     * If the isolation level has been explicitly set with a SQL statement or
     * embedded call to setTransactionIsolation, this will return
     * ExecutionContext.UNSPECIFIED_ISOLATION_LEVEL
     * SET ISOLATION always takes priority.
     *
     */
    int getPrepareIsolationLevel();

    /**
     * Set the readOnly status for the current connection. This can
     * only be called when the current transaction has not done
     * any work.
     *
     * @param onOrOff true sets the connection to be readOnly and
     *                false sets it to readWrite.
     *
     * @exception StandardException The call failed and the readOnly
     *                status has not changed.
     */
    void setReadOnly(boolean onOrOff) throws StandardException;

    /**
      * Get the readOnly status for the current connection.
      */
    boolean isReadOnly() throws StandardException;

    /**
     * Get an Authorizer for this connection.
     */
    Authorizer getAuthorizer() throws StandardException;

    /**
     *    Get the current StatementContext.
     */
    StatementContext getStatementContext();

    /**
     * Return a PreparedStatement object for the query.
     * This method first tries to locate the PreparedStatement object from a statement
     * cache.  If the statement is not found in the cache, the query will be compiled and
     * put into the cache.
     * @param compilationSchema schema
     * @param sqlText sql query string
     * @param isForReadOnly read only status for resultset. Set to true if the concurrency mode for the resultset
     *                      is CONCUR_READ_ONLY
     * @param allowInternalSyntax If true, then this query is allowed to use internal
     *                      sql syntax. One instance where this will be true is if a
     *                      metadata query is getting executed.
     */
    PreparedStatement prepareInternalStatement(SchemaDescriptor compilationSchema,
                                               String sqlText, boolean isForReadOnly, boolean allowInternalSyntax)
        throws StandardException;

        /**
     * Return a PreparedStatement object for the query.
     * This method first tries to locate the PreparedStatement object from a statement
     * cache.  If the statement is not found in the cache, the query will be compiled and
     * put into the cache.
     * The schema used when compiling the statement is the same schema as returned by
     * getDefaultSchema().  For internal statements, the read only status is set to
     * true.
     * Calling this method is equivalent to calling
     * prepareExternalStatement(lcc.getDefaultSchema(), sqlText, true);
     *
     * @param sqlText sql query string
     */
        PreparedStatement prepareInternalStatement(String sqlText)
        throws StandardException;

    /**
     * Control whether or not optimizer trace is on.
     *
     * @param onOrOff    Whether to turn optimizer trace on (true) or off (false).
     *
     * @return Whether or not the call was successful.  (false will be returned when optimizer tracing is not supported.)
     */
    boolean setOptimizerTrace(boolean onOrOff);

    /**
     * Get whether or not optimizer trace is on.
     *
     * @return Whether or not optimizer trace is on.
     */
    boolean getOptimizerTrace();

    /**
     * Control whether or not optimizer trace is generated in html.
     *
     * @param onOrOff    Whether or not optimizer trace will be in html (true) or not (false).
     *
     * @return Whether or not the call was successful.  (false will be returned when optimizer tracing is not supported.)
     */
    boolean setOptimizerTraceHtml(boolean onOrOff);

    /**
     * Get whether or not optimizer trace html is on.
     *
     * @return Whether or not optimizer trace html is on.
     */
    boolean getOptimizerTraceHtml();

    /**
     * Get the optimizer trace output for the last optimized query as a String.  If optimizer trace
     * html is on, then the String will contain the html tags.
     *
     * @return The optimizer trace output for the last optimized query as a String.
     *    Null will be returned if optimizer trace output is off or not supported
     *    or no trace output was found or an exception occurred.
     */
    String getOptimizerTraceOutput();

    /**
     * Set the optimizer trace output to the specified String.
     * (Done at the beginning of each statement.)
     */
    void setOptimizerTraceOutput(String startingText);

    /**
     * Append the latest output to the optimizer trace output.
     */
    void appendOptimizerTraceOutput(String output);

    /**
      *    Reports whether there is any outstanding work in the transaction.
      *
      *    @return        true if there is outstanding work in the transaction
      *                false otherwise
      */
    boolean    isTransactionPristine();


    /**
     * Returns the last autoincrement value inserted by this connection.
     * If no values have been inserted into the given column a NULL value
     * is returned.
     *
     * @param schemaName
     * @param tableName
     * @param columnName
     */
    Long lastAutoincrementValue(String schemaName,
                                String tableName,
                                String columnName);

    /**
     * Sets autoincrementUpdate-- this variable allows updates to autoincrement
     * columns if it is set to true. The default is ofcourse false; i.e
     * ai columns cannot be directly modified by the user. This is set to
     * true by AlterTableConstantAction, when a new ai column is being added
     * to an existing table.
     *
     * @param flag     the value for autoincrementUpdate (TRUE or FALSE)
     * @see com.splicemachine.db.impl.sql.execute.AlterTableConstantAction#updateNewAutoincrementColumn
     *
     */
    void setAutoincrementUpdate(boolean flag);

    /**
     * Returns the current value of autoincrementUpdate.
     *
     * @return true if updates to autoincrement columns is permitted.
     */
    boolean getAutoincrementUpdate();

    /**
     * Copy a map of autoincrement key value pairs into the cache of
     * ai values stored in the language connection context.
     */
    void copyHashtableToAIHT(Map<String, Long> from);

    /**
     * returns the <b>next</b> value to be inserted into an autoincrement col.
     * This is used internally by the system to generate autoincrement values
     * which are going to be inserted into a autoincrement column. This is
     * used when as autoincrement column is added to a table by an alter
     * table statemenet and during bulk insert.
     *
     * @param schemaName
     * @param tableName
     * @param columnName identify the column uniquely in the system.
     *
     * @exception StandardException on error.
     */
    long nextAutoincrementValue(String schemaName, String tableName,
                                String columnName)
        throws StandardException;

    /**
     * Flush the cache of autoincrement values being kept by the lcc.
     * This will result in the autoincrement values being written to the
     * SYSCOLUMNS table as well as the mapping used by lastAutoincrementValue
     *
     * @param tableUUID the table which is being flushed; we need this value to
     * identify the table for which the autoincrement counter is being
     * maintained.
     *
     * @exception StandardException thrown on error.
     *
     * @see LanguageConnectionContext#lastAutoincrementValue
     * @see com.splicemachine.db.impl.sql.conn.GenericLanguageConnectionContext#lastAutoincrementValue
     * @see com.splicemachine.db.iapi.db.ConnectionInfo#lastAutoincrementValue
     */
    void autoincrementFlushCache(UUID tableUUID)
        throws StandardException;

    /**
     * Create an autoincrement counter to be used on behalf of a SQL-J
     * statement. The counter is identified by (schemaName, tableName,
     * columnName). The counter must be freed up by calling
     * autoincrementFlushCache at the end of the statement. It is expected
     * that a ai-counter with the same signaure doesn't exist when the
     * method is called.
     *
     * @param         s                    SchemaName
     * @param        t                    TableName
     * @param        c                    ColumnName
     * @param        initialValue        initial value of the counter.
     * @param        increment            increment for the counter.
     * @param        position            column position (1-based).
     */
    void autoincrementCreateCounter(String s, String t, String c,
                                    Long initialValue, long increment,
                                    int position);

    /**
     * Get the instance number of this LCC.
     *
     * @return instance number of this LCC.
     */
    int getInstanceNumber();

    /**
     * Get the DRDA ID of this LCC.
     *
     * @return DRDA ID this LCC.
     */
    String getDrdaID();


    /**
     * Get the DRDA interruption token of this LCC
     *
     * @return DRDA interruption token this LCC.
     */
    String getRdbIntTkn();

    /**
     * Set the DRDA ID of this LCC.
     *
     * @param drdaID DRDA ID.
     */
    void setDrdaID(String drdaID);

    /**
     * Get the database name of this LCC.
     *
     * @return database name of this LCC.
     */
    String getDbname();

    /**
     * Check if in SQL standard mode, with support for Grant & Revoke
     *
     * @return True if SQL standard permissions are being used
     */
    boolean usesSqlAuthorization();

    /**
     * Close any unused activations in this connection context.
     */
    void closeUnusedActivations() throws StandardException;

    /**
     * Set the current role
     *
     * @param a activation of set role statement
     * @param role  the id of the role to be set to current
     */
    void setCurrentRole(Activation a, String role);

    /**
     * Set the current role
     *
     * @param a activation of set role statement
     * @param roles  the list of roles to be set to current
     */
    public void setCurrentRoles(Activation a, List<String> roles);

    /**
     * Get the current set of roles of the dynamic
     * call context associated with this activation.
     *
     * @param a activation of statement needing current role
     * @return List of roleids
     */
    List<String> getCurrentRoles(Activation a);

    /**
     * Removes all revoked roles from the list of current roles of the dynamic
     * call context associated with this activation.
     * @param a activation of the statement wanting to refresh the roles.
     */
    void refreshCurrentRoles(Activation a) throws StandardException;

    /**
     * Get the current role authorization identifier in external delimited form
     * (not case normal form) of the dynamic call context associated with this
     * activation.
     * @param a activation of statement needing current role
     * @return String the role id in delimited form (i.e. <b>not</b>
     * internal case normal form</b>)
     *
     * @throws StandardException  standard exception policy
     */
    String getCurrentRoleIdDelimited(Activation a)
            throws StandardException;

    /**
     * @param a activation of statement
     * @return String of the group user list in delimited form
     * @throws StandardException
     */
    String getCurrentGroupUserDelimited(Activation a) throws StandardException;

    /**
     * Checks whether the given role can be legally set for the current user.
     *
     * This method will read (potentially) the dictionary, so it needs
     * a transaction context.
     *
     * @param a activation
     * @param role string containing role name
     *
     * @return true if the role can be set
     * @throws StandardException standard exception policy
     */
    boolean roleIsSettable(Activation a, String role)
            throws StandardException;

    /**
     *
     * @param a activation
     * @param roleName role name for the role to remove from session's current role list.
     * @throws StandardException
     */
    public void removeRole(Activation a, String roleName);

    /**
     *
     * @param a activation
     * @param rolesToRemove a list of roles to remove from session's current role list.
     * @throws StandardException
     */
    public void removeRoles(Activation a, List<String> rolesToRemove);

    /**
     * Create a new SQL session context for the current activation on the basis
     * of the existing SQL session context. This happens when a stored
     * procedure or function that can contain SQL is invoked, cf. SQL 2003
     * section 4.27.3, since this gives rise to a nested connection.
     * <p>
     * Called from generated code, see
     * {@code StaticMethodCallNode#generateSetupNestedSessionContext}.
     * <p>
     * The new SQL session context is also set in the current statement
     * context (of the invocation).
     *
     * @see com.splicemachine.db.impl.sql.compile.StaticMethodCallNode#generateSetupNestedSessionContext
     * @see StatementContext#getSQLSessionContext
     * @see #setupSubStatementSessionContext
     *
     * @param a activation of the statement which performs the call.
     * @param definersRights if the method should run with definer's rights
     * @param definer authorization id of the definer
     */
    void setupNestedSessionContext(Activation a,
                                   boolean definersRights,
                                   String definer)
            throws StandardException;

    /**
     * Get the value of top level session context of the top level connection.
     */
    SQLSessionContext getTopLevelSQLSessionContext();

    /**
     * Used when a statement as part of its operation executes an other
     * statement. In contrast to setupNestedSessionContext, the activation (for
     * the substatement) just inherits the current session context from the
     * parent statements activation, it does <b>not</b> push a new copy on the
     * stack of session contexts.
     *
     * Currently, this is used in the following situations:
     * <ul>
     *     <li>With {@code ALTER TABLE} adding a column which has a default
     *         values, the default value for all the existing rows is added
     *         using an {@code UPDATE} substatement.
     *     <li>With {@code ALTER TABLE} adding a a check constraint, we will use
     *         a substatement {@code SELECT} to check if all rows satisfy the
     *         constraint.
     *     <li>{@code ResultSet.insertRow}, {@code updateRow}
     *         and {@code deleteRow}.
     *     <li>During trigger body execution.
     * </ul>
     * @see #setupNestedSessionContext
     */
    void setupSubStatementSessionContext(Activation a)
            throws StandardException;

    /**
     * Create a fresh SQLSessionContext for this connection.
     * @return new SQLSessionContext
     */
    SQLSessionContext createSQLSessionContext();

    /**
     * Debug method for remembering the last query tree.
     */
    void    setLastQueryTree(Object queryTree);

    /**
     * Debug method for retrieving the last query tree.
     */
    Object    getLastQueryTree();

    /**
     * Return a map of AST nodes that have already been printed during a
     * compiler phase, so as to be able to avoid printing a node more than once.
     * @see com.splicemachine.db.impl.sql.compile.QueryTreeNode#treePrint(int)
     * @return the map
     */
    Map getPrintedObjectsMap();

    /**
     * Set a Visitor which walks the AST at various stages. This is useful
     * for poking user-written inspectors into the parse, bind, and optimize phases.
     *
     * @param visitor The Visitor which should walk the tree. Could be null.
     */
    void setASTVisitor(ASTVisitor visitor);

    /**
     * Get the Visitor which should walk the AST.
     *
     * @return The Visitor for that phase. Could be null.
     */
    ASTVisitor getASTVisitor();

    /**
     * Set the exception created and associated with the detected interruped
     * status flag.
     *
     * @param e the created exception
     */
    void setInterruptedException(StandardException e);

    /**
     * Get exception created when we detected interruped status
     * flag.
     *
     * @return saved exception
     */
    StandardException getInterruptedException();

    /**
     * Get the referenced column map for a table
     *
     * @return the map
     */
    FormatableBitSet getReferencedColumnMap(TableDescriptor td);

    /**
     * Set the referenced column map for a table
     *
     * @param td the table descriptor
     * @param map the map
     */
    void setReferencedColumnMap(TableDescriptor td,
                                FormatableBitSet map);

    /**
     * Enter restore mode. In this mode no statements can be executed. It is reset when the
     * database is rebooted.
     */
    void enterRestoreMode();

    /**
     * Set a trigger execution context (TEC) stack on this LCC.<br/>
     * Used to serialize TECs across serialization boundaries.
     * @param triggerStack the stack to set
     */
    void setTriggerStack(TriggerExecutionStack triggerStack);

    /**
     * Get the trigger execution context (TEC) stack from this LCC><br/>
     * Used to serialize TECs across serialization boundaries.<br/>
     * <b>Note:</b> may be null.  Use {@link #hasTriggers()} to check.
     * @return the trigger execution stack, possibly null.
     */
    TriggerExecutionStack getTriggerStack();

    /**
     * Check to see if this LCC has any triggers.<br/>
     * Used to see if we need to serialize a trigger execution context stack.
     * @return true, if this LCC has any trigger execution contexts.
     */
    boolean hasTriggers();

    void setBadFile(String badFile);

    String getBadFile();

    void resetBadFile();

    void setFailedRecords(long failedRecords);

    long getFailedRecords();

    void resetFailedRecords();

    void setRecordsImported(long recordsImported);

    long getRecordsImported();

    void resetRecordsImported();

    DataSetProcessorType getDataSetProcessorType();

    SparkExecutionType getSparkExecutionType();

    /**
     *
     * Setting the dynamic withDescriptors
     *
     * @param withDescriptors
     */
    void setWithStack(Map<String,TableDescriptor> withDescriptors);

    /**
     *
     * Checking for with clause handling
     *
     * @param name
     * @return
     */
    TableDescriptor getWithDescriptor(String name);

    /**
     *
     * Null out the with stack.
     *
     */
    void popWithStack();

    /**
     * Gets the current control execution limiter
     * @return
     */
    ControlExecutionLimiter getControlExecutionLimiter();

    /**
     * Sets the current control execution limiter
     * @return
     */
    void setControlExecutionLimiter(ControlExecutionLimiter executionLimiter);


    String getClientIPAddress();

    void logStartCompiling(String statement);
    void logEndCompiling(String statement, long nanoTimeSpent);
    void logErrorCompiling(String statement, Throwable t, long nanoTimeSpent);
    void logCommit();
    void logRollback();
    void logStartFetching(String uuid, String statement);
    void logEndFetching(String uuid, String statement, long fetchedRows);
    void logNextBatch(ParameterValueSet pvs);
    void logStartExecuting(String uuid, String engine, String stmt, ExecPreparedStatement ps,
                           ParameterValueSet pvs);
    void logEndExecuting(String uuid, long modifiedRows, long badRecords, long nanoTimeSpent);

    void setSessionProperties(Properties newProperties);
    SessionProperties getSessionProperties();
    String getCurrentSessionPropertyDelimited();

    void setOrigStmtTxt(String stmt);
    String getOrigStmtTxt();

    CommentStripper getCommentStripper();
    boolean getIgnoreCommentOptEnabled();

    // True if the connecting client can read decimal
    // data with 38 digits of precision.
    boolean clientSupportsDecimal38();

	void setClientSupportsDecimal38(boolean newVal);

	String getUserName();

	void setReplicationRole(String role);

	String getReplicationRole();

    boolean isNLJPredicatePushDownDisabled();

    void setDB2VarcharCompatibilityModeNeedsReset(boolean newValue,
                                                  CharTypeCompiler charTypeCompiler);

    void resetDB2VarcharCompatibilityMode();

    void setCompilingFromTableTempTrigger(boolean newVal);

    boolean isCompilingFromTableTempTrigger();

    AccessFactory getSpliceAccessManager();

    void addUserJarsToSparkContext();

    boolean isSparkJob();

    void setSparkContext(Object sparkContext);

    Object getSparkContext();

    void setApplicationJarsHashCode(int applicationJarsHashCode);

    int getApplicationJarsHashCode();

    void setupSparkSQLUtils(SparkSQLUtils sparkSQLUtils);

    boolean hasJoinStrategyHint();

    void setHasJoinStrategyHint(boolean newValue);

    boolean compilingStoredPreparedStatement();

    void setCompilingStoredPreparedStatement(boolean newValue);

<<<<<<< HEAD
    boolean isPredicateUsageForIndexOrPkAccessDisabled();

    boolean alwaysAllowIndexPrefixIteration();
=======
    void setupLocalSPSCache(boolean fromSparkExecution,
                            SPSDescriptor fromTableDmlSpsDescriptor) throws StandardException;

    ManagedCache<UUID, SPSDescriptor> getLocalSpsCache();

    List<String> getDefaultRoles();

    SchemaDescriptor getInitialDefaultSchemaDescriptor();

    long getActiveStateTxId();

    /**
     * This method will remove a statement from the statement cache.
     * It should only be called if there is an exception preparing
     * the statement. The caller must have set the flag
     * {@code preparedStmt.compilingStatement} in the {@code GenericStatement}
     * before calling this method in order to prevent race conditions when
     * calling {@link CacheManager#remove(Cacheable)}.
     *
     * @param statement Statement to remove
     * @throws StandardException thrown if lookup goes wrong.
     */
    void removeStatement(GenericStatement statement) throws StandardException;

    /**
     * See if a given statement has already been compiled for this user, and
     * if so use its prepared statement.
     *
     * If the statement does not exist in the cache, it is added to it.
     *
     * @return the prepared statement for the given string.
     * @throws StandardException thrown if lookup goes wrong.
     * @note this method has side effects.
     */
    PreparedStatement lookupStatement(GenericStatement statement) throws StandardException;
>>>>>>> d48d902f
}<|MERGE_RESOLUTION|>--- conflicted
+++ resolved
@@ -1531,11 +1531,10 @@
 
     void setCompilingStoredPreparedStatement(boolean newValue);
 
-<<<<<<< HEAD
     boolean isPredicateUsageForIndexOrPkAccessDisabled();
 
     boolean alwaysAllowIndexPrefixIteration();
-=======
+
     void setupLocalSPSCache(boolean fromSparkExecution,
                             SPSDescriptor fromTableDmlSpsDescriptor) throws StandardException;
 
@@ -1571,5 +1570,4 @@
      * @note this method has side effects.
      */
     PreparedStatement lookupStatement(GenericStatement statement) throws StandardException;
->>>>>>> d48d902f
 }