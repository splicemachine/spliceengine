--- conflicted
+++ resolved
@@ -1437,12 +1437,8 @@
     // data with 38 digits of precision.
     boolean clientSupportsDecimal38();
 
-<<<<<<< HEAD
 	void setClientSupportsDecimal38(boolean newVal);
 
 	String getUserName();
 
-=======
-    void setClientSupportsDecimal38(boolean newVal);
->>>>>>> 4dc916e0
 }