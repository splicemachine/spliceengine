--- conflicted
+++ resolved
@@ -1715,14 +1715,11 @@
 	}
 
 	public int getNanos() { return nanos; }
-<<<<<<< HEAD
 
 	@Override
 	public Object getHiveObject() throws StandardException {
 		return isNull()?null:new TimestampWritable((Timestamp) getObject());
 	}
-=======
 	public int getEncodedDate() { return encodedDate; }
 	public int getEncodedTime() { return encodedTime; }
->>>>>>> fb89e8da
 }