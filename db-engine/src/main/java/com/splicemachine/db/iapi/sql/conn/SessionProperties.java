/*
 * This file is part of Splice Machine.
 * Splice Machine is free software: you can redistribute it and/or modify it under the terms of the
 * GNU Affero General Public License as published by the Free Software Foundation, either
 * version 3, or (at your option) any later version.
 * Splice Machine is distributed in the hope that it will be useful, but WITHOUT ANY WARRANTY;
 * without even the implied warranty of MERCHANTABILITY or FITNESS FOR A PARTICULAR PURPOSE.
 * See the GNU Affero General Public License for more details.
 * You should have received a copy of the GNU Affero General Public License along with Splice Machine.
 * If not, see <http://www.gnu.org/licenses/>.
 *
 * Some parts of this source code are based on Apache Derby, and the following notices apply to
 * Apache Derby:
 *
 * Apache Derby is a subproject of the Apache DB project, and is licensed under
 * the Apache License, Version 2.0 (the "License"); you may not use these files
 * except in compliance with the License. You may obtain a copy of the License at:
 *
 * http://www.apache.org/licenses/LICENSE-2.0
 *
 * Unless required by applicable law or agreed to in writing, software distributed
 * under the License is distributed on an "AS IS" BASIS, WITHOUT WARRANTIES OR
 * CONDITIONS OF ANY KIND, either express or implied. See the License for the
 * specific language governing permissions and limitations under the License.
 *
 * Splice Machine, Inc. has modified the Apache Derby code in this file.
 *
 * All such Splice Machine modifications are Copyright 2012 - 2020 Splice Machine, Inc.,
 * and are licensed to you under the GNU Affero General Public License.
 */
package com.splicemachine.db.iapi.sql.conn;

import com.splicemachine.db.iapi.error.StandardException;
import com.splicemachine.db.iapi.reference.SQLState;
import com.splicemachine.utils.Pair;

import java.sql.SQLException;

/**
 * Created by yxia on 6/1/18.
 */
public interface SessionProperties {
    enum PROPERTYNAME{
        USEOLAP(0),
        DEFAULTSELECTIVITYFACTOR(1),
        SKIPSTATS(2),
        RECURSIVEQUERYITERATIONLIMIT(3),
        OLAPQUEUE(4),
        SNAPSHOT_TIMESTAMP(5),
        DISABLE_TC_PUSHED_DOWN_INTO_VIEWS(6),
        OLAPPARALLELPARTITIONS(7),
        OLAPSHUFFLEPARTITIONS(8),
        SPARK_RESULT_STREAMING_BATCHES(9),
        SPARK_RESULT_STREAMING_BATCH_SIZE(10),
        TABLELIMITFOREXHAUSTIVESEARCH(11),
        DISABLE_NLJ_PREDICATE_PUSH_DOWN(12),
        USE_NATIVE_SPARK(13),
<<<<<<< HEAD
        CURRENTFUNCTIONPATH(14);
=======
        MINPLANTIMEOUT(14);
>>>>>>> 5fac6b32

        public static final int COUNT = PROPERTYNAME.values().length;

        private int id;

        public int getId() {
            return id;
        }

        PROPERTYNAME(int id) {
            this.id = id;
        }
    };

    void setProperty(PROPERTYNAME property, Object value) throws SQLException;

    Object getProperty(PROPERTYNAME property);

    String getPropertyString(PROPERTYNAME property);

    String getAllProperties();

    void resetAll();

    static Pair<PROPERTYNAME, String> validatePropertyAndValue(Pair<String, String> pair) throws StandardException {
        String propertyNameString = pair.getFirst();
        SessionProperties.PROPERTYNAME property;
        if( propertyNameString.equalsIgnoreCase("useSpark" ) )
            propertyNameString = "USEOLAP";
        try {
            property = SessionProperties.PROPERTYNAME.valueOf(propertyNameString);
        } catch (IllegalArgumentException e) {
            throw StandardException.newException(SQLState.LANG_INVALID_SESSION_PROPERTY,propertyNameString,
                    "useOLAP, useSpark (deprecated), defaultSelectivityFactor, skipStats, olapQueue, recursiveQueryIterationLimit, tableLimitForExhaustiveSearch, minPlanTimeout");
        }

        String valString = pair.getSecond();
        if (valString == null || valString.toLowerCase().equals("null"))
            return new Pair(property, "null");

        switch (property) {
            case USEOLAP:
            case SKIPSTATS:
            case DISABLE_TC_PUSHED_DOWN_INTO_VIEWS:
            case DISABLE_NLJ_PREDICATE_PUSH_DOWN:
            case USE_NATIVE_SPARK:
                try {
                    Boolean.parseBoolean(valString);
                } catch (Exception e) {
                    throw StandardException.newException(SQLState.LANG_INVALID_SESSION_PROPERTY_VALUE, valString, "boolean or null");
                }

                break;
            case DEFAULTSELECTIVITYFACTOR:
                double defaultSelectivityFactor;
                try {
                    defaultSelectivityFactor = Double.parseDouble(valString);
                } catch (Exception parseDoubleE) {
                    throw StandardException.newException(SQLState.LANG_INVALID_SESSION_PROPERTY_VALUE, valString, "value in the range(0,1] or null");
                }
                if (defaultSelectivityFactor <= 0 || defaultSelectivityFactor > 1.0)
                    throw StandardException.newException(SQLState.LANG_INVALID_SESSION_PROPERTY_VALUE, valString, "value in the range(0,1] or null");
                break;
            case RECURSIVEQUERYITERATIONLIMIT:
            case SPARK_RESULT_STREAMING_BATCHES:
            case SPARK_RESULT_STREAMING_BATCH_SIZE:
            case OLAPPARALLELPARTITIONS:
            case OLAPSHUFFLEPARTITIONS:
            case TABLELIMITFOREXHAUSTIVESEARCH:
                int value;
                try {
                    value = Integer.parseInt(valString);
                } catch (Exception parseIntE) {
                    throw StandardException.newException(SQLState.LANG_INVALID_SESSION_PROPERTY_VALUE, valString, "value should be a positive integer or null");
                }
                if (value <= 0)
                    throw StandardException.newException(SQLState.LANG_INVALID_SESSION_PROPERTY_VALUE, valString, "value should be a positive integer or null");
                break;
            case SNAPSHOT_TIMESTAMP:
            case MINPLANTIMEOUT:
                long longValue;
                try {
                    longValue = Long.parseLong(valString);
                    if (longValue <= 0)
                        throw StandardException.newException(SQLState.LANG_INVALID_SESSION_PROPERTY_VALUE, valString, "value should be a positive long");
                } catch (NumberFormatException parseIntE) {
                    throw StandardException.newException(SQLState.LANG_INVALID_SESSION_PROPERTY_VALUE, valString, "value should be a positive long");
                }
                break;
            default:
                break;
        }

        return new Pair(property, valString);
    }
}<|MERGE_RESOLUTION|>--- conflicted
+++ resolved
@@ -55,11 +55,8 @@
         TABLELIMITFOREXHAUSTIVESEARCH(11),
         DISABLE_NLJ_PREDICATE_PUSH_DOWN(12),
         USE_NATIVE_SPARK(13),
-<<<<<<< HEAD
-        CURRENTFUNCTIONPATH(14);
-=======
-        MINPLANTIMEOUT(14);
->>>>>>> 5fac6b32
+        MINPLANTIMEOUT(14),
+        CURRENTFUNCTIONPATH(15);
 
         public static final int COUNT = PROPERTYNAME.values().length;
 
