/*
 * This file is part of Splice Machine.
 * Splice Machine is free software: you can redistribute it and/or modify it under the terms of the
 * GNU Affero General Public License as published by the Free Software Foundation, either
 * version 3, or (at your option) any later version.
 * Splice Machine is distributed in the hope that it will be useful, but WITHOUT ANY WARRANTY;
 * without even the implied warranty of MERCHANTABILITY or FITNESS FOR A PARTICULAR PURPOSE.
 * See the GNU Affero General Public License for more details.
 * You should have received a copy of the GNU Affero General Public License along with Splice Machine.
 * If not, see <http://www.gnu.org/licenses/>.
 *
 * Some parts of this source code are based on Apache Derby, and the following notices apply to
 * Apache Derby:
 *
 * Apache Derby is a subproject of the Apache DB project, and is licensed under
 * the Apache License, Version 2.0 (the "License"); you may not use these files
 * except in compliance with the License. You may obtain a copy of the License at:
 *
 * http://www.apache.org/licenses/LICENSE-2.0
 *
 * Unless required by applicable law or agreed to in writing, software distributed
 * under the License is distributed on an "AS IS" BASIS, WITHOUT WARRANTIES OR
 * CONDITIONS OF ANY KIND, either express or implied. See the License for the
 * specific language governing permissions and limitations under the License.
 *
 * Splice Machine, Inc. has modified the Apache Derby code in this file.
 *
 * All such Splice Machine modifications are Copyright 2012 - 2019 Splice Machine, Inc.,
 * and are licensed to you under the GNU Affero General Public License.
 */
package com.splicemachine.db.iapi.sql.conn;

import com.splicemachine.db.iapi.error.StandardException;
import com.splicemachine.db.iapi.reference.SQLState;
import com.splicemachine.utils.Pair;

import java.sql.SQLException;

/**
 * Created by yxia on 6/1/18.
 */
public interface SessionProperties {
    enum PROPERTYNAME{
        USESPARK(0),
        DEFAULTSELECTIVITYFACTOR(1),
        SKIPSTATS(2),
<<<<<<< HEAD
        OLAPQUEUE(3);
=======
        RECURSIVEQUERYITERATIONLIMIT(3);
>>>>>>> fb89e8da

        public static int COUNT = PROPERTYNAME.values().length;

        private int id;

        public int getId() {
            return id;
        }

        PROPERTYNAME(int id) {
            this.id = id;
        }
    };

    void setProperty(PROPERTYNAME property, Object value) throws SQLException;

    Object getProperty(PROPERTYNAME property);

    String getPropertyString(PROPERTYNAME property);

    String getAllProperties();

    void resetAll();

    static Pair<PROPERTYNAME, String> validatePropertyAndValue(Pair<String, String> pair) throws StandardException {
        String propertyNameString = pair.getFirst();
        SessionProperties.PROPERTYNAME property;
        try {
            property = SessionProperties.PROPERTYNAME.valueOf(propertyNameString);
        } catch (IllegalArgumentException e) {
            throw StandardException.newException(SQLState.LANG_INVALID_SESSION_PROPERTY,propertyNameString,
<<<<<<< HEAD
                    "useSpark, defaultSelectivityFactor, skipStats, olapQueue");
=======
                    "useSpark, defaultSelectivityFactor, skipStats, recursiveQueryIterationLimit");
>>>>>>> fb89e8da
        }

        String valString = pair.getSecond();
        if (valString == null || valString.toLowerCase().equals("null"))
            return new Pair(property, "null");

        switch (property) {
            case USESPARK:
            case SKIPSTATS:
                try {
                    boolean val = Boolean.parseBoolean(valString);
                } catch (Exception e) {
                    throw StandardException.newException(SQLState.LANG_INVALID_SESSION_PROPERTY_VALUE, valString, "boolean or null");
                }

                break;
            case DEFAULTSELECTIVITYFACTOR:
                double defaultSelectivityFactor;
                try {
                    defaultSelectivityFactor = Double.parseDouble(valString);
                } catch (Exception parseDoubleE) {
                    throw StandardException.newException(SQLState.LANG_INVALID_SESSION_PROPERTY_VALUE, valString, "value in the range(0,1] or null");
                }
                if (defaultSelectivityFactor <= 0 || defaultSelectivityFactor > 1.0)
                    throw StandardException.newException(SQLState.LANG_INVALID_SESSION_PROPERTY_VALUE, valString, "value in the range(0,1] or null");
                break;
            case RECURSIVEQUERYITERATIONLIMIT:
                int recursivequeryIterationLimit;
                try {
                    recursivequeryIterationLimit = Integer.parseInt(valString);
                } catch (Exception parseIntE) {
                    throw StandardException.newException(SQLState.LANG_INVALID_SESSION_PROPERTY_VALUE, valString, "value should be a positive integer or null");
                }
                if (recursivequeryIterationLimit <= 0)
                    throw StandardException.newException(SQLState.LANG_INVALID_SESSION_PROPERTY_VALUE, valString, "value should be a positive integer or null");
                break;
            default:
                break;
        }

        return new Pair(property, valString);
    }
}<|MERGE_RESOLUTION|>--- conflicted
+++ resolved
@@ -44,11 +44,8 @@
         USESPARK(0),
         DEFAULTSELECTIVITYFACTOR(1),
         SKIPSTATS(2),
-<<<<<<< HEAD
-        OLAPQUEUE(3);
-=======
-        RECURSIVEQUERYITERATIONLIMIT(3);
->>>>>>> fb89e8da
+        RECURSIVEQUERYITERATIONLIMIT(3),
+        OLAPQUEUE(4);
 
         public static int COUNT = PROPERTYNAME.values().length;
 
@@ -80,11 +77,7 @@
             property = SessionProperties.PROPERTYNAME.valueOf(propertyNameString);
         } catch (IllegalArgumentException e) {
             throw StandardException.newException(SQLState.LANG_INVALID_SESSION_PROPERTY,propertyNameString,
-<<<<<<< HEAD
-                    "useSpark, defaultSelectivityFactor, skipStats, olapQueue");
-=======
-                    "useSpark, defaultSelectivityFactor, skipStats, recursiveQueryIterationLimit");
->>>>>>> fb89e8da
+                    "useSpark, defaultSelectivityFactor, skipStats, olapQueue, recursiveQueryIterationLimit");
         }
 
         String valString = pair.getSecond();
