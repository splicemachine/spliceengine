/*
 * This file is part of Splice Machine.
 * Splice Machine is free software: you can redistribute it and/or modify it under the terms of the
 * GNU Affero General Public License as published by the Free Software Foundation, either
 * version 3, or (at your option) any later version.
 * Splice Machine is distributed in the hope that it will be useful, but WITHOUT ANY WARRANTY;
 * without even the implied warranty of MERCHANTABILITY or FITNESS FOR A PARTICULAR PURPOSE.
 * See the GNU Affero General Public License for more details.
 * You should have received a copy of the GNU Affero General Public License along with Splice Machine.
 * If not, see <http://www.gnu.org/licenses/>.
 *
 * Some parts of this source code are based on Apache Derby, and the following notices apply to
 * Apache Derby:
 *
 * Apache Derby is a subproject of the Apache DB project, and is licensed under
 * the Apache License, Version 2.0 (the "License"); you may not use these files
 * except in compliance with the License. You may obtain a copy of the License at:
 *
 * http://www.apache.org/licenses/LICENSE-2.0
 *
 * Unless required by applicable law or agreed to in writing, software distributed
 * under the License is distributed on an "AS IS" BASIS, WITHOUT WARRANTIES OR
 * CONDITIONS OF ANY KIND, either express or implied. See the License for the
 * specific language governing permissions and limitations under the License.
 *
 * Splice Machine, Inc. has modified the Apache Derby code in this file.
 *
 * All such Splice Machine modifications are Copyright 2012 - 2020 Splice Machine, Inc.,
 * and are licensed to you under the GNU Affero General Public License.
 */

package com.splicemachine.db.iapi.sql.compile;

import com.splicemachine.db.iapi.error.StandardException;

import com.splicemachine.db.iapi.sql.dictionary.ConglomerateDescriptor;
import com.splicemachine.db.iapi.types.DataValueDescriptor;

import com.splicemachine.db.iapi.util.JBitSet;
import com.splicemachine.db.impl.sql.compile.FromBaseTable;
import com.splicemachine.db.impl.sql.compile.SelectivityUtil;

import java.util.List;

/**
 * OptimizablePredicate provides services for optimizing predicates in a query.
 */

public interface OptimizablePredicate
{
	/**
	 * Get the map of referenced tables for this OptimizablePredicate.
	 *
	 * @return JBitSet	Referenced table map.
	 */
	JBitSet getReferencedMap();

	/**
	 * Return whether or not an OptimizablePredicate contains a subquery.
	 *
	 * @return boolean	Whether or not an OptimizablePredicate includes a subquery.
	 */
	boolean hasSubquery();

	/**
	 * Return whether or not an OptimizablePredicate contains a method call.
	 *
	 * @return boolean	Whether or not an OptimizablePredicate includes a method call.
	 */
	boolean hasMethodCall();

	/**
	 * Tell the predicate that it is to be used as a column in the start key
	 * value for an index scan.
	 */
	void markStartKey();

	/** Is this predicate a start key? */
	boolean isStartKey();

	/**
	 * Tell the predicate that it is to be used as a column in the stop key
	 * value for an index scan.
	 */
	void markStopKey();

	/** Is this predicate a stop key? */
	boolean isStopKey();

	/** Is this predicate a start or stop key? */
	boolean isScanKey();

	/**
	 * Tell the predicate that it is to be used as a qualifier in an index
	 * scan.
	 */
	void markQualifier() throws StandardException;

	/** Is this predicate a qualifier? */
	boolean isQualifier();

	/**
	 * Is this predicate a comparison with a known constant value?
	 *
	 * @param optTable	The Optimizable that we want to know whether we
	 *					are comparing to a known constant.
	 * @param considerParameters	Whether or not to consider parameters with defaults
	 *								as known constants.
	 */
	boolean compareWithKnownConstant(Optimizable optTable, boolean considerParameters);

	/**
	 * Get an Object representing the known constant value that the given
	 * Optimizable is being compared to.
	 *
	 * @exception StandardException		Thrown on error
	 */
	DataValueDescriptor getCompareValue(Optimizable optTable) 
        throws StandardException;

	/**
	 * Is this predicate an equality comparison with a constant expression?
	 * (IS NULL is considered to be an = comparison with a constant expression).
	 *
	 * @param optTable	The Optimizable for which we want to know whether
	 *					it is being equality-compared to a constant expression.
	 */
	boolean equalsComparisonWithConstantExpression(Optimizable optTable);

	
	/**
	 * Returns if the predicate involves an equal operator on one of the
	 * columns specified in the baseColumnPositions.
	 *
	 * @param 	baseColumnPositions	the column numbers on which the user wants
	 * to check if the equality condition exists.
	 * @param 	optTable the table for which baseColumnPositions are given.

		@return returns the index into baseColumnPositions of the column that has the
		equality operator.
	 */
	int hasEqualOnColumnList(int[] baseColumnPositions,
								 Optimizable optTable)
		throws StandardException;

	/**
	 * Returns if the predicate involves an equal operator on one of the
	 * index expressions defined for optTable.
	 *
	 * @param 	optTable the table on which index expressions are defined.

	 @return returns the index of the index expression that has the
	 equality operator.
	 */
	int hasEqualOnIndexExpression(Optimizable optTable) throws StandardException;

	/**
	 * Get a (crude) estimate of the selectivity of this predicate.
	 * This is to be used when no better technique is available for
	 * estimating the selectivity - this method's estimate is a hard-
	 * wired number based on the type of predicate and the datatype
	 * (the selectivity of boolean is always 50%).
	 *
	 * @param optTable	The Optimizable that this predicate restricts
	 */
	double selectivity(Optimizable optTable) throws StandardException;

    /**
     *
     * Join Selectivity calculation for an optimizable predicate.
     *
     * @param table
     * @param cd
     * @param innerRowCount
     * @param outerRowCount
     * @param selectivityJoinType
     * @return
     * @throws StandardException
     */
	double joinSelectivity(Optimizable table,ConglomerateDescriptor cd, long innerRowCount, long outerRowCount, SelectivityUtil.SelectivityJoinType selectivityJoinType) throws StandardException;

	double scanSelectivity(Optimizable innerTable) throws StandardException;
	/**
	 * Get the position of the index column that this predicate restricts.
	 * NOTE: This assumes that this predicate is part of an
	 * OptimizablePredicateList, and that classify() has been called
	 * on the OptimizablePredicateList.
	 *
	 * @return The index position that this predicate restricts (zero-based)
	 */
	int getIndexPosition();

    boolean isRowId();

	void markFullJoinPredicate(boolean isForFullJoin);

	boolean isFullJoinPredicate();

<<<<<<< HEAD
	boolean hasCorrelatedSubquery() throws StandardException;
=======
	// Is this an OR of two or more relational operators which all are start keys or stop keys?
	boolean isDisjunctionOfScanKeys(FromBaseTable optTable, AccessPath accessPath, Optimizer optimizer) throws StandardException;

	// Collect the OR'ed conditions in this Predicate into a list of PredicateLists,
	// with each PredicateList containing a single Predicate which is the left child
	// of one of the OrNodes (OrNode chains are right-deep, with each left child being
	// something other than an OrNode, if normalized properly).
	List<OptimizablePredicateList> separateOredPredicates() throws StandardException;
>>>>>>> f9918634
}<|MERGE_RESOLUTION|>--- conflicted
+++ resolved
@@ -196,9 +196,6 @@
 
 	boolean isFullJoinPredicate();
 
-<<<<<<< HEAD
-	boolean hasCorrelatedSubquery() throws StandardException;
-=======
 	// Is this an OR of two or more relational operators which all are start keys or stop keys?
 	boolean isDisjunctionOfScanKeys(FromBaseTable optTable, AccessPath accessPath, Optimizer optimizer) throws StandardException;
 
@@ -207,5 +204,6 @@
 	// of one of the OrNodes (OrNode chains are right-deep, with each left child being
 	// something other than an OrNode, if normalized properly).
 	List<OptimizablePredicateList> separateOredPredicates() throws StandardException;
->>>>>>> f9918634
+
+	boolean hasCorrelatedSubquery() throws StandardException;
 }