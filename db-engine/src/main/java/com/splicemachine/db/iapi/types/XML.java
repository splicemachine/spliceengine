/*
 * This file is part of Splice Machine.
 * Splice Machine is free software: you can redistribute it and/or modify it under the terms of the
 * GNU Affero General Public License as published by the Free Software Foundation, either
 * version 3, or (at your option) any later version.
 * Splice Machine is distributed in the hope that it will be useful, but WITHOUT ANY WARRANTY;
 * without even the implied warranty of MERCHANTABILITY or FITNESS FOR A PARTICULAR PURPOSE.
 * See the GNU Affero General Public License for more details.
 * You should have received a copy of the GNU Affero General Public License along with Splice Machine.
 * If not, see <http://www.gnu.org/licenses/>.
 *
 * Some parts of this source code are based on Apache Derby, and the following notices apply to
 * Apache Derby:
 *
 * Apache Derby is a subproject of the Apache DB project, and is licensed under
 * the Apache License, Version 2.0 (the "License"); you may not use these files
 * except in compliance with the License. You may obtain a copy of the License at:
 *
 * http://www.apache.org/licenses/LICENSE-2.0
 *
 * Unless required by applicable law or agreed to in writing, software distributed
 * under the License is distributed on an "AS IS" BASIS, WITHOUT WARRANTIES OR
 * CONDITIONS OF ANY KIND, either express or implied. See the License for the
 * specific language governing permissions and limitations under the License.
 *
 * Splice Machine, Inc. has modified the Apache Derby code in this file.
 *
 * All such Splice Machine modifications are Copyright 2012 - 2020 Splice Machine, Inc.,
 * and are licensed to you under the GNU Affero General Public License.
 */

package com.splicemachine.db.iapi.types;

import com.google.protobuf.ExtensionRegistry;
import com.splicemachine.db.catalog.types.TypeMessage;
import com.splicemachine.db.iapi.error.StandardException;
import com.splicemachine.db.iapi.services.cache.ClassSize;
import com.splicemachine.db.iapi.services.io.*;
import com.splicemachine.db.iapi.services.sanity.SanityManager;
import com.splicemachine.db.iapi.sql.conn.ConnectionUtil;
import com.splicemachine.db.iapi.reference.SQLState;
import java.io.*;
import java.sql.ResultSet;
import java.sql.SQLException;
import java.sql.Types;
import java.text.RuleBasedCollator;
import java.lang.reflect.Method;
import java.util.List;
import com.splicemachine.db.iapi.types.DataValueFactoryImpl.Format;
<<<<<<< HEAD
import edu.umd.cs.findbugs.annotations.SuppressFBWarnings;
import org.apache.datasketches.theta.UpdateSketch;
=======
import com.yahoo.sketches.theta.UpdateSketch;
import edu.umd.cs.findbugs.annotations.SuppressFBWarnings;
>>>>>>> 7dcd1919
import org.apache.spark.sql.Row;
import org.apache.spark.sql.types.DataTypes;
import org.apache.spark.sql.types.StructField;

/**
 * This type implements the XMLDataValue interface and thus is
 * the type on which all XML related operations are executed.
 *
 * The first and simplest XML store implementation is a UTF-8
 * based one--all XML data is stored on disk as a UTF-8 string,
 * just like the other Derby string types.  In order to make
 * it possible for smarter XML implementations to exist in
 * the future, this class always writes an "XML implementation
 * id" to disk before writing the rest of its data.  When
 * reading the data, the impl id is read first and serves
 * as an indicator of how the rest of the data should be
 * read.
 *
 * So long as there's only one implementation (UTF-8)
 * the impl id can be ignored; but when smarter implementations
 * are written, the impl id will be the key to figuring out
 * how an XML value should be read, written, and processed.
 */
<<<<<<< HEAD
@SuppressFBWarnings(value = "HE_INHERITS_EQUALS_USE_HASHCODE", justification = "probably todo")
public class XML
    extends DataType implements XMLDataValue, StreamStorable
{
=======
@SuppressFBWarnings(value="HE_INHERITS_EQUALS_USE_HASHCODE", justification="DB-9277")
public class XML extends DataType implements XMLDataValue, StreamStorable {

>>>>>>> 7dcd1919
    // Id for this implementation.  Should be unique
    // across all XML type implementations.
    protected static final short UTF8_IMPL_ID = 0;

    // Guess at how much memory this type will take.
    private static final int BASE_MEMORY_USAGE =
        ClassSize.estimateBaseFromCatalog(XML.class);

    // Some syntax-related constants used to determine
    // operator behavior.
    public static final short XQ_PASS_BY_REF = 1;
    public static final short XQ_PASS_BY_VALUE = 2;
    public static final short XQ_RETURN_SEQUENCE = 3;
    public static final short XQ_RETURN_CONTENT = 4;
    public static final short XQ_EMPTY_ON_EMPTY = 5;
    public static final short XQ_NULL_ON_EMPTY = 6;

    /* Per SQL/XML[2006] 4.2.2, there are several different
     * XML "types" defined through use of primary and secondary
     * "type modifiers".  For Derby we only support two kinds:
     *
     * XML(DOCUMENT(ANY)) : A valid and well-formed XML
     *  document as defined by W3C, meaning that there is
     *  exactly one root element node.  This is the only
     *  type of XML that can be stored into a Derby XML
     *  column.  This is also the type returned by a call
     *  to XMLPARSE since we require the DOCUMENT keyword.
     *
     * XML(SEQUENCE): A sequence of items (could be nodes or
     *  atomic values).  This is the type returned from an
     *  XMLQUERY operation.  Any node that is XML(DOCUMENT(ANY))
     *  is also XML(SEQUENCE).  Note that an XML(SEQUENCE)
     *  value is *only* storable into a Derby XML column
     *  if it is also an XML(DOCUMENT(ANY)).  See the
     *  normalize method below for the code that enforces
     *  this.
     */
    public static final int XML_DOC_ANY = 0;
    public static final int XML_SEQUENCE = 1;

    // The fully-qualified type for this XML value.
    private int xType;

    // The actual XML data in this implementation is just a simple
    // string, so this class really just wraps a SQLChar and
    // defers most calls to the corresponding calls on that
    // SQLChar.  Note that, even though a SQLChar is the
    // underlying implementation, an XML value is nonetheless
    // NOT considered comparable nor compatible with any of
    // Derby string types.
    private SQLChar xmlStringValue;

    /*
     * Status variable used to verify that user's classpath contains
     * required classes for accessing/operating on XML data values.
     */
    private static String xmlReqCheck = null;

    /*
     * Whether or not this XML value corresponds to a sequence
     * that has one or more top-level ("parentless") attribute
     * nodes.  If so then we have to throw an error if the user
     * attempts to serialize this value, per XML serialization
     * rules.
     */
    private boolean containsTopLevelAttr;

    private SqlXmlUtil tmpUtil;

    /**
     * Default constructor.
     */
    public XML()
    {
        xmlStringValue = null;
        xType = -1;
        containsTopLevelAttr = false;
		isNull = true;
    }

    public XML(TypeMessage.XML xml) {
        init(xml);
    }
    /**
     * Private constructor used for the {@code cloneValue} method.
     * Returns a new instance of XML whose fields are clones
     * of the values received.
     *
     * @param val A SQLChar instance to clone and use for
     *  this XML value.
     * @param xmlType Qualified XML type for "val"
     * @param seqWithAttr Whether or not "val" corresponds to
     *  sequence with one or more top-level attribute nodes.
     * @param materialize whether or not to force materialization of the
     *      underlying source data
     */
    private XML(SQLChar val, int xmlType, boolean seqWithAttr,
            boolean materialize) {
        xmlStringValue = (val == null ? null
                                      : (SQLChar)val.cloneValue(materialize));
        setXType(xmlType);
        if (seqWithAttr)
            markAsHavingTopLevelAttr();
		isNull = evaluateNull();
    }

    /* ****
     * DataValueDescriptor interface.
     * */

    /**
     * @see DataValueDescriptor#cloneValue
     */
    public DataValueDescriptor cloneValue(boolean forceMaterialization) {
        return new XML(xmlStringValue, getXType(), hasTopLevelAttr(),
                forceMaterialization);
    }

    /**
     * @see DataValueDescriptor#getNewNull
     */
    public DataValueDescriptor getNewNull()
    {
        return new XML();
    }

    /**
     * @see DataValueDescriptor#getTypeName
     */
    public String getTypeName()
    {
        return TypeId.XML_NAME;
    }

    /**
     * @see DataValueDescriptor#typePrecedence
     */
    public int typePrecedence()
    {
        return TypeId.XML_PRECEDENCE;
    }

    /**
     * @see DataValueDescriptor#getString
     */
    public String getString() throws StandardException
    {
        return (xmlStringValue == null) ? null : xmlStringValue.getString();
    }

    /**
     * @see DataValueDescriptor#getLength
     */
    public int    getLength() throws StandardException
    {
        return ((xmlStringValue == null) ? 0 : xmlStringValue.getLength());
    }

    /** 
     * @see DataValueDescriptor#estimateMemoryUsage
     */
    public int estimateMemoryUsage()
    {
        int sz = BASE_MEMORY_USAGE;
        if (xmlStringValue != null)
            sz += xmlStringValue.estimateMemoryUsage();
        return sz;
    }

    /**
     * @see DataValueDescriptor#readExternalFromArray
     */
    public void readExternalFromArray(ArrayInputStream in)
        throws IOException
    {
        if (xmlStringValue == null)
            xmlStringValue = new SQLChar();

        // Read the XML implementation id.  Right now there's
        // only one implementation (UTF-8 based), so we don't
        // use this value.  But if better implementations come
        // up in the future, we'll have to use this impl id to
        // figure out how to read the data.
        in.readShort();

        // Now just read the XML data as UTF-8.
        xmlStringValue.readExternalFromArray(in);

        // If we read it from disk then it must have type
        // XML_DOC_ANY because that's all we allow to be
        // written into an XML column.
        setXType(XML_DOC_ANY);
		isNull = evaluateNull();
    }

    /**
     * @see DataType#setFrom
     */
    protected void setFrom(DataValueDescriptor theValue)
        throws StandardException
    {
        String strVal = theValue.getString();
        if (strVal == null)
        {
            xmlStringValue = null;

            // Null is a valid value for DOCUMENT(ANY)
            setXType(XML_DOC_ANY);
			isNull = evaluateNull();
            return;
        }

        // Here we just store the received value locally.
        if (xmlStringValue == null)
            xmlStringValue = new SQLChar();
        xmlStringValue.setValue(strVal);

        /*
         * Assumption is that if theValue is not an XML
         * value then the caller is aware of whether or
         * not theValue constitutes a valid XML(DOCUMENT(ANY))
         * and will behave accordingly (see in particular the
         * XMLQuery method of this class, which calls the
         * setValue() method of XMLDataValue which in turn
         * brings us to this method).
         */
        if (theValue instanceof XMLDataValue)
        {
            setXType(((XMLDataValue)theValue).getXType());
            if (((XMLDataValue)theValue).hasTopLevelAttr())
                markAsHavingTopLevelAttr();
        }
		isNull = evaluateNull();
    }

    /** 
     * @see DataValueDescriptor#setValueFromResultSet 
     */
    public final void setValueFromResultSet(
        ResultSet resultSet, int colNumber, boolean isNullable)
        throws SQLException
    {
        if (xmlStringValue == null)
            xmlStringValue = new SQLChar();

        String valAsStr = resultSet.getString(colNumber);

        /* As there is no guarantee that the specified column within
         * resultSet is well-formed XML (is there??), we have to try
         * to parse it in order to set the "xType" field correctly.
         * This is required to ensure that we only store well-formed
         * XML on disk (see "normalize()" method of this class).  So
         * create an instance of SqlXmlUtil and use that to see if the
         * text satisifies the requirements of a well-formed DOCUMENT.
         *
         * RESOLVE: If there is anyway to guarantee that the column
         * is in fact well-formed XML then we can skip all of this
         * logic and simply set xType to XML_DOC_ANY.  But do we
         * have such a guarantee...?
         */
        if (tmpUtil == null)
        {
            try {

                tmpUtil = new SqlXmlUtil();

            } catch (StandardException se) {

                if (SanityManager.DEBUG)
                {
                    SanityManager.THROWASSERT(
                        "Failed to instantiate SqlXmlUtil for XML parsing.");
                }

                /* If we failed to get a SqlXmlUtil then we can't parse
                 * the string, which means we don't know if it constitutes
                 * a well-formed XML document or not.  In this case we
                 * set the value, but intentionally leave xType as -1
                 * so that the resultant value canNOT be stored on disk.
                 */
                xmlStringValue.setValue(valAsStr);
                setXType(-1);
				isNull = evaluateNull();
                return;

            }
        }

        try {

            /* The following call parses the string into a DOM and
             * then serializes it, which is exactly what we do for
             * normal insertion of XML values.  If the parse finishes
             * with no error then we know the type is XML_DOC_ANY,
             * so set it.
             */
            valAsStr = tmpUtil.serializeToString(valAsStr);
            xmlStringValue.setValue(valAsStr);
            setXType(XML_DOC_ANY);

        } catch (Throwable t) {

            /* It's possible that the string value was either 1) an
             * XML SEQUENCE or 2) not XML at all.  We don't know
             * which one it was, so make xType invalid to ensure this
             * field doesn't end up on disk.
             */
            xmlStringValue.setValue(valAsStr);
            setXType(-1);

        }
		isNull = evaluateNull();
    }

    /**
     * Compare two XML DataValueDescriptors.  NOTE: This method
     * should only be used by the database store for the purpose of
     * index positioning--comparisons of XML type are not allowed
     * from the language side of things.  That said, all store
     * wants to do is order the NULLs, so we don't actually
     * have to do a full comparison.  Just return an order
     * value based on whether or not this XML value and the
     * other XML value are null.  As mentioned in the "compare"
     * method of DataValueDescriptor, nulls are considered
     * equal to other nulls and less than all other values.
     *
     * An example of when this method might be used is if the
     * user executed a query like:
     *
     * select i from x_table where x_col is not null
     *
     * @see DataValueDescriptor#compare
     */
    public int compare(DataValueDescriptor other)
        throws StandardException
    {
        if (SanityManager.DEBUG) {
            SanityManager.ASSERT(other instanceof XMLDataValue,
                "Store should NOT have tried to compare an XML value " +
                "with a non-XML value.");
        }

        if (isNull()) {
            if (other.isNull())
            // both null, so call them 'equal'.
                return 0;
            // This XML is 'less than' the other.
            return -1;
        }

        if (other.isNull())
        // This XML is 'greater than' the other.
            return 1;

        // Two non-null values: we shouldn't ever get here,
        // since that would necessitate a comparsion of XML
        // values, which isn't allowed.
        if (SanityManager.DEBUG) {
            SanityManager.THROWASSERT(
                "Store tried to compare two non-null XML values, " +
                "which isn't allowed.");
        }
        return 0;
    }

    /**
     * Normalization method - this method will always be called when
     * storing an XML value into an XML column, for example, when
     * inserting/updating.  We always force normalization in this
     * case because we need to make sure the qualified type of the
     * value we're trying to store is XML_DOC_ANY--we don't allow
     * anything else.
     *
     * @param desiredType   The type to normalize the source column to
     * @param source        The value to normalize
     *
     * @exception StandardException Thrown if source is not
     *  XML_DOC_ANY.
     */
    public void normalize(
                DataTypeDescriptor desiredType,
                DataValueDescriptor source)
                    throws StandardException
    {
        if (SanityManager.DEBUG) {
            SanityManager.ASSERT(source instanceof XMLDataValue,
                "Tried to store non-XML value into XML column; " +
                "should have thrown error at compile time.");
        }

        if (((XMLDataValue)source).getXType() != XML_DOC_ANY) {
            throw StandardException.newException(
                SQLState.LANG_NOT_AN_XML_DOCUMENT);
        }

        ((DataValueDescriptor) this).setValue(source);

    }

    /* ****
     * Storable interface, implies Externalizable, TypedFormat
     */

    /**
     * @see TypedFormat#getTypeFormatId
     *
     * From the engine's perspective, all XML implementations share
     * the same format id.
     */
    public int getTypeFormatId() {
        return StoredFormatIds.XML_ID;
    }

    /**
     * @see Storable#isNull
	 */
	private boolean evaluateNull()
    {
        return ((xmlStringValue == null) || xmlStringValue.isNull());
    }

    /**
     * @see Storable#restoreToNull
     */
    public void restoreToNull()
    {
        if (xmlStringValue != null)
            xmlStringValue.restoreToNull();
		isNull = true;
    }

    @Override
    protected void readExternalNew(ObjectInput in) throws IOException {
        byte[] bs = ArrayUtil.readByteArray(in);
        ExtensionRegistry extensionRegistry = ProtobufUtils.getExtensionRegistry();
        TypeMessage.DataValueDescriptor dataValueDescriptor =
                TypeMessage.DataValueDescriptor.parseFrom(bs, extensionRegistry);
        TypeMessage.XML xml =
                dataValueDescriptor.getExtension(TypeMessage.XML.xml);
        init(xml);
    }

    private void init(TypeMessage.XML xml) {
        if (xmlStringValue == null)
            xmlStringValue = new SQLChar();


        // Now just read the XML data as UTF-8.
        xmlStringValue = (SQLChar) ProtobufUtils.fromProtobuf(xml.getXmlStringValue());

        // If we read it from disk then it must have type
        // XML_DOC_ANY because that's all we allow to be
        // written into an XML column.
        setXType(XML_DOC_ANY);
        isNull = evaluateNull();
    }

    @Override
    protected void readExternalOld(ObjectInput in) throws IOException
    {
        if (xmlStringValue == null)
            xmlStringValue = new SQLChar();

        // Read the XML implementation id.  Right now there's
        // only one implementation (UTF-8 based), so we don't
        // use this value.  But if better implementations come
        // up in the future, we'll have to use this impl id to
        // figure out how to read the data.
        in.readShort();

        // Now just read the XML data as UTF-8.
        xmlStringValue.readExternal(in);

        // If we read it from disk then it must have type
        // XML_DOC_ANY because that's all we allow to be
        // written into an XML column.
        setXType(XML_DOC_ANY);
        isNull = evaluateNull();
    }

    /**
     * Write an XML value.
     * @param out The stream to which we're writing.
     */
    protected void writeExternalOld(ObjectOutput out) throws IOException {
        // never called when value is null
        if (SanityManager.DEBUG)
            SanityManager.ASSERT(!isNull());

        // Write out the XML store impl id.
        out.writeShort(UTF8_IMPL_ID);

        // Now write out the data.
        xmlStringValue.writeExternal(out);
    }

    @Override
    public TypeMessage.DataValueDescriptor toProtobuf() throws IOException {
        // never called when value is null
        if (SanityManager.DEBUG)
            SanityManager.ASSERT(!isNull());

        TypeMessage.DataValueDescriptor sqlChar = xmlStringValue.toProtobuf();
        TypeMessage.XML xml = TypeMessage.XML.newBuilder()
                .setImplId(UTF8_IMPL_ID)
                .setXmlStringValue(sqlChar.getExtension(TypeMessage.SQLChar.sqlChar))
                .build();

        TypeMessage.DataValueDescriptor dvd = TypeMessage.DataValueDescriptor.newBuilder()
                .setType(TypeMessage.DataValueDescriptor.Type.XML)
                .setExtension(TypeMessage.XML.xml, xml)
                .build();
        return dvd;
    }
    /* ****
     * StreamStorable interface
     * */

    /**
     * @see StreamStorable#returnStream
     */
    public InputStream returnStream()
    {
        return
            (xmlStringValue == null) ? null : xmlStringValue.returnStream();
    }

    /**
     * @see StreamStorable#setStream
     */
    public void setStream(InputStream newStream)
    {
        if (xmlStringValue == null)
            xmlStringValue = new SQLChar();

        // The stream that we receive is for an XML data value,
        // which means it has an XML implementation id stored
        // at the front (we put it there when we wrote it out).
        // If we leave that there we'll get a failure when
        // our underlying SQLChar tries to read from the
        // stream, because the extra impl id will throw
        // off the UTF format.  So we need to read in (and
        // ignore) the impl id before using the stream.
        try {
            // 2 bytes equal a short, which is what an impl id is.
            newStream.read();
            newStream.read();
        } catch (Exception e) {
            if (SanityManager.DEBUG)
                SanityManager.THROWASSERT("Failed to read impl id" +
                    "bytes in setStream.");
        }

        // Now go ahead and use the stream.
        xmlStringValue.setStream(newStream);

        // If we read it from disk then it must have type
        // XML_DOC_ANY because that's all we allow to be
        // written into an XML column.
        setXType(XML_DOC_ANY);
		isNull = evaluateNull();
    }

    /**
     * @see StreamStorable#loadStream
     */
    public void loadStream() throws StandardException
    {
        getString();
    }

    /* ****
     * XMLDataValue interface.
     * */

    /**
     * Method to parse an XML string and, if it's valid,
     * store the _serialized_ version locally and then return
     * this XMLDataValue.
     *
     * @param stringValue The string value to check.
     * @param preserveWS Whether or not to preserve
     *  ignorable whitespace.
     * @param sqlxUtil Contains SQL/XML objects and util
     *  methods that facilitate execution of XML-related
     *  operations
     * @return If 'text' constitutes a valid XML document,
     *  it has been stored in this XML value and this XML
     *  value is returned; otherwise, an exception is thrown. 
     * @exception StandardException Thrown on error.
     */
    public XMLDataValue XMLParse(
            StringDataValue stringValue,
            boolean preserveWS,
            SqlXmlUtil sqlxUtil)
        throws StandardException
    {
        if (stringValue.isNull()) {
            setToNull();
            return this;
        }

        String text = stringValue.getString();
        try {

            if (preserveWS) {
            // Currently the only way a user can view the contents of
            // an XML value is by explicitly calling XMLSERIALIZE.
            // So do a serialization now and just store the result,
            // so that we don't have to re-serialize every time a
            // call is made to XMLSERIALIZE.
                text = sqlxUtil.serializeToString(text);
            }
            else {
            // We don't support this yet, so we shouldn't
            // get here.
                if (SanityManager.DEBUG)
                    SanityManager.THROWASSERT("Tried to STRIP whitespace " +
                        "but we shouldn't have made it this far");
            }

        } catch (Throwable t) {
        /* Couldn't parse the XML document.  Throw a StandardException
         * with the parse exception (or other error) nested in it.
         * Note: we catch "Throwable" here to catch as many external
         * errors as possible in order to minimize the chance of an
         * uncaught JAXP/Xalan error (such as a NullPointerException)
         * causing Derby to fail in a more serious way.  In particular,
         * an uncaught Java exception like NPE can result in Derby
         * throwing "ERROR 40XT0: An internal error was identified by
         * RawStore module" for all statements on the connection after
         * the failure--which we clearly don't want.  If we catch the
         * error and wrap it, though, the statement will fail but Derby
         * will continue to run as normal.
         */ 
            throw StandardException.newException(
                SQLState.LANG_INVALID_XML_DOCUMENT, t, t.getMessage());

        }

        // If we get here, the text is valid XML so go ahead
        // and load/store it.
        setXType(XML_DOC_ANY);
        if (xmlStringValue == null)
            xmlStringValue = new SQLChar();
        xmlStringValue.setValue(text);
		isNull = evaluateNull();
        return this;
    }

    /**
     * The SQL/XML XMLSerialize operator.
     * Serializes this XML value into a string with a user-specified
     * character type, and returns that string via the received
     * StringDataValue (if the received StringDataValue is non-null
     * and of the correct type; else, a new StringDataValue is
     * returned).
     *
     * @param result The result of a previous call to this method,
     *    null if not called yet.
     * @param targetType The string type to which we want to serialize.
     * @param targetWidth The width of the target type.
     * @return A serialized (to string) version of this XML object,
     *  in the form of a StringDataValue object.
     * @exception StandardException    Thrown on error
     */
    public StringDataValue XMLSerialize(StringDataValue result,
        int targetType, int targetWidth, int targetCollationType) 
    throws StandardException
    {
        if (result == null) {
            switch (targetType)
            {
                case Types.CHAR:        result = new SQLChar(); break;
                case Types.VARCHAR:     result = new SQLVarchar(); break;
                case Types.LONGVARCHAR: result = new SQLLongvarchar(); break;
                case Types.CLOB:        result = new SQLClob(); break;
                default:
                // Shouldn't ever get here, as this check was performed
                // at bind time.

                    if (SanityManager.DEBUG) {
                        SanityManager.THROWASSERT(
                            "Should NOT have made it to XMLSerialize " +
                            "with a non-string target type: " + targetType);
                    }
                    return null;
            }
            // If the collation type is territory based, then we should use
            // CollatorSQLxxx rather than SQLxxx types for StringDataValue. 
            // eg
            // CREATE TABLE T_MAIN1 (ID INT  GENERATED ALWAYS AS IDENTITY 
            //       PRIMARY KEY, V XML);
            // INSERT INTO T_MAIN1(V) VALUES NULL;
            // SELECT ID, XMLSERIALIZE(V AS CLOB), XMLSERIALIZE(V AS CLOB) 
            //       FROM T_MAIN1 ORDER BY 1;
            // Following code is for (V AS CLOB) inside XMLSERIALIZE. The
            // StringDataValue returned for (V AS CLOB) should consider the 
            // passed collation type in determining whether we should
            // generate SQLChar vs CollatorSQLChar for instance. Keep in mind
            // that collation applies only to character string types.
            try {
                RuleBasedCollator rbs = ConnectionUtil.getCurrentLCC().getDataValueFactory().
                getCharacterCollator(targetCollationType);
                result = ((StringDataValue)result).getValue(rbs);
            }
            catch( java.sql.SQLException sqle)
            {
                throw StandardException.plainWrapException( sqle);
            }
        }

        // Else we're reusing a StringDataValue.  We only reuse
        // the result if we're executing the _same_ XMLSERIALIZE
        // call on multiple rows.  That means that all rows
        // must have the same result type (targetType) and thus
        // we know that the StringDataValue already has the
        // correct type.  So we're set.

        if (this.isNull()) {
        // Attempts to serialize a null XML value lead to a null
        // result (SQL/XML[2003] section 10.13).
            result.setToNull();
            return result;
        }

        /* XML serialization rules say that sequence "normalization"
         * must occur before serialization, and normalization dictates
         * that a serialization error must be thrown if the XML value
         * is a sequence with a top-level attribute.  We normalized
         * (and serialized) this XML value when it was first created,
         * and at that time we took note of whether or not there is
         * a top-level attribute.  So throw the error here if needed.
         * See SqlXmlUtil.serializeToString() for more on sequence
         * normalization.
         */
        if (this.hasTopLevelAttr())
        {
            throw StandardException.newException(
                SQLState.LANG_XQUERY_SERIALIZATION_ERROR);
        }

        // Get the XML value as a string.  For this UTF-8 impl,
        // we already have it as a UTF-8 string, so just use
        // that.
        result.setValue(getString());

        // Seems wrong to trunc an XML document, as it then becomes non-
        // well-formed and thus useless.  So we throw an error (that's
        // what the "true" in the next line says).
        result.setWidth(targetWidth, 0, true);
        return result;
    }

    /**
     * The SQL/XML XMLExists operator.
     * Checks to see if evaluation of the query expression contained
     * within the received util object against this XML value returns
     * at least one item. NOTE: For now, the query expression must be
     * XPath only (XQuery not supported) because that's what Xalan
     * supports.
     *
     * @param sqlxUtil Contains SQL/XML objects and util
     *  methods that facilitate execution of XML-related
     *  operations
     * @return True if evaluation of the query expression stored
     *  in sqlxUtil returns at least one node for this XML value;
     *  unknown if the xml value is NULL; false otherwise.
     * @exception StandardException Thrown on error
     */
    public BooleanDataValue XMLExists(SqlXmlUtil sqlxUtil)
        throws StandardException
    {
        if (this.isNull()) {
        // if the user specified a context node and that context
        // is null, result of evaluating the query is null
        // (per SQL/XML 6.17:General Rules:1.a), which means that we
        // return "unknown" here (per SQL/XML 8.4:General Rules:2.a).
            return SQLBoolean.unknownTruthValue();
        }

        // Make sure we have a compiled query (and associated XML
        // objects) to evaluate.
        if (SanityManager.DEBUG) {
            SanityManager.ASSERT(
                sqlxUtil != null,
                "Tried to evaluate XML xquery, but no XML objects were loaded.");
        }

        try {

            return new SQLBoolean(null !=
                sqlxUtil.evalXQExpression(this, false, new int[1]));

        } catch (StandardException se) {

            // Just re-throw it.
            throw se;

        } catch (Throwable xe) {
        /* Failed somewhere during evaluation of the XML query expression;
         * turn error into a StandardException and throw it.  Note: we
         * catch "Throwable" here to catch as many Xalan-produced errors
         * as possible in order to minimize the chance of an uncaught Xalan
         * error (such as a NullPointerException) causing Derby to fail in
         * a more serious way.  In particular, an uncaught Java exception
         * like NPE can result in Derby throwing "ERROR 40XT0: An internal
         * error was identified by RawStore module" for all statements on
         * the connection after the failure--which we clearly don't want.  
         * If we catch the error and wrap it, though, the statement will
         * fail but Derby will continue to run as normal. 
         */
            throw StandardException.newException(
                SQLState.LANG_XML_QUERY_ERROR, xe,
                "XMLEXISTS", xe.getMessage());
        }
    }

    /**
     * Evaluate the XML query expression contained within the received
     * util object against this XML value and store the results into
     * the received XMLDataValue "result" param (assuming "result" is
     * non-null; else create a new XMLDataValue).
     *
     * @param sqlxUtil Contains SQL/XML objects and util methods that
     *  facilitate execution of XML-related operations
     * @param result The result of a previous call to this method; null
     *  if not called yet.
     * @return An XMLDataValue whose content corresponds to the serialized
     *  version of the results from evaluation of the query expression.
     *  Note: this XMLDataValue may not be storable into Derby XML
     *  columns.
     * @exception Exception thrown on error (and turned into a
     *  StandardException by the caller).
     */
    public XMLDataValue XMLQuery(SqlXmlUtil sqlxUtil, XMLDataValue result)
            throws StandardException
    {
        if (this.isNull()) {
        // if the context is null, we return null,
        // per SQL/XML[2006] 6.17:GR.1.a.ii.1.
            if (result == null)
                result = (XMLDataValue)getNewNull();
            else
                result.setToNull();
            return result;
        }

        try {
 
            // Return an XML data value whose contents are the
            // serialized version of the query results.
            int [] xType = new int[1];
            List itemRefs = sqlxUtil.evalXQExpression(
                this, true, xType);

            if (result == null)
                result = new XML();
            String strResult = sqlxUtil.serializeToString(itemRefs, result);
            result.setValue(new SQLChar(strResult));

            // Now that we've set the result value, make sure
            // to indicate what kind of XML value we have.
            result.setXType(xType[0]);

            // And finally we return the query result as an XML value.
            return result;

        } catch (StandardException se) {

            // Just re-throw it.
            throw se;

        } catch (Throwable xe) {
        /* Failed somewhere during evaluation of the XML query expression;
         * turn error into a StandardException and throw it.  Note: we
         * catch "Throwable" here to catch as many Xalan-produced errors
         * as possible in order to minimize the chance of an uncaught Xalan
         * error (such as a NullPointerException) causing Derby to fail in
         * a more serious way.  In particular, an uncaught Java exception
         * like NPE can result in Derby throwing "ERROR 40XT0: An internal
         * error was identified by RawStore module" for all statements on
         * the connection after the failure--which we clearly don't want.  
         * If we catch the error and wrap it, though, the statement will
         * fail but Derby will continue to run as normal. 
         */
            throw StandardException.newException(
                SQLState.LANG_XML_QUERY_ERROR, xe,
                "XMLQUERY", xe.getMessage());
        }
    }

    /* ****
     * Helper classes and methods.
     * */

    /**
     * Set this XML value's qualified type.
     */
    public void setXType(int xtype)
    {
        this.xType = xtype;

        /* If the target type is XML_DOC_ANY then this XML value
         * holds a single well-formed Document.  So we know that
         * we do NOT have any top-level attribute nodes.  Note: if
         * xtype is SEQUENCE we don't set "containsTopLevelAttr"
         * here; assumption is that the caller of this method will
         * then set the field as appropriate.  Ex. see "setFrom()"
         * in this class.
         */
        if (xtype == XML_DOC_ANY)
            containsTopLevelAttr = false;
    }

    /**
     * Retrieve this XML value's qualified type.
     */
    public int getXType()
    {
        return xType;
    }

    /**
     * Take note of the fact this XML value represents an XML
     * sequence that has one or more top-level attribute nodes.
     */
    public void markAsHavingTopLevelAttr()
    {
        this.containsTopLevelAttr = true;
    }

    /**
     * Return whether or not this XML value represents a sequence
     * that has one or more top-level attribute nodes.
     */
    public boolean hasTopLevelAttr()
    {
        return containsTopLevelAttr;
    }

    /**
     * See if the required JAXP and Xalan classes are in the
     * user's classpath.  Assumption is that we will always
     * call this method before instantiating an instance of
     * SqlXmlUtil, and thus we will never get a ClassNotFound
     * exception caused by missing JAXP/Xalan classes.  Instead,
     * if either is missing we should throw an informative
     * error indicating what the problem is.
     *
     * NOTE: This method only does the checks necessary to
     * allow successful instantiation of the SqlXmlUtil
     * class.  Further checks (esp. the presence of a JAXP
     * _implementation_ in addition to the JAXP _interfaces_)
     * are performed in the SqlXmlUtil constructor.
     *
     * @exception StandardException thrown if the required
     *  classes cannot be located in the classpath.
     */
    public static void checkXMLRequirements()
        throws StandardException
    {
        // Only check once; after that, just re-use the result.
        if (xmlReqCheck == null)
        {
            xmlReqCheck = "";

            /* If the w3c Document class exists, then we
             * assume a JAXP implementation is present in
             * the classpath.  If this assumption is incorrect
             * then we at least know that the JAXP *interface*
             * exists and thus we'll be able to instantiate
             * the SqlXmlUtil class.  We can then do a check
             * for an actual JAXP *implementation* from within
             * the SqlXmlUtil class (see the constructor of
             * that class).
             *
             * Note: The JAXP API and implementation are
             * provided as part the JVM if it is jdk 1.4 or
             * greater.
             */
            Object docImpl = checkJAXPRequirement();
            if (docImpl == null)
                xmlReqCheck = "JAXP";

            /* If the XPath class exists, then we assume that our XML
             * query processor (in this case, Xalan), is present in the
             * classpath.  Note: if JAXP API classes aren't present
             * then the following check will return false even if the
             * Xalan classes *are* present; this is because the Xalan
             * XPath class relies on JAXP, as well.  Thus there's no
             * point in checking for Xalan unless we've already confirmed
             * that we have the JAXP interfaces.
             */
            else if (!checkXPathRequirement(docImpl))
                xmlReqCheck = "XPath 3.0";
        }

        if (!xmlReqCheck.isEmpty())
        {
            throw StandardException.newException(
                SQLState.LANG_MISSING_XML_CLASSES, xmlReqCheck);
        }

    }

    /**
     * Check if we have a JAXP implementation installed.
     *
     * @return a {@code DOMImplementation} object retrieved from the
     * JAXP implementation, if one is installed, or {@code null} if an
     * implementation couldn't be found
     */
    private static Object checkJAXPRequirement() {
        try {
            Class factoryClass =
                    Class.forName("javax.xml.parsers.DocumentBuilderFactory");
            Method newFactory = factoryClass.getMethod(
                    "newInstance", new Class[0]);
            Method newBuilder = factoryClass.getMethod(
                    "newDocumentBuilder", new Class[0]);

            Class builderClass =
                    Class.forName("javax.xml.parsers.DocumentBuilder");
            Method getImpl = builderClass.getMethod(
                    "getDOMImplementation", new Class[0]);

            Object factory = newFactory.invoke(null, new Object[0]);
            Object builder = newBuilder.invoke(factory, new Object[0]);

            return getImpl.invoke(builder, new Object[0]);

        } catch (Throwable t) {
            // Oops... Couldn't get a DOMImplementation object for
            // some reason. Assume we don't have JAXP.
            return null;
        }
    }

    /**
     * Check if the supplied {@code DOMImplementation} object has
     * support for DOM Level 3 XPath.
     *
     * @param domImpl the {@code DOMImplementation} instance to check
     * @return {@code true} if the required XPath level is supported,
     * {@code false} otherwise
     */
    private static boolean checkXPathRequirement(Object domImpl) {
        try {
            Class domImplClass = Class.forName("org.w3c.dom.DOMImplementation");
            Method getFeature = domImplClass.getMethod(
                    "getFeature", new Class[] {String.class, String.class});
            Object impl =
                    getFeature.invoke(domImpl, new Object[] {"+XPath", "3.0"});
            return impl != null;
        } catch (Throwable t) {
            // Oops... Something went wrong when checking for XPath
            // 3.0 support. Assume we don't have it.
            return false;
        }
    }
    public Format getFormat() {
    	return Format.XML;
    }

    @Override
    public void read(Row row, int ordinal) throws StandardException {
        if (row.isNullAt(ordinal))
            setToNull();
        else
            xmlStringValue = new SQLChar(row.getString(ordinal));
    }

    @Override
    public StructField getStructField(String columnName) {
        return DataTypes.createStructField(columnName, DataTypes.StringType, true);
    }

    public void updateThetaSketch(UpdateSketch updateSketch) {
        if (!isNull())
            xmlStringValue.updateThetaSketch(updateSketch);
    }

    @Override
    public void setSparkObject(Object sparkObject) throws StandardException {

    }
}<|MERGE_RESOLUTION|>--- conflicted
+++ resolved
@@ -47,13 +47,8 @@
 import java.lang.reflect.Method;
 import java.util.List;
 import com.splicemachine.db.iapi.types.DataValueFactoryImpl.Format;
-<<<<<<< HEAD
 import edu.umd.cs.findbugs.annotations.SuppressFBWarnings;
 import org.apache.datasketches.theta.UpdateSketch;
-=======
-import com.yahoo.sketches.theta.UpdateSketch;
-import edu.umd.cs.findbugs.annotations.SuppressFBWarnings;
->>>>>>> 7dcd1919
 import org.apache.spark.sql.Row;
 import org.apache.spark.sql.types.DataTypes;
 import org.apache.spark.sql.types.StructField;
@@ -77,16 +72,8 @@
  * are written, the impl id will be the key to figuring out
  * how an XML value should be read, written, and processed.
  */
-<<<<<<< HEAD
-@SuppressFBWarnings(value = "HE_INHERITS_EQUALS_USE_HASHCODE", justification = "probably todo")
-public class XML
-    extends DataType implements XMLDataValue, StreamStorable
-{
-=======
 @SuppressFBWarnings(value="HE_INHERITS_EQUALS_USE_HASHCODE", justification="DB-9277")
 public class XML extends DataType implements XMLDataValue, StreamStorable {
-
->>>>>>> 7dcd1919
     // Id for this implementation.  Should be unique
     // across all XML type implementations.
     protected static final short UTF8_IMPL_ID = 0;
