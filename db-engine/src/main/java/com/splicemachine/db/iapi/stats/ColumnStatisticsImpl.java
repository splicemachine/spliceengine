/*
 * This file is part of Splice Machine.
 * Splice Machine is free software: you can redistribute it and/or modify it under the terms of the
 * GNU Affero General Public License as published by the Free Software Foundation, either
 * version 3, or (at your option) any later version.
 * Splice Machine is distributed in the hope that it will be useful, but WITHOUT ANY WARRANTY;
 * without even the implied warranty of MERCHANTABILITY or FITNESS FOR A PARTICULAR PURPOSE.
 * See the GNU Affero General Public License for more details.
 * You should have received a copy of the GNU Affero General Public License along with Splice Machine.
 * If not, see <http://www.gnu.org/licenses/>.
 *
 * Some parts of this source code are based on Apache Derby, and the following notices apply to
 * Apache Derby:
 *
 * Apache Derby is a subproject of the Apache DB project, and is licensed under
 * the Apache License, Version 2.0 (the "License"); you may not use these files
 * except in compliance with the License. You may obtain a copy of the License at:
 *
 * http://www.apache.org/licenses/LICENSE-2.0
 *
 * Unless required by applicable law or agreed to in writing, software distributed
 * under the License is distributed on an "AS IS" BASIS, WITHOUT WARRANTIES OR
 * CONDITIONS OF ANY KIND, either express or implied. See the License for the
 * specific language governing permissions and limitations under the License.
 *
 * Splice Machine, Inc. has modified the Apache Derby code in this file.
 *
 * All such Splice Machine modifications are Copyright 2012 - 2020 Splice Machine, Inc.,
 * and are licensed to you under the GNU Affero General Public License.
 */
package com.splicemachine.db.iapi.stats;

import com.google.protobuf.ByteString;
import com.google.protobuf.ExtensionRegistry;
import com.splicemachine.db.catalog.types.TypeMessage;
import com.splicemachine.db.iapi.error.StandardException;
import com.splicemachine.db.iapi.reference.SQLState;
import com.splicemachine.db.iapi.services.io.ArrayUtil;
import com.splicemachine.db.iapi.services.io.DataInputUtil;
import com.splicemachine.db.iapi.services.io.StoredFormatIds;
<<<<<<< HEAD
import com.splicemachine.db.iapi.types.DataValueDescriptor;
import com.splicemachine.db.iapi.types.SQLBoolean;
import com.splicemachine.db.iapi.types.SQLChar;
import com.splicemachine.db.iapi.types.SQLDate;
import com.splicemachine.db.iapi.types.SQLDouble;
import com.splicemachine.db.iapi.types.SQLTime;
import com.splicemachine.db.iapi.types.SQLTimestamp;
import org.apache.datasketches.frequencies.ErrorType;
import org.apache.datasketches.memory.WritableMemory;
import org.apache.datasketches.quantiles.ItemsSketch;
import org.apache.datasketches.theta.Sketch;
import org.apache.datasketches.theta.Sketches;
import org.apache.datasketches.theta.UpdateSketch;
=======
import com.splicemachine.db.iapi.types.*;
import com.yahoo.memory.NativeMemory;
import com.yahoo.sketches.frequencies.ErrorType;
import com.yahoo.sketches.quantiles.ItemsSketch;
import com.yahoo.sketches.theta.Sketch;
import com.yahoo.sketches.theta.UpdateSketch;
>>>>>>> 7dcd1919
import org.apache.log4j.Logger;

import java.io.Externalizable;
import java.io.IOException;
import java.io.ObjectInput;
import java.io.ObjectOutput;

import static com.splicemachine.db.iapi.types.Orderable.*;

/**
 *
 * Statistics Container for a column wrapping quantiles, frequencies and theta sketches provided
 * via the Yahoo Sketches open source implementation.
 *
 * @see <a href="https://datasketches.github.io/">https://datasketches.github.io/</a>
 */
public class ColumnStatisticsImpl implements ItemStatistics<DataValueDescriptor>, Externalizable {
    private static Logger LOG=Logger.getLogger(ColumnStatisticsImpl.class);
    protected org.apache.datasketches.quantiles.ItemsSketch<DataValueDescriptor> quantilesSketch;
    protected org.apache.datasketches.frequencies.ItemsSketch<DataValueDescriptor> frequenciesSketch;
    protected Sketch thetaSketch;
    protected long nullCount;
    protected DataValueDescriptor dvd;
    private long rpv=-1; //rows per value excluding skewed values

    private org.apache.datasketches.frequencies.ItemsSketch.Row<DataValueDescriptor>[] freqSketchNoFpItems;

    public ColumnStatisticsImpl() {

    }

    /**
     *
     * Generates the stats implementation based on defaults for the data type (DataValueDescriptor)
     *
     * @param dvd
     * @throws StandardException
     */
    public ColumnStatisticsImpl(DataValueDescriptor dvd) throws StandardException {
        this(dvd, dvd.getQuantilesSketch(),dvd.getFrequenciesSketch(),dvd.getThetaSketch(), 0L);
    }

    /**
     *
     *
     *
     * @param dvd
     * @param quantilesSketch
     * @param frequenciesSketch
     * @param thetaSketch
     * @param nullCount
     */
    public ColumnStatisticsImpl(DataValueDescriptor dvd,
                                org.apache.datasketches.quantiles.ItemsSketch quantilesSketch,
                                org.apache.datasketches.frequencies.ItemsSketch frequenciesSketch,
                                Sketch thetaSketch, long nullCount
                                         ) {
        this.dvd = dvd;
        this.quantilesSketch = quantilesSketch;
        this.frequenciesSketch = frequenciesSketch;
        this.thetaSketch = thetaSketch;
        this.nullCount = nullCount;
    }

    @Override
    public void writeExternal( ObjectOutput out ) throws IOException {
        if (DataInputUtil.shouldWriteOldFormat()) {
            writeExternalOld(out);
        }
        else {
            writeExternalNew(out);
        }
    }

    protected void writeExternalNew(ObjectOutput out) throws IOException {
        byte[] quantilesSketchBytes = quantilesSketch.toByteArray(new DVDArrayOfItemsSerDe(dvd));
        byte[] frequenciesSketchBytes = frequenciesSketch.toByteArray(new DVDArrayOfItemsSerDe(dvd));
        byte[] thetaSketchBytes = thetaSketch.toByteArray();

        TypeMessage.ColumnStatisticsImpl columnStatistics = TypeMessage.ColumnStatisticsImpl.newBuilder()
                .setNullCount(nullCount)
                .setDvd(dvd.toProtobuf())
                .setQuantilesSketch(ByteString.copyFrom(quantilesSketchBytes))
                .setFrequenciesSketch(ByteString.copyFrom(frequenciesSketchBytes))
                .setThetaSketch(ByteString.copyFrom(thetaSketchBytes))
                .build();
        ArrayUtil.writeByteArray(out, columnStatistics.toByteArray());
    }

    protected void writeExternalOld(ObjectOutput out) throws IOException {
        out.writeLong(nullCount);
        out.writeObject(dvd);
        byte[] quantilesSketchBytes = quantilesSketch.toByteArray(new DVDArrayOfItemsSerDe(dvd));
        out.writeInt(quantilesSketchBytes.length);
        out.write(quantilesSketchBytes);
        byte[] frequenciesSketchBytes = frequenciesSketch.toByteArray(new DVDArrayOfItemsSerDe(dvd));
        out.writeInt(frequenciesSketchBytes.length);
        out.write(frequenciesSketchBytes);
        byte[] thetaSketchBytes = thetaSketch.toByteArray();
        out.writeInt(thetaSketchBytes.length);
        out.write(thetaSketchBytes);
    }

    @Override
    public void readExternal(ObjectInput in) throws IOException, ClassNotFoundException {
<<<<<<< HEAD
        nullCount = in.readLong();
        dvd = (DataValueDescriptor) in.readObject();
        byte[] quantiles = new byte[in.readInt()];
        in.readFully(quantiles);
        quantilesSketch = org.apache.datasketches.quantiles.ItemsSketch.getInstance(WritableMemory.wrap(quantiles), dvd, new DVDArrayOfItemsSerDe(dvd));
        byte[] frequencies = new byte[in.readInt()];
        in.readFully(frequencies);
        frequenciesSketch = org.apache.datasketches.frequencies.ItemsSketch.getInstance(WritableMemory.wrap(frequencies), new DVDArrayOfItemsSerDe(dvd));
        byte[] thetaSketchBytes = new byte[in.readInt()];
        in.readFully(thetaSketchBytes);
        thetaSketch = Sketches.wrapSketch(WritableMemory.wrap(thetaSketchBytes));
=======
        if (DataInputUtil.shouldReadOldFormat()) {
            readExternalOld(in);
        }
        else {
            readExternalNew(in);
        }
    }

    protected void readExternalNew(ObjectInput in) throws IOException, ClassNotFoundException {
        byte[] bs = ArrayUtil.readByteArray(in);
        ExtensionRegistry extensionRegistry = ProtobufUtils.getExtensionRegistry();
        TypeMessage.ColumnStatisticsImpl columnStatistics =
                TypeMessage.ColumnStatisticsImpl.parseFrom(bs, extensionRegistry);
        NativeMemory quantMem = null;
        NativeMemory freqMem = null;
        NativeMemory thetaMem = null;
        try {
            nullCount = columnStatistics.getNullCount();
            dvd = ProtobufUtils.fromProtobuf(columnStatistics.getDvd());
            byte[] quantiles = columnStatistics.getQuantilesSketch().toByteArray();
            quantMem = new NativeMemory(quantiles);
            quantilesSketch = com.yahoo.sketches.quantiles.ItemsSketch.getInstance(quantMem, dvd, new DVDArrayOfItemsSerDe(dvd));
            byte[] frequencies = columnStatistics.getFrequenciesSketch().toByteArray();
            freqMem = new NativeMemory(frequencies);
            frequenciesSketch = com.yahoo.sketches.frequencies.ItemsSketch.getInstance(freqMem, new DVDArrayOfItemsSerDe(dvd));
            byte[] thetaSketchBytes = columnStatistics.getThetaSketch().toByteArray();
            thetaMem = new NativeMemory(thetaSketchBytes);
            thetaSketch = Sketch.heapify(thetaMem);
        } finally {
            if (quantMem!=null)
                quantMem.freeMemory();
            if (freqMem!=null)
                freqMem.freeMemory();
            if (thetaMem!=null)
                thetaMem.freeMemory();

        }

    }
    protected void readExternalOld(ObjectInput in) throws IOException, ClassNotFoundException {
        NativeMemory quantMem = null;
        NativeMemory freqMem = null;
        NativeMemory thetaMem = null;
        try {
            nullCount = in.readLong();
            dvd = (DataValueDescriptor) in.readObject();
            byte[] quantiles = new byte[in.readInt()];
            in.readFully(quantiles);
            quantMem = new NativeMemory(quantiles);
            quantilesSketch = com.yahoo.sketches.quantiles.ItemsSketch.getInstance(quantMem, dvd, new DVDArrayOfItemsSerDe(dvd));
            byte[] frequencies = new byte[in.readInt()];
            in.readFully(frequencies);
            freqMem = new NativeMemory(frequencies);
            frequenciesSketch = com.yahoo.sketches.frequencies.ItemsSketch.getInstance(freqMem, new DVDArrayOfItemsSerDe(dvd));
            byte[] thetaSketchBytes = new byte[in.readInt()];
            in.readFully(thetaSketchBytes);
            thetaMem = new NativeMemory(thetaSketchBytes);
            thetaSketch = Sketch.heapify(thetaMem);
        } finally {
            if (quantMem!=null)
                quantMem.freeMemory();
            if (freqMem!=null)
                freqMem.freeMemory();
            if (thetaMem!=null)
                thetaMem.freeMemory();
        }
>>>>>>> 7dcd1919
    }

    private org.apache.datasketches.frequencies.ItemsSketch.Row<DataValueDescriptor>[] getFreqSketchNoFpItems() {
        if (freqSketchNoFpItems == null) {
            freqSketchNoFpItems = frequenciesSketch.getFrequentItems(ErrorType.NO_FALSE_POSITIVES);
        }
        assert freqSketchNoFpItems != null : "freqSketchNoFpItems is null";
        return freqSketchNoFpItems;
    }

    /**
     *
     * Retrieves the minimum value from the quantile sketch
     *
     * @return
     */
    @Override
    public DataValueDescriptor minValue() {
        return quantilesSketch.getMinValue();
    }
    /**
     *
     * Retrieves the null count that is recorded during computation.
     *
     * @return
     */
    @Override
    public long nullCount() {
        return nullCount;
    }
    /**
     *
     * Retrieves the not null count from the quantiles sketch.
     *
     * @return
     */
    @Override
    public long notNullCount() {
        return quantilesSketch.getN();
    }
    /**
     *
     * Retrieves the number of unique records via the ThetaSketch.
     *
     * @return
     */
    @Override
    public long cardinality() {
        return (long)thetaSketch.getEstimate();
    }

    /**
     *
     * Retrieves the maximum value via the quantiles sketch.
     *
     * @return
     */
    @Override
    public DataValueDescriptor maxValue() {
        return quantilesSketch.getMaxValue();
    }
    /**
     *
     * Retrieves the total count as a summation of the not null count and the null count.
     *
     * @return
     */

    @Override
    public long totalCount() {
        return quantilesSketch.getN()+nullCount;
    }

    /**
     *
     * Number of Records Selected from this columns implementation.
     *
     * If
     *  element is null then nullCount
     * elseif
     *  frequent element then frequencies sketch estimate
     * else {
     *     quantilesSketch total count/thetaSketch estimate
     * }
     *
     * @param element the element to match
     * @return
     */
    @Override
    public long selectivity(DataValueDescriptor element) {
        // Use Null Data
        if (element == null || element.isNull())
            return nullCount;

        // Frequent Items Sketch?

        // When look up predicate value in quantilesSketch, the hashCodes of two different data types having different values may be same by coincident
        // We should follow this checking sequence
        // 1. Checking if predicate and column's data  types are same
        // 2. Checking if they are in the same data type family
        // 3. Checking if column typePrecedence >= predicate typePrecedence, then convert predicate's data type to column
        // 4. So far, we can't use quantilesSketch.ReverseRurgeItemHashMap to look up predicate, we need to compare the predicate with each elements in frequent item sketch iteratively.

        DataValueDescriptor lookUpElement = element;
        int typeFormatId = dvd.getTypeFormatId();
        int eTypeFormatId = element.getTypeFormatId();
        boolean isSameType = false;
        boolean isSameFamily = false;
        boolean isConverted = false;

        // Checking same datatype
        if (typeFormatId == eTypeFormatId)
            {isSameType = true;}
        // Checking datatype family
        else if ((eTypeFormatId == StoredFormatIds.SQL_INTEGER_ID || eTypeFormatId == StoredFormatIds.SQL_TINYINT_ID
                || eTypeFormatId == StoredFormatIds.SQL_SMALLINT_ID ||eTypeFormatId == StoredFormatIds.SQL_LONGINT_ID)
                &&
                (typeFormatId == StoredFormatIds.SQL_INTEGER_ID || typeFormatId == StoredFormatIds.SQL_TINYINT_ID
                || typeFormatId == StoredFormatIds.SQL_SMALLINT_ID || typeFormatId == StoredFormatIds.SQL_LONGINT_ID)) {
            isSameFamily = true;
        }
        else if ((eTypeFormatId == StoredFormatIds.SQL_REAL_ID || eTypeFormatId == StoredFormatIds.SQL_DOUBLE_ID || eTypeFormatId == StoredFormatIds.SQL_DECIMAL_ID) &&
                    (typeFormatId == StoredFormatIds.SQL_REAL_ID || typeFormatId == StoredFormatIds.SQL_DOUBLE_ID || typeFormatId == StoredFormatIds.SQL_DECIMAL_ID )) {
            isSameFamily = true;
        }
        else  if (lookUpElement instanceof SQLChar && dvd instanceof SQLChar) //Handle Char, Varchar, Long Varchar
        {
            isSameFamily = true;
        }
        // Checking if convertible
        else if (dvd.typePrecedence() >= lookUpElement.typePrecedence()){
            try {
                switch (typeFormatId) {
                    case StoredFormatIds.SQL_BOOLEAN_ID:
                        lookUpElement = new SQLBoolean(element.getBoolean());
                        break;
                    case StoredFormatIds.SQL_TIME_ID:
                        lookUpElement = new SQLTime(element.getTime(null));
                        break;
                    case StoredFormatIds.SQL_TIMESTAMP_ID:
                        lookUpElement = new SQLTimestamp(element.getTimestamp(SQLDate.GREGORIAN_CALENDAR.get()));
                        break;
                    case StoredFormatIds.SQL_DATE_ID:
                        lookUpElement = new SQLDate(element.getDate(SQLDate.GREGORIAN_CALENDAR.get()));
                        break;
                    case StoredFormatIds.SQL_DOUBLE_ID:
                    case StoredFormatIds.SQL_REAL_ID:
                    case StoredFormatIds.SQL_DECIMAL_ID:
                        lookUpElement = new SQLDouble(element.getDouble()); // These types are in the same family
                        break;
                    default:
                        throw  StandardException.newException(SQLState.TYPE_MISMATCH,"Failure convert from " + element.getTypeName() + " to " + dvd.getTypeName() );
                }
                isConverted = true;
            } catch (StandardException e) {
                LOG.warn("Data type conversion failure when looking up frequencies.ItemsSketch", e);
            }
        }

        long count = 0;
        if (isSameType || isSameFamily || isConverted) {
            count = frequenciesSketch.getEstimate(lookUpElement);
        } else {
            // Iterated comparing
            org.apache.datasketches.frequencies.ItemsSketch.Row<DataValueDescriptor>[] items = getFreqSketchNoFpItems();
            for (org.apache.datasketches.frequencies.ItemsSketch.Row<DataValueDescriptor> row: items) {
                DataValueDescriptor skewedValue = row.getItem();
                try {
                    if (skewedValue != null && skewedValue.compare(ORDER_OP_EQUALS, lookUpElement, false, false)) {
                        count = row.getEstimate();
                        break;
                    }
                } catch (StandardException e) {
                    // this should not happen, but if it happens, cost estimation error does not need to fail the query
                    LOG.warn("Failure is not expected but we don't want to fail the query because of estimation error", e);
                }
            }
        }
        if (count > 0)
            return count;
        // Return Cardinality Based Estimate
        if (rpv == -1)
            rpv = getAvgRowsPerValueExcludingSkews();
        return rpv;
    }

    private long getAvgRowsPerValueExcludingSkews() {
        long skewCount = 0;
        long skewNum = 0;
        org.apache.datasketches.frequencies.ItemsSketch.Row<DataValueDescriptor>[] items = getFreqSketchNoFpItems();
        for (org.apache.datasketches.frequencies.ItemsSketch.Row<DataValueDescriptor> row: items) {
            skewCount += row.getEstimate();
            skewNum ++;
        }
        long nonSkewedNum = (long)(thetaSketch.getEstimate() - skewNum);
        if (nonSkewedNum <= 0)
            nonSkewedNum = 1;
        long nonSkewCount = quantilesSketch.getN() - skewCount;
        if (nonSkewCount < 0)
            nonSkewCount = 0;
        return (long) (((double)nonSkewCount)/nonSkewedNum);
    }

    private long getSkewedRowCountInRange(DataValueDescriptor start, DataValueDescriptor stop, boolean includeStart, boolean includeStop) {
        long skewCount = 0;
        org.apache.datasketches.frequencies.ItemsSketch.Row<DataValueDescriptor>[] items = getFreqSketchNoFpItems();
        for (org.apache.datasketches.frequencies.ItemsSketch.Row<DataValueDescriptor> row: items) {
            DataValueDescriptor skewedValue = row.getItem();
            try {
                if (skewedValue != null &&
                        (start == null || start.isNull() || skewedValue.compare(includeStart ? ORDER_OP_GREATEROREQUALS : ORDER_OP_GREATERTHAN, start, false, false)) &&
                        (stop == null || stop.isNull() || skewedValue.compare(includeStop ? ORDER_OP_LESSOREQUALS : ORDER_OP_LESSTHAN, stop, false, false)))
                    skewCount += row.getEstimate();
            } catch (StandardException e) {
                // this should not happen, but if it happens, cost estimation error does not need to fail the query
                LOG.warn("Failure is not expected but we don't want to fail the query because of estimation error", e);
            }
        }

        return skewCount;
    }
    /**
     *
     * Using the Cumulative Distribution Function from the quantiles sketch to determine the
     * number of records that are in the range.
     *
     * @param start the start of the range to estimate. If {@code null}, then scan everything before {@code stop}.
     *              If {@code stop} is also {@code null}, then this will return an estimate to the number of entries
     *              in the entire data set.
     * @param stop the end of the range to estimate. If {@code null}, then scan everything after {@code start}.
     *             If {@code start} is also {@code null}, then this will return an estimate of the number of entries
     *             in the entire data set.
     * @param includeStart if {@code true}, then include entries which are equal to {@code start}
     * @param includeStop if {@code true}, then include entries which are <em>equal</em> to {@code stop}
     * @param useExtrapolation if {@code true}, then do extrapolation if the range falls beyond the min-max range recorded in stats
     * @return
     */
    @Override
    public long rangeSelectivity(DataValueDescriptor start, DataValueDescriptor stop, boolean includeStart, boolean includeStop, boolean useExtrapolation) {
        long qualifiedRows = 0;


        /** rule if extrapolation is enabled
         *  For point range: use average rows per value if the value falls beyond the min-max range.
         *  For regular range: compute the range that is in the min-max range, for the range fall outside the min-max range, linearly project based on the
         *  following formula::
         *         range_outside_min_max/(max-min)*total_rows
         */
        //check if range beyond [min,max]
        boolean outOfRange = false;
        DataValueDescriptor maxValue = quantilesSketch.getMaxValue();
        DataValueDescriptor minValue = quantilesSketch.getMinValue();

        try {
            if (maxValue != null &&
                    start != null && !start.isNull() && start.compare(includeStart ? ORDER_OP_GREATERTHAN : ORDER_OP_GREATEROREQUALS, maxValue, false, false))
                outOfRange = true;

            if (!outOfRange) {
                if (minValue != null &&
                        stop != null && !stop.isNull() && stop.compare(includeStop ? ORDER_OP_LESSTHAN : ORDER_OP_LESSOREQUALS, minValue, false, false))
                    outOfRange = true;
            }
        } catch (StandardException e) {
            // this should not happen, but if it happens, cost estimation error does not need to fail the query
            LOG.warn("Failure is not expected but we don't want to fail the query because of estimation error", e);
        }

        if (outOfRange && !useExtrapolation)
            return 0;

        //if point range, take the point range selectivity path
        boolean isPointRange = false;
        if ((start == null || start.isNull()) && (stop == null || stop.isNull()) && includeStart && includeStop)
            isPointRange = true;
        if (includeStart && includeStop && start != null && stop != null && start.equals(stop))
            isPointRange = true;

        if (isPointRange) {
            if (outOfRange && useExtrapolation) {
                if (rpv == -1)
                    rpv = getAvgRowsPerValueExcludingSkews();
                return rpv;
            }
            else /* not out of range */
                return selectivity(start);
        }

        if (!useExtrapolation) {
            qualifiedRows = computeRangeSelectivity(start, stop, includeStart, includeStop);
        } else {
            // compute the range that falls in the min-max range
            DataValueDescriptor newStart = start, newStop = stop;
            double length = 0;

            try {
                // is start < min?
                if (minValue != null &&
                      start != null && !start.isNull() && start.compare(ORDER_OP_LESSTHAN, minValue, false, false)) {
                    // check if even stop < min
                    if (stop != null && !stop.isNull() && stop.compare(ORDER_OP_LESSTHAN, minValue, false, false))
                        length = computeRange(start, stop);
                    else
                        length = computeRange(start, minValue);
                    newStart = minValue;
                    includeStart = true;
                }

                // is stop > max?
                if (maxValue != null &&
                      stop != null && !stop.isNull() && stop.compare(ORDER_OP_GREATERTHAN, maxValue, false, false)) {
                    // check if even start > max
                    if (start != null && !start.isNull() && start.compare(ORDER_OP_GREATERTHAN, maxValue, false, false))
                        length += computeRange(start, stop);
                    else
                        length += computeRange(maxValue, stop);
                    newStop = maxValue;
                    includeStop = true;
                }

                qualifiedRows = computeRangeSelectivity(newStart, newStop, includeStart, includeStop);

                //do the linear projection for the range that falls out of the min-max range
                if (length > 0.0)
                    qualifiedRows += length/computeRange(minValue, maxValue) * quantilesSketch.getN();
            } catch (StandardException e) {
                // this should not happen, but if it happens, cost estimation error does not need to fail the query
                LOG.warn("Failure is not expected but we don't want to fail the query because of estimation error", e);
            }
        }

        /* Use average selectivity as a lower bound */
        if (rpv == -1)
            rpv = getAvgRowsPerValueExcludingSkews();

        if (qualifiedRows < rpv)
            qualifiedRows = rpv;

        /* with extrapolation, there is a possibility that the qualifiedRows is bigger than the total row, bound it with total row */
        if (qualifiedRows > quantilesSketch.getN())
            qualifiedRows = quantilesSketch.getN();

        return qualifiedRows;
    }

    private long computeRangeSelectivity(DataValueDescriptor start, DataValueDescriptor stop, boolean includeStart, boolean includeStop) {
        /** range selectivity path:
         * we want to be a bit conservative to avoid extreme under-estimation. So we compare the following 2 points:
         * 1. range selectivity returned by CDF
         * 2. selectivity of skewed values fall in the current range
         * And take the maximum among 2. Coming out of this function, at the caller function rangeSelectivity(), we need to further bound
         * it with the lower bound of rpv and upper bound of total not-null rows.
         */

        long qualifiedRows;
        /* 1. range selectivity returned by CDF */
        if (!includeStart && start != null && !start.isNull())
            start = new StatsExcludeStartDVD(start);
        double startSelectivity = start == null || start.isNull() || quantilesSketch.isEmpty() ? 0.0d : quantilesSketch.getCDF(new DataValueDescriptor[]{start})[0];
        if (includeStop && stop != null && !stop.isNull())
            stop = new StatsIncludeEndDVD(stop);
        double stopSelectivity = stop == null || stop.isNull() || quantilesSketch.isEmpty() ? 1.0d : quantilesSketch.getCDF(new DataValueDescriptor[]{stop})[0];
        double totalSelectivity = stopSelectivity - startSelectivity;
        double count = (double) quantilesSketch.getN();
        if (Double.isNaN(totalSelectivity) || count == 0)
            qualifiedRows = 0;
        else
            qualifiedRows = Math.round(totalSelectivity * count);

        /* 2. selectivity of skewed values fall in the current range */
        long skewedRowCountInRange = getSkewedRowCountInRange(start, stop, includeStart, includeStop);
        if (qualifiedRows < skewedRowCountInRange)
            qualifiedRows = skewedRowCountInRange;

        return qualifiedRows;
    }

    private double computeRange(DataValueDescriptor low, DataValueDescriptor high) throws StandardException {
        int typeFormatId = dvd.getTypeFormatId();
        switch (typeFormatId) {
            case StoredFormatIds.SQL_TINYINT_ID:
            case StoredFormatIds.SQL_SMALLINT_ID:
            case StoredFormatIds.SQL_INTEGER_ID:
            case StoredFormatIds.SQL_LONGINT_ID:
            case StoredFormatIds.SQL_REAL_ID:
            case StoredFormatIds.SQL_DOUBLE_ID:
            case StoredFormatIds.SQL_DECIMAL_ID:
                return high.getDouble() - low.getDouble();
            case StoredFormatIds.SQL_DATE_ID:
                SQLDate newLowDate, newHighDate;
                if (low.getTypeFormatId() != typeFormatId) {
                    try {
                        newLowDate = new SQLDate(low.getDate(SQLDate.GREGORIAN_CALENDAR.get()));
                    } catch (StandardException e) {
                        LOG.warn("Failure conversion from " + low.getTypeName() + " to " + dvd.getTypeName() + " in stats estimation.", e);
                        throw StandardException.newException(SQLState.TYPE_MISMATCH, "Failure conversion from " + low.getTypeName() + " to " + dvd.getTypeName() + " in stats estimation.");
                    }
                } else {
                    newLowDate = (SQLDate) low;
                }

                if (high.getTypeFormatId() != typeFormatId) {
                    try {
                        newHighDate = new SQLDate(high.getDate(SQLDate.GREGORIAN_CALENDAR.get()));
                    } catch (StandardException e) {
                        LOG.warn("Failure conversion from " + high.getTypeName() + " to " + dvd.getTypeName() + " in stats estimation.", e);
                        throw StandardException.newException(SQLState.TYPE_MISMATCH, "Failure conversion from " + high.getTypeName() + " to " + dvd.getTypeName() + " in stats estimation.");
                    }
                } else {
                    newHighDate = (SQLDate) high;
                }
                return newHighDate.minus(newHighDate, newLowDate, null).getDouble();
            case StoredFormatIds.SQL_TIMESTAMP_ID:
                SQLTimestamp newLowTimestamp, newHighTimeStamp;
                if (low.getTypeFormatId() != typeFormatId) {
                    try {
                        newLowTimestamp = new SQLTimestamp(low.getTimestamp(SQLDate.GREGORIAN_CALENDAR.get()));
                    } catch (StandardException e) {
                        LOG.warn("Failure conversion from " + low.getTypeName() + " to " + dvd.getTypeName() + " in stats estimation.", e);
                        throw StandardException.newException(SQLState.TYPE_MISMATCH, "Failure conversion from " + low.getTypeName() + " to " + dvd.getTypeName() + " in stats estimation.");
                    }
                } else {
                    newLowTimestamp = (SQLTimestamp)low;
                }
                if (high.getTypeFormatId() != typeFormatId) {
                    try {
                        newHighTimeStamp = new SQLTimestamp(high.getTimestamp(SQLDate.GREGORIAN_CALENDAR.get()));
                    } catch (StandardException e) {
                        LOG.warn("Failure conversion from " + high.getTypeName() + " to " + dvd.getTypeName() + " in stats estimation.", e);
                        throw StandardException.newException(SQLState.TYPE_MISMATCH, "Failure conversion from " + high.getTypeName() + " to " + dvd.getTypeName() + " in stats estimation.");
                    }
                } else {
                    newHighTimeStamp = (SQLTimestamp)high;
                }
                return newHighTimeStamp.minus(newHighTimeStamp, newLowTimestamp, null).getDouble();
            default:
                break;
        }
        return 1.0;
    }

    @Override
    public long rangeSelectivity(DataValueDescriptor start, DataValueDescriptor stop, boolean includeStart, boolean includeStop) {
        return rangeSelectivity(start, stop, includeStart, includeStop, false);
    }

        /**
         *
         * Updating the column's value for the three sketches and the null count.
         *
         * @param dvd
         */
    @Override
    public void update(DataValueDescriptor dvd) {
        if (dvd.isNull()) {
            nullCount++;
        } else {
            frequenciesSketch.update(dvd);
            quantilesSketch.update(dvd);
            dvd.updateThetaSketch((UpdateSketch) thetaSketch);
        }
    }

    @Override
    public String toString() {
        return String.format("Statistics{nullCount=%d, frequencies=%s, quantiles=%s, theta=%s}",nullCount,frequenciesSketch,quantilesSketch.toString(true,false),thetaSketch.toString());
    }

    /**
     *
     * Shallow copy of the statistics.
     *
     * @return
     */
    @Override
    public ItemStatistics<DataValueDescriptor> getClone() {
        return new ColumnStatisticsImpl(dvd.cloneValue(false),
                quantilesSketch,
                frequenciesSketch,
                thetaSketch,
                nullCount);
    }

    /**
     *
     * COLUMN
     *
     * @return
     */
    @Override
    public Type getType() {
        return Type.COLUMN;
    }

    /**
     *
     * Column DataValueDescriptor (type information)
     *
     * @return
     */
    public DataValueDescriptor getColumnDescriptor() {
        return dvd;
    }

    /**
     *
     * Retrieve the quantiles sketch directly.
     *
     * @return
     */
    public ItemsSketch<DataValueDescriptor> getQuantilesSketch() {
        return quantilesSketch;
    }
    /**
     *
     * Retrieve the frequencies sketch directly.
     *
     * @return
     */
    public org.apache.datasketches.frequencies.ItemsSketch<DataValueDescriptor> getFrequenciesSketch() {
        return frequenciesSketch;
    }
    /**
     *
     * Retrieve the theta sketch directly.
     *
     * @return
     */
    public Sketch getThetaSketch() {
        return thetaSketch;
    }

    @Override
    public long selectivityExcludingValueIfSkewed(DataValueDescriptor value) {
        long skewCount = 0;
        long skewNum = 0;
        org.apache.datasketches.frequencies.ItemsSketch.Row<DataValueDescriptor>[] items = getFreqSketchNoFpItems();
        for (org.apache.datasketches.frequencies.ItemsSketch.Row<DataValueDescriptor> row: items) {
            DataValueDescriptor skewedValue = row.getItem();
            try {
                if (skewedValue != null && skewedValue.compare(ORDER_OP_EQUALS, value, false, false)) {
                    skewCount = row.getEstimate();
                    skewNum++;
                    break;
                }
            } catch (StandardException e) {
                // this should not happen, but if it happens, cost estimation error does not need to fail the query
                LOG.warn("Failure is not expected but we don't want to fail the query because of estimation error", e);
            }
        }
        long nonSkewedNum = (long)(thetaSketch.getEstimate() - skewNum);
        if (nonSkewedNum <= 0)
            nonSkewedNum = 1;
        long nonSkewCount = quantilesSketch.getN() - skewCount;
        if (nonSkewCount < 0)
            nonSkewCount = 0;
        return (long) (((double)nonSkewCount)/nonSkewedNum);
    }
}<|MERGE_RESOLUTION|>--- conflicted
+++ resolved
@@ -38,28 +38,13 @@
 import com.splicemachine.db.iapi.services.io.ArrayUtil;
 import com.splicemachine.db.iapi.services.io.DataInputUtil;
 import com.splicemachine.db.iapi.services.io.StoredFormatIds;
-<<<<<<< HEAD
-import com.splicemachine.db.iapi.types.DataValueDescriptor;
-import com.splicemachine.db.iapi.types.SQLBoolean;
-import com.splicemachine.db.iapi.types.SQLChar;
-import com.splicemachine.db.iapi.types.SQLDate;
-import com.splicemachine.db.iapi.types.SQLDouble;
-import com.splicemachine.db.iapi.types.SQLTime;
-import com.splicemachine.db.iapi.types.SQLTimestamp;
+import com.splicemachine.db.iapi.types.*;
 import org.apache.datasketches.frequencies.ErrorType;
 import org.apache.datasketches.memory.WritableMemory;
 import org.apache.datasketches.quantiles.ItemsSketch;
 import org.apache.datasketches.theta.Sketch;
 import org.apache.datasketches.theta.Sketches;
 import org.apache.datasketches.theta.UpdateSketch;
-=======
-import com.splicemachine.db.iapi.types.*;
-import com.yahoo.memory.NativeMemory;
-import com.yahoo.sketches.frequencies.ErrorType;
-import com.yahoo.sketches.quantiles.ItemsSketch;
-import com.yahoo.sketches.theta.Sketch;
-import com.yahoo.sketches.theta.UpdateSketch;
->>>>>>> 7dcd1919
 import org.apache.log4j.Logger;
 
 import java.io.Externalizable;
@@ -165,7 +150,30 @@
 
     @Override
     public void readExternal(ObjectInput in) throws IOException, ClassNotFoundException {
-<<<<<<< HEAD
+        if (DataInputUtil.shouldReadOldFormat()) {
+            readExternalOld(in);
+        }
+        else {
+            readExternalNew(in);
+        }
+    }
+
+    protected void readExternalNew(ObjectInput in) throws IOException, ClassNotFoundException {
+        byte[] bs = ArrayUtil.readByteArray(in);
+        ExtensionRegistry extensionRegistry = ProtobufUtils.getExtensionRegistry();
+        TypeMessage.ColumnStatisticsImpl columnStatistics =
+                TypeMessage.ColumnStatisticsImpl.parseFrom(bs, extensionRegistry);
+
+        nullCount = columnStatistics.getNullCount();
+        dvd = ProtobufUtils.fromProtobuf(columnStatistics.getDvd());
+        byte[] quantiles = columnStatistics.getQuantilesSketch().toByteArray();
+        quantilesSketch = org.apache.datasketches.quantiles.ItemsSketch.getInstance(WritableMemory.wrap(quantiles), dvd, new DVDArrayOfItemsSerDe(dvd));
+        byte[] frequencies = columnStatistics.getFrequenciesSketch().toByteArray();
+        frequenciesSketch = org.apache.datasketches.frequencies.ItemsSketch.getInstance(WritableMemory.wrap(frequencies), new DVDArrayOfItemsSerDe(dvd));
+        byte[] thetaSketchBytes = columnStatistics.getThetaSketch().toByteArray();
+        thetaSketch = Sketches.wrapSketch(WritableMemory.wrap(thetaSketchBytes));
+    }
+    protected void readExternalOld(ObjectInput in) throws IOException, ClassNotFoundException {
         nullCount = in.readLong();
         dvd = (DataValueDescriptor) in.readObject();
         byte[] quantiles = new byte[in.readInt()];
@@ -177,74 +185,6 @@
         byte[] thetaSketchBytes = new byte[in.readInt()];
         in.readFully(thetaSketchBytes);
         thetaSketch = Sketches.wrapSketch(WritableMemory.wrap(thetaSketchBytes));
-=======
-        if (DataInputUtil.shouldReadOldFormat()) {
-            readExternalOld(in);
-        }
-        else {
-            readExternalNew(in);
-        }
-    }
-
-    protected void readExternalNew(ObjectInput in) throws IOException, ClassNotFoundException {
-        byte[] bs = ArrayUtil.readByteArray(in);
-        ExtensionRegistry extensionRegistry = ProtobufUtils.getExtensionRegistry();
-        TypeMessage.ColumnStatisticsImpl columnStatistics =
-                TypeMessage.ColumnStatisticsImpl.parseFrom(bs, extensionRegistry);
-        NativeMemory quantMem = null;
-        NativeMemory freqMem = null;
-        NativeMemory thetaMem = null;
-        try {
-            nullCount = columnStatistics.getNullCount();
-            dvd = ProtobufUtils.fromProtobuf(columnStatistics.getDvd());
-            byte[] quantiles = columnStatistics.getQuantilesSketch().toByteArray();
-            quantMem = new NativeMemory(quantiles);
-            quantilesSketch = com.yahoo.sketches.quantiles.ItemsSketch.getInstance(quantMem, dvd, new DVDArrayOfItemsSerDe(dvd));
-            byte[] frequencies = columnStatistics.getFrequenciesSketch().toByteArray();
-            freqMem = new NativeMemory(frequencies);
-            frequenciesSketch = com.yahoo.sketches.frequencies.ItemsSketch.getInstance(freqMem, new DVDArrayOfItemsSerDe(dvd));
-            byte[] thetaSketchBytes = columnStatistics.getThetaSketch().toByteArray();
-            thetaMem = new NativeMemory(thetaSketchBytes);
-            thetaSketch = Sketch.heapify(thetaMem);
-        } finally {
-            if (quantMem!=null)
-                quantMem.freeMemory();
-            if (freqMem!=null)
-                freqMem.freeMemory();
-            if (thetaMem!=null)
-                thetaMem.freeMemory();
-
-        }
-
-    }
-    protected void readExternalOld(ObjectInput in) throws IOException, ClassNotFoundException {
-        NativeMemory quantMem = null;
-        NativeMemory freqMem = null;
-        NativeMemory thetaMem = null;
-        try {
-            nullCount = in.readLong();
-            dvd = (DataValueDescriptor) in.readObject();
-            byte[] quantiles = new byte[in.readInt()];
-            in.readFully(quantiles);
-            quantMem = new NativeMemory(quantiles);
-            quantilesSketch = com.yahoo.sketches.quantiles.ItemsSketch.getInstance(quantMem, dvd, new DVDArrayOfItemsSerDe(dvd));
-            byte[] frequencies = new byte[in.readInt()];
-            in.readFully(frequencies);
-            freqMem = new NativeMemory(frequencies);
-            frequenciesSketch = com.yahoo.sketches.frequencies.ItemsSketch.getInstance(freqMem, new DVDArrayOfItemsSerDe(dvd));
-            byte[] thetaSketchBytes = new byte[in.readInt()];
-            in.readFully(thetaSketchBytes);
-            thetaMem = new NativeMemory(thetaSketchBytes);
-            thetaSketch = Sketch.heapify(thetaMem);
-        } finally {
-            if (quantMem!=null)
-                quantMem.freeMemory();
-            if (freqMem!=null)
-                freqMem.freeMemory();
-            if (thetaMem!=null)
-                thetaMem.freeMemory();
-        }
->>>>>>> 7dcd1919
     }
 
     private org.apache.datasketches.frequencies.ItemsSketch.Row<DataValueDescriptor>[] getFreqSketchNoFpItems() {
