/*
 * This file is part of Splice Machine.
 * Splice Machine is free software: you can redistribute it and/or modify it under the terms of the
 * GNU Affero General Public License as published by the Free Software Foundation, either
 * version 3, or (at your option) any later version.
 * Splice Machine is distributed in the hope that it will be useful, but WITHOUT ANY WARRANTY;
 * without even the implied warranty of MERCHANTABILITY or FITNESS FOR A PARTICULAR PURPOSE.
 * See the GNU Affero General Public License for more details.
 * You should have received a copy of the GNU Affero General Public License along with Splice Machine.
 * If not, see <http://www.gnu.org/licenses/>.
 *
 * Some parts of this source code are based on Apache Derby, and the following notices apply to
 * Apache Derby:
 *
 * Apache Derby is a subproject of the Apache DB project, and is licensed under
 * the Apache License, Version 2.0 (the "License"); you may not use these files
 * except in compliance with the License. You may obtain a copy of the License at:
 *
 * http://www.apache.org/licenses/LICENSE-2.0
 *
 * Unless required by applicable law or agreed to in writing, software distributed
 * under the License is distributed on an "AS IS" BASIS, WITHOUT WARRANTIES OR
 * CONDITIONS OF ANY KIND, either express or implied. See the License for the
 * specific language governing permissions and limitations under the License.
 *
 * Splice Machine, Inc. has modified the Apache Derby code in this file.
 *
 * All such Splice Machine modifications are Copyright 2012 - 2020 Splice Machine, Inc.,
 * and are licensed to you under the GNU Affero General Public License.
 */
package com.splicemachine.db.iapi.stats;

import com.google.protobuf.ByteString;
import com.google.protobuf.ExtensionRegistry;
import com.splicemachine.db.catalog.types.TypeMessage;
import com.splicemachine.db.iapi.error.StandardException;
import com.splicemachine.db.iapi.reference.SQLState;
import com.splicemachine.db.iapi.services.io.ArrayUtil;
import com.splicemachine.db.iapi.services.io.DataInputUtil;
import com.splicemachine.db.iapi.services.io.StoredFormatIds;
import com.splicemachine.db.iapi.types.*;
import com.yahoo.memory.NativeMemory;
import com.yahoo.sketches.frequencies.ErrorType;
import com.yahoo.sketches.quantiles.ItemsSketch;
import com.yahoo.sketches.theta.Sketch;
import com.yahoo.sketches.theta.UpdateSketch;
import org.apache.log4j.Logger;

import java.io.Externalizable;
import java.io.IOException;
import java.io.ObjectInput;
import java.io.ObjectOutput;

import static com.splicemachine.db.iapi.types.Orderable.*;

/**
 *
 * Statistics Container for a column wrapping quantiles, frequencies and theta sketches provided
 * via the Yahoo Sketches open source implementation.
 *
 * @see <a href="https://datasketches.github.io/">https://datasketches.github.io/</a>
 */
public class ColumnStatisticsImpl implements ItemStatistics<DataValueDescriptor>, Externalizable {
    private static Logger LOG=Logger.getLogger(ColumnStatisticsImpl.class);
    protected com.yahoo.sketches.quantiles.ItemsSketch<DataValueDescriptor> quantilesSketch;
    protected com.yahoo.sketches.frequencies.ItemsSketch<DataValueDescriptor> frequenciesSketch;
    protected Sketch thetaSketch;
    protected long nullCount;
    protected DataValueDescriptor dvd;
    private long rpv=-1; //rows per value excluding skewed values

    private com.yahoo.sketches.frequencies.ItemsSketch.Row<DataValueDescriptor>[] freqSketchNoFpItems;

    public ColumnStatisticsImpl() {

    }

    /**
     *
     * Generates the stats implementation based on defaults for the data type (DataValueDescriptor)
     *
     * @param dvd
     * @throws StandardException
     */
    public ColumnStatisticsImpl(DataValueDescriptor dvd) throws StandardException {
        this(dvd, dvd.getQuantilesSketch(),dvd.getFrequenciesSketch(),dvd.getThetaSketch(), 0L);
    }

    /**
     *
     *
     *
     * @param dvd
     * @param quantilesSketch
     * @param frequenciesSketch
     * @param thetaSketch
     * @param nullCount
     */
    public ColumnStatisticsImpl(DataValueDescriptor dvd,
                                com.yahoo.sketches.quantiles.ItemsSketch quantilesSketch,
                                com.yahoo.sketches.frequencies.ItemsSketch frequenciesSketch,
                                Sketch thetaSketch, long nullCount
                                         ) {
        this.dvd = dvd;
        this.quantilesSketch = quantilesSketch;
        this.frequenciesSketch = frequenciesSketch;
        this.thetaSketch = thetaSketch;
        this.nullCount = nullCount;
    }

    @Override
    public void writeExternal( ObjectOutput out ) throws IOException {
        if (DataInputUtil.shouldWriteOldFormat()) {
            writeExternalOld(out);
        }
        else {
            writeExternalNew(out);
        }
    }

    protected void writeExternalNew(ObjectOutput out) throws IOException {
        byte[] quantilesSketchBytes = quantilesSketch.toByteArray(new DVDArrayOfItemsSerDe(dvd));
        byte[] frequenciesSketchBytes = frequenciesSketch.toByteArray(new DVDArrayOfItemsSerDe(dvd));
        byte[] thetaSketchBytes = thetaSketch.toByteArray();

        TypeMessage.ColumnStatisticsImpl columnStatistics = TypeMessage.ColumnStatisticsImpl.newBuilder()
                .setNullCount(nullCount)
                .setDvd(dvd.toProtobuf())
                .setQuantilesSketch(ByteString.copyFrom(quantilesSketchBytes))
                .setFrequenciesSketch(ByteString.copyFrom(frequenciesSketchBytes))
                .setThetaSketch(ByteString.copyFrom(thetaSketchBytes))
                .build();
        ArrayUtil.writeByteArray(out, columnStatistics.toByteArray());
    }

    protected void writeExternalOld(ObjectOutput out) throws IOException {
        out.writeLong(nullCount);
        out.writeObject(dvd);
        byte[] quantilesSketchBytes = quantilesSketch.toByteArray(new DVDArrayOfItemsSerDe(dvd));
        out.writeInt(quantilesSketchBytes.length);
        out.write(quantilesSketchBytes);
        byte[] frequenciesSketchBytes = frequenciesSketch.toByteArray(new DVDArrayOfItemsSerDe(dvd));
        out.writeInt(frequenciesSketchBytes.length);
        out.write(frequenciesSketchBytes);
        byte[] thetaSketchBytes = thetaSketch.toByteArray();
        out.writeInt(thetaSketchBytes.length);
        out.write(thetaSketchBytes);
    }

    @Override
    public void readExternal(ObjectInput in) throws IOException, ClassNotFoundException {
        if (DataInputUtil.shouldReadOldFormat()) {
            readExternalOld(in);
        }
        else {
            readExternalNew(in);
        }
    }

    protected void readExternalNew(ObjectInput in) throws IOException, ClassNotFoundException {
        byte[] bs = ArrayUtil.readByteArray(in);
        ExtensionRegistry extensionRegistry = ProtobufUtils.getExtensionRegistry();
        TypeMessage.ColumnStatisticsImpl columnStatistics =
                TypeMessage.ColumnStatisticsImpl.parseFrom(bs, extensionRegistry);
        NativeMemory quantMem = null;
        NativeMemory freqMem = null;
        NativeMemory thetaMem = null;
        try {
            nullCount = columnStatistics.getNullCount();
            dvd = ProtobufUtils.fromProtobuf(columnStatistics.getDvd());
            byte[] quantiles = columnStatistics.getQuantilesSketch().toByteArray();
            quantMem = new NativeMemory(quantiles);
            quantilesSketch = com.yahoo.sketches.quantiles.ItemsSketch.getInstance(quantMem, dvd, new DVDArrayOfItemsSerDe(dvd));
            byte[] frequencies = columnStatistics.getFrequenciesSketch().toByteArray();
            freqMem = new NativeMemory(frequencies);
            frequenciesSketch = com.yahoo.sketches.frequencies.ItemsSketch.getInstance(freqMem, new DVDArrayOfItemsSerDe(dvd));
            byte[] thetaSketchBytes = columnStatistics.getThetaSketch().toByteArray();
            thetaMem = new NativeMemory(thetaSketchBytes);
            thetaSketch = Sketch.heapify(thetaMem);
        } finally {
            if (quantMem!=null)
                quantMem.freeMemory();
            if (freqMem!=null)
                freqMem.freeMemory();
            if (thetaMem!=null)
                thetaMem.freeMemory();

        }

    }
    protected void readExternalOld(ObjectInput in) throws IOException, ClassNotFoundException {
        NativeMemory quantMem = null;
        NativeMemory freqMem = null;
        NativeMemory thetaMem = null;
        try {
            nullCount = in.readLong();
            dvd = (DataValueDescriptor) in.readObject();
            byte[] quantiles = new byte[in.readInt()];
            in.readFully(quantiles);
            quantMem = new NativeMemory(quantiles);
            quantilesSketch = com.yahoo.sketches.quantiles.ItemsSketch.getInstance(quantMem, dvd, new DVDArrayOfItemsSerDe(dvd));
            byte[] frequencies = new byte[in.readInt()];
            in.readFully(frequencies);
            freqMem = new NativeMemory(frequencies);
            frequenciesSketch = com.yahoo.sketches.frequencies.ItemsSketch.getInstance(freqMem, new DVDArrayOfItemsSerDe(dvd));
            byte[] thetaSketchBytes = new byte[in.readInt()];
            in.readFully(thetaSketchBytes);
            thetaMem = new NativeMemory(thetaSketchBytes);
            thetaSketch = Sketch.heapify(thetaMem);
        } finally {
            if (quantMem!=null)
                quantMem.freeMemory();
            if (freqMem!=null)
                freqMem.freeMemory();
            if (thetaMem!=null)
                thetaMem.freeMemory();
        }
    }

    private com.yahoo.sketches.frequencies.ItemsSketch.Row<DataValueDescriptor>[] getFreqSketchNoFpItems() {
        if (freqSketchNoFpItems == null) {
            freqSketchNoFpItems = frequenciesSketch.getFrequentItems(ErrorType.NO_FALSE_POSITIVES);
        }
        assert freqSketchNoFpItems != null : "freqSketchNoFpItems is null";
        return freqSketchNoFpItems;
    }

    /**
     *
     * Retrieves the minimum value from the quantile sketch
     *
     * @return
     */
    @Override
    public DataValueDescriptor minValue() {
        return quantilesSketch.getMinValue();
    }
    /**
     *
     * Retrieves the null count that is recorded during computation.
     *
     * @return
     */
    @Override
    public long nullCount() {
        return nullCount;
    }
    /**
     *
     * Retrieves the not null count from the quantiles sketch.
     *
     * @return
     */
    @Override
    public long notNullCount() {
        return quantilesSketch.getN();
    }
    /**
     *
     * Retrieves the number of unique records via the ThetaSketch.
     *
     * @return
     */
    @Override
    public long cardinality() {
        return (long)thetaSketch.getEstimate();
    }

    /**
     *
     * Retrieves the maximum value via the quantiles sketch.
     *
     * @return
     */
    @Override
    public DataValueDescriptor maxValue() {
        return quantilesSketch.getMaxValue();
    }
    /**
     *
     * Retrieves the total count as a summation of the not null count and the null count.
     *
     * @return
     */

    @Override
    public long totalCount() {
        return quantilesSketch.getN()+nullCount;
    }

    /**
     *
     * Number of Records Selected from this columns implementation.
     *
     * If
     *  element is null then nullCount
     * elseif
     *  frequent element then frequencies sketch estimate
     * else {
     *     quantilesSketch total count/thetaSketch estimate
     * }
     *
     * @param element the element to match
     * @return
     */
    @Override
    public long selectivity(DataValueDescriptor element) {
        // Use Null Data
        if (element == null || element.isNull())
            return nullCount;

        // Frequent Items Sketch?

        // When look up predicate value in quantilesSketch, the hashCodes of two different data types having different values may be same by coincident
        // We should follow this checking sequence
        // 1. Checking if predicate and column's data  types are same
        // 2. Checking if they are in the same data type family
        // 3. Checking if column typePrecedence >= predicate typePrecedence, then convert predicate's data type to column
        // 4. So far, we can't use quantilesSketch.ReverseRurgeItemHashMap to look up predicate, we need to compare the predicate with each elements in frequent item sketch iteratively.

        DataValueDescriptor lookUpElement = element;
        int typeFormatId = dvd.getTypeFormatId();
        int eTypeFormatId = element.getTypeFormatId();
        boolean isSameType = false;
        boolean isSameFamily = false;
        boolean isConverted = false;

        // Checking same datatype
        if (typeFormatId == eTypeFormatId)
            {isSameType = true;}
        // Checking datatype family
        else if ((eTypeFormatId == StoredFormatIds.SQL_INTEGER_ID || eTypeFormatId == StoredFormatIds.SQL_TINYINT_ID
                || eTypeFormatId == StoredFormatIds.SQL_SMALLINT_ID ||eTypeFormatId == StoredFormatIds.SQL_LONGINT_ID)
                &&
                (typeFormatId == StoredFormatIds.SQL_INTEGER_ID || typeFormatId == StoredFormatIds.SQL_TINYINT_ID
                || typeFormatId == StoredFormatIds.SQL_SMALLINT_ID || typeFormatId == StoredFormatIds.SQL_LONGINT_ID)) {
            isSameFamily = true;
        }
        else if ((eTypeFormatId == StoredFormatIds.SQL_REAL_ID || eTypeFormatId == StoredFormatIds.SQL_DOUBLE_ID || eTypeFormatId == StoredFormatIds.SQL_DECIMAL_ID) &&
                    (typeFormatId == StoredFormatIds.SQL_REAL_ID || typeFormatId == StoredFormatIds.SQL_DOUBLE_ID || typeFormatId == StoredFormatIds.SQL_DECIMAL_ID )) {
            isSameFamily = true;
        }
        else  if (lookUpElement instanceof SQLChar && dvd instanceof SQLChar) //Handle Char, Varchar, Long Varchar
        {
            isSameFamily = true;
        }
        // Checking if convertible
        else if (dvd.typePrecedence() >= lookUpElement.typePrecedence()){
            try {
                switch (typeFormatId) {
                    case StoredFormatIds.SQL_BOOLEAN_ID:
                        lookUpElement = new SQLBoolean(element.getBoolean());
                        break;
                    case StoredFormatIds.SQL_TIME_ID:
                        lookUpElement = new SQLTime(element.getTime(null));
                        break;
                    case StoredFormatIds.SQL_TIMESTAMP_ID:
                        lookUpElement = new SQLTimestamp(element.getTimestamp(SQLDate.GREGORIAN_CALENDAR.get()));
                        break;
                    case StoredFormatIds.SQL_DATE_ID:
                        lookUpElement = new SQLDate(element.getDate(SQLDate.GREGORIAN_CALENDAR.get()));
                        break;
                    case StoredFormatIds.SQL_DOUBLE_ID:
                    case StoredFormatIds.SQL_REAL_ID:
                    case StoredFormatIds.SQL_DECIMAL_ID:
                        lookUpElement = new SQLDouble(element.getDouble()); // These types are in the same family
                        break;
                    default:
                        throw  StandardException.newException(SQLState.TYPE_MISMATCH,"Failure convert from " + element.getTypeName() + " to " + dvd.getTypeName() );
                }
                isConverted = true;
            } catch (StandardException e) {
                LOG.warn("Data type conversion failure when looking up frequencies.ItemsSketch", e);
            }
        }

        long count = 0;
        if (isSameType || isSameFamily || isConverted) {
            count = frequenciesSketch.getEstimate(lookUpElement);
        } else {
        // Iterated comparing
            com.yahoo.sketches.frequencies.ItemsSketch.Row<DataValueDescriptor>[] items = getFreqSketchNoFpItems();
            for (com.yahoo.sketches.frequencies.ItemsSketch.Row<DataValueDescriptor> row: items) {
                DataValueDescriptor skewedValue = row.getItem();
                try {
                    if (skewedValue != null && skewedValue.compare(ORDER_OP_EQUALS, lookUpElement, false, false)) {
                        count = row.getEstimate();
                        break;
                    }
                } catch (StandardException e) {
                    // this should not happen, but if it happens, cost estimation error does not need to fail the query
                    LOG.warn("Failure is not expected but we don't want to fail the query because of estimation error", e);
                }
            }
        }
        if (count > 0)
            return count;
        // Return Cardinality Based Estimate
        if (rpv == -1)
            rpv = getAvgRowsPerValueExcludingSkews();
        return rpv;
    }

    private long getAvgRowsPerValueExcludingSkews() {
        long skewCount = 0;
        long skewNum = 0;
        com.yahoo.sketches.frequencies.ItemsSketch.Row<DataValueDescriptor>[] items = getFreqSketchNoFpItems();
        for (com.yahoo.sketches.frequencies.ItemsSketch.Row<DataValueDescriptor> row: items) {
            skewCount += row.getEstimate();
            skewNum ++;
        }
        long nonSkewedNum = (long)(thetaSketch.getEstimate() - skewNum);
        if (nonSkewedNum <= 0)
            nonSkewedNum = 1;
        long nonSkewCount = quantilesSketch.getN() - skewCount;
        if (nonSkewCount < 0)
            nonSkewCount = 0;
        return (long) (((double)nonSkewCount)/nonSkewedNum);
    }

    private long getSkewedRowCountInRange(DataValueDescriptor start, DataValueDescriptor stop, boolean includeStart, boolean includeStop) {
        long skewCount = 0;
        com.yahoo.sketches.frequencies.ItemsSketch.Row<DataValueDescriptor>[] items = getFreqSketchNoFpItems();
        for (com.yahoo.sketches.frequencies.ItemsSketch.Row<DataValueDescriptor> row: items) {
            DataValueDescriptor skewedValue = row.getItem();
            try {
                if (skewedValue != null &&
                        (start == null || start.isNull() || skewedValue.compare(includeStart ? ORDER_OP_GREATEROREQUALS : ORDER_OP_GREATERTHAN, start, false, false)) &&
                        (stop == null || stop.isNull() || skewedValue.compare(includeStop ? ORDER_OP_LESSOREQUALS : ORDER_OP_LESSTHAN, stop, false, false)))
                    skewCount += row.getEstimate();
            } catch (StandardException e) {
                // this should not happen, but if it happens, cost estimation error does not need to fail the query
                LOG.warn("Failure is not expected but we don't want to fail the query because of estimation error", e);
            }
        }

        return skewCount;
    }
    /**
     *
     * Using the Cumulative Distribution Function from the quantiles sketch to determine the
     * number of records that are in the range.
     *
     * @param start the start of the range to estimate. If {@code null}, then scan everything before {@code stop}.
     *              If {@code stop} is also {@code null}, then this will return an estimate to the number of entries
     *              in the entire data set.
     * @param stop the end of the range to estimate. If {@code null}, then scan everything after {@code start}.
     *             If {@code start} is also {@code null}, then this will return an estimate of the number of entries
     *             in the entire data set.
     * @param includeStart if {@code true}, then include entries which are equal to {@code start}
     * @param includeStop if {@code true}, then include entries which are <em>equal</em> to {@code stop}
     * @param useExtrapolation if {@code true}, then do extrapolation if the range falls beyond the min-max range recorded in stats
     * @return
     */
    @Override
    public long rangeSelectivity(DataValueDescriptor start, DataValueDescriptor stop, boolean includeStart, boolean includeStop, boolean useExtrapolation) {
        long qualifiedRows = 0;


        /** rule if extrapolation is enabled
         *  For point range: use average rows per value if the value falls beyond the min-max range.
         *  For regular range: compute the range that is in the min-max range, for the range fall outside the min-max range, linearly project based on the
         *  following formula::
         *         range_outside_min_max/(max-min)*total_rows
         */
        //check if range beyond [min,max]
        boolean outOfRange = false;
        DataValueDescriptor maxValue = quantilesSketch.getMaxValue();
        DataValueDescriptor minValue = quantilesSketch.getMinValue();

        try {
            if (maxValue != null &&
                    start != null && !start.isNull() && start.compare(includeStart ? ORDER_OP_GREATERTHAN : ORDER_OP_GREATEROREQUALS, maxValue, false, false))
                outOfRange = true;

            if (!outOfRange) {
                if (minValue != null &&
                        stop != null && !stop.isNull() && stop.compare(includeStop ? ORDER_OP_LESSTHAN : ORDER_OP_LESSOREQUALS, minValue, false, false))
                    outOfRange = true;
            }
        } catch (StandardException e) {
            // this should not happen, but if it happens, cost estimation error does not need to fail the query
            LOG.warn("Failure is not expected but we don't want to fail the query because of estimation error", e);
        }

        if (outOfRange && !useExtrapolation)
            return 0;

        //if point range, take the point range selectivity path
        boolean isPointRange = false;
        if ((start == null || start.isNull()) && (stop == null || stop.isNull()) && includeStart && includeStop)
            isPointRange = true;
        if (includeStart && includeStop && start != null && stop != null && start.equals(stop))
            isPointRange = true;

        if (isPointRange) {
            if (outOfRange && useExtrapolation) {
                if (rpv == -1)
                    rpv = getAvgRowsPerValueExcludingSkews();
                return rpv;
            }
            else /* not out of range */
                return selectivity(start);
        }

        if (!useExtrapolation) {
            qualifiedRows = computeRangeSelectivity(start, stop, includeStart, includeStop);
        } else {
            // compute the range that falls in the min-max range
            DataValueDescriptor newStart = start, newStop = stop;
            double length = 0;

            try {
                // is start < min?
                if (minValue != null &&
                      start != null && !start.isNull() && start.compare(ORDER_OP_LESSTHAN, minValue, false, false)) {
                    // check if even stop < min
                    if (stop != null && !stop.isNull() && stop.compare(ORDER_OP_LESSTHAN, minValue, false, false))
                        length = computeRange(start, stop);
                    else
                        length = computeRange(start, minValue);
                    newStart = minValue;
                    includeStart = true;
                }

                // is stop > max?
                if (maxValue != null &&
                      stop != null && !stop.isNull() && stop.compare(ORDER_OP_GREATERTHAN, maxValue, false, false)) {
                    // check if even start > max
                    if (start != null && !start.isNull() && start.compare(ORDER_OP_GREATERTHAN, maxValue, false, false))
                        length += computeRange(start, stop);
                    else
                        length += computeRange(maxValue, stop);
                    newStop = maxValue;
                    includeStop = true;
                }

                qualifiedRows = computeRangeSelectivity(newStart, newStop, includeStart, includeStop);

                //do the linear projection for the range that falls out of the min-max range
                if (length > 0.0)
                    qualifiedRows += length/computeRange(minValue, maxValue) * quantilesSketch.getN();
            } catch (StandardException e) {
                // this should not happen, but if it happens, cost estimation error does not need to fail the query
                LOG.warn("Failure is not expected but we don't want to fail the query because of estimation error", e);
            }
        }

        /* Use average selectivity as a lower bound */
        if (rpv == -1)
            rpv = getAvgRowsPerValueExcludingSkews();

        if (qualifiedRows < rpv)
            qualifiedRows = rpv;

        /* with extrapolation, there is a possibility that the qualifiedRows is bigger than the total row, bound it with total row */
        if (qualifiedRows > quantilesSketch.getN())
            qualifiedRows = quantilesSketch.getN();

        return qualifiedRows;
    }

    private long computeRangeSelectivity(DataValueDescriptor start, DataValueDescriptor stop, boolean includeStart, boolean includeStop) {
        /** range selectivity path:
         * we want to be a bit conservative to avoid extreme under-estimation. So we compare the following 2 points:
         * 1. range selectivity returned by CDF
         * 2. selectivity of skewed values fall in the current range
         * And take the maximum among 2. Coming out of this function, at the caller function rangeSelectivity(), we need to further bound
         * it with the lower bound of rpv and upper bound of total not-null rows.
         */

        long qualifiedRows;
        /* 1. range selectivity returned by CDF */
        if (!includeStart && start != null && !start.isNull())
            start = new StatsExcludeStartDVD(start);
        double startSelectivity = start == null || start.isNull() ? 0.0d : quantilesSketch.getCDF(new DataValueDescriptor[]{start})[0];
        if (includeStop && stop != null && !stop.isNull())
            stop = new StatsIncludeEndDVD(stop);
        double stopSelectivity = stop == null || stop.isNull() ? 1.0d : quantilesSketch.getCDF(new DataValueDescriptor[]{stop})[0];
        double totalSelectivity = stopSelectivity - startSelectivity;
        double count = (double) quantilesSketch.getN();
<<<<<<< HEAD
        if (Double.isNaN(totalSelectivity) || count == 0)
=======
        if (Double.valueOf(totalSelectivity).isNaN() || count == 0)
>>>>>>> fb599378
            qualifiedRows = 0;
        else
            qualifiedRows = Math.round(totalSelectivity * count);

        /* 2. selectivity of skewed values fall in the current range */
        long skewedRowCountInRange = getSkewedRowCountInRange(start, stop, includeStart, includeStop);
        if (qualifiedRows < skewedRowCountInRange)
            qualifiedRows = skewedRowCountInRange;

        return qualifiedRows;
    }

    private double computeRange(DataValueDescriptor low, DataValueDescriptor high) throws StandardException {
        int typeFormatId = dvd.getTypeFormatId();
        switch (typeFormatId) {
            case StoredFormatIds.SQL_TINYINT_ID:
            case StoredFormatIds.SQL_SMALLINT_ID:
            case StoredFormatIds.SQL_INTEGER_ID:
            case StoredFormatIds.SQL_LONGINT_ID:
            case StoredFormatIds.SQL_REAL_ID:
            case StoredFormatIds.SQL_DOUBLE_ID:
            case StoredFormatIds.SQL_DECIMAL_ID:
                return high.getDouble() - low.getDouble();
            case StoredFormatIds.SQL_DATE_ID:
                SQLDate newLowDate, newHighDate;
                if (low.getTypeFormatId() != typeFormatId) {
                    try {
                        newLowDate = new SQLDate(low.getDate(SQLDate.GREGORIAN_CALENDAR.get()));
                    } catch (StandardException e) {
                        LOG.warn("Failure conversion from " + low.getTypeName() + " to " + dvd.getTypeName() + " in stats estimation.", e);
                        throw StandardException.newException(SQLState.TYPE_MISMATCH, "Failure conversion from " + low.getTypeName() + " to " + dvd.getTypeName() + " in stats estimation.");
                    }
                } else {
                    newLowDate = (SQLDate) low;
                }

                if (high.getTypeFormatId() != typeFormatId) {
                    try {
                        newHighDate = new SQLDate(high.getDate(SQLDate.GREGORIAN_CALENDAR.get()));
                    } catch (StandardException e) {
                        LOG.warn("Failure conversion from " + high.getTypeName() + " to " + dvd.getTypeName() + " in stats estimation.", e);
                        throw StandardException.newException(SQLState.TYPE_MISMATCH, "Failure conversion from " + high.getTypeName() + " to " + dvd.getTypeName() + " in stats estimation.");
                    }
                } else {
                    newHighDate = (SQLDate) high;
                }
                return newHighDate.minus(newHighDate, newLowDate, null).getDouble();
            case StoredFormatIds.SQL_TIMESTAMP_ID:
                SQLTimestamp newLowTimestamp, newHighTimeStamp;
                if (low.getTypeFormatId() != typeFormatId) {
                    try {
                        newLowTimestamp = new SQLTimestamp(low.getTimestamp(SQLDate.GREGORIAN_CALENDAR.get()));
                    } catch (StandardException e) {
                        LOG.warn("Failure conversion from " + low.getTypeName() + " to " + dvd.getTypeName() + " in stats estimation.", e);
                        throw StandardException.newException(SQLState.TYPE_MISMATCH, "Failure conversion from " + low.getTypeName() + " to " + dvd.getTypeName() + " in stats estimation.");
                    }
                } else {
                    newLowTimestamp = (SQLTimestamp)low;
                }
                if (high.getTypeFormatId() != typeFormatId) {
                    try {
                        newHighTimeStamp = new SQLTimestamp(high.getTimestamp(SQLDate.GREGORIAN_CALENDAR.get()));
                    } catch (StandardException e) {
                        LOG.warn("Failure conversion from " + high.getTypeName() + " to " + dvd.getTypeName() + " in stats estimation.", e);
                        throw StandardException.newException(SQLState.TYPE_MISMATCH, "Failure conversion from " + high.getTypeName() + " to " + dvd.getTypeName() + " in stats estimation.");
                    }
                } else {
                    newHighTimeStamp = (SQLTimestamp)high;
                }
                return newHighTimeStamp.minus(newHighTimeStamp, newLowTimestamp, null).getDouble();
            default:
                break;
        }
        return 1.0;
    }

    @Override
    public long rangeSelectivity(DataValueDescriptor start, DataValueDescriptor stop, boolean includeStart, boolean includeStop) {
        return rangeSelectivity(start, stop, includeStart, includeStop, false);
    }

        /**
         *
         * Updating the column's value for the three sketches and the null count.
         *
         * @param dvd
         */
    @Override
    public void update(DataValueDescriptor dvd) {
        if (dvd.isNull()) {
            nullCount++;
        } else {
            frequenciesSketch.update(dvd);
            quantilesSketch.update(dvd);
            dvd.updateThetaSketch((UpdateSketch) thetaSketch);
        }
    }

    @Override
    public String toString() {
        return String.format("Statistics{nullCount=%d, frequencies=%s, quantiles=%s, theta=%s}",nullCount,frequenciesSketch,quantilesSketch.toString(true,false),thetaSketch.toString());
    }

    /**
     *
     * Shallow copy of the statistics.
     *
     * @return
     */
    @Override
    public ItemStatistics<DataValueDescriptor> getClone() {
        return new ColumnStatisticsImpl(dvd.cloneValue(false),
                quantilesSketch,
                frequenciesSketch,
                thetaSketch,
                nullCount);
    }

    /**
     *
     * COLUMN
     *
     * @return
     */
    @Override
    public Type getType() {
        return Type.COLUMN;
    }

    /**
     *
     * Column DataValueDescriptor (type information)
     *
     * @return
     */
    public DataValueDescriptor getColumnDescriptor() {
        return dvd;
    }

    /**
     *
     * Retrieve the quantiles sketch directly.
     *
     * @return
     */
    public ItemsSketch<DataValueDescriptor> getQuantilesSketch() {
        return quantilesSketch;
    }
    /**
     *
     * Retrieve the frequencies sketch directly.
     *
     * @return
     */
    public com.yahoo.sketches.frequencies.ItemsSketch<DataValueDescriptor> getFrequenciesSketch() {
        return frequenciesSketch;
    }
    /**
     *
     * Retrieve the theta sketch directly.
     *
     * @return
     */
    public Sketch getThetaSketch() {
        return thetaSketch;
    }

    @Override
    public long selectivityExcludingValueIfSkewed(DataValueDescriptor value) {
        long skewCount = 0;
        long skewNum = 0;
        com.yahoo.sketches.frequencies.ItemsSketch.Row<DataValueDescriptor>[] items = getFreqSketchNoFpItems();
        for (com.yahoo.sketches.frequencies.ItemsSketch.Row<DataValueDescriptor> row: items) {
            DataValueDescriptor skewedValue = row.getItem();
            try {
                if (skewedValue != null && skewedValue.compare(ORDER_OP_EQUALS, value, false, false)) {
                    skewCount = row.getEstimate();
                    skewNum++;
                    break;
                }
            } catch (StandardException e) {
                // this should not happen, but if it happens, cost estimation error does not need to fail the query
                LOG.warn("Failure is not expected but we don't want to fail the query because of estimation error", e);
            }
        }
        long nonSkewedNum = (long)(thetaSketch.getEstimate() - skewNum);
        if (nonSkewedNum <= 0)
            nonSkewedNum = 1;
        long nonSkewCount = quantilesSketch.getN() - skewCount;
        if (nonSkewCount < 0)
            nonSkewCount = 0;
        return (long) (((double)nonSkewCount)/nonSkewedNum);
    }
}<|MERGE_RESOLUTION|>--- conflicted
+++ resolved
@@ -579,11 +579,7 @@
         double stopSelectivity = stop == null || stop.isNull() ? 1.0d : quantilesSketch.getCDF(new DataValueDescriptor[]{stop})[0];
         double totalSelectivity = stopSelectivity - startSelectivity;
         double count = (double) quantilesSketch.getN();
-<<<<<<< HEAD
         if (Double.isNaN(totalSelectivity) || count == 0)
-=======
-        if (Double.valueOf(totalSelectivity).isNaN() || count == 0)
->>>>>>> fb599378
             qualifiedRows = 0;
         else
             qualifiedRows = Math.round(totalSelectivity * count);
