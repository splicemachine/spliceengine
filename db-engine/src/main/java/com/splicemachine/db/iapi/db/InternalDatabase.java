--- conflicted
+++ resolved
@@ -153,11 +153,7 @@
 
     void dropJar(JarUtil util) throws StandardException;
 
-<<<<<<< HEAD
     long replaceJar(final InputStream is, JarUtil util) throws StandardException;
-=======
-	long replaceJar(final InputStream is, JarUtil util) throws StandardException;
 
 	AccessFactory getAccessFactory();
->>>>>>> daef1f97
 }