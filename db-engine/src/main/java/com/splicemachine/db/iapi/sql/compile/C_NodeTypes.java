/*
 * This file is part of Splice Machine.
 * Splice Machine is free software: you can redistribute it and/or modify it under the terms of the
 * GNU Affero General Public License as published by the Free Software Foundation, either
 * version 3, or (at your option) any later version.
 * Splice Machine is distributed in the hope that it will be useful, but WITHOUT ANY WARRANTY;
 * without even the implied warranty of MERCHANTABILITY or FITNESS FOR A PARTICULAR PURPOSE.
 * See the GNU Affero General Public License for more details.
 * You should have received a copy of the GNU Affero General Public License along with Splice Machine.
 * If not, see <http://www.gnu.org/licenses/>.
 *
 * Some parts of this source code are based on Apache Derby, and the following notices apply to
 * Apache Derby:
 *
 * Apache Derby is a subproject of the Apache DB project, and is licensed under
 * the Apache License, Version 2.0 (the "License"); you may not use these files
 * except in compliance with the License. You may obtain a copy of the License at:
 *
 * http://www.apache.org/licenses/LICENSE-2.0
 *
 * Unless required by applicable law or agreed to in writing, software distributed
 * under the License is distributed on an "AS IS" BASIS, WITHOUT WARRANTIES OR
 * CONDITIONS OF ANY KIND, either express or implied. See the License for the
 * specific language governing permissions and limitations under the License.
 *
 * Splice Machine, Inc. has modified the Apache Derby code in this file.
 *
 * All such Splice Machine modifications are Copyright 2012 - 2020 Splice Machine, Inc.,
 * and are licensed to you under the GNU Affero General Public License.
 */

package com.splicemachine.db.iapi.sql.compile;

/**
 * The purpose of this interface is to hold the constant definitions
 * of the different node type identifiers, for use with NodeFactory.
 * The reason this class exists is that it is not shipped with the
 * product, so it saves footprint to have all these constant definitions
 * here instead of in NodeFactory.
 */
public interface C_NodeTypes
{
    /** Node types, for use with getNode methods */
    int TEST_CONSTRAINT_NODE = 1;
    int CURRENT_ROW_LOCATION_NODE = 2;
    int GROUP_BY_LIST = 3;
    int CURRENT_ISOLATION_NODE = 4;
    int IDENTITY_VAL_NODE = 5;
    int CURRENT_SCHEMA_NODE = 6;
    int ORDER_BY_LIST = 7;
    int PREDICATE_LIST = 8;
    int RESULT_COLUMN_LIST = 9;
    // 10 available
    int SUBQUERY_LIST = 11;
    int TABLE_ELEMENT_LIST = 12;
    int UNTYPED_NULL_CONSTANT_NODE = 13;
    int TABLE_ELEMENT_NODE = 14;
    int VALUE_NODE_LIST = 15;
    int ALL_RESULT_COLUMN = 16;
    // 17 is available
    int GET_CURRENT_CONNECTION_NODE = 18;
    int NOP_STATEMENT_NODE = 19;
    int DB2_LENGTH_OPERATOR_NODE = 20;
    int SET_TRANSACTION_ISOLATION_NODE = 21;
    int GET_NEAREST_TRANSACTION = 22;
    int CHAR_LENGTH_OPERATOR_NODE = 23;
    int IS_NOT_NULL_NODE = 24;
    int IS_NULL_NODE = 25;
    int NOT_NODE = 26;
    // 27 is available
    int SQL_TO_JAVA_VALUE_NODE = 28;
    int UNARY_MINUS_OPERATOR_NODE = 29;
    int UNARY_PLUS_OPERATOR_NODE = 30;
    int SQL_BOOLEAN_CONSTANT_NODE = 31;
    int UNARY_DATE_TIMESTAMP_OPERATOR_NODE = 32;
    int TIMESTAMP_OPERATOR_NODE = 33;
    int TABLE_NAME = 34;
    int GROUP_BY_COLUMN = 35;
    int JAVA_TO_SQL_VALUE_NODE = 36;
    int FROM_LIST = 37;
    int BOOLEAN_CONSTANT_NODE = 38;
    int AND_NODE = 39;
    int BINARY_DIVIDE_OPERATOR_NODE = 40;
    int BINARY_EQUALS_OPERATOR_NODE = 41;
    int BINARY_GREATER_EQUALS_OPERATOR_NODE = 42;
    int BINARY_GREATER_THAN_OPERATOR_NODE = 43;
    int BINARY_LESS_EQUALS_OPERATOR_NODE = 44;
    int BINARY_LESS_THAN_OPERATOR_NODE = 45;
    int BINARY_MINUS_OPERATOR_NODE = 46;
    int BINARY_NOT_EQUALS_OPERATOR_NODE = 47;
    int BINARY_PLUS_OPERATOR_NODE = 48;
    int BINARY_TIMES_OPERATOR_NODE = 49;
    int CONCATENATION_OPERATOR_NODE = 50;
    int LIKE_OPERATOR_NODE = 51;
    int OR_NODE = 52;
    int BETWEEN_OPERATOR_NODE = 53;
    int CONDITIONAL_NODE = 54;
    int IN_LIST_OPERATOR_NODE = 55;
    int NOT_BETWEEN_OPERATOR_NODE = 56;
    int NOT_IN_LIST_OPERATOR_NODE = 57;
    int BIT_CONSTANT_NODE = 58;
    int VARBIT_CONSTANT_NODE = 59;
    int CAST_NODE = 60;
    int CHAR_CONSTANT_NODE = 61;
    int COLUMN_REFERENCE = 62;
    int DROP_INDEX_NODE = 63;
    // 64 available;
    int DROP_TRIGGER_NODE = 65;
    int DECFLOAT_CONSTANT_NODE = 66;
    int DECIMAL_CONSTANT_NODE = 67;
    int DOUBLE_CONSTANT_NODE = 68;
    int FLOAT_CONSTANT_NODE = 69;
    int INT_CONSTANT_NODE = 70;
    int LONGINT_CONSTANT_NODE = 71;
    int LONGVARBIT_CONSTANT_NODE = 72;
    int LONGVARCHAR_CONSTANT_NODE = 73;
    int SMALLINT_CONSTANT_NODE = 74;
    int TINYINT_CONSTANT_NODE = 75;
    int USERTYPE_CONSTANT_NODE = 76;
    int VARCHAR_CONSTANT_NODE = 77;
    int PREDICATE = 78;
    // 79 available
    int RESULT_COLUMN = 80;
    int SET_SCHEMA_NODE = 81;
    int UPDATE_COLUMN = 82;
    int SIMPLE_STRING_OPERATOR_NODE = 83;
    int STATIC_CLASS_FIELD_REFERENCE_NODE = 84;
    int STATIC_METHOD_CALL_NODE = 85;
    int REVOKE_NODE = 86;
    int EXTRACT_OPERATOR_NODE = 87;
    int PARAMETER_NODE = 88;
    int GRANT_NODE = 89;
    int DROP_SCHEMA_NODE = 90;
    int DROP_TABLE_NODE = 91;
    int DROP_VIEW_NODE = 92;
    int SUBQUERY_NODE = 93;
    int BASE_COLUMN_NODE = 94;
    int CALL_STATEMENT_NODE = 95;
    int MODIFY_COLUMN_DEFAULT_NODE = 97;
    int NON_STATIC_METHOD_CALL_NODE = 98;
    int CURRENT_OF_NODE = 99;
    int DEFAULT_NODE = 100;
    int DELETE_NODE = 101;
    int UPDATE_NODE = 102;
    int PRIVILEGE_NODE = 103;
    int ORDER_BY_COLUMN = 104;
    int ROW_RESULT_SET_NODE = 105;
    int TABLE_PRIVILEGES_NODE = 106;
    int VIRTUAL_COLUMN_NODE = 107;
    int CURRENT_DATETIME_OPERATOR_NODE = 108;
    int CURRENT_USER_NODE = 109; // special function CURRENT_USER
    int USER_NODE = 110; // // special function USER
    int IS_NODE = 111;
    int LOCK_TABLE_NODE = 112;
    int DROP_COLUMN_NODE = 113;
    int ALTER_TABLE_NODE = 114;
    int AGGREGATE_NODE = 115;
    int COLUMN_DEFINITION_NODE = 116;
    int SCHEMA_PRIVILEGES_NODE = 117;
    int EXEC_SPS_NODE = 118;
    int FK_CONSTRAINT_DEFINITION_NODE = 119;
    int FROM_VTI = 120;
    int MATERIALIZE_RESULT_SET_NODE = 121;
    int NORMALIZE_RESULT_SET_NODE = 122;
    int SCROLL_INSENSITIVE_RESULT_SET_NODE = 123;
    int DISTINCT_NODE = 124;
    int SESSION_USER_NODE = 125; // // special function SESSION_USER
    int SYSTEM_USER_NODE = 126; // // special function SYSTEM_USER
    int TRIM_OPERATOR_NODE = 127;
    int LEFT_OPERATOR_NODE = 128;
    int SELECT_NODE = 129;
    int CREATE_VIEW_NODE = 130;
    int CONSTRAINT_DEFINITION_NODE = 131;
    int CURRENT_SERVER_NODE = 132;
    int NEW_INVOCATION_NODE = 133;
    int CREATE_SCHEMA_NODE = 134;
    int FROM_BASE_TABLE = 135;
    int FROM_SUBQUERY = 136;
    int GROUP_BY_NODE = 137;
    int INSERT_NODE = 138;
    int JOIN_NODE = 139;
    int ORDER_BY_NODE = 140;
    int CREATE_TABLE_NODE = 141;
    int UNION_NODE = 142;
    int CREATE_TRIGGER_NODE = 143;
    int HALF_OUTER_JOIN_NODE = 144;
    // UNUSED    static final int CREATE_SPS_NODE = 145;
    int CREATE_INDEX_NODE = 146;
    int CURSOR_NODE = 147;
    int HASH_TABLE_NODE = 148;
    int INDEX_TO_BASE_ROW_NODE = 149;
    int CREATE_ALIAS_NODE = 150;
    int PROJECT_RESTRICT_NODE = 151;
    // UNUSED static final int BOOLEAN_TRUE_NODE = 152;
    int RIGHT_OPERATOR_NODE = 153;
    int SUBSTRING_OPERATOR_NODE = 154;
    // UNUSED static final int BOOLEAN_NODE = 155;
    int DROP_ALIAS_NODE = 156;
    int INTERSECT_OR_EXCEPT_NODE = 157;
    int REPLACE_OPERATOR_NODE = 158;
    // 159 - 181 available
    int DECIMAL_FUNCTION_NODE = 182;
    int SCALAR_MIN_MAX_FUNCTION_NODE = 183;
    int TIMESTAMP_ADD_FN_NODE = 184;
    int TIMESTAMP_DIFF_FN_NODE = 185;
    int MODIFY_COLUMN_TYPE_NODE = 186;
    int MODIFY_COLUMN_CONSTRAINT_NODE = 187;
    int ABSOLUTE_OPERATOR_NODE = 188;
    int SQRT_OPERATOR_NODE = 189;
    int LOCATE_FUNCTION_NODE = 190;
    //for rename table/column/index
    int RENAME_NODE = 191;

    int COALESCE_FUNCTION_NODE = 192;

    int MODIFY_COLUMN_CONSTRAINT_NOT_NULL_NODE = 193;

    int MOD_OPERATOR_NODE = 194;
    // LOB
    int BLOB_CONSTANT_NODE = 195;
    int CLOB_CONSTANT_NODE = 196;
    //static final int NCLOB_CONSTANT_NODE = 197;
    // for SAVEPOINT sql
    int SAVEPOINT_NODE = 198;

    // XML
    int XML_CONSTANT_NODE = 199;
    int XML_PARSE_OPERATOR_NODE = 200;
    int XML_SERIALIZE_OPERATOR_NODE = 201;
    int XML_EXISTS_OPERATOR_NODE = 202;
    int XML_QUERY_OPERATOR_NODE = 203;

    // Roles
    int CURRENT_ROLE_NODE = 210;
    int CREATE_ROLE_NODE = 211;
    int SET_ROLE_NODE = 212;
    int SET_ROLE_DYNAMIC = 213;
    int DROP_ROLE_NODE = 214;
    int GRANT_ROLE_NODE = 215;
    int REVOKE_ROLE_NODE = 216;

    // generated columns
    int GENERATION_CLAUSE_NODE = 222;

    // OFFSET, FETCH FIRST, TOPn node
    int ROW_COUNT_NODE = 223;

    // sequences
    int CREATE_SEQUENCE_NODE = 224;
    int DROP_SEQUENCE_NODE = 225;
    int NEXT_SEQUENCE_NODE = 231;

    // Windowing
    int WRAPPED_AGGREGATE_FUNCTION_NODE = 226;
    int ROW_NUMBER_FUNCTION_NODE = 227;
    int WINDOW_DEFINITION_NODE = 228;
    int WINDOW_REFERENCE_NODE = 229;
    int WINDOW_RESULTSET_NODE = 230;
    int DENSERANK_FUNCTION_NODE = 232;
    int RANK_FUNCTION_NODE = 233;
    int EXPLAIN_NODE = 234;

    int EXPORT_NODE = 250;
    int TRUNC_NODE = 251;
    int FIRST_LAST_VALUE_FUNCTION_NODE = 253;
    int LEAD_LAG_FUNCTION_NODE = 254;

    int ARRAY_OPERATOR_NODE = 257;
    int ARRAY_CONSTANT_NODE = 258;
    int SET_SESSION_PROPERTY_NODE = 259;
    int CURRENT_SESSION_PROPERTY_NODE = 260;
    int LIST_VALUE_NODE = 262;
    int GROUPING_FUNCTION_NODE = 263;
    int REPEAT_OPERATOR_NODE = 264;
    int SIMPLE_LOCALE_STRING_OPERATOR_NODE = 265;
    int GROUP_USER_NODE = 266;
    int SELF_REFERENCE_NODE = 267;
    int DIGITS_OPERATOR_NODE = 268;
    int SIGNAL_NODE = 269;
    int SET_NODE = 270;
    int FULL_OUTER_JOIN_NODE = 271;
    int EMPTY_DEFAULT_CONSTANT_NODE = 272;
    int STRING_AGGREGATE_NODE = 273;
    int VALUE_TUPLE_NODE = 274;
    int TIME_SPAN_NODE = 275;
    int STATEMENT_LIST_NODE = 276;
    int KAFKA_EXPORT_NODE = 277;

    int TO_INSTANT_NODE = 278;
    int TO_HBASE_ESCAPED_NODE = 279;

    int SPLIT_PART_OPERATOR_NODE = 280;

    int TYPEOF_OPERATOR_NODE = 281;

    int DAYS_FUNCTION_NODE = 282;
    int SECOND_FUNCTION_NODE = 283;
    int MULTIPLY_ALT_FUNCTION_NODE = 284;
    int BLOB_FUNCTION_NODE = 285;
<<<<<<< HEAD
    int POSSTR_OPERATOR_NODE = 286;
    // Final value in set, keep up to date!
    int FINAL_VALUE = POSSTR_OPERATOR_NODE;
=======
    int TRANSLATE_FUNCTION_NODE = 286;

    // Final value in set, keep up to date!
    int FINAL_VALUE = TRANSLATE_FUNCTION_NODE;
>>>>>>> 62eaef29

    /**
     * Extensions to this interface can use nodetypes > MAX_NODE_TYPE with out fear of collision
     * with C_NodeTypes
     */
    int MAX_NODE_TYPE = 999;
}<|MERGE_RESOLUTION|>--- conflicted
+++ resolved
@@ -297,16 +297,10 @@
     int SECOND_FUNCTION_NODE = 283;
     int MULTIPLY_ALT_FUNCTION_NODE = 284;
     int BLOB_FUNCTION_NODE = 285;
-<<<<<<< HEAD
-    int POSSTR_OPERATOR_NODE = 286;
+    int TRANSLATE_FUNCTION_NODE = 286;
+    int POSSTR_OPERATOR_NODE = 287;
     // Final value in set, keep up to date!
     int FINAL_VALUE = POSSTR_OPERATOR_NODE;
-=======
-    int TRANSLATE_FUNCTION_NODE = 286;
-
-    // Final value in set, keep up to date!
-    int FINAL_VALUE = TRANSLATE_FUNCTION_NODE;
->>>>>>> 62eaef29
 
     /**
      * Extensions to this interface can use nodetypes > MAX_NODE_TYPE with out fear of collision
