/*
 * This file is part of Splice Machine.
 * Splice Machine is free software: you can redistribute it and/or modify it under the terms of the
 * GNU Affero General Public License as published by the Free Software Foundation, either
 * version 3, or (at your option) any later version.
 * Splice Machine is distributed in the hope that it will be useful, but WITHOUT ANY WARRANTY;
 * without even the implied warranty of MERCHANTABILITY or FITNESS FOR A PARTICULAR PURPOSE.
 * See the GNU Affero General Public License for more details.
 * You should have received a copy of the GNU Affero General Public License along with Splice Machine.
 * If not, see <http://www.gnu.org/licenses/>.
 *
 * Some parts of this source code are based on Apache Derby, and the following notices apply to
 * Apache Derby:
 *
 * Apache Derby is a subproject of the Apache DB project, and is licensed under
 * the Apache License, Version 2.0 (the "License"); you may not use these files
 * except in compliance with the License. You may obtain a copy of the License at:
 *
 * http://www.apache.org/licenses/LICENSE-2.0
 *
 * Unless required by applicable law or agreed to in writing, software distributed
 * under the License is distributed on an "AS IS" BASIS, WITHOUT WARRANTIES OR
 * CONDITIONS OF ANY KIND, either express or implied. See the License for the
 * specific language governing permissions and limitations under the License.
 *
 * Splice Machine, Inc. has modified the Apache Derby code in this file.
 *
 * All such Splice Machine modifications are Copyright 2012 - 2020 Splice Machine, Inc.,
 * and are licensed to you under the GNU Affero General Public License.
 */

package com.splicemachine.db.iapi.sql.compile;

/**
 * The purpose of this interface is to hold the constant definitions
 * of the different node type identifiers, for use with NodeFactory.
 * The reason this class exists is that it is not shipped with the
 * product, so it saves footprint to have all these constant definitions
 * here instead of in NodeFactory.
 */
public interface C_NodeTypes
{
    /** Node types, for use with getNode methods */
    int TEST_CONSTRAINT_NODE = 1;
    int CURRENT_ROW_LOCATION_NODE = 2;
    int GROUP_BY_LIST = 3;
    int CURRENT_ISOLATION_NODE = 4;
    int IDENTITY_VAL_NODE = 5;
    int CURRENT_SCHEMA_NODE = 6;
    int ORDER_BY_LIST = 7;
    int PREDICATE_LIST = 8;
    int RESULT_COLUMN_LIST = 9;
    // 10 available
    int SUBQUERY_LIST = 11;
    int TABLE_ELEMENT_LIST = 12;
    int UNTYPED_NULL_CONSTANT_NODE = 13;
    int TABLE_ELEMENT_NODE = 14;
    int VALUE_NODE_LIST = 15;
    int ALL_RESULT_COLUMN = 16;
    // 17 is available
    int GET_CURRENT_CONNECTION_NODE = 18;
    int NOP_STATEMENT_NODE = 19;
    int DB2_LENGTH_OPERATOR_NODE = 20;
    int SET_TRANSACTION_ISOLATION_NODE = 21;
    int GET_NEAREST_TRANSACTION = 22;
    int CHAR_LENGTH_OPERATOR_NODE = 23;
    int IS_NOT_NULL_NODE = 24;
    int IS_NULL_NODE = 25;
    int NOT_NODE = 26;
    // 27 is available
    int SQL_TO_JAVA_VALUE_NODE = 28;
    int UNARY_MINUS_OPERATOR_NODE = 29;
    int UNARY_PLUS_OPERATOR_NODE = 30;
    int SQL_BOOLEAN_CONSTANT_NODE = 31;
    int UNARY_DATE_TIMESTAMP_OPERATOR_NODE = 32;
    int TIMESTAMP_OPERATOR_NODE = 33;
    int TABLE_NAME = 34;
    int GROUP_BY_COLUMN = 35;
    int JAVA_TO_SQL_VALUE_NODE = 36;
    int FROM_LIST = 37;
    int BOOLEAN_CONSTANT_NODE = 38;
    int AND_NODE = 39;
    int BINARY_DIVIDE_OPERATOR_NODE = 40;
    int BINARY_EQUALS_OPERATOR_NODE = 41;
    int BINARY_GREATER_EQUALS_OPERATOR_NODE = 42;
    int BINARY_GREATER_THAN_OPERATOR_NODE = 43;
    int BINARY_LESS_EQUALS_OPERATOR_NODE = 44;
    int BINARY_LESS_THAN_OPERATOR_NODE = 45;
    int BINARY_MINUS_OPERATOR_NODE = 46;
    int BINARY_NOT_EQUALS_OPERATOR_NODE = 47;
    int BINARY_PLUS_OPERATOR_NODE = 48;
    int BINARY_TIMES_OPERATOR_NODE = 49;
    int CONCATENATION_OPERATOR_NODE = 50;
    int LIKE_OPERATOR_NODE = 51;
    int OR_NODE = 52;
    int BETWEEN_OPERATOR_NODE = 53;
    int CONDITIONAL_NODE = 54;
    int IN_LIST_OPERATOR_NODE = 55;
    int NOT_BETWEEN_OPERATOR_NODE = 56;
    int NOT_IN_LIST_OPERATOR_NODE = 57;
    int BIT_CONSTANT_NODE = 58;
    int VARBIT_CONSTANT_NODE = 59;
    int CAST_NODE = 60;
    int CHAR_CONSTANT_NODE = 61;
    int COLUMN_REFERENCE = 62;
    int DROP_INDEX_NODE = 63;
    // 64 available;
    int DROP_TRIGGER_NODE = 65;
    int DECFLOAT_CONSTANT_NODE = 66;
    int DECIMAL_CONSTANT_NODE = 67;
    int DOUBLE_CONSTANT_NODE = 68;
    int FLOAT_CONSTANT_NODE = 69;
    int INT_CONSTANT_NODE = 70;
    int LONGINT_CONSTANT_NODE = 71;
    int LONGVARBIT_CONSTANT_NODE = 72;
    int LONGVARCHAR_CONSTANT_NODE = 73;
    int SMALLINT_CONSTANT_NODE = 74;
    int TINYINT_CONSTANT_NODE = 75;
    int USERTYPE_CONSTANT_NODE = 76;
    int VARCHAR_CONSTANT_NODE = 77;
    int PREDICATE = 78;
    // 79 available
    int RESULT_COLUMN = 80;
    int SET_SCHEMA_NODE = 81;
    int UPDATE_COLUMN = 82;
    int SIMPLE_STRING_OPERATOR_NODE = 83;
    int STATIC_CLASS_FIELD_REFERENCE_NODE = 84;
    int STATIC_METHOD_CALL_NODE = 85;
    int REVOKE_NODE = 86;
    int EXTRACT_OPERATOR_NODE = 87;
    int PARAMETER_NODE = 88;
    int GRANT_NODE = 89;
    int DROP_SCHEMA_NODE = 90;
    int DROP_TABLE_NODE = 91;
    int DROP_VIEW_NODE = 92;
    int SUBQUERY_NODE = 93;
    int BASE_COLUMN_NODE = 94;
    int CALL_STATEMENT_NODE = 95;
    int MODIFY_COLUMN_DEFAULT_NODE = 97;
    int NON_STATIC_METHOD_CALL_NODE = 98;
    int CURRENT_OF_NODE = 99;
    int DEFAULT_NODE = 100;
    int DELETE_NODE = 101;
    int UPDATE_NODE = 102;
    int PRIVILEGE_NODE = 103;
    int ORDER_BY_COLUMN = 104;
    int ROW_RESULT_SET_NODE = 105;
    int TABLE_PRIVILEGES_NODE = 106;
    int VIRTUAL_COLUMN_NODE = 107;
    int CURRENT_DATETIME_OPERATOR_NODE = 108;
    int CURRENT_USER_NODE = 109; // special function CURRENT_USER
    int USER_NODE = 110; // // special function USER
    int IS_NODE = 111;
    int LOCK_TABLE_NODE = 112;
    int DROP_COLUMN_NODE = 113;
    int ALTER_TABLE_NODE = 114;
    int AGGREGATE_NODE = 115;
    int COLUMN_DEFINITION_NODE = 116;
    int SCHEMA_PRIVILEGES_NODE = 117;
    int EXEC_SPS_NODE = 118;
    int FK_CONSTRAINT_DEFINITION_NODE = 119;
    int FROM_VTI = 120;
    int MATERIALIZE_RESULT_SET_NODE = 121;
    int NORMALIZE_RESULT_SET_NODE = 122;
    int SCROLL_INSENSITIVE_RESULT_SET_NODE = 123;
    int DISTINCT_NODE = 124;
    int SESSION_USER_NODE = 125; // // special function SESSION_USER
    int SYSTEM_USER_NODE = 126; // // special function SYSTEM_USER
    int TRIM_OPERATOR_NODE = 127;
    int LEFT_OPERATOR_NODE = 128;
    int SELECT_NODE = 129;
    int CREATE_VIEW_NODE = 130;
    int CONSTRAINT_DEFINITION_NODE = 131;
    int CURRENT_SERVER_NODE = 132;
    int NEW_INVOCATION_NODE = 133;
    int CREATE_SCHEMA_NODE = 134;
    int FROM_BASE_TABLE = 135;
    int FROM_SUBQUERY = 136;
    int GROUP_BY_NODE = 137;
    int INSERT_NODE = 138;
    int JOIN_NODE = 139;
    int ORDER_BY_NODE = 140;
    int CREATE_TABLE_NODE = 141;
    int UNION_NODE = 142;
    int CREATE_TRIGGER_NODE = 143;
    int HALF_OUTER_JOIN_NODE = 144;
    // UNUSED    static final int CREATE_SPS_NODE = 145;
    int CREATE_INDEX_NODE = 146;
    int CURSOR_NODE = 147;
    int HASH_TABLE_NODE = 148;
    int INDEX_TO_BASE_ROW_NODE = 149;
    int CREATE_ALIAS_NODE = 150;
    int PROJECT_RESTRICT_NODE = 151;
    // UNUSED static final int BOOLEAN_TRUE_NODE = 152;
    int RIGHT_OPERATOR_NODE = 153;
    int SUBSTRING_OPERATOR_NODE = 154;
    // UNUSED static final int BOOLEAN_NODE = 155;
    int DROP_ALIAS_NODE = 156;
    int INTERSECT_OR_EXCEPT_NODE = 157;
    int REPLACE_OPERATOR_NODE = 158;
    // 159 - 181 available
    int DECIMAL_FUNCTION_NODE = 182;
    int SCALAR_MIN_MAX_FUNCTION_NODE = 183;
    int TIMESTAMP_ADD_FN_NODE = 184;
    int TIMESTAMP_DIFF_FN_NODE = 185;
    int MODIFY_COLUMN_TYPE_NODE = 186;
    int MODIFY_COLUMN_CONSTRAINT_NODE = 187;
    int ABSOLUTE_OPERATOR_NODE = 188;
    int SQRT_OPERATOR_NODE = 189;
    int LOCATE_FUNCTION_NODE = 190;
    //for rename table/column/index
    int RENAME_NODE = 191;

    int COALESCE_FUNCTION_NODE = 192;

    int MODIFY_COLUMN_CONSTRAINT_NOT_NULL_NODE = 193;

    int MOD_OPERATOR_NODE = 194;
    // LOB
    int BLOB_CONSTANT_NODE = 195;
    int CLOB_CONSTANT_NODE = 196;
    //static final int NCLOB_CONSTANT_NODE = 197;
    // for SAVEPOINT sql
    int SAVEPOINT_NODE = 198;

    // XML
    int XML_CONSTANT_NODE = 199;
    int XML_PARSE_OPERATOR_NODE = 200;
    int XML_SERIALIZE_OPERATOR_NODE = 201;
    int XML_EXISTS_OPERATOR_NODE = 202;
    int XML_QUERY_OPERATOR_NODE = 203;

    // Roles
    int CURRENT_ROLE_NODE = 210;
    int CREATE_ROLE_NODE = 211;
    int SET_ROLE_NODE = 212;
    int SET_ROLE_DYNAMIC = 213;
    int DROP_ROLE_NODE = 214;
    int GRANT_ROLE_NODE = 215;
    int REVOKE_ROLE_NODE = 216;

    // generated columns
    int GENERATION_CLAUSE_NODE = 222;

    // OFFSET, FETCH FIRST, TOPn node
    int ROW_COUNT_NODE = 223;

    // sequences
    int CREATE_SEQUENCE_NODE = 224;
    int DROP_SEQUENCE_NODE = 225;
    int NEXT_SEQUENCE_NODE = 231;

    // Windowing
    int WRAPPED_AGGREGATE_FUNCTION_NODE = 226;
    int ROW_NUMBER_FUNCTION_NODE = 227;
    int WINDOW_DEFINITION_NODE = 228;
    int WINDOW_REFERENCE_NODE = 229;
    int WINDOW_RESULTSET_NODE = 230;
    int DENSERANK_FUNCTION_NODE = 232;
    int RANK_FUNCTION_NODE = 233;
    int EXPLAIN_NODE = 234;

    int EXPORT_NODE = 250;
    int TRUNC_NODE = 251;
    int FIRST_LAST_VALUE_FUNCTION_NODE = 253;
    int LEAD_LAG_FUNCTION_NODE = 254;

    int ARRAY_OPERATOR_NODE = 257;
    int ARRAY_CONSTANT_NODE = 258;
    int SET_SESSION_PROPERTY_NODE = 259;
    int CURRENT_SESSION_PROPERTY_NODE = 260;
    int LIST_VALUE_NODE = 262;
    int GROUPING_FUNCTION_NODE = 263;
    int REPEAT_OPERATOR_NODE = 264;
    int SIMPLE_LOCALE_STRING_OPERATOR_NODE = 265;
    int GROUP_USER_NODE = 266;
    int SELF_REFERENCE_NODE = 267;
    int DIGITS_OPERATOR_NODE = 268;
    int SIGNAL_NODE = 269;
    int SET_NODE = 270;
    int FULL_OUTER_JOIN_NODE = 271;
    int EMPTY_DEFAULT_CONSTANT_NODE = 272;
    int STRING_AGGREGATE_NODE = 273;
    int VALUE_TUPLE_NODE = 274;
    int TIME_SPAN_NODE = 275;
    int STATEMENT_LIST_NODE = 276;
    int KAFKA_EXPORT_NODE = 277;

    int TO_INSTANT_NODE = 278;
    int TO_HBASE_ESCAPED_NODE = 279;

    int SPLIT_PART_OPERATOR_NODE = 280;

    int TYPEOF_OPERATOR_NODE = 281;

    int DAYS_FUNCTION_NODE = 282;
    int SECOND_FUNCTION_NODE = 283;
    int MULTIPLY_ALT_FUNCTION_NODE = 284;
<<<<<<< HEAD
    int TRANSLATE_FUNCTION_NODE = 285;

    // Final value in set, keep up to date!
    int FINAL_VALUE = TRANSLATE_FUNCTION_NODE;
=======
    int BLOB_FUNCTION_NODE = 285;

    // Final value in set, keep up to date!
    int FINAL_VALUE = BLOB_FUNCTION_NODE;
>>>>>>> b861cd30

    /**
     * Extensions to this interface can use nodetypes > MAX_NODE_TYPE with out fear of collision
     * with C_NodeTypes
     */
    int MAX_NODE_TYPE = 999;
}<|MERGE_RESOLUTION|>--- conflicted
+++ resolved
@@ -296,17 +296,11 @@
     int DAYS_FUNCTION_NODE = 282;
     int SECOND_FUNCTION_NODE = 283;
     int MULTIPLY_ALT_FUNCTION_NODE = 284;
-<<<<<<< HEAD
-    int TRANSLATE_FUNCTION_NODE = 285;
+    int BLOB_FUNCTION_NODE = 285;
+    int TRANSLATE_FUNCTION_NODE = 286;
 
     // Final value in set, keep up to date!
     int FINAL_VALUE = TRANSLATE_FUNCTION_NODE;
-=======
-    int BLOB_FUNCTION_NODE = 285;
-
-    // Final value in set, keep up to date!
-    int FINAL_VALUE = BLOB_FUNCTION_NODE;
->>>>>>> b861cd30
 
     /**
      * Extensions to this interface can use nodetypes > MAX_NODE_TYPE with out fear of collision
