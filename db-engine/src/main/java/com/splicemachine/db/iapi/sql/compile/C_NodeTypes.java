/*
 * This file is part of Splice Machine.
 * Splice Machine is free software: you can redistribute it and/or modify it under the terms of the
 * GNU Affero General Public License as published by the Free Software Foundation, either
 * version 3, or (at your option) any later version.
 * Splice Machine is distributed in the hope that it will be useful, but WITHOUT ANY WARRANTY;
 * without even the implied warranty of MERCHANTABILITY or FITNESS FOR A PARTICULAR PURPOSE.
 * See the GNU Affero General Public License for more details.
 * You should have received a copy of the GNU Affero General Public License along with Splice Machine.
 * If not, see <http://www.gnu.org/licenses/>.
 *
 * Some parts of this source code are based on Apache Derby, and the following notices apply to
 * Apache Derby:
 *
 * Apache Derby is a subproject of the Apache DB project, and is licensed under
 * the Apache License, Version 2.0 (the "License"); you may not use these files
 * except in compliance with the License. You may obtain a copy of the License at:
 *
 * http://www.apache.org/licenses/LICENSE-2.0
 *
 * Unless required by applicable law or agreed to in writing, software distributed
 * under the License is distributed on an "AS IS" BASIS, WITHOUT WARRANTIES OR
 * CONDITIONS OF ANY KIND, either express or implied. See the License for the
 * specific language governing permissions and limitations under the License.
 *
 * Splice Machine, Inc. has modified the Apache Derby code in this file.
 *
 * All such Splice Machine modifications are Copyright 2012 - 2020 Splice Machine, Inc.,
 * and are licensed to you under the GNU Affero General Public License.
 */

package com.splicemachine.db.iapi.sql.compile;

/**
 * The purpose of this interface is to hold the constant definitions
 * of the different node type identifiers, for use with NodeFactory.
 * The reason this class exists is that it is not shipped with the
 * product, so it saves footprint to have all these constant definitions
 * here instead of in NodeFactory.
 */
public interface C_NodeTypes
{
    /** Node types, for use with getNode methods */
    int TEST_CONSTRAINT_NODE = 1;
    int CURRENT_ROW_LOCATION_NODE = 2;
    int GROUP_BY_LIST = 3;
    int CURRENT_ISOLATION_NODE = 4;
    int IDENTITY_VAL_NODE = 5;
    int CURRENT_SCHEMA_NODE = 6;
    int ORDER_BY_LIST = 7;
    int PREDICATE_LIST = 8;
    int RESULT_COLUMN_LIST = 9;
    // 10 available
    int SUBQUERY_LIST = 11;
    int TABLE_ELEMENT_LIST = 12;
    int UNTYPED_NULL_CONSTANT_NODE = 13;
    int TABLE_ELEMENT_NODE = 14;
    int VALUE_NODE_LIST = 15;
    int ALL_RESULT_COLUMN = 16;
    // 17 is available
    int GET_CURRENT_CONNECTION_NODE = 18;
    int NOP_STATEMENT_NODE = 19;
    int DB2_LENGTH_OPERATOR_NODE = 20;
    int SET_TRANSACTION_ISOLATION_NODE = 21;
    int GET_NEAREST_TRANSACTION = 22;
    int CHAR_LENGTH_OPERATOR_NODE = 23;
    int IS_NOT_NULL_NODE = 24;
    int IS_NULL_NODE = 25;
    int NOT_NODE = 26;
    // 27 is available
    int SQL_TO_JAVA_VALUE_NODE = 28;
    int UNARY_MINUS_OPERATOR_NODE = 29;
    int UNARY_PLUS_OPERATOR_NODE = 30;
    int SQL_BOOLEAN_CONSTANT_NODE = 31;
    int UNARY_DATE_TIMESTAMP_OPERATOR_NODE = 32;
    int TIMESTAMP_OPERATOR_NODE = 33;
    int TABLE_NAME = 34;
    int GROUP_BY_COLUMN = 35;
    int JAVA_TO_SQL_VALUE_NODE = 36;
    int FROM_LIST = 37;
    int BOOLEAN_CONSTANT_NODE = 38;
    int AND_NODE = 39;
    int BINARY_DIVIDE_OPERATOR_NODE = 40;
    int BINARY_EQUALS_OPERATOR_NODE = 41;
    int BINARY_GREATER_EQUALS_OPERATOR_NODE = 42;
    int BINARY_GREATER_THAN_OPERATOR_NODE = 43;
    int BINARY_LESS_EQUALS_OPERATOR_NODE = 44;
    int BINARY_LESS_THAN_OPERATOR_NODE = 45;
    int BINARY_MINUS_OPERATOR_NODE = 46;
    int BINARY_NOT_EQUALS_OPERATOR_NODE = 47;
    int BINARY_PLUS_OPERATOR_NODE = 48;
    int BINARY_TIMES_OPERATOR_NODE = 49;
    int CONCATENATION_OPERATOR_NODE = 50;
    int LIKE_OPERATOR_NODE = 51;
    int OR_NODE = 52;
    int BETWEEN_OPERATOR_NODE = 53;
    int CONDITIONAL_NODE = 54;
    int IN_LIST_OPERATOR_NODE = 55;
    int NOT_BETWEEN_OPERATOR_NODE = 56;
    int NOT_IN_LIST_OPERATOR_NODE = 57;
    int BIT_CONSTANT_NODE = 58;
    int VARBIT_CONSTANT_NODE = 59;
    int CAST_NODE = 60;
    int CHAR_CONSTANT_NODE = 61;
    int COLUMN_REFERENCE = 62;
    int DROP_INDEX_NODE = 63;
    // 64 available;
    int DROP_TRIGGER_NODE = 65;
    // 66 available;
    int DECIMAL_CONSTANT_NODE = 67;
    int DOUBLE_CONSTANT_NODE = 68;
    int FLOAT_CONSTANT_NODE = 69;
    int INT_CONSTANT_NODE = 70;
    int LONGINT_CONSTANT_NODE = 71;
    int LONGVARBIT_CONSTANT_NODE = 72;
    int LONGVARCHAR_CONSTANT_NODE = 73;
    int SMALLINT_CONSTANT_NODE = 74;
    int TINYINT_CONSTANT_NODE = 75;
    int USERTYPE_CONSTANT_NODE = 76;
    int VARCHAR_CONSTANT_NODE = 77;
    int PREDICATE = 78;
    // 79 available
    int RESULT_COLUMN = 80;
    int SET_SCHEMA_NODE = 81;
    int UPDATE_COLUMN = 82;
    int SIMPLE_STRING_OPERATOR_NODE = 83;
    int STATIC_CLASS_FIELD_REFERENCE_NODE = 84;
    int STATIC_METHOD_CALL_NODE = 85;
    int REVOKE_NODE = 86;
    int EXTRACT_OPERATOR_NODE = 87;
    int PARAMETER_NODE = 88;
    int GRANT_NODE = 89;
    int DROP_SCHEMA_NODE = 90;
    int DROP_TABLE_NODE = 91;
    int DROP_VIEW_NODE = 92;
    int SUBQUERY_NODE = 93;
    int BASE_COLUMN_NODE = 94;
    int CALL_STATEMENT_NODE = 95;
    int MODIFY_COLUMN_DEFAULT_NODE = 97;
    int NON_STATIC_METHOD_CALL_NODE = 98;
    int CURRENT_OF_NODE = 99;
    int DEFAULT_NODE = 100;
    int DELETE_NODE = 101;
    int UPDATE_NODE = 102;
    int PRIVILEGE_NODE = 103;
    int ORDER_BY_COLUMN = 104;
    int ROW_RESULT_SET_NODE = 105;
    int TABLE_PRIVILEGES_NODE = 106;
    int VIRTUAL_COLUMN_NODE = 107;
    int CURRENT_DATETIME_OPERATOR_NODE = 108;
    int CURRENT_USER_NODE = 109; // special function CURRENT_USER
    int USER_NODE = 110; // // special function USER
    int IS_NODE = 111;
    int LOCK_TABLE_NODE = 112;
    int DROP_COLUMN_NODE = 113;
    int ALTER_TABLE_NODE = 114;
    int AGGREGATE_NODE = 115;
    int COLUMN_DEFINITION_NODE = 116;
    int SCHEMA_PRIVILEGES_NODE = 117;
    int EXEC_SPS_NODE = 118;
    int FK_CONSTRAINT_DEFINITION_NODE = 119;
    int FROM_VTI = 120;
    int MATERIALIZE_RESULT_SET_NODE = 121;
    int NORMALIZE_RESULT_SET_NODE = 122;
    int SCROLL_INSENSITIVE_RESULT_SET_NODE = 123;
    int DISTINCT_NODE = 124;
    int SESSION_USER_NODE = 125; // // special function SESSION_USER
    int SYSTEM_USER_NODE = 126; // // special function SYSTEM_USER
    int TRIM_OPERATOR_NODE = 127;
    int LEFT_OPERATOR_NODE = 128;
    int SELECT_NODE = 129;
    int CREATE_VIEW_NODE = 130;
    int CONSTRAINT_DEFINITION_NODE = 131;
    int CURRENT_SERVER_NODE = 132;
    int NEW_INVOCATION_NODE = 133;
    int CREATE_SCHEMA_NODE = 134;
    int FROM_BASE_TABLE = 135;
    int FROM_SUBQUERY = 136;
    int GROUP_BY_NODE = 137;
    int INSERT_NODE = 138;
    int JOIN_NODE = 139;
    int ORDER_BY_NODE = 140;
    int CREATE_TABLE_NODE = 141;
    int UNION_NODE = 142;
    int CREATE_TRIGGER_NODE = 143;
    int HALF_OUTER_JOIN_NODE = 144;
    // UNUSED    static final int CREATE_SPS_NODE = 145;
    int CREATE_INDEX_NODE = 146;
    int CURSOR_NODE = 147;
    int HASH_TABLE_NODE = 148;
    int INDEX_TO_BASE_ROW_NODE = 149;
    int CREATE_ALIAS_NODE = 150;
    int PROJECT_RESTRICT_NODE = 151;
    // UNUSED static final int BOOLEAN_TRUE_NODE = 152;
    int RIGHT_OPERATOR_NODE = 153;
    int SUBSTRING_OPERATOR_NODE = 154;
    // UNUSED static final int BOOLEAN_NODE = 155;
    int DROP_ALIAS_NODE = 156;
    int INTERSECT_OR_EXCEPT_NODE = 157;
    int REPLACE_OPERATOR_NODE = 158;
    // 159 - 183 available
    int SCALAR_MIN_MAX_FUNCTION_NODE = 183;
    int TIMESTAMP_ADD_FN_NODE = 184;
    int TIMESTAMP_DIFF_FN_NODE = 185;
    int MODIFY_COLUMN_TYPE_NODE = 186;
    int MODIFY_COLUMN_CONSTRAINT_NODE = 187;
    int ABSOLUTE_OPERATOR_NODE = 188;
    int SQRT_OPERATOR_NODE = 189;
    int LOCATE_FUNCTION_NODE = 190;
    //for rename table/column/index
    int RENAME_NODE = 191;

    int COALESCE_FUNCTION_NODE = 192;

    int MODIFY_COLUMN_CONSTRAINT_NOT_NULL_NODE = 193;

    int MOD_OPERATOR_NODE = 194;
    // LOB
    int BLOB_CONSTANT_NODE = 195;
    int CLOB_CONSTANT_NODE = 196;
    //static final int NCLOB_CONSTANT_NODE = 197;
    // for SAVEPOINT sql
    int SAVEPOINT_NODE = 198;

    // XML
    int XML_CONSTANT_NODE = 199;
    int XML_PARSE_OPERATOR_NODE = 200;
    int XML_SERIALIZE_OPERATOR_NODE = 201;
    int XML_EXISTS_OPERATOR_NODE = 202;
    int XML_QUERY_OPERATOR_NODE = 203;

    // Roles
    int CURRENT_ROLE_NODE = 210;
    int CREATE_ROLE_NODE = 211;
    int SET_ROLE_NODE = 212;
    int SET_ROLE_DYNAMIC = 213;
    int DROP_ROLE_NODE = 214;
    int GRANT_ROLE_NODE = 215;
    int REVOKE_ROLE_NODE = 216;

    // generated columns
    int GENERATION_CLAUSE_NODE = 222;

    // OFFSET, FETCH FIRST, TOPn node
    int ROW_COUNT_NODE = 223;

    // sequences
    int CREATE_SEQUENCE_NODE = 224;
    int DROP_SEQUENCE_NODE = 225;
    int NEXT_SEQUENCE_NODE = 231;

    // Windowing
    int WRAPPED_AGGREGATE_FUNCTION_NODE = 226;
    int ROW_NUMBER_FUNCTION_NODE = 227;
    int WINDOW_DEFINITION_NODE = 228;
    int WINDOW_REFERENCE_NODE = 229;
    int WINDOW_RESULTSET_NODE = 230;
    int DENSERANK_FUNCTION_NODE = 232;
    int RANK_FUNCTION_NODE = 233;
    int EXPLAIN_NODE = 234;

    int EXPORT_NODE = 250;
    int TRUNC_NODE = 251;
    int FIRST_LAST_VALUE_FUNCTION_NODE = 253;
    int LEAD_LAG_FUNCTION_NODE = 254;
    int CREATE_PIN_NODE = 255;
    int DROP_PIN_NODE = 256;
    int ARRAY_OPERATOR_NODE = 257;
    int ARRAY_CONSTANT_NODE = 258;
    int SET_SESSION_PROPERTY_NODE = 259;
    int CURRENT_SESSION_PROPERTY_NODE = 260;
    int BINARY_EXPORT_NODE = 261;
    int LIST_VALUE_NODE = 262;
    int GROUPING_FUNCTION_NODE = 263;
    int REPEAT_OPERATOR_NODE = 264;
    int SIMPLE_LOCALE_STRING_OPERATOR_NODE = 265;
    int GROUP_USER_NODE = 266;
    int SELF_REFERENCE_NODE = 267;
    int DIGITS_OPERATOR_NODE = 268;
    int SIGNAL_NODE = 269;
    int SET_NODE = 270;
    int FULL_OUTER_JOIN_NODE = 271;
    int EMPTY_DEFAULT_CONSTANT_NODE = 272;
    int STRING_AGGREGATE_NODE = 273;
    int VALUE_TUPLE_NODE = 274;
    int TIME_SPAN_NODE = 275;
    int STATEMENT_LIST_NODE = 276;
    int KAFKA_EXPORT_NODE = 277;

    int TO_INSTANT_NODE = 278;
    int TO_HBASE_ESCAPED_NODE = 279;
    int CREATE_DATABASE_NODE = 280;
    int DROP_DATABASE_NODE = 281;

    int SPLIT_PART_OPERATOR_NODE = 280;

    // Final value in set, keep up to date!
<<<<<<< HEAD
    int FINAL_VALUE = DROP_DATABASE_NODE;
=======
    int FINAL_VALUE = SPLIT_PART_OPERATOR_NODE;
>>>>>>> f581828b

    /**
     * Extensions to this interface can use nodetypes > MAX_NODE_TYPE with out fear of collision
     * with C_NodeTypes
     */
    int MAX_NODE_TYPE = 999;
}<|MERGE_RESOLUTION|>--- conflicted
+++ resolved
@@ -286,20 +286,14 @@
     int TIME_SPAN_NODE = 275;
     int STATEMENT_LIST_NODE = 276;
     int KAFKA_EXPORT_NODE = 277;
-
     int TO_INSTANT_NODE = 278;
     int TO_HBASE_ESCAPED_NODE = 279;
-    int CREATE_DATABASE_NODE = 280;
-    int DROP_DATABASE_NODE = 281;
-
     int SPLIT_PART_OPERATOR_NODE = 280;
+    int CREATE_DATABASE_NODE = 281;
+    int DROP_DATABASE_NODE = 282;
 
     // Final value in set, keep up to date!
-<<<<<<< HEAD
     int FINAL_VALUE = DROP_DATABASE_NODE;
-=======
-    int FINAL_VALUE = SPLIT_PART_OPERATOR_NODE;
->>>>>>> f581828b
 
     /**
      * Extensions to this interface can use nodetypes > MAX_NODE_TYPE with out fear of collision
