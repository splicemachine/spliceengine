/*
 * This file is part of Splice Machine.
 * Splice Machine is free software: you can redistribute it and/or modify it under the terms of the
 * GNU Affero General Public License as published by the Free Software Foundation, either
 * version 3, or (at your option) any later version.
 * Splice Machine is distributed in the hope that it will be useful, but WITHOUT ANY WARRANTY;
 * without even the implied warranty of MERCHANTABILITY or FITNESS FOR A PARTICULAR PURPOSE.
 * See the GNU Affero General Public License for more details.
 * You should have received a copy of the GNU Affero General Public License along with Splice Machine.
 * If not, see <http://www.gnu.org/licenses/>.
 *
 * Some parts of this source code are based on Apache Derby, and the following notices apply to
 * Apache Derby:
 *
 * Apache Derby is a subproject of the Apache DB project, and is licensed under
 * the Apache License, Version 2.0 (the "License"); you may not use these files
 * except in compliance with the License. You may obtain a copy of the License at:
 *
 * http://www.apache.org/licenses/LICENSE-2.0
 *
 * Unless required by applicable law or agreed to in writing, software distributed
 * under the License is distributed on an "AS IS" BASIS, WITHOUT WARRANTIES OR
 * CONDITIONS OF ANY KIND, either express or implied. See the License for the
 * specific language governing permissions and limitations under the License.
 *
 * Splice Machine, Inc. has modified the Apache Derby code in this file.
 *
 * All such Splice Machine modifications are Copyright 2012 - 2020 Splice Machine, Inc.,
 * and are licensed to you under the GNU Affero General Public License.
 */

package com.splicemachine.db.iapi.sql.compile;

/**
 * The purpose of this interface is to hold the constant definitions
 * of the different node type identifiers, for use with NodeFactory.
 * The reason this class exists is that it is not shipped with the
 * product, so it saves footprint to have all these constant definitions
 * here instead of in NodeFactory.
 */
public interface C_NodeTypes
{
    /** Node types, for use with getNode methods */
    int TEST_CONSTRAINT_NODE = 1;
    int CURRENT_ROW_LOCATION_NODE = 2;
    int GROUP_BY_LIST = 3;
    int CURRENT_ISOLATION_NODE = 4;
    int IDENTITY_VAL_NODE = 5;
    int CURRENT_SCHEMA_NODE = 6;
    int ORDER_BY_LIST = 7;
    int PREDICATE_LIST = 8;
    int RESULT_COLUMN_LIST = 9;
    // 10 available
    int SUBQUERY_LIST = 11;
    int TABLE_ELEMENT_LIST = 12;
    int UNTYPED_NULL_CONSTANT_NODE = 13;
    int TABLE_ELEMENT_NODE = 14;
    int VALUE_NODE_LIST = 15;
    int ALL_RESULT_COLUMN = 16;
    // 17 is available
    int GET_CURRENT_CONNECTION_NODE = 18;
    int NOP_STATEMENT_NODE = 19;
    int DB2_LENGTH_OPERATOR_NODE = 20;
    int SET_TRANSACTION_ISOLATION_NODE = 21;
    // 22 is available
    int CHAR_LENGTH_OPERATOR_NODE = 23;
    int IS_NOT_NULL_NODE = 24;
    int IS_NULL_NODE = 25;
    int NOT_NODE = 26;
    // 27 is available
    int SQL_TO_JAVA_VALUE_NODE = 28;
    int UNARY_MINUS_OPERATOR_NODE = 29;
    int UNARY_PLUS_OPERATOR_NODE = 30;
    int SQL_BOOLEAN_CONSTANT_NODE = 31;
    int UNARY_DATE_TIMESTAMP_OPERATOR_NODE = 32;
    int TIMESTAMP_OPERATOR_NODE = 33;
    int TABLE_NAME = 34;
    int GROUP_BY_COLUMN = 35;
    int JAVA_TO_SQL_VALUE_NODE = 36;
    int FROM_LIST = 37;
    int BOOLEAN_CONSTANT_NODE = 38;
    int AND_NODE = 39;
    int BINARY_DIVIDE_OPERATOR_NODE = 40;
    int BINARY_EQUALS_OPERATOR_NODE = 41;
    int BINARY_GREATER_EQUALS_OPERATOR_NODE = 42;
    int BINARY_GREATER_THAN_OPERATOR_NODE = 43;
    int BINARY_LESS_EQUALS_OPERATOR_NODE = 44;
    int BINARY_LESS_THAN_OPERATOR_NODE = 45;
    int BINARY_MINUS_OPERATOR_NODE = 46;
    int BINARY_NOT_EQUALS_OPERATOR_NODE = 47;
    int BINARY_PLUS_OPERATOR_NODE = 48;
    int BINARY_TIMES_OPERATOR_NODE = 49;
    int CONCATENATION_OPERATOR_NODE = 50;
    int LIKE_OPERATOR_NODE = 51;
    int OR_NODE = 52;
    int BETWEEN_OPERATOR_NODE = 53;
    int CONDITIONAL_NODE = 54;
    int IN_LIST_OPERATOR_NODE = 55;
    int NOT_BETWEEN_OPERATOR_NODE = 56;
    int NOT_IN_LIST_OPERATOR_NODE = 57;
    int BIT_CONSTANT_NODE = 58;
    int VARBIT_CONSTANT_NODE = 59;
    int CAST_NODE = 60;
    int CHAR_CONSTANT_NODE = 61;
    int COLUMN_REFERENCE = 62;
    int DROP_INDEX_NODE = 63;
    // 64 available;
    int DROP_TRIGGER_NODE = 65;
    // 66 available;
    int DECIMAL_CONSTANT_NODE = 67;
    int DOUBLE_CONSTANT_NODE = 68;
    int FLOAT_CONSTANT_NODE = 69;
    int INT_CONSTANT_NODE = 70;
    int LONGINT_CONSTANT_NODE = 71;
    int LONGVARBIT_CONSTANT_NODE = 72;
    int LONGVARCHAR_CONSTANT_NODE = 73;
    int SMALLINT_CONSTANT_NODE = 74;
    int TINYINT_CONSTANT_NODE = 75;
    int USERTYPE_CONSTANT_NODE = 76;
    int VARCHAR_CONSTANT_NODE = 77;
    int PREDICATE = 78;
    // 79 available
    int RESULT_COLUMN = 80;
    int SET_SCHEMA_NODE = 81;
    int UPDATE_COLUMN = 82;
    int SIMPLE_STRING_OPERATOR_NODE = 83;
    int STATIC_CLASS_FIELD_REFERENCE_NODE = 84;
    int STATIC_METHOD_CALL_NODE = 85;
    int REVOKE_NODE = 86;
    int EXTRACT_OPERATOR_NODE = 87;
    int PARAMETER_NODE = 88;
    int GRANT_NODE = 89;
    int DROP_SCHEMA_NODE = 90;
    int DROP_TABLE_NODE = 91;
    int DROP_VIEW_NODE = 92;
    int SUBQUERY_NODE = 93;
    int BASE_COLUMN_NODE = 94;
    int CALL_STATEMENT_NODE = 95;
    int MODIFY_COLUMN_DEFAULT_NODE = 97;
    int NON_STATIC_METHOD_CALL_NODE = 98;
    int CURRENT_OF_NODE = 99;
    int DEFAULT_NODE = 100;
    int DELETE_NODE = 101;
    int UPDATE_NODE = 102;
    int PRIVILEGE_NODE = 103;
    int ORDER_BY_COLUMN = 104;
    int ROW_RESULT_SET_NODE = 105;
    int TABLE_PRIVILEGES_NODE = 106;
    int VIRTUAL_COLUMN_NODE = 107;
    int CURRENT_DATETIME_OPERATOR_NODE = 108;
    int CURRENT_USER_NODE = 109; // special function CURRENT_USER
    int USER_NODE = 110; // // special function USER
    int IS_NODE = 111;
    int LOCK_TABLE_NODE = 112;
    int DROP_COLUMN_NODE = 113;
    int ALTER_TABLE_NODE = 114;
    int AGGREGATE_NODE = 115;
    int COLUMN_DEFINITION_NODE = 116;
    int SCHEMA_PRIVILEGES_NODE = 117;
    int EXEC_SPS_NODE = 118;
    int FK_CONSTRAINT_DEFINITION_NODE = 119;
    int FROM_VTI = 120;
    int MATERIALIZE_RESULT_SET_NODE = 121;
    int NORMALIZE_RESULT_SET_NODE = 122;
    int SCROLL_INSENSITIVE_RESULT_SET_NODE = 123;
    int DISTINCT_NODE = 124;
    int SESSION_USER_NODE = 125; // // special function SESSION_USER
    int SYSTEM_USER_NODE = 126; // // special function SYSTEM_USER
    int TRIM_OPERATOR_NODE = 127;
    int LEFT_OPERATOR_NODE = 128;
    int SELECT_NODE = 129;
    int CREATE_VIEW_NODE = 130;
    int CONSTRAINT_DEFINITION_NODE = 131;
    int CURRENT_SERVER_NODE = 132;
    int NEW_INVOCATION_NODE = 133;
    int CREATE_SCHEMA_NODE = 134;
    int FROM_BASE_TABLE = 135;
    int FROM_SUBQUERY = 136;
    int GROUP_BY_NODE = 137;
    int INSERT_NODE = 138;
    int JOIN_NODE = 139;
    int ORDER_BY_NODE = 140;
    int CREATE_TABLE_NODE = 141;
    int UNION_NODE = 142;
    int CREATE_TRIGGER_NODE = 143;
    int HALF_OUTER_JOIN_NODE = 144;
<<<<<<< HEAD
// UNUSED    static final int CREATE_SPS_NODE = 145;
int CREATE_INDEX_NODE = 146;
=======
    // UNUSED    static final int CREATE_SPS_NODE = 145;
    int CREATE_INDEX_NODE = 146;
>>>>>>> d124db29
    int CURSOR_NODE = 147;
    int HASH_TABLE_NODE = 148;
    int INDEX_TO_BASE_ROW_NODE = 149;
    int CREATE_ALIAS_NODE = 150;
    int PROJECT_RESTRICT_NODE = 151;
    // UNUSED static final int BOOLEAN_TRUE_NODE = 152;
    int RIGHT_OPERATOR_NODE = 153;
    int SUBSTRING_OPERATOR_NODE = 154;
    // UNUSED static final int BOOLEAN_NODE = 155;
    int DROP_ALIAS_NODE = 156;
    int INTERSECT_OR_EXCEPT_NODE = 157;
    int REPLACE_OPERATOR_NODE = 158;
    // 159 - 183 available
    int TIMESTAMP_ADD_FN_NODE = 184;
    int TIMESTAMP_DIFF_FN_NODE = 185;
    int MODIFY_COLUMN_TYPE_NODE = 186;
    int MODIFY_COLUMN_CONSTRAINT_NODE = 187;
    int ABSOLUTE_OPERATOR_NODE = 188;
    int SQRT_OPERATOR_NODE = 189;
    int LOCATE_FUNCTION_NODE = 190;
    //for rename table/column/index
    int RENAME_NODE = 191;

    int COALESCE_FUNCTION_NODE = 192;

    int MODIFY_COLUMN_CONSTRAINT_NOT_NULL_NODE = 193;

    int MOD_OPERATOR_NODE = 194;
    // LOB
    int BLOB_CONSTANT_NODE = 195;
    int CLOB_CONSTANT_NODE = 196;
    //static final int NCLOB_CONSTANT_NODE = 197;
    // for SAVEPOINT sql
    int SAVEPOINT_NODE = 198;

    // XML
    int XML_CONSTANT_NODE = 199;
    int XML_PARSE_OPERATOR_NODE = 200;
    int XML_SERIALIZE_OPERATOR_NODE = 201;
    int XML_EXISTS_OPERATOR_NODE = 202;
    int XML_QUERY_OPERATOR_NODE = 203;

    // Roles
    int CURRENT_ROLE_NODE = 210;
    int CREATE_ROLE_NODE = 211;
    int SET_ROLE_NODE = 212;
    int SET_ROLE_DYNAMIC = 213;
    int DROP_ROLE_NODE = 214;
    int GRANT_ROLE_NODE = 215;
    int REVOKE_ROLE_NODE = 216;

    // generated columns
    int GENERATION_CLAUSE_NODE = 222;

    // OFFSET, FETCH FIRST, TOPn node
    int ROW_COUNT_NODE = 223;

    // sequences
    int CREATE_SEQUENCE_NODE = 224;
    int DROP_SEQUENCE_NODE = 225;
    int NEXT_SEQUENCE_NODE = 231;

    // Windowing
    int WRAPPED_AGGREGATE_FUNCTION_NODE = 226;
    int ROW_NUMBER_FUNCTION_NODE = 227;
    int WINDOW_DEFINITION_NODE = 228;
    int WINDOW_REFERENCE_NODE = 229;
    int WINDOW_RESULTSET_NODE = 230;
    int DENSERANK_FUNCTION_NODE = 232;
    int RANK_FUNCTION_NODE = 233;
    int EXPLAIN_NODE = 234;

    int EXPORT_NODE = 250;
    int TRUNC_NODE = 251;
    int BATCH_ONCE_NODE = 252;
    int FIRST_LAST_VALUE_FUNCTION_NODE = 253;
    int LEAD_LAG_FUNCTION_NODE = 254;
    int CREATE_PIN_NODE = 255;
    int DROP_PIN_NODE = 256;
    int ARRAY_OPERATOR_NODE = 257;
    int ARRAY_CONSTANT_NODE = 258;
    int SET_SESSION_PROPERTY_NODE = 259;
    int CURRENT_SESSION_PROPERTY_NODE = 260;
    int BINARY_EXPORT_NODE = 261;
    int LIST_VALUE_NODE = 262;
    int GROUPING_FUNCTION_NODE = 263;
    int REPEAT_OPERATOR_NODE = 264;
    int SIMPLE_LOCALE_STRING_OPERATOR_NODE = 265;
    int GROUP_USER_NODE = 266;
    int SELF_REFERENCE_NODE = 267;
    int DIGITS_OPERATOR_NODE = 268;
    int SIGNAL_NODE = 269;
    int SET_NODE = 270;
    int FULL_OUTER_JOIN_NODE = 271;
    int EMPTY_DEFAULT_CONSTANT_NODE = 272;
    int STRING_AGGREGATE_NODE = 273;
<<<<<<< HEAD
    int TIME_SPAN_NODE = 274;

    // Final value in set, keep up to date!
    int FINAL_VALUE = TIME_SPAN_NODE;
=======
    int VALUE_TUPLE_NODE = 274;

    // Final value in set, keep up to date!
    int FINAL_VALUE = VALUE_TUPLE_NODE;
>>>>>>> d124db29

    /**
     * Extensions to this interface can use nodetypes > MAX_NODE_TYPE with out fear of collision
     * with C_NodeTypes
     */
    int MAX_NODE_TYPE = 999;
}<|MERGE_RESOLUTION|>--- conflicted
+++ resolved
@@ -184,13 +184,8 @@
     int UNION_NODE = 142;
     int CREATE_TRIGGER_NODE = 143;
     int HALF_OUTER_JOIN_NODE = 144;
-<<<<<<< HEAD
-// UNUSED    static final int CREATE_SPS_NODE = 145;
-int CREATE_INDEX_NODE = 146;
-=======
     // UNUSED    static final int CREATE_SPS_NODE = 145;
     int CREATE_INDEX_NODE = 146;
->>>>>>> d124db29
     int CURSOR_NODE = 147;
     int HASH_TABLE_NODE = 148;
     int INDEX_TO_BASE_ROW_NODE = 149;
@@ -287,17 +282,11 @@
     int FULL_OUTER_JOIN_NODE = 271;
     int EMPTY_DEFAULT_CONSTANT_NODE = 272;
     int STRING_AGGREGATE_NODE = 273;
-<<<<<<< HEAD
-    int TIME_SPAN_NODE = 274;
+    int VALUE_TUPLE_NODE = 274;
+    int TIME_SPAN_NODE = 275;
 
     // Final value in set, keep up to date!
     int FINAL_VALUE = TIME_SPAN_NODE;
-=======
-    int VALUE_TUPLE_NODE = 274;
-
-    // Final value in set, keep up to date!
-    int FINAL_VALUE = VALUE_TUPLE_NODE;
->>>>>>> d124db29
 
     /**
      * Extensions to this interface can use nodetypes > MAX_NODE_TYPE with out fear of collision
