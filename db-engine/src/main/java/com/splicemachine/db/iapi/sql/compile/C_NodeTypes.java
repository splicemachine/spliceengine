/*
 * This file is part of Splice Machine.
 * Splice Machine is free software: you can redistribute it and/or modify it under the terms of the
 * GNU Affero General Public License as published by the Free Software Foundation, either
 * version 3, or (at your option) any later version.
 * Splice Machine is distributed in the hope that it will be useful, but WITHOUT ANY WARRANTY;
 * without even the implied warranty of MERCHANTABILITY or FITNESS FOR A PARTICULAR PURPOSE.
 * See the GNU Affero General Public License for more details.
 * You should have received a copy of the GNU Affero General Public License along with Splice Machine.
 * If not, see <http://www.gnu.org/licenses/>.
 *
 * Some parts of this source code are based on Apache Derby, and the following notices apply to
 * Apache Derby:
 *
 * Apache Derby is a subproject of the Apache DB project, and is licensed under
 * the Apache License, Version 2.0 (the "License"); you may not use these files
 * except in compliance with the License. You may obtain a copy of the License at:
 *
 * http://www.apache.org/licenses/LICENSE-2.0
 *
 * Unless required by applicable law or agreed to in writing, software distributed
 * under the License is distributed on an "AS IS" BASIS, WITHOUT WARRANTIES OR
 * CONDITIONS OF ANY KIND, either express or implied. See the License for the
 * specific language governing permissions and limitations under the License.
 *
 * Splice Machine, Inc. has modified the Apache Derby code in this file.
 *
 * All such Splice Machine modifications are Copyright 2012 - 2020 Splice Machine, Inc.,
 * and are licensed to you under the GNU Affero General Public License.
 */

package com.splicemachine.db.iapi.sql.compile;

/**
 * The purpose of this interface is to hold the constant definitions
 * of the different node type identifiers, for use with NodeFactory.
 * The reason this class exists is that it is not shipped with the
 * product, so it saves footprint to have all these constant definitions
 * here instead of in NodeFactory.
 */
public interface C_NodeTypes
{
    /** Node types, for use with getNode methods */
    int TEST_CONSTRAINT_NODE = 1;
    int CURRENT_ROW_LOCATION_NODE = 2;
    int GROUP_BY_LIST = 3;
    int CURRENT_ISOLATION_NODE = 4;
    int IDENTITY_VAL_NODE = 5;
    int CURRENT_SCHEMA_NODE = 6;
    int ORDER_BY_LIST = 7;
    int PREDICATE_LIST = 8;
    int RESULT_COLUMN_LIST = 9;
    // 10 available
    int SUBQUERY_LIST = 11;
    int TABLE_ELEMENT_LIST = 12;
    int UNTYPED_NULL_CONSTANT_NODE = 13;
    int TABLE_ELEMENT_NODE = 14;
    int VALUE_NODE_LIST = 15;
    int ALL_RESULT_COLUMN = 16;
    // 17 is available
    int GET_CURRENT_CONNECTION_NODE = 18;
    int NOP_STATEMENT_NODE = 19;
    int DB2_LENGTH_OPERATOR_NODE = 20;
    int SET_TRANSACTION_ISOLATION_NODE = 21;
    int GET_NEAREST_TRANSACTION = 22;
    int CHAR_LENGTH_OPERATOR_NODE = 23;
    int IS_NOT_NULL_NODE = 24;
    int IS_NULL_NODE = 25;
    int NOT_NODE = 26;
    // 27 is available
    int SQL_TO_JAVA_VALUE_NODE = 28;
    int UNARY_MINUS_OPERATOR_NODE = 29;
    int UNARY_PLUS_OPERATOR_NODE = 30;
    int SQL_BOOLEAN_CONSTANT_NODE = 31;
    int UNARY_DATE_TIMESTAMP_OPERATOR_NODE = 32;
    int TIMESTAMP_OPERATOR_NODE = 33;
    int TABLE_NAME = 34;
    int GROUP_BY_COLUMN = 35;
    int JAVA_TO_SQL_VALUE_NODE = 36;
    int FROM_LIST = 37;
    int BOOLEAN_CONSTANT_NODE = 38;
    int AND_NODE = 39;
    int BINARY_DIVIDE_OPERATOR_NODE = 40;
    int BINARY_EQUALS_OPERATOR_NODE = 41;
    int BINARY_GREATER_EQUALS_OPERATOR_NODE = 42;
    int BINARY_GREATER_THAN_OPERATOR_NODE = 43;
    int BINARY_LESS_EQUALS_OPERATOR_NODE = 44;
    int BINARY_LESS_THAN_OPERATOR_NODE = 45;
    int BINARY_MINUS_OPERATOR_NODE = 46;
    int BINARY_NOT_EQUALS_OPERATOR_NODE = 47;
    int BINARY_PLUS_OPERATOR_NODE = 48;
    int BINARY_TIMES_OPERATOR_NODE = 49;
    int CONCATENATION_OPERATOR_NODE = 50;
    int LIKE_OPERATOR_NODE = 51;
    int OR_NODE = 52;
    int BETWEEN_OPERATOR_NODE = 53;
    int CONDITIONAL_NODE = 54;
    int IN_LIST_OPERATOR_NODE = 55;
    int NOT_BETWEEN_OPERATOR_NODE = 56;
    int NOT_IN_LIST_OPERATOR_NODE = 57;
    int BIT_CONSTANT_NODE = 58;
    int VARBIT_CONSTANT_NODE = 59;
    int CAST_NODE = 60;
    int CHAR_CONSTANT_NODE = 61;
    int COLUMN_REFERENCE = 62;
    int DROP_INDEX_NODE = 63;
    // 64 available;
    int DROP_TRIGGER_NODE = 65;
    int DECFLOAT_CONSTANT_NODE = 66;
    int DECIMAL_CONSTANT_NODE = 67;
    int DOUBLE_CONSTANT_NODE = 68;
    int FLOAT_CONSTANT_NODE = 69;
    int INT_CONSTANT_NODE = 70;
    int LONGINT_CONSTANT_NODE = 71;
    int LONGVARBIT_CONSTANT_NODE = 72;
    int LONGVARCHAR_CONSTANT_NODE = 73;
    int SMALLINT_CONSTANT_NODE = 74;
    int TINYINT_CONSTANT_NODE = 75;
    int USERTYPE_CONSTANT_NODE = 76;
    int VARCHAR_CONSTANT_NODE = 77;
    int PREDICATE = 78;
    // 79 available
    int RESULT_COLUMN = 80;
    int SET_SCHEMA_NODE = 81;
    int UPDATE_COLUMN = 82;
    int SIMPLE_STRING_OPERATOR_NODE = 83;
    int STATIC_CLASS_FIELD_REFERENCE_NODE = 84;
    int STATIC_METHOD_CALL_NODE = 85;
    int REVOKE_NODE = 86;
    int EXTRACT_OPERATOR_NODE = 87;
    int PARAMETER_NODE = 88;
    int GRANT_NODE = 89;
    int DROP_SCHEMA_NODE = 90;
    int DROP_TABLE_NODE = 91;
    int DROP_VIEW_NODE = 92;
    int SUBQUERY_NODE = 93;
    int BASE_COLUMN_NODE = 94;
    int CALL_STATEMENT_NODE = 95;
    int MODIFY_COLUMN_DEFAULT_NODE = 97;
    int NON_STATIC_METHOD_CALL_NODE = 98;
    int CURRENT_OF_NODE = 99;
    int DEFAULT_NODE = 100;
    int DELETE_NODE = 101;
    int UPDATE_NODE = 102;
    int PRIVILEGE_NODE = 103;
    int ORDER_BY_COLUMN = 104;
    int ROW_RESULT_SET_NODE = 105;
    int TABLE_PRIVILEGES_NODE = 106;
    int VIRTUAL_COLUMN_NODE = 107;
    int CURRENT_DATETIME_OPERATOR_NODE = 108;
    int CURRENT_USER_NODE = 109; // special function CURRENT_USER
    int USER_NODE = 110; // // special function USER
    int IS_NODE = 111;
    int LOCK_TABLE_NODE = 112;
    int DROP_COLUMN_NODE = 113;
    int ALTER_TABLE_NODE = 114;
    int AGGREGATE_NODE = 115;
    int COLUMN_DEFINITION_NODE = 116;
    int SCHEMA_PRIVILEGES_NODE = 117;
    int EXEC_SPS_NODE = 118;
    int FK_CONSTRAINT_DEFINITION_NODE = 119;
    int FROM_VTI = 120;
    int MATERIALIZE_RESULT_SET_NODE = 121;
    int NORMALIZE_RESULT_SET_NODE = 122;
    int SCROLL_INSENSITIVE_RESULT_SET_NODE = 123;
    int DISTINCT_NODE = 124;
    int SESSION_USER_NODE = 125; // // special function SESSION_USER
    int SYSTEM_USER_NODE = 126; // // special function SYSTEM_USER
    int TRIM_OPERATOR_NODE = 127;
    int LEFT_OPERATOR_NODE = 128;
    int SELECT_NODE = 129;
    int CREATE_VIEW_NODE = 130;
    int CONSTRAINT_DEFINITION_NODE = 131;
    int CURRENT_SERVER_NODE = 132;
    int NEW_INVOCATION_NODE = 133;
    int CREATE_SCHEMA_NODE = 134;
    int FROM_BASE_TABLE = 135;
    int FROM_SUBQUERY = 136;
    int GROUP_BY_NODE = 137;
    int INSERT_NODE = 138;
    int JOIN_NODE = 139;
    int ORDER_BY_NODE = 140;
    int CREATE_TABLE_NODE = 141;
    int UNION_NODE = 142;
    int CREATE_TRIGGER_NODE = 143;
    int HALF_OUTER_JOIN_NODE = 144;
    // UNUSED    static final int CREATE_SPS_NODE = 145;
    int CREATE_INDEX_NODE = 146;
    int CURSOR_NODE = 147;
    int HASH_TABLE_NODE = 148;
    int INDEX_TO_BASE_ROW_NODE = 149;
    int CREATE_ALIAS_NODE = 150;
    int PROJECT_RESTRICT_NODE = 151;
    // UNUSED static final int BOOLEAN_TRUE_NODE = 152;
    int RIGHT_OPERATOR_NODE = 153;
    int SUBSTRING_OPERATOR_NODE = 154;
    // UNUSED static final int BOOLEAN_NODE = 155;
    int DROP_ALIAS_NODE = 156;
    int INTERSECT_OR_EXCEPT_NODE = 157;
    int REPLACE_OPERATOR_NODE = 158;
    // 159 - 181 available
    int DECIMAL_FUNCTION_NODE = 182;
    int SCALAR_MIN_MAX_FUNCTION_NODE = 183;
    int TIMESTAMP_ADD_FN_NODE = 184;
    int TIMESTAMP_DIFF_FN_NODE = 185;
    int MODIFY_COLUMN_TYPE_NODE = 186;
    int MODIFY_COLUMN_CONSTRAINT_NODE = 187;
    int ABSOLUTE_OPERATOR_NODE = 188;
    int SQRT_OPERATOR_NODE = 189;
    int LOCATE_FUNCTION_NODE = 190;
    //for rename table/column/index
    int RENAME_NODE = 191;

    int COALESCE_FUNCTION_NODE = 192;

    int MODIFY_COLUMN_CONSTRAINT_NOT_NULL_NODE = 193;

    int MOD_OPERATOR_NODE = 194;
    // LOB
    int BLOB_CONSTANT_NODE = 195;
    int CLOB_CONSTANT_NODE = 196;
    //static final int NCLOB_CONSTANT_NODE = 197;
    // for SAVEPOINT sql
    int SAVEPOINT_NODE = 198;

    // XML
    int XML_CONSTANT_NODE = 199;
    int XML_PARSE_OPERATOR_NODE = 200;
    int XML_SERIALIZE_OPERATOR_NODE = 201;
    int XML_EXISTS_OPERATOR_NODE = 202;
    int XML_QUERY_OPERATOR_NODE = 203;

    // Roles
    int CURRENT_ROLE_NODE = 210;
    int CREATE_ROLE_NODE = 211;
    int SET_ROLE_NODE = 212;
    int SET_ROLE_DYNAMIC = 213;
    int DROP_ROLE_NODE = 214;
    int GRANT_ROLE_NODE = 215;
    int REVOKE_ROLE_NODE = 216;

    // generated columns
    int GENERATION_CLAUSE_NODE = 222;

    // OFFSET, FETCH FIRST, TOPn node
    int ROW_COUNT_NODE = 223;

    // sequences
    int CREATE_SEQUENCE_NODE = 224;
    int DROP_SEQUENCE_NODE = 225;
    int NEXT_SEQUENCE_NODE = 231;

    // Windowing
    int WRAPPED_AGGREGATE_FUNCTION_NODE = 226;
    int ROW_NUMBER_FUNCTION_NODE = 227;
    int WINDOW_DEFINITION_NODE = 228;
    int WINDOW_REFERENCE_NODE = 229;
    int WINDOW_RESULTSET_NODE = 230;
    int DENSERANK_FUNCTION_NODE = 232;
    int RANK_FUNCTION_NODE = 233;
    int EXPLAIN_NODE = 234;

    int EXPORT_NODE = 250;
    int TRUNC_NODE = 251;
    int FIRST_LAST_VALUE_FUNCTION_NODE = 253;
    int LEAD_LAG_FUNCTION_NODE = 254;

    int ARRAY_OPERATOR_NODE = 257;
    int ARRAY_CONSTANT_NODE = 258;
    int SET_SESSION_PROPERTY_NODE = 259;
    int CURRENT_SESSION_PROPERTY_NODE = 260;
    int LIST_VALUE_NODE = 262;
    int GROUPING_FUNCTION_NODE = 263;
    int REPEAT_OPERATOR_NODE = 264;
    int SIMPLE_LOCALE_STRING_OPERATOR_NODE = 265;
    int GROUP_USER_NODE = 266;
    int SELF_REFERENCE_NODE = 267;
    int DIGITS_OPERATOR_NODE = 268;
    int SIGNAL_NODE = 269;
    int SET_NODE = 270;
    int FULL_OUTER_JOIN_NODE = 271;
    int EMPTY_DEFAULT_CONSTANT_NODE = 272;
    int STRING_AGGREGATE_NODE = 273;
    int VALUE_TUPLE_NODE = 274;
    int TIME_SPAN_NODE = 275;
    int STATEMENT_LIST_NODE = 276;
    int KAFKA_EXPORT_NODE = 277;

    int TO_INSTANT_NODE = 278;
    int TO_HBASE_ESCAPED_NODE = 279;

    int SPLIT_PART_OPERATOR_NODE = 280;

    int TYPEOF_OPERATOR_NODE = 281;

    int DAYS_FUNCTION_NODE = 282;
    int SECOND_FUNCTION_NODE = 283;
    int MULTIPLY_ALT_FUNCTION_NODE = 284;
<<<<<<< HEAD
    int POSSTR_OPERATOR_NODE = 285;

    // Final value in set, keep up to date!
    int FINAL_VALUE = POSSTR_OPERATOR_NODE;
=======
    int BLOB_FUNCTION_NODE = 285;

    // Final value in set, keep up to date!
    int FINAL_VALUE = BLOB_FUNCTION_NODE;
>>>>>>> c8c8a5b0

    /**
     * Extensions to this interface can use nodetypes > MAX_NODE_TYPE with out fear of collision
     * with C_NodeTypes
     */
    int MAX_NODE_TYPE = 999;
}<|MERGE_RESOLUTION|>--- conflicted
+++ resolved
@@ -296,17 +296,10 @@
     int DAYS_FUNCTION_NODE = 282;
     int SECOND_FUNCTION_NODE = 283;
     int MULTIPLY_ALT_FUNCTION_NODE = 284;
-<<<<<<< HEAD
-    int POSSTR_OPERATOR_NODE = 285;
-
+    int BLOB_FUNCTION_NODE = 285;
+    int POSSTR_OPERATOR_NODE = 286;
     // Final value in set, keep up to date!
     int FINAL_VALUE = POSSTR_OPERATOR_NODE;
-=======
-    int BLOB_FUNCTION_NODE = 285;
-
-    // Final value in set, keep up to date!
-    int FINAL_VALUE = BLOB_FUNCTION_NODE;
->>>>>>> c8c8a5b0
 
     /**
      * Extensions to this interface can use nodetypes > MAX_NODE_TYPE with out fear of collision
