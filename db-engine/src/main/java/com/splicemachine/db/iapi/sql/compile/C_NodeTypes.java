/*
 * This file is part of Splice Machine.
 * Splice Machine is free software: you can redistribute it and/or modify it under the terms of the
 * GNU Affero General Public License as published by the Free Software Foundation, either
 * version 3, or (at your option) any later version.
 * Splice Machine is distributed in the hope that it will be useful, but WITHOUT ANY WARRANTY;
 * without even the implied warranty of MERCHANTABILITY or FITNESS FOR A PARTICULAR PURPOSE.
 * See the GNU Affero General Public License for more details.
 * You should have received a copy of the GNU Affero General Public License along with Splice Machine.
 * If not, see <http://www.gnu.org/licenses/>.
 *
 * Some parts of this source code are based on Apache Derby, and the following notices apply to
 * Apache Derby:
 *
 * Apache Derby is a subproject of the Apache DB project, and is licensed under
 * the Apache License, Version 2.0 (the "License"); you may not use these files
 * except in compliance with the License. You may obtain a copy of the License at:
 *
 * http://www.apache.org/licenses/LICENSE-2.0
 *
 * Unless required by applicable law or agreed to in writing, software distributed
 * under the License is distributed on an "AS IS" BASIS, WITHOUT WARRANTIES OR
 * CONDITIONS OF ANY KIND, either express or implied. See the License for the
 * specific language governing permissions and limitations under the License.
 *
 * Splice Machine, Inc. has modified the Apache Derby code in this file.
 *
 * All such Splice Machine modifications are Copyright 2012 - 2020 Splice Machine, Inc.,
 * and are licensed to you under the GNU Affero General Public License.
 */

package com.splicemachine.db.iapi.sql.compile;

/**
 * The purpose of this interface is to hold the constant definitions
 * of the different node type identifiers, for use with NodeFactory.
 * The reason this class exists is that it is not shipped with the
 * product, so it saves footprint to have all these constant definitions
 * here instead of in NodeFactory.
 */
public interface C_NodeTypes
{
    /** Node types, for use with getNode methods */
    int TEST_CONSTRAINT_NODE = 1;
    int CURRENT_ROW_LOCATION_NODE = 2;
    int GROUP_BY_LIST = 3;
    int CURRENT_ISOLATION_NODE = 4;
    int IDENTITY_VAL_NODE = 5;
    int CURRENT_SCHEMA_NODE = 6;
    int ORDER_BY_LIST = 7;
    int PREDICATE_LIST = 8;
    int RESULT_COLUMN_LIST = 9;
    // 10 available
    int SUBQUERY_LIST = 11;
    int TABLE_ELEMENT_LIST = 12;
    int UNTYPED_NULL_CONSTANT_NODE = 13;
    int TABLE_ELEMENT_NODE = 14;
    int VALUE_NODE_LIST = 15;
    int ALL_RESULT_COLUMN = 16;
    // 17 is available
    int GET_CURRENT_CONNECTION_NODE = 18;
    int NOP_STATEMENT_NODE = 19;
    int DB2_LENGTH_OPERATOR_NODE = 20;
    int SET_TRANSACTION_ISOLATION_NODE = 21;
    int GET_NEAREST_TRANSACTION = 22;
    int CHAR_LENGTH_OPERATOR_NODE = 23;
    int IS_NOT_NULL_NODE = 24;
    int IS_NULL_NODE = 25;
    int NOT_NODE = 26;
    // 27 is available
    int SQL_TO_JAVA_VALUE_NODE = 28;
    int UNARY_MINUS_OPERATOR_NODE = 29;
    int UNARY_PLUS_OPERATOR_NODE = 30;
    int SQL_BOOLEAN_CONSTANT_NODE = 31;
    int UNARY_DATE_TIMESTAMP_OPERATOR_NODE = 32;
    int TIMESTAMP_OPERATOR_NODE = 33;
    int TABLE_NAME = 34;
    int GROUP_BY_COLUMN = 35;
    int JAVA_TO_SQL_VALUE_NODE = 36;
    int FROM_LIST = 37;
    int BOOLEAN_CONSTANT_NODE = 38;
    int AND_NODE = 39;
    int BINARY_DIVIDE_OPERATOR_NODE = 40;
    int BINARY_EQUALS_OPERATOR_NODE = 41;
    int BINARY_GREATER_EQUALS_OPERATOR_NODE = 42;
    int BINARY_GREATER_THAN_OPERATOR_NODE = 43;
    int BINARY_LESS_EQUALS_OPERATOR_NODE = 44;
    int BINARY_LESS_THAN_OPERATOR_NODE = 45;
    int BINARY_MINUS_OPERATOR_NODE = 46;
    int BINARY_NOT_EQUALS_OPERATOR_NODE = 47;
    int BINARY_PLUS_OPERATOR_NODE = 48;
    int BINARY_TIMES_OPERATOR_NODE = 49;
    int CONCATENATION_OPERATOR_NODE = 50;
    int LIKE_OPERATOR_NODE = 51;
    int OR_NODE = 52;
    int BETWEEN_OPERATOR_NODE = 53;
    int CONDITIONAL_NODE = 54;
    int IN_LIST_OPERATOR_NODE = 55;
    int NOT_BETWEEN_OPERATOR_NODE = 56;
    int NOT_IN_LIST_OPERATOR_NODE = 57;
    int BIT_CONSTANT_NODE = 58;
    int VARBIT_CONSTANT_NODE = 59;
    int CAST_NODE = 60;
    int CHAR_CONSTANT_NODE = 61;
    int COLUMN_REFERENCE = 62;
    int DROP_INDEX_NODE = 63;
    // 64 available;
    int DROP_TRIGGER_NODE = 65;
    int DECFLOAT_CONSTANT_NODE = 66;
    int DECIMAL_CONSTANT_NODE = 67;
    int DOUBLE_CONSTANT_NODE = 68;
    int FLOAT_CONSTANT_NODE = 69;
    int INT_CONSTANT_NODE = 70;
    int LONGINT_CONSTANT_NODE = 71;
    int LONGVARBIT_CONSTANT_NODE = 72;
    int LONGVARCHAR_CONSTANT_NODE = 73;
    int SMALLINT_CONSTANT_NODE = 74;
    int TINYINT_CONSTANT_NODE = 75;
    int USERTYPE_CONSTANT_NODE = 76;
    int VARCHAR_CONSTANT_NODE = 77;
    int PREDICATE = 78;
    // 79 available
    int RESULT_COLUMN = 80;
    int SET_SCHEMA_NODE = 81;
    int UPDATE_COLUMN = 82;
    int SIMPLE_STRING_OPERATOR_NODE = 83;
    int STATIC_CLASS_FIELD_REFERENCE_NODE = 84;
    int STATIC_METHOD_CALL_NODE = 85;
    int REVOKE_NODE = 86;
    int EXTRACT_OPERATOR_NODE = 87;
    int PARAMETER_NODE = 88;
    int GRANT_NODE = 89;
    int DROP_SCHEMA_NODE = 90;
    int DROP_TABLE_NODE = 91;
    int DROP_VIEW_NODE = 92;
    int SUBQUERY_NODE = 93;
    int BASE_COLUMN_NODE = 94;
    int CALL_STATEMENT_NODE = 95;
    int MODIFY_COLUMN_DEFAULT_NODE = 97;
    int NON_STATIC_METHOD_CALL_NODE = 98;
    int CURRENT_OF_NODE = 99;
    int DEFAULT_NODE = 100;
    int DELETE_NODE = 101;
    int UPDATE_NODE = 102;
    int PRIVILEGE_NODE = 103;
    int ORDER_BY_COLUMN = 104;
    int ROW_RESULT_SET_NODE = 105;
    int TABLE_PRIVILEGES_NODE = 106;
    int VIRTUAL_COLUMN_NODE = 107;
    int CURRENT_DATETIME_OPERATOR_NODE = 108;
    int CURRENT_USER_NODE = 109; // special function CURRENT_USER
    int USER_NODE = 110; // // special function USER
    int IS_NODE = 111;
    int LOCK_TABLE_NODE = 112;
    int DROP_COLUMN_NODE = 113;
    int ALTER_TABLE_NODE = 114;
    int AGGREGATE_NODE = 115;
    int COLUMN_DEFINITION_NODE = 116;
    int SCHEMA_PRIVILEGES_NODE = 117;
    int EXEC_SPS_NODE = 118;
    int FK_CONSTRAINT_DEFINITION_NODE = 119;
    int FROM_VTI = 120;
    int MATERIALIZE_RESULT_SET_NODE = 121;
    int NORMALIZE_RESULT_SET_NODE = 122;
    int SCROLL_INSENSITIVE_RESULT_SET_NODE = 123;
    int DISTINCT_NODE = 124;
    int SESSION_USER_NODE = 125; // // special function SESSION_USER
    int SYSTEM_USER_NODE = 126; // // special function SYSTEM_USER
    int TRIM_OPERATOR_NODE = 127;
    int LEFT_OPERATOR_NODE = 128;
    int SELECT_NODE = 129;
    int CREATE_VIEW_NODE = 130;
    int CONSTRAINT_DEFINITION_NODE = 131;
    int CURRENT_SERVER_NODE = 132;
    int NEW_INVOCATION_NODE = 133;
    int CREATE_SCHEMA_NODE = 134;
    int FROM_BASE_TABLE = 135;
    int FROM_SUBQUERY = 136;
    int GROUP_BY_NODE = 137;
    int INSERT_NODE = 138;
    int JOIN_NODE = 139;
    int ORDER_BY_NODE = 140;
    int CREATE_TABLE_NODE = 141;
    int UNION_NODE = 142;
    int CREATE_TRIGGER_NODE = 143;
    int HALF_OUTER_JOIN_NODE = 144;
    // UNUSED    static final int CREATE_SPS_NODE = 145;
    int CREATE_INDEX_NODE = 146;
    int CURSOR_NODE = 147;
    int HASH_TABLE_NODE = 148;
    int INDEX_TO_BASE_ROW_NODE = 149;
    int CREATE_ALIAS_NODE = 150;
    int PROJECT_RESTRICT_NODE = 151;
    // UNUSED static final int BOOLEAN_TRUE_NODE = 152;
    int RIGHT_OPERATOR_NODE = 153;
    int SUBSTRING_OPERATOR_NODE = 154;
    // UNUSED static final int BOOLEAN_NODE = 155;
    int DROP_ALIAS_NODE = 156;
    int INTERSECT_OR_EXCEPT_NODE = 157;
    int REPLACE_OPERATOR_NODE = 158;
    // 159 - 181 available
    int DECIMAL_FUNCTION_NODE = 182;
    int SCALAR_MIN_MAX_FUNCTION_NODE = 183;
    int TIMESTAMP_ADD_FN_NODE = 184;
    int TIMESTAMP_DIFF_FN_NODE = 185;
    int MODIFY_COLUMN_TYPE_NODE = 186;
    int MODIFY_COLUMN_CONSTRAINT_NODE = 187;
    int ABSOLUTE_OPERATOR_NODE = 188;
    int SQRT_OPERATOR_NODE = 189;
    int LOCATE_FUNCTION_NODE = 190;
    //for rename table/column/index
    int RENAME_NODE = 191;

    int COALESCE_FUNCTION_NODE = 192;

    int MODIFY_COLUMN_CONSTRAINT_NOT_NULL_NODE = 193;

    int MOD_OPERATOR_NODE = 194;
    // LOB
    int BLOB_CONSTANT_NODE = 195;
    int CLOB_CONSTANT_NODE = 196;
    //static final int NCLOB_CONSTANT_NODE = 197;
    // for SAVEPOINT sql
    int SAVEPOINT_NODE = 198;

    // XML
    int XML_CONSTANT_NODE = 199;
    int XML_PARSE_OPERATOR_NODE = 200;
    int XML_SERIALIZE_OPERATOR_NODE = 201;
    int XML_EXISTS_OPERATOR_NODE = 202;
    int XML_QUERY_OPERATOR_NODE = 203;

    // Roles
    int CURRENT_ROLE_NODE = 210;
    int CREATE_ROLE_NODE = 211;
    int SET_ROLE_NODE = 212;
    int SET_ROLE_DYNAMIC = 213;
    int DROP_ROLE_NODE = 214;
    int GRANT_ROLE_NODE = 215;
    int REVOKE_ROLE_NODE = 216;

    // generated columns
    int GENERATION_CLAUSE_NODE = 222;

    // OFFSET, FETCH FIRST, TOPn node
    int ROW_COUNT_NODE = 223;

    // sequences
    int CREATE_SEQUENCE_NODE = 224;
    int DROP_SEQUENCE_NODE = 225;
    int NEXT_SEQUENCE_NODE = 231;

    // Windowing
    int WRAPPED_AGGREGATE_FUNCTION_NODE = 226;
    int ROW_NUMBER_FUNCTION_NODE = 227;
    int WINDOW_DEFINITION_NODE = 228;
    int WINDOW_REFERENCE_NODE = 229;
    int WINDOW_RESULTSET_NODE = 230;
    int DENSERANK_FUNCTION_NODE = 232;
    int RANK_FUNCTION_NODE = 233;
    int EXPLAIN_NODE = 234;

    int EXPORT_NODE = 250;
    int TRUNC_NODE = 251;
    int FIRST_LAST_VALUE_FUNCTION_NODE = 253;
    int LEAD_LAG_FUNCTION_NODE = 254;

    int ARRAY_OPERATOR_NODE = 257;
    int ARRAY_CONSTANT_NODE = 258;
    int SET_SESSION_PROPERTY_NODE = 259;
    int CURRENT_SESSION_PROPERTY_NODE = 260;
    int LIST_VALUE_NODE = 262;
    int GROUPING_FUNCTION_NODE = 263;
    int REPEAT_OPERATOR_NODE = 264;
    int SIMPLE_LOCALE_STRING_OPERATOR_NODE = 265;
    int GROUP_USER_NODE = 266;
    int SELF_REFERENCE_NODE = 267;
    int DIGITS_OPERATOR_NODE = 268;
    int SIGNAL_NODE = 269;
    int SET_NODE = 270;
    int FULL_OUTER_JOIN_NODE = 271;
    int EMPTY_DEFAULT_CONSTANT_NODE = 272;
    int STRING_AGGREGATE_NODE = 273;
    int VALUE_TUPLE_NODE = 274;
    int TIME_SPAN_NODE = 275;
    int STATEMENT_LIST_NODE = 276;
    int KAFKA_EXPORT_NODE = 277;

    int TO_INSTANT_NODE = 278;
    int TO_HBASE_ESCAPED_NODE = 279;

    int SPLIT_PART_OPERATOR_NODE = 280;

    int TYPEOF_OPERATOR_NODE = 281;

<<<<<<< HEAD
    int BLOB_FUNCTION_NODE = 282;
=======
    int DAYS_FUNCTION_NODE = 282;
    int SECOND_FUNCTION_NODE = 283;
    int MULTIPLY_ALT_FUNCTION_NODE = 284;
>>>>>>> 14ccbc7c

    // Final value in set, keep up to date!
    int FINAL_VALUE = MULTIPLY_ALT_FUNCTION_NODE;

    /**
     * Extensions to this interface can use nodetypes > MAX_NODE_TYPE with out fear of collision
     * with C_NodeTypes
     */
    int MAX_NODE_TYPE = 999;
}<|MERGE_RESOLUTION|>--- conflicted
+++ resolved
@@ -293,16 +293,13 @@
 
     int TYPEOF_OPERATOR_NODE = 281;
 
-<<<<<<< HEAD
-    int BLOB_FUNCTION_NODE = 282;
-=======
     int DAYS_FUNCTION_NODE = 282;
     int SECOND_FUNCTION_NODE = 283;
     int MULTIPLY_ALT_FUNCTION_NODE = 284;
->>>>>>> 14ccbc7c
+    int BLOB_FUNCTION_NODE = 285;
 
     // Final value in set, keep up to date!
-    int FINAL_VALUE = MULTIPLY_ALT_FUNCTION_NODE;
+    int FINAL_VALUE = BLOB_FUNCTION_NODE;
 
     /**
      * Extensions to this interface can use nodetypes > MAX_NODE_TYPE with out fear of collision
