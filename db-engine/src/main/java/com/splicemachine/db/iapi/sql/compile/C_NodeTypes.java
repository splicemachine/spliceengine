--- conflicted
+++ resolved
@@ -283,16 +283,10 @@
     int EMPTY_DEFAULT_CONSTANT_NODE = 272;
     int STRING_AGGREGATE_NODE = 273;
     int VALUE_TUPLE_NODE = 274;
-<<<<<<< HEAD
-
-    // Final value in set, keep up to date!
-    int FINAL_VALUE = VALUE_TUPLE_NODE;
-=======
     int TIME_SPAN_NODE = 275;
 
     // Final value in set, keep up to date!
     int FINAL_VALUE = TIME_SPAN_NODE;
->>>>>>> 007a9418
 
     /**
      * Extensions to this interface can use nodetypes > MAX_NODE_TYPE with out fear of collision
