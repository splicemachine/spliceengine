/*
 * This file is part of Splice Machine.
 * Splice Machine is free software: you can redistribute it and/or modify it under the terms of the
 * GNU Affero General Public License as published by the Free Software Foundation, either
 * version 3, or (at your option) any later version.
 * Splice Machine is distributed in the hope that it will be useful, but WITHOUT ANY WARRANTY;
 * without even the implied warranty of MERCHANTABILITY or FITNESS FOR A PARTICULAR PURPOSE.
 * See the GNU Affero General Public License for more details.
 * You should have received a copy of the GNU Affero General Public License along with Splice Machine.
 * If not, see <http://www.gnu.org/licenses/>.
 *
 * Some parts of this source code are based on Apache Derby, and the following notices apply to
 * Apache Derby:
 *
 * Apache Derby is a subproject of the Apache DB project, and is licensed under
 * the Apache License, Version 2.0 (the "License"); you may not use these files
 * except in compliance with the License. You may obtain a copy of the License at:
 *
 * http://www.apache.org/licenses/LICENSE-2.0
 *
 * Unless required by applicable law or agreed to in writing, software distributed
 * under the License is distributed on an "AS IS" BASIS, WITHOUT WARRANTIES OR
 * CONDITIONS OF ANY KIND, either express or implied. See the License for the
 * specific language governing permissions and limitations under the License.
 *
 * Splice Machine, Inc. has modified the Apache Derby code in this file.
 *
 * All such Splice Machine modifications are Copyright 2012 - 2019 Splice Machine, Inc.,
 * and are licensed to you under the GNU Affero General Public License.
 */

package com.splicemachine.db.iapi.sql.compile;

/**
 * The purpose of this interface is to hold the constant definitions
 * of the different node type identifiers, for use with NodeFactory.
 * The reason this class exists is that it is not shipped with the
 * product, so it saves footprint to have all these constant definitions
 * here instead of in NodeFactory.
 */
public interface C_NodeTypes
{
    /** Node types, for use with getNode methods */
    int TEST_CONSTRAINT_NODE = 1;
    int CURRENT_ROW_LOCATION_NODE = 2;
    int GROUP_BY_LIST = 3;
    int CURRENT_ISOLATION_NODE = 4;
    int IDENTITY_VAL_NODE = 5;
    int CURRENT_SCHEMA_NODE = 6;
    int ORDER_BY_LIST = 7;
    int PREDICATE_LIST = 8;
    int RESULT_COLUMN_LIST = 9;
    // 10 available
    int SUBQUERY_LIST = 11;
    int TABLE_ELEMENT_LIST = 12;
    int UNTYPED_NULL_CONSTANT_NODE = 13;
    int TABLE_ELEMENT_NODE = 14;
    int VALUE_NODE_LIST = 15;
    int ALL_RESULT_COLUMN = 16;
    // 17 is available
    int GET_CURRENT_CONNECTION_NODE = 18;
    int NOP_STATEMENT_NODE = 19;
    int DB2_LENGTH_OPERATOR_NODE = 20;
    int SET_TRANSACTION_ISOLATION_NODE = 21;
    // 22 is available
    int CHAR_LENGTH_OPERATOR_NODE = 23;
    int IS_NOT_NULL_NODE = 24;
    int IS_NULL_NODE = 25;
    int NOT_NODE = 26;
    // 27 is available
    int SQL_TO_JAVA_VALUE_NODE = 28;
    int UNARY_MINUS_OPERATOR_NODE = 29;
    int UNARY_PLUS_OPERATOR_NODE = 30;
    int SQL_BOOLEAN_CONSTANT_NODE = 31;
    int UNARY_DATE_TIMESTAMP_OPERATOR_NODE = 32;
    int TIMESTAMP_OPERATOR_NODE = 33;
    int TABLE_NAME = 34;
    int GROUP_BY_COLUMN = 35;
    int JAVA_TO_SQL_VALUE_NODE = 36;
    int FROM_LIST = 37;
    int BOOLEAN_CONSTANT_NODE = 38;
    int AND_NODE = 39;
    int BINARY_DIVIDE_OPERATOR_NODE = 40;
    int BINARY_EQUALS_OPERATOR_NODE = 41;
    int BINARY_GREATER_EQUALS_OPERATOR_NODE = 42;
    int BINARY_GREATER_THAN_OPERATOR_NODE = 43;
    int BINARY_LESS_EQUALS_OPERATOR_NODE = 44;
    int BINARY_LESS_THAN_OPERATOR_NODE = 45;
    int BINARY_MINUS_OPERATOR_NODE = 46;
    int BINARY_NOT_EQUALS_OPERATOR_NODE = 47;
    int BINARY_PLUS_OPERATOR_NODE = 48;
    int BINARY_TIMES_OPERATOR_NODE = 49;
    int CONCATENATION_OPERATOR_NODE = 50;
    int LIKE_OPERATOR_NODE = 51;
    int OR_NODE = 52;
    int BETWEEN_OPERATOR_NODE = 53;
    int CONDITIONAL_NODE = 54;
    int IN_LIST_OPERATOR_NODE = 55;
    int NOT_BETWEEN_OPERATOR_NODE = 56;
    int NOT_IN_LIST_OPERATOR_NODE = 57;
    int BIT_CONSTANT_NODE = 58;
    int VARBIT_CONSTANT_NODE = 59;
    int CAST_NODE = 60;
    int CHAR_CONSTANT_NODE = 61;
    int COLUMN_REFERENCE = 62;
    int DROP_INDEX_NODE = 63;
    // 64 available;
    int DROP_TRIGGER_NODE = 65;
    // 66 available;
    int DECIMAL_CONSTANT_NODE = 67;
    int DOUBLE_CONSTANT_NODE = 68;
    int FLOAT_CONSTANT_NODE = 69;
    int INT_CONSTANT_NODE = 70;
    int LONGINT_CONSTANT_NODE = 71;
    int LONGVARBIT_CONSTANT_NODE = 72;
    int LONGVARCHAR_CONSTANT_NODE = 73;
    int SMALLINT_CONSTANT_NODE = 74;
    int TINYINT_CONSTANT_NODE = 75;
    int USERTYPE_CONSTANT_NODE = 76;
    int VARCHAR_CONSTANT_NODE = 77;
    int PREDICATE = 78;
    // 79 available
    int RESULT_COLUMN = 80;
    int SET_SCHEMA_NODE = 81;
    int UPDATE_COLUMN = 82;
    int SIMPLE_STRING_OPERATOR_NODE = 83;
    int STATIC_CLASS_FIELD_REFERENCE_NODE = 84;
    int STATIC_METHOD_CALL_NODE = 85;
    int REVOKE_NODE = 86;
    int EXTRACT_OPERATOR_NODE = 87;
    int PARAMETER_NODE = 88;
    int GRANT_NODE = 89;
    int DROP_SCHEMA_NODE = 90;
    int DROP_TABLE_NODE = 91;
    int DROP_VIEW_NODE = 92;
    int SUBQUERY_NODE = 93;
    int BASE_COLUMN_NODE = 94;
    int CALL_STATEMENT_NODE = 95;
    int MODIFY_COLUMN_DEFAULT_NODE = 97;
    int NON_STATIC_METHOD_CALL_NODE = 98;
    int CURRENT_OF_NODE = 99;
    int DEFAULT_NODE = 100;
    int DELETE_NODE = 101;
    int UPDATE_NODE = 102;
    int PRIVILEGE_NODE = 103;
    int ORDER_BY_COLUMN = 104;
    int ROW_RESULT_SET_NODE = 105;
    int TABLE_PRIVILEGES_NODE = 106;
    int VIRTUAL_COLUMN_NODE = 107;
    int CURRENT_DATETIME_OPERATOR_NODE = 108;
    int CURRENT_USER_NODE = 109; // special function CURRENT_USER
    int USER_NODE = 110; // // special function USER
    int IS_NODE = 111;
    int LOCK_TABLE_NODE = 112;
    int DROP_COLUMN_NODE = 113;
    int ALTER_TABLE_NODE = 114;
    int AGGREGATE_NODE = 115;
    int COLUMN_DEFINITION_NODE = 116;
    int SCHEMA_PRIVILEGES_NODE = 117;
    int EXEC_SPS_NODE = 118;
    int FK_CONSTRAINT_DEFINITION_NODE = 119;
    int FROM_VTI = 120;
    int MATERIALIZE_RESULT_SET_NODE = 121;
    int NORMALIZE_RESULT_SET_NODE = 122;
    int SCROLL_INSENSITIVE_RESULT_SET_NODE = 123;
    int DISTINCT_NODE = 124;
    int SESSION_USER_NODE = 125; // // special function SESSION_USER
    int SYSTEM_USER_NODE = 126; // // special function SYSTEM_USER
    int TRIM_OPERATOR_NODE = 127;
    int LEFT_OPERATOR_NODE = 128;
    int SELECT_NODE = 129;
    int CREATE_VIEW_NODE = 130;
    int CONSTRAINT_DEFINITION_NODE = 131;
    int CURRENT_SERVER_NODE = 132;
    int NEW_INVOCATION_NODE = 133;
    int CREATE_SCHEMA_NODE = 134;
    int FROM_BASE_TABLE = 135;
    int FROM_SUBQUERY = 136;
    int GROUP_BY_NODE = 137;
    int INSERT_NODE = 138;
    int JOIN_NODE = 139;
    int ORDER_BY_NODE = 140;
    int CREATE_TABLE_NODE = 141;
    int UNION_NODE = 142;
    int CREATE_TRIGGER_NODE = 143;
    int HALF_OUTER_JOIN_NODE = 144;
    // UNUSED    static final int CREATE_SPS_NODE = 145;
    int CREATE_INDEX_NODE = 146;
    int CURSOR_NODE = 147;
    int HASH_TABLE_NODE = 148;
    int INDEX_TO_BASE_ROW_NODE = 149;
    int CREATE_ALIAS_NODE = 150;
    int PROJECT_RESTRICT_NODE = 151;
    // UNUSED static final int BOOLEAN_TRUE_NODE = 152;
    int RIGHT_OPERATOR_NODE = 153;
    int SUBSTRING_OPERATOR_NODE = 154;
    // UNUSED static final int BOOLEAN_NODE = 155;
    int DROP_ALIAS_NODE = 156;
    int INTERSECT_OR_EXCEPT_NODE = 157;
    int REPLACE_OPERATOR_NODE = 158;
    // 159 - 183 available
    int TIMESTAMP_ADD_FN_NODE = 184;
    int TIMESTAMP_DIFF_FN_NODE = 185;
    int MODIFY_COLUMN_TYPE_NODE = 186;
    int MODIFY_COLUMN_CONSTRAINT_NODE = 187;
    int ABSOLUTE_OPERATOR_NODE = 188;
    int SQRT_OPERATOR_NODE = 189;
    int LOCATE_FUNCTION_NODE = 190;
    //for rename table/column/index
    int RENAME_NODE = 191;

    int COALESCE_FUNCTION_NODE = 192;

    int MODIFY_COLUMN_CONSTRAINT_NOT_NULL_NODE = 193;

    int MOD_OPERATOR_NODE = 194;
    // LOB
    int BLOB_CONSTANT_NODE = 195;
    int CLOB_CONSTANT_NODE = 196;
    //static final int NCLOB_CONSTANT_NODE = 197;
    // for SAVEPOINT sql
    int SAVEPOINT_NODE = 198;

    // XML
    int XML_CONSTANT_NODE = 199;
    int XML_PARSE_OPERATOR_NODE = 200;
    int XML_SERIALIZE_OPERATOR_NODE = 201;
    int XML_EXISTS_OPERATOR_NODE = 202;
    int XML_QUERY_OPERATOR_NODE = 203;

    // Roles
    int CURRENT_ROLE_NODE = 210;
    int CREATE_ROLE_NODE = 211;
    int SET_ROLE_NODE = 212;
    int SET_ROLE_DYNAMIC = 213;
    int DROP_ROLE_NODE = 214;
    int GRANT_ROLE_NODE = 215;
    int REVOKE_ROLE_NODE = 216;

    // generated columns
    int GENERATION_CLAUSE_NODE = 222;

    // OFFSET, FETCH FIRST, TOPn node
    int ROW_COUNT_NODE = 223;

    // sequences
    int CREATE_SEQUENCE_NODE = 224;
    int DROP_SEQUENCE_NODE = 225;
    int NEXT_SEQUENCE_NODE = 231;

    // Windowing
    int WRAPPED_AGGREGATE_FUNCTION_NODE = 226;
    int ROW_NUMBER_FUNCTION_NODE = 227;
    int WINDOW_DEFINITION_NODE = 228;
    int WINDOW_REFERENCE_NODE = 229;
    int WINDOW_RESULTSET_NODE = 230;
    int DENSERANK_FUNCTION_NODE = 232;
    int RANK_FUNCTION_NODE = 233;
    int EXPLAIN_NODE = 234;

    int EXPORT_NODE = 250;
    int TRUNC_NODE = 251;
    int BATCH_ONCE_NODE = 252;
    int FIRST_LAST_VALUE_FUNCTION_NODE = 253;
    int LEAD_LAG_FUNCTION_NODE = 254;
    int CREATE_PIN_NODE = 255;
    int DROP_PIN_NODE = 256;
    int ARRAY_OPERATOR_NODE = 257;
    int ARRAY_CONSTANT_NODE = 258;
    int SET_SESSION_PROPERTY_NODE = 259;
    int CURRENT_SESSION_PROPERTY_NODE = 260;
    int BINARY_EXPORT_NODE = 261;
    int LIST_VALUE_NODE = 262;
    int GROUPING_FUNCTION_NODE = 263;
    int REPEAT_OPERATOR_NODE = 264;
    int SIMPLE_LOCALE_STRING_OPERATOR_NODE = 265;
    int GROUP_USER_NODE = 266;
    int SELF_REFERENCE_NODE = 267;
    int DIGITS_OPERATOR_NODE = 268;
    int SIGNAL_NODE = 269;
    int SET_NODE = 270;
    int FULL_OUTER_JOIN_NODE = 271;
    int EMPTY_DEFAULT_CONSTANT_NODE = 272;
    int STRING_AGGREGATE_NODE = 273;
<<<<<<< HEAD
    int VALUE_TUPLE_NODE = 274;
    int TIME_SPAN_NODE = 275;

    // Final value in set, keep up to date!
    int FINAL_VALUE = TIME_SPAN_NODE;
=======
	int KAFKA_EXPORT_NODE = 274;

	// Final value in set, keep up to date!
	int FINAL_VALUE = KAFKA_EXPORT_NODE;
>>>>>>> b3651d51

    /**
     * Extensions to this interface can use nodetypes > MAX_NODE_TYPE with out fear of collision
     * with C_NodeTypes
     */
    int MAX_NODE_TYPE = 999;
}<|MERGE_RESOLUTION|>--- conflicted
+++ resolved
@@ -25,7 +25,7 @@
  *
  * Splice Machine, Inc. has modified the Apache Derby code in this file.
  *
- * All such Splice Machine modifications are Copyright 2012 - 2019 Splice Machine, Inc.,
+ * All such Splice Machine modifications are Copyright 2012 - 2020 Splice Machine, Inc.,
  * and are licensed to you under the GNU Affero General Public License.
  */
 
@@ -282,18 +282,12 @@
     int FULL_OUTER_JOIN_NODE = 271;
     int EMPTY_DEFAULT_CONSTANT_NODE = 272;
     int STRING_AGGREGATE_NODE = 273;
-<<<<<<< HEAD
     int VALUE_TUPLE_NODE = 274;
     int TIME_SPAN_NODE = 275;
-
-    // Final value in set, keep up to date!
-    int FINAL_VALUE = TIME_SPAN_NODE;
-=======
-	int KAFKA_EXPORT_NODE = 274;
+	int KAFKA_EXPORT_NODE = 276;
 
 	// Final value in set, keep up to date!
 	int FINAL_VALUE = KAFKA_EXPORT_NODE;
->>>>>>> b3651d51
 
     /**
      * Extensions to this interface can use nodetypes > MAX_NODE_TYPE with out fear of collision
