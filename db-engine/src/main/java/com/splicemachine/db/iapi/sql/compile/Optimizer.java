--- conflicted
+++ resolved
@@ -428,8 +428,6 @@
     default boolean isMemPlatform() { return false; };
 
     CostModel getCostModel();
-<<<<<<< HEAD
-=======
 
 
     void setOuterTableOfJoin(ResultSetNode outerTableOfJoin);
@@ -450,5 +448,4 @@
      * @return the non-pushable predicate list
      */
     PredicateList getNonPushablePredicates();
->>>>>>> 27e07fcf
 }