--- conflicted
+++ resolved
@@ -417,9 +417,5 @@
     public boolean isForSpark();
 
     int getJoinPosition();
-<<<<<<< HEAD
-=======
-
-    default boolean isMemPlatform() { return false; };
->>>>>>> b46c10bd
+
 }