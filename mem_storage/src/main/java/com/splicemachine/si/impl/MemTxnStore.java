--- conflicted
+++ resolved
@@ -585,7 +585,6 @@
     }
 
     @Override
-<<<<<<< HEAD
     public void addConflictingTxnIds(long txnId, long[] conflictingTxnIds) throws IOException {
         long beginTs = txnId & SIConstants.TRANSANCTION_ID_MASK;
         Lock wl=lockStriper.get(beginTs).writeLock();
@@ -609,9 +608,10 @@
         }finally{
             rl.unlock();
         }
-=======
+    }
+
+    @Override
     public void invalidate() {
         // no op
->>>>>>> 6b829c37
     }
 }