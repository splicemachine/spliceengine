--- conflicted
+++ resolved
@@ -90,14 +90,11 @@
                                     <exclude>com.splicemachine:db-tools-ij</exclude>
                                     <exclude>com.splicemachine:db-shared</exclude>
                                     <exclude>com.splicemachine:db-drda</exclude>
-<<<<<<< HEAD
                                     <exclude>${extraExclude}</exclude>
-=======
                                     <exclude>io.dropwizard.metrics:*</exclude>
                                     <exclude>com.yammer.metrics:*</exclude>
                                     <exclude>org.apache.spark:spark-mesos_2.11</exclude>
                                     <exclude>org.apache.spark:spark-core_2.11</exclude>
->>>>>>> c5447c7a
                                 </excludes>
                             </artifactSet>
                             <relocations>
