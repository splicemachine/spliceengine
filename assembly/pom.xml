--- conflicted
+++ resolved
@@ -531,28 +531,6 @@
                     <value>installer</value>
                 </property>
             </activation>
-<<<<<<< HEAD
-=======
-            <dependencies>
-                <dependency>
-                    <groupId>com.splicemachine</groupId>
-                    <artifactId>splice_ranger_service-${envClassifier}</artifactId>
-                    <version>2.5.0.1835-SNAPSHOT</version>
-                </dependency>
-                <dependency>
-                    <groupId>com.splicemachine</groupId>
-                    <artifactId>splice_ranger_admin-${envClassifier}</artifactId>
-                    <version>2.5.0.1835-SNAPSHOT</version>
-                </dependency>
-                <dependency>
-                    <groupId>com.splicemachine</groupId>
-                    <artifactId>splice_ranger_admin-${envClassifier}</artifactId>
-                    <version>2.5.0.1835-SNAPSHOT</version>
-                </dependency>
-
-
-            </dependencies>
->>>>>>> f2c0b9b3
             <build>
                 <plugins>
                     <plugin>
