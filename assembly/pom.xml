<?xml version="1.0" encoding="UTF-8"?>
<!--
  ~ Copyright (c) 2012 - 2017 Splice Machine, Inc.
  ~
  ~ This file is part of Splice Machine.
  ~ Splice Machine is free software: you can redistribute it and/or modify it under the terms of the
  ~ GNU Affero General Public License as published by the Free Software Foundation, either
  ~ version 3, or (at your option) any later version.
  ~ Splice Machine is distributed in the hope that it will be useful, but WITHOUT ANY WARRANTY;
  ~ without even the implied warranty of MERCHANTABILITY or FITNESS FOR A PARTICULAR PURPOSE.
  ~ See the GNU Affero General Public License for more details.
  ~ You should have received a copy of the GNU Affero General Public License along with Splice Machine.
  ~ If not, see <http://www.gnu.org/licenses/>.
  -->
<project xmlns="http://maven.apache.org/POM/4.0.0" xmlns:xsi="http://www.w3.org/2001/XMLSchema-instance" xsi:schemaLocation="http://maven.apache.org/POM/4.0.0 http://maven.apache.org/xsd/maven-4.0.0.xsd">
    <modelVersion>4.0.0</modelVersion>
    <artifactId>splice_machine-assembly-${envClassifier}</artifactId>
    <packaging>jar</packaging>
    <name>${project.artifactId}</name>
    <description>Assembly module for SpliceMachine</description>
    <parent>
        <artifactId>spliceengine-parent</artifactId>
        <groupId>com.splicemachine</groupId>
        <version>2.7.0.1817-SNAPSHOT</version>
    </parent>
    <dependencies>
        <dependency>
            <groupId>${project.groupId}</groupId>
            <artifactId>hbase_sql-${envClassifier}</artifactId>
            <version>${project.version}</version>
        </dependency>
        <dependency>
            <groupId>org.apache.spark</groupId>
            <artifactId>spark-core_${scala.binary.version}</artifactId>
            <version>${spark.version}</version>
        </dependency>
    </dependencies>
    <properties>
        <jenkins.build.number>1</jenkins.build.number>
        <parcel.patch>p0.${jenkins.build.number}</parcel.patch>
    </properties>
    <build>
        <plugins>
            <plugin>
                <groupId>org.codehaus.mojo</groupId>
                <artifactId>build-helper-maven-plugin</artifactId>
                <version>1.9.1</version>
                <executions>
                    <execution>
                        <id>add-resource</id>
                        <phase>generate-resources</phase>
                        <goals>
                            <goal>add-resource</goal>
                        </goals>
                        <configuration>
                            <resources>
                                <resource>
                                    <directory>${envClassifier}/src/main/resources</directory>
                                    <filtering>true</filtering>
                                </resource>
                            </resources>
                        </configuration>
                    </execution>
                </executions>
            </plugin>
        </plugins>
    </build>

    <profiles>
        <profile>
            <id>ee</id>
            <activation>
                <property>
                    <name>ee</name>
                    <value>enterprise</value>
                </property>
            </activation>
            <dependencies>
                <dependency>
                    <groupId>com.splicemachine</groupId>
                    <artifactId>splice_ee-${envClassifier}</artifactId>
                    <version>2.7.0.1817-SNAPSHOT</version>
                </dependency>
                <dependency>
                    <groupId>com.splicemachine</groupId>
                    <artifactId>splice_backup-${envClassifier}</artifactId>
                    <version>2.7.0.1817-SNAPSHOT</version>
                </dependency>
                <dependency>
                    <groupId>com.splicemachine</groupId>
                    <artifactId>splice_auth</artifactId>
                    <version>2.7.0.1817-SNAPSHOT</version>
                </dependency>
                <dependency>
                    <groupId>com.splicemachine</groupId>
                    <artifactId>splice_colperms</artifactId>
                    <version>2.7.0.1817-SNAPSHOT</version>
                </dependency>
                <dependency>
                    <groupId>com.splicemachine</groupId>
                    <artifactId>splice_encryption</artifactId>
                    <version>2.7.0.1817-SNAPSHOT</version>
                </dependency>
            </dependencies>
        </profile>
        <profile>
            <id>parcel</id>
            <activation>
                <property>
                    <name>parcel</name>
                    <value>parcel</value>
                </property>
            </activation>
            <build>
                <plugins>
                    <plugin>
                        <groupId>org.apache.maven.plugins</groupId>
                        <artifactId>maven-dependency-plugin</artifactId>
                        <version>2.10</version>
                        <executions>
                            <execution>
                                <id>copy</id>
                                <phase>package</phase>
                                <goals>
                                    <goal>copy-dependencies</goal>
                                </goals>
                                <configuration>
                                    <includeArtifactIds>
                                        db-client,
                                        db-tools-i18n,
                                        db-tools-ij,
                                        db-shared,
                                        db-drda,
                                        db-engine,
                                        pipeline_api,
                                        splice_access_api,
                                        splice_encoding,
                                        splice_machine,
                                        splice_protocol,
                                        splice_si_api,
                                        splice_timestamp_api,
                                        utilities,
                                        memory,
                                        sketches-core,
                                        hppc,
                                        opencsv,
                                        concurrentlinkedhashmap-lru,
                                        kryo-serializers,
                                        lucene-core,
                                        hbase_pipeline-${envClassifier},
                                        hbase_storage-${envClassifier},
                                        hbase_sql-${envClassifier},
                                        splice_ee-${envClassifier},
                                        splice_backup-${envClassifier},
                                        splice_auth,
                                        splice_colperms,
                                        splice_encryption,
                                        akka-remote_${scala.binary.version},
                                        splicemachine-${envClassifier}-${spark.version}_${scala.binary.version},
<<<<<<< HEAD
					                    super-csv,
                                        splice_aws,
                                        units,
                                        log,
                                        stats,
                                        HdrHistogram,
                                        jmxutils,
                                        jol-core,
                                        slice,
                                        orc-protobuf
=======
					super-csv,
					c3p0,
					mchange-commons-java
>>>>>>> 20a36ccf
                                    </includeArtifactIds>
                                </configuration>
                            </execution>
                        </executions>
                    </plugin>
                    <plugin>
                        <artifactId>maven-antrun-plugin</artifactId>
                        <executions>
                            <execution>
                                <phase>pre-integration-test</phase>
                                <configuration>
                                    <target>
                                        <replace token="TOP_VERSION" value="${project.version}.${envClassifier}.${parcel.patch}" dir="target/classes/meta">
                                            <include name="parcel.json"/>
                                        </replace>
                                        <replace token="BASE_VERSION" value="${project.version}" dir="target/classes/meta">
                                            <include name="parcel.json"/>
                                        </replace>
                                        <replace token="COMPONENT_VERSION" value="${project.version}.${envClassifier}" dir="target/classes/meta">
                                            <include name="parcel.json"/>
                                        </replace>
                                        <replace token="PKG_VERSION" value="${project.version}+${envClassifier}+${buildNumber}" dir="target/classes/meta">
                                            <include name="parcel.json"/>
                                        </replace>
                                        <replace token="PKG_RELEASE" value="1.${envClassifier}.${parcel.patch}" dir="target/classes/meta">
                                            <include name="parcel.json"/>
                                        </replace>
                                        <replace token="CDH_VERSION" value="${cdh.parcel.version}" dir="target/classes/meta">
                                            <include name="parcel.json"/>
                                        </replace>
                                        <copy todir="target/SPLICEMACHINE-${project.version}.${envClassifier}.${parcel.patch}/lib">
                                            <fileset dir="target/dependency" includes="**/*"/>
                                        </copy>
                                        <copy todir="target/SPLICEMACHINE-${project.version}.${envClassifier}.${parcel.patch}/meta">
                                            <fileset dir="target/classes/meta" includes="**/*"/>
                                        </copy>
                                        <copy todir="target/SPLICEMACHINE-${project.version}.${envClassifier}.${parcel.patch}/conf">
                                            <fileset dir="target/classes/conf" includes="**/*"/>
                                        </copy>
                                        <copy todir="target/SPLICEMACHINE-${project.version}.${envClassifier}.${parcel.patch}/bin">
                                            <fileset dir="target/classes/bin" includes="**/*"/>
                                        </copy>
                                        <copy todir="target/SPLICEMACHINE-${project.version}.${envClassifier}.${parcel.patch}/scripts">
                                            <fileset dir="target/classes/scripts" includes="**/*" excludes="**/flatten.sh,**/restart.sh" />
                                            <fileset dir="common/src/main/resources/scripts" includes="**/*"/>
                                        </copy>
                                        <!-- el6 -->
                                        <replace token="FULL_VERSION" value="${project.version}.${envClassifier}.${parcel.patch}-el6" dir="target/SPLICEMACHINE-${project.version}.${envClassifier}.${parcel.patch}/meta">
                                            <include name="parcel.json"/>
                                        </replace>
                                        <tar compression="gzip" destfile="target/parcels/SPLICEMACHINE-${project.version}.${envClassifier}.${parcel.patch}-el6.parcel">
                                            <tarfileset username="root" group="root" filemode="755" dir="target/SPLICEMACHINE-${project.version}.${envClassifier}.${parcel.patch}/bin" prefix="SPLICEMACHINE-${project.version}.${envClassifier}.${parcel.patch}/bin"/>
                                            <tarfileset username="root" group="root" filemode="755" dir="target/SPLICEMACHINE-${project.version}.${envClassifier}.${parcel.patch}/scripts" prefix="SPLICEMACHINE-${project.version}.${envClassifier}.${parcel.patch}/scripts"/>
                                            <tarfileset username="root" group="root" filemode="644" dir="target/SPLICEMACHINE-${project.version}.${envClassifier}.${parcel.patch}/lib" prefix="SPLICEMACHINE-${project.version}.${envClassifier}.${parcel.patch}/lib"/>
                                            <tarfileset username="root" group="root" filemode="644" dir="target/SPLICEMACHINE-${project.version}.${envClassifier}.${parcel.patch}/meta" prefix="SPLICEMACHINE-${project.version}.${envClassifier}.${parcel.patch}/meta"/>
                                            <tarfileset username="root" group="root" filemode="644" dir="target/SPLICEMACHINE-${project.version}.${envClassifier}.${parcel.patch}/conf" prefix="SPLICEMACHINE-${project.version}.${envClassifier}.${parcel.patch}/conf"/>
                                        </tar>
                                        <!-- el7 -->
                                        <replace token="FULL_VERSION" value="${project.version}.${envClassifier}.${parcel.patch}-el7" dir="target/SPLICEMACHINE-${project.version}.${envClassifier}.${parcel.patch}/meta">
                                            <include name="parcel.json"/>
                                        </replace>
                                        <tar compression="gzip" destfile="target/parcels/SPLICEMACHINE-${project.version}.${envClassifier}.${parcel.patch}-el7.parcel">
                                            <tarfileset username="root" group="root" filemode="755" dir="target/SPLICEMACHINE-${project.version}.${envClassifier}.${parcel.patch}/bin" prefix="SPLICEMACHINE-${project.version}.${envClassifier}.${parcel.patch}/bin"/>
                                            <tarfileset username="root" group="root" filemode="755" dir="target/SPLICEMACHINE-${project.version}.${envClassifier}.${parcel.patch}/scripts" prefix="SPLICEMACHINE-${project.version}.${envClassifier}.${parcel.patch}/scripts"/>
                                            <tarfileset username="root" group="root" filemode="644" dir="target/SPLICEMACHINE-${project.version}.${envClassifier}.${parcel.patch}/lib" prefix="SPLICEMACHINE-${project.version}.${envClassifier}.${parcel.patch}/lib"/>
                                            <tarfileset username="root" group="root" filemode="644" dir="target/SPLICEMACHINE-${project.version}.${envClassifier}.${parcel.patch}/meta" prefix="SPLICEMACHINE-${project.version}.${envClassifier}.${parcel.patch}/meta"/>
                                            <tarfileset username="root" group="root" filemode="644" dir="target/SPLICEMACHINE-${project.version}.${envClassifier}.${parcel.patch}/conf" prefix="SPLICEMACHINE-${project.version}.${envClassifier}.${parcel.patch}/conf"/>
                                        </tar>
                                        <!-- sles11 -->
                                        <replace token="FULL_VERSION" value="${project.version}.${envClassifier}.${parcel.patch}-sles11" dir="target/SPLICEMACHINE-${project.version}.${envClassifier}.${parcel.patch}/meta">
                                            <include name="parcel.json"/>
                                        </replace>
                                        <tar compression="gzip" destfile="target/parcels/SPLICEMACHINE-${project.version}.${envClassifier}.${parcel.patch}-sles11.parcel">
                                            <tarfileset username="root" group="root" filemode="755" dir="target/SPLICEMACHINE-${project.version}.${envClassifier}.${parcel.patch}/bin" prefix="SPLICEMACHINE-${project.version}.${envClassifier}.${parcel.patch}/bin"/>
                                            <tarfileset username="root" group="root" filemode="755" dir="target/SPLICEMACHINE-${project.version}.${envClassifier}.${parcel.patch}/scripts" prefix="SPLICEMACHINE-${project.version}.${envClassifier}.${parcel.patch}/scripts"/>
                                            <tarfileset username="root" group="root" filemode="644" dir="target/SPLICEMACHINE-${project.version}.${envClassifier}.${parcel.patch}/lib" prefix="SPLICEMACHINE-${project.version}.${envClassifier}.${parcel.patch}/lib"/>
                                            <tarfileset username="root" group="root" filemode="644" dir="target/SPLICEMACHINE-${project.version}.${envClassifier}.${parcel.patch}/meta" prefix="SPLICEMACHINE-${project.version}.${envClassifier}.${parcel.patch}/meta"/>
                                            <tarfileset username="root" group="root" filemode="644" dir="target/SPLICEMACHINE-${project.version}.${envClassifier}.${parcel.patch}/conf" prefix="SPLICEMACHINE-${project.version}.${envClassifier}.${parcel.patch}/conf"/>
                                        </tar>
                                        <!-- precise -->
                                        <replace token="FULL_VERSION" value="${project.version}.${envClassifier}.${parcel.patch}-precise" dir="target/SPLICEMACHINE-${project.version}.${envClassifier}.${parcel.patch}/meta">
                                            <include name="parcel.json"/>
                                        </replace>
                                        <tar compression="gzip" destfile="target/parcels/SPLICEMACHINE-${project.version}.${envClassifier}.${parcel.patch}-precise.parcel">
                                            <tarfileset username="root" group="root" filemode="755" dir="target/SPLICEMACHINE-${project.version}.${envClassifier}.${parcel.patch}/bin" prefix="SPLICEMACHINE-${project.version}.${envClassifier}.${parcel.patch}/bin"/>
                                            <tarfileset username="root" group="root" filemode="755" dir="target/SPLICEMACHINE-${project.version}.${envClassifier}.${parcel.patch}/scripts" prefix="SPLICEMACHINE-${project.version}.${envClassifier}.${parcel.patch}/scripts"/>
                                            <tarfileset username="root" group="root" filemode="644" dir="target/SPLICEMACHINE-${project.version}.${envClassifier}.${parcel.patch}/lib" prefix="SPLICEMACHINE-${project.version}.${envClassifier}.${parcel.patch}/lib"/>
                                            <tarfileset username="root" group="root" filemode="644" dir="target/SPLICEMACHINE-${project.version}.${envClassifier}.${parcel.patch}/meta" prefix="SPLICEMACHINE-${project.version}.${envClassifier}.${parcel.patch}/meta"/>
                                            <tarfileset username="root" group="root" filemode="644" dir="target/SPLICEMACHINE-${project.version}.${envClassifier}.${parcel.patch}/conf" prefix="SPLICEMACHINE-${project.version}.${envClassifier}.${parcel.patch}/conf"/>
                                        </tar>
                                        <!-- wheezy -->
                                        <replace token="FULL_VERSION" value="${project.version}.${envClassifier}.${parcel.patch}-wheezy" dir="target/SPLICEMACHINE-${project.version}.${envClassifier}.${parcel.patch}/meta">
                                            <include name="parcel.json"/>
                                        </replace>
                                        <tar compression="gzip" destfile="target/parcels/SPLICEMACHINE-${project.version}.${envClassifier}.${parcel.patch}-wheezy.parcel">
                                            <tarfileset username="root" group="root" filemode="755" dir="target/SPLICEMACHINE-${project.version}.${envClassifier}.${parcel.patch}/bin" prefix="SPLICEMACHINE-${project.version}.${envClassifier}.${parcel.patch}/bin"/>
                                            <tarfileset username="root" group="root" filemode="755" dir="target/SPLICEMACHINE-${project.version}.${envClassifier}.${parcel.patch}/scripts" prefix="SPLICEMACHINE-${project.version}.${envClassifier}.${parcel.patch}/scripts"/>
                                            <tarfileset username="root" group="root" filemode="644" dir="target/SPLICEMACHINE-${project.version}.${envClassifier}.${parcel.patch}/lib" prefix="SPLICEMACHINE-${project.version}.${envClassifier}.${parcel.patch}/lib"/>
                                            <tarfileset username="root" group="root" filemode="644" dir="target/SPLICEMACHINE-${project.version}.${envClassifier}.${parcel.patch}/meta" prefix="SPLICEMACHINE-${project.version}.${envClassifier}.${parcel.patch}/meta"/>
                                            <tarfileset username="root" group="root" filemode="644" dir="target/SPLICEMACHINE-${project.version}.${envClassifier}.${parcel.patch}/conf" prefix="SPLICEMACHINE-${project.version}.${envClassifier}.${parcel.patch}/conf"/>
                                        </tar>
                                        <!-- trusty -->
                                        <replace token="FULL_VERSION" value="${project.version}.${envClassifier}.${parcel.patch}-trusty" dir="target/SPLICEMACHINE-${project.version}.${envClassifier}.${parcel.patch}/meta">
                                            <include name="parcel.json"/>
                                        </replace>
                                        <tar compression="gzip" destfile="target/parcels/SPLICEMACHINE-${project.version}.${envClassifier}.${parcel.patch}-trusty.parcel">
                                            <tarfileset username="root" group="root" filemode="755" dir="target/SPLICEMACHINE-${project.version}.${envClassifier}.${parcel.patch}/bin" prefix="SPLICEMACHINE-${project.version}.${envClassifier}.${parcel.patch}/bin"/>
                                            <tarfileset username="root" group="root" filemode="755" dir="target/SPLICEMACHINE-${project.version}.${envClassifier}.${parcel.patch}/scripts" prefix="SPLICEMACHINE-${project.version}.${envClassifier}.${parcel.patch}/scripts"/>
                                            <tarfileset username="root" group="root" filemode="644" dir="target/SPLICEMACHINE-${project.version}.${envClassifier}.${parcel.patch}/lib" prefix="SPLICEMACHINE-${project.version}.${envClassifier}.${parcel.patch}/lib"/>
                                            <tarfileset username="root" group="root" filemode="644" dir="target/SPLICEMACHINE-${project.version}.${envClassifier}.${parcel.patch}/meta" prefix="SPLICEMACHINE-${project.version}.${envClassifier}.${parcel.patch}/meta"/>
                                            <tarfileset username="root" group="root" filemode="644" dir="target/SPLICEMACHINE-${project.version}.${envClassifier}.${parcel.patch}/conf" prefix="SPLICEMACHINE-${project.version}.${envClassifier}.${parcel.patch}/conf"/>
                                        </tar>
                                        <exec executable="python2.7" failonerror="true" dir="target/parcels">
                                            <arg line="${project.build.directory}/classes/python/make_manifest.py"/>
                                        </exec>
                                    </target>
                                </configuration>
                                <goals>
                                    <goal>run</goal>
                                </goals>
                            </execution>
                        </executions>
                    </plugin>
                </plugins>
            </build>
        </profile>
        <profile>
            <id>installer</id>
            <activation>
                <property>
                    <name>installer</name>
                    <value>installer</value>
                </property>
            </activation>
            <build>
                <plugins>
                    <plugin>
                        <groupId>org.apache.maven.plugins</groupId>
                        <artifactId>maven-dependency-plugin</artifactId>
                        <version>2.10</version>
                        <executions>
                            <execution>
                                <id>copy</id>
                                <phase>package</phase>
                                <goals>
                                    <goal>copy-dependencies</goal>
                                </goals>
                                <configuration>
                                    <includeArtifactIds>
                                        db-client,
                                        db-tools-i18n,
                                        db-tools-ij,
                                        db-shared,
                                        db-drda,
                                        javax.servlet-api,
                                        javax.ws.rs-api
                                    </includeArtifactIds>
                                </configuration>
                            </execution>
                        </executions>
                    </plugin>
                    <plugin>
                        <groupId>org.apache.maven.plugins</groupId>
                        <artifactId>maven-shade-plugin</artifactId>
                        <version>3.0.0</version>
                        <executions>
                            <execution>
                                <id>1</id>
                                <phase>package</phase>
                                <goals>
                                    <goal>shade</goal>
                                </goals>
                                <configuration>
                                    <artifactSet>
                                        <excludes>
                                            <exclude>org.apache.hadoop*:*</exclude>
                                            <exclude>org.apache.hadoop.hbase:*</exclude>
                                            <exclude>org.apache.hbase:*</exclude>
                                            <exclude>org.apache.hadoop.hbase.ipc:*</exclude>
                                            <exclude>org.apache.hbase.ipc:*</exclude>
                                            <exclude>org.apache.hadoop.hbase.filter:*</exclude>
                                            <exclude>org.apache.hbase.filter:*</exclude>
                                            <exclude>org.apache.hive:*</exclude>
                                            <exclude>org.apache.zookeeper:zookeeper</exclude>
                                            <exclude>org.apache.hive.shims:*</exclude>
                                            <exclude>com.amazonaws:*</exclude>
                                            <exclude>com.mapr*:*</exclude>
                                            <exclude>mapr.fs*:*</exclude>
                                            <exclude>com.sun.jersey:*</exclude>
                                            <exclude>com.splicemachine:db-client</exclude>
                                            <exclude>com.splicemachine:db-tools-i18n</exclude>
                                            <exclude>com.splicemachine:db-tools-ij</exclude>
                                            <exclude>com.splicemachine:db-shared</exclude>
                                            <exclude>com.splicemachine:db-drda</exclude>
                                            <exclude>org.apache.kafka:*</exclude>
                                        </excludes>
                                    </artifactSet>

                                    <relocations>
                                        <relocation>
                                            <pattern>com.fasterxml</pattern>
                                            <shadedPattern>splice.com.fasterxml</shadedPattern>
                                        </relocation>

                                        <relocation>
                                            <pattern>org.codehaus.jackson</pattern>
                                            <shadedPattern>splice.org.codehaus.jackson</shadedPattern>
                                        </relocation>

                                        <relocation>
                                            <pattern>org.jboss.netty</pattern>
                                            <shadedPattern>splice.org.jboss.netty</shadedPattern>
                                        </relocation>

                                        <relocation>
                                            <pattern>io.netty</pattern>
                                            <shadedPattern>org.spark_project.io.netty</shadedPattern>
                                        </relocation>

                                        <relocation>
                                            <pattern>javax.ws</pattern>
                                            <shadedPattern>splice.javax.ws</shadedPattern>
                                        </relocation>

                                    </relocations>
                                    <shadedArtifactAttached>true</shadedArtifactAttached>
                                    <shadedClassifierName>splice-uber</shadedClassifierName>
                                    <filters>
                                        <filter>
                                            <artifact>*:*</artifact>
                                            <excludes>
                                                <exclude>META-INF/maven/**</exclude>
                                                <exclude>META-INF/*.RSA</exclude>
                                                <exclude>META-INF/*.DSA</exclude>
                                                <exclude>META-INF/*.SF</exclude>
                                                <exclude>META-INF/licence/**</exclude>
                                                <exclude>**/core-site.xml</exclude>
                                                <exclude>**/hbase-site.xml</exclude>
                                                <exclude>**/splice-site.xml</exclude>
                                                <exclude>**/yarn-site.xml</exclude>
                                                <exclude>org/apache/spark/sql/execution/BufferedRowIterator</exclude>
                                            </excludes>
                                        </filter>

                                    </filters>
                                    <transformers>
                                        <transformer implementation="org.apache.maven.plugins.shade.resource.ServicesResourceTransformer"/>
                                    </transformers>

                                </configuration>
                            </execution>
                            <execution>
                                <id>2</id>
                                <phase>package</phase>
                                <goals>
                                    <goal>shade</goal>
                                </goals>
                                <configuration>
                                    <artifactSet>
                                        <includes>
                                            <include>org.apache.hadoop:hadoop-yarn-server-web-proxy*</include>
                                        </includes>
                                    </artifactSet>
                                    <relocations>
                                        <relocation>
                                            <pattern>com.fasterxml</pattern>
                                            <shadedPattern>splice.com.fasterxml</shadedPattern>
                                        </relocation>
                                        <relocation>
                                            <pattern>org.jboss.netty</pattern>
                                            <shadedPattern>splice.org.jboss.netty</shadedPattern>
                                        </relocation>
                                        <relocation>
                                            <pattern>org.codehaus.jackson</pattern>
                                            <shadedPattern>splice.org.codehaus.jackson</shadedPattern>
                                        </relocation>
                                        <relocation>
                                            <pattern>io.netty</pattern>
                                            <shadedPattern>org.spark_project.io.netty</shadedPattern>
                                        </relocation>
                                        <relocation>
                                            <pattern>javax.ws</pattern>
                                            <shadedPattern>splice.javax.ws</shadedPattern>
                                        </relocation>
                                    </relocations>
                                    <shadedArtifactAttached>true</shadedArtifactAttached>
                                    <shadedClassifierName>splice-yarn-webproxy</shadedClassifierName>
                                    <filters>
                                        <filter>
                                            <artifact>*:*</artifact>
                                            <excludes>
                                                <exclude>META-INF/maven/**</exclude>
                                                <exclude>META-INF/*.RSA</exclude>
                                                <exclude>META-INF/*.DSA</exclude>
                                                <exclude>META-INF/*.SF</exclude>
                                                <exclude>META-INF/licence/**</exclude>
                                                <exclude>**/core-site.xml</exclude>
                                                <exclude>**/hbase-site.xml</exclude>
                                                <exclude>**/splice-site.xml</exclude>
                                                <exclude>**/yarn-site.xml</exclude>
                                                <exclude>org/apache/spark/sql/execution/BufferedRowIterator.class</exclude>
                                            </excludes>
                                        </filter>

                                    </filters>
                                    <transformers>
                                        <transformer implementation="org.apache.maven.plugins.shade.resource.ServicesResourceTransformer"/>
                                    </transformers>

                                </configuration>
                            </execution>
                        </executions>
                    </plugin>
                    <plugin>
                        <artifactId>maven-antrun-plugin</artifactId>
                        <executions>
                            <execution>
                                <phase>pre-integration-test</phase>
                                <configuration>
                                    <target>
                                        <copy todir="target/SPLICEMACHINE-${project.version}.${envClassifier}.${parcel.patch}/bin">
                                            <fileset dir="target/classes/bin" includes="**/*"/>
                                        </copy>
                                        <copy todir="target/SPLICEMACHINE-${project.version}.${envClassifier}.${parcel.patch}/conf">
                                            <fileset dir="target/classes/conf" includes="**/*"/>
                                        </copy>
                                        <copy todir="target/SPLICEMACHINE-${project.version}.${envClassifier}.${parcel.patch}/scripts">
                                            <fileset dir="target/classes/scripts" includes="**/*" excludes="**/flatten.sh,**/restart.sh" />
                                            <fileset dir="common/src/main/resources/scripts" includes="**/*"/>
                                        </copy>
                                        <copy todir="target/SPLICEMACHINE-${project.version}.${envClassifier}.${parcel.patch}/lib">
                                            <fileset dir="target/dependency" includes="**/*"/>
                                        </copy>
                                        <copy todir="target/SPLICEMACHINE-${project.version}.${envClassifier}.${parcel.patch}/lib">
                                            <fileset dir="target/" includes="*splice-uber*"/>
                                        </copy>
                                        <copy todir="target/SPLICEMACHINE-${project.version}.${envClassifier}.${parcel.patch}/lib">
                                            <fileset dir="target/" includes="*splice-yarn-webproxy*"/>
                                        </copy>
                                        <move file="${project.build.directory}/SPLICEMACHINE-${project.version}.${envClassifier}.${parcel.patch}/lib/splice_machine-assembly-${envClassifier}-${project.version}-splice-uber.jar"
                                              tofile="${project.build.directory}/SPLICEMACHINE-${project.version}.${envClassifier}.${parcel.patch}/lib/splice_machine-assembly-uber.jar" />
                                        <move file="${project.build.directory}/SPLICEMACHINE-${project.version}.${envClassifier}.${parcel.patch}/lib/splice_machine-assembly-${envClassifier}-${project.version}-splice-yarn-webproxy.jar"
                                              tofile="${project.build.directory}/SPLICEMACHINE-${project.version}.${envClassifier}.${parcel.patch}/lib/splice_machine-assembly-yarn-webproxy.jar" />
                                        <tar compression="gzip" destfile="target/installer/SPLICEMACHINE-${project.version}.${envClassifier}.${parcel.patch}.tar.gz">
                                            <tarfileset username="root" group="root" filemode="755" dir="target/SPLICEMACHINE-${project.version}.${envClassifier}.${parcel.patch}/bin" prefix="SPLICEMACHINE-${project.version}.${envClassifier}.${parcel.patch}/bin"/>
                                            <tarfileset username="root" group="root" filemode="644" dir="target/SPLICEMACHINE-${project.version}.${envClassifier}.${parcel.patch}/conf" prefix="SPLICEMACHINE-${project.version}.${envClassifier}.${parcel.patch}/conf"/>
                                            <tarfileset username="root" group="root" filemode="755" dir="target/SPLICEMACHINE-${project.version}.${envClassifier}.${parcel.patch}/scripts" prefix="SPLICEMACHINE-${project.version}.${envClassifier}.${parcel.patch}/scripts"/>
                                            <tarfileset username="root" group="root" filemode="644" dir="target/SPLICEMACHINE-${project.version}.${envClassifier}.${parcel.patch}/lib" prefix="SPLICEMACHINE-${project.version}.${envClassifier}.${parcel.patch}/lib"/>
                                        </tar>
                                    </target>
                                </configuration>
                                <goals>
                                    <goal>run</goal>
                                </goals>
                            </execution>
                        </executions>
                    </plugin>
                </plugins>
            </build>
        </profile>
        <profile>
            <id>hdp_service</id>
            <activation>
                <property>
                    <name>installer</name>
                    <value>installer</value>
                </property>
            </activation>
            <build>
                <plugins>
                    <plugin>
                        <groupId>org.apache.maven.plugins</groupId>
                        <artifactId>maven-dependency-plugin</artifactId>
                        <version>2.10</version>
                        <executions>
                            <execution>
                                <id>copy</id>
                                <phase>package</phase>
                                <goals>
                                    <goal>copy-dependencies</goal>
                                </goals>
                                <configuration>
                                    <includeArtifactIds>
                                        db-client,
                                        db-tools-i18n,
                                        db-tools-ij,
                                        db-shared,
                                        db-drda,
                                        db-engine,
                                        pipeline_api,
                                        splice_access_api,
                                        splice_encoding,
                                        splice_machine,
                                        splice_protocol,
                                        splice_si_api,
                                        splice_timestamp_api,
                                        utilities,
                                        memory,
                                        sketches-core,
                                        hppc,
                                        opencsv,
                                        concurrentlinkedhashmap-lru,
                                        kryo-serializers,
                                        lucene-core,
                                        hbase_pipeline-${envClassifier},
                                        hbase_storage-${envClassifier},
                                        hbase_sql-${envClassifier},
                                        splice_ee-${envClassifier},
                                        splice_backup-${envClassifier},
                                        splice_auth,
                                        splice_colperms,
                                        splice_encryption,
                                        akka-remote_${scala.binary.version},
                                        splicemachine-${envClassifier}-${spark.version}_${scala.binary.version},
                                        super-csv
                                    </includeArtifactIds>
                                </configuration>
                            </execution>
                        </executions>
                    </plugin>
                    <plugin>
                        <groupId>org.codehaus.mojo</groupId>
                        <artifactId>rpm-maven-plugin</artifactId>
                        <version>2.1.5</version>
                        <executions>
                            <execution>
                                <id>generate-splice</id>
                                <goals>
                                    <goal>attached-rpm</goal>
                                </goals>
                                <configuration>
                                    <name>splicemachine</name>
                                    <targetOS>linux</targetOS>
                                    <classifier>splicemachine</classifier>
                                    <version>${envClassifier}.${project.version}.${parcel.patch}</version>
                                    <group>Applications/Internet</group>
                                    <licence>Copyright © 2018 Splice Machine Inc. Licensed under the Apache License, Version 2.0.</licence>
                                    <requires>
                                        <require>python > 2.6</require>
                                    </requires>
                                    <mappings>
                                        <mapping>
                                            <directory>/var/lib/splicemachine</directory>
                                            <sources>
                                                <source>
                                                    <location>${project.build.directory}/dependency</location>
                                                </source>
                                            </sources>
                                        </mapping>
                                    </mappings>
                                </configuration>
                            </execution>
                            <execution>
                                <id>generate-ambari-service</id>
                                <goals>
                                    <goal>attached-rpm</goal>
                                </goals>
                                <configuration>
                                    <targetOS>linux</targetOS>
                                    <classifier>splicemachine_ambari_service</classifier>
                                    <name>splicemachine_ambari_service</name>
                                    <version>${envClassifier}.${project.version}.${parcel.patch}</version>
                                    <group>Applications/Internet</group>
                                    <licence>Copyright © 2018 Splice Machine Inc. Licensed under the Apache License, Version 2.0.</licence>
                                    <requires>
                                        <require>python > 2.6</require>
                                        <require>ambari-server > 2.2</require>
                                    </requires>
                                    <mappings>
                                        <mapping>
                                            <directory>/var/lib/ambari-server/resources/common-services</directory>
                                            <sources>
                                                <source>
                                                    <location>${project.build.directory}/classes/common-services</location>
                                                </source>
                                            </sources>
                                        </mapping>
                                        <mapping>
                                            <directory>/var/lib/ambari-server/resources/stacks</directory>
                                            <sources>
                                                <source>
                                                    <location>${project.build.directory}/classes/stacks</location>
                                                </source>
                                            </sources>
                                        </mapping>
                                    </mappings>
                                </configuration>
                            </execution>

                        </executions>
                    </plugin>
                </plugins>
            </build>
        </profile>
    </profiles>
</project><|MERGE_RESOLUTION|>--- conflicted
+++ resolved
@@ -157,8 +157,9 @@
                                         splice_encryption,
                                         akka-remote_${scala.binary.version},
                                         splicemachine-${envClassifier}-${spark.version}_${scala.binary.version},
-<<<<<<< HEAD
 					                    super-csv,
+                                        c3p0,
+                                        mchange-commons-java
                                         splice_aws,
                                         units,
                                         log,
@@ -168,11 +169,6 @@
                                         jol-core,
                                         slice,
                                         orc-protobuf
-=======
-					super-csv,
-					c3p0,
-					mchange-commons-java
->>>>>>> 20a36ccf
                                     </includeArtifactIds>
                                 </configuration>
                             </execution>
