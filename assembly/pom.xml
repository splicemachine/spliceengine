--- conflicted
+++ resolved
@@ -94,14 +94,9 @@
                                     <exclude>com.splicemachine:db-tools-ij</exclude>
                                     <exclude>com.splicemachine:db-shared</exclude>
                                     <exclude>com.splicemachine:db-drda</exclude>
-<<<<<<< HEAD
+                                    <exclude>org.apache.kafka:*</exclude>
                                     <exclude>${dropwizardmetrics}</exclude>
                                     <exclude>${yammermetrics}</exclude>
-=======
-                                    <exclude>io.dropwizard.metrics:*</exclude>
-                                    <exclude>com.yammer.metrics:*</exclude>
-                                    <exclude>org.apache.kafka:*</exclude>
->>>>>>> 4582b638
                                     <exclude>${extraExclude}</exclude>
                                 </excludes>
                             </artifactSet>
