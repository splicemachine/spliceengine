<?xml version="1.0" encoding="UTF-8"?>
<!--
  ~ Copyright (c) 2012 - 2017 Splice Machine, Inc.
  ~
  ~ This file is part of Splice Machine.
  ~ Splice Machine is free software: you can redistribute it and/or modify it under the terms of the
  ~ GNU Affero General Public License as published by the Free Software Foundation, either
  ~ version 3, or (at your option) any later version.
  ~ Splice Machine is distributed in the hope that it will be useful, but WITHOUT ANY WARRANTY;
  ~ without even the implied warranty of MERCHANTABILITY or FITNESS FOR A PARTICULAR PURPOSE.
  ~ See the GNU Affero General Public License for more details.
  ~ You should have received a copy of the GNU Affero General Public License along with Splice Machine.
  ~ If not, see <http://www.gnu.org/licenses/>.
  -->
<project xmlns="http://maven.apache.org/POM/4.0.0" xmlns:xsi="http://www.w3.org/2001/XMLSchema-instance" xsi:schemaLocation="http://maven.apache.org/POM/4.0.0 http://maven.apache.org/xsd/maven-4.0.0.xsd">
    <modelVersion>4.0.0</modelVersion>
    <groupId>com.splicemachine</groupId>
    <artifactId>splice_machine-assembly-${envClassifier}</artifactId>
    <packaging>jar</packaging>
    <name>${project.artifactId}</name>
    <description>Assembly module for SpliceMachine</description>
    <parent>
        <artifactId>spliceengine-parent</artifactId>
        <groupId>com.splicemachine</groupId>
<<<<<<< HEAD
        <version>2.5.0.1806S</version>
=======
        <version>2.5.0.1808-SNAPSHOT</version>
>>>>>>> 3c35729a
    </parent>
    <dependencies>
        <dependency>
            <groupId>${project.groupId}</groupId>
            <artifactId>hbase_sql-${envClassifier}</artifactId>
            <version>${project.version}</version>
        </dependency>

    </dependencies>
    <properties>
        <jenkins.build.number>1</jenkins.build.number>
        <parcel.patch>p0.${jenkins.build.number}</parcel.patch>
    </properties>
    <build>
        <plugins>
            <plugin>
                <groupId>org.codehaus.mojo</groupId>
                <artifactId>build-helper-maven-plugin</artifactId>
                <version>1.9.1</version>
                <executions>
                    <execution>
                        <id>add-resource</id>
                        <phase>generate-resources</phase>
                        <goals>
                            <goal>add-resource</goal>
                        </goals>
                        <configuration>
                            <resources>
                                <resource>
                                    <directory>${envClassifier}/src/main/resources</directory>
                                    <filtering>true</filtering>
                                </resource>
                            </resources>
                        </configuration>
                    </execution>
                </executions>
            </plugin>


            <plugin>
                <!-- This used to be confinded to the spark-prepare profile, but is now done always by default
                     To disable, use skipSparkPrepare on the command line -->
                <groupId>org.apache.maven.plugins</groupId>
                <artifactId>maven-dependency-plugin</artifactId>
                <version>2.10</version>
                <executions>
                    <execution>
                        <id>copy_database</id>
                        <phase>package</phase>
                        <goals>
                            <goal>copy-dependencies</goal>
                        </goals>
                        <configuration>
                            <includeArtifactIds>
                                db-client,
                                db-tools-i18n,
                                db-tools-ij,
                                db-shared,
                                db-drda,
                                db-engine,
                                pipeline_api,
                                splice_access_api,
                                splice_encoding,
                                splice_machine,
                                splice_protocol,
                                splice_si_api,
                                splice_timestamp_api,
                                utilities,
                                memory,
                                sketches-core,
                                hppc,
                                opencsv,
                                concurrentlinkedhashmap-lru,
                                kryo-serializers,
                                lucene-core,
                                hbase_pipeline-${envClassifier},
                                hbase_storage-${envClassifier},
                                hbase_sql-${envClassifier},
                                splice_ee-${envClassifier},
                                splice_backup-${envClassifier},
                                splice_auth,
                                splice_colperms,
                                splice_encryption,
                                akka-remote_${scala.binary.version},
                                splicemachine-${envClassifier}-${spark.version}_${scala.binary.version},
                                super-csv
                            </includeArtifactIds>
                        </configuration>
                    </execution>
                </executions>
            </plugin>
        </plugins>
    </build>

    <profiles>
        <profile>
            <id>ee</id>
            <activation>
                <property>
                    <name>ee</name>
                    <value>enterprise</value>
                </property>
            </activation>
            <dependencies>
                <dependency>
                    <groupId>com.splicemachine</groupId>
                    <artifactId>splice_ee-${envClassifier}</artifactId>
<<<<<<< HEAD
                    <version>2.5.0.1806S</version>
=======
                    <version>2.5.0.1808-SNAPSHOT</version>
>>>>>>> 3c35729a
                </dependency>
                <dependency>
                    <groupId>com.splicemachine</groupId>
                    <artifactId>splice_backup-${envClassifier}</artifactId>
<<<<<<< HEAD
                    <version>2.5.0.1806S</version>
=======
                    <version>2.5.0.1808-SNAPSHOT</version>
>>>>>>> 3c35729a
                </dependency>
                <dependency>
                    <groupId>com.splicemachine</groupId>
                    <artifactId>splice_auth</artifactId>
<<<<<<< HEAD
                    <version>2.5.0.1806S</version>
=======
                    <version>2.5.0.1808-SNAPSHOT</version>
>>>>>>> 3c35729a
                </dependency>
                <dependency>
                    <groupId>com.splicemachine</groupId>
                    <artifactId>splice_colperms</artifactId>
<<<<<<< HEAD
                    <version>2.5.0.1806S</version>
=======
                    <version>2.5.0.1808-SNAPSHOT</version>
>>>>>>> 3c35729a
                </dependency>
                <dependency>
                    <groupId>com.splicemachine</groupId>
                    <artifactId>splice_encryption</artifactId>
<<<<<<< HEAD
                    <version>2.5.0.1806S</version>
=======
                    <version>2.5.0.1808-SNAPSHOT</version>
>>>>>>> 3c35729a
                </dependency>
            </dependencies>
        </profile>
        <profile>
            <id>parcel</id>
            <activation>
                <property>
                    <name>parcel</name>
                    <value>parcel</value>
                </property>
            </activation>
            <build>
                <plugins>
                    <plugin>
                        <artifactId>maven-antrun-plugin</artifactId>
                        <executions>
                            <execution>
                                <phase>pre-integration-test</phase>
                                <configuration>
                                    <target>
                                        <replace token="TOP_VERSION" value="${project.version}.${envClassifier}.${parcel.patch}" dir="target/classes/meta">
                                            <include name="parcel.json"/>
                                        </replace>
                                        <replace token="BASE_VERSION" value="${project.version}" dir="target/classes/meta">
                                            <include name="parcel.json"/>
                                        </replace>
                                        <replace token="COMPONENT_VERSION" value="${project.version}.${envClassifier}" dir="target/classes/meta">
                                            <include name="parcel.json"/>
                                        </replace>
                                        <replace token="PKG_VERSION" value="${project.version}+${envClassifier}+${buildNumber}" dir="target/classes/meta">
                                            <include name="parcel.json"/>
                                        </replace>
                                        <replace token="PKG_RELEASE" value="1.${envClassifier}.${parcel.patch}" dir="target/classes/meta">
                                            <include name="parcel.json"/>
                                        </replace>
                                        <replace token="CDH_VERSION" value="${cdh.parcel.version}" dir="target/classes/meta">
                                            <include name="parcel.json"/>
                                        </replace>
                                        <copy todir="target/SPLICEMACHINE-${project.version}.${envClassifier}.${parcel.patch}/lib">
                                            <fileset dir="target/dependency" includes="**/*"/>
                                        </copy>
                                        <copy todir="target/SPLICEMACHINE-${project.version}.${envClassifier}.${parcel.patch}/meta">
                                            <fileset dir="target/classes/meta" includes="**/*"/>
                                        </copy>
                                        <copy todir="target/SPLICEMACHINE-${project.version}.${envClassifier}.${parcel.patch}/bin">
                                            <fileset dir="target/classes/bin" includes="**/*"/>
                                        </copy>
                                        <copy todir="target/SPLICEMACHINE-${project.version}.${envClassifier}.${parcel.patch}/scripts">
                                            <fileset dir="target/classes/scripts" includes="**/*" excludes="**/flatten.sh,**/restart.sh" />
                                            <fileset dir="common/src/main/resources/scripts" includes="**/*"/>
                                        </copy>
                                        <!-- el6 -->
                                        <replace token="FULL_VERSION" value="${project.version}.${envClassifier}.${parcel.patch}-el6" dir="target/SPLICEMACHINE-${project.version}.${envClassifier}.${parcel.patch}/meta">
                                            <include name="parcel.json"/>
                                        </replace>
                                        <tar compression="gzip" destfile="target/parcels/SPLICEMACHINE-${project.version}.${envClassifier}.${parcel.patch}-el6.parcel">
                                            <tarfileset username="root" group="root" filemode="755" dir="target/SPLICEMACHINE-${project.version}.${envClassifier}.${parcel.patch}/bin" prefix="SPLICEMACHINE-${project.version}.${envClassifier}.${parcel.patch}/bin"/>
                                            <tarfileset username="root" group="root" filemode="755" dir="target/SPLICEMACHINE-${project.version}.${envClassifier}.${parcel.patch}/scripts" prefix="SPLICEMACHINE-${project.version}.${envClassifier}.${parcel.patch}/scripts"/>
                                            <tarfileset username="root" group="root" filemode="644" dir="target/SPLICEMACHINE-${project.version}.${envClassifier}.${parcel.patch}/lib" prefix="SPLICEMACHINE-${project.version}.${envClassifier}.${parcel.patch}/lib"/>
                                            <tarfileset username="root" group="root" filemode="644" dir="target/SPLICEMACHINE-${project.version}.${envClassifier}.${parcel.patch}/meta" prefix="SPLICEMACHINE-${project.version}.${envClassifier}.${parcel.patch}/meta"/>
                                        </tar>
                                        <!-- el7 -->
                                        <replace token="FULL_VERSION" value="${project.version}.${envClassifier}.${parcel.patch}-el7" dir="target/SPLICEMACHINE-${project.version}.${envClassifier}.${parcel.patch}/meta">
                                            <include name="parcel.json"/>
                                        </replace>
                                        <tar compression="gzip" destfile="target/parcels/SPLICEMACHINE-${project.version}.${envClassifier}.${parcel.patch}-el7.parcel">
                                            <tarfileset username="root" group="root" filemode="755" dir="target/SPLICEMACHINE-${project.version}.${envClassifier}.${parcel.patch}/bin" prefix="SPLICEMACHINE-${project.version}.${envClassifier}.${parcel.patch}/bin"/>
                                            <tarfileset username="root" group="root" filemode="755" dir="target/SPLICEMACHINE-${project.version}.${envClassifier}.${parcel.patch}/scripts" prefix="SPLICEMACHINE-${project.version}.${envClassifier}.${parcel.patch}/scripts"/>
                                            <tarfileset username="root" group="root" filemode="644" dir="target/SPLICEMACHINE-${project.version}.${envClassifier}.${parcel.patch}/lib" prefix="SPLICEMACHINE-${project.version}.${envClassifier}.${parcel.patch}/lib"/>
                                            <tarfileset username="root" group="root" filemode="644" dir="target/SPLICEMACHINE-${project.version}.${envClassifier}.${parcel.patch}/meta" prefix="SPLICEMACHINE-${project.version}.${envClassifier}.${parcel.patch}/meta"/>
                                        </tar>
                                        <!-- sles11 -->
                                        <replace token="FULL_VERSION" value="${project.version}.${envClassifier}.${parcel.patch}-sles11" dir="target/SPLICEMACHINE-${project.version}.${envClassifier}.${parcel.patch}/meta">
                                            <include name="parcel.json"/>
                                        </replace>
                                        <tar compression="gzip" destfile="target/parcels/SPLICEMACHINE-${project.version}.${envClassifier}.${parcel.patch}-sles11.parcel">
                                            <tarfileset username="root" group="root" filemode="755" dir="target/SPLICEMACHINE-${project.version}.${envClassifier}.${parcel.patch}/bin" prefix="SPLICEMACHINE-${project.version}.${envClassifier}.${parcel.patch}/bin"/>
                                            <tarfileset username="root" group="root" filemode="755" dir="target/SPLICEMACHINE-${project.version}.${envClassifier}.${parcel.patch}/scripts" prefix="SPLICEMACHINE-${project.version}.${envClassifier}.${parcel.patch}/scripts"/>
                                            <tarfileset username="root" group="root" filemode="644" dir="target/SPLICEMACHINE-${project.version}.${envClassifier}.${parcel.patch}/lib" prefix="SPLICEMACHINE-${project.version}.${envClassifier}.${parcel.patch}/lib"/>
                                            <tarfileset username="root" group="root" filemode="644" dir="target/SPLICEMACHINE-${project.version}.${envClassifier}.${parcel.patch}/meta" prefix="SPLICEMACHINE-${project.version}.${envClassifier}.${parcel.patch}/meta"/>
                                        </tar>
                                        <!-- precise -->
                                        <replace token="FULL_VERSION" value="${project.version}.${envClassifier}.${parcel.patch}-precise" dir="target/SPLICEMACHINE-${project.version}.${envClassifier}.${parcel.patch}/meta">
                                            <include name="parcel.json"/>
                                        </replace>
                                        <tar compression="gzip" destfile="target/parcels/SPLICEMACHINE-${project.version}.${envClassifier}.${parcel.patch}-precise.parcel">
                                            <tarfileset username="root" group="root" filemode="755" dir="target/SPLICEMACHINE-${project.version}.${envClassifier}.${parcel.patch}/bin" prefix="SPLICEMACHINE-${project.version}.${envClassifier}.${parcel.patch}/bin"/>
                                            <tarfileset username="root" group="root" filemode="755" dir="target/SPLICEMACHINE-${project.version}.${envClassifier}.${parcel.patch}/scripts" prefix="SPLICEMACHINE-${project.version}.${envClassifier}.${parcel.patch}/scripts"/>
                                            <tarfileset username="root" group="root" filemode="644" dir="target/SPLICEMACHINE-${project.version}.${envClassifier}.${parcel.patch}/lib" prefix="SPLICEMACHINE-${project.version}.${envClassifier}.${parcel.patch}/lib"/>
                                            <tarfileset username="root" group="root" filemode="644" dir="target/SPLICEMACHINE-${project.version}.${envClassifier}.${parcel.patch}/meta" prefix="SPLICEMACHINE-${project.version}.${envClassifier}.${parcel.patch}/meta"/>
                                        </tar>
                                        <!-- wheezy -->
                                        <replace token="FULL_VERSION" value="${project.version}.${envClassifier}.${parcel.patch}-wheezy" dir="target/SPLICEMACHINE-${project.version}.${envClassifier}.${parcel.patch}/meta">
                                            <include name="parcel.json"/>
                                        </replace>
                                        <tar compression="gzip" destfile="target/parcels/SPLICEMACHINE-${project.version}.${envClassifier}.${parcel.patch}-wheezy.parcel">
                                            <tarfileset username="root" group="root" filemode="755" dir="target/SPLICEMACHINE-${project.version}.${envClassifier}.${parcel.patch}/bin" prefix="SPLICEMACHINE-${project.version}.${envClassifier}.${parcel.patch}/bin"/>
                                            <tarfileset username="root" group="root" filemode="755" dir="target/SPLICEMACHINE-${project.version}.${envClassifier}.${parcel.patch}/scripts" prefix="SPLICEMACHINE-${project.version}.${envClassifier}.${parcel.patch}/scripts"/>
                                            <tarfileset username="root" group="root" filemode="644" dir="target/SPLICEMACHINE-${project.version}.${envClassifier}.${parcel.patch}/lib" prefix="SPLICEMACHINE-${project.version}.${envClassifier}.${parcel.patch}/lib"/>
                                            <tarfileset username="root" group="root" filemode="644" dir="target/SPLICEMACHINE-${project.version}.${envClassifier}.${parcel.patch}/meta" prefix="SPLICEMACHINE-${project.version}.${envClassifier}.${parcel.patch}/meta"/>
                                        </tar>
                                        <!-- trusty -->
                                        <replace token="FULL_VERSION" value="${project.version}.${envClassifier}.${parcel.patch}-trusty" dir="target/SPLICEMACHINE-${project.version}.${envClassifier}.${parcel.patch}/meta">
                                            <include name="parcel.json"/>
                                        </replace>
                                        <tar compression="gzip" destfile="target/parcels/SPLICEMACHINE-${project.version}.${envClassifier}.${parcel.patch}-trusty.parcel">
                                            <tarfileset username="root" group="root" filemode="755" dir="target/SPLICEMACHINE-${project.version}.${envClassifier}.${parcel.patch}/bin" prefix="SPLICEMACHINE-${project.version}.${envClassifier}.${parcel.patch}/bin"/>
                                            <tarfileset username="root" group="root" filemode="755" dir="target/SPLICEMACHINE-${project.version}.${envClassifier}.${parcel.patch}/scripts" prefix="SPLICEMACHINE-${project.version}.${envClassifier}.${parcel.patch}/scripts"/>
                                            <tarfileset username="root" group="root" filemode="644" dir="target/SPLICEMACHINE-${project.version}.${envClassifier}.${parcel.patch}/lib" prefix="SPLICEMACHINE-${project.version}.${envClassifier}.${parcel.patch}/lib"/>
                                            <tarfileset username="root" group="root" filemode="644" dir="target/SPLICEMACHINE-${project.version}.${envClassifier}.${parcel.patch}/meta" prefix="SPLICEMACHINE-${project.version}.${envClassifier}.${parcel.patch}/meta"/>
                                        </tar>
                                        <exec executable="python2.7" failonerror="true" dir="target/parcels">
                                            <arg line="${project.build.directory}/classes/python/make_manifest.py"/>
                                        </exec>
                                    </target>
                                </configuration>
                                <goals>
                                    <goal>run</goal>
                                </goals>
                            </execution>
                        </executions>
                    </plugin>
                </plugins>
            </build>
        </profile>
        <profile>
            <id>hdp_service</id>
            <activation>
                <property>
                    <name>installer</name>
                    <value>installer</value>
                </property>
            </activation>
            <build>
                <plugins>
                    <plugin>
                        <groupId>org.codehaus.mojo</groupId>
                        <artifactId>rpm-maven-plugin</artifactId>
                        <version>2.1.5</version>
                        <executions>
                            <execution>
                                <id>generate-splice</id>
                                <goals>
                                    <goal>attached-rpm</goal>
                                </goals>
                                <configuration>
                                    <name>splicemachine</name>
                                    <targetOS>linux</targetOS>
                                    <classifier>splicemachine</classifier>
                                    <version>${envClassifier}_${project.version}</version>
                                    <group>Applications/Internet</group>
                                    <licence>Copyright © 2018 Splice Machine Inc. Licensed under the Apache License, Version 2.0.</licence>
                                    <requires>
                                        <require>python > 2.6</require>
                                    </requires>
                                    <mappings>
                                        <mapping>
                                            <directory>/var/lib/splicemachine</directory>
                                            <sources>
                                                <source>
                                                    <location>${project.build.directory}/dependency</location>
                                                </source>
                                            </sources>
                                        </mapping>
                                    </mappings>
                                </configuration>
                            </execution>
                            <execution>
                                <id>generate-ambari-service</id>
                                <goals>
                                    <goal>attached-rpm</goal>
                                </goals>
                                <configuration>
                                    <targetOS>linux</targetOS>
                                    <classifier>splicemachine_ambari_service</classifier>
                                    <name>splicemachine_ambari_service</name>
                                    <version>${envClassifier}_${project.version}</version>
                                    <group>Applications/Internet</group>
                                    <licence>Copyright © 2018 Splice Machine Inc. Licensed under the Apache License, Version 2.0.</licence>
                                    <requires>
                                        <require>python > 2.6</require>
                                        <require>ambari-server > 2.2</require>
                                    </requires>
                                    <mappings>
                                        <mapping>
                                            <directory>/var/lib/ambari-server/resources/common-services</directory>
                                            <sources>
                                                <source>
                                                    <location>${project.build.directory}/classes/common-services</location>
                                                </source>
                                            </sources>
                                        </mapping>
                                        <mapping>
                                            <directory>/var/lib/ambari-server/resources/stacks</directory>
                                            <sources>
                                                <source>
                                                    <location>${project.build.directory}/classes/stacks</location>
                                                </source>
                                            </sources>
                                        </mapping>
                                    </mappings>
                                </configuration>
                            </execution>

                        </executions>
                    </plugin>
                </plugins>
            </build>
        </profile>
    </profiles>
</project><|MERGE_RESOLUTION|>--- conflicted
+++ resolved
@@ -22,11 +22,7 @@
     <parent>
         <artifactId>spliceengine-parent</artifactId>
         <groupId>com.splicemachine</groupId>
-<<<<<<< HEAD
-        <version>2.5.0.1806S</version>
-=======
         <version>2.5.0.1808-SNAPSHOT</version>
->>>>>>> 3c35729a
     </parent>
     <dependencies>
         <dependency>
@@ -134,47 +130,27 @@
                 <dependency>
                     <groupId>com.splicemachine</groupId>
                     <artifactId>splice_ee-${envClassifier}</artifactId>
-<<<<<<< HEAD
-                    <version>2.5.0.1806S</version>
-=======
-                    <version>2.5.0.1808-SNAPSHOT</version>
->>>>>>> 3c35729a
+                    <version>2.5.0.1808-SNAPSHOT</version>
                 </dependency>
                 <dependency>
                     <groupId>com.splicemachine</groupId>
                     <artifactId>splice_backup-${envClassifier}</artifactId>
-<<<<<<< HEAD
-                    <version>2.5.0.1806S</version>
-=======
-                    <version>2.5.0.1808-SNAPSHOT</version>
->>>>>>> 3c35729a
+                    <version>2.5.0.1808-SNAPSHOT</version>
                 </dependency>
                 <dependency>
                     <groupId>com.splicemachine</groupId>
                     <artifactId>splice_auth</artifactId>
-<<<<<<< HEAD
-                    <version>2.5.0.1806S</version>
-=======
-                    <version>2.5.0.1808-SNAPSHOT</version>
->>>>>>> 3c35729a
+                    <version>2.5.0.1808-SNAPSHOT</version>
                 </dependency>
                 <dependency>
                     <groupId>com.splicemachine</groupId>
                     <artifactId>splice_colperms</artifactId>
-<<<<<<< HEAD
-                    <version>2.5.0.1806S</version>
-=======
-                    <version>2.5.0.1808-SNAPSHOT</version>
->>>>>>> 3c35729a
+                    <version>2.5.0.1808-SNAPSHOT</version>
                 </dependency>
                 <dependency>
                     <groupId>com.splicemachine</groupId>
                     <artifactId>splice_encryption</artifactId>
-<<<<<<< HEAD
-                    <version>2.5.0.1806S</version>
-=======
-                    <version>2.5.0.1808-SNAPSHOT</version>
->>>>>>> 3c35729a
+                    <version>2.5.0.1808-SNAPSHOT</version>
                 </dependency>
             </dependencies>
         </profile>
