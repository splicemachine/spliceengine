--- conflicted
+++ resolved
@@ -9227,9 +9227,17 @@
                <text>Role {0} already exists in Sentry.</text>
                <arg>role</arg>
            </msg>
-
            <msg>
-<<<<<<< HEAD
+               <name>EXT39</name>
+               <text>Cannot grant permissions when Splice Machine is attached to Sentry.  Please use the Sentry CLI.</text>
+           </msg>
+
+           <msg>
+               <name>EXT40</name>
+               <text>Cannot revoke permissions when Splice Machine is attached to Sentry.  Please use the Sentry CLI.</text>
+           </msg>
+
+           <msg>
                <name>ST001</name>
 	       <text>Token '{0}' not found </text>
                <arg>token</arg>
@@ -9246,27 +9254,7 @@
                <arg>tableName</arg>
                <arg>operation</arg>
            </msg>
-=======
-               <name>EXT35</name>
-               <text>Cannot grant permissions when Splice Machine is attached to Ranger.  Please use the Ranger UI.</text>
-           </msg>
-
-           <msg>
-               <name>EXT36</name>
-               <text>Cannot revoke permissions when Splice Machine is attached to Ranger.  Please use the Ranger UI.</text>
-           </msg>
-
-           <msg>
-               <name>EXT39</name>
-               <text>Cannot grant permissions when Splice Machine is attached to Sentry.  Please use the Sentry CLI.</text>
-           </msg>
-
-           <msg>
-               <name>EXT40</name>
-               <text>Cannot revoke permissions when Splice Machine is attached to Sentry.  Please use the Sentry CLI.</text>
-           </msg>
-
->>>>>>> 88595276
+
        </family>
     </section>
 
